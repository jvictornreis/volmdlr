#!/usr/bin/env python3
# -*- coding: utf-8 -*-
"""
Script checking offset and Curvilinear absissa of roundedline2D
"""

import math
from typing import List
import numpy as npy
import matplotlib.pyplot as plt
import matplotlib.patches
from mpl_toolkits.mplot3d import Axes3D
from typing import List
import networkx as nx

import volmdlr
import volmdlr.core
import volmdlr.edges
import volmdlr.display as vmd

import volmdlr.geometry as vmgeo

# import volmdlr.plot_data
from volmdlr.core_compiled import (
    LineSegment2DPointDistance,
    polygon_point_belongs, Matrix22
)

import itertools
from typing import List, Tuple, Dict, Union
from scipy.spatial import Delaunay, ConvexHull
import plot_data.core as plot_data

# import cv2
import numpy as np
from statistics import mean
import warnings


# from shapely.geometry import Polygon as shapely_polygon
# from shapely.algorithms import polylabel


def bounding_rectangle_adjacent_contours(contours: List):

    xmin, xmax, ymin, ymax = contours[0].bounding_rectangle()
    
    for i in range(1, len(contours)):
        xmin_contour, xmax_contour, ymin_contour, ymax_contour = contours[i].bounding_rectangle()
        xmin = min(xmin, xmin_contour)
        xmax = max(xmax, xmax_contour)
        ymin = min(ymin, ymin_contour)
        ymax = max(ymax, ymax_contour)


    return xmin, xmax, ymin, ymax

class Wire:

    def length(self):
        length = 0.
        for primitive in self.primitives:
            length += primitive.length()
        return length

    def discretization_points(self, resolution: float):
        ''' 
        resolution: distance between two discretized points 
        '''

        length = self.length()
        n = int(length / resolution)+1
        return [self.point_at_abscissa(i / n * length) for i in
                range(n + 1)]

    def point_at_abscissa(self, curvilinear_abscissa: float):
        length = 0.
        for primitive in self.primitives:
            primitive_length = primitive.length()
            if length + primitive_length > curvilinear_abscissa:
                return primitive.point_at_abscissa(
                    curvilinear_abscissa - length)
            length += primitive_length

        if curvilinear_abscissa < length + 1e-9:
            return self.primitives[-1].end
        raise ValueError(
            'abscissa over length: {}>{}'.format(curvilinear_abscissa, length))

    def extract_primitives(self, point1, primitive1, point2, primitive2,
                           inside: bool = True):
        """
        inside: extracted contour is between the two points if True and outside
        these points if False
        """
        primitives = []
        ip1 = self.primitive_to_index(primitive1)
        ip2 = self.primitive_to_index(primitive2)

        if inside:
            if ip1 < ip2:
                pass
            elif ip1 == ip2:  # primitive1 == primitive2
                if point1.point_distance(
                        primitive1.start) < point2.point_distance(
                    primitive1.start):
                    pass
                else:
                    primitive1, primitive2 = primitive2, primitive1
                    point1, point2 = point2, point1

            else:
                primitive1, primitive2 = primitive2, primitive1
                point1, point2 = point2, point1
        else:
            if ip1 > ip2:
                pass
            elif ip1 == ip2:  # primitive1 == primitive2
                if point1.point_distance(
                        primitive1.start) > point2.point_distance(
                    primitive1.start):
                    pass
                else:
                    primitive1, primitive2 = primitive2, primitive1
                    point1, point2 = point2, point1
            else:
                primitive1, primitive2 = primitive2, primitive1
                point1, point2 = point2, point1

        if ip1 < ip2:
            primitives.append(primitive1.split(point1)[1])
            primitives.extend(self.primitives[ip1 + 1:ip2])
            primitives.append(primitive2.split(point2)[0])
        else:
            primitives.append(primitive2.split(point2)[1])
            primitives.extend(self.primitives[ip2 + 1:ip1])
            primitives.append(primitive2.split(point2)[0])

        return primitives

    def extract_without_primitives(self, point1, point2, inside: bool = True):
        """
        inside: extracted contour is between the two points if True and outside
        these points if False
        """
        split_primitives = []
        primitives = self.primitives
        for point in [point1, point2]:
            dist_min = math.inf
            for primitive in primitives:
                dist = primitive.point_distance(point)
                if dist < dist_min:
                    dist_min = dist
                    prim_opt = primitive
            split_primitives.append(prim_opt)
        return self.extract_primitives(point1, split_primitives[0], point2,
                                       split_primitives[1], inside)


    def to_bspline(self, discretization_parameter, degree):

        discretized_points = self.discretization_points(discretization_parameter)
        bspline_curve = volmdlr.edges.BSplineCurve3D.from_points_interpolation(discretized_points, degree)
        return bspline_curve


class Wire2D(volmdlr.core.CompositePrimitive2D, Wire):
    """
    A collection of simple primitives, following each other making a wire
    """

    def __init__(self, primitives: List[volmdlr.core.Primitive2D],
                 name: str = ''):
        volmdlr.core.CompositePrimitive2D.__init__(self, primitives, name)

    def to_3d(self, plane_origin, x, y):
        primitives3d = []
        for edge in self.primitives:
            primitives3d.append(edge.to_3d(plane_origin, x, y))

        return Wire3D(primitives3d)

    def extract(self, point1, primitive1, point2, primitive2,
                inside: bool = True):
        """
        inside: extracted contour is between the two points if True and outside these points if False
        """
        return Wire2D(
            self.extract_primitives(point1, primitive1, point2, primitive2,
                                    inside))

    def extract_with_points(self, point1: volmdlr.Point2D,
                            point2: volmdlr.Point2D, inside: bool = True):
        """
        inside: extracted contour is between the two points if True and outside these points if False
        """
        return self.extract_without_primitives(point1, point2, inside)

        # TODO: method to check if it is a wire

    def infinite_intersections(self, infinite_primitives):
        """
        returns a list  that contains:
        the intersections between a succession of infinite primitives (line,
        circle). There must be a method implemented to intersect the two
        infinite primitives.
        """
        offset_intersections = []

        for primitive_1, primitive_2 in zip(infinite_primitives,
                                            infinite_primitives[1:]):

            i = infinite_primitives.index(primitive_1)
            k = infinite_primitives.index(primitive_2)

            primitive_name = primitive_1.__class__.__name__.lower().replace(
                '2d', '')
            intersection_method_name = '{}_intersections'.format(
                primitive_name)
            next_primitive_name = primitive_2.__class__.__name__.lower(). \
                replace('2d', '')
            next_intersection_method_name = '{}_intersections'.format(
                next_primitive_name)

            if hasattr(primitive_1, next_intersection_method_name):
                intersections = getattr(primitive_1,
                                        next_intersection_method_name)(
                    primitive_2)
                end = self.primitives[i].end

                if len(intersections) == 1:
                    offset_intersections.append(intersections[0])

                else:
                    end = self.primitives[i].end
                    if intersections[0].point_distance(end) > intersections[
                        1].point_distance(end):
                        intersections.reverse()
                    offset_intersections.append(intersections[0])

            elif hasattr(primitive_2, intersection_method_name):
                intersections = getattr(primitive_2, intersection_method_name)(
                    primitive_1)
                if len(intersections) == 1:
                    offset_intersections.append(intersections[0])
                else:
                    end = self.primitives[i].end
                    if intersections[0].point_distance(end) > intersections[
                        1].point_distance(end):
                        intersections.reverse()
                    offset_intersections.append(intersections[0])

            else:
                raise NotImplementedError(
                    'No intersection method between {} and {}. Define {} on {} or {} on {}'.format(
                        primitive_1.__class__.__name__,
                        primitive_2.__class__.__name__,
                        next_intersection_method_name,
                        primitive_1.__class__.__name__,
                        intersection_method_name,
                        primitive_2.__class__.__name__
                    ))

        return offset_intersections

    def offset(self, offset):
        """"
        generates an offset of a Wire2D

        """
        offset_primitives = []
        infinite_primitives = []
        offset_intersections = []
        # ax = self.plot()
        for primitive in self.primitives:
            infinite_primitive = primitive.infinite_primitive(offset)
            infinite_primitives.append(infinite_primitive)
            # infinite_primitive.plot(ax=ax, color='grey')

        offset_intersections += self.infinite_intersections(
            infinite_primitives)

        # [p.plot(ax=ax, color='r') for p in offset_intersections]

        # offset_primitives.append(
        #     self.primitives[0].border_primitive(infinite_primitives[0],
        #                                         offset_intersections[0], 0))

        # offset_primitives.append(
        #     self.primitives[-1].border_primitive(infinite_primitives[-1],
        #                                          offset_intersections[-1],
        #                                          -1))

        for j in range(len(offset_intersections) - 1):
            p1 = offset_intersections[j]
            p2 = offset_intersections[j + 1]
            cutted_primitive = infinite_primitives[
                j + 1].cut_between_two_points(p1, p2)
            offset_primitives.append(cutted_primitive)

        return Wire2D(offset_primitives)

    def plot_data(self, name: str = '', fill=None, color='black',
                  stroke_width: float = 1, opacity: float = 1):
        plot_data = []

        for item in self.primitives:
            plot_data.append(item.plot_data())
        return plot_data

    def line_intersections(self, line: 'volmdlr.edges.Line2D'):
        """
        Returns a list of intersection in ther form of a tuple (point,
        primitive) of the wire primitives intersecting with the line
        """
        intersection_points = []
        for primitive in self.primitives:
            for p in primitive.line_intersections(line):
                intersection_points.append((p, primitive))
        return intersection_points

    def linesegment_intersections(self,
                                  linesegment: 'volmdlr.edges.LineSegment2D'):
        """
        Returns a list of intersection in ther form of a tuple (point,
        primitive) of the wire primitives intersecting with the line
        """
        intersection_points = []
        for primitive in self.primitives:
            for p in primitive.linesegment_intersections(linesegment):
                intersection_points.append((p, primitive))
        return intersection_points

    def line_crossings(self, line: 'volmdlr.edges.Line2D'):
        """
        Returns a list of crossings with in the form of a tuple (point,
        primitive) of the wire primitives intersecting with the line
        """
        intersection_points = []
        for primitive in self.primitives:
            for p in primitive.line_crossings(line):
                if (p, primitive) not in intersection_points:
                    intersection_points.append((p, primitive))
        return intersection_points
    
    def wire_intersections(self, wire):
        intersections = []
        for primitive in wire.primitives: 
            if self.linesegment_intersections(primitive):
                a = self.linesegment_intersections(primitive)
                intersections.append([a[0][0], a[0][1]])
                
        # intersections_points = []
        # edges = []
        
        # for primitive in self.primitives: 
        #     if wire.linesegment_intersections(primitive) != []: #line_intersections: TO BE CHANGED WITH linesegment_intersections (line_intersections)
        #         intersections_points.append(wire.line_intersections(primitive)[0][0])
        #         edges.append(primitive)

        return intersections


class Wire3D(volmdlr.core.CompositePrimitive3D, Wire):
    """
    A collection of simple primitives, following each other making a wire
    """

    def __init__(self, primitives: List[volmdlr.core.Primitive3D],
                 name: str = ''):
        volmdlr.core.CompositePrimitive3D.__init__(self, primitives, name)

    def extract(self, point1, primitive1, point2, primitive2):
        return Wire3D(self.extract_primitives(self, point1, primitive1, point2,
                                              primitive2))

    def extract_with_points(self, point1: volmdlr.Point3D,
                            point2: volmdlr.Point3D, inside):
        return self.extract_without_primitives(point1, point2, inside)

    # TODO: method to check if it is a wire

    def FreeCADExport(self, ip):
        name = 'primitive' + str(ip)

        s = 'E = []\n'
        for ip, primitive in enumerate(self.primitives):
            s += primitive.FreeCADExport('L{}'.format(ip))
            s += 'E.append(Part.Edge(L{}))\n'.format(ip)
        s += '{} = Part.Wire(E[:])\n'.format(name)

        return s

    def frame_mapping(self, frame, side, copy=True):
        new_wire = []
        if side == 'new':
            if copy:
                for primitive in self.primitives:
                    new_wire.append(primitive.frame_mapping(frame, side, copy))
                return Wire3D(new_wire)
            else:
                for primitive in self.primitives:
                    primitive.frame_mapping(frame, side, copy=False)

        if side == 'old':
            if copy:
                for primitive in self.primitives:
                    new_wire.append(primitive.frame_mapping(frame, side, copy))
                return Wire3D(new_wire)
            else:
                for primitive in self.primitives:
                    primitive.frame_mapping(frame, side, copy=False)

    def minimum_distance(self, wire2):
        distance = []
        for element in self.primitives:
            for element2 in wire2.primitives:
                distance.append(element.minimum_distance(element2))

        return min(distance)

    def extrusion(self, extrusion_vector):
        faces = []
        for primitive in self.primitives:
            faces.extend(primitive.extrusion(extrusion_vector))
        return faces

    # def copy(self, deep=True, memo=None):
    #     primitives_copy = []
    #     for primitive in self.primitives:
    #         primitives_copy.append(primitive.copy())
    #     return Wire3D(primitives_copy)


# TODO: define an edge as an opened polygon and allow to compute area from this reference

class Contour:

    def extract_primitives(self, point1, primitive1, point2, primitive2,
                           inside: bool = True):
        """
        inside: extracted contour is between the two points if True and outside these points if False
        """
        primitives = []
        ip1 = self.primitive_to_index(primitive1)
        ip2 = self.primitive_to_index(primitive2)
        if inside:
            if ip1 < ip2:
                pass
            elif ip1 == ip2:  # primitive1 == primitive2
                if point1.point_distance(
                        primitive1.start) < point2.point_distance(
                    primitive1.start):
                    pass
                else:
                    primitive1, primitive2 = primitive2, primitive1
                    point1, point2 = point2, point1

            else:
                primitive1, primitive2 = primitive2, primitive1
                point1, point2 = point2, point1
        else:
            if ip1 > ip2:
                pass
            elif ip1 == ip2:  # primitive1 == primitive2
                if point1.point_distance(
                        primitive1.start) > point2.point_distance(
                    primitive1.start):
                    pass
                else:
                    primitive1, primitive2 = primitive2, primitive1
                    point1, point2 = point2, point1
            else:
                primitive1, primitive2 = primitive2, primitive1
                point1, point2 = point2, point1

        ip1 = self.primitive_to_index(primitive1)
        ip2 = self.primitive_to_index(primitive2)

        if ip1 < ip2:
            if primitive1.start == point1:
                primitives.append(primitive1)
            elif primitive1.end == point1:
                pass
            else:
                primitives.append(primitive1.split(point1)[1])
            primitives.extend(self.primitives[ip1 + 1:ip2])
            if primitive2.start == point2:
                pass
            elif primitive2.end == point2:
                primitives.append(primitive2)
            else:
                primitives.append(primitive2.split(point2)[0])
        elif ip1 > ip2 or (ip1 == ip2 and point1.point_distance(
                primitive1.start) > point2.point_distance(primitive1.start)):
            if primitive1.start == point1:
                primitives.append(primitive1)
            elif primitive1.end == point1:
                pass
            else:
                primitives.append(primitive1.split(point1)[1])
            # primitives.append(primitive1.split(point1)[1])
            primitives.extend(self.primitives[ip1 + 1:])
            primitives.extend(self.primitives[:ip2])
            if primitive2.start == point2:
                pass
            elif primitive2.end == point2:
                primitives.append(primitive2)
            else:
                primitives.append(primitive2.split(point2)[0])
        elif (ip1 == ip2 and point1.point_distance(
                primitive1.start) < point2.point_distance(primitive1.start)):
            if primitive1.start != point1:
                primitive = primitive1.split(point1)[1]
                primitive = primitive.split(point2)[0]
                primitives.append(primitive)
            elif primitive1.end != point2:
                primitive = primitive1.split(point2)[0]
                primitives.append(primitive)
            else:
                print('spliting here')
                primitives.append(primitive2)

        return primitives

    def ordering_contour(self):
        """
        returns the points of the contour ordered
        """
        list_point_pairs = [(prim.start, prim.end) for prim in self.primitives]
        length_list_points = len(list_point_pairs)
        # print('fisrt list point pairs :', list_point_pairs)
        points = [list_point_pairs[0]]
        list_point_pairs.remove(
            (list_point_pairs[0][0], list_point_pairs[0][1]))
        finished = False
        counter = 0
        counter1 = 0
        while not finished:
            for p1, p2 in list_point_pairs:
                if p1.point_distance(p2) < 10e-5: #p1 == p2:
                    list_point_pairs.remove((p1, p2))
                elif p1.point_distance(points[-1][-1]) < 10e-5: #p1 == points[-1][-1]:
                    points.append((p1, p2))
                    list_point_pairs.remove((p1, p2))
                elif p2.point_distance(points[-1][-1]) < 10e-5: #p2 == points[-1][-1]:
                    points.append((p2, p1))
                    list_point_pairs.remove((p1, p2))
                elif p1.point_distance( points[0][0]) < 10e-5: #p1 == points[0][0]:
                    points = [(p2, p1)] + points
                    list_point_pairs.remove((p1, p2))
                elif p2.point_distance(points[0][0]) < 10e-5: #p2 == points[0][0]:
                    points = [(p1, p2)] + points
                    list_point_pairs.remove((p1, p2))
            if len(list_point_pairs) == 0:
                finished = True
            counter1 += 1
            if counter1 >= 100*length_list_points:
                self.plot()
                raise NotImplementedError
            if len(list_point_pairs) == 1:
                # print('list_point_pairs :', list_point_pairs)
                # print('points :', points)
                counter += 1
                if counter > 3:
                    finished = True
                    warnings.warn('There may exist a problem with this'
                                  ' contour, it seems it cannot be reordered.'
                                  ' Please, verify its points')
                    # self.plot()
                    raise NotImplementedError
            #     finished = True
            # counter += 1

        return points


    @classmethod
    def contours_from_edges(cls, edges):
        list_contours = []
        finished = False
        contour = []
        while not finished:
            len1 = len(edges)
            for line in edges:
                points = [p for prim in contour for p in prim]
                if not contour:
                    contour.append(line)
                    edges.remove(line)
                    break
                elif line.start in points or line.end in points:
                    contour.append(line)
                    edges.remove(line)
                    break
                else:
                    for point in points:
                        if point.is_close(line.start, tol=5e-5):
                            line.start = point
                            contour.append(line)
                            edges.remove(line)
                            break
                        elif point.is_close(line.end, tol=5e-5):
                            line.end = point
                            contour.append(line)
                            edges.remove(line)
                            break

            if len(edges) != 0 and len(edges) == len1 and len(contour) != 0:
                contour_n = cls(contour[:])
                contour_n.order_contour()
                list_contours.append(contour_n)
                contour = []
            elif len(edges) == 0 and len(contour) != 0:
                contour_n = cls(contour[:])
                contour_n.order_contour()
                list_contours.append(contour_n)
                finished = True
        return list_contours

    def discretized_primitives(self, n: float):
        # edges = []
        # for primitive in self.primitives:
        #     points = primitive.discretise(n)
        #     print(primitive.__dict__)
        #     print(n, points)
        #     line_segment = primitive
        #     for p in points[1:-1]:
        #         r = line_segment.split(p)
        #         edges.append(r[0])
        #         line_segment = r[1]
        #         if p == points[-2]:
        #             edges.append(r[1])

        edges = []
        for primitive in self.primitives:
            points = primitive.discretise(n)
            for p1, p2 in zip(points[:-1], points[1:]):
                edges.append(volmdlr.edges.LineSegment2D(p1, p2))

        return edges

    
    def is_sharing_primitives_with(self, contour):
        '''
        check is two contour are sharing primitives
        '''

        list_p = []

        for edge1, edge2 in itertools.product(self.primitives,
                                              contour.primitives):
            if edge1.point_belongs(edge2.start):
                # list_p.append(edge2.start)
                # instead of point not in list_p (due to errors)
                if list_p == []:
                    list_p.append(edge2.start)
                if list_p != [] and edge2.start.point_distance(edge2.start.nearest_point(list_p)) > 1e-4:
                    list_p.append(edge2.start)

            elif edge2.point_belongs(edge1.start):
                # list_p.append(edge1.start)
                # instead of point not in list_p (due to errors)
                if list_p == []:
                    list_p.append(edge1.start)
                if list_p != [] and edge1.start.point_distance(edge1.start.nearest_point(list_p)) > 1e-4:
                    list_p.append(edge1.start)

            elif edge1.point_belongs(edge2.end):
                # list_p.append(edge2.end)
                # instead of point not in list_p (due to errors)
                if list_p == []:
                    list_p.append(edge2.end)
                if list_p != [] and edge2.end.point_distance(edge2.end.nearest_point(list_p)) > 1e-4:
                    list_p.append(edge2.end)

            elif edge2.point_belongs(edge1.end):
                # list_p.append(edge1.end)
                # instead of point not in list_p (due to errors)
                if list_p == []:
                    list_p.append(edge1.end)
                if list_p != [] and edge1.end.point_distance(edge1.end.nearest_point(list_p)) > 1e-4:
                    list_p.append(edge1.end)

            if len(list_p) == 2:
                return True

        return False

<<<<<<< HEAD
=======
    def shared_primitives_extremities(self, contour):
        '''
        extract shared primitives extremities between two adjacent contours
        '''
        edges1 = set()
        # edges2 = set()
        list_p = []

        for edge1, edge2 in itertools.product(self.primitives,
                                              contour.primitives):
            if edge1.point_belongs(edge2.start):
                # list_p.add(edge2.start)
                # instead of point not in list_p (due to errors)
                if list_p == []:
                    list_p.append(edge2.start)
                if list_p != [] and edge2.start.point_distance(edge2.start.nearest_point(list_p)) > 1e-4:
                    list_p.append(edge2.start)

                # edges2.add(edge2)
                edges1.add(edge1)

            elif edge2.point_belongs(edge1.start):
                # list_p.add(edge1.start)
                # instead of point not in list_p (due to errors)
                if list_p == []:
                    list_p.append(edge1.start)
                if list_p != [] and edge1.start.point_distance(edge1.start.nearest_point(list_p)) > 1e-4:
                    list_p.append(edge1.start)

                edges1.add(edge1)
                # edges2.add(edge2)

            elif edge1.point_belongs(edge2.end):
                # list_p.add(edge2.end)
                # instead of point not in list_p (due to errors)
                if list_p == []:
                    list_p.append(edge2.end)
                if list_p != [] and edge2.end.point_distance(edge2.end.nearest_point(list_p)) > 1e-4:
                    list_p.append(edge2.end)

                # edges2.add(edge2)
                edges1.add(edge1)


            elif edge2.point_belongs(edge1.end):
                # list_p.add(edge1.end)
                # instead of point not in list_p (due to errors)
                if list_p == []:
                    list_p.append(edge1.end)
                if list_p != [] and edge1.end.point_distance(edge1.end.nearest_point(list_p)) > 1e-4:
                    list_p.append(edge1.end)

                edges1.add(edge1)
                # edges2.add(edge2)

        edges1 = list(edges1)
        # edges2 = list(edges2)

        if (len(list_p) < 2):
            raise ValueError(
                    'The contours are not adjacent. They dont share primitives')
        elif (len(list_p) == 2):
            return list_p
        else:
            if isinstance(self, volmdlr.wires.Contour2D):
                contours1 = volmdlr.wires.Contour2D.contours_from_edges(edges1)
                # contours2 = volmdlr.wires.Contour2D.contours_from_edges(edges2)
            elif isinstance(self, volmdlr.wires.Contour3D):
                contours1 = volmdlr.wires.Contour3D.contours_from_edges(edges1)
                # contours2 = volmdlr.wires.Contour3D.contours_from_edges(edges2)
            points = []

            for c in contours1:
                primitives = c.primitives
                br1 = False
                br2 = False
                for i in range(0,len(primitives)):
                    for p in list_p: #due to errors
                        if p.point_distance(primitives[i].start) < 1e-4:
                            points.append(primitives[i].start)
                            br1=True
                        if br1:
                            break
                    if br1:
                        break
                    # if primitives[i].start in list_p:
                    #     points.append(primitives[i].start)
                        # break

                for i in range(len(primitives)-1, -1, -1):
                    for p in list_p: #due to errors
                        if p.point_distance(primitives[i].end) < 1e-4:
                            points.append(primitives[i].end)
                            br2=True
                        if br2:
                            break
                    if br2:
                        break
                    # if primitives[i].end in list_p:
                    #     points.append(primitives[i].end)
                        # break

            return points

    def shared_primitives_with(self, contour):
        '''
        extract shared primitives between two adjacent contours
        '''

        shared_primitives_1 = []
        shared_primitives_2 = []

        points = self.shared_primitives_extremities(contour)
        for i in range(0, len(points), 2):
            point1, point2 = points[i], points[i+1]

            shared_primitives_prim = self.extract_without_primitives(point1,
                                                                     point2,
                                                                     False)
            if contour.point_over_contour(shared_primitives_prim[0].middle_point()) is False:
                shared_primitives_1.extend(self.extract_without_primitives(point1,
                                                                           point2,
                                                                           True))
            else:
                shared_primitives_1.extend(shared_primitives_prim)
    
            shared_primitives_prim = contour.extract_without_primitives(point1,
                                                                          point2,
                                                                          False)
            if self.point_over_contour(shared_primitives_prim[0].middle_point()) is False:
                shared_primitives_2.extend(contour.extract_without_primitives(point1,
                                                                                point2,
                                                                                True))
            else:
                shared_primitives_2.extend(shared_primitives_prim)

        return [shared_primitives_1, shared_primitives_2]


    def merge_primitives_with(self, contour):
        '''
        extract not shared primitives between two adjacent contours, to be merged
        '''

        points = self.shared_primitives_extremities(contour)
        merge_primitives = []

        for i in range(1, len(points)+1, 2):
            if i == (len(points)-1):
                point1, point2 = points[i], points[0]
            else:
                point1, point2 = points[i], points[i+1]

            merge_primitives_prim = self.extract_without_primitives(point1,
                                                                    point2,
                                                                    False)
            if contour.point_over_contour(merge_primitives_prim[0].middle_point()) is True:
                merge_primitives_prim = self.extract_without_primitives(point1,
                                                                        point2,
                                                                        True)
                merge_primitives.extend(merge_primitives_prim)
            else:
                merge_primitives.extend(merge_primitives_prim)


            merge_primitives_prim = contour.extract_without_primitives(point1,
                                                                         point2,
                                                                         False)
            if self.point_over_contour(merge_primitives_prim[0].middle_point()) is True:
                merge_primitives_prim = contour.extract_without_primitives(point1,
                                                                             point2,
                                                                             True)
                merge_primitives.extend(merge_primitives_prim)
            else:
                merge_primitives.extend(merge_primitives_prim)

        return merge_primitives


>>>>>>> 81b44ec5
class Contour2D(Contour, Wire2D):
    """
    A collection of 2D primitives forming a closed wire2D
    TODO : center_of_mass and second_moment_area should be changed accordingly
    to area considering the triangle drawn by the arcs
    """
    _non_data_hash_attributes = ['_internal_arcs', '_external_arcs',
                                 '_polygon', '_straight_line_contour_polygon',
                                 'primitive_to_index',
                                 'basis_primitives', '_utd_analysis']
    _non_serializable_attributes = ['_internal_arcs', '_external_arcs',
                                    '_polygon',
                                    '_straight_line_contour_polygon',
                                    'primitive_to_index',
                                    'basis_primitives', '_utd_analysis']

    def __init__(self, primitives: List[volmdlr.core.Primitive2D],
                 name: str = ''):
        Wire2D.__init__(self, primitives, name)
        self._utd_edge_polygon = False

    # def __eq__(self, other_):
    #     if other_.__class__.__name__ != self.__class__.__name__:
    #         return False
    #     if len(self.primitives) != len(other_.primitives):
    #         return False
    #     equal = True
    #     for prim1, prim2 in zip(self.primitives, other_.primitives):
    #         equal = (equal and prim1 == prim2)
    #     return equal

    @property
    def edge_polygon(self):
        if not self._utd_edge_polygon:
            self._edge_polygon = self._get_edge_polygon()
            self._utd_edge_polygon = True
        return self._edge_polygon

    def _get_edge_polygon(self):
        points = []
        for edge in self.primitives:

            if points:
                if edge.start != points[-1]:
                    points.append(edge.start)
            else:
                points.append(edge.start)
        return ClosedPolygon2D(points)

    # def _primitives_analysis(self):
    #     """
    #     An internal arc is an arc that has his interior point inside the polygon
    #     """
    #     arcs = []
    #     internal_arcs = []
    #     external_arcs = []
    #     points_polygon = []
    #     points_straight_line_contour = []
    #     for primitive in self.primitives:
    #         # TODO: change this!!!
    #         if primitive.__class__.__name__ == 'LineSegment2D':
    #             points_polygon.append(primitive.start)
    #             points_straight_line_contour.append(primitive.start)
    #             points_straight_line_contour.append(primitive.end)
    #         elif primitive.__class__.__name__ == 'Arc2D':
    #             points_polygon.append(primitive.start)
    #             points_polygon.append(primitive.center)
    #
    #             # points_polygon.append(primitive.end)
    #             arcs.append(primitive)
    #         elif primitive.__class__.__name__ == 'Circle2D':
    #             raise ValueError(
    #                 'Circle2D primitives should not be inserted in a contour, as a circle is already a contour. Use directcly the circle')
    #             # return None
    #         elif primitive.__class__.__name__ == 'OpenedRoundedLineSegments2D':
    #             for prim in primitive.primitives:
    #                 if prim.__class__.__name__ == 'LineSegment2D':
    #                     points_polygon.extend(prim.points)
    #                     points_straight_line_contour.extend(prim.points)
    #                 elif prim.__class__.__name__ == 'Arc2D':
    #                     #                points_polygon.append(primitive.center)
    #                     points_polygon.append(prim.start)
    #                     points_polygon.append(prim.end)
    #                     arcs.append(prim)
    #         elif primitive.__class__.__name__ == 'BSplineCurve2D':
    #             points_polygon.extend(primitive.polygon_points()[:-1])
    #             points_straight_line_contour.extend(primitive.polygon_points()[:-1])
    #         else:
    #             raise NotImplementedError(
    #                 'primitive of type {} is not handled'.format(primitive))
    #
    #     # points_polygon = list(set(points_polygon))
    #     polygon = ClosedPolygon2D(points_polygon)
    #     points_straight_line_contour = list(set(points_straight_line_contour))
    #     straight_line_contour_polygon = ClosedPolygon2D(
    #         points_straight_line_contour)
    #
    #     for arc in arcs:
    #         if polygon.point_belongs(arc.interior):
    #             internal_arcs.append(arc)
    #         else:
    #             external_arcs.append(arc)
    #
    #     return internal_arcs, external_arcs, polygon, straight_line_contour_polygon
    #
    # def _get_internal_arcs(self):
    #     if not self._utd_analysis:
    #         (self._internal_arcs, self._external_arcs,
    #          self._polygon,
    #          self._straight_line_contour_polygon) = self._primitives_analysis()
    #         self._utd_analysis = True
    #     return self._internal_arcs
    #
    # internal_arcs = property(_get_internal_arcs)
    #
    # def _get_external_arcs(self):
    #     if not self._utd_analysis:
    #         (self._internal_arcs, self._external_arcs,
    #          self._polygon,
    #          self._straight_line_contour_polygon) = self._primitives_analysis()
    #         self._utd_analysis = True
    #     return self._external_arcs
    #
    # external_arcs = property(_get_external_arcs)
    #
    # def _get_polygon(self):
    #     if not self._utd_analysis:
    #         (self._internal_arcs, self._external_arcs,
    #          self._polygon,
    #          self._straight_line_contour_polygon) = self._primitives_analysis()
    #         self._utd_analysis = True
    #     return self._polygon
    #
    # polygon = property(_get_polygon)
    #
    # def _get_straight_line_contour_polygon(self):
    #     if not self._utd_analysis:
    #         (self._internal_arcs, self._external_arcs,
    #          self._polygon,
    #          self._straight_line_contour_polygon) = self._primitives_analysis()
    #         self._utd_analysis = True
    #     return self._straight_line_contour_polygon
    #
    # straight_line_contour_polygon = property(
    #     _get_straight_line_contour_polygon)

    def to_3d(self, plane_origin, x, y):
        p3d = []
        for edge in self.primitives:
            p3d.append(edge.to_3d(plane_origin, x, y))

        return Contour3D(p3d)

    def point_belongs(self, point):
        if self.edge_polygon.point_belongs(point):
            return True
        # TODO: This is incomplete!!!
        return False

    def point_over_contour(self, point):
        belongs = False
        for primitive in self.primitives:
            if primitive.point_belongs(point):
                belongs = True
        return belongs

    def primitive_over_contour(self, primitive):
        for prim in self.primitives:
            if not hasattr(prim, 'unit_direction_vector') and \
                    hasattr(prim, 'tangent'):
                vector1 = prim.tangent(0.5)
            else:
                vector1 = prim.unit_direction_vector()

            if not hasattr(primitive, 'unit_direction_vector') and \
                    hasattr(primitive, 'tangent'):
                vector2 = primitive.tangent(0.5)
            else:
                vector2 = primitive.unit_direction_vector()

            if vector1.is_colinear_to(vector2):
                mid_point = primitive.middle_point()
                if self.point_over_contour(mid_point):
                    return True
        return False

    def point_distance(self, point):
        min_distance = self.primitives[0].point_distance(point)
        for primitive in self.primitives[1:]:
            distance = primitive.point_distance(point)
            if distance < min_distance:
                min_distance = distance
        return min_distance

    def bounding_points(self):
        points = self.edge_polygon.points[:]
        for primitive in self.primitives:
            if hasattr(primitive, 'polygon_points'):
                points.extend(primitive.polygon_points())
        xmin = min([p[0] for p in points])
        xmax = max([p[0] for p in points])
        ymin = min([p[1] for p in points])
        ymax = max([p[1] for p in points])
        return (volmdlr.Point2D(xmin, ymin), volmdlr.Point2D(xmax, ymax))

    # def To3D(self, plane_origin, x, y, name=None):
    #     if name is None:
    #         name = '3D of {}'.format(self.name)
    #     primitives3D = [p.To3D(plane_origin, x, y) for p in self.primitives]
    #     return Contour3D(primitives=primitives3D, name=name)

    def area(self):
        area = self.edge_polygon.area()
        if self.edge_polygon.is_trigo():
            trigo = 1
        else:
            trigo = -1
        for edge in self.primitives:
            area += trigo * edge.straight_line_area()

        return area

    def center_of_mass(self):
        center = self.edge_polygon.area() * self.edge_polygon.center_of_mass()
        # ax = self.plot()
        # self.edge_polygon.center_of_mass().plot(ax=ax, color='b')
        if self.edge_polygon.is_trigo():
            trigo = 1
        else:
            trigo = -1
        for edge in self.primitives:
            # edge.straight_line_center_of_mass().plot(ax=ax, color='g')
            center += trigo * edge.straight_line_area() \
                      * edge.straight_line_center_of_mass()

        return center / self.area()

    def second_moment_area(self, point):

        Ix, Iy, Ixy = self.edge_polygon.second_moment_area(point)
        for edge in self.primitives:
            Ix_e, Iy_e, Ixy_e = edge.straight_line_second_moment_area(point)
            if self.edge_polygon.is_trigo():
                Ix += Ix_e
                Iy += Iy_e
                Ixy += Ixy_e
            else:
                Ix -= Ix_e
                Iy -= Iy_e
                Ixy -= Ixy_e

        return Ix, Iy, Ixy

    def plot_data(self, edge_style: plot_data.EdgeStyle = None,
                  surface_style: plot_data.SurfaceStyle = None):
        plot_data_primitives = [item.plot_data() for item in self.primitives]
        return plot_data.Contour2D(plot_data_primitives=plot_data_primitives,
                                   edge_style=edge_style,
                                   surface_style=surface_style,
                                   name=self.name)

    # def copy(self, deep=True, memo=None):
    #     primitives_copy = []
    #     for primitive in self.primitives:
    #         primitives_copy.append(primitive.copy())
    #     return Contour2D(primitives_copy)

    # def average_center_point(self):
    #     nb = len(self.tessel_points)
    #     x = npy.sum([p[0] for p in self.tessel_points]) / nb
    #     y = npy.sum([p[1] for p in self.tessel_points]) / nb
    #     return volmdlr.Point2D(x, y)

    # def clean_points(self):
    #     """
    #     This method is copy from Contour3D, if changes are done there or here,
    #     please change both method
    #     Be aware about primitives = 2D, edges = 3D
    #     """
    #     if hasattr(self.primitives[0], 'endpoints'):
    #         points = self.primitives[0].endpoints[:]
    #     else:
    #         points = self.primitives[0].tessellation_points()
    #     for primitive in self.primitives[1:]:
    #         if hasattr(primitive, 'endpoints'):
    #             points_to_add = primitive.endpoints[:]
    #         else:
    #             points_to_add = primitive.tessellation_points()
    #         if points[0] == points[
    #             -1]:  # Dans le cas où le (dernier) edge relie deux fois le même point
    #             points.extend(points_to_add[::-1])
    #
    #         elif points_to_add[0] == points[-1]:
    #             points.extend(points_to_add[1:])
    #         elif points_to_add[-1] == points[-1]:
    #             points.extend(points_to_add[-2::-1])
    #         elif points_to_add[0] == points[0]:
    #             points = points[::-1]
    #             points.extend(points_to_add[1:])
    #         elif points_to_add[-1] == points[0]:
    #             points = points[::-1]
    #             points.extend(points_to_add[-2::-1])
    #         else:
    #             d1, d2 = (points_to_add[0] - points[0]).norm(), (
    #                         points_to_add[0] - points[-1]).norm()
    #             d3, d4 = (points_to_add[-1] - points[0]).norm(), (
    #                         points_to_add[-1] - points[-1]).norm()
    #             if math.isclose(d2, 0, abs_tol=1e-3):
    #                 points.extend(points_to_add[1:])
    #             elif math.isclose(d4, 0, abs_tol=1e-3):
    #                 points.extend(points_to_add[-2::-1])
    #             elif math.isclose(d1, 0, abs_tol=1e-3):
    #                 points = points[::-1]
    #                 points.extend(points_to_add[1:])
    #             elif math.isclose(d3, 0, abs_tol=1e-3):
    #                 points = points[::-1]
    #                 points.extend(points_to_add[-2::-1])
    #
    #     if len(points) > 1:
    #         if points[0] == points[-1]:
    #             points.pop()
    #     return points

    def is_inside_contour(self, contour2):
        """
        verifies if a contour is inside another contour perimiter,
        including the edges
        return True or False
        """
        points_contour2 = []
        for prim in contour2.primitives:
            if prim.start not in points_contour2:
                points_contour2.append(prim.start)
            if prim.end not in points_contour2:
                points_contour2.append(prim.end)
        for point in points_contour2:
            if not self.point_belongs(point) and not self.point_over_contour(point):
                return False
        return True


    def bounding_rectangle(self):
        xmin, xmax, ymin, ymax = self.primitives[0].bounding_rectangle()
        for edge in self.primitives[1:]:
            xmin_edge, xmax_edge, ymin_edge, ymax_edge = \
                edge.bounding_rectangle()
            xmin = min(xmin, xmin_edge)
            xmax = max(xmax, xmax_edge)
            ymin = min(ymin, ymin_edge)
            ymax = max(ymax, ymax_edge)
        return xmin, xmax, ymin, ymax

    def random_point_inside(self):
        xmin, xmax, ymin, ymax = self.bounding_rectangle()
        for i in range(2000):
            p = volmdlr.Point2D.random(xmin, xmax, ymin, ymax)
            if self.point_belongs(p):
                return p

    # def line_intersections(self, line:Line2D) -> List[Tuple[volmdlr.Point2D, Primitive2D]]:
    #     """
    #     Returns a list of points and lines of intersection with the contour
    #     """
    #     intersection_points = Wire2D.line_intersections(self, line)
    #     if not intersection_points:
    #         return []
    #     elif len(intersection_points) == 2:
    #         return [LineSegment2D(*intersection_points)]
    #     else:
    #         raise NotImplementedError('Non convex contour not supported yet')

    # @classmethod
    # def add_points_on_contour(cls, contour, points: List[volmdlr.Point3D]):
    #     for primitive in contour.primitives:
    #         if not isinstance(primitive, volmdlr.edges.LineSegment2D):
    #             raise KeyError('primitives must be define with only LineSegment2D')

    #     primitives = [p for p in contour.primitives]
    #     for point in points:
    #         dist_min = math.inf
    #         for primitive in primitives:
    #             dist = primitive.point_distance(point)
    #             if dist < dist_min:
    #                 dist_min = dist
    #                 prim_opt = primitive
    #         if dist_min > 1e-15:
    #             continue
    #         new_primitives = []
    #         for primitive in primitives:
    #             if prim_opt.start != point and prim_opt.end != point and primitive == prim_opt:
    #                 new_primitives.append(volmdlr.edges.LineSegment2D(prim_opt.start, point))
    #                 new_primitives.append(volmdlr.edges.LineSegment2D(prim_opt.end, point))
    #             elif primitive != prim_opt:
    #                 new_primitives.append(primitive)
    #         primitives = new_primitives
    #     return cls(primitives)

    # def order_contour(self):
    #     pt_start = self.primitives[0].start
    #     graph = nx.Graph()
    #     for p in self.primitives:
    #         graph.add_edges_from([(p.start, p.end)])
    #     pts = list(nx.dfs_edges(graph, pt_start))
    #     print('points ordered :', pts)
    #     lns = [volmdlr.edges.LineSegment2D(p[0], p[1]) for p in pts]
    #     lns.append(volmdlr.edges.LineSegment2D(pts[-1][-1], pts[0][0]))
    #     self.primitives = lns
    #     print('primitives points :', [(prim[0], prim[1]) for prim in self.primitives])

    def order_contour(self):
        if len(self.primitives) < 2:
            return self
        new_primitives = []
        points = self.ordering_contour()
        for p1, p2 in points:
            if p1 != p2:
                new_primitives.append(volmdlr.edges.LineSegment2D(p1, p2))
        self.primitives = new_primitives

        return self

    # @classmethod
    # def extract_contours(cls, contour, point1: volmdlr.Point3D, point2: volmdlr.Point3D):
    #     update_contour = volmdlr.wires.Contour2D.add_points_on_contour(contour, [point1, point2])
    #     graph = nx.Graph()
    #     for primitive in update_contour.primitives:
    #         graph.add_edges_from([(primitive.start, primitive.end)])
    #     if point1 in graph.nodes() and point2 in graph.nodes():
    #         all_path = list(nx.all_simple_paths(graph, point1, point2))
    #         contours = []
    #         for path in all_path:
    #             primitives = []
    #             for p1, p2 in zip(path[0: -1], path[1:]):
    #                 primitives.append(volmdlr.edges.LineSegment2D(p1, p2))
    #             contours.append(cls(primitives))
    #         if len(all_path) == 1:  # open contour
    #             contour_short = contours[0]
    #             new_primitives = []
    #             for primitive in update_contour.primitives:
    #                 check = True
    #                 for inside_prim in contour_short.primitives:
    #                     if (primitive.start == inside_prim.start and primitive.end == inside_prim.end) or (
    #                             primitive.start == inside_prim.end and primitive.end == inside_prim.start):
    #                         check = False
    #                 if check:
    #                     new_primitives.append(primitive)
    #             contours.append(cls(new_primitives))
    #         return contours
    #     else:
    #         return None

    @classmethod
    def extract_contours(cls, contour, point1: volmdlr.Point3D,
                         point2: volmdlr.Point3D, inside=False):

        new_primitives = contour.extract_with_points(point1, point2, inside)
        contours = [cls(new_primitives)]
        return contours

    def cut_by_linesegments(self, lines: List[volmdlr.edges.LineSegment2D]):
        for c in lines:
            if not isinstance(c, volmdlr.edges.LineSegment2D):
                raise KeyError(
                    'contour must be a list of LineSegment2D object')

        cut_lines = []
        for p in lines:
            cut_lines.append(p.to_line())

        contour_to_cut = [self]
        for l in cut_lines:
            new_contour_to_cut = []
            for c in contour_to_cut:
                cs = c.cut_by_line(l)
                new_contour_to_cut.extend(cs)
            contour_to_cut.extend(new_contour_to_cut)

        p1 = Contour2D(lines).center_of_mass()
        dist_min = math.inf
        for c in contour_to_cut:
            if c.area() > 1e-10:
                p0 = c.center_of_mass()
                if p0.point_distance(p1) < dist_min:
                    c_opti = c
                    dist_min = p0.point_distance(p1)
        return c_opti

    def cut_by_line(self, line: volmdlr.edges.Line2D) -> List['Contour2D']:
        """
        Cut a contours
        """
        # if len(self.primitives) <=4:
        #     self = self.discretized_contour(2)
        # TODO: there are some copy/paste in this function but refactoring is not trivial
        intersections = self.line_crossings(line)
        n_inter = len(intersections)
        if not intersections:
            return [self]

        if n_inter < 2:
            return [self]
        elif n_inter % 2 == 0:

            contours = []
            primitives_split = [primitive.split(point) \
                                for point, primitive in intersections]
            x = [(ip, line.abscissa(point)) \
                 for ip, (point, _) in enumerate(intersections)]
            intersection_to_primitives_index = {
                i: self.primitives.index(primitive) \
                for i, (_, primitive) in enumerate(intersections)}
            sorted_inter_index = [x[0] for x in sorted(x, key=lambda x: x[1])]
            sorted_inter_index_dict = {i: ii for ii, i in
                                       enumerate(sorted_inter_index)}
            sorted_inter_index_dict[n_inter] = sorted_inter_index_dict[0]

            # Side 1: opposite side of begining of contour
            remaining_transitions1 = [i for i in range(n_inter // 2)]
            enclosing_transitions = {}
            while len(remaining_transitions1) > 0:
                nb_max_enclosed_transitions = -1
                enclosed_transitions = {}
                for it in remaining_transitions1:
                    i1 = sorted_inter_index_dict[2 * it]
                    i2 = sorted_inter_index_dict[2 * it + 1]
                    net = abs(i2 - i1) - 1
                    if net > nb_max_enclosed_transitions:
                        nb_max_enclosed_transitions = net
                        best_transition = it
                        if i1 < i2:
                            enclosed_transitions[it] = [(i + 1) // 2 for i in
                                                        sorted_inter_index[
                                                        i2 - 1:i1:-2]]
                        else:
                            enclosed_transitions[it] = [(i + 1) // 2 for i in
                                                        sorted_inter_index[
                                                        i2 + 1:i1:2]]

                remaining_transitions1.remove(best_transition)
                point_start, primitive1 = intersections[2 * best_transition]
                point2, primitive2 = intersections[2 * best_transition + 1]
                primitives = self.extract_primitives(point_start, primitive1,
                                                     point2, primitive2,
                                                     inside=True)
                last_point = point2
                for transition in enclosed_transitions[best_transition]:
                    point1, primitive1 = intersections[2 * transition]
                    point2, primitive2 = intersections[2 * transition + 1]
                    primitives.append(
                        volmdlr.edges.LineSegment2D(last_point, point1))
                    primitives.extend(
                        self.extract_primitives(point1, primitive1, point2,
                                                primitive2, inside=True))
                    last_point = point2
                    remaining_transitions1.remove(transition)

                primitives.append(
                    volmdlr.edges.LineSegment2D(last_point, point_start))
                
                # points = (volmdlr.edges.LineSegment2D(last_point, point_start)).discretise(5)
                # line_segment=volmdlr.edges.LineSegment2D(last_point, point_start)
                # for p in points[1:-1]:
                #     r = line_segment.split(p)
                #     primitives.append(r[0])
                #     line_segment = r[1]
                #     if p == points[-2]:
                #         primitives.append(r[1])
                
                contour = Contour2D(primitives)
                contour.order_contour()
                contours.append(contour)

            # Side 2: start of contour to first intersect (i=0) and  i odd to i+1 even
            intersections.append(intersections[0])

            remaining_transitions2 = [i for i in range(n_inter // 2)]
            while len(remaining_transitions2) > 0:
                nb_max_enclosed_transitions = -1
                enclosed_transitions = {}
                for it in remaining_transitions2:
                    i1 = sorted_inter_index_dict[2 * it + 1]
                    i2 = sorted_inter_index_dict[2 * it + 2]
                    net = abs(i2 - i1) - 1
                    if net > nb_max_enclosed_transitions:
                        nb_max_enclosed_transitions = net
                        best_transition = it
                        if i1 < i2:
                            enclosed_transitions[it] = [i // 2 for i in
                                                        sorted_inter_index[
                                                        i2 - 1:i1:-2]]
                        else:
                            enclosed_transitions[it] = [i // 2 for i in
                                                        sorted_inter_index[
                                                        i2 + 1:i1:2]]

                remaining_transitions2.remove(best_transition)
                point_start, primitive1 = intersections[
                    2 * best_transition + 1]
                point2, primitive2 = intersections[2 * best_transition + 2]
                primitives = self.extract_primitives(point_start, primitive1,
                                                     point2, primitive2,
                                                     inside=False)
                last_point = point2
                for transition in enclosed_transitions[best_transition]:
                    point1, primitive1 = intersections[2 * transition + 1]
                    point2, primitive2 = intersections[2 * transition + 2]
                    primitives.append(
                        volmdlr.edges.LineSegment2D(last_point, point1))
                    primitives.extend(
                        self.extract_primitives(point1, primitive1, point2,
                                                primitive2, inside=False))
                    last_point = point2
                    if transition in remaining_transitions2:
                        remaining_transitions2.remove(transition)

                primitives.append(
                    volmdlr.edges.LineSegment2D(last_point, point_start))
                
                # points = (volmdlr.edges.LineSegment2D(last_point, point_start)).discretise(5)
                # line_segment=volmdlr.edges.LineSegment2D(last_point, point_start)
                # for p in points[1:-1]:
                #     r = line_segment.split(p)
                #     primitives.append(r[0])
                #     line_segment = r[1]
                #     if p == points[-2]:
                #         primitives.append(r[1])
                

                contour = Contour2D(primitives)
                contour.order_contour()
                contours.append(contour)

            return contours

        # ax = self.plot(equal_aspect=False)
        # # line.plot(ax=ax, color='b')
        # for point, prim in intersections:
        #     point.plot(ax=ax, color='r')
        # ax = self.plot()
        # for p in intersections:
        #     p[0].plot(ax=ax, color='r')
        # ax.set_aspect('auto')
        # ax = self.plot()
        # line.plot(ax=ax, color='r')
        # for point, line_seg in intersections:
        #     point.plot(ax=ax, color='b')
        #     line_seg.plot(ax=ax, color='b')
        raise NotImplementedError(
            '{} intersections not supported yet'.format(len(intersections)))

    def get_pattern(self):
        """ A pattern is portion of the contour from which the contour can be 
        reconstructed by rotations of this portion"""
        xmin, xmax, ymin, ymax = self.bounding_rectangle()

        # ax=plt.subplot() 
        # line = Line2D(Point2D([xi, 0]),Point2D([xi,1])) 
        line = volmdlr.edges.Line2D(volmdlr.Point2D([0, -0.17]),
                                    volmdlr.Point2D([0, 0.17]))
        line_2 = line.Rotation(self.center_of_mass(), 0.26)
        line_3 = line.Rotation(self.center_of_mass(), -0.26)

        intersections = []

        intersections += self.line_intersections(line_2)
        intersections += self.line_intersections(line_3)
        if isinstance(intersections[0][0], volmdlr.Point2D) and \
                isinstance(intersections[1][0], volmdlr.Point2D):
            ip1, ip2 = sorted([self.primitives.index(intersections[0][1]),
                               self.primitives.index(intersections[1][1])])

            ip3, ip4 = sorted([self.primitives.index(intersections[2][1]),
                               self.primitives.index(intersections[3][1])])

            sp11, sp12 = intersections[1][1].split(intersections[1][0])
            sp22, sp21 = intersections[2][1].split(intersections[2][0])

            primitives = []

            a = volmdlr.edges.Arc2D(sp12.end, sp12.interior, sp12.start)
            primitives.append(a)
            primitives.extend(self.primitives[:ip3])
            primitives.append(sp22)
            l = volmdlr.edges.LineSegment2D(sp22.start, sp12.end)
            interior = l.point_at_abscissa(l.Length() / 2)
            primitives.append(
                volmdlr.edges.Arc2D(sp22.start, interior, sp12.end))

        return Contour2D(primitives)

    def contour_from_pattern(self):
        pattern = self.get_pattern()
        pattern_rotations = []
        # pattern_rotations.append(self)
        for k in range(1, 13):
            new_pattern = pattern.Rotation(self.CenterOfMass(),
                                           k * math.pi / 6)
            pattern_rotations.append(new_pattern)

        return pattern_rotations

    def simple_triangulation(self):
        lpp = len(self.polygon.points)
        if lpp == 3:
            return self.polygon.points, [(0, 1, 2)]
        elif lpp == 4:
            return self.polygon.points, [(0, 1, 2), (0, 2, 3)]

        # Use delaunay triangulation
        tri = Delaunay([p.vector for p in self.polygon.points])
        indices = tri.simplices
        return self.polygon.points, tri.simplices

    def split_regularly(self, n):
        """
        Split in n slices
        """
        xmin, xmax, ymin, ymax = self.bounding_rectangle()
        cutted_contours = []
        iteration_contours = [self]
        for i in range(n - 1):
            xi = xmin + (i + 1) * (xmax - xmin) / n
            cut_line = volmdlr.edges.Line2D(volmdlr.Point2D(xi, 0),
                                            volmdlr.Point2D(xi, 1))

            iteration_contours2 = []
            for c in iteration_contours:
                sc = c.cut_by_line(cut_line)
                lsc = len(sc)
                if lsc == 1:
                    cutted_contours.append(c)
                else:
                    iteration_contours2.extend(sc)

            iteration_contours = iteration_contours2[:]
        cutted_contours.extend(iteration_contours)
        return cutted_contours

    def triangulation(self):
        return self.grid_triangulation(number_points_x=20,
                                       number_points_y=20)

    def to_polygon(self, angle_resolution):

        polygon_points = []
        # print([(line.start, line.end) for line in self.primitives])

        for primitive in self.primitives:
            polygon_points.extend(primitive.polygon_points()[:-1])
        #     print('1: ', primitive.polygon_points())
        #     print('2 :', primitive.polygon_points()[:-1])
        # print(polygon_points)
        return ClosedPolygon2D(polygon_points)

    def grid_triangulation(self, x_density: float = None,
                           y_density: float = None,
                           min_points_x: int = 20,
                           min_points_y: int = 20,
                           number_points_x: int = None,
                           number_points_y: int = None):
        """
        Use a n by m grid to triangulize the contour
        """
        xmin, xmax, ymin, ymax = self.bounding_rectangle()
        dx = xmax - xmin
        dy = ymax - ymin
        if number_points_x is None:
            n = max(math.ceil(x_density * dx), min_points_x)
        else:
            n = number_points_x
        if number_points_y is None:
            m = max(math.ceil(y_density * dy), min_points_y)
        else:
            m = number_points_y

        x = [xmin + i * dx / n for i in range(n + 1)]
        y = [ymin + i * dy / m for i in range(m + 1)]

        point_is_inside = {}
        point_index = {}
        ip = 0
        points = []
        triangles = []
        for xi in x:
            for yi in y:
                p = volmdlr.Point2D(xi, yi)
                if self.point_belongs(p):
                    point_index[p] = ip
                    points.append(p)
                    ip += 1

        for i in range(n):
            for j in range(m):
                p1 = volmdlr.Point2D(x[i], y[j])
                p2 = volmdlr.Point2D(x[i + 1], y[j])
                p3 = volmdlr.Point2D(x[i + 1], y[j + 1])
                p4 = volmdlr.Point2D(x[i], y[j + 1])
                points_in = []
                for p in [p1, p2, p3, p4]:
                    if p in point_index:
                        points_in.append(p)
                if len(points_in) == 4:
                    triangles.append(
                        [point_index[p1], point_index[p2], point_index[p3]])
                    triangles.append(
                        [point_index[p1], point_index[p3], point_index[p4]])

                elif len(points_in) == 3:
                    triangles.append([point_index[p] for p in points_in])

        return vmd.DisplayMesh2D(points, triangles)

    # def extract_contours(self, point1: volmdlr.Point2D, point2: volmdlr.Point2D):
    #     split_primitives  = []
    #     # primitives = [p for p in contour.primitives]
    #     primitives = self.primitives
    #     for point in [point1, point2]:
    #         dist_min = math.inf
    #         for primitive in primitives:
    #             # print(point)
    #             dist = primitive.point_distance(point)
    #             if dist < dist_min:
    #                 dist_min = dist
    #                 prim_opt = primitive
    #         split_primitives.append(prim_opt)
    #     print(len(split_primitives))
    #     return self.extract_primitives(point1, split_primitives[0], point2, split_primitives[1])

    def contour_intersections(self, contour2d):
        intersecting_points = []
        for primitive1 in self.primitives:
            for primitive2 in contour2d.primitives:
                line_intersection = primitive1.linesegment_intersections(
                    primitive2)
                if line_intersection:
                    if line_intersection[0] not in intersecting_points:
                        intersecting_points.extend(line_intersection)
                else:
                    point1, point2 = contour2d.primitives[0].start, \
                                     contour2d.primitives[-1].end
                    if primitive1.point_belongs(point1):
                        intersecting_points.append(point1)
                    if primitive1.point_belongs(point2):
                        intersecting_points.append(point2)
            if len(intersecting_points) == 2:
                break
        return intersecting_points

    def divide(self, contours, inside):
        new_base_contours = [self]
        finished = False
        counter = 0
        list_contour = contours[:]
        list_cutting_contours = contours[:]
        list_valid_contours = []
        while not finished:
            cutting_contour = contours[0]
            for base_contour in new_base_contours:
                cutting_points = []
                point1, point2 = [cutting_contour.primitives[0].start,
                                  cutting_contour.primitives[-1].end]
                if base_contour.point_over_contour(
                        point1) and base_contour.point_over_contour(point2):
                    cutting_points = [point1, point2]

                if cutting_points:
                    extracted_outerpoints_contour1 = \
                        volmdlr.wires.Contour2D.extract_contours(base_contour,
                                                                 cutting_points[0],
                                                                 cutting_points[1],
                                                                 inside)[0]
                    extracted_innerpoints_contour1 = \
                        volmdlr.wires.Contour2D.extract_contours(base_contour,
                                                                 cutting_points[0],
                                                                 cutting_points[1],
                                                                 not inside)[0]
                    primitives1 = extracted_outerpoints_contour1.primitives + cutting_contour.primitives

                    primitives2 = extracted_innerpoints_contour1.primitives + cutting_contour.primitives
                    contour1 = volmdlr.wires.Contour2D(primitives1)
                    contour1.order_contour()
                    contour2 = volmdlr.wires.Contour2D(primitives2)
                    contour2.order_contour()

                    new_base_contours.remove(base_contour)
                    for cntr in [contour1, contour2]:
                        valid_contour = True
                        for cut_contour in list_cutting_contours:
                            point_at_abs = cut_contour.point_at_abscissa(
                                cut_contour.length() / 2)
                            if cntr.point_belongs(
                                    point_at_abs) and (not cntr.point_over_contour(
                                    point_at_abs) or True not in [
                                    cntr.primitive_over_contour(
                                        prim) for prim in cut_contour.primitives]):
                                valid_contour = False

                        if valid_contour and cntr.area() != 0.0:
                            list_valid_contours.append(cntr)
                        else:

                            new_base_contours.append(cntr)
                    contours.remove(cutting_contour)
                    break
            if len(contours) == 0:
                finished = True
            counter += 1
            if counter >= 100 * len(list_contour):
            # if counter >= 100*len(list_contour) and contours[-1] == cutting_contour:
                # axx = self.plot(color='c')
                # axc = cutting_contour.plot()
                # # print('cutting_contour_points :', [(p.start, p.end) for p in cutting_contour.primitives])
                # # list_contour.remove(cutting_contour)
                # # ax1 = list_contour[0].plot()
                # for ctr in list_contour:
                #     # if ctr != list_contour[0]:
                #     #     ctr.plot(ax=ax1, color = 'g')
                #     print('list_contour_points :', [(p.start, p.end) for p in
                #                                     ctr.primitives])
                #     ctr.plot(ax=axc, color='r')
                #     ctr.plot(ax=axx, color='r')
                # base_contour.plot(ax=axc, color='b')
                # base_contour.plot(ax=axx, color='b')
                # print('base_contour area:', base_contour.area())
                # print('base_contour_points :', [(p.start, p.end) for p in
                #                            base_contour.primitives])
                # print('self_contour_points :', [(p.start, p.end) for p in
                #                                 self.primitives])
                # print('len list_contour', len(list_contour))
                # print('list valid contours:', len(list_valid_contours))
                # base_contour.plot(ax=axx)
                # for pt in cutting_points:
                #     pt.plot(ax=axc)
                warnings.warn('There probably exists an open contour (two wires that could not be connected)')
                # raise ValueError('There probably exists an open contour (two wires that could not be jointed), see graph generated')
                finished = True

        return list_valid_contours

    def merge_with(self, contour2d):
        '''
        merge two adjacent contours, sharing primitives, and returns one outer contour and inner contours (if there are any)
        '''

        merged_primitives = self.merge_primitives_with(contour2d)
        contours = volmdlr.wires.Contour2D.contours_from_edges(merged_primitives)
        contours = sorted(contours, key=lambda contour: contour.area(), reverse=True)

        return contours

      
class ClosedPolygon:

    def length(self):
        list_ = []
        for k in range(len(self.line_segments)):
            list_.append(self.line_segments[k].length())
        return sum(list_)

    def min_length(self):
        list_ = []
        for k in range(len(self.line_segments)):
            list_.append(self.line_segments[k].length())
        return min(list_)

    def max_length(self):
        list_ = []
        for k in range(len(self.line_segments)):
            list_.append(self.line_segments[k].length())
        return max(list_)

    def edge_statistics(self):
        distances = []
        for i, point in enumerate(self.points):
            if i != 0:
                distances.append(point.point_distance(self.points[i - 1]))
        mean_distance = mean(distances)
        std = npy.std(distances)
        return mean_distance, std

    def simplify_polygon(self, min_distance: float = 0.01,
                         max_distance: float = 0.05, angle: float = 20):
        points = [self.points[0]]
        previous_point = None
        for i, point in enumerate(self.points[1:]):
            distance = point.point_distance(points[-1])
            if distance > min_distance:
                if distance > max_distance:
                    number_segmnts = round(distance / max_distance) + 2
                    for n in range(number_segmnts):
                        new_point = points[-1] + (point - points[-1]) * (
                                n + 1) / number_segmnts
                        distance1 = new_point.point_distance(points[-1])
                        if distance1 > max_distance:
                            points.append(new_point)
                else:

                    if point not in points:
                        points.append(point)
            elif len(points) > 1:
                vector1 = points[-1] - points[-2]
                vector2 = point - points[-2]
                cos = vector1.dot(vector2) / (vector1.norm() * vector2.norm())
                cos = math.degrees(math.acos(round(cos, 6)))
                if abs(cos) > angle:
                    if previous_point not in points:
                        points.append(previous_point)
                    if point not in points:
                        points.append(point)
            if len(points) > 2:
                distance2 = points[-3].point_distance(points[-2])
                vector1 = points[-2] - points[-3]
                vector2 = points[-1] - points[-3]
                cos = vector1.dot(vector2) / (vector1.norm() * vector2.norm())
                cos = math.degrees(math.acos(round(cos, 6)))
                if distance2 < min_distance and cos < angle:
                    points = points[:-2] + [points[-1]]
            previous_point = point
        distance = points[0].point_distance(points[-1])
        if distance < min_distance:
            points.remove(points[-1])

        return self.__class__(points)


class ClosedPolygon2D(Contour2D, ClosedPolygon):
    _non_serializable_attributes = ['line_segments', 'primitives',
                                    'basis_primitives']

    def __init__(self, points: List[volmdlr.Point2D], name: str = ''):
        self.points = points
        self.line_segments = self._line_segments()

        Contour2D.__init__(self, self.line_segments, name)

    def copy(self, deep=True, memo=None):
        points = [p.copy() for p in self.points]
        return ClosedPolygon2D(points, self.name)

    def __hash__(self):
        return sum([hash(p) for p in self.points])

    def __eq__(self, other_):
        if not isinstance(other_, self.__class__):
            return False
        equal = True
        for point, other_point in zip(self.points, other_.points):
            equal = (equal and point == other_point)
        return equal

    def area(self):
        # TODO: perf: cache number of points
        if len(self.points) < 3:
            return 0.

        x = [point.x for point in self.points]
        y = [point.y for point in self.points]

        x1 = [x[-1]] + x[0:-1]
        y1 = [y[-1]] + y[0:-1]
        return 0.5 * abs(sum([i * j for i, j in zip(x, y1)])
                         - sum([i * j for i, j in zip(y, x1)]))
        # return 0.5 * npy.abs(
        #     npy.dot(x, npy.roll(y, 1)) - npy.dot(y, npy.roll(x, 1)))

    def center_of_mass(self):
        lp = len(self.points)
        if lp == 0:
            return volmdlr.O2D
        elif lp == 1:
            return self.points[0]
        elif lp == 2:
            return 0.5 * (self.points[0] + self.points[1])

        x = [point.x for point in self.points]
        y = [point.y for point in self.points]

        xi_xi1 = x + npy.roll(x, -1)
        yi_yi1 = y + npy.roll(y, -1)
        xi_yi1 = npy.multiply(x, npy.roll(y, -1))
        xi1_yi = npy.multiply(npy.roll(x, -1), y)

        a = 0.5 * npy.sum(xi_yi1 - xi1_yi)  # signed area!
        # print('a :', a)
        #        a=self.area()
        if not math.isclose(a, 0, abs_tol=1e-08):
            cx = npy.sum(npy.multiply(xi_xi1, (xi_yi1 - xi1_yi))) / 6. / a
            cy = npy.sum(npy.multiply(yi_yi1, (xi_yi1 - xi1_yi))) / 6. / a
            return volmdlr.Point2D(cx, cy)

        else:
            self.plot()
            raise NotImplementedError

    def barycenter(self):
        """
        calculates the geometric center of the polygon, which is the
        average position of all the points in it

        returns a Volmdlr.Point2D point
        """
        barycenter1_2d = self.points[0]
        for point in self.points[1:]:
            barycenter1_2d += point
        return barycenter1_2d / len(self.points)

    def point_belongs(self, point):
        """
        Ray casting algorithm copied from internet...
        """
        return polygon_point_belongs((point.x, point.y),
                                     [(p.x, p.y) for p in self.points])

    def second_moment_area(self, point):
        Ix, Iy, Ixy = 0., 0., 0.
        for pi, pj in zip(self.points, self.points[1:] + [self.points[0]]):
            xi, yi = (pi - point)
            xj, yj = (pj - point)
            Ix += (yi ** 2 + yi * yj + yj ** 2) * (xi * yj - xj * yi)
            Iy += (xi ** 2 + xi * xj + xj ** 2) * (xi * yj - xj * yi)
            Ixy += (xi * yj + 2 * xi * yi + 2 * xj * yj + xj * yi) * (
                    xi * yj - xj * yi)
        if Ix < 0:
            Ix = - Ix
            Iy = - Iy
            Ixy = - Ixy
        return Ix / 12., Iy / 12., Ixy / 24.

    def _line_segments(self):
        lines = []
        if len(self.points) > 1:
            for p1, p2 in zip(self.points,
                              list(self.points[1:]) + [self.points[0]]):
                if p1 != p2:
                    lines.append(volmdlr.edges.LineSegment2D(p1, p2))
        return lines

    def rotation(self, center, angle, copy=True):
        if copy:
            return ClosedPolygon2D(
                [p.rotation(center, angle, copy=True) for p in self.points])
        else:
            for p in self.points:
                p.rotation(center, angle, copy=False)

    # @classmethod
    # def polygon_from_segments(cls, list_point_pairs):
    #     points = [list_point_pairs[0][0], list_point_pairs[0][1]]
    #     list_point_pairs.remove((list_point_pairs[0][0], list_point_pairs[0][1]))
    #     finished =  False

    #     while not finished:
    #         for p1, p2 in list_point_pairs:
    #             if p1 == points[-1]:
    #                 points.append(p2)
    #                 break
    #             elif p2 == points[-1]:
    #                 points.append(p1)
    #                 break
    #         list_point_pairs.remove((p1, p2))
    #         if len(list_point_pairs)==0:
    #             finished = True

    #     # for i, i_p1, i_p2 in enumerate(list_point_pairs):
    #     #     for j, j_p1, j_p2 in enumerate(list_point_pairs):
    #     #         if i != j:

    #     #             if p1 == points[-1]:
    #     #                 points.append(p2)
    #     #             elif p2 == points[-1]:
    #     #                 points.append(p1)
    #     # print('points : ', points)
    #     return cls(points)

    def translation(self, offset, copy=True):
        if copy:
            return ClosedPolygon2D(
                [p.translation(offset, copy=True) for p in self.points])
        else:
            for p in self.points:
                p.translation(offset, copy=False)

    def polygon_distance(self,
                         polygon: 'volmdlr.wires.ClosedPolygon2D'):
        p = self.points[0]
        d = []
        for point in polygon.points:
            d.append(p.point_distance(point))
        index = d.index(min(d))
        return d[index]

    def is_trigo(self):
        if len(self.points) < 3:
            return True

        angle = 0.
        for ls1, ls2 in zip(self.line_segments,
                            self.line_segments[1:] + [self.line_segments[0]]):
            l1 = ls1.to_line()
            # print('bugging lines:', (ls1[0], ls1[1]), (ls2[0], ls2[1]))
            u = ls2.unit_direction_vector()
            x = u.dot(ls1.unit_direction_vector())
            y = u.dot(ls1.normal_vector())
            angle += math.atan2(y, x)
        return angle > 0

    # def min_length(self):
    #     L = []

    #     for k in range(len(self.line_segments)):
    #         L.append(self.line_segments[k].length())

    #     return min(L)

    # def max_length(self):
    #     L = []

    #     for k in range(len(self.line_segments)):
    #         L.append(self.line_segments[k].length())

    #     return max(L)

    def delaunay_triangulation(self):
        points = self.points
        new_points = []
        delaunay_triangles = []
        # ax=plt.subplot()
        for point in points:
            new_points.append([point[0], point[1]])

        delaunay = npy.array(new_points)

        tri = Delaunay(delaunay)

        for simplice in delaunay[tri.simplices]:
            triangle = Triangle2D(
                [volmdlr.Point2D(simplice[0]), volmdlr.Point2D(simplice[1]),
                 volmdlr.Point2D(simplice[2])])
            # triangle = Triangle2D(
            #     [volmdlr.Point2D(simplice[0][0], simplice[0][1]), 
            #      volmdlr.Point2D(simplice[1][0], simplice[1][1]),
            #      volmdlr.Point2D(simplice[2][0], simplice[2][1])])
            delaunay_triangles.append(triangle)

        return delaunay_triangles

    def offset(self, offset):
        xmin, xmax, ymin, ymax = self.bounding_rectangle()

        max_offset_len = min(xmax - xmin, ymax - ymin) / 2
        if offset <= -max_offset_len:
            print('Inadapted offset, '
                  'polygon might turn over. Offset must be greater than',
                  -max_offset_len)
            raise ValueError('inadapted offset')
        else:
            nb = len(self.points)
            vectors = []
            for i in range(nb - 1):
                v1 = self.points[i + 1] - self.points[i]
                v2 = self.points[i] - self.points[i + 1]
                v1.normalize()
                v2.normalize()
                vectors.append(v1)
                vectors.append(v2)

        v1 = self.points[0] - self.points[-1]
        v2 = self.points[-1] - self.points[0]
        v1.normalize()
        v2.normalize()
        vectors.append(v1)
        vectors.append(v2)

        offset_vectors = []
        offset_points = []

        for i in range(nb):

            check = False
            ni = vectors[2 * i - 1] + vectors[2 * i]
            if ni == volmdlr.Vector2D(0, 0):
                ni = vectors[2 * i]
                ni = ni.normal_vector()
                offset_vectors.append(ni)
            else:
                ni.normalize()
                if ni.dot(vectors[2 * i - 1].normal_vector()) > 0:
                    ni = - ni
                    check = True
                offset_vectors.append(ni)

            normal_vector1 = - vectors[2 * i - 1].normal_vector()
            normal_vector2 = vectors[2 * i].normal_vector()
            normal_vector1.normalize()
            normal_vector2.normalize()
            alpha = math.acos(normal_vector1.dot(normal_vector2))

            offset_point = self.points[i] + offset / math.cos(alpha / 2) * \
                           (-offset_vectors[i])

            # ax=self.plot()
            # offset_point.plot(ax=ax, color='g')

            # if self.point_belongs(offset_point):
            #     offset_point = self.points[i] + offset / math.cos(alpha / 2) * \
            #                    (-offset_vectors[i])

            offset_points.append(offset_point)

            # self.points[i].plot(ax=ax, color='b')
            # offset_point.plot(ax=ax, color='r')

        return self.__class__(offset_points)

    def point_border_distance(self, point, return_other_point=False):
        """
        Compute the distance to the border distance of polygon
        Output is always positive, even if the point belongs to the polygon
        """
        d_min, other_point_min = self.line_segments[0].point_distance(
            point, return_other_point=True)
        for line in self.line_segments[1:]:
            d, other_point = line.point_distance(
                point, return_other_point=True)
            if d < d_min:
                d_min = d
                other_point_min = other_point
        if return_other_point:
            return d_min, other_point_min
        return d_min

    def to_polygon(self, angle_resolution=None):
        return self

    def self_intersects(self):
        epsilon = 0
        # BENTLEY-OTTMANN ALGORITHM
        # Sort the points along ascending x for the Sweep Line method
        sorted_index = sorted(range(len(self.points)), key=lambda p: (
            self.points[p][0], self.points[p][1]))
        nb = len(sorted_index)
        segments = []
        deleted = []

        while len(
                sorted_index) != 0:  # While all the points haven't been swept
            # Stock the segments between 2 consecutive edges
            # Ex: for the ABCDE polygon, if Sweep Line is on C, the segments
            #   will be (C,B) and (C,D)
            if sorted_index[0] - 1 < 0:
                segments.append((sorted_index[0], nb - 1))
            else:
                segments.append((sorted_index[0], sorted_index[0] - 1))
            if sorted_index[0] >= len(self.points) - 1:
                segments.append((sorted_index[0], 0))
            else:
                segments.append((sorted_index[0], sorted_index[0] + 1))

            # Once two edges linked by a segment have been swept, delete the
            # segment from the list
            to_del = []
            for index in deleted:
                if abs(index - sorted_index[0]) == 1 or abs(
                        index - sorted_index[0]) == nb - 1:
                    to_del.append((index, sorted_index[0]))
                    to_del.append((sorted_index[0], index))

            # Keep track of which edges have been swept
            deleted.append(sorted_index[0])
            sorted_index.pop(0)

            # Delete the segments that have just been swept
            index_to_del = []
            for i, segment in enumerate(segments):
                for seg_to_del in to_del:
                    if segment == seg_to_del:
                        index_to_del.append(i)
            for index in index_to_del[::-1]:
                segments.pop(index)

            # Checks if two segments are intersecting each other, returns True
            # if yes, otherwise the algorithm continues at WHILE
            for segment1 in segments:
                for segment2 in segments:
                    if segment1[0] != segment2[0] and segment1[1] != segment2[
                        1] and segment1[0] != segment2[1] and segment1[1] != \
                            segment2[0]:

                        line1 = volmdlr.edges.LineSegment2D(
                            self.points[segment1[0]],
                            self.points[segment1[1]])
                        line2 = volmdlr.edges.LineSegment2D(
                            self.points[segment2[0]],
                            self.points[segment2[1]])

                        p, a, b = volmdlr.Point2D.line_intersection(line1,
                                                                    line2,
                                                                    True)
                        if p is not None:
                            if 0 + epsilon <= a <= 1 - epsilon \
                                    and 0 + epsilon <= b <= 1 - epsilon:
                                return True, line1, line2

        return False, None, None

    # def plot_data(self, marker=None, color='black', stroke_width=1, opacity=1):
    #     data = []
    #     for nd in self.points:
    #         data.append({'x': nd.vector[0], 'y': nd.vector[1]})
    #     return {'type': 'wire',
    #             'data': data,
    #             'color': color,
    #             'size': stroke_width,
    #             'dash': None,
    #             'marker': marker,
    #             'opacity': opacity}
    @classmethod
    def points_convex_hull(cls, points):
        if len(points) < 3:
            return
        ymax, pos_ymax = volmdlr.core.max_pos([pt.y for pt in points])
        point_start = points[pos_ymax]
        hull = [point_start]

        barycenter = points[0]
        for pt in points[1:]:
            barycenter += pt
        barycenter = barycenter / (len(points))
        # second point of hull
        theta = []
        remaining_points = points
        del remaining_points[pos_ymax]

        vec1 = point_start - barycenter
        for pt in remaining_points:
            vec2 = pt - point_start
            theta_i = -volmdlr.core.clockwise_angle(vec1, vec2)
            theta.append(theta_i)

        min_theta, posmin_theta = volmdlr.core.min_pos(theta)
        next_point = remaining_points[posmin_theta]
        hull.append(next_point)
        del remaining_points[posmin_theta]
        # Adding first point to close the loop at the end
        remaining_points.append(hull[0])

        initial_vector = vec1.copy()
        total_angle = 0
        while next_point != point_start:
            vec1 = next_point - hull[-2]
            theta = []
            for pt in remaining_points:
                vec2 = pt - next_point
                theta_i = -volmdlr.core.clockwise_angle(vec1, vec2)
                theta.append(theta_i)

            min_theta, posmin_theta = volmdlr.core.min_pos(theta)
            if math.isclose(min_theta, -2 * math.pi, abs_tol=1e-6) \
                    or math.isclose(min_theta, 0, abs_tol=1e-6):
                if remaining_points[posmin_theta] == point_start:
                    break

            else:
                next_point = remaining_points[posmin_theta]

                vec_next_point = next_point - barycenter
                total_angle += (2*math.pi - volmdlr.core.clockwise_angle(initial_vector, vec_next_point))

                if total_angle > 2*math.pi :
                    break
                else :
                    initial_vector = vec_next_point

                hull.append(next_point)

            del remaining_points[posmin_theta]

        hull.pop()

        return cls(hull)

    @classmethod
    def concave_hull(cls, points, concavity, scale_factor):
        """
        Calculates the concave hull from a cloud of points, i.e., it Unites all points under the smallest possible area.
        
        :param points: list of points corresponding to the cloud of points
        :type points: class: 'volmdlr.Point2D'
        :param concavity: Sets how sharp the concave angles can be. It goes from -1 (not concave at all. in fact,
                          the hull will be left convex) up to +1 (very sharp angles can occur. Setting concavity to +1 might 
                          result in 0º angles!) concavity is defined as the cosine of the concave angles.
        :type concavity: float
        :param scale_factor: Sets how big is the area where concavities are going to be searched. 
                             The bigger, the more sharp the angles can be. Setting it to a very high value might affect the performance of the program.
                             This value should be relative to how close to each other the points to be connected are.
        :type scale_factor: float

        """

        def get_nearby_points(line, points, scale_factor):
            # print('i enter here')
            nearby_points = []
            line_midpoint = 0.5 * (line.start + line.end)
            # print(line_midpoint)
            tries = 0
            n = 5
            bounding_box = [line_midpoint.x - line.length() / 2,
                            line_midpoint.x + line.length() / 2,
                            line_midpoint.y - line.length() / 2,
                            line_midpoint.y + line.length() / 2]
            boundary = [int(bounding / scale_factor) for bounding in
                        bounding_box]
            while tries < n and len(nearby_points) == 0:
                for point in points:
                    if not ((
                                    point.x == line.start.x and point.y == line.start.y) or (
                                    point.x == line.end.x and point.y == line.end.y)):
                        point_x_rel_pos = int(point.x / scale_factor)
                        point_y_rel_pos = int(point.y / scale_factor)
                        if point_x_rel_pos >= boundary[
                            0] and point_x_rel_pos <= boundary[
                            1] and point_y_rel_pos >= boundary[
                            2] and point_y_rel_pos <= boundary[3]:
                            nearby_points.append(point)

                scale_factor *= 4 / 3
                tries += 1

            return nearby_points

        def line_colides_with_hull(line, concave_hull):
            for hull_line in concave_hull:
                if line.start != hull_line.start and line.start != hull_line.end and line.end != hull_line.start and line.end != hull_line.end:
                    if line.line_intersections(hull_line):
                        return True
            return False

        def get_divided_line(line, nearby_points, hull_concave_edges,
                             concavity):
            divided_line = []
            ok_middle_points = []
            list_cossines = []
            for middle_point in nearby_points:
                vect1 = line.start - middle_point
                vect2 = line.end - middle_point
                if line.start == middle_point or line.end == middle_point:
                    continue
                cos = round(vect1.dot(vect2) / (vect1.norm() * vect2.norm()),
                            4)
                if cos < concavity:
                    new_lineA = volmdlr.edges.LineSegment2D(start=line.start,
                                                            end=middle_point)
                    new_lineB = volmdlr.edges.LineSegment2D(start=middle_point,
                                                            end=line.end)
                    if not (line_colides_with_hull(line=new_lineA,
                                                   concave_hull=hull_concave_edges) and line_colides_with_hull(
                        line=new_lineB, concave_hull=hull_concave_edges)):
                        ok_middle_points.append(middle_point)
                        list_cossines.append(cos)
            if len(ok_middle_points) > 0:
                #  We want the middlepoint to be the one with widest angle (smallest cossine)
                min_cossine_index = list_cossines.index(min(list_cossines))
                divided_line.append(volmdlr.edges.LineSegment2D(line.start,
                                                                ok_middle_points[
                                                                    min_cossine_index]))
                divided_line.append(volmdlr.edges.LineSegment2D(
                    ok_middle_points[min_cossine_index], line.end))
            return divided_line

        hull_convex_edges = cls.points_convex_hull(points).line_segments
        hull_convex_edges.sort(key=lambda x: x.length(), reverse=True)
        hull_concave_edges = []
        hull_concave_edges.extend(hull_convex_edges)
        hull_points = list(set(
            [pt for line in hull_concave_edges for pt in [line[0], line[1]]]))
        unused_points = []
        for point in points:
            if point not in hull_points:
                unused_points.append(point)

        aLineWasDividedInTheIteration = True
        while aLineWasDividedInTheIteration:
            aLineWasDividedInTheIteration = False
            for line_position_hull in range(len(hull_concave_edges)):

                line = hull_concave_edges[line_position_hull]
                nearby_points = get_nearby_points(line, unused_points,
                                                  scale_factor)
                divided_line = get_divided_line(line, nearby_points,
                                                hull_concave_edges, concavity)
                if len(divided_line) > 0:
                    aLineWasDividedInTheIteration = True
                    unused_points.remove(divided_line[0].end)
                    hull_concave_edges.remove(line)
                    hull_concave_edges.extend(divided_line)
                    break

            hull_concave_edges.sort(key=lambda x: x.length(), reverse=True)

        # line  = hull_concave_edges[0]
        # print('first line legth :', line.length())
        # nearby_points = get_nearby_points(line, unused_points, scale_factor)
        # print('points next the first line in the end: ', nearby_points)
        # divided_line = get_divided_line(line, nearby_points, hull_concave_edges, concavity)
        # print('len divided line :', len(divided_line))
        polygon_points = [(line.start, line.end) for line in hull_concave_edges]
        # polygon_points = [(line.start, line.end) for line in hull_concave_edges
        #                   if line.length() != 0]

        points = [polygon_points[0][0], polygon_points[0][1]]
        polygon_points.remove((polygon_points[0][0], polygon_points[0][1]))
        finished = False

        while not finished:
            for p1, p2 in polygon_points:
                if p1 == points[-1] and p2 not in points:
                    points.append(p2)
                    break
                elif p2 == points[-1] and p1 not in points:
                    points.append(p1)
                    break
            polygon_points.remove((p1, p2))
            if len(polygon_points) == 0:
                finished = True

        return cls(points)  # , nearby_points

    @classmethod
    def convex_hull_points(cls, points):
        """
        Uses the scipy method ConvexHull to calculate the convex hull from
        a cloud of points
        """
        numpy_points = np.array([(p.x, p.y) for p in points])
        hull = ConvexHull(numpy_points)
        polygon_points = []
        for simplex in hull.simplices:
            polygon_points.append((points[simplex[0]], points[simplex[1]]))

        points = [polygon_points[0][0], polygon_points[0][1]]
        polygon_points.remove((polygon_points[0][0], polygon_points[0][1]))
        finished = False

        while not finished:
            for p1, p2 in polygon_points:
                if p1 == points[-1]:
                    points.append(p2)
                    break
                elif p2 == points[-1]:
                    points.append(p1)
                    break
            polygon_points.remove((p1, p2))
            if len(polygon_points) == 0:
                finished = True
                
        if points[0] == points[-1] :
            return cls(points[:-1])

        return cls(points)

    def to_3d(self, plane_origin, x, y):
        points3d = [point.to_3d(plane_origin, x, y) for point in self.points]
        return ClosedPolygon3D(points3d)

    def plot(self, ax=None, color='k', alpha=1,
             plot_points=False, point_numbering=False,
             fill=False, fill_color='w', equal_aspect=True):
        if ax is None:
            fig, ax = plt.subplots()
            ax.set_aspect('equal')

        if fill:
            ax.fill([p[0] for p in self.points], [p[1] for p in self.points],
                    facecolor=fill_color)
        for ls in self.line_segments:
            ls.plot(ax=ax, color=color, alpha=alpha)

        if plot_points or point_numbering:
            for point in self.points:
                point.plot(ax=ax, color=color, alpha=alpha)

        if point_numbering:
            for ip, point in enumerate(self.points):
                ax.text(*point, 'point {}'.format(ip + 1),
                        ha='center', va='top')

        if equal_aspect:
            ax.set_aspect('equal')
        else:
            ax.set_aspect('auto')

        ax.margins(0.1)
        plt.show()

        return ax

    def triangulation(self):
        # ear clipping
        points = self.points[:]
        initial_point_to_index = {p: i for i, p in enumerate(self.points)}
        triangles = []

        remaining_points = self.points[:]
        # ax = ClosedPolygon2D(remaining_points).plot()

        # inital_number_points = len(remaining_points)
        number_remaining_points = len(remaining_points)
        while number_remaining_points > 3:
            current_polygon = ClosedPolygon2D(remaining_points)
            # print('remaining_points')
            # print(len(remaining_points))
            # pl2 = ClosedPolygon2D(remaining_points[1:]+remaining_points[0:1])
            # pl3 = ClosedPolygon2D(remaining_points[2:]+remaining_points[0:2])
            # current_polygon.plot(ax = ax)
            # pl2.plot(point_numbering=True)
            # pl3.plot(point_numbering=True)

            found_ear = False
            for p1, p2, p3 in zip(remaining_points,
                                  remaining_points[1:] + remaining_points[0:1],
                                  remaining_points[2:] + remaining_points[
                                                         0:2]):
                # ax.text(*p2, '{}')
                # ax = current_polygon.plot(point_numbering=True)
                if p1 != p3:
                    line_segment = volmdlr.edges.LineSegment2D(p1, p3)
                # line_segment.plot(color='grey', ax=ax)

                # ax2 = p1.plot(color='r')
                # p2.plot(color='g', ax=ax2)
                # p3.plot(color='b', ax=ax2)

                # Checking if intersections does not contrain the verticies
                # of line_segment
                intersect = False
                intersections = current_polygon.linesegment_intersections(
                    line_segment)
                if intersections:
                    for inter in intersections:
                        if inter[0] not in [line_segment.start,
                                            line_segment.end]:
                            intersect = True
                            break

                if not intersect:
                # if not current_polygon.linesegment_intersections(line_segment):
                    # May be an ear
                    # print('ear?')
                    # if current_polygon.point_belongs(line_segment.middle_point()):
                    #     line_segment.middle_point().plot(color='g', ax=ax)
                    # else:
                    #     line_segment.middle_point().plot(color='r', ax=ax)
                    # print(current_polygon.point_belongs(
                    #         line_segment.middle_point()))


                    if current_polygon.point_belongs(
                            line_segment.middle_point()):
                        # Confirmed as an ear
                        # print('ear!')

                        triangles.append((initial_point_to_index[p1],
                                          initial_point_to_index[p2],
                                          initial_point_to_index[p3]))
                        remaining_points.remove(p2)
                        # ax.text(*points[initial_point_to_index[p2]], str(number_remaining_points))
                        number_remaining_points -= 1
                        found_ear = True
                        break

            if not found_ear:
                remaining_polygon = ClosedPolygon2D(remaining_points)
                if remaining_polygon.area() > 0.:
                    # Searching for a flat ear
                    found_flat_ear = False
                    for p1, p2, p3 in zip(remaining_points,
                                          remaining_points[
                                          1:] + remaining_points[0:1],
                                          remaining_points[
                                          2:] + remaining_points[0:2]):
                        triangle = Triangle2D(p1, p2, p3)
                        if triangle.area() == 0:
                            remaining_points.remove(p2)
                            found_flat_ear = True
                            break

                    if not found_flat_ear:
                        # remaining_polygon.plot(point_numbering=True, plot_points=True)     
                        # vmd.DisplayMesh2D(points, triangles).plot()
                        # print(remaining_points)
                        # raise ValueError('There are no ear in the polygon, it seems malformed')
                        print(
                            'Warning : There are no ear in the polygon, it seems malformed: skipping triangulation')
                        return vmd.DisplayMesh2D(points, triangles)
                else:
                    return vmd.DisplayMesh2D(points, triangles)

        if len(remaining_points) == 3:
            p1, p2, p3 = remaining_points
            triangles.append((initial_point_to_index[p1],
                              initial_point_to_index[p2],
                              initial_point_to_index[p3]))

        return vmd.DisplayMesh2D(points, triangles)

    def simplify(self, min_distance: float = 0.01, max_distance: float = 0.05):
        return ClosedPolygon2D(self.simplify_polygon(min_distance=min_distance,
                                                     max_distance=max_distance).points)

    def line_intersecting_closing_point(self, crossing_point):
        """
        finds closing point for the sewing method using intersection of lines
        drawn from the barycenter
        returns the closing point
        """
        vec_dir = crossing_point.copy()
        vec_dir.normalize()

        line = volmdlr.edges.LineSegment2D(volmdlr.O2D,
                                           crossing_point + vec_dir * 5)
        # line.plot(ax=ax2d, color='b')

        point_intersections = {}
        for line_segment in self.line_segments:
            point_intersection = line_segment.linesegment_intersections(
                line)
            if point_intersection:
                point_intersections[line_segment] = point_intersection[
                    0]
            else:
                if line.point_belongs(line_segment.start):
                    point_intersections[line_segment] = line_segment.start
                if line.point_belongs(line_segment.end):
                    point_intersections[line_segment] = line_segment.end
        point_distance = list(point_intersections.values())[
            0].point_distance(crossing_point)
        point_intersection = list(point_intersections.values())[0]
        line_segment = list(point_intersections.keys())[0]
        for line, point in list(point_intersections.items())[1:]:
            dist = crossing_point.point_distance(point)
            if dist < point_distance:
                point_distance = dist
                point_intersection = point
                line_segment = line

        # point_intersection.plot(ax=ax2d)

        if point_intersection.point_distance(
                line_segment.start) < point_intersection.point_distance(
                                                            line_segment.end):
            closing_point = line_segment.start
        else:
            closing_point = line_segment.end

        return closing_point

    def point_in_polygon(self):
        """
        In case the barycenter of the polygon is outside, this method
        finds another point inside the polygon
        """
        intersetions1 = {}
        linex_pos = volmdlr.edges.LineSegment2D(volmdlr.O2D, volmdlr.X2D * 5)
        linex_neg = volmdlr.edges.LineSegment2D(volmdlr.O2D, -volmdlr.X2D * 5)
        liney_pos = volmdlr.edges.LineSegment2D(volmdlr.O2D, volmdlr.Y2D * 5)
        liney_neg = volmdlr.edges.LineSegment2D(volmdlr.O2D, -volmdlr.Y2D * 5)
        for line in [linex_pos, linex_neg, liney_pos, liney_neg]:
            intersections = []
            for line_segment in self.line_segments:
                point_intersection = line_segment.linesegment_intersections(
                    line)
                intersections.extend(point_intersection)
                if not point_intersection:
                    if line.point_belongs(line_segment.start):
                        intersections.append(line_segment.start)
                    if line.point_belongs(line_segment.end):
                        intersections.append(line_segment.end)
            intersetions1[line] = intersections[:]
        for i, value in enumerate(intersetions1.values()):
            if not value:
                if i % 2 == 0:
                    if len(list(intersetions1.values())[i + 1]) == 2:
                        translation1 = (list(intersetions1.values())[
                                            i + 1][0] +
                                        list(intersetions1.values())[
                                            i + 1][1]) * 0.5
                        break
                if i % 2 != 0:
                    if len(list(intersetions1.values())[i - 1]) == 2:
                        translation1 = (list(intersetions1.values())[
                                            i - 1][0] +
                                        list(intersetions1.values())[
                                            i - 1][1]) * 0.5
                        break

        return translation1

    def repositioned_polygon(self, x, y):
        linex = volmdlr.edges.LineSegment2D(-x.to_2d(volmdlr.O2D, x, y),
                                            x.to_2d(volmdlr.O2D, x, y))
        way_back = volmdlr.O3D
        barycenter = self.barycenter()
        if not self.point_belongs(barycenter):
            barycenter1_2d = self.point_in_polygon()
            self.translation(-barycenter1_2d, False)
            way_back = barycenter1_2d.to_3d(volmdlr.O3D, x, y)
        else:
            inters = self.linesegment_intersections(linex)
            distance = inters[0][0].point_distance(inters[-1][0])
            if distance / 2 > 3 * min(
                    self.point_distance(inters[0][0]),
                    self.point_distance(inters[-1][0])):
                mid_point = (inters[0][0] + inters[-1][0]) * 0.5
                self.translation(-mid_point, False)
                way_back = mid_point.to_3d(volmdlr.O3D, x, y)

        return self, way_back

    def get_closing_point(self, polygon2_2d, primitive, ax=None):
        closing_point = volmdlr.O2D
        middle_point = primitive.middle_point()

        normal_vector = primitive.normal_vector()
        line_segment1 = volmdlr.edges.LineSegment2D(
            middle_point - normal_vector, middle_point)
        line_segment2 = volmdlr.edges.LineSegment2D(middle_point,
                                                    middle_point + normal_vector)

        # print('angle in radians :', primitive.unit_direction_vector().dot(normal_vector))
        # print('vector1 :', primitive.unit_direction_vector())
        # print('normal: ', normal_vector)
        line_intersections = {line_segment1: [], line_segment2: []}
        for ls in [line_segment1, line_segment2]:
            inter_points = []
            for prim in polygon2_2d.line_segments + self.line_segments[
                                                    :self.line_segments.index(
                                                            primitive)] + self.line_segments[
                                                                           self.line_segments.index(
                                                                                   primitive) + 1:]:
                inters = prim.linesegment_intersections(ls)
                if inters:
                    line_intersections[ls].append((inters[0], prim))
                    inter_points.append(inters[0])
                elif ls.point_belongs(prim.start):
                    if prim.start not in inter_points:
                        line_intersections[ls].append((prim.start, prim))
                        inter_points.append(prim.start)
                elif ls.point_belongs(prim.end):
                    if prim.end not in inter_points:
                        line_intersections[ls].append((prim.end, prim))
                        inter_points.append(prim.end)
                elif prim.point_belongs(middle_point):
                    line_intersections[ls].append((prim.middle_point(), prim))
                    inter_points.append(prim.middle_point())
        if line_intersections[line_segment1]:
            # print('passing here, debug me')
            # inters_points = [intr_list[0] for intr_list in line_intersections[line_segment1]]
            distance = math.inf
            for intr_list in line_intersections[line_segment1]:
                # if intr_list[0] not in self.points:
                if intr_list[1] not in self.line_segments:
                    dist = intr_list[0].point_distance(line_segment1.start)
                    if dist < distance:
                        distance = dist
                        if intr_list[0].point_distance(intr_list[1].start) < \
                                intr_list[0].point_distance(intr_list[1].end):
                            closing_point = intr_list[1].start
                        else:
                            closing_point = intr_list[1].end
                elif intr_list[0] == middle_point and \
                        primitive.length() == intr_list[1].length():
                    closing_point = intr_list[1].start
        else:
            # print('last passed here, sure of it ')
            distance = math.inf
            distance1 = math.inf
            for intr_list in line_intersections[line_segment2]:
                if intr_list[1] not in self.line_segments:
                    dist = intr_list[0].point_distance(line_segment1.start)
                    if dist < distance:
                        distance = dist
                        if intr_list[0].point_distance(intr_list[1].start) < \
                                intr_list[0].point_distance(intr_list[1].end):
                            closing_point = intr_list[1].start
                        else:
                            closing_point = intr_list[1].end
                elif intr_list[0] == middle_point and \
                        primitive.length() == intr_list[1].length():
                    closing_point = intr_list[1].start
        if ax is not None:
            middle_point.plot(ax=ax, color='r')
            line_segment1.plot(ax=ax, color='y')
            line_segment2.plot(ax=ax, color='b')
            closing_point.plot(ax=ax)

        return closing_point

    def validate_sewing_polygons(self, polygon2_2d):
        primitive1 = self.line_segments[0]
        closing_point = self.get_closing_point(polygon2_2d,
                                               primitive1)
        if closing_point != volmdlr.O2D:
            return True
        return False

    def get_valid_sewing_polygons(self, polygon2_2d):
        for i, primitive1 in enumerate(self.line_segments):
            closing_point = self.get_closing_point(polygon2_2d,
                                                          primitive1)
            if closing_point != volmdlr.O2D:
                if i == 0:
                    return self
                new_polygon_primitives = \
                    self.line_segments[self.line_segments.index(primitive1):] + \
                    self.line_segments[:self.line_segments.index(primitive1)]
                new_points = []
                for prim in new_polygon_primitives:
                    if prim.start not in new_points:
                        new_points.append(prim.start)
                    if prim.end not in new_points:
                        new_points.append(prim.end)
                return ClosedPolygon2D(new_points)
        raise NotImplementedError('make sure the two polygons '
                                   'you are trying to sew are valid ones')


class Triangle2D(ClosedPolygon2D):
    def __init__(self, point1: volmdlr.Point2D, point2: volmdlr.Point2D,
                 point3: volmdlr.Point2D, name: str = ''):
        self.point1 = point1
        self.point2 = point2
        self.point3 = point3
        self.name = name

        # ClosedPolygon2D.__init__(self, points=[point1, point2, point3],
        # name=name)

    def area(self):
        u = self.point2 - self.point1
        v = self.point3 - self.point1
        return abs(u.cross(v)) / 2

    def incircle_radius(self):
        a = self.point1.point_distance(self.point2)
        b = self.point1.point_distance(self.point3)
        c = self.point2.point_distance(self.point3)
        return 2 * self.area() / (a + b + c)

    def circumcircle_radius(self):
        a = self.point1.point_distance(self.point2)
        b = self.point1.point_distance(self.point3)
        c = self.point2.point_distance(self.point3)
        return a * b * c / (self.area() * 4.0)

    def ratio_circumr_length(self):
        return self.circumcircle_radius() / self.length()

    def ratio_incircler_length(self):
        return self.incircle_radius() / self.length()

    def aspect_ratio(self):
        a = self.point1.point_distance(self.point2)
        b = self.point1.point_distance(self.point3)
        c = self.point2.point_distance(self.point3)
        s = 0.5 * (a + b + c)
        try:
            return 0.125 * a * b * c / (s - a) / (s - b) / (s - c)
        except ZeroDivisionError:
            return 1000000.


class Circle2D(Contour2D):
    _non_serializable_attributes = ['internal_arcs', 'external_arcs',
                                    'polygon', 'straight_line_contour_polygon',
                                    'primitives', 'basis_primitives']

    def __init__(self, center: volmdlr.Point2D, radius: float, name: str = ''):
        self.center = center
        self.radius = radius
        self.angle = volmdlr.TWO_PI

        # self.points = self.tessellation_points()

        Contour2D.__init__(self, [self], name=name)  # !!! this is dangerous

    def __hash__(self):
        return int(round(1e6 * (self.center.x + self.center.y + self.radius)))

    def __eq__(self, other_circle):
        if self.__class__.__name__ != other_circle.__class__.__name__:
            return False

        return math.isclose(self.center.x,
                            other_circle.center.x, abs_tol=1e-06) \
               and math.isclose(self.center.y,
                                other_circle.center.y, abs_tol=1e-06) \
               and math.isclose(self.radius, other_circle.radius,
                                abs_tol=1e-06)

    def to_polygon(self, angle_resolution: float):
        return ClosedPolygon2D(
            self.polygon_points(angle_resolution=angle_resolution))

    def tessellation_points(self, resolution=40):
        return [(self.center
                 + self.radius * math.cos(teta) * volmdlr.X2D
                 + self.radius * math.sin(teta) * volmdlr.Y2D)
                for teta in npy.linspace(0, volmdlr.TWO_PI, resolution + 1)][
               :-1]

    def point_belongs(self, point, tolerance=1e-9):
        return point.point_distance(self.center) <= self.radius + tolerance

    # def border_points(self):
    #     start = self.center - self.radius * volmdlr.Point2D(1, 0)
    #     end = self.center + self.radius * volmdlr.Point2D(1, 0)
    #     return [start, end]

    def bounding_rectangle(self):

        xmin = self.center.x - self.radius
        xmax = self.center.x + self.radius
        ymin = self.center.y - self.radius
        ymax = self.center.y + self.radius
        return xmin, xmax, ymin, ymax

    def line_intersections(self, line2d: volmdlr.edges.Line2D, tol=1e-9):
        # Duplicate from ffull arc
        Q = self.center
        if line2d.points[0] == self.center:
            P1 = line2d.points[1]
            V = line2d.points[0] - line2d.points[1]
        else:
            P1 = line2d.points[0]
            V = line2d.points[1] - line2d.points[0]
        a = V.dot(V)
        b = 2 * V.dot(P1 - Q)
        c = P1.dot(P1) + Q.dot(Q) - 2 * P1.dot(Q) - self.radius ** 2

        disc = b ** 2 - 4 * a * c
        if math.isclose(disc, 0., abs_tol=tol):
            t1 = -b / (2 * a)
            return [P1 + t1 * V]

        elif disc > 0:
            sqrt_disc = math.sqrt(disc)
            t1 = (-b + sqrt_disc) / (2 * a)
            t2 = (-b - sqrt_disc) / (2 * a)
            return [P1 + t1 * V,
                    P1 + t2 * V]
        else:
            return []

    def circle_intersections(self, circle: 'volmdlr.wires.Circle2D'):
        x0, y0 = self.center
        x1, y1 = circle.center
        r0 = self.radius
        r1 = circle.radius

        d = math.sqrt((x1 - x0) ** 2 + (y1 - y0) ** 2)

        # non intersecting
        if d > r0 + r1:
            return []
        # One circle within other
        if d < abs(r0 - r1):
            return []
        # coincident circles
        if d == 0 and r0 == r1:
            return []
        else:
            a = (r0 ** 2 - r1 ** 2 + d ** 2) / (2 * d)
            h = math.sqrt(r0 ** 2 - a ** 2)
            x2 = x0 + a * (x1 - x0) / d
            y2 = y0 + a * (y1 - y0) / d
            x3 = x2 + h * (y1 - y0) / d
            y3 = y2 - h * (x1 - x0) / d

            x4 = x2 - h * (y1 - y0) / d
            y4 = y2 + h * (x1 - x0) / d

        return [volmdlr.Point2D(x3, y3), volmdlr.Point2D(x4, y4)]

    def arc_intersections(self, arc2d: volmdlr.edges.Arc2D):
        circle = Circle2D(arc2d.center, arc2d.radius)
        intersections = []

        for inter in self.circle_intersections(circle):
            try:
                li = arc2d.abscissa(inter)
                intersections.append(inter)
            except ValueError:
                pass
        return intersections

    def length(self):
        return volmdlr.TWO_PI * self.radius

    def plot(self, ax=None, linestyle='-', color='k', linewidth=1, alpha=1.,
             equal_aspect=True):
        if ax is None:
            fig, ax = plt.subplots()
        # else:
        #     fig = ax.figure
        if self.radius > 0:
            ax.add_patch(matplotlib.patches.Arc((self.center.x, self.center.y),
                                                2 * self.radius,
                                                2 * self.radius,
                                                angle=0,
                                                theta1=0,
                                                theta2=360,
                                                color=color,
                                                alpha=alpha,
                                                linestyle=linestyle,
                                                linewidth=linewidth))
        if equal_aspect:
            ax.set_aspect('equal')
        return ax

    def to_3d(self, plane_origin, x, y):
        normal = x.cross(y)
        center3d = self.center.to_3d(plane_origin, x, y)
        return Circle3D(volmdlr.Frame3D(center3d, x, y, normal),
                        self.radius, self.name)

    def rotation(self, center, angle, copy=True):
        if copy:
            return Circle2D(self.center.rotation(center, angle, copy=True),
                            self.radius)
        else:
            self.center.rotation(center, angle, copy=False)

    def translation(self, offset, copy=True):
        if copy:
            return Circle2D(self.center.translation(offset, copy=True),
                            self.radius)
        else:
            self.center.translation(offset, copy=False)

    def frame_mapping(self, frame, side, copy=True):
        """
        side = 'old' or 'new'
        """
        if side == 'old':
            if copy:
                return Circle2D(frame.old_coordinates(self.center),
                                self.radius)
            else:
                self.center = frame.old_coordinates(self.center)
        if side == 'new':
            if copy:
                return Circle2D(frame.new_coordinates(self.center),
                                self.radius)
            else:
                self.points = frame.new_coordinates(self.center)

    def area(self):
        return math.pi * self.radius ** 2

    def second_moment_area(self, point):
        """
        Second moment area of part of disk
        """
        I = math.pi * self.radius ** 4 / 4
        Ic = npy.array([[I, 0], [0, I]])
        return volmdlr.geometry.huygens2d(I, I, 0, self.area(), self.center,
                                          point)

    def center_of_mass(self):
        return self.center

    def point_symmetric(self, point):
        center = 2 * point - self.center
        return Circle2D(center, self.radius)

    def plot_data(self, edge_style: plot_data.EdgeStyle = None,
                  surface_style: plot_data.SurfaceStyle = None):
        return plot_data.Circle2D(cx=self.center.x,
                                  cy=self.center.y,
                                  r=self.radius,
                                  edge_style=edge_style,
                                  surface_style=surface_style)

    def copy(self, deep=True, memo=None):
        return Circle2D(self.center.copy(), self.radius)

    def point_at_abscissa(self, curvilinear_abscissa):
        start = self.center + self.radius * volmdlr.X3D
        return start.rotation(self.center,
                              curvilinear_abscissa / self.radius)

    def triangulation(self, n=35):
        l = self.length()
        points = [self.point_at_abscissa(l * i / n) for i in range(n)]
        points.append(self.center)
        triangles = [(i, i + 1, n) for i in range(n - 1)] + [(n - 1, 0, n)]

    def split(self, split_start, split_end):
        x1, y1 = split_start - self.center
        x2, y2 = split_end - self.center

        angle1 = math.atan2(y1, x1)
        angle2 = math.atan2(y2, x2)
        angle_i1 = 0.5 * (angle2 - angle1)
        angle_i2 = angle_i1 + math.pi
        interior_point1 = split_start.rotation(self.center, angle_i1)
        interior_point2 = split_start.rotation(self.center, angle_i2)

        return [volmdlr.edges.Arc2D(split_start, interior_point1,
                                    split_end),
                volmdlr.edges.Arc2D(split_start, interior_point2,
                                    split_end)]

    def point_at_abscissa(self, curvilinear_abscissa):
        start = self.center + self.radius * volmdlr.X3D
        return start.rotation(self.center,
                              curvilinear_abscissa / self.radius)

    def discretise(self, n: float):
        # BUGGED: returns method
        circle_to_nodes = {}
        nodes = []
        if n * self.length() < 1:
            circle_to_nodes[self] = self.border_points
        else:
            n0 = int(math.ceil(n * self.length()))
            l0 = self.length() / n0

            for k in range(n0):
                node = self.point_at_abscissa(k * l0)

                nodes.append(node)

            circle_to_nodes[self] = nodes

        return circle_to_nodes[self]

    def polygon_points(self, angle_resolution=10):
        return volmdlr.edges.Arc2D.polygon_points(
            self, angle_resolution=angle_resolution)


class Contour3D(Contour, Wire3D):
    _non_serializable_attributes = ['points']
    _non_eq_attributes = ['name']
    _non_hash_attributes = ['points', 'name']
    _generic_eq = True
    """
    A collection of 3D primitives forming a closed wire3D
    """

    def __init__(self, primitives: List[volmdlr.core.Primitive3D],
                 name: str = ''):
        """

        """

        Wire3D.__init__(self, primitives=primitives, name=name)
        self._utd_edge_polygon = False

    def __hash__(self):
        return sum([hash(e) for e in self.primitives])

    def __eq__(self, other_):
        if self.__class__.__name__ != other_.__class__.__name__:
            return False
        equal = True
        for edge, other_edge in zip(self.primitives, other_.edges):
            equal = (equal and edge == other_edge)
        return equal

    @property
    def edge_polygon(self):
        if not self._utd_edge_polygon:
            self._edge_polygon = self._get_edge_polygon()
            self._utd_edge_polygon = True
        return self._edge_polygon

    def _get_edge_polygon(self):
        points = []
        for edge in self.primitives:
            if points:
                if edge.start != points[-1]:
                    points.append(edge.start)
            else:
                points.append(edge.start)
        return ClosedPolygon3D(points)

    @classmethod
    def from_step(cls, arguments, object_dict):
        name = arguments[0][1:-1]
        raw_edges = []
        edge_ends = {}
        for ie, edge_id in enumerate(arguments[1]):
            edge = object_dict[int(edge_id[1:])]
            raw_edges.append(edge)

        if (len(raw_edges)) == 1:
            if isinstance(raw_edges[0], cls):
                # Case of a circle, ellipse...
                return raw_edges[0]
            else:
                return cls(raw_edges, name=name)

        distances = [raw_edges[0].end.point_distance(raw_edges[1].start),
                     raw_edges[0].start.point_distance(raw_edges[1].start),
                     raw_edges[0].end.point_distance(raw_edges[1].end),
                     raw_edges[0].start.point_distance(raw_edges[1].end)]
        index = distances.index(min(distances))
        if min(distances) > 5e-4:
            ax = raw_edges[0].plot()
            raw_edges[1].plot(ax=ax)
            deltax1 = abs(raw_edges[0].start.x - raw_edges[1].end.x)
            deltax2 = abs(raw_edges[0].end.x - raw_edges[1].end.x)
            deltay1 = abs(raw_edges[0].start.y - raw_edges[1].end.y)
            deltay2 = abs(raw_edges[0].end.y - raw_edges[1].end.y)
            deltaz1 = abs(raw_edges[0].start.z - raw_edges[1].end.z)
            deltaz2 = abs(raw_edges[0].end.z - raw_edges[1].end.z)
            raise NotImplementedError(
                'First 2 edges of contour not follwing each other',
                'delta = {}, {}, {}, {}, {}, {}'.format(deltax1, deltax2,
                                                        deltay1, deltay2,
                                                        deltaz1, deltaz2))
        # Making things right for first 2 primitives

        if index == 0:
            edges = [raw_edges[0], raw_edges[1]]
        elif index == 1:
            edges = [raw_edges[0].reverse(), raw_edges[1]]
        elif index == 2:
            edges = [raw_edges[0], raw_edges[1].reverse()]
        elif index == 3:
            edges = [raw_edges[0].reverse(), raw_edges[1].reverse()]
        else:
            raise NotImplementedError

        last_edge = edges[-1]
        for raw_edge in raw_edges[2:]:
            distances = [raw_edge.start.point_distance(last_edge.end),
                         raw_edge.end.point_distance(last_edge.end)]
            index = distances.index(min(distances))
            if min(distances) > 5e-4:
                ax = last_edge.plot(color='b')
                raw_edge.plot(ax=ax, color='r')
                last_edge.end.plot(ax=ax, color='b')
                raw_edges[0].plot(ax=ax, color='g')
                deltax1 = abs(raw_edge.start.x - last_edge.end.x)
                deltax2 = abs(raw_edge.end.x - last_edge.end.x)
                deltay1 = abs(raw_edge.start.y - last_edge.end.y)
                deltay2 = abs(raw_edge.end.y - last_edge.end.y)
                deltaz1 = abs(raw_edge.start.z - last_edge.end.z)
                deltaz2 = abs(raw_edge.end.z - last_edge.end.z)
                raise NotImplementedError(
                    'Edges of contour not follwing each other',
                    'delta = {}, {}, {}, {}, {}, {}'.format(deltax1, deltax2,
                                                            deltay1, deltay2,
                                                            deltaz1, deltaz2))
            if index == 0:
                last_edge = raw_edge
            elif index == 1:
                last_edge = raw_edge.reverse()

            edges.append(last_edge)
        return cls(edges, name=name)

    def to_step(self, current_id, surface_id=None):

        content = ''
        edge_ids = []
        for primitive in self.primitives:
            if isinstance(primitive, volmdlr.edges.BSplineCurve3D):
                continue
            primitive_content, primitive_ids = primitive.to_step(current_id)
            content += primitive_content
            current_id = primitive_ids[-1] + 1
            for primitive_id in primitive_ids:
                content += "#{} = ORIENTED_EDGE('{}',*,*,#{},.T.);\n".format(
                    current_id,
                    primitive.name,
                    primitive_id)
                edge_ids.append(current_id)

                current_id += 1

        content += "#{} = EDGE_LOOP('{}',({}));\n".format(
            current_id, self.name, volmdlr.core.step_ids_to_str(edge_ids))
        return content, current_id

    def average_center_point(self):
        nb = len(self.points)
        x = npy.sum([p[0] for p in self.points]) / nb
        y = npy.sum([p[1] for p in self.points]) / nb
        z = npy.sum([p[2] for p in self.points]) / nb

        return volmdlr.Point3D(x, y, z)

    def rotation(self, center, axis, angle, copy=True):
        if copy:
            new_edges = [edge.rotation(center, axis, angle, copy=True) for edge
                         in self.primitives]
            # new_points = [p.rotation(center, axis, copy=True) for p in self.points]
            return Contour3D(new_edges, None, self.name)
        else:
            for edge in self.primitives:
                edge.rotation(center, axis, angle, copy=False)
            for point in self.tessel_points:
                point.rotation(center, axis, angle, copy=False)

    def translation(self, offset, copy=True):
        if copy:
            new_edges = [edge.translation(offset, copy=True) for edge in
                         self.primitives]
            # new_points = [p.translation(offset, copy=True) for p in self.points]
            return Contour3D(new_edges, self.name)
        else:
            for edge in self.primitives:
                edge.translation(offset, copy=False)
            for point in self.tessel_points:
                point.translation(offset, copy=False)

    def order_contour(self):
        new_primitives = []
        points = self.ordering_contour()
        for p1, p2 in points:
            new_primitives.append(volmdlr.edges.LineSegment3D(p1, p2))
        self.primitives = new_primitives

        return self

    def point_over_contour(self, point):
        belongs = False
        for primitive in self.primitives:
            if primitive.point_belongs(point):
                belongs = True
        return belongs

    def frame_mapping(self, frame, side, copy=True):
        """
        side = 'old' or 'new'
        """
        if copy:
            new_edges = [edge.frame_mapping(frame, side, copy=True) for edge in
                         self.primitives]
            # new_points = [p.frame_mapping(frame, side, copy=True) for p in self.points]
            return Contour3D(new_edges, None, self.name)
        else:
            for edge in self.primitives:
                edge.frame_mapping(frame, side, copy=False)
            for point in self.tessel_points:
                point.frame_mapping(frame, side, copy=False)

    def copy(self, deep=True, memo=None):
        new_edges = [edge.copy() for edge in self.primitives]
        if self.point_inside_contour is not None:
            new_point_inside_contour = self.point_inside_contour.copy()
        else:
            new_point_inside_contour = None
        return Contour3D(new_edges, new_point_inside_contour, self.name)

    def length(self):
        # TODO: this is duplicated code from Wire3D!
        length = 0.
        for edge in self.primitives:
            length += edge.length()
        return length

    def point_at_abscissa(self, curvilinear_abscissa):
        # TODO: this is duplicated code from Wire3D!
        length = 0.
        for primitive in self.primitives:
            primitive_length = primitive.length()
            if length + primitive_length > curvilinear_abscissa:
                return primitive.point_at_abscissa(
                    curvilinear_abscissa - length)
            length += primitive_length
        if math.isclose(curvilinear_abscissa, length, abs_tol=1e-6):
            return primitive.point_at_abscissa(primitive_length)
        raise ValueError('abscissa out of contour length')

    def plot(self, ax=None, color='k', alpha=1, edge_details=False):
        if ax is None:
            ax = Axes3D(plt.figure())

        for edge in self.primitives:
            edge.plot(ax=ax, color=color, alpha=alpha,
                      edge_ends=edge_details, edge_direction=edge_details)

        return ax

    def to_2d(self, plane_origin, x, y):
        z = x.cross(y)
        plane3d = volmdlr.faces.Plane3D(volmdlr.Frame3D(plane_origin, x, y, z))
        primitives2d = [plane3d.point3d_to_2d(p) for p in self.primitives]
        return Contour2D(primitives=primitives2d)

    def _bounding_box(self):

        """
        Flawed method, to be enforced by overloading
        """
        n = 50
        l = self.length()
        points = [self.point_at_abscissa(i / n * l) \
                  for i in range(n)]
        return volmdlr.core.BoundingBox.from_points(points)

    @classmethod
    def extract_contours(cls, contour, point1: volmdlr.Point3D,
                         point2: volmdlr.Point3D, inside=False):

        new_primitives = contour.extract_with_points(point1, point2, inside)
        contours = [cls(new_primitives)]
        return contours

    def contour_intersection(self, contour3d):
        dict_intersecting_points = {}
        for primitive in self.primitives:
            for primitive2 in contour3d.primitives:
                intersecting_point = primitive.linesegment_intersection(
                    primitive2)
                if intersecting_point != None:
                    dict_intersecting_points[primitive2] = intersecting_point
        if dict_intersecting_points:
            return dict_intersecting_points
        return None

    def merge_with(self, contour3d):
        '''
        merge two adjacent contours, sharing primitives, and returns one outer contour and inner contours (if there are any)
        '''

        merged_primitives = self.merge_primitives_with(contour3d)
        contours = volmdlr.wires.Contour3D.contours_from_edges(merged_primitives)
        contours = sorted(contours, key=lambda contour: contour.area(), reverse=True)

        return contours

class Circle3D(Contour3D):
    _non_serializable_attributes = ['point', 'edges', 'point_inside_contour']
    _non_eq_attributes = ['name']
    _non_hash_attributes = ['name']
    _generic_eq = True

    def __init__(self, frame: volmdlr.Frame3D, radius: float,
                 name: str = ''):
        """
        frame.u, frame.v define the plane, frame.w the normal
        """
        self.radius = radius
        self.frame = frame
        self.angle = volmdlr.TWO_PI
        Contour3D.__init__(self, [self], name=name)

    @property
    def center(self):
        return self.frame.origin

    @property
    def normal(self):
        return self.frame.w

    def __hash__(self):
        return hash(self.frame.origin)

    def __eq__(self, other_circle):
        return self.frame.origin == other_circle.frame.origin \
               and self.frame.w.is_colinear(other_circle.frame.w) \
               and math.isclose(self.radius,
                                other_circle.radius, abs_tol=1e-06)

    def tessellation_points(self, resolution=20):

        tessellation_points_3d = [
                                     self.center + self.radius * math.cos(
                                         teta) * self.frame.u
                                     + self.radius * math.sin(
                                         teta) * self.frame.v
                                     for teta in
                                     npy.linspace(0, volmdlr.TWO_PI,
                                                  resolution + 1)][:-1]
        return tessellation_points_3d

    def length(self):
        return volmdlr.TWO_PI * self.radius

    def FreeCADExport(self, name, ndigits=3):
        xc, yc, zc = round(1000 * self.center, ndigits)
        xn, yn, zn = round(self.normal, ndigits)
        return '{} = Part.Circle(fc.Vector({},{},{}),fc.Vector({},{},{}),{})\n'.format(
            name, xc, yc, zc, xn, yn, zn, 1000 * self.radius)

    def rotation(self, rot_center, axis, angle, copy=True):
        new_center = self.center.rotation(rot_center, axis, angle, True)
        new_normal = self.normal.rotation(rot_center, axis, angle, True)
        if copy:
            return Circle3D(new_center, self.radius, new_normal, self.name)
        else:
            self.center = new_center
            self.normal = new_normal

    def translation(self, offset, copy=True):
        # new_frame = self.center.translation(offset, True)
        new_frame = self.frame.translation(offset, True)

        if copy:

            # return Circle3D(new_frame, self.radius, self.frame,
            #                 self.name)
            return Circle3D(new_frame, self.radius, self.name)

        else:
            self.frame = new_frame

    def plot(self, ax=None, color='k', alpha=1.):
        if ax is None:
            fig = plt.figure()
            ax = Axes3D(fig)
        else:
            fig = None

        x = []
        y = []
        z = []
        for px, py, pz in self.tessellation_points():
            x.append(px)
            y.append(py)
            z.append(pz)
        x.append(x[0])
        y.append(y[0])
        z.append(z[0])
        ax.plot(x, y, z, color=color, alpha=alpha)
        return ax

    def point_at_abscissa(self, curvilinear_abscissa):
        """
        start point is at intersection of frame.u axis
        """
        start = self.frame.origin + self.radius * self.frame.u
        return start.rotation(self.frame.origin, self.frame.w,
                              curvilinear_abscissa / self.radius,
                              copy=True)

    @classmethod
    def from_step(cls, arguments, object_dict):
        center = object_dict[arguments[1]].origin
        radius = float(arguments[2]) / 1000
        if object_dict[arguments[1]].u is not None:
            normal = object_dict[arguments[1]].u
            other_vec = object_dict[arguments[1]].v
            if other_vec is not None:
                other_vec.normalize()
        else:
            normal = object_dict[arguments[1]].v  # ou w
            other_vec = None
        normal.normalize()
        return cls.from_center_normal(center, normal, radius,
                                      arguments[0][1:-1])

    def to_step(self, current_id, surface_id=None):
        circle_frame = volmdlr.Frame3D(self.center, self.frame.w, self.frame.u,
                                       self.frame.v)
        content, frame_id = circle_frame.to_step(current_id)
        curve_id = frame_id + 1
        content += "#{} = CIRCLE('{}',#{},{});\n".format(
            curve_id, self.name, frame_id, round(self.radius * 1000, 3))

        if surface_id:
            content += "#{} = SURFACE_CURVE('',#{},(#{}),.PCURVE_S1.);\n".format(
                curve_id + 1, curve_id, surface_id)
            curve_id += 1

        p1 = self.frame.origin + self.frame.u * self.radius
        # p2 = self.frame.origin + self.frame.v*self.radius
        p3 = self.frame.origin - self.frame.u * self.radius
        # p4 = self.frame.origin - self.frame.v*self.radius

        p1_content, p1_id = p1.to_step(curve_id + 1, vertex=True)
        # p2_content, p2_id = p2.to_step(p1_id+1, vertex=True)
        p3_content, p3_id = p3.to_step(p1_id + 1, vertex=True)
        # p4_content, p4_id = p4.to_step(p3_id+1, vertex=True)
        content += p1_content + p3_content

        arc1_id = p3_id + 1
        content += "#{} = EDGE_CURVE('{}',#{},#{},#{},.T.);\n".format(
            arc1_id, self.name, p1_id, p3_id, curve_id)
        oriented_edge1_id = arc1_id + 1
        content += "#{} = ORIENTED_EDGE('',*,*,#{},.T.);\n".format(
            oriented_edge1_id, arc1_id)

        arc2_id = oriented_edge1_id + 1
        content += "#{} = EDGE_CURVE('{}',#{},#{},#{},.T.);\n".format(
            arc2_id, self.name, p3_id, p1_id, curve_id)
        oriented_edge2_id = arc2_id + 1
        content += "#{} = ORIENTED_EDGE('',*,*,#{},.T.);\n".format(
            oriented_edge2_id, arc2_id)

        current_id = oriented_edge2_id + 1
        content += "#{} = EDGE_LOOP('{}',(#{},#{}));\n".format(
            current_id, self.name, oriented_edge1_id, oriented_edge2_id)

        return content, current_id

    def _bounding_box(self):
        """
        """
        u = self.normal.deterministic_unit_normal_vector()
        v = self.normal.cross(u)
        points = [self.frame.origin + self.radius * v
                  for v in [self.frame.u, -self.frame.u,
                            self.frame.v, -self.frame.v]]
        return volmdlr.core.BoundingBox.from_points(points)

    def to_2d(self, plane_origin, x, y):
        z = x.cross(y)
        plane3d = volmdlr.faces.Plane3D(volmdlr.Frame3D(plane_origin, x, y, z))
        return Circle2D(plane3d.point3d_to_2d(self.center), self.radius)

    @classmethod
    def from_center_normal(cls, center: volmdlr.Point3D,
                           normal: volmdlr.Vector3D,
                           radius: float,
                           name: str = ''):
        u = normal.deterministic_unit_normal_vector()
        v = normal.cross(u)
        return cls(volmdlr.Frame3D(center, u, v, normal), radius, name)

    @classmethod
    def from_3_points(cls, point1, point2, point3):
        u1 = (point2 - point1)
        u2 = (point2 - point3)
        try:
            u1.normalize()
            u2.normalize()
        except ZeroDivisionError:
            raise ValueError(
                'the 3 points must be distincts')

        normal = u2.cross(u1)
        normal.normalize()

        if u1 == u2:
            u2 = normal.cross(u1)
            u2.normalize()

        v1 = normal.cross(u1)  # v1 is normal, equal u2
        v2 = normal.cross(u2)  # equal -u1

        p11 = 0.5 * (point1 + point2)  # Mid point of segment s,m
        p21 = 0.5 * (point2 + point3)  # Mid point of segment s,m

        l1 = volmdlr.edges.Line3D(p11, p11 + v1)
        l2 = volmdlr.edges.Line3D(p21, p21 + v2)

        try:
            center, _ = l1.minimum_distance_points(l2)
        except ZeroDivisionError:
            raise ValueError(
                'Start, end and interior points  of an arc must be distincts')

        radius = (center - point1).norm()
        return cls(frame=volmdlr.Frame3D(center, u1, normal.cross(u1), normal),
                   radius=radius)

    def extrusion(self, extrusion_vector):

        if self.normal.is_colinear_to(extrusion_vector):
            u = self.normal.deterministic_unit_normal_vector()
            v = self.normal.cross(u)
            w = extrusion_vector.copy()
            w.normalize()
            cylinder = volmdlr.faces.CylindricalSurface3D(
                volmdlr.Frame3D(self.center, u, v, w), self.radius)
            return [cylinder.rectangular_cut(0, volmdlr.TWO_PI,
                                             0, extrusion_vector.norm())]
        else:
            raise NotImplementedError(
                'Extrusion along vector not colinar to normal for circle not handled yet: dot={}'.format(
                    self.normal.dot(extrusion_vector)))

    def revolution(self, axis_point: volmdlr.Point3D, axis: volmdlr.Vector3D,
                   angle: float):
        line3d = volmdlr.edges.Line3D(axis_point, axis_point + axis)
        tore_center, _ = line3d.point_projection(self.center)
        u = self.center - tore_center
        u.normalize()
        v = axis.cross(u)
        if not math.isclose(self.normal.dot(u), 0., abs_tol=1e-9):
            raise NotImplementedError(
                'Outside of plane revolution not supported')

        R = tore_center.point_distance(self.center)
        surface = volmdlr.faces.ToroidalSurface3D(
            volmdlr.Frame3D(tore_center, u, v, axis),
            R, self.radius)
        return [surface.rectangular_cut(0, angle, 0, volmdlr.TWO_PI)]

    def point_on_circle(self, point: volmdlr.Point3D):
        distance = point.point_distance(self.center)
        vec = volmdlr.Vector3D(*point-self.center)
        dot = self.normal.dot(vec)
        if math.isclose(distance, self.radius, abs_tol=1e-6)\
                and math.isclose(dot, 0, abs_tol=5e-6):
            return True
        return False

    def trim(self, point1: volmdlr.Point3D, point2: volmdlr.Point3D):
        if not self.point_on_circle(point1)\
                or not self.point_on_circle(point2):
            ax = self.plot()
            point1.plot(ax=ax, color='r')
            point2.plot(ax=ax, color='b')
            raise ValueError('Point not on circle for trim method')
        if point1 == point2:
            return volmdlr.edges.FullArc3D(self.frame.origin, point1,
                                           self.frame.w)
        interior = volmdlr.core.clockwise_interior_from_circle3d(
            point1, point2, self)
        return volmdlr.edges.Arc3D(point1, interior, point2)


class Ellipse3D(Contour3D):
    """
    :param major_axis: Largest radius of the ellipse
    :type major_axis: float
    :param minor_axis: Smallest radius of the ellipse
    :type minor_axis: float
    :param center: Ellipse's center
    :type center: Point3D
    :param normal: Ellipse's normal
    :type normal: Vector3D
    :param major_dir: Direction of the largest radius/major_axis
    :type major_dir: Vector3D
    """

    def __init__(self, major_axis: float, minor_axis: float,
                 center: volmdlr.Point3D, normal: volmdlr.Vector3D,
                 major_dir: volmdlr.Vector3D, name: str = ''):

        self.major_axis = major_axis
        self.minor_axis = minor_axis
        self.center = center
        normal.normalize()
        self.normal = normal
        major_dir.normalize()
        self.major_dir = major_dir
        Contour3D.__init__(self, [self], name=name)

    def tessellation_points(self, resolution=20):
        # plane = Plane3D.from_normal(self.center, self.normal)
        tessellation_points_3d = [
                                     self.center + self.major_axis * math.cos(
                                         teta) * self.major_dir
                                     + self.minor_axis * math.sin(
                                         teta) * self.major_dir.cross(
                                         self.normal) for teta in
                                     npy.linspace(0, volmdlr.TWO_PI,
                                                  resolution + 1)][:-1]
        return tessellation_points_3d

    def trim(self, point1: volmdlr.Point3D, point2: volmdlr.Point3D):
        minor_dir = self.normal.cross(self.major_dir)
        frame = volmdlr.Frame3D(self.center, self.major_dir,
                                minor_dir, self.normal)
        # Positionnement des points dans leur frame
        p1_new, p2_new = frame.new_coordinates(
            point1), frame.new_coordinates(point2)
        # Angle pour le p1
        u1, u2 = p1_new.x / self.major_axis, p1_new.y / self.minor_axis
        theta1 = volmdlr.core.sin_cos_angle(u1, u2)
        # Angle pour le p2
        u3, u4 = p2_new.x / self.major_axis, p2_new.y / self.minor_axis
        theta2 = volmdlr.core.sin_cos_angle(u3, u4)

        if theta1 > theta2:  # sens trigo
            angle = math.pi + (theta1 + theta2) / 2
        else:
            angle = (theta1 + theta2) / 2

        p_3 = volmdlr.Point3D(self.major_axis * math.cos(angle),
                              self.minor_axis * math.sin(angle), 0)
        p3 = frame.old_coordinates(p_3)

        return volmdlr.edges.ArcEllipse3D(point1, p3, point2, self.center,
                                          self.major_dir)

    def FreeCADExport(self, ip, ndigits=3):
        name = 'primitive{}'.format(ip)
        xc, yc, zc = npy.round(1000 * self.center.vector, ndigits)
        major_vector = self.center + self.major_axis / 2 * self.major_dir
        xmaj, ymaj, zmaj = npy.round(1000 * major_vector.vector, ndigits)
        minor_vector = self.center + self.minor_axis / 2 * self.normal.cross(
            self.major_dir)
        xmin, ymin, zmin = npy.round(1000 * minor_vector.vector, ndigits)
        return '{} = Part.Ellipse(fc.Vector({},{},{}), fc.Vector({},{},{}), fc.Vector({},{},{}))\n'.format(
            name, xmaj, ymaj, zmaj, xmin, ymin, zmin, xc, yc, zc)

    def rotation(self, rot_center, axis, angle, copy=True):
        new_center = self.center.rotation(rot_center, axis, angle, True)
        new_normal = self.normal.rotation(rot_center, axis, angle, True)
        new_major_dir = self.major_dir.rotation(rot_center, axis, angle, True)
        if copy:
            return Ellipse3D(self.major_axis, self.minor_axis, new_center,
                             new_normal, new_major_dir, self.name)
        else:
            self.center = new_center
            self.normal = new_normal
            self.major_dir = new_major_dir

    def translation(self, offset, copy=True):
        new_center = self.center.translation(offset, True)
        new_normal = self.normal.translation(offset, True)
        new_major_dir = self.major_dir.translation(offset, True)
        if copy:
            return Ellipse3D(self.major_axis, self.minor_axis, new_center,
                             new_normal, new_major_dir, self.name)
        else:
            self.center = new_center
            self.normal = new_normal
            self.major_dir = new_major_dir

    def plot(self, ax=None, color='k'):
        if ax is None:
            fig = plt.figure()
            ax = Axes3D(fig)
        else:
            fig = None

        x = []
        y = []
        z = []
        for px, py, pz in self.tessellation_points():
            x.append(px)
            y.append(py)
            z.append(pz)
        x.append(x[0])
        y.append(y[0])
        z.append(z[0])
        ax.plot(x, y, z, color)
        return ax

    @classmethod
    def from_step(cls, arguments, object_dict):
        center = object_dict[arguments[1]].origin
        normal = object_dict[arguments[1]].u  # ancien w
        major_dir = object_dict[arguments[1]].v  # ancien u
        major_axis = float(arguments[2]) / 1000
        minor_axis = float(arguments[3]) / 1000
        return cls(major_axis, minor_axis, center, normal, major_dir,
                   arguments[0][1:-1])


class ClosedPolygon3D(Contour3D, ClosedPolygon):

    def __init__(self, points: List[volmdlr.Point3D], name: str = ''):
        self.points = points
        self.line_segments = self._line_segments()

        Contour3D.__init__(self, self.line_segments, name)

    def _line_segments(self):
        lines = []
        if len(self.points) > 1:
            for p1, p2 in zip(self.points,
                              list(self.points[1:]) + [self.points[0]]):
                lines.append(volmdlr.edges.LineSegment3D(p1, p2))
        return lines

    def copy(self, deep=True, memo=None):
        points = [p.copy() for p in self.points]
        return ClosedPolygon2D(points, self.name)

    def __hash__(self):
        return sum([hash(p) for p in self.points])

    def __eq__(self, other_):
        if not isinstance(other_, self.__class__):
            return False
        equal = True
        for point, other_point in zip(self.points, other_.points):
            equal = (equal and point == other_point)
        return equal

    def plot(self, ax=None, color='k', alpha=1):
        for line_segment in self.line_segments:
            ax = line_segment.plot(ax=ax, color=color, alpha=alpha)
        return ax

    def rotation(self, center, axis, angle, copy=True):
        if copy:
            return ClosedPolygon3D(
                [p.rotation(center, axis, angle, copy=True) for p in
                 self.points])
        else:
            for p in self.points:
                p.rotation(center, axis, angle, copy=False)

    def translation(self, offset, copy=True):
        if copy:
            new_points = [point.translation(offset, copy=True) for point in
                          self.points]
            return ClosedPolygon3D(new_points, self.name)
        else:
            for point in self.points:
                point.translation(offset, copy=False)

    def to_2d(self, plane_origin, x, y):
        points2d = [point.to_2d(plane_origin, x, y) for point in self.points]
        return ClosedPolygon2D(points2d)

    def sewing_with(self, other_poly3d, x, y, normal, resolution=20):
        self_center, other_center = self.average_center_point(), \
                                    other_poly3d.average_center_point()

        self_poly2d, other_poly2d = self.to_2d(self_center, x, y), \
                                    other_poly3d.to_2d(other_center, x, y)
        self_center2d, other_center2d = self_poly2d.center_of_mass(), \
                                        other_poly2d.center_of_mass()
        self_poly2d.translation(-self_center2d, copy=False)
        other_poly2d.translation(-other_center2d, copy=False)

        bbox_self2d, bbox_other2d = self_poly2d.bounding_rectangle(), \
                                    other_poly2d.bounding_rectangle()
        position = [abs(value) for value in bbox_self2d] \
                   + [abs(value) for value in bbox_other2d]
        max_scale = 2 * max(position)

        lines = [volmdlr.edges.LineSegment2D(volmdlr.O2D, max_scale * (
                volmdlr.X2D * math.sin(n * 2 * math.pi / resolution) +
                volmdlr.Y2D * math.cos(n * 2 * math.pi / resolution))
                                             ) for n in range(resolution)]

        self_new_points, other_new_points = [], []
        for l in lines:
            for self_line in self_poly2d.line_segments:
                intersect = l.linesegment_intersections(self_line)
                if intersect:
                    self_new_points.extend(intersect)
                    break

            for other_line in other_poly2d.line_segments:
                intersect = l.linesegment_intersections(other_line)
                if intersect:
                    other_new_points.extend(intersect)
                    break

        new_self_poly2d, new_other_poly2d = ClosedPolygon2D(
            self_new_points), ClosedPolygon2D(other_new_points)
        new_self_poly2d.translation(self_center2d, copy=False)
        new_other_poly2d.translation(other_center2d, copy=False)

        new_poly1, new_poly2 = new_self_poly2d.to_3d(self_center, x, y), \
                               new_other_poly2d.to_3d(other_center, x, y)

        triangles = []
        for point1, point2, other_point in zip(new_poly1.points,
                                               new_poly1.points[
                                               1:] + new_poly1.points[:1],
                                               new_poly2.points):
            triangles.append([point1, point2, other_point])

        for point1, point2, other_point in zip(
                new_poly2.points, new_poly2.points[1:] + new_poly2.points[:1],
                new_poly1.points[1:] + new_poly1.points[:1]):
            triangles.append([other_point, point2, point1])

        return triangles

    def simplify(self, min_distance: float = 0.01, max_distance: float = 0.05):
        return ClosedPolygon3D(self.simplify_polygon(
            min_distance=min_distance, max_distance=max_distance).points)

    def sewing(self, polygon2, x, y):
        """
        x and y are used for plane projection to make sure it is being projected in the right plane
        """
        center1, center2 = self.average_center_point(), polygon2.average_center_point()
        center1_, center2_ = volmdlr.Point3D(center1.x, center1.y,0), volmdlr.Point3D(center2.x,center2.y, 0)
        new_polygon1, new_polygon2 = self.translation(-center1_), polygon2.translation(-center2_)
        new_center1, new_center2 = new_polygon1.average_center_point(), new_polygon2.average_center_point()

        new_polygon1_2d, new_polygon2_2d = new_polygon1.to_2d(new_center1, x,y), new_polygon2.to_2d(new_center2, x, y)
        barycenter1_2d = new_polygon1_2d.barycenter()
        barycenter2_2d = new_polygon2_2d.barycenter()

        # # # ax2d = new_polygon1_2d.plot(color='r')
        # # # new_polygon2_2d.plot(ax=ax2d, color='g')
        # # barycenter1_2d = new_polygon1_2d.points[0]
        # # for point in new_polygon1_2d.points[1:]:
        # #     barycenter1_2d += point
        # # barycenter1_2d = barycenter1_2d / len(new_polygon1_2d.points)
        # # barycenter1_2d.plot(ax=ax2d, color='y')
        #
        # barycenter2_2d = new_polygon2_2d.points[0]
        # for point in new_polygon2_2d.points[1:]:
        #     barycenter2_2d += point
        # barycenter2_2d = barycenter2_2d / len(new_polygon2_2d.points)
        #
        # # barycenter2_2d.plot(ax=ax2d, color='r')
        #
        # # ax3d= new_polygon1.plot(color= 'r')
        # # new_polygon2.plot(ax=ax3d, color= 'g')
        # # volmdlr.Point3D(0,0, center1.z).plot(ax=ax3d)
        # # volmdlr.Point3D(0,0, center2.z).plot(ax=ax3d, color = 'r')

        dict_closing_pairs = {}
        triangles = []
        list_closing_point_indexes = []
        new_polygon1_2d_points = new_polygon1_2d.points + [
            new_polygon1_2d.points[0]]
        for i, point_polygon1 in enumerate(
                new_polygon1.points + [new_polygon1.points[0]]):
            if i != 0:
                mean_point2d = 0.5 * (
                        new_polygon1_2d_points[i] + new_polygon1_2d_points[
                    i - 1])
                closing_point = new_polygon2_2d.line_intersecting_closing_point(
                    mean_point2d)
                closing_point_index = new_polygon2_2d.points.index(
                    closing_point)

                if i == 1:
                    previous_closing_point_index = closing_point_index
                if closing_point_index != previous_closing_point_index:
                    if closing_point_index in list_closing_point_indexes:
                        closing_point_index = previous_closing_point_index
                    else:
                        dict_closing_pairs[self.points[i - 1]] = (
                            previous_closing_point_index,
                            closing_point_index)

                if point_polygon1 == new_polygon1.points[0]:
                    if list(dict_closing_pairs.values())[-1][-1] != \
                            list(dict_closing_pairs.values())[0][0]:
                        dict_closing_pairs[self.points[0]] = (
                            list(dict_closing_pairs.values())[-1][-1],
                            list(dict_closing_pairs.values())[0][0])

                real_closing_point = polygon2.points[closing_point_index]

                if not volmdlr.edges.LineSegment3D(
                        self.points[new_polygon1.points.index(point_polygon1)],
                        real_closing_point).point_belongs(self.points[i - 1]):
                    face = volmdlr.faces.Triangle3D(self.points[new_polygon1.points.index(
                        point_polygon1)], self.points[i - 1],
                                      real_closing_point,
                                                    alpha=0.9,
                                                    color=(1, 0.1, 0.1))
                    triangles.append(face)

                list_closing_point_indexes.append(closing_point_index)
                previous_closing_point_index = closing_point_index
        triangles += polygon2.close_sewing(dict_closing_pairs)
        # for i, point_polygon2 in enumerate(
        #         new_polygon2.points + [new_polygon2.points[0]]):
        #     for j, index in enumerate(list(dict_closing_pairs.values())):
        #         if i != 0:
        #             if i - 1 >= index[0] and i <= index[1]:
        #                 # a = polygon2.points[i - 1]
        #                 # b = polygon2.points[
        #                 #     new_polygon2.points.index(point_polygon2)]
        #                 # c = list(dict_closing_pairs.keys())[j]
        #                 # if a != b and a != c and b != c and not volmdlr.edges.LineSegment3D(
        #                 #         a, c).point_belongs(b):
        #                 triangles.append([polygon2.points[i - 1],
        #                                   polygon2.points[
        #                                       new_polygon2.points.index(
        #                                           point_polygon2)],
        #                                   list(dict_closing_pairs.keys())[j]])
        #             elif index[0] > index[1]:
        #                 if (i - 1 <= index[0] and i <= index[1]) or (
        #                         (i - 1 >= index[0]) and i >= index[1]):
        #                     # a = polygon2.points[i - 1]
        #                     # b = polygon2.points[
        #                     #     new_polygon2.points.index(point_polygon2)]
        #                     # c = list(dict_closing_pairs.keys())[j]
        #                     # if a != b and a != c and b != c and not volmdlr.edges.LineSegment3D(
        #                     #         a, c).point_belongs(b):
        #                     triangles.append([polygon2.points[i - 1],
        #                                       polygon2.points[
        #                                           new_polygon2.points.index(
        #                                               point_polygon2)],
        #                                       list(dict_closing_pairs.keys())[j]])

        # print("list closing points indexes :", list_closing_point_indexes)
        # faces = []
        # coords = triangles
        # for trio in coords:
        #     faces.append(volmdlr.faces.Triangle3D(trio[0], trio[1], trio[2]))
        # volum = volmdlr.core.VolumeModel(faces)
        # volum.babylonjs()
        # ax = self.plot()
        # polygon2.plot(ax=ax, color='y')
        # for face in faces:
        #     volmdlr.edges.LineSegment3D(face.point1, face.point2).plot(ax=ax,
        #                                                                color='b')
        #     volmdlr.edges.LineSegment3D(face.point1, face.point3).plot(ax=ax,
        #                                                                color='b')
        #     volmdlr.edges.LineSegment3D(face.point2, face.point3).plot(ax=ax,
        #                                                                color='b')

        return triangles

    # def sewing1(self, polygon2, x, y):
    #     """
    #     x and y are used for plane projection to make sure it is being
    #     projected in the right plane
    #     """
    #     def get_polygon_intersection(polygon, line, furthest_point=True):
    #         line_inters = []
    #         for primit in polygon.line_segments:
    #             inter_line = primit.linesegment_intersections(line)
    #             if inter_line:
    #                 if inter_line[0] not in line_inters:
    #                     line_inters.append(inter_line[0])
    #             elif line.point_belongs(primit.start):
    #                 line_inters.append(primit.start)
    #             elif line.point_belongs(primit.end):
    #                 line_inters.append(primit.end)
    #
    #         if len(line_inters) > 1:
    #             list_distance = [volmdlr.O2D.point_distance(p) for p in
    #                              line_inters]
    #             if furthest_point:
    #                 max_distance_index = list_distance.index(max(list_distance))
    #                 return line_inters[max_distance_index]
    #             else:
    #                 min_distance_index = list_distance.index(
    #                     min(list_distance))
    #                 return line_inters[min_distance_index]
    #
    #         return line_inters[0]
    #
    #     def get_furthest_polygon_intersection(polygon, line):
    #         return get_polygon_intersection(polygon, line)
    #
    #     def get_closest_polygon_intersection(polygon, line):
    #         return get_polygon_intersection(polygon, line, False)
    #
    #     def get_sewing_contour_portion(line_1, line_2, polygon):
    #         contour_intersections_points = [
    #                 get_furthest_polygon_intersection(polygon, line_1),
    #                 get_furthest_polygon_intersection(polygon, line_2)]
    #
    #         cutted_contour10 = Contour2D.extract_contours(polygon,
    #                                                       contour_intersections_points[0],
    #                                                       contour_intersections_points[1],
    #                                                       True)[0]
    #
    #         cutted_contour11 = Contour2D.extract_contours(polygon,
    #                                                       contour_intersections_points[0],
    #                                                       contour_intersections_points[1],
    #                                                       False)[0]
    #         if cutted_contour10.length() < cutted_contour11.length():
    #             return cutted_contour10
    #         return cutted_contour11
    #
    #
    #     center1 = self.average_center_point()
    #     center2 = polygon2.average_center_point()
    #     # p1_2d = self.to_2d(volmdlr.O2D, x, y)
    #     # p2_2d = polygon2.to_2d(volmdlr.O2D, x, y)
    #     # a = p1_2d.plot()
    #     # p2_2d.plot(ax=a, color='r')
    #
    #     new_polygon1 = self.translation(-center1)
    #     new_polygon2 = polygon2.translation(-center2)
    #
    #     new_center1 = new_polygon1.average_center_point()
    #     new_center2 = new_polygon2.average_center_point()
    #
    #     new_polygon1_2d = new_polygon1.to_2d(new_center1, x, y)
    #     new_polygon2_2d = new_polygon2.to_2d(new_center2, x, y)
    #
    #     new_polygon1_2d, way_back1 = new_polygon1_2d.repositioned_polygon(x, y)
    #     new_polygon2_2d, way_back2 = new_polygon2_2d.repositioned_polygon(x, y)
    #
    #     list_contours1 = []
    #     list_contours2 = []
    #
    #     bbox_self2d, bbox_other2d = new_polygon1_2d.bounding_rectangle(), \
    #         new_polygon2_2d.bounding_rectangle()
    #     position = [abs(value) for value in bbox_self2d]\
    #         + [abs(value) for value in bbox_other2d]
    #     max_scale = 2 * max(position)
    #     resolution = 10
    #     lines = [volmdlr.edges.LineSegment2D(volmdlr.O2D, max_scale * (
    #             volmdlr.X2D * math.sin(n * 2 * math.pi / resolution) +
    #             volmdlr.Y2D * math.cos(n * 2 * math.pi / resolution))
    #                                          ) for n in range(resolution)]
    #     # ax=lines[0].plot()
    #     for line1, line2 in zip(lines, lines[1:] + [lines[0]]):
    #
    #         cutted_contour1 = get_sewing_contour_portion(line1, line2, new_polygon1_2d)
    #         cutted_contour2 = get_sewing_contour_portion(line1, line2, new_polygon2_2d)
    #         list_contours1.append(cutted_contour1)
    #         list_contours2.append(cutted_contour2)
    #
    #         # random_color = list(npy.random.choice(range(255), size=3))
    #         # random_color = (random_color[0] / 256, random_color[1] / 256,
    #         #                 random_color[2] / 256)
    #         # line1.plot(ax=ax, color=random_color)
    #         # line2.plot(ax=ax, color=random_color)
    #         # cutted_contour1.plot(ax=ax, color=random_color)
    #         # cutted_contour2.plot(ax=ax, color=random_color)
    #
    #
    #     tol = 0.2
    #     list_triangles = []
    #     for contour1, contour2 in zip(list_contours1, list_contours2):
    #
    #         triangles = []
    #         dict_closing_pairs = {}
    #         list_closing_point_indexes = []
    #
    #         wire1_length = contour1.length()
    #         wire2_length = contour2.length()
    #         wire2_points = []
    #         for prim in contour2.primitives:
    #             if prim.start not in wire2_points:
    #                 wire2_points.append(prim.start)
    #             if prim.end not in wire2_points:
    #                 wire2_points.append(prim.end)
    #
    #         len_wire1 = 0
    #         for i, prim_wire1 in enumerate(contour1.primitives):
    #             len_wire1 += prim_wire1.length()
    #             len_wire2 = 0
    #             for j, prim_wire2 in enumerate(contour2.primitives):
    #                 len_wire2 += prim_wire2.length()
    #                 if i == 0 and j == 0:
    #                     closing_point = prim_wire2.start
    #                     closing_point_index = wire2_points.index(closing_point)
    #                     previous_closing_point_index = closing_point_index
    #                     break
    #                 elif prim_wire1 == contour1.primitives[-1]:
    #                     closing_point = contour2.primitives[-1].end
    #                     break
    #                 elif len_wire1*(1-tol)/wire1_length <= len_wire2/wire2_length <= len_wire1*(1 + tol)/wire1_length:
    #                     mid_point = (prim_wire1.start + prim_wire1.end) / 2
    #                     if mid_point.point_distance(prim_wire2.start) < mid_point.point_distance(prim_wire2.end):
    #                         closing_point = prim_wire2.start
    #                         break
    #                     else:
    #                         closing_point = prim_wire2.end
    #                         break
    #
    #             closing_point_index = wire2_points.index(closing_point)
    #             if closing_point_index != previous_closing_point_index:
    #                 if closing_point_index in list_closing_point_indexes:
    #                     closing_point = wire2_points[previous_closing_point_index]
    #                     closing_point_index = previous_closing_point_index
    #                 else:
    #                     dict_closing_pairs[contour1.primitives[i].start.to_3d(center1 + way_back1, x, y)] = (previous_closing_point_index, closing_point_index)
    #
    #             triangles.append(
    #                 [prim_wire1.start.to_3d(center1+way_back1, x, y),
    #                  prim_wire1.end.to_3d(center1+way_back1, x, y),
    #                  closing_point.to_3d(center2+way_back2, x, y)])
    #
    #             list_closing_point_indexes.append(closing_point_index)
    #             previous_closing_point_index = closing_point_index
    #         if not dict_closing_pairs:
    #             dict_closing_pairs[contour1.primitives[0].end.to_3d(center1 + way_back1, x, y)] = (0, wire2_points.index(wire2_points[-1]))
    #         for k, point_wire2 in enumerate(wire2_points):
    #             for key, index in dict_closing_pairs.items():
    #                 if k > 0:
    #                     if k - 1 >= index[0] and k <= index[1]:
    #                         triangles.append([wire2_points[k - 1].to_3d(center2+way_back2, x, y),
    #                                           point_wire2.to_3d(center2+way_back2, x, y),
    #                                           key])
    #         list_triangles.extend(triangles)
    #     # print('p1 3d points :', self.points)
    #     # print('p2 3d points :', polygon2.points)
    #     # #
    #     faces=[]
    #     coords = list_triangles
    #     for trio in coords:
    #         faces.append(volmdlr.faces.Triangle3D(trio[0], trio[1], trio[2], alpha=0.9, color=(1, 0.1, 0.1)))
    #     volum = volmdlr.core.VolumeModel(faces)
    #     volum.babylonjs()
    #     # # ax=contour1.to_3d(center1 + way_back1, x, y).plot()
    #     # # contour2.to_3d(center2+way_back2, x, y).plot(ax=ax, color='y')
    #     # ax = self.plot()
    #     # polygon2.plot(ax=ax, color='y')
    #     # for i, face in enumerate(faces):
    #     #     if i == 0:
    #     #         color='r'
    #     #     else:
    #     #         color='b'
    #     #     volmdlr.edges.LineSegment3D(face.point1, face.point2).plot(ax=ax,
    #     #                                                                color=color)
    #     #     volmdlr.edges.LineSegment3D(face.point1, face.point3).plot(ax=ax,
    #     #                                                                color=color)
    #     #     volmdlr.edges.LineSegment3D(face.point2, face.point3).plot(ax=ax,
    #     #                                                                color=color)
    #     #
    #     # self.plot(ax=ax, color='r')
    #     # polygon2.plot(ax=ax, color='y')
    #     return list_triangles

    def close_sewing(self, dict_closing_pairs):
        triangles = []
        for i, point_polygon2 in enumerate(
                self.points + [self.points[0]]):
            for j, index in enumerate(list(dict_closing_pairs.values())):
                if i != 0:
                    if i - 1 >= index[0] and i <= index[1]:
                        face = volmdlr.faces.Triangle3D(self.points[i - 1],
                                                        point_polygon2,
                                                        list(
                                                            dict_closing_pairs.keys())[
                                                            j],
                                                        alpha=0.9,
                                                        color=(1, 0.1, 0.1))
                        triangles.append(face)
                    elif index[0] > index[1]:
                        if (i - 1 <= index[0] and i <= index[1]) or (
                                (i - 1 >= index[0]) and i >= index[1]):
                            face = volmdlr.faces.Triangle3D(
                                self.points[i - 1],
                                point_polygon2,
                                list(dict_closing_pairs.keys())[j],
                                alpha=0.9,
                                color=(1, 0.1, 0.1))
                            triangles.append(face)
        return triangles

    def check_sewing(self, polygon2, sewing_faces):
        if not len(self.line_segments) + len(polygon2.line_segments) == len(sewing_faces):
            return False
        return True

    @staticmethod
    def validate_closing_point(closing_point_index, list_closing_point_indexes,
                               passed_by_zero_index, ratio_denom):
        if closing_point_index == list_closing_point_indexes[-1]:
            return closing_point_index, [], passed_by_zero_index
        list_remove_closing_points = []
        ratio = (list_closing_point_indexes[-1] - closing_point_index) / ratio_denom
        new_list_closing_point = list(dict.fromkeys(list_closing_point_indexes))
        if closing_point_index < list_closing_point_indexes[-1]:
            if len(list_closing_point_indexes) > 2 and \
                    list_closing_point_indexes[
                        -2] < closing_point_index < list_closing_point_indexes[-1] - 1:
                list_remove_closing_points.append(list_closing_point_indexes[-1])
            elif len(new_list_closing_point) > 3 and \
                    new_list_closing_point[
                        -3] < closing_point_index < new_list_closing_point[-1] - 3:
                for idx in list_closing_point_indexes:
                    if idx == new_list_closing_point[-1] or\
                            idx == new_list_closing_point[-2]:
                        list_remove_closing_points.append(idx)
            elif len(list_closing_point_indexes) > 5 and \
                    list_closing_point_indexes[
                        -5] < closing_point_index < \
                    list_closing_point_indexes[-1] - 5 and \
                    list_closing_point_indexes[-5] != \
                    list_closing_point_indexes[-6]:
                list_remove_closing_points.extend(
                    [list_closing_point_indexes[-1],
                     list_closing_point_indexes[-2],
                     list_closing_point_indexes[-3],
                     list_closing_point_indexes[-4]])
            elif closing_point_index in list_closing_point_indexes:
                closing_point_index = list_closing_point_indexes[-1]
            elif math.isclose(ratio, 0, abs_tol=0.3):
                closing_point_index = list_closing_point_indexes[-1]
            else:
                if passed_by_zero_index:
                    ratio = (list_closing_point_indexes[
                                 0] - closing_point_index) / ratio_denom
                    if math.isclose(ratio, 1, abs_tol=0.3):
                        closing_point_index = list_closing_point_indexes[0]
                else:
                    if closing_point_index > list_closing_point_indexes[0]:
                        ratio1 = (closing_point_index -
                                  list_closing_point_indexes[
                                      0]) / ratio_denom
                        if math.isclose(ratio1, 0, abs_tol=0.3) and\
                                math.isclose(ratio, 1, abs_tol=0.3):
                            passed_by_zero_index = True
                            closing_point_index = list_closing_point_indexes[0]
                        else:
                            closing_point_index = list_closing_point_indexes[-1]
                    else:
                        ratio1 = (closing_point_index -
                                  list_closing_point_indexes[
                                      -1]) / ratio_denom
                        if math.isclose(ratio1, -1, abs_tol=0.45):
                            if ratio_denom - list_closing_point_indexes[-1] < 10:
                                passed_by_zero_index = True
                            elif ratio_denom - list_closing_point_indexes[
                                -1] >= 5:
                                closing_point_index = \
                                    list_closing_point_indexes[-1] + 5
                            else:
                                closing_point_index = ratio_denom - 2
                        else:
                            if list_closing_point_indexes.count(
                                    list_closing_point_indexes[-1]) < 5:
                                closing_point_index = \
                                    list_closing_point_indexes[-1]
                            elif ratio_denom - list_closing_point_indexes[-1] >= 5:
                                closing_point_index =\
                                    list_closing_point_indexes[-1] + 5
                            elif list_closing_point_indexes[-1] <= ratio_denom - 2:
                                closing_point_index = ratio_denom - 2

        elif closing_point_index in list_closing_point_indexes:
            closing_point_index = list_closing_point_indexes[-1]
        elif len(list_closing_point_indexes) > 2 and \
                list_closing_point_indexes[0] < closing_point_index < \
                list_closing_point_indexes[-1]:
            closing_point_index = list_closing_point_indexes[-1]
        elif passed_by_zero_index and closing_point_index > \
                list_closing_point_indexes[0]:
            closing_point_index = list_closing_point_indexes[-1]
        elif list_closing_point_indexes[0] == 0 and math.isclose(ratio, -1,
                                                                 abs_tol=0.3):
            closing_point_index = list_closing_point_indexes[-1]
        elif math.isclose(ratio, -1, abs_tol=0.3):
            closing_point_index = list_closing_point_indexes[-1]
        elif closing_point_index - list_closing_point_indexes[-1] > 5 and \
            list_closing_point_indexes[-1] + 4 <= ratio_denom-1:
                closing_point_index = list_closing_point_indexes[-1] + 4

        return closing_point_index, list_remove_closing_points, passed_by_zero_index

    def sewing3(self, polygon2, x, y):
        polygon1_2d = self.to_2d(volmdlr.O2D, x, y)
        polygon2_2d = polygon2.to_2d(volmdlr.O2D, x, y)
        polygon1_3d = self
        polygon2_3d = polygon2
        if polygon2_2d.area() < polygon1_2d.area():
            polygon1_2d, polygon2_2d = polygon2_2d, polygon1_2d
            polygon1_3d = polygon2
            polygon2_3d = self

        valid_polygon = polygon1_2d.validate_sewing_polygons(polygon2_2d)
        if not valid_polygon:
            polygon1_2d = polygon1_2d.get_valid_sewing_polygons(polygon2_2d)
            polygon1_3d = polygon1_2d.to_3d(volmdlr.Point3D(0, 0,
                                                            polygon1_3d.points[0].z), x, y)
        # ax=polygon1_2d.plot()
        # polygon2_2d.plot(ax=ax, color='r')
        dict_closing_pairs = {}
        triangles = []
        list_closing_point_indexes = []
        passed_by_zero_index = False
        ratio_denom = len(polygon2_2d.points)
        previous_closing_point_index = None
        for i, primitive1 in enumerate(polygon1_2d.line_segments):
            list_remove_closing_points = []

            closing_point = polygon1_2d.get_closing_point(polygon2_2d,
                                                          primitive1)
            if closing_point == volmdlr.O2D:
                if previous_closing_point_index is not None:
                    closing_point_index = previous_closing_point_index
                else:
                    raise NotImplementedError(
                        'None of the normal lines intersect polygon2, '
                        'certify projection plane given is correct')
            else:
                closing_point_index = polygon2_2d.points.index(closing_point)

            if i == 0:
                previous_closing_point_index = closing_point_index
            else:
                closing_point_index, list_remove_closing_points,\
                    passed_by_zero_index = self.validate_closing_point(
                        closing_point_index, list_closing_point_indexes,
                        passed_by_zero_index, ratio_denom)

            if list_remove_closing_points:
                new_list_closing_point_indexes = list(dict.fromkeys(list_closing_point_indexes))
                new_list_remove_closing_indexes = list(dict.fromkeys(list_remove_closing_points))
                for n in range(len(list_remove_closing_points)):
                    new_face = volmdlr.faces.Triangle3D(
                        triangles[-(n + 1)].point1,
                        triangles[-(n + 1)].point2,
                        polygon2_3d.points[closing_point_index],
                        alpha=0.9,
                        color=(1, 0.1, 0.1))
                    triangles[-(n + 1)] = new_face
                number_common_closing_point = 0
                for fc in triangles:
                    if fc.point3 == polygon2_3d.points[closing_point_index]:
                        number_common_closing_point += 1
                for n in range(0,
                               len(new_list_remove_closing_indexes) // 2 + 1):
                    del dict_closing_pairs[
                        list(dict_closing_pairs.keys())[-1]]

                dict_closing_pairs[triangles[-number_common_closing_point].point1] = (
                    new_list_closing_point_indexes[
                        -(len(new_list_remove_closing_indexes) + 1)],
                    closing_point_index)
                for pt_index in list_remove_closing_points:
                    list_closing_point_indexes.remove(pt_index)
                list_closing_point_indexes.append(closing_point_index)
            elif closing_point_index != previous_closing_point_index:
                    dict_closing_pairs[polygon1_3d.line_segments[i].start] = (previous_closing_point_index, closing_point_index)

            face = volmdlr.faces.Triangle3D(polygon1_3d.line_segments[i].start,
                              polygon1_3d.line_segments[i].end,
                              polygon2_3d.points[closing_point_index], alpha=0.9, color=(1, 0.1, 0.1))
            triangles.append(face)
            list_closing_point_indexes.append(closing_point_index)
            previous_closing_point_index = closing_point_index
            if primitive1 == polygon1_2d.line_segments[-1]:
                if list_closing_point_indexes[-1] != \
                        list_closing_point_indexes[0]:
                    ratio = (list_closing_point_indexes[-1] -
                             list_closing_point_indexes[0]) / len(
                        polygon2_2d.points)
                    if math.isclose(ratio, -1,
                                    abs_tol=0.2) and passed_by_zero_index:
                        dict_closing_pairs[
                            polygon1_3d.points[0]] = (
                            list_closing_point_indexes[-2],
                            list_closing_point_indexes[0])
                        new_face = volmdlr.faces.Triangle3D(
                            triangles[-1].point1,
                            triangles[-1].point2,
                            polygon2_3d.points[list_closing_point_indexes[-2]],
                            alpha=0.9,
                            color=(1, 0.1, 0.1))
                        triangles.remove(triangles[-1])
                        triangles.append(new_face)
                    else:
                        dict_closing_pairs[polygon1_3d.points[0]] = (
                            list(dict_closing_pairs.values())[-1][-1],
                            list(dict_closing_pairs.values())[0][0])
        triangles += polygon2_3d.close_sewing(dict_closing_pairs)

        # print('list closing indexes :', list_closing_point_indexes)
        # print('length polygon2 points: ', len(polygon2_3d.points))
        # print('dict_closing_pairs :', dict_closing_pairs)

        # volum = volmdlr.core.VolumeModel(triangles)
        # volum.babylonjs()
        # print('p1 3d points :', self.points)
        # print('p2 3d points :', polygon2.points)
        return triangles


<|MERGE_RESOLUTION|>--- conflicted
+++ resolved
@@ -686,70 +686,55 @@
 
         return False
 
-<<<<<<< HEAD
-=======
     def shared_primitives_extremities(self, contour):
         '''
         extract shared primitives extremities between two adjacent contours
         '''
         edges1 = set()
-        # edges2 = set()
         list_p = []
 
         for edge1, edge2 in itertools.product(self.primitives,
                                               contour.primitives):
             if edge1.point_belongs(edge2.start):
-                # list_p.add(edge2.start)
-                # instead of point not in list_p (due to errors)
-                if list_p == []:
+                if not list_p:
                     list_p.append(edge2.start)
                 if list_p != [] and edge2.start.point_distance(edge2.start.nearest_point(list_p)) > 1e-4:
                     list_p.append(edge2.start)
 
-                # edges2.add(edge2)
                 edges1.add(edge1)
 
             elif edge2.point_belongs(edge1.start):
-                # list_p.add(edge1.start)
-                # instead of point not in list_p (due to errors)
-                if list_p == []:
+                if not list_p:
                     list_p.append(edge1.start)
                 if list_p != [] and edge1.start.point_distance(edge1.start.nearest_point(list_p)) > 1e-4:
                     list_p.append(edge1.start)
 
                 edges1.add(edge1)
-                # edges2.add(edge2)
 
             elif edge1.point_belongs(edge2.end):
-                # list_p.add(edge2.end)
-                # instead of point not in list_p (due to errors)
-                if list_p == []:
+                if not list_p:
                     list_p.append(edge2.end)
                 if list_p != [] and edge2.end.point_distance(edge2.end.nearest_point(list_p)) > 1e-4:
                     list_p.append(edge2.end)
 
-                # edges2.add(edge2)
                 edges1.add(edge1)
 
-
             elif edge2.point_belongs(edge1.end):
-                # list_p.add(edge1.end)
-                # instead of point not in list_p (due to errors)
-                if list_p == []:
+                if not list_p:
                     list_p.append(edge1.end)
                 if list_p != [] and edge1.end.point_distance(edge1.end.nearest_point(list_p)) > 1e-4:
                     list_p.append(edge1.end)
 
                 edges1.add(edge1)
-                # edges2.add(edge2)
 
         edges1 = list(edges1)
-        # edges2 = list(edges2)
-
-        if (len(list_p) < 2):
+
+        if len(list_p) < 2:
+            ax=self.plot()
+            contour.plot(ax=ax, color='r')
             raise ValueError(
                     'The contours are not adjacent. They dont share primitives')
-        elif (len(list_p) == 2):
+        elif len(list_p) == 2:
             return list_p
         else:
             if isinstance(self, volmdlr.wires.Contour2D):
@@ -867,7 +852,6 @@
         return merge_primitives
 
 
->>>>>>> 81b44ec5
 class Contour2D(Contour, Wire2D):
     """
     A collection of 2D primitives forming a closed wire2D
