--- conflicted
+++ resolved
@@ -4105,19 +4105,10 @@
                 # Case of a circle, ellipse...
                 return raw_edges[0]
             return cls(raw_edges, name=name)
-<<<<<<< HEAD
-        contour = cls(raw_edges, name=name)
-        if contour.is_ordered():
-            return contour
-        edges = reorder_contour3d_edges_from_step(raw_edges, [step_id, step_name, arguments])
-        if edges:
-            return cls(edges, name=name)
-=======
 
         list_edges = reorder_contour3d_edges_from_step(raw_edges, [step_id, step_name, arguments])
         if list_edges:
             return cls(list_edges, name=name)
->>>>>>> 5d5eae2e
         return None
 
     def to_step(self, current_id, surface_id=None, surface3d=None):
