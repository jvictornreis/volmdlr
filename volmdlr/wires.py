--- conflicted
+++ resolved
@@ -1330,28 +1330,10 @@
         """
         edges = []
         for primitive in self.primitives:
-# <<<<<<< HEAD
-#             if hasattr(primitive, 'discretise'):
-#                 points = primitive.discretise(n)
-#                 warnings.warn('Use discretisation_points method instead of discretise')
-#             elif hasattr(primitive, 'polygon_points'):
-#                 points = primitive.polygon_points(n)
-#                 warnings.warn('Use discretisation_points method instead of polygon_points')
-#             elif hasattr(primitive, 'discretisation_points'):
-#                 points = primitive.discretisation_points(n)
-#             else:
-#                 raise NotImplementedError(f'Class {primitive} is missing a discretisation_points method')
-# =======
             auto_nb_pts = min(number_points, max(2, int(primitive.length() / 1e-6)))
             points = primitive.discretization_points(number_points=auto_nb_pts)
-<<<<<<< HEAD
-# >>>>>>> fix_bool_ops
-            for p1, p2 in zip(points[:-1], points[1:]):
-                edges.append(volmdlr.edges.LineSegment2D(p1, p2))
-=======
             for point1, point2 in zip(points[:-1], points[1:]):
                 edges.append(volmdlr.edges.LineSegment2D(point1, point2))
->>>>>>> 40171b14
         return edges
 
     def shares_primitives(self, contour):
@@ -1382,12 +1364,8 @@
         """
 
         if not intersecting_points:
-<<<<<<< HEAD
-            intersecting_points = self.contour_intersections(contour2)
-=======
             intersecting_points = self.intersection_points(contour2)
 
->>>>>>> 40171b14
         if len(intersecting_points) < 2:
             return False
 
@@ -1734,55 +1712,11 @@
 
         return Contour3D(p3d)
 
-<<<<<<< HEAD
-    def point_belongs(self, point):
-# <<<<<<< HEAD
-#         xmin, xmax, ymin, ymax = self.bounding_rectangle()
-#         if point.x < xmin or point.x > xmax or point.y < ymin or point.y > ymax:
-#             return False
-#
-#         if self.edge_polygon.point_belongs(point):
-#             return True
-#         # TODO: This is incomplete!!!
-#         return False
-# =======
-=======
     def point_belongs(self, point, include_edge_points: bool = False):
->>>>>>> 40171b14
         # TODO: This is incomplete!!!
         x_min, x_max, y_min, y_max = self.bounding_rectangle
         if point.x < x_min or point.x > x_max or point.y < y_min or point.y > y_max:
             return False
-<<<<<<< HEAD
-        return self.edge_polygon.point_belongs(point)
-# >>>>>>> fix_bool_ops
-
-    # def point_over_contour(self, point, abs_tol=1e-6):
-    #     belongs = False
-    #     for primitive in self.primitives:
-    #         if primitive.point_belongs(point, abs_tol):
-    #             belongs = True
-    #     return belongs
-
-    # def primitive_over_contour(self, primitive, tol: float = 1e-6):
-    #     for prim in self.primitives:
-    #         if not hasattr(prim, 'unit_direction_vector') and \
-    #                 hasattr(prim, 'tangent'):
-    #             vector1 = prim.tangent(0.5)
-    #         else:
-    #             vector1 = prim.unit_direction_vector(0.5)
-
-    #         if not hasattr(primitive, 'unit_direction_vector') and \
-    #                 hasattr(primitive, 'tangent'):
-    #             vector2 = primitive.tangent(0.5)
-    #         else:
-    #             vector2 = primitive.unit_direction_vector(0.5)
-    #         if vector1.is_colinear_to(vector2):
-    #             mid_point = primitive.middle_point()
-    #             if self.point_over_contour(mid_point, tol):
-    #                 return True
-    #     return False
-=======
         # if self.edge_polygon.point_belongs(point):
         #     return True
         # for edge in self.primitives:
@@ -1799,7 +1733,6 @@
         if self._polygon_100_points.point_belongs(point):
             return True
         return False
->>>>>>> 40171b14
 
     def bounding_points(self):
         """Bounding points (x_min, y_min) (x_max, y_max)."""
