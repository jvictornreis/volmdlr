--- conflicted
+++ resolved
@@ -4389,15 +4389,10 @@
         :param offset: translation vector.
         :return: A new translated Contour3D.
         """
-<<<<<<< HEAD
         memo = {}
         new_edges = [edge.translation(offset, memo=memo) for edge in
                      self.primitives]
         return Contour3D(new_edges, self.name)
-=======
-        new_edges = [edge.translation(offset=offset) for edge in self.primitives]
-        return Contour3D(primitives=new_edges, name=self.name)
->>>>>>> 69a71e0d
 
     def frame_mapping(self, frame: volmdlr.Frame3D, side: str):
         """
