#!/usr/bin/env python3
# -*- coding: utf-8 -*-
"""
Script checking offset and Curvilinear absissa of roundedline2D
"""

import math
from typing import List
import numpy as npy
import matplotlib.pyplot as plt
import matplotlib.patches
from mpl_toolkits.mplot3d import Axes3D
from typing import List
import networkx as nx

import volmdlr
import volmdlr.core
import volmdlr.edges
import volmdlr.display as vmd

import volmdlr.geometry as vmgeo

# import volmdlr.plot_data
from volmdlr.core_compiled import (
    LineSegment2DPointDistance,
    polygon_point_belongs, Matrix22
)

import itertools
from typing import List, Tuple, Dict, Union
from scipy.spatial import Delaunay, ConvexHull
import plot_data.core as plot_data

# import cv2
import numpy as np
from statistics import mean
import warnings


# from shapely.geometry import Polygon as shapely_polygon
# from shapely.algorithms import polylabel


def bounding_rectangle_adjacent_contours(contours: List):

    xmin, xmax, ymin, ymax = contours[0].bounding_rectangle()
    
    for i in range(1, len(contours)):
        xmin_contour, xmax_contour, ymin_contour, ymax_contour = contours[i].bounding_rectangle()
        xmin = min(xmin, xmin_contour)
        xmax = max(xmax, xmax_contour)
        ymin = min(ymin, ymin_contour)
        ymax = max(ymax, ymax_contour)


    return xmin, xmax, ymin, ymax

class Wire:

    def length(self):
        length = 0.
        for primitive in self.primitives:
            length += primitive.length()
        return length

    def discretization_points(self, resolution: float):
        ''' 
        resolution: distance between two discretized points 
        '''

        length = self.length()
        n = int(length / resolution)+1
        return [self.point_at_abscissa(i / n * length) for i in
                range(n + 1)]

    def point_at_abscissa(self, curvilinear_abscissa: float):
        length = 0.
        for primitive in self.primitives:
            primitive_length = primitive.length()
            if length + primitive_length > curvilinear_abscissa:
                return primitive.point_at_abscissa(
                    curvilinear_abscissa - length)
            length += primitive_length

        if curvilinear_abscissa < length + 1e-9:
            return self.primitives[-1].end
        raise ValueError(
            'abscissa over length: {}>{}'.format(curvilinear_abscissa, length))

    def extract_primitives(self, point1, primitive1, point2, primitive2,
                           inside: bool = True):
        """
        inside: extracted contour is between the two points if True and outside
        these points if False
        """
        primitives = []
        ip1 = self.primitive_to_index(primitive1)
        ip2 = self.primitive_to_index(primitive2)

        if inside:
            if ip1 < ip2:
                pass
            elif ip1 == ip2:  # primitive1 == primitive2
                if point1.point_distance(
                        primitive1.start) < point2.point_distance(
                    primitive1.start):
                    pass
                else:
                    primitive1, primitive2 = primitive2, primitive1
                    point1, point2 = point2, point1

            else:
                primitive1, primitive2 = primitive2, primitive1
                point1, point2 = point2, point1
        else:
            if ip1 > ip2:
                pass
            elif ip1 == ip2:  # primitive1 == primitive2
                if point1.point_distance(
                        primitive1.start) > point2.point_distance(
                    primitive1.start):
                    pass
                else:
                    primitive1, primitive2 = primitive2, primitive1
                    point1, point2 = point2, point1
            else:
                primitive1, primitive2 = primitive2, primitive1
                point1, point2 = point2, point1

        if ip1 < ip2:
            primitives.append(primitive1.split(point1)[1])
            primitives.extend(self.primitives[ip1 + 1:ip2])
            primitives.append(primitive2.split(point2)[0])
        else:
            primitives.append(primitive2.split(point2)[1])
            primitives.extend(self.primitives[ip2 + 1:ip1])
            primitives.append(primitive2.split(point2)[0])

        return primitives

    def extract_without_primitives(self, point1, point2, inside: bool = True):
        """
        inside: extracted contour is between the two points if True and outside
        these points if False
        """
        split_primitives = []
        primitives = self.primitives
        for point in [point1, point2]:
            dist_min = math.inf
            for primitive in primitives:
                dist = primitive.point_distance(point)
                if dist < dist_min:
                    dist_min = dist
                    prim_opt = primitive
            split_primitives.append(prim_opt)
        return self.extract_primitives(point1, split_primitives[0], point2,
                                       split_primitives[1], inside)


    def to_bspline(self, discretization_parameter, degree):

        discretized_points = self.discretization_points(discretization_parameter)
        bspline_curve = volmdlr.edges.BSplineCurve3D.from_points_interpolation(discretized_points, degree)
        return bspline_curve


class Wire2D(volmdlr.core.CompositePrimitive2D, Wire):
    """
    A collection of simple primitives, following each other making a wire
    """

    def __init__(self, primitives: List[volmdlr.core.Primitive2D],
                 name: str = ''):
        volmdlr.core.CompositePrimitive2D.__init__(self, primitives, name)

    def to_3d(self, plane_origin, x, y):
        primitives3d = []
        for edge in self.primitives:
            primitives3d.append(edge.to_3d(plane_origin, x, y))

        return Wire3D(primitives3d)

    def extract(self, point1, primitive1, point2, primitive2,
                inside: bool = True):
        """
        inside: extracted contour is between the two points if True and outside these points if False
        """
        return Wire2D(
            self.extract_primitives(point1, primitive1, point2, primitive2,
                                    inside))

    def extract_with_points(self, point1: volmdlr.Point2D,
                            point2: volmdlr.Point2D, inside: bool = True):
        """
        inside: extracted contour is between the two points if True and outside these points if False
        """
        return self.extract_without_primitives(point1, point2, inside)

        # TODO: method to check if it is a wire

    def infinite_intersections(self, infinite_primitives):
        """
        returns a list  that contains:
        the intersections between a succession of infinite primitives (line,
        circle). There must be a method implemented to intersect the two
        infinite primitives.
        """
        offset_intersections = []

        for primitive_1, primitive_2 in zip(infinite_primitives,
                                            infinite_primitives[1:]):

            i = infinite_primitives.index(primitive_1)
            k = infinite_primitives.index(primitive_2)

            primitive_name = primitive_1.__class__.__name__.lower().replace(
                '2d', '')
            intersection_method_name = '{}_intersections'.format(
                primitive_name)
            next_primitive_name = primitive_2.__class__.__name__.lower(). \
                replace('2d', '')
            next_intersection_method_name = '{}_intersections'.format(
                next_primitive_name)

            if hasattr(primitive_1, next_intersection_method_name):
                intersections = getattr(primitive_1,
                                        next_intersection_method_name)(
                    primitive_2)
                end = self.primitives[i].end

                if len(intersections) == 1:
                    offset_intersections.append(intersections[0])

                else:
                    end = self.primitives[i].end
                    if intersections[0].point_distance(end) > intersections[
                        1].point_distance(end):
                        intersections.reverse()
                    offset_intersections.append(intersections[0])

            elif hasattr(primitive_2, intersection_method_name):
                intersections = getattr(primitive_2, intersection_method_name)(
                    primitive_1)
                if len(intersections) == 1:
                    offset_intersections.append(intersections[0])
                else:
                    end = self.primitives[i].end
                    if intersections[0].point_distance(end) > intersections[
                        1].point_distance(end):
                        intersections.reverse()
                    offset_intersections.append(intersections[0])

            else:
                raise NotImplementedError(
                    'No intersection method between {} and {}. Define {} on {} or {} on {}'.format(
                        primitive_1.__class__.__name__,
                        primitive_2.__class__.__name__,
                        next_intersection_method_name,
                        primitive_1.__class__.__name__,
                        intersection_method_name,
                        primitive_2.__class__.__name__
                    ))

        return offset_intersections

    def offset(self, offset):
        """"
        generates an offset of a Wire2D

        """
        offset_primitives = []
        infinite_primitives = []
        offset_intersections = []
        # ax = self.plot()
        for primitive in self.primitives:
            infinite_primitive = primitive.infinite_primitive(offset)
            infinite_primitives.append(infinite_primitive)
            # infinite_primitive.plot(ax=ax, color='grey')

        offset_intersections += self.infinite_intersections(
            infinite_primitives)

        # [p.plot(ax=ax, color='r') for p in offset_intersections]

        # offset_primitives.append(
        #     self.primitives[0].border_primitive(infinite_primitives[0],
        #                                         offset_intersections[0], 0))

        # offset_primitives.append(
        #     self.primitives[-1].border_primitive(infinite_primitives[-1],
        #                                          offset_intersections[-1],
        #                                          -1))

        for j in range(len(offset_intersections) - 1):
            p1 = offset_intersections[j]
            p2 = offset_intersections[j + 1]
            cutted_primitive = infinite_primitives[
                j + 1].cut_between_two_points(p1, p2)
            offset_primitives.append(cutted_primitive)

        return Wire2D(offset_primitives)

    def plot_data(self, name: str = '', fill=None, color='black',
                  stroke_width: float = 1, opacity: float = 1):
        plot_data = []

        for item in self.primitives:
            plot_data.append(item.plot_data())
        return plot_data

    def line_intersections(self, line: 'volmdlr.edges.Line2D'):
        """
        Returns a list of intersection in ther form of a tuple (point,
        primitive) of the wire primitives intersecting with the line
        """
        intersection_points = []
        for primitive in self.primitives:
            for p in primitive.line_intersections(line):
                intersection_points.append((p, primitive))
        return intersection_points

    def linesegment_intersections(self,
                                  linesegment: 'volmdlr.edges.LineSegment2D'):
        """
        Returns a list of intersection in ther form of a tuple (point,
        primitive) of the wire primitives intersecting with the line
        """
        intersection_points = []
        for primitive in self.primitives:
            for p in primitive.linesegment_intersections(linesegment):
                intersection_points.append((p, primitive))
        return intersection_points

    def line_crossings(self, line: 'volmdlr.edges.Line2D'):
        """
        Returns a list of crossings with in the form of a tuple (point,
        primitive) of the wire primitives intersecting with the line
        """
        intersection_points = []
        for primitive in self.primitives:
            for p in primitive.line_crossings(line):
                intersection_points.append((p, primitive))
        return intersection_points
    
    def wire_intersections(self, wire):
        intersections = []
        for primitive in wire.primitives: 
            if self.linesegment_intersections(primitive):
                a = self.linesegment_intersections(primitive)
                intersections.append([a[0][0], a[0][1]])
                
        # intersections_points = []
        # edges = []
        
        # for primitive in self.primitives: 
        #     if wire.linesegment_intersections(primitive) != []: #line_intersections: TO BE CHANGED WITH linesegment_intersections (line_intersections)
        #         intersections_points.append(wire.line_intersections(primitive)[0][0])
        #         edges.append(primitive)

        return intersections


class Wire3D(volmdlr.core.CompositePrimitive3D, Wire):
    """
    A collection of simple primitives, following each other making a wire
    """

    def __init__(self, primitives: List[volmdlr.core.Primitive3D],
                 name: str = ''):
        volmdlr.core.CompositePrimitive3D.__init__(self, primitives, name)

    def extract(self, point1, primitive1, point2, primitive2):
        return Wire3D(self.extract_primitives(self, point1, primitive1, point2,
                                              primitive2))

    def extract_with_points(self, point1: volmdlr.Point3D,
                            point2: volmdlr.Point3D, inside):
        return self.extract_without_primitives(point1, point2, inside)

    # TODO: method to check if it is a wire

    def FreeCADExport(self, ip):
        name = 'primitive' + str(ip)

        s = 'E = []\n'
        for ip, primitive in enumerate(self.primitives):
            s += primitive.FreeCADExport('L{}'.format(ip))
            s += 'E.append(Part.Edge(L{}))\n'.format(ip)
        s += '{} = Part.Wire(E[:])\n'.format(name)

        return s

    def frame_mapping(self, frame, side, copy=True):
        new_wire = []
        if side == 'new':
            if copy:
                for primitive in self.primitives:
                    new_wire.append(primitive.frame_mapping(frame, side, copy))
                return Wire3D(new_wire)
            else:
                for primitive in self.primitives:
                    primitive.frame_mapping(frame, side, copy=False)

        if side == 'old':
            if copy:
                for primitive in self.primitives:
                    new_wire.append(primitive.frame_mapping(frame, side, copy))
                return Wire3D(new_wire)
            else:
                for primitive in self.primitives:
                    primitive.frame_mapping(frame, side, copy=False)

    def minimum_distance(self, wire2):
        distance = []
        for element in self.primitives:
            for element2 in wire2.primitives:
                distance.append(element.minimum_distance(element2))

        return min(distance)

    def extrusion(self, extrusion_vector):
        faces = []
        for primitive in self.primitives:
            faces.extend(primitive.extrusion(extrusion_vector))
        return faces

    # def copy(self):
    #     primitives_copy = []
    #     for primitive in self.primitives:
    #         primitives_copy.append(primitive.copy())
    #     return Wire3D(primitives_copy)


# TODO: define an edge as an opened polygon and allow to compute area from this reference

class Contour:

    def extract_primitives(self, point1, primitive1, point2, primitive2,
                           inside: bool = True):
        """
        inside: extracted contour is between the two points if True and outside these points if False
        """
        primitives = []
        ip1 = self.primitive_to_index(primitive1)
        ip2 = self.primitive_to_index(primitive2)
        if inside:
            if ip1 < ip2:
                pass
            elif ip1 == ip2:  # primitive1 == primitive2
                if point1.point_distance(
                        primitive1.start) < point2.point_distance(
                    primitive1.start):
                    pass
                else:
                    primitive1, primitive2 = primitive2, primitive1
                    point1, point2 = point2, point1

            else:
                primitive1, primitive2 = primitive2, primitive1
                point1, point2 = point2, point1
        else:
            if ip1 > ip2:
                pass
            elif ip1 == ip2:  # primitive1 == primitive2
                if point1.point_distance(
                        primitive1.start) > point2.point_distance(
                    primitive1.start):
                    pass
                else:
                    primitive1, primitive2 = primitive2, primitive1
                    point1, point2 = point2, point1
            else:
                primitive1, primitive2 = primitive2, primitive1
                point1, point2 = point2, point1

        ip1 = self.primitive_to_index(primitive1)
        ip2 = self.primitive_to_index(primitive2)

        if ip1 < ip2:
            if primitive1.start == point1:
                primitives.append(primitive1)
            elif primitive1.end == point1:
                pass
            else:
                primitives.append(primitive1.split(point1)[1])
            primitives.extend(self.primitives[ip1 + 1:ip2])
            if primitive2.start == point2:
                pass
            elif primitive2.end == point2:
                primitives.append(primitive2)
            else:
                primitives.append(primitive2.split(point2)[0])
        elif ip1 > ip2 or (ip1 == ip2 and point1.point_distance(
                primitive1.start) > point2.point_distance(primitive1.start)):
            if primitive1.start == point1:
                primitives.append(primitive1)
            elif primitive1.end == point1:
                pass
            else:
                primitives.append(primitive1.split(point1)[1])
            # primitives.append(primitive1.split(point1)[1])
            primitives.extend(self.primitives[ip1 + 1:])
            primitives.extend(self.primitives[:ip2])
            if primitive2.start == point2:
                pass
            elif primitive2.end == point2:
                primitives.append(primitive2)
            else:
                primitives.append(primitive2.split(point2)[0])
        elif (ip1 == ip2 and point1.point_distance(
                primitive1.start) < point2.point_distance(primitive1.start)):
            if primitive1.start != point1:
                primitive = primitive1.split(point1)[1]
                primitive = primitive.split(point2)[0]
                primitives.append(primitive)
            elif primitive1.end != point2:
                primitive = primitive1.split(point2)[0]
                primitives.append(primitive)
            else:
                print('spliting here')
                primitives.append(primitive2)

        return primitives

    def ordering_contour(self):
        """
        returns the points of the contour ordered
        """
        list_point_pairs = [(prim.start, prim.end) for prim in self.primitives]
        length_list_points = len(list_point_pairs)
        # print('fisrt list point pairs :', list_point_pairs)
        points = [list_point_pairs[0]]
        list_point_pairs.remove(
            (list_point_pairs[0][0], list_point_pairs[0][1]))
        finished = False
        counter = 0
        counter1 = 0
        while not finished:
            for p1, p2 in list_point_pairs:
                if p1 == p2:
                    list_point_pairs.remove((p1, p2))
                elif p1 == points[-1][-1]:
                    points.append((p1, p2))
                    list_point_pairs.remove((p1, p2))
                elif p2 == points[-1][-1]:
                    points.append((p2, p1))
                    list_point_pairs.remove((p1, p2))
                elif p1 == points[0][0]:
                    points = [(p2, p1)] + points
                    list_point_pairs.remove((p1, p2))
                elif p2 == points[0][0]:
                    points = [(p1, p2)] + points
                    list_point_pairs.remove((p1, p2))
            if len(list_point_pairs) == 0:
                finished = True
            counter1 += 1
            if counter1 >= 100*length_list_points:
                self.plot()
                raise NotImplementedError
            if len(list_point_pairs) == 1:
                # print('list_point_pairs :', list_point_pairs)
                # print('points :', points)
                counter += 1
                if counter > 3:
                    finished = True
                    warnings.warn('There may exist a problem with this'
                                  ' contour, it seems it cannot be reordered.'
                                  'Please, verify it points')
                    # self.plot()
                    raise NotImplementedError
            #     finished = True
            # counter += 1

        return points

    def shared_edges_between2contours(self, contour):
        ''' extract shared edges index between two contours and return it in a tuple form (edge_ind_1, edge_ind_2)'''

        edges_index=[]
        for edge1, edge2 in itertools.product(self.primitives,contour.primitives):
            if ((edge1.start == edge2.start and edge1.end == edge2.end)
                or (edge1.start == edge2.end and edge2.start == edge1.end)
                or (((edge1.start).point_distance(edge2.start) < 1e-4)
                    and ((edge1.end).point_distance(edge2.end) < 1e-4))
                or (((edge1.start).point_distance(edge2.end) < 1e-4)
                    and ((edge1.end).point_distance(edge2.start) < 1e-4))):
                edges_index.append((self.primitives.index(edge1),contour.primitives.index(edge2)))

        return edges_index

    def shared_edges_by_contour(self, contour):
        ''' extract shared edges with an adjacent contour '''
        shared_edges_index = []
        shared_edges = []
        edges_index = self.shared_edges_between2contours(contour)
        for i in range (0,2):
            shared_edges = []
            for j in range(0,len(edges_index)):
                shared_edges.append(edges_index[j][i])
            shared_edges_index.append(sorted(shared_edges))

        return shared_edges_index

    def merged_contour_primitives(self,contour):
        ''' merge two adjacent contours '''

        merged_primitives = []
        shared_edges_index_by_contour = self.shared_edges_by_contour(contour)
        contours = [self, contour]
        for j in range(0,len(contours)):
            for i in range(0,len(contours[j].primitives)):
                if i not in shared_edges_index_by_contour[j]:
                    merged_primitives.append(contours[j].primitives[i])

        contour_int = merged_primitives[:]
        start, end = [], []
        for primitive in contour_int:
            start.append(primitive.start)
            end.append(primitive.end)

        merged_primitives_order = [contour_int[0]]

        for i in range(0,len(contour_int)):
            # i=i+1
            # merged_primitives_order.append(contour_int[start.index(merged_primitives_order[i].end)])
            distances=[]
            for j in range(0,len(start)):
                distances.append((merged_primitives_order[i].end).point_distance(start[j]))

            merged_primitives_order.append(contour_int[distances.index(min(distances))])

            # merged_primitives_order[i].plot(ax=ax, color='g')
            if len(merged_primitives_order) == merged_primitives:
                break

        return merged_primitives_order

    @classmethod
    def contours_from_edges(cls, edges):
        list_contours = []
        finished = False
        contour = []
        while not finished:
            len1 = len(edges)
            for line in edges:
                points = [p for prim in contour for p in prim]
                if not contour:
                    contour.append(line)
                    edges.remove(line)
                    break
                elif line.start in points or line.end in points:
                    contour.append(line)
                    edges.remove(line)
                    break
                else:
                    for point in points:
                        if point.is_close(line.start, tol=3e-6):
                            line.start = point
                            contour.append(line)
                            edges.remove(line)
                            break
                        elif point.is_close(line.end, tol=3e-6):
                            line.end = point
                            contour.append(line)
                            edges.remove(line)
                            break

            if len(edges) != 0 and len(edges) == len1 and len(contour) != 0:
                contour_n = cls(contour[:])
                contour_n.order_contour()
                list_contours.append(contour_n)
                contour = []
            elif len(edges) == 0 and len(contour) != 0:
                contour_n = cls(contour[:])
                contour_n.order_contour()
                list_contours.append(contour_n)
                finished = True
        return list_contours

    def discretized_primitives(self, n: float):
        # edges = []
        # for primitive in self.primitives:
        #     points = primitive.discretise(n)
        #     print(primitive.__dict__)
        #     print(n, points)
        #     line_segment = primitive
        #     for p in points[1:-1]:
        #         r = line_segment.split(p)
        #         edges.append(r[0])
        #         line_segment = r[1]
        #         if p == points[-2]:
        #             edges.append(r[1])

        edges = []
        for primitive in self.primitives:
            points = primitive.discretise(n)
            for p1, p2 in zip(points[:-1], points[1:]):
                edges.append(volmdlr.edges.LineSegment2D(p1, p2))

        return edges
    
    def merge_with(self, contour2d):
        
        # edges_index=[]
        # for edge1, edge2 in itertools.product(self.primitives,contour2d.primitives):
            
        #     if edge1.linesegment_intersections(edge2): # or edge1.linesegment_crossings(edge2):
        #         edges_index.append((self.primitives.index(edge1),contour2d.primitives.index(edge2)))
        
        # edges_index=[]
        # for edge1, edge2 in itertools.product(self.primitives,contour2d.primitives):
        #     # print(self.primitives.index(edge1))
        #     # print(contour2d.primitives.index(edge2))
            
        #     # print((edge1.start).point_distance(edge2.start))
        #     # print((edge1.end).point_distance(edge2.end))
        #     # print((edge1.start).point_distance(edge2.end))
        #     # print((edge1.end).point_distance(edge2.start))
                                                
        #     # if (edge1.start == edge2.end) or (edge2.start == edge1.end)  or ((edge1.start).point_distance(edge2.end) < 1e-4) or ((edge1.end).point_distance(edge2.start) < 1e-4) and edge1.linesegment_crossings(edge2):
        #     if (edge1.start == edge2.end) or (edge2.start == edge1.end)  or ((edge1.start).point_distance(edge2.end) < 1e-4) or ((edge1.end).point_distance(edge2.start) < 1e-4): # and edge1.linesegment_crossings(edge2):
    
        #         print(self.primitives.index(edge1))
        #         print(contour2d.primitives.index(edge2))

        #         edges_index.append((self.primitives.index(edge1),contour2d.primitives.index(edge2)))
        
        # start_points = []
        # for primitive in contour2d.primitives:
        #     start_points.append(primitive.start)
        
        # for edge in self.primitives: 
        #     edge
        
        # edges_index1=[]
        # edges_index2=[]
        
        edges_index=[]
        
        for edge1, edge2 in itertools.product(self.primitives,contour2d.primitives):
            if edge1.point_belongs(edge2.start):
                
                edges_index.append(contour2d.primitives.index(edge2))
                edges_index.sort()
        
        point1 = contour2d.primitives[edges_index[0]].start
        point2 = contour2d.primitives[edges_index[-1]].start
                
        shared_primitives_1 = self.extract_without_primitives(point1, point2)
        shared_primitives_2 = contour2d.extract_without_primitives(point1, point2)        

        primitives = self.primitives
        index_1 = []
        for primitive in shared_primitives_1:
            if primitive in primitives:
                index_1.append(primitives.index(primitive))

        primitives = contour2d.primitives
        index_2 = []
        for primitive in shared_primitives_2:
            if primitive in primitives:
                index_2.append(primitives.index(primitive))
       
        primitives_merged = []
        for i in range(0, len(self.primitives)):
            if i not in index_1:
                primitives_merged.append(self.primitives[i])
                
        for i in range(0, len(contour2d.primitives)):
            if i not in index_2:
                primitives_merged.append(contour2d.primitives[i])
        
        contour = volmdlr.wires.Contour2D(primitives_merged)
        
    
        return contour.order_contour()
    
    # def shares_primitives_with(self, contour2d):
        
    #     edges_index=[]
        
    #     for edge1, edge2 in itertools.product(self.primitives,contour2d.primitives):
    #         if edge1.point_belongs(edge2.start):
                
    #             edges_index.append(contour2d.primitives.index(edge2))
    #             edges_index.sort()
            
    #     if len(set(edges_index))    
                


        
    

class Contour2D(Contour, Wire2D):
    """
    A collection of 2D primitives forming a closed wire2D
    TODO : center_of_mass and second_moment_area should be changed accordingly
    to area considering the triangle drawn by the arcs
    """
    _non_data_hash_attributes = ['_internal_arcs', '_external_arcs',
                                 '_polygon', '_straight_line_contour_polygon',
                                 'primitive_to_index',
                                 'basis_primitives', '_utd_analysis']
    _non_serializable_attributes = ['_internal_arcs', '_external_arcs',
                                    '_polygon',
                                    '_straight_line_contour_polygon',
                                    'primitive_to_index',
                                    'basis_primitives', '_utd_analysis']

    def __init__(self, primitives: List[volmdlr.core.Primitive2D],
                 name: str = ''):
        Wire2D.__init__(self, primitives, name)
        self._utd_edge_polygon = False

    # def __eq__(self, other_):
    #     if other_.__class__.__name__ != self.__class__.__name__:
    #         return False
    #     if len(self.primitives) != len(other_.primitives):
    #         return False
    #     equal = True
    #     for prim1, prim2 in zip(self.primitives, other_.primitives):
    #         equal = (equal and prim1 == prim2)
    #     return equal

    @property
    def edge_polygon(self):
        if not self._utd_edge_polygon:
            self._edge_polygon = self._get_edge_polygon()
            self._utd_edge_polygon = True
        return self._edge_polygon

    def _get_edge_polygon(self):
        points = []
        for edge in self.primitives:

            if points:
                if edge.start != points[-1]:
                    points.append(edge.start)
            else:
                points.append(edge.start)
        return ClosedPolygon2D(points)

    # def _primitives_analysis(self):
    #     """
    #     An internal arc is an arc that has his interior point inside the polygon
    #     """
    #     arcs = []
    #     internal_arcs = []
    #     external_arcs = []
    #     points_polygon = []
    #     points_straight_line_contour = []
    #     for primitive in self.primitives:
    #         # TODO: change this!!!
    #         if primitive.__class__.__name__ == 'LineSegment2D':
    #             points_polygon.append(primitive.start)
    #             points_straight_line_contour.append(primitive.start)
    #             points_straight_line_contour.append(primitive.end)
    #         elif primitive.__class__.__name__ == 'Arc2D':
    #             points_polygon.append(primitive.start)
    #             points_polygon.append(primitive.center)
    #
    #             # points_polygon.append(primitive.end)
    #             arcs.append(primitive)
    #         elif primitive.__class__.__name__ == 'Circle2D':
    #             raise ValueError(
    #                 'Circle2D primitives should not be inserted in a contour, as a circle is already a contour. Use directcly the circle')
    #             # return None
    #         elif primitive.__class__.__name__ == 'OpenedRoundedLineSegments2D':
    #             for prim in primitive.primitives:
    #                 if prim.__class__.__name__ == 'LineSegment2D':
    #                     points_polygon.extend(prim.points)
    #                     points_straight_line_contour.extend(prim.points)
    #                 elif prim.__class__.__name__ == 'Arc2D':
    #                     #                points_polygon.append(primitive.center)
    #                     points_polygon.append(prim.start)
    #                     points_polygon.append(prim.end)
    #                     arcs.append(prim)
    #         elif primitive.__class__.__name__ == 'BSplineCurve2D':
    #             points_polygon.extend(primitive.polygon_points()[:-1])
    #             points_straight_line_contour.extend(primitive.polygon_points()[:-1])
    #         else:
    #             raise NotImplementedError(
    #                 'primitive of type {} is not handled'.format(primitive))
    #
    #     # points_polygon = list(set(points_polygon))
    #     polygon = ClosedPolygon2D(points_polygon)
    #     points_straight_line_contour = list(set(points_straight_line_contour))
    #     straight_line_contour_polygon = ClosedPolygon2D(
    #         points_straight_line_contour)
    #
    #     for arc in arcs:
    #         if polygon.point_belongs(arc.interior):
    #             internal_arcs.append(arc)
    #         else:
    #             external_arcs.append(arc)
    #
    #     return internal_arcs, external_arcs, polygon, straight_line_contour_polygon
    #
    # def _get_internal_arcs(self):
    #     if not self._utd_analysis:
    #         (self._internal_arcs, self._external_arcs,
    #          self._polygon,
    #          self._straight_line_contour_polygon) = self._primitives_analysis()
    #         self._utd_analysis = True
    #     return self._internal_arcs
    #
    # internal_arcs = property(_get_internal_arcs)
    #
    # def _get_external_arcs(self):
    #     if not self._utd_analysis:
    #         (self._internal_arcs, self._external_arcs,
    #          self._polygon,
    #          self._straight_line_contour_polygon) = self._primitives_analysis()
    #         self._utd_analysis = True
    #     return self._external_arcs
    #
    # external_arcs = property(_get_external_arcs)
    #
    # def _get_polygon(self):
    #     if not self._utd_analysis:
    #         (self._internal_arcs, self._external_arcs,
    #          self._polygon,
    #          self._straight_line_contour_polygon) = self._primitives_analysis()
    #         self._utd_analysis = True
    #     return self._polygon
    #
    # polygon = property(_get_polygon)
    #
    # def _get_straight_line_contour_polygon(self):
    #     if not self._utd_analysis:
    #         (self._internal_arcs, self._external_arcs,
    #          self._polygon,
    #          self._straight_line_contour_polygon) = self._primitives_analysis()
    #         self._utd_analysis = True
    #     return self._straight_line_contour_polygon
    #
    # straight_line_contour_polygon = property(
    #     _get_straight_line_contour_polygon)

    def to_3d(self, plane_origin, x, y):
        p3d = []
        for edge in self.primitives:
            p3d.append(edge.to_3d(plane_origin, x, y))

        return Contour3D(p3d)

    def point_belongs(self, point):
        if self.edge_polygon.point_belongs(point):
            return True
        # TODO: This is incomplete!!!
        return False

    def point_over_contour(self, point):
        belongs = False
        for primitive in self.primitives:
            if primitive.point_belongs(point):
                belongs = True
        return belongs

    def primitive_over_contour(self, primitive):
        for prim in self.primitives:
            if prim.unit_direction_vector().is_colinear_to(primitive.unit_direction_vector()):
                mid_point = primitive.middle_point()
                if self.point_over_contour(mid_point):
                    return True
        return False

    def point_distance(self, point):
        min_distance = self.primitives[0].point_distance(point)
        for primitive in self.primitives[1:]:
            distance = primitive.point_distance(point)
            if distance < min_distance:
                min_distance = distance
        return min_distance

    def bounding_points(self):
        points = self.edge_polygon.points[:]
        for primitive in self.primitives:
            if hasattr(primitive, 'polygon_points'):
                points.extend(primitive.polygon_points())
        xmin = min([p[0] for p in points])
        xmax = max([p[0] for p in points])
        ymin = min([p[1] for p in points])
        ymax = max([p[1] for p in points])
        return (volmdlr.Point2D(xmin, ymin), volmdlr.Point2D(xmax, ymax))

    # def To3D(self, plane_origin, x, y, name=None):
    #     if name is None:
    #         name = '3D of {}'.format(self.name)
    #     primitives3D = [p.To3D(plane_origin, x, y) for p in self.primitives]
    #     return Contour3D(primitives=primitives3D, name=name)

    def area(self):
        area = self.edge_polygon.area()
        if self.edge_polygon.is_trigo():
            trigo = 1
        else:
            trigo = -1
        for edge in self.primitives:
            area += trigo * edge.straight_line_area()

        return area

    def center_of_mass(self):
        center = self.edge_polygon.area() * self.edge_polygon.center_of_mass()
        # ax = self.plot()
        # self.edge_polygon.center_of_mass().plot(ax=ax, color='b')
        if self.edge_polygon.is_trigo():
            trigo = 1
        else:
            trigo = -1
        for edge in self.primitives:
            # edge.straight_line_center_of_mass().plot(ax=ax, color='g')
            center += trigo * edge.straight_line_area() \
                      * edge.straight_line_center_of_mass()

        return center / self.area()

    def second_moment_area(self, point):

        Ix, Iy, Ixy = self.edge_polygon.second_moment_area(point)
        for edge in self.primitives:
            Ix_e, Iy_e, Ixy_e = edge.straight_line_second_moment_area(point)
            if self.edge_polygon.is_trigo():
                Ix += Ix_e
                Iy += Iy_e
                Ixy += Ixy_e
            else:
                Ix -= Ix_e
                Iy -= Iy_e
                Ixy -= Ixy_e

        return Ix, Iy, Ixy

    def plot_data(self, edge_style: plot_data.EdgeStyle = None,
                  surface_style: plot_data.SurfaceStyle = None):
        plot_data_primitives = [item.plot_data() for item in self.primitives]
        return plot_data.Contour2D(plot_data_primitives=plot_data_primitives,
                                   edge_style=edge_style,
                                   surface_style=surface_style,
                                   name=self.name)

    # def copy(self):
    #     primitives_copy = []
    #     for primitive in self.primitives:
    #         primitives_copy.append(primitive.copy())
    #     return Contour2D(primitives_copy)

    # def average_center_point(self):
    #     nb = len(self.tessel_points)
    #     x = npy.sum([p[0] for p in self.tessel_points]) / nb
    #     y = npy.sum([p[1] for p in self.tessel_points]) / nb
    #     return volmdlr.Point2D(x, y)

    # def clean_points(self):
    #     """
    #     This method is copy from Contour3D, if changes are done there or here,
    #     please change both method
    #     Be aware about primitives = 2D, edges = 3D
    #     """
    #     if hasattr(self.primitives[0], 'endpoints'):
    #         points = self.primitives[0].endpoints[:]
    #     else:
    #         points = self.primitives[0].tessellation_points()
    #     for primitive in self.primitives[1:]:
    #         if hasattr(primitive, 'endpoints'):
    #             points_to_add = primitive.endpoints[:]
    #         else:
    #             points_to_add = primitive.tessellation_points()
    #         if points[0] == points[
    #             -1]:  # Dans le cas où le (dernier) edge relie deux fois le même point
    #             points.extend(points_to_add[::-1])
    #
    #         elif points_to_add[0] == points[-1]:
    #             points.extend(points_to_add[1:])
    #         elif points_to_add[-1] == points[-1]:
    #             points.extend(points_to_add[-2::-1])
    #         elif points_to_add[0] == points[0]:
    #             points = points[::-1]
    #             points.extend(points_to_add[1:])
    #         elif points_to_add[-1] == points[0]:
    #             points = points[::-1]
    #             points.extend(points_to_add[-2::-1])
    #         else:
    #             d1, d2 = (points_to_add[0] - points[0]).norm(), (
    #                         points_to_add[0] - points[-1]).norm()
    #             d3, d4 = (points_to_add[-1] - points[0]).norm(), (
    #                         points_to_add[-1] - points[-1]).norm()
    #             if math.isclose(d2, 0, abs_tol=1e-3):
    #                 points.extend(points_to_add[1:])
    #             elif math.isclose(d4, 0, abs_tol=1e-3):
    #                 points.extend(points_to_add[-2::-1])
    #             elif math.isclose(d1, 0, abs_tol=1e-3):
    #                 points = points[::-1]
    #                 points.extend(points_to_add[1:])
    #             elif math.isclose(d3, 0, abs_tol=1e-3):
    #                 points = points[::-1]
    #                 points.extend(points_to_add[-2::-1])
    #
    #     if len(points) > 1:
    #         if points[0] == points[-1]:
    #             points.pop()
    #     return points

    def is_inside_contour(self, contour2):
        """
        verifies if a contour is inside another contour perimiter,
        including the edges
        return True or False
        """
        points_contour2 = []
        for prim in contour2.primitives:
            if prim.start not in points_contour2:
                points_contour2.append(prim.start)
            if prim.end not in points_contour2:
                points_contour2.append(prim.end)
        for point in points_contour2:
            if not self.point_belongs(point) and not self.point_over_contour(point):
                return False
        return True


    def bounding_rectangle(self):
        xmin, xmax, ymin, ymax = self.primitives[0].bounding_rectangle()
        for edge in self.primitives[1:]:
            xmin_edge, xmax_edge, ymin_edge, ymax_edge = \
                edge.bounding_rectangle()
            xmin = min(xmin, xmin_edge)
            xmax = max(xmax, xmax_edge)
            ymin = min(ymin, ymin_edge)
            ymax = max(ymax, ymax_edge)
        return xmin, xmax, ymin, ymax

    def random_point_inside(self):
        xmin, xmax, ymin, ymax = self.bounding_rectangle()
        for i in range(2000):
            p = volmdlr.Point2D.random(xmin, xmax, ymin, ymax)
            if self.point_belongs(p):
                return p

    # def line_intersections(self, line:Line2D) -> List[Tuple[volmdlr.Point2D, Primitive2D]]:
    #     """
    #     Returns a list of points and lines of intersection with the contour
    #     """
    #     intersection_points = Wire2D.line_intersections(self, line)
    #     if not intersection_points:
    #         return []
    #     elif len(intersection_points) == 2:
    #         return [LineSegment2D(*intersection_points)]
    #     else:
    #         raise NotImplementedError('Non convex contour not supported yet')

    # @classmethod
    # def add_points_on_contour(cls, contour, points: List[volmdlr.Point3D]):
    #     for primitive in contour.primitives:
    #         if not isinstance(primitive, volmdlr.edges.LineSegment2D):
    #             raise KeyError('primitives must be define with only LineSegment2D')

    #     primitives = [p for p in contour.primitives]
    #     for point in points:
    #         dist_min = math.inf
    #         for primitive in primitives:
    #             dist = primitive.point_distance(point)
    #             if dist < dist_min:
    #                 dist_min = dist
    #                 prim_opt = primitive
    #         if dist_min > 1e-15:
    #             continue
    #         new_primitives = []
    #         for primitive in primitives:
    #             if prim_opt.start != point and prim_opt.end != point and primitive == prim_opt:
    #                 new_primitives.append(volmdlr.edges.LineSegment2D(prim_opt.start, point))
    #                 new_primitives.append(volmdlr.edges.LineSegment2D(prim_opt.end, point))
    #             elif primitive != prim_opt:
    #                 new_primitives.append(primitive)
    #         primitives = new_primitives
    #     return cls(primitives)

    # def order_contour(self):
    #     pt_start = self.primitives[0].start
    #     graph = nx.Graph()
    #     for p in self.primitives:
    #         graph.add_edges_from([(p.start, p.end)])
    #     pts = list(nx.dfs_edges(graph, pt_start))
    #     print('points ordered :', pts)
    #     lns = [volmdlr.edges.LineSegment2D(p[0], p[1]) for p in pts]
    #     lns.append(volmdlr.edges.LineSegment2D(pts[-1][-1], pts[0][0]))
    #     self.primitives = lns
    #     print('primitives points :', [(prim[0], prim[1]) for prim in self.primitives])

    def order_contour(self):
        if len(self.primitives) < 2:
            return self
        new_primitives = []
        points = self.ordering_contour()
        for p1, p2 in points:
            if p1 != p2:
                new_primitives.append(volmdlr.edges.LineSegment2D(p1, p2))
        self.primitives = new_primitives

        return self

    # @classmethod
    # def extract_contours(cls, contour, point1: volmdlr.Point3D, point2: volmdlr.Point3D):
    #     update_contour = volmdlr.wires.Contour2D.add_points_on_contour(contour, [point1, point2])
    #     graph = nx.Graph()
    #     for primitive in update_contour.primitives:
    #         graph.add_edges_from([(primitive.start, primitive.end)])
    #     if point1 in graph.nodes() and point2 in graph.nodes():
    #         all_path = list(nx.all_simple_paths(graph, point1, point2))
    #         contours = []
    #         for path in all_path:
    #             primitives = []
    #             for p1, p2 in zip(path[0: -1], path[1:]):
    #                 primitives.append(volmdlr.edges.LineSegment2D(p1, p2))
    #             contours.append(cls(primitives))
    #         if len(all_path) == 1:  # open contour
    #             contour_short = contours[0]
    #             new_primitives = []
    #             for primitive in update_contour.primitives:
    #                 check = True
    #                 for inside_prim in contour_short.primitives:
    #                     if (primitive.start == inside_prim.start and primitive.end == inside_prim.end) or (
    #                             primitive.start == inside_prim.end and primitive.end == inside_prim.start):
    #                         check = False
    #                 if check:
    #                     new_primitives.append(primitive)
    #             contours.append(cls(new_primitives))
    #         return contours
    #     else:
    #         return None

    @classmethod
    def extract_contours(cls, contour, point1: volmdlr.Point3D,
                         point2: volmdlr.Point3D, inside=False):

        new_primitives = contour.extract_with_points(point1, point2, inside)
        contours = [cls(new_primitives)]
        return contours

    def cut_by_linesegments(self, lines: List[volmdlr.edges.LineSegment2D]):
        for c in lines:
            if not isinstance(c, volmdlr.edges.LineSegment2D):
                raise KeyError(
                    'contour must be a list of LineSegment2D object')

        cut_lines = []
        for p in lines:
            cut_lines.append(p.to_line())

        contour_to_cut = [self]
        for l in cut_lines:
            new_contour_to_cut = []
            for c in contour_to_cut:
                cs = c.cut_by_line(l)
                new_contour_to_cut.extend(cs)
            contour_to_cut.extend(new_contour_to_cut)

        p1 = Contour2D(lines).center_of_mass()
        dist_min = math.inf
        for c in contour_to_cut:
            if c.area() > 1e-10:
                p0 = c.center_of_mass()
                if p0.point_distance(p1) < dist_min:
                    c_opti = c
                    dist_min = p0.point_distance(p1)
        return c_opti

    def cut_by_line(self, line: volmdlr.edges.Line2D) -> List['Contour2D']:
        """
        Cut a contours
        """
        # if len(self.primitives) <=4:
        #     self = self.discretized_contour(2)
        # TODO: there are some copy/paste in this function but refactoring is not trivial
        intersections = self.line_crossings(line)
        n_inter = len(intersections)
        if not intersections:
            return [self]

        if n_inter < 2:
            return [self]
        elif n_inter % 2 == 0:

            contours = []
            primitives_split = [primitive.split(point) \
                                for point, primitive in intersections]
            x = [(ip, line.abscissa(point)) \
                 for ip, (point, _) in enumerate(intersections)]
            intersection_to_primitives_index = {
                i: self.primitives.index(primitive) \
                for i, (_, primitive) in enumerate(intersections)}
            sorted_inter_index = [x[0] for x in sorted(x, key=lambda x: x[1])]
            sorted_inter_index_dict = {i: ii for ii, i in
                                       enumerate(sorted_inter_index)}
            sorted_inter_index_dict[n_inter] = sorted_inter_index_dict[0]

            # Side 1: opposite side of begining of contour
            remaining_transitions1 = [i for i in range(n_inter // 2)]
            enclosing_transitions = {}
            while len(remaining_transitions1) > 0:
                nb_max_enclosed_transitions = -1
                enclosed_transitions = {}
                for it in remaining_transitions1:
                    i1 = sorted_inter_index_dict[2 * it]
                    i2 = sorted_inter_index_dict[2 * it + 1]
                    net = abs(i2 - i1) - 1
                    if net > nb_max_enclosed_transitions:
                        nb_max_enclosed_transitions = net
                        best_transition = it
                        if i1 < i2:
                            enclosed_transitions[it] = [(i + 1) // 2 for i in
                                                        sorted_inter_index[
                                                        i2 - 1:i1:-2]]
                        else:
                            enclosed_transitions[it] = [(i + 1) // 2 for i in
                                                        sorted_inter_index[
                                                        i2 + 1:i1:2]]

                remaining_transitions1.remove(best_transition)
                point_start, primitive1 = intersections[2 * best_transition]
                point2, primitive2 = intersections[2 * best_transition + 1]
                primitives = self.extract_primitives(point_start, primitive1,
                                                     point2, primitive2,
                                                     inside=True)
                last_point = point2
                for transition in enclosed_transitions[best_transition]:
                    point1, primitive1 = intersections[2 * transition]
                    point2, primitive2 = intersections[2 * transition + 1]
                    primitives.append(
                        volmdlr.edges.LineSegment2D(last_point, point1))
                    primitives.extend(
                        self.extract_primitives(point1, primitive1, point2,
                                                primitive2, inside=True))
                    last_point = point2
                    remaining_transitions1.remove(transition)

                primitives.append(
                    volmdlr.edges.LineSegment2D(last_point, point_start))
                
                # points = (volmdlr.edges.LineSegment2D(last_point, point_start)).discretise(5)
                # line_segment=volmdlr.edges.LineSegment2D(last_point, point_start)
                # for p in points[1:-1]:
                #     r = line_segment.split(p)
                #     primitives.append(r[0])
                #     line_segment = r[1]
                #     if p == points[-2]:
                #         primitives.append(r[1])
                
                contour = Contour2D(primitives)
                contours.append(contour)

            # Side 2: start of contour to first intersect (i=0) and  i odd to i+1 even
            intersections.append(intersections[0])

            remaining_transitions2 = [i for i in range(n_inter // 2)]
            while len(remaining_transitions2) > 0:
                nb_max_enclosed_transitions = -1
                enclosed_transitions = {}
                for it in remaining_transitions2:
                    i1 = sorted_inter_index_dict[2 * it + 1]
                    i2 = sorted_inter_index_dict[2 * it + 2]
                    net = abs(i2 - i1) - 1
                    if net > nb_max_enclosed_transitions:
                        nb_max_enclosed_transitions = net
                        best_transition = it
                        if i1 < i2:
                            enclosed_transitions[it] = [i // 2 for i in
                                                        sorted_inter_index[
                                                        i2 - 1:i1:-2]]
                        else:
                            enclosed_transitions[it] = [i // 2 for i in
                                                        sorted_inter_index[
                                                        i2 + 1:i1:2]]

                remaining_transitions2.remove(best_transition)
                point_start, primitive1 = intersections[
                    2 * best_transition + 1]
                point2, primitive2 = intersections[2 * best_transition + 2]
                primitives = self.extract_primitives(point_start, primitive1,
                                                     point2, primitive2,
                                                     inside=False)
                last_point = point2
                for transition in enclosed_transitions[best_transition]:
                    point1, primitive1 = intersections[2 * transition + 1]
                    point2, primitive2 = intersections[2 * transition + 2]
                    primitives.append(
                        volmdlr.edges.LineSegment2D(last_point, point1))
                    primitives.extend(
                        self.extract_primitives(point1, primitive1, point2,
                                                primitive2, inside=False))
                    last_point = point2
                    remaining_transitions2.remove(transition)

                primitives.append(
                    volmdlr.edges.LineSegment2D(last_point, point_start))
                
                # points = (volmdlr.edges.LineSegment2D(last_point, point_start)).discretise(5)
                # line_segment=volmdlr.edges.LineSegment2D(last_point, point_start)
                # for p in points[1:-1]:
                #     r = line_segment.split(p)
                #     primitives.append(r[0])
                #     line_segment = r[1]
                #     if p == points[-2]:
                #         primitives.append(r[1])
                

                contour = Contour2D(primitives)
                contours.append(contour)

            return contours

        # ax = self.plot(equal_aspect=False)
        # # line.plot(ax=ax, color='b')
        # for point, prim in intersections:
        #     point.plot(ax=ax, color='r')
        # ax = self.plot()
        # for p in intersections:
        #     p[0].plot(ax=ax, color='r')
        # ax.set_aspect('auto')
        raise NotImplementedError(
            '{} intersections not supported yet'.format(len(intersections)))

    def get_pattern(self):
        """ A pattern is portion of the contour from which the contour can be 
        reconstructed by rotations of this portion"""
        xmin, xmax, ymin, ymax = self.bounding_rectangle()

        # ax=plt.subplot() 
        # line = Line2D(Point2D([xi, 0]),Point2D([xi,1])) 
        line = volmdlr.edges.Line2D(volmdlr.Point2D([0, -0.17]),
                                    volmdlr.Point2D([0, 0.17]))
        line_2 = line.Rotation(self.center_of_mass(), 0.26)
        line_3 = line.Rotation(self.center_of_mass(), -0.26)

        intersections = []

        intersections += self.line_intersections(line_2)
        intersections += self.line_intersections(line_3)
        if isinstance(intersections[0][0], volmdlr.Point2D) and \
                isinstance(intersections[1][0], volmdlr.Point2D):
            ip1, ip2 = sorted([self.primitives.index(intersections[0][1]),
                               self.primitives.index(intersections[1][1])])

            ip3, ip4 = sorted([self.primitives.index(intersections[2][1]),
                               self.primitives.index(intersections[3][1])])

            sp11, sp12 = intersections[1][1].split(intersections[1][0])
            sp22, sp21 = intersections[2][1].split(intersections[2][0])

            primitives = []

            a = volmdlr.edges.Arc2D(sp12.end, sp12.interior, sp12.start)
            primitives.append(a)
            primitives.extend(self.primitives[:ip3])
            primitives.append(sp22)
            l = volmdlr.edges.LineSegment2D(sp22.start, sp12.end)
            interior = l.point_at_abscissa(l.Length() / 2)
            primitives.append(
                volmdlr.edges.Arc2D(sp22.start, interior, sp12.end))

        return Contour2D(primitives)

    def contour_from_pattern(self):
        pattern = self.get_pattern()
        pattern_rotations = []
        # pattern_rotations.append(self)
        for k in range(1, 13):
            new_pattern = pattern.Rotation(self.CenterOfMass(),
                                           k * math.pi / 6)
            pattern_rotations.append(new_pattern)

        return pattern_rotations

    def simple_triangulation(self):
        lpp = len(self.polygon.points)
        if lpp == 3:
            return self.polygon.points, [(0, 1, 2)]
        elif lpp == 4:
            return self.polygon.points, [(0, 1, 2), (0, 2, 3)]

        # Use delaunay triangulation
        tri = Delaunay([p.vector for p in self.polygon.points])
        indices = tri.simplices
        return self.polygon.points, tri.simplices

    def split_regularly(self, n):
        """
        Split in n slices
        """
        xmin, xmax, ymin, ymax = self.bounding_rectangle()
        cutted_contours = []
        iteration_contours = [self]
        for i in range(n - 1):
            xi = xmin + (i + 1) * (xmax - xmin) / n
            cut_line = volmdlr.edges.Line2D(volmdlr.Point2D(xi, 0),
                                            volmdlr.Point2D(xi, 1))

            iteration_contours2 = []
            for c in iteration_contours:
                sc = c.cut_by_line(cut_line)
                lsc = len(sc)
                if lsc == 1:
                    cutted_contours.append(c)
                else:
                    iteration_contours2.extend(sc)

            iteration_contours = iteration_contours2[:]
        cutted_contours.extend(iteration_contours)
        return cutted_contours

    def triangulation(self):
        return self.grid_triangulation(number_points_x=20,
                                       number_points_y=20)

    def to_polygon(self, angle_resolution):

        polygon_points = []
        # print([(line.start, line.end) for line in self.primitives])

        for primitive in self.primitives:
            polygon_points.extend(primitive.polygon_points()[:-1])
        #     print('1: ', primitive.polygon_points())
        #     print('2 :', primitive.polygon_points()[:-1])
        # print(polygon_points)
        return ClosedPolygon2D(polygon_points)

    def grid_triangulation(self, x_density: float = None,
                           y_density: float = None,
                           min_points_x: int = 20,
                           min_points_y: int = 20,
                           number_points_x: int = None,
                           number_points_y: int = None):
        """
        Use a n by m grid to triangulize the contour
        """
        xmin, xmax, ymin, ymax = self.bounding_rectangle()
        dx = xmax - xmin
        dy = ymax - ymin
        if number_points_x is None:
            n = max(math.ceil(x_density * dx), min_points_x)
        else:
            n = number_points_x
        if number_points_y is None:
            m = max(math.ceil(y_density * dy), min_points_y)
        else:
            m = number_points_y

        x = [xmin + i * dx / n for i in range(n + 1)]
        y = [ymin + i * dy / m for i in range(m + 1)]

        point_is_inside = {}
        point_index = {}
        ip = 0
        points = []
        triangles = []
        for xi in x:
            for yi in y:
                p = volmdlr.Point2D(xi, yi)
                if self.point_belongs(p):
                    point_index[p] = ip
                    points.append(p)
                    ip += 1

        for i in range(n):
            for j in range(m):
                p1 = volmdlr.Point2D(x[i], y[j])
                p2 = volmdlr.Point2D(x[i + 1], y[j])
                p3 = volmdlr.Point2D(x[i + 1], y[j + 1])
                p4 = volmdlr.Point2D(x[i], y[j + 1])
                points_in = []
                for p in [p1, p2, p3, p4]:
                    if p in point_index:
                        points_in.append(p)
                if len(points_in) == 4:
                    triangles.append(
                        [point_index[p1], point_index[p2], point_index[p3]])
                    triangles.append(
                        [point_index[p1], point_index[p3], point_index[p4]])

                elif len(points_in) == 3:
                    triangles.append([point_index[p] for p in points_in])

        return vmd.DisplayMesh2D(points, triangles)

    # def extract_contours(self, point1: volmdlr.Point2D, point2: volmdlr.Point2D):
    #     split_primitives  = []
    #     # primitives = [p for p in contour.primitives]
    #     primitives = self.primitives
    #     for point in [point1, point2]:
    #         dist_min = math.inf
    #         for primitive in primitives:
    #             # print(point)
    #             dist = primitive.point_distance(point)
    #             if dist < dist_min:
    #                 dist_min = dist
    #                 prim_opt = primitive
    #         split_primitives.append(prim_opt)
    #     print(len(split_primitives))
    #     return self.extract_primitives(point1, split_primitives[0], point2, split_primitives[1])

    def contour_intersections(self, contour2d):
        intersecting_points = []
        for primitive1 in self.primitives:
            for primitive2 in contour2d.primitives:
                line_intersection = primitive1.linesegment_intersections(
                    primitive2)
                if line_intersection:
                    if line_intersection[0] not in intersecting_points:
                        intersecting_points.extend(line_intersection)
                else:
                    point1, point2 = contour2d.primitives[0].start, \
                                     contour2d.primitives[-1].end
                    if primitive1.point_belongs(point1):
                        intersecting_points.append(point1)
                    if primitive1.point_belongs(point2):
                        intersecting_points.append(point2)
            if len(intersecting_points) == 2:
                break
        return intersecting_points

    def divide(self, contours, inside):
        new_base_contours = [self]
        finished = False
        counter = 0
        list_contour = contours[:]
        list_cutting_contours = contours[:]
        list_valid_contours = []
        while not finished:
            cutting_points = []
            cutting_contour = contours[0]
            for base_contour in new_base_contours:
                cutting_points = []
                point1, point2 = [cutting_contour.primitives[0].start,
                                  cutting_contour.primitives[-1].end]
                if base_contour.point_over_contour(
                        point1) and base_contour.point_over_contour(point2):
                    cutting_points = [point1, point2]

<<<<<<< HEAD
                # else:
                #     for prim1 in [cutting_contour.primitives[0],
                #                   cutting_contour.primitives[-1]]:
                #         for prim2 in base_contour.primitives:
                #             inter = prim2.linesegment_intersections(prim1)
                #             if inter:
                #                 cutting_points.extend(inter)
                #             elif prim2.point_belongs(prim1.start):
                #                 cutting_points.append(prim1.start)
                #             elif prim2.point_belongs(prim1.end):
                #                 cutting_points.append(prim1.end)
                #
                #     # print('cutting_points :', cutting_points)
                #     # axc = cutting_contour.plot(color='r')
                #     # base_contour.plot(ax=axc, color='b')
                #     if len(cutting_points) == 2:
                #         cutting_contour.primitives[0].start = cutting_points[0]
                #         cutting_contour.primitives[-1].end = cutting_points[1]
                # # ax=cutting_points[0].plot()
                # # cutting_points[1].plot(ax=ax, color='r')
                # # base_contour.plot(ax=ax, color='b')

                if len(cutting_points) == 2:
=======
                if cutting_points:
>>>>>>> cffe6642
                    extracted_outerpoints_contour1 = \
                        volmdlr.wires.Contour2D.extract_contours(base_contour,
                                                                 cutting_points[0],
                                                                 cutting_points[1],
                                                                 inside)[0]
                    extracted_innerpoints_contour1 = \
                        volmdlr.wires.Contour2D.extract_contours(base_contour,
                                                                 cutting_points[0],
                                                                 cutting_points[1],
                                                                 not inside)[0]
                    primitives1 = extracted_outerpoints_contour1.primitives + cutting_contour.primitives

                    primitives2 = extracted_innerpoints_contour1.primitives + cutting_contour.primitives
                    contour1 = volmdlr.wires.Contour2D(primitives1)
                    contour1.order_contour()
                    contour2 = volmdlr.wires.Contour2D(primitives2)
                    contour2.order_contour()

                    new_base_contours.remove(base_contour)
                    for cntr in [contour1, contour2]:
                        valid_contour = True
                        # a = cntr.plot()
                        for cut_contour in list_cutting_contours:
                            point_at_abs = cut_contour.point_at_abscissa(
                                cut_contour.length() / 2)
                            # cut_contour.plot(ax=a, color = 'r')
                            # print('cntr.prim over contour(cut_contour.prim[0]):',
                            #       cntr.primitive_over_contour(cut_contour.primitives[0]))
                            # print('cntr.point_belongs(point_at_abs):',
                            #       cntr.point_belongs(point_at_abs))
                            # print('cntr.point_over_contour(point_at_abs) :',
                            #       cntr.point_over_contour(point_at_abs))
                            if cntr.point_belongs(
                                    point_at_abs) and (not cntr.point_over_contour(
                                    point_at_abs) or True not in [
                                    cntr.primitive_over_contour(
                                        prim) for prim in cut_contour.primitives]):
                                # print('coming here')
                                valid_contour = False
<<<<<<< HEAD
                        # print('valid contour :', valid_contour)
                        # print('cntr.area():', cntr.area())
=======

>>>>>>> cffe6642
                        if valid_contour and cntr.area() != 0.0:
                            list_valid_contours.append(cntr)
                        else:

                            new_base_contours.append(cntr)
                    contours.remove(cutting_contour)
                    break
            if len(contours) == 0:
                finished = True
            counter += 1
            if counter >= 1000 and contours[-1] == cutting_contour:
                axx = self.plot(color='c')
                axc = cutting_contour.plot()
                # print('cutting_contour_points :', [(p.start, p.end) for p in cutting_contour.primitives])
                # list_contour.remove(cutting_contour)
                # ax1 = list_contour[0].plot()
                for ctr in list_contour:
                    # if ctr != list_contour[0]:
                    #     ctr.plot(ax=ax1, color = 'g')
                    # print('list_contour_points :', [(p.start, p.end) for p in
                    #                                 ctr.primitives])
                    ctr.plot(ax=axc, color='r')
                    ctr.plot(ax=axx, color='r')
                base_contour.plot(ax=axc, color='b')
                base_contour.plot(ax=axx, color='b')
                # print('base_contour area:', base_contour.area())
                # print('base_contour_points :', [(p.start, p.end) for p in
                #                            base_contour.primitives])
                # print('self_contour_points :', [(p.start, p.end) for p in
                #                                 self.primitives])
                # print('len list_contour', len(list_contour))
                # print('list valid contours:', len(list_valid_contours))
                # base_contour.plot(ax=axx)
                # for pt in cutting_points:
                #     pt.plot(ax=axc)
                warnings.warn('There probably exists an open contour (two wires that could not be connected)')
                raise ValueError('There probably exists an open contour (two wires that could not be jointed), see graph generated')
                finished = True

        return list_valid_contours

    def merge_contours(self, contour2d):
        return volmdlr.wires.Contour2D(self.merged_contour_primitives(contour2d))

      
class ClosedPolygon:

    def length(self):
        list_ = []
        for k in range(len(self.line_segments)):
            list_.append(self.line_segments[k].length())
        return sum(list_)

    def min_length(self):
        list_ = []
        for k in range(len(self.line_segments)):
            list_.append(self.line_segments[k].length())
        return min(list_)

    def max_length(self):
        list_ = []
        for k in range(len(self.line_segments)):
            list_.append(self.line_segments[k].length())
        return max(list_)

    def edge_statistics(self):
        distances = []
        for i, point in enumerate(self.points):
            if i != 0:
                distances.append(point.point_distance(self.points[i - 1]))
        mean_distance = mean(distances)
        std = npy.std(distances)
        return mean_distance, std

    def simplify_polygon(self, min_distance: float = 0.01,
                         max_distance: float = 0.05, angle: float = 20):
        points = [self.points[0]]
        previous_point = None
        for i, point in enumerate(self.points[1:]):
            distance = point.point_distance(points[-1])
            if distance > min_distance:
                if distance > max_distance:
                    number_segmnts = round(distance / max_distance) + 2
                    for n in range(number_segmnts):
                        new_point = points[-1] + (point - points[-1]) * (
                                n + 1) / number_segmnts
                        distance1 = new_point.point_distance(points[-1])
                        if distance1 > max_distance:
                            points.append(new_point)
                else:

                    if point not in points:
                        points.append(point)
            elif len(points) > 1:
                vector1 = points[-1] - points[-2]
                vector2 = point - points[-2]
                cos = vector1.dot(vector2) / (vector1.norm() * vector2.norm())
                cos = math.degrees(math.acos(round(cos, 6)))
                if abs(cos) > angle:
                    if previous_point not in points:
                        points.append(previous_point)
                    if point not in points:
                        points.append(point)
            if len(points) > 2:
                distance2 = points[-3].point_distance(points[-2])
                vector1 = points[-2] - points[-3]
                vector2 = points[-1] - points[-3]
                cos = vector1.dot(vector2) / (vector1.norm() * vector2.norm())
                cos = math.degrees(math.acos(round(cos, 6)))
                if distance2 < min_distance and cos < angle:
                    points = points[:-2] + [points[-1]]
            previous_point = point
        distance = points[0].point_distance(points[-1])
        if distance < min_distance:
            points.remove(points[-1])

        return self.__class__(points)


class ClosedPolygon2D(Contour2D, ClosedPolygon):
    _non_serializable_attributes = ['line_segments', 'primitives',
                                    'basis_primitives']

    def __init__(self, points: List[volmdlr.Point2D], name: str = ''):
        self.points = points
        self.line_segments = self._line_segments()

        Contour2D.__init__(self, self.line_segments, name)

    def copy(self):
        points = [p.copy() for p in self.points]
        return ClosedPolygon2D(points, self.name)

    def __hash__(self):
        return sum([hash(p) for p in self.points])

    def __eq__(self, other_):
        if not isinstance(other_, self.__class__):
            return False
        equal = True
        for point, other_point in zip(self.points, other_.points):
            equal = (equal and point == other_point)
        return equal

    def area(self):
        # TODO: perf: cache number of points
        if len(self.points) < 3:
            return 0.

        x = [point.x for point in self.points]
        y = [point.y for point in self.points]

        x1 = [x[-1]] + x[0:-1]
        y1 = [y[-1]] + y[0:-1]
        return 0.5 * abs(sum([i * j for i, j in zip(x, y1)])
                         - sum([i * j for i, j in zip(y, x1)]))
        # return 0.5 * npy.abs(
        #     npy.dot(x, npy.roll(y, 1)) - npy.dot(y, npy.roll(x, 1)))

    def center_of_mass(self):
        lp = len(self.points)
        if lp == 0:
            return volmdlr.O2D
        elif lp == 1:
            return self.points[0]
        elif lp == 2:
            return 0.5 * (self.points[0] + self.points[1])

        x = [point.x for point in self.points]
        y = [point.y for point in self.points]

        xi_xi1 = x + npy.roll(x, -1)
        yi_yi1 = y + npy.roll(y, -1)
        xi_yi1 = npy.multiply(x, npy.roll(y, -1))
        xi1_yi = npy.multiply(npy.roll(x, -1), y)

        a = 0.5 * npy.sum(xi_yi1 - xi1_yi)  # signed area!
        # print('a :', a)
        #        a=self.area()
        if not math.isclose(a, 0, abs_tol=1e-08):
            cx = npy.sum(npy.multiply(xi_xi1, (xi_yi1 - xi1_yi))) / 6. / a
            cy = npy.sum(npy.multiply(yi_yi1, (xi_yi1 - xi1_yi))) / 6. / a
            return volmdlr.Point2D(cx, cy)

        else:
            self.plot()
            raise NotImplementedError

    def barycenter(self):
        """
        calculates the geometric center of the polygon, which is the
        average position of all the points in it

        returns a Volmdlr.Point2D point
        """
        barycenter1_2d = self.points[0]
        for point in self.points[1:]:
            barycenter1_2d += point
        return barycenter1_2d / len(self.points)

    def point_belongs(self, point):
        """
        Ray casting algorithm copied from internet...
        """
        return polygon_point_belongs((point.x, point.y),
                                     [(p.x, p.y) for p in self.points])

    def second_moment_area(self, point):
        Ix, Iy, Ixy = 0., 0., 0.
        for pi, pj in zip(self.points, self.points[1:] + [self.points[0]]):
            xi, yi = (pi - point)
            xj, yj = (pj - point)
            Ix += (yi ** 2 + yi * yj + yj ** 2) * (xi * yj - xj * yi)
            Iy += (xi ** 2 + xi * xj + xj ** 2) * (xi * yj - xj * yi)
            Ixy += (xi * yj + 2 * xi * yi + 2 * xj * yj + xj * yi) * (
                    xi * yj - xj * yi)
        if Ix < 0:
            Ix = - Ix
            Iy = - Iy
            Ixy = - Ixy
        return Ix / 12., Iy / 12., Ixy / 24.

    def _line_segments(self):
        lines = []
        if len(self.points) > 1:
            for p1, p2 in zip(self.points,
                              list(self.points[1:]) + [self.points[0]]):
                if p1 != p2:
                    lines.append(volmdlr.edges.LineSegment2D(p1, p2))
        return lines

    def rotation(self, center, angle, copy=True):
        if copy:
            return ClosedPolygon2D(
                [p.rotation(center, angle, copy=True) for p in self.points])
        else:
            for p in self.points:
                p.rotation(center, angle, copy=False)

    # @classmethod
    # def polygon_from_segments(cls, list_point_pairs):
    #     points = [list_point_pairs[0][0], list_point_pairs[0][1]]
    #     list_point_pairs.remove((list_point_pairs[0][0], list_point_pairs[0][1]))
    #     finished =  False

    #     while not finished:
    #         for p1, p2 in list_point_pairs:
    #             if p1 == points[-1]:
    #                 points.append(p2)
    #                 break
    #             elif p2 == points[-1]:
    #                 points.append(p1)
    #                 break
    #         list_point_pairs.remove((p1, p2))
    #         if len(list_point_pairs)==0:
    #             finished = True

    #     # for i, i_p1, i_p2 in enumerate(list_point_pairs):
    #     #     for j, j_p1, j_p2 in enumerate(list_point_pairs):
    #     #         if i != j:

    #     #             if p1 == points[-1]:
    #     #                 points.append(p2)
    #     #             elif p2 == points[-1]:
    #     #                 points.append(p1)
    #     # print('points : ', points)
    #     return cls(points)

    def translation(self, offset, copy=True):
        if copy:
            return ClosedPolygon2D(
                [p.translation(offset, copy=True) for p in self.points])
        else:
            for p in self.points:
                p.translation(offset, copy=False)

    def polygon_distance(self,
                         polygon: 'volmdlr.wires.ClosedPolygon2D'):
        p = self.points[0]
        d = []
        for point in polygon.points:
            d.append(p.point_distance(point))
        index = d.index(min(d))
        return d[index]

    def is_trigo(self):
        if len(self.points) < 3:
            return True

        angle = 0.
        for ls1, ls2 in zip(self.line_segments,
                            self.line_segments[1:] + [self.line_segments[0]]):
            l1 = ls1.to_line()
            # print('bugging lines:', (ls1[0], ls1[1]), (ls2[0], ls2[1]))
            u = ls2.unit_direction_vector()
            x = u.dot(ls1.unit_direction_vector())
            y = u.dot(ls1.normal_vector())
            angle += math.atan2(y, x)
        return angle > 0

    # def min_length(self):
    #     L = []

    #     for k in range(len(self.line_segments)):
    #         L.append(self.line_segments[k].length())

    #     return min(L)

    # def max_length(self):
    #     L = []

    #     for k in range(len(self.line_segments)):
    #         L.append(self.line_segments[k].length())

    #     return max(L)

    def delaunay_triangulation(self):
        points = self.points
        new_points = []
        delaunay_triangles = []
        # ax=plt.subplot()
        for point in points:
            new_points.append([point[0], point[1]])

        delaunay = npy.array(new_points)

        tri = Delaunay(delaunay)

        for simplice in delaunay[tri.simplices]:
            triangle = Triangle2D(
                [volmdlr.Point2D(simplice[0]), volmdlr.Point2D(simplice[1]),
                 volmdlr.Point2D(simplice[2])])
            # triangle = Triangle2D(
            #     [volmdlr.Point2D(simplice[0][0], simplice[0][1]), 
            #      volmdlr.Point2D(simplice[1][0], simplice[1][1]),
            #      volmdlr.Point2D(simplice[2][0], simplice[2][1])])
            delaunay_triangles.append(triangle)

        return delaunay_triangles

    def offset(self, offset):
        xmin, xmax, ymin, ymax = self.bounding_rectangle()

        max_offset_len = min(xmax - xmin, ymax - ymin) / 2
        if offset <= -max_offset_len:
            print('Inadapted offset, '
                  'polygon might turn over. Offset must be greater than',
                  -max_offset_len)
            raise ValueError('inadapted offset')
        else:
            nb = len(self.points)
            vectors = []
            for i in range(nb - 1):
                v1 = self.points[i + 1] - self.points[i]
                v2 = self.points[i] - self.points[i + 1]
                v1.normalize()
                v2.normalize()
                vectors.append(v1)
                vectors.append(v2)

        v1 = self.points[0] - self.points[-1]
        v2 = self.points[-1] - self.points[0]
        v1.normalize()
        v2.normalize()
        vectors.append(v1)
        vectors.append(v2)

        offset_vectors = []
        offset_points = []

        for i in range(nb):

            check = False
            ni = vectors[2 * i - 1] + vectors[2 * i]
            if ni == volmdlr.Vector2D(0, 0):
                ni = vectors[2 * i]
                ni = ni.normal_vector()
                offset_vectors.append(ni)
            else:
                ni.normalize()
                if ni.dot(vectors[2 * i - 1].normal_vector()) > 0:
                    ni = - ni
                    check = True
                offset_vectors.append(ni)

            normal_vector1 = - vectors[2 * i - 1].normal_vector()
            normal_vector2 = vectors[2 * i].normal_vector()
            normal_vector1.normalize()
            normal_vector2.normalize()
            alpha = math.acos(normal_vector1.dot(normal_vector2))

            offset_point = self.points[i] + offset / math.cos(alpha / 2) * \
                           (-offset_vectors[i])

            # ax=self.plot()
            # offset_point.plot(ax=ax, color='g')

            # if self.point_belongs(offset_point):
            #     offset_point = self.points[i] + offset / math.cos(alpha / 2) * \
            #                    (-offset_vectors[i])

            offset_points.append(offset_point)

            # self.points[i].plot(ax=ax, color='b')
            # offset_point.plot(ax=ax, color='r')

        return self.__class__(offset_points)

    def point_border_distance(self, point, return_other_point=False):
        """
        Compute the distance to the border distance of polygon
        Output is always positive, even if the point belongs to the polygon
        """
        d_min, other_point_min = self.line_segments[0].point_distance(
            point, return_other_point=True)
        for line in self.line_segments[1:]:
            d, other_point = line.point_distance(
                point, return_other_point=True)
            if d < d_min:
                d_min = d
                other_point_min = other_point
        if return_other_point:
            return d_min, other_point_min
        return d_min

    def to_polygon(self, angle_resolution=None):
        return self

    def self_intersects(self):
        epsilon = 0
        # BENTLEY-OTTMANN ALGORITHM
        # Sort the points along ascending x for the Sweep Line method
        sorted_index = sorted(range(len(self.points)), key=lambda p: (
            self.points[p][0], self.points[p][1]))
        nb = len(sorted_index)
        segments = []
        deleted = []

        while len(
                sorted_index) != 0:  # While all the points haven't been swept
            # Stock the segments between 2 consecutive edges
            # Ex: for the ABCDE polygon, if Sweep Line is on C, the segments
            #   will be (C,B) and (C,D)
            if sorted_index[0] - 1 < 0:
                segments.append((sorted_index[0], nb - 1))
            else:
                segments.append((sorted_index[0], sorted_index[0] - 1))
            if sorted_index[0] >= len(self.points) - 1:
                segments.append((sorted_index[0], 0))
            else:
                segments.append((sorted_index[0], sorted_index[0] + 1))

            # Once two edges linked by a segment have been swept, delete the
            # segment from the list
            to_del = []
            for index in deleted:
                if abs(index - sorted_index[0]) == 1 or abs(
                        index - sorted_index[0]) == nb - 1:
                    to_del.append((index, sorted_index[0]))
                    to_del.append((sorted_index[0], index))

            # Keep track of which edges have been swept
            deleted.append(sorted_index[0])
            sorted_index.pop(0)

            # Delete the segments that have just been swept
            index_to_del = []
            for i, segment in enumerate(segments):
                for seg_to_del in to_del:
                    if segment == seg_to_del:
                        index_to_del.append(i)
            for index in index_to_del[::-1]:
                segments.pop(index)

            # Checks if two segments are intersecting each other, returns True
            # if yes, otherwise the algorithm continues at WHILE
            for segment1 in segments:
                for segment2 in segments:
                    if segment1[0] != segment2[0] and segment1[1] != segment2[
                        1] and segment1[0] != segment2[1] and segment1[1] != \
                            segment2[0]:

                        line1 = volmdlr.edges.LineSegment2D(
                            self.points[segment1[0]],
                            self.points[segment1[1]])
                        line2 = volmdlr.edges.LineSegment2D(
                            self.points[segment2[0]],
                            self.points[segment2[1]])

                        p, a, b = volmdlr.Point2D.line_intersection(line1,
                                                                    line2,
                                                                    True)
                        if p is not None:
                            if 0 + epsilon <= a <= 1 - epsilon \
                                    and 0 + epsilon <= b <= 1 - epsilon:
                                return True, line1, line2

        return False, None, None

    # def plot_data(self, marker=None, color='black', stroke_width=1, opacity=1):
    #     data = []
    #     for nd in self.points:
    #         data.append({'x': nd.vector[0], 'y': nd.vector[1]})
    #     return {'type': 'wire',
    #             'data': data,
    #             'color': color,
    #             'size': stroke_width,
    #             'dash': None,
    #             'marker': marker,
    #             'opacity': opacity}
    @classmethod
    def points_convex_hull(cls, points):
        if len(points) < 3:
            return
        ymax, pos_ymax = volmdlr.core.max_pos([pt.y for pt in points])
        point_start = points[pos_ymax]
        hull = [point_start]

        barycenter = points[0]
        for pt in points[1:]:
            barycenter += pt
        barycenter = barycenter / (len(points))
        # second point of hull
        theta = []
        remaining_points = points
        del remaining_points[pos_ymax]

        vec1 = point_start - barycenter
        for pt in remaining_points:
            vec2 = pt - point_start
            theta_i = -volmdlr.core.clockwise_angle(vec1, vec2)
            theta.append(theta_i)

        min_theta, posmin_theta = volmdlr.core.min_pos(theta)
        next_point = remaining_points[posmin_theta]
        hull.append(next_point)
        del remaining_points[posmin_theta]
        # Adding first point to close the loop at the end
        remaining_points.append(hull[0])

        initial_vector = vec1.copy()
        total_angle = 0
        while next_point != point_start:
            vec1 = next_point - hull[-2]
            theta = []
            for pt in remaining_points:
                vec2 = pt - next_point
                theta_i = -volmdlr.core.clockwise_angle(vec1, vec2)
                theta.append(theta_i)

            min_theta, posmin_theta = volmdlr.core.min_pos(theta)
            if math.isclose(min_theta, -2 * math.pi, abs_tol=1e-6) \
                    or math.isclose(min_theta, 0, abs_tol=1e-6):
                if remaining_points[posmin_theta] == point_start:
                    break

            else:
                next_point = remaining_points[posmin_theta]

                vec_next_point = next_point - barycenter
                total_angle += (2*math.pi - volmdlr.core.clockwise_angle(initial_vector, vec_next_point))

                if total_angle > 2*math.pi :
                    break
                else :
                    initial_vector = vec_next_point

                hull.append(next_point)

            del remaining_points[posmin_theta]

        hull.pop()

        return cls(hull)

    @classmethod
    def concave_hull(cls, points, concavity, scale_factor):
        """
        Calculates the concave hull from a cloud of points, i.e., it Unites all points under the smallest possible area.
        
        :param points: list of points corresponding to the cloud of points
        :type points: class: 'volmdlr.Point2D'
        :param concavity: Sets how sharp the concave angles can be. It goes from -1 (not concave at all. in fact,
                          the hull will be left convex) up to +1 (very sharp angles can occur. Setting concavity to +1 might 
                          result in 0º angles!) concavity is defined as the cosine of the concave angles.
        :type concavity: float
        :param scale_factor: Sets how big is the area where concavities are going to be searched. 
                             The bigger, the more sharp the angles can be. Setting it to a very high value might affect the performance of the program.
                             This value should be relative to how close to each other the points to be connected are.
        :type scale_factor: float

        """

        def get_nearby_points(line, points, scale_factor):
            # print('i enter here')
            nearby_points = []
            line_midpoint = 0.5 * (line.start + line.end)
            # print(line_midpoint)
            tries = 0
            n = 5
            bounding_box = [line_midpoint.x - line.length() / 2,
                            line_midpoint.x + line.length() / 2,
                            line_midpoint.y - line.length() / 2,
                            line_midpoint.y + line.length() / 2]
            boundary = [int(bounding / scale_factor) for bounding in
                        bounding_box]
            while tries < n and len(nearby_points) == 0:
                for point in points:
                    if not ((
                                    point.x == line.start.x and point.y == line.start.y) or (
                                    point.x == line.end.x and point.y == line.end.y)):
                        point_x_rel_pos = int(point.x / scale_factor)
                        point_y_rel_pos = int(point.y / scale_factor)
                        if point_x_rel_pos >= boundary[
                            0] and point_x_rel_pos <= boundary[
                            1] and point_y_rel_pos >= boundary[
                            2] and point_y_rel_pos <= boundary[3]:
                            nearby_points.append(point)

                scale_factor *= 4 / 3
                tries += 1

            return nearby_points

        def line_colides_with_hull(line, concave_hull):
            for hull_line in concave_hull:
                if line.start != hull_line.start and line.start != hull_line.end and line.end != hull_line.start and line.end != hull_line.end:
                    if line.line_intersections(hull_line):
                        return True
            return False

        def get_divided_line(line, nearby_points, hull_concave_edges,
                             concavity):
            divided_line = []
            ok_middle_points = []
            list_cossines = []
            for middle_point in nearby_points:
                vect1 = line.start - middle_point
                vect2 = line.end - middle_point
                if line.start == middle_point or line.end == middle_point:
                    continue
                cos = round(vect1.dot(vect2) / (vect1.norm() * vect2.norm()),
                            4)
                if cos < concavity:
                    new_lineA = volmdlr.edges.LineSegment2D(start=line.start,
                                                            end=middle_point)
                    new_lineB = volmdlr.edges.LineSegment2D(start=middle_point,
                                                            end=line.end)
                    if not (line_colides_with_hull(line=new_lineA,
                                                   concave_hull=hull_concave_edges) and line_colides_with_hull(
                        line=new_lineB, concave_hull=hull_concave_edges)):
                        ok_middle_points.append(middle_point)
                        list_cossines.append(cos)
            if len(ok_middle_points) > 0:
                #  We want the middlepoint to be the one with widest angle (smallest cossine)
                min_cossine_index = list_cossines.index(min(list_cossines))
                divided_line.append(volmdlr.edges.LineSegment2D(line.start,
                                                                ok_middle_points[
                                                                    min_cossine_index]))
                divided_line.append(volmdlr.edges.LineSegment2D(
                    ok_middle_points[min_cossine_index], line.end))
            return divided_line

        hull_convex_edges = cls.points_convex_hull(points).line_segments
        hull_convex_edges.sort(key=lambda x: x.length(), reverse=True)
        hull_concave_edges = []
        hull_concave_edges.extend(hull_convex_edges)
        hull_points = list(set(
            [pt for line in hull_concave_edges for pt in [line[0], line[1]]]))
        unused_points = []
        for point in points:
            if point not in hull_points:
                unused_points.append(point)

        aLineWasDividedInTheIteration = True
        while aLineWasDividedInTheIteration:
            aLineWasDividedInTheIteration = False
            for line_position_hull in range(len(hull_concave_edges)):

                line = hull_concave_edges[line_position_hull]
                nearby_points = get_nearby_points(line, unused_points,
                                                  scale_factor)
                divided_line = get_divided_line(line, nearby_points,
                                                hull_concave_edges, concavity)
                if len(divided_line) > 0:
                    aLineWasDividedInTheIteration = True
                    unused_points.remove(divided_line[0].end)
                    hull_concave_edges.remove(line)
                    hull_concave_edges.extend(divided_line)
                    break

            hull_concave_edges.sort(key=lambda x: x.length(), reverse=True)

        # line  = hull_concave_edges[0]
        # print('first line legth :', line.length())
        # nearby_points = get_nearby_points(line, unused_points, scale_factor)
        # print('points next the first line in the end: ', nearby_points)
        # divided_line = get_divided_line(line, nearby_points, hull_concave_edges, concavity)
        # print('len divided line :', len(divided_line))
        polygon_points = [(line.start, line.end) for line in hull_concave_edges]
        # polygon_points = [(line.start, line.end) for line in hull_concave_edges
        #                   if line.length() != 0]

        points = [polygon_points[0][0], polygon_points[0][1]]
        polygon_points.remove((polygon_points[0][0], polygon_points[0][1]))
        finished = False

        while not finished:
            for p1, p2 in polygon_points:
                if p1 == points[-1] and p2 not in points:
                    points.append(p2)
                    break
                elif p2 == points[-1] and p1 not in points:
                    points.append(p1)
                    break
            polygon_points.remove((p1, p2))
            if len(polygon_points) == 0:
                finished = True

        return cls(points)  # , nearby_points

    @classmethod
    def convex_hull_points(cls, points):
        """
        Uses the scipy method ConvexHull to calculate the convex hull from
        a cloud of points
        """
        numpy_points = np.array([(p.x, p.y) for p in points])
        hull = ConvexHull(numpy_points)
        polygon_points = []
        for simplex in hull.simplices:
            polygon_points.append((points[simplex[0]], points[simplex[1]]))

        points = [polygon_points[0][0], polygon_points[0][1]]
        polygon_points.remove((polygon_points[0][0], polygon_points[0][1]))
        finished = False

        while not finished:
            for p1, p2 in polygon_points:
                if p1 == points[-1]:
                    points.append(p2)
                    break
                elif p2 == points[-1]:
                    points.append(p1)
                    break
            polygon_points.remove((p1, p2))
            if len(polygon_points) == 0:
                finished = True

        return cls(points)

    def to_3d(self, plane_origin, x, y):
        points3d = [point.to_3d(plane_origin, x, y) for point in self.points]
        return ClosedPolygon3D(points3d)

    def plot(self, ax=None, color='k', alpha=1,
             plot_points=False, point_numbering=False,
             fill=False, fill_color='w', equal_aspect=True):
        if ax is None:
            fig, ax = plt.subplots()
            ax.set_aspect('equal')

        if fill:
            ax.fill([p[0] for p in self.points], [p[1] for p in self.points],
                    facecolor=fill_color)
        for ls in self.line_segments:
            ls.plot(ax=ax, color=color, alpha=alpha)

        if plot_points or point_numbering:
            for point in self.points:
                point.plot(ax=ax, color=color, alpha=alpha)

        if point_numbering:
            for ip, point in enumerate(self.points):
                ax.text(*point, 'point {}'.format(ip + 1),
                        ha='center', va='top')

        if equal_aspect:
            ax.set_aspect('equal')
        else:
            ax.set_aspect('auto')

        ax.margins(0.1)
        plt.show()

        return ax

    def triangulation(self):
        # ear clipping
        points = self.points[:]
        initial_point_to_index = {p: i for i, p in enumerate(self.points)}
        triangles = []

        remaining_points = self.points[:]
        # ax = ClosedPolygon2D(remaining_points).plot()

        # inital_number_points = len(remaining_points)
        number_remaining_points = len(remaining_points)
        while number_remaining_points > 3:
            current_polygon = ClosedPolygon2D(remaining_points)
            # print('remaining_points')
            # print(len(remaining_points))
            # pl2 = ClosedPolygon2D(remaining_points[1:]+remaining_points[0:1])
            # pl3 = ClosedPolygon2D(remaining_points[2:]+remaining_points[0:2])
            # current_polygon.plot(ax = ax)
            # pl2.plot(point_numbering=True)
            # pl3.plot(point_numbering=True)

            found_ear = False
            for p1, p2, p3 in zip(remaining_points,
                                  remaining_points[1:] + remaining_points[0:1],
                                  remaining_points[2:] + remaining_points[
                                                         0:2]):
                # ax.text(*p2, '{}')
                # ax = current_polygon.plot(point_numbering=True)

                line_segment = volmdlr.edges.LineSegment2D(p1, p3)
                # line_segment.plot(color='grey', ax=ax)

                # ax2 = p1.plot(color='r')
                # p2.plot(color='g', ax=ax2)
                # p3.plot(color='b', ax=ax2)

                # Checking if intersections does not contrain the verticies
                # of line_segment
                intersect = False
                intersections = current_polygon.linesegment_intersections(
                    line_segment)
                if intersections:
                    for inter in intersections:
                        if inter[0] not in [line_segment.start,
                                            line_segment.end]:
                            intersect = True
                            break

                if not intersect:
                # if not current_polygon.linesegment_intersections(line_segment):
                    # May be an ear
                    # print('ear?')
                    # if current_polygon.point_belongs(line_segment.middle_point()):
                    #     line_segment.middle_point().plot(color='g', ax=ax)
                    # else:
                    #     line_segment.middle_point().plot(color='r', ax=ax)
                    # print(current_polygon.point_belongs(
                    #         line_segment.middle_point()))


                    if current_polygon.point_belongs(
                            line_segment.middle_point()):
                        # Confirmed as an ear
                        # print('ear!')

                        triangles.append((initial_point_to_index[p1],
                                          initial_point_to_index[p2],
                                          initial_point_to_index[p3]))
                        remaining_points.remove(p2)
                        # ax.text(*points[initial_point_to_index[p2]], str(number_remaining_points))
                        number_remaining_points -= 1
                        found_ear = True
                        break

            if not found_ear:
                remaining_polygon = ClosedPolygon2D(remaining_points)
                if remaining_polygon.area() > 0.:
                    # Searching for a flat ear
                    found_flat_ear = False
                    for p1, p2, p3 in zip(remaining_points,
                                          remaining_points[
                                          1:] + remaining_points[0:1],
                                          remaining_points[
                                          2:] + remaining_points[0:2]):
                        triangle = Triangle2D(p1, p2, p3)
                        if triangle.area() == 0:
                            remaining_points.remove(p2)
                            found_flat_ear = True
                            break

                    if not found_flat_ear:
                        # remaining_polygon.plot(point_numbering=True, plot_points=True)     
                        # vmd.DisplayMesh2D(points, triangles).plot()
                        # print(remaining_points)
                        # raise ValueError('There are no ear in the polygon, it seems malformed')
                        print(
                            'Warning : There are no ear in the polygon, it seems malformed: skipping triangulation')
                        return vmd.DisplayMesh2D(points, triangles)
                else:
                    return vmd.DisplayMesh2D(points, triangles)

        if len(remaining_points) == 3:
            p1, p2, p3 = remaining_points
            triangles.append((initial_point_to_index[p1],
                              initial_point_to_index[p2],
                              initial_point_to_index[p3]))

        return vmd.DisplayMesh2D(points, triangles)

    def simplify(self, min_distance: float = 0.01, max_distance: float = 0.05):
        return ClosedPolygon2D(self.simplify_polygon(min_distance=min_distance,
                                                     max_distance=max_distance).points)

    def line_intersecting_closing_point(self, crossing_point):
        """
        finds closing point for the sewing method using intersection of lines
        drawn from the barycenter
        returns the closing point
        """
        vec_dir = crossing_point.copy()
        vec_dir.normalize()

        line = volmdlr.edges.LineSegment2D(volmdlr.O2D,
                                           crossing_point + vec_dir * 5)
        # line.plot(ax=ax2d, color='b')

        point_intersections = {}
        for line_segment in self.line_segments:
            point_intersection = line_segment.linesegment_intersections(
                line)
            if point_intersection:
                point_intersections[line_segment] = point_intersection[
                    0]
            else:
                if line.point_belongs(line_segment.start):
                    point_intersections[line_segment] = line_segment.start
                if line.point_belongs(line_segment.end):
                    point_intersections[line_segment] = line_segment.end
        point_distance = list(point_intersections.values())[
            0].point_distance(crossing_point)
        point_intersection = list(point_intersections.values())[0]
        line_segment = list(point_intersections.keys())[0]
        for line, point in list(point_intersections.items())[1:]:
            dist = crossing_point.point_distance(point)
            if dist < point_distance:
                point_distance = dist
                point_intersection = point
                line_segment = line

        # point_intersection.plot(ax=ax2d)

        if point_intersection.point_distance(
                line_segment.start) < point_intersection.point_distance(
                                                            line_segment.end):
            closing_point = line_segment.start
        else:
            closing_point = line_segment.end

        return closing_point

    def point_in_polygon(self):
        """
        In case the barycenter of the polygon is outside, this method
        finds another point inside the polygon
        """
        intersetions1 = {}
        linex_pos = volmdlr.edges.LineSegment2D(volmdlr.O2D, volmdlr.X2D * 5)
        linex_neg = volmdlr.edges.LineSegment2D(volmdlr.O2D, -volmdlr.X2D * 5)
        liney_pos = volmdlr.edges.LineSegment2D(volmdlr.O2D, volmdlr.Y2D * 5)
        liney_neg = volmdlr.edges.LineSegment2D(volmdlr.O2D, -volmdlr.Y2D * 5)
        for line in [linex_pos, linex_neg, liney_pos, liney_neg]:
            intersections = []
            for line_segment in self.line_segments:
                point_intersection = line_segment.linesegment_intersections(
                    line)
                intersections.extend(point_intersection)
                if not point_intersection:
                    if line.point_belongs(line_segment.start):
                        intersections.append(line_segment.start)
                    if line.point_belongs(line_segment.end):
                        intersections.append(line_segment.end)
            intersetions1[line] = intersections[:]
        for i, value in enumerate(intersetions1.values()):
            if not value:
                if i % 2 == 0:
                    if len(list(intersetions1.values())[i + 1]) == 2:
                        translation1 = (list(intersetions1.values())[
                                            i + 1][0] +
                                        list(intersetions1.values())[
                                            i + 1][1]) * 0.5
                        break
                if i % 2 != 0:
                    if len(list(intersetions1.values())[i - 1]) == 2:
                        translation1 = (list(intersetions1.values())[
                                            i - 1][0] +
                                        list(intersetions1.values())[
                                            i - 1][1]) * 0.5
                        break

        return translation1

    def repositioned_polygon(self, x, y):
        linex = volmdlr.edges.LineSegment2D(-x.to_2d(volmdlr.O2D, x, y),
                                            x.to_2d(volmdlr.O2D, x, y))
        way_back = volmdlr.O3D
        barycenter = self.barycenter()
        if not self.point_belongs(barycenter):
            barycenter1_2d = self.point_in_polygon()
            self.translation(-barycenter1_2d, False)
            way_back = barycenter1_2d.to_3d(volmdlr.O3D, x, y)
        else:
            inters = self.linesegment_intersections(linex)
            distance = inters[0][0].point_distance(inters[-1][0])
            if distance / 2 > 3 * min(
                    self.point_distance(inters[0][0]),
                    self.point_distance(inters[-1][0])):
                mid_point = (inters[0][0] + inters[-1][0]) * 0.5
                self.translation(-mid_point, False)
                way_back = mid_point.to_3d(volmdlr.O3D, x, y)

        return self, way_back

    def get_closing_point(self, polygon2_2d, primitive):
        closing_point = volmdlr.O2D
        middle_point = primitive.middle_point()
        # middle_point.plot(ax=ax, color='r')
        normal_vector = primitive.normal_vector()
        line_segment1 = volmdlr.edges.LineSegment2D(
            middle_point - normal_vector, middle_point)
        line_segment2 = volmdlr.edges.LineSegment2D(middle_point,
                                                    middle_point + normal_vector)
        # line_segment1.plot(ax=ax, color='y')
        # line_segment2.plot(ax=ax, color='b')
        # print('angle in radians :', primitive.unit_direction_vector().dot(normal_vector))
        # print('vector1 :', primitive.unit_direction_vector())
        # print('normal: ', normal_vector)
        line_intersections = {line_segment1: [], line_segment2: []}
        for ls in [line_segment1, line_segment2]:
            inter_points = []
            for prim in polygon2_2d.line_segments + self.line_segments[
                                                    :self.line_segments.index(
                                                            primitive)] + self.line_segments[
                                                                           self.line_segments.index(
                                                                                   primitive) + 1:]:
                inters = prim.linesegment_intersections(ls)
                if inters:
                    line_intersections[ls].append((inters[0], prim))
                    inter_points.append(inters[0])
                elif ls.point_belongs(prim.start):
                    if prim.start not in inter_points:
                        line_intersections[ls].append((prim.start, prim))
                        inter_points.append(prim.start)
                elif ls.point_belongs(prim.end):
                    if prim.end not in inter_points:
                        line_intersections[ls].append((prim.end, prim))
                        inter_points.append(prim.end)

        if line_intersections[line_segment1]:
            # print('passing here, debug me')
            # inters_points = [intr_list[0] for intr_list in line_intersections[line_segment1]]
            distance = math.inf
            for intr_list in line_intersections[line_segment1]:
                # if intr_list[0] not in self.points:
                if intr_list[1] not in self.line_segments:
                    dist = intr_list[0].point_distance(line_segment1.start)
                    if dist < distance:
                        distance = dist
                        if intr_list[0].point_distance(intr_list[1].start) < \
                                intr_list[0].point_distance(intr_list[1].end):
                            closing_point = intr_list[1].start
                        else:
                            closing_point = intr_list[1].end
        else:
            # print('last passed here, sure of it ')
            distance = math.inf
            distance1 = math.inf
            for intr_list in line_intersections[line_segment2]:
                if intr_list[1] not in self.line_segments:
                    dist = intr_list[0].point_distance(line_segment1.start)
                    if dist < distance:
                        distance = dist
                        if intr_list[0].point_distance(intr_list[1].start) < \
                                intr_list[0].point_distance(intr_list[1].end):
                            closing_point = intr_list[1].start
                        else:
                            closing_point = intr_list[1].end

        return closing_point


class Triangle2D(ClosedPolygon2D):

    def __init__(self, point1: volmdlr.Point2D, point2: volmdlr.Point2D,
                 point3: volmdlr.Point2D, name: str = ''):
        self.point1 = point1
        self.point2 = point2
        self.point3 = point3
        self.name = name

        # ClosedPolygon2D.__init__(self, points=[point1, point2, point3],
        # name=name)

    def area(self):
        u = self.point2 - self.point1
        v = self.point3 - self.point1
        return abs(u.cross(v)) / 2

    def incircle_radius(self):
        a = self.point1.point_distance(self.point2)
        b = self.point1.point_distance(self.point3)
        c = self.point2.point_distance(self.point3)
        return 2 * self.area() / (a + b + c)

    def circumcircle_radius(self):
        a = self.point1.point_distance(self.point2)
        b = self.point1.point_distance(self.point3)
        c = self.point2.point_distance(self.point3)
        return a * b * c / (self.area() * 4.0)

    def ratio_circumr_length(self):
        return self.circumcircle_radius() / self.length()

    def ratio_incircler_length(self):
        return self.incircle_radius() / self.length()

    def aspect_ratio(self):
        a = self.point1.point_distance(self.point2)
        b = self.point1.point_distance(self.point3)
        c = self.point2.point_distance(self.point3)
        s = 0.5 * (a + b + c)
        try:
            return 0.125 * a * b * c / (s - a) / (s - b) / (s - c)
        except ZeroDivisionError:
            return 1000000.


class Circle2D(Contour2D):
    _non_serializable_attributes = ['internal_arcs', 'external_arcs',
                                    'polygon', 'straight_line_contour_polygon',
                                    'primitives', 'basis_primitives']

    def __init__(self, center: volmdlr.Point2D, radius: float, name: str = ''):
        self.center = center
        self.radius = radius
        self.angle = volmdlr.TWO_PI

        # self.points = self.tessellation_points()

        Contour2D.__init__(self, [self], name=name)  # !!! this is dangerous

    def __hash__(self):
        return int(round(1e6 * (self.center.x + self.center.y + self.radius)))

    def __eq__(self, other_circle):
        if self.__class__.__name__ != other_circle.__class__.__name__:
            return False

        return math.isclose(self.center.x,
                            other_circle.center.x, abs_tol=1e-06) \
               and math.isclose(self.center.y,
                                other_circle.center.y, abs_tol=1e-06) \
               and math.isclose(self.radius, other_circle.radius,
                                abs_tol=1e-06)

    def to_polygon(self, angle_resolution: float):
        return ClosedPolygon2D(
            self.polygon_points(angle_resolution=angle_resolution))

    def tessellation_points(self, resolution=40):
        return [(self.center
                 + self.radius * math.cos(teta) * volmdlr.X2D
                 + self.radius * math.sin(teta) * volmdlr.Y2D)
                for teta in npy.linspace(0, volmdlr.TWO_PI, resolution + 1)][
               :-1]

    def point_belongs(self, point, tolerance=1e-9):
        return point.point_distance(self.center) <= self.radius + tolerance

    # def border_points(self):
    #     start = self.center - self.radius * volmdlr.Point2D(1, 0)
    #     end = self.center + self.radius * volmdlr.Point2D(1, 0)
    #     return [start, end]

    def bounding_rectangle(self):

        xmin = self.center.x - self.radius
        xmax = self.center.x + self.radius
        ymin = self.center.y - self.radius
        ymax = self.center.y + self.radius
        return xmin, xmax, ymin, ymax

    def line_intersections(self, line2d: volmdlr.edges.Line2D, tol=1e-9):
        # Duplicate from ffull arc
        Q = self.center
        if line2d.points[0] == self.center:
            P1 = line2d.points[1]
            V = line2d.points[0] - line2d.points[1]
        else:
            P1 = line2d.points[0]
            V = line2d.points[1] - line2d.points[0]
        a = V.dot(V)
        b = 2 * V.dot(P1 - Q)
        c = P1.dot(P1) + Q.dot(Q) - 2 * P1.dot(Q) - self.radius ** 2

        disc = b ** 2 - 4 * a * c
        if math.isclose(disc, 0., abs_tol=tol):
            t1 = -b / (2 * a)
            return [P1 + t1 * V]

        elif disc > 0:
            sqrt_disc = math.sqrt(disc)
            t1 = (-b + sqrt_disc) / (2 * a)
            t2 = (-b - sqrt_disc) / (2 * a)
            return [P1 + t1 * V,
                    P1 + t2 * V]
        else:
            return []

    def circle_intersections(self, circle: 'volmdlr.wires.Circle2D'):
        x0, y0 = self.center
        x1, y1 = circle.center
        r0 = self.radius
        r1 = circle.radius

        d = math.sqrt((x1 - x0) ** 2 + (y1 - y0) ** 2)

        # non intersecting
        if d > r0 + r1:
            return []
        # One circle within other
        if d < abs(r0 - r1):
            return []
        # coincident circles
        if d == 0 and r0 == r1:
            return []
        else:
            a = (r0 ** 2 - r1 ** 2 + d ** 2) / (2 * d)
            h = math.sqrt(r0 ** 2 - a ** 2)
            x2 = x0 + a * (x1 - x0) / d
            y2 = y0 + a * (y1 - y0) / d
            x3 = x2 + h * (y1 - y0) / d
            y3 = y2 - h * (x1 - x0) / d

            x4 = x2 - h * (y1 - y0) / d
            y4 = y2 + h * (x1 - x0) / d

        return [volmdlr.Point2D(x3, y3), volmdlr.Point2D(x4, y4)]

    def arc_intersections(self, arc2d: volmdlr.edges.Arc2D):
        circle = Circle2D(arc2d.center, arc2d.radius)
        intersections = []

        for inter in self.circle_intersections(circle):
            try:
                li = arc2d.abscissa(inter)
                intersections.append(inter)
            except ValueError:
                pass
        return intersections

    def length(self):
        return volmdlr.TWO_PI * self.radius

    def plot(self, ax=None, linestyle='-', color='k', linewidth=1, alpha=1.,
             equal_aspect=True):
        if ax is None:
            fig, ax = plt.subplots()
        # else:
        #     fig = ax.figure
        if self.radius > 0:
            ax.add_patch(matplotlib.patches.Arc((self.center.x, self.center.y),
                                                2 * self.radius,
                                                2 * self.radius,
                                                angle=0,
                                                theta1=0,
                                                theta2=360,
                                                color=color,
                                                alpha=alpha,
                                                linestyle=linestyle,
                                                linewidth=linewidth))
        if equal_aspect:
            ax.set_aspect('equal')
        return ax

    def to_3d(self, plane_origin, x, y):
        normal = x.cross(y)
        center3d = self.center.to_3d(plane_origin, x, y)
        return Circle3D(volmdlr.Frame3D(center3d, x, y, normal),
                        self.radius, self.name)

    def rotation(self, center, angle, copy=True):
        if copy:
            return Circle2D(self.center.rotation(center, angle, copy=True),
                            self.radius)
        else:
            self.center.rotation(center, angle, copy=False)

    def translation(self, offset, copy=True):
        if copy:
            return Circle2D(self.center.translation(offset, copy=True),
                            self.radius)
        else:
            self.center.translation(offset, copy=False)

    def frame_mapping(self, frame, side, copy=True):
        """
        side = 'old' or 'new'
        """
        if side == 'old':
            if copy:
                return Circle2D(frame.old_coordinates(self.center),
                                self.radius)
            else:
                self.center = frame.old_coordinates(self.center)
        if side == 'new':
            if copy:
                return Circle2D(frame.new_coordinates(self.center),
                                self.radius)
            else:
                self.points = frame.new_coordinates(self.center)

    def area(self):
        return math.pi * self.radius ** 2

    def second_moment_area(self, point):
        """
        Second moment area of part of disk
        """
        I = math.pi * self.radius ** 4 / 4
        Ic = npy.array([[I, 0], [0, I]])
        return volmdlr.geometry.huygens2d(I, I, 0, self.area(), self.center,
                                          point)

    def center_of_mass(self):
        return self.center

    def point_symmetric(self, point):
        center = 2 * point - self.center
        return Circle2D(center, self.radius)

    def plot_data(self, edge_style: plot_data.EdgeStyle = None,
                  surface_style: plot_data.SurfaceStyle = None):
        return plot_data.Circle2D(cx=self.center.x,
                                  cy=self.center.y,
                                  r=self.radius,
                                  edge_style=edge_style,
                                  surface_style=surface_style)

    def copy(self):
        return Circle2D(self.center.copy(), self.radius)

    def point_at_abscissa(self, curvilinear_abscissa):
        start = self.center + self.radius * volmdlr.X3D
        return start.rotation(self.center,
                              curvilinear_abscissa / self.radius)

    def triangulation(self, n=35):
        l = self.length()
        points = [self.point_at_abscissa(l * i / n) for i in range(n)]
        points.append(self.center)
        triangles = [(i, i + 1, n) for i in range(n - 1)] + [(n - 1, 0, n)]

    def split(self, split_start, split_end):
        x1, y1 = split_start - self.center
        x2, y2 = split_end - self.center

        angle1 = math.atan2(y1, x1)
        angle2 = math.atan2(y2, x2)
        angle_i1 = 0.5 * (angle2 - angle1)
        angle_i2 = angle_i1 + math.pi
        interior_point1 = split_start.rotation(self.center, angle_i1)
        interior_point2 = split_start.rotation(self.center, angle_i2)

        return [volmdlr.edges.Arc2D(split_start, interior_point1,
                                    split_end),
                volmdlr.edges.Arc2D(split_start, interior_point2,
                                    split_end)]

    def point_at_abscissa(self, curvilinear_abscissa):
        start = self.center + self.radius * volmdlr.X3D
        return start.rotation(self.center,
                              curvilinear_abscissa / self.radius)

    def discretise(self, n: float):
        # BUGGED: returns method
        circle_to_nodes = {}
        nodes = []
        if n * self.length() < 1:
            circle_to_nodes[self] = self.border_points
        else:
            n0 = int(math.ceil(n * self.length()))
            l0 = self.length() / n0

            for k in range(n0):
                node = self.point_at_abscissa(k * l0)

                nodes.append(node)

            circle_to_nodes[self] = nodes

        return circle_to_nodes[self]

    def polygon_points(self, angle_resolution=10):
        return volmdlr.edges.Arc2D.polygon_points(
            self, angle_resolution=angle_resolution)


class Contour3D(Contour, Wire3D):
    _non_serializable_attributes = ['points']
    _non_eq_attributes = ['name']
    _non_hash_attributes = ['points', 'name']
    _generic_eq = True
    """
    A collection of 3D primitives forming a closed wire3D
    """

    def __init__(self, primitives: List[volmdlr.core.Primitive3D],
                 name: str = ''):
        """

        """

        Wire3D.__init__(self, primitives=primitives, name=name)

    def __hash__(self):
        return sum([hash(e) for e in self.primitives])

    def __eq__(self, other_):
        if self.__class__.__name__ != other_.__class__.__name__:
            return False
        equal = True
        for edge, other_edge in zip(self.primitives, other_.edges):
            equal = (equal and edge == other_edge)
        return equal

    @classmethod
    def from_step(cls, arguments, object_dict):
        name = arguments[0][1:-1]
        raw_edges = []
        edge_ends = {}
        for ie, edge_id in enumerate(arguments[1]):
            edge = object_dict[int(edge_id[1:])]
            raw_edges.append(edge)

        if (len(raw_edges)) == 1:
            if isinstance(raw_edges[0], cls):
                # Case of a circle, ellipse...
                return raw_edges[0]
            else:
                return cls(raw_edges, name=name)

        distances = [raw_edges[0].end.point_distance(raw_edges[1].start),
                     raw_edges[0].start.point_distance(raw_edges[1].start),
                     raw_edges[0].end.point_distance(raw_edges[1].end),
                     raw_edges[0].start.point_distance(raw_edges[1].end)]
        index = distances.index(min(distances))
        if min(distances) > 5e-4:
            ax = raw_edges[0].plot()
            raw_edges[1].plot(ax=ax)
            deltax1 = abs(raw_edges[0].start.x - raw_edges[1].end.x)
            deltax2 = abs(raw_edges[0].end.x - raw_edges[1].end.x)
            deltay1 = abs(raw_edges[0].start.y - raw_edges[1].end.y)
            deltay2 = abs(raw_edges[0].end.y - raw_edges[1].end.y)
            deltaz1 = abs(raw_edges[0].start.z - raw_edges[1].end.z)
            deltaz2 = abs(raw_edges[0].end.z - raw_edges[1].end.z)
            raise NotImplementedError(
                'First 2 edges of contour not follwing each other',
                'delta = {}, {}, {}, {}, {}, {}'.format(deltax1, deltax2,
                                                        deltay1, deltay2,
                                                        deltaz1, deltaz2))
        # Making things right for first 2 primitives
<<<<<<< HEAD
        if (raw_edges[0].end).point_distance(raw_edges[1].start) < 2e-5:
            edges = [raw_edges[0], raw_edges[1]]
        elif (raw_edges[0].start).point_distance(raw_edges[1].start) < 2e-5:
            edges = [raw_edges[0].reverse(), raw_edges[1]]
        elif (raw_edges[0].end).point_distance(raw_edges[1].end) < 2e-5:
            edges = [raw_edges[0], raw_edges[1].reverse()]
        elif (raw_edges[0].start).point_distance(raw_edges[1].end) < 2e-5:
=======
        if index == 0:
            edges = [raw_edges[0], raw_edges[1]]
        elif index == 1:
            edges = [raw_edges[0].reverse(), raw_edges[1]]
        elif index == 2:
            edges = [raw_edges[0], raw_edges[1].reverse()]
        elif index == 3:
>>>>>>> cffe6642
            edges = [raw_edges[0].reverse(), raw_edges[1].reverse()]
        else:
            raise NotImplementedError

        last_edge = edges[-1]
        for raw_edge in raw_edges[2:]:
            distances = [raw_edge.start.point_distance(last_edge.end),
                         raw_edge.end.point_distance(last_edge.end)]
            index = distances.index(min(distances))
            if min(distances) > 5e-4:
                ax = last_edge.plot(color='b')
                raw_edge.plot(ax=ax, color='r')
                last_edge.end.plot(ax=ax, color='b')
                raw_edges[0].plot(ax=ax, color='g')
                deltax1 = abs(raw_edge.start.x - last_edge.end.x)
                deltax2 = abs(raw_edge.end.x - last_edge.end.x)
                deltay1 = abs(raw_edge.start.y - last_edge.end.y)
                deltay2 = abs(raw_edge.end.y - last_edge.end.y)
                deltaz1 = abs(raw_edge.start.z - last_edge.end.z)
                deltaz2 = abs(raw_edge.end.z - last_edge.end.z)
                raise NotImplementedError(
                    'Edges of contour not follwing each other',
                    'delta = {}, {}, {}, {}, {}, {}'.format(deltax1, deltax2,
                                                            deltay1, deltay2,
                                                            deltaz1, deltaz2))
            if index == 0:
                last_edge = raw_edge
            elif index == 1:
                last_edge = raw_edge.reverse()

            edges.append(last_edge)
        return cls(edges, name=name)

    def to_step(self, current_id, surface_id=None):

        content = ''
        edge_ids = []
        for primitive in self.primitives:
            if isinstance(primitive, volmdlr.edges.BSplineCurve3D):
                continue
            primitive_content, primitive_ids = primitive.to_step(current_id)
            content += primitive_content
            current_id = primitive_ids[-1] + 1
            for primitive_id in primitive_ids:
                content += "#{} = ORIENTED_EDGE('{}',*,*,#{},.T.);\n".format(
                    current_id,
                    primitive.name,
                    primitive_id)
                edge_ids.append(current_id)

                current_id += 1

        content += "#{} = EDGE_LOOP('{}',({}));\n".format(
            current_id, self.name, volmdlr.core.step_ids_to_str(edge_ids))
        return content, current_id

    def average_center_point(self):
        nb = len(self.points)
        x = npy.sum([p[0] for p in self.points]) / nb
        y = npy.sum([p[1] for p in self.points]) / nb
        z = npy.sum([p[2] for p in self.points]) / nb

        return volmdlr.Point3D(x, y, z)

    def rotation(self, center, axis, angle, copy=True):
        if copy:
            new_edges = [edge.rotation(center, axis, angle, copy=True) for edge
                         in self.primitives]
            # new_points = [p.rotation(center, axis, copy=True) for p in self.points]
            return Contour3D(new_edges, None, self.name)
        else:
            for edge in self.primitives:
                edge.rotation(center, axis, angle, copy=False)
            for point in self.tessel_points:
                point.rotation(center, axis, angle, copy=False)

    def translation(self, offset, copy=True):
        if copy:
            new_edges = [edge.translation(offset, copy=True) for edge in
                         self.primitives]
            # new_points = [p.translation(offset, copy=True) for p in self.points]
            return Contour3D(new_edges, self.name)
        else:
            for edge in self.primitives:
                edge.translation(offset, copy=False)
            for point in self.tessel_points:
                point.translation(offset, copy=False)

    def order_contour(self):
        new_primitives = []
        points = self.ordering_contour()
        for p1, p2 in points:
            new_primitives.append(volmdlr.edges.LineSegment3D(p1, p2))
        self.primitives = new_primitives

        return self

    def point_over_contour(self, point):
        belongs = False
        for primitive in self.primitives:
            if primitive.point_belongs(point):
                belongs = True
        return belongs

    def frame_mapping(self, frame, side, copy=True):
        """
        side = 'old' or 'new'
        """
        if copy:
            new_edges = [edge.frame_mapping(frame, side, copy=True) for edge in
                         self.primitives]
            # new_points = [p.frame_mapping(frame, side, copy=True) for p in self.points]
            return Contour3D(new_edges, None, self.name)
        else:
            for edge in self.primitives:
                edge.frame_mapping(frame, side, copy=False)
            for point in self.tessel_points:
                point.frame_mapping(frame, side, copy=False)

    def copy(self):
        new_edges = [edge.copy() for edge in self.primitives]
        if self.point_inside_contour is not None:
            new_point_inside_contour = self.point_inside_contour.copy()
        else:
            new_point_inside_contour = None
        return Contour3D(new_edges, new_point_inside_contour, self.name)

    def length(self):
        # TODO: this is duplicated code from Wire3D!
        length = 0.
        for edge in self.primitives:
            length += edge.length()
        return length

    def point_at_abscissa(self, curvilinear_abscissa):
        # TODO: this is duplicated code from Wire3D!
        length = 0.
        for primitive in self.primitives:
            primitive_length = primitive.length()
            if length + primitive_length > curvilinear_abscissa:
                return primitive.point_at_abscissa(
                    curvilinear_abscissa - length)
            length += primitive_length
        if math.isclose(curvilinear_abscissa, length, abs_tol=1e-6):
            return primitive.point_at_abscissa(primitive_length)
        raise ValueError('abscissa out of contour length')

    def plot(self, ax=None, color='k', alpha=1, edge_details=False):
        if ax is None:
            ax = Axes3D(plt.figure())

        for edge in self.primitives:
            edge.plot(ax=ax, color=color, alpha=alpha,
                      edge_ends=edge_details, edge_direction=edge_details)

        return ax

    def to_2d(self, plane_origin, x, y):
        z = x.cross(y)
        plane3d = volmdlr.faces.Plane3D(volmdlr.Frame3D(plane_origin, x, y, z))
        primitives2d = [plane3d.point3d_to_2d(p) for p in self.primitives]
        return Contour2D(primitives=primitives2d)

    def _bounding_box(self):

        """
        Flawed method, to be enforced by overloading
        """
        n = 50
        l = self.length()
        points = [self.point_at_abscissa(i / n * l) \
                  for i in range(n)]
        return volmdlr.core.BoundingBox.from_points(points)

    @classmethod
    def extract_contours(cls, contour, point1: volmdlr.Point3D,
                         point2: volmdlr.Point3D, inside=False):

        new_primitives = contour.extract_with_points(point1, point2, inside)
        contours = [cls(new_primitives)]
        return contours

    def contour_intersection(self, contour3d):
        dict_intersecting_points = {}
        for primitive in self.primitives:
            for primitive2 in contour3d.primitives:
                intersecting_point = primitive.linesegment_intersection(
                    primitive2)
                if intersecting_point != None:
                    dict_intersecting_points[primitive2] = intersecting_point
        if dict_intersecting_points:
            return dict_intersecting_points
        return None

    def merge_contours(self, contour3d):
        return volmdlr.wires.Contour3D(self.merged_contour_primitives(contour3d))

class Circle3D(Contour3D):
    _non_serializable_attributes = ['point', 'edges', 'point_inside_contour']
    _non_eq_attributes = ['name']
    _non_hash_attributes = ['name']
    _generic_eq = True

    def __init__(self, frame: volmdlr.Frame3D, radius: float,
                 name: str = ''):
        """
        frame.u, frame.v define the plane, frame.w the normal
        """
        self.radius = radius
        self.frame = frame
        self.angle = volmdlr.TWO_PI
        Contour3D.__init__(self, [self], name=name)

    @property
    def center(self):
        return self.frame.origin

    @property
    def normal(self):
        return self.frame.w

    def __hash__(self):
        return hash(self.frame.origin)

    def __eq__(self, other_circle):
        return self.frame.origin == other_circle.frame.origin \
               and self.frame.w.is_colinear(other_circle.frame.w) \
               and math.isclose(self.radius,
                                other_circle.radius, abs_tol=1e-06)

    def tessellation_points(self, resolution=20):

        tessellation_points_3d = [
                                     self.center + self.radius * math.cos(
                                         teta) * self.frame.u
                                     + self.radius * math.sin(
                                         teta) * self.frame.v
                                     for teta in
                                     npy.linspace(0, volmdlr.TWO_PI,
                                                  resolution + 1)][:-1]
        return tessellation_points_3d

    def length(self):
        return volmdlr.TWO_PI * self.radius

    def FreeCADExport(self, name, ndigits=3):
        xc, yc, zc = round(1000 * self.center, ndigits)
        xn, yn, zn = round(self.normal, ndigits)
        return '{} = Part.Circle(fc.Vector({},{},{}),fc.Vector({},{},{}),{})\n'.format(
            name, xc, yc, zc, xn, yn, zn, 1000 * self.radius)

    def rotation(self, rot_center, axis, angle, copy=True):
        new_center = self.center.rotation(rot_center, axis, angle, True)
        new_normal = self.normal.rotation(rot_center, axis, angle, True)
        if copy:
            return Circle3D(new_center, self.radius, new_normal, self.name)
        else:
            self.center = new_center
            self.normal = new_normal

    def translation(self, offset, copy=True):
        # new_frame = self.center.translation(offset, True)
        new_frame = self.frame.translation(offset, True)

        if copy:

            # return Circle3D(new_frame, self.radius, self.frame,
            #                 self.name)
            return Circle3D(new_frame, self.radius, self.name)

        else:
            self.frame = new_frame

    def plot(self, ax=None, color='k', alpha=1.):
        if ax is None:
            fig = plt.figure()
            ax = Axes3D(fig)
        else:
            fig = None

        x = []
        y = []
        z = []
        for px, py, pz in self.tessellation_points():
            x.append(px)
            y.append(py)
            z.append(pz)
        x.append(x[0])
        y.append(y[0])
        z.append(z[0])
        ax.plot(x, y, z, color=color, alpha=alpha)
        return ax

    def point_at_abscissa(self, curvilinear_abscissa):
        """
        start point is at intersection of frame.u axis
        """
        start = self.frame.origin + self.radius * self.frame.u
        return start.rotation(self.frame.origin, self.frame.w,
                              curvilinear_abscissa / self.radius,
                              copy=True)

    @classmethod
    def from_step(cls, arguments, object_dict):
        center = object_dict[arguments[1]].origin
        radius = float(arguments[2]) / 1000
        if object_dict[arguments[1]].u is not None:
            normal = object_dict[arguments[1]].u
            other_vec = object_dict[arguments[1]].v
            if other_vec is not None:
                other_vec.normalize()
        else:
            normal = object_dict[arguments[1]].v  # ou w
            other_vec = None
        normal.normalize()
        return cls.from_center_normal(center, normal, radius,
                                      arguments[0][1:-1])

    def to_step(self, current_id, surface_id=None):
        circle_frame = volmdlr.Frame3D(self.center, self.frame.w, self.frame.u,
                                       self.frame.v)
        content, frame_id = circle_frame.to_step(current_id)
        curve_id = frame_id + 1
        content += "#{} = CIRCLE('{}',#{},{});\n".format(
            curve_id, self.name, frame_id, round(self.radius * 1000, 3))

        if surface_id:
            content += "#{} = SURFACE_CURVE('',#{},(#{}),.PCURVE_S1.);\n".format(
                curve_id + 1, curve_id, surface_id)
            curve_id += 1

        p1 = self.frame.origin + self.frame.u * self.radius
        # p2 = self.frame.origin + self.frame.v*self.radius
        p3 = self.frame.origin - self.frame.u * self.radius
        # p4 = self.frame.origin - self.frame.v*self.radius

        p1_content, p1_id = p1.to_step(curve_id + 1, vertex=True)
        # p2_content, p2_id = p2.to_step(p1_id+1, vertex=True)
        p3_content, p3_id = p3.to_step(p1_id + 1, vertex=True)
        # p4_content, p4_id = p4.to_step(p3_id+1, vertex=True)
        content += p1_content + p3_content

        arc1_id = p3_id + 1
        content += "#{} = EDGE_CURVE('{}',#{},#{},#{},.T.);\n".format(
            arc1_id, self.name, p1_id, p3_id, curve_id)
        oriented_edge1_id = arc1_id + 1
        content += "#{} = ORIENTED_EDGE('',*,*,#{},.T.);\n".format(
            oriented_edge1_id, arc1_id)

        arc2_id = oriented_edge1_id + 1
        content += "#{} = EDGE_CURVE('{}',#{},#{},#{},.T.);\n".format(
            arc2_id, self.name, p3_id, p1_id, curve_id)
        oriented_edge2_id = arc2_id + 1
        content += "#{} = ORIENTED_EDGE('',*,*,#{},.T.);\n".format(
            oriented_edge2_id, arc2_id)

        current_id = oriented_edge2_id + 1
        content += "#{} = EDGE_LOOP('{}',(#{},#{}));\n".format(
            current_id, self.name, oriented_edge1_id, oriented_edge2_id)

        return content, current_id

    def _bounding_box(self):
        """
        """
        u = self.normal.deterministic_unit_normal_vector()
        v = self.normal.cross(u)
        points = [self.frame.origin + self.radius * v
                  for v in [self.frame.u, -self.frame.u,
                            self.frame.v, -self.frame.v]]
        return volmdlr.core.BoundingBox.from_points(points)

    def to_2d(self, plane_origin, x, y):
        z = x.cross(y)
        plane3d = volmdlr.faces.Plane3D(volmdlr.Frame3D(plane_origin, x, y, z))
        return Circle2D(plane3d.point3d_to_2d(self.center), self.radius)

    @classmethod
    def from_center_normal(cls, center: volmdlr.Point3D,
                           normal: volmdlr.Vector3D,
                           radius: float,
                           name: str = ''):
        u = normal.deterministic_unit_normal_vector()
        v = normal.cross(u)
        return cls(volmdlr.Frame3D(center, u, v, normal), radius, name)

    @classmethod
    def from_3_points(cls, point1, point2, point3):
        u1 = (point2 - point1)
        u2 = (point2 - point3)
        try:
            u1.normalize()
            u2.normalize()
        except ZeroDivisionError:
            raise ValueError(
                'the 3 points must be distincts')

        normal = u2.cross(u1)
        normal.normalize()

        if u1 == u2:
            u2 = normal.cross(u1)
            u2.normalize()

        v1 = normal.cross(u1)  # v1 is normal, equal u2
        v2 = normal.cross(u2)  # equal -u1

        p11 = 0.5 * (point1 + point2)  # Mid point of segment s,m
        p21 = 0.5 * (point2 + point3)  # Mid point of segment s,m

        l1 = volmdlr.edges.Line3D(p11, p11 + v1)
        l2 = volmdlr.edges.Line3D(p21, p21 + v2)

        try:
            center, _ = l1.minimum_distance_points(l2)
        except ZeroDivisionError:
            raise ValueError(
                'Start, end and interior points  of an arc must be distincts')

        radius = (center - point1).norm()
        return cls(frame=volmdlr.Frame3D(center, u1, normal.cross(u1), normal),
                   radius=radius)

    def extrusion(self, extrusion_vector):

        if self.normal.is_colinear_to(extrusion_vector):
            u = self.normal.deterministic_unit_normal_vector()
            v = self.normal.cross(u)
            w = extrusion_vector.copy()
            w.normalize()
            cylinder = volmdlr.faces.CylindricalSurface3D(
                volmdlr.Frame3D(self.center, u, v, w), self.radius)
            return [cylinder.rectangular_cut(0, volmdlr.TWO_PI,
                                             0, extrusion_vector.norm())]
        else:
            raise NotImplementedError(
                'Extrusion along vector not colinar to normal for circle not handled yet: dot={}'.format(
                    self.normal.dot(extrusion_vector)))

    def revolution(self, axis_point: volmdlr.Point3D, axis: volmdlr.Vector3D,
                   angle: float):
        line3d = volmdlr.edges.Line3D(axis_point, axis_point + axis)
        tore_center, _ = line3d.point_projection(self.center)
        u = self.center - tore_center
        u.normalize()
        v = axis.cross(u)
        if not math.isclose(self.normal.dot(u), 0., abs_tol=1e-9):
            raise NotImplementedError(
                'Outside of plane revolution not supported')

        R = tore_center.point_distance(self.center)
        surface = volmdlr.faces.ToroidalSurface3D(
            volmdlr.Frame3D(tore_center, u, v, axis),
            R, self.radius)
        return [surface.rectangular_cut(0, angle, 0, volmdlr.TWO_PI)]

    def point_on_circle(self, point: volmdlr.Point3D):
        distance = point.point_distance(self.center)
        vec = volmdlr.Vector3D(*point-self.center)
        dot = self.normal.dot(vec)
        if math.isclose(distance, self.radius, abs_tol=1e-6)\
                and math.isclose(dot, 0, abs_tol=5e-6):
            return True
        return False

    def trim(self, point1: volmdlr.Point3D, point2: volmdlr.Point3D):
        if not self.point_on_circle(point1)\
                or not self.point_on_circle(point2):
            ax = self.plot()
            point1.plot(ax=ax, color='r')
            point2.plot(ax=ax, color='b')
            raise ValueError('Point not on circle for trim method')
        if point1 == point2:
            return volmdlr.edges.FullArc3D(self.frame.origin, point1,
                                           self.frame.w)
        interior = volmdlr.core.clockwise_interior_from_circle3d(
            point1, point2, self)
        return volmdlr.edges.Arc3D(point1, interior, point2)


class Ellipse3D(Contour3D):
    """
    :param major_axis: Largest radius of the ellipse
    :type major_axis: float
    :param minor_axis: Smallest radius of the ellipse
    :type minor_axis: float
    :param center: Ellipse's center
    :type center: Point3D
    :param normal: Ellipse's normal
    :type normal: Vector3D
    :param major_dir: Direction of the largest radius/major_axis
    :type major_dir: Vector3D
    """

    def __init__(self, major_axis: float, minor_axis: float,
                 center: volmdlr.Point3D, normal: volmdlr.Vector3D,
                 major_dir: volmdlr.Vector3D, name: str = ''):

        self.major_axis = major_axis
        self.minor_axis = minor_axis
        self.center = center
        normal.normalize()
        self.normal = normal
        major_dir.normalize()
        self.major_dir = major_dir
        Contour3D.__init__(self, [self], name=name)

    def tessellation_points(self, resolution=20):
        # plane = Plane3D.from_normal(self.center, self.normal)
        tessellation_points_3d = [
                                     self.center + self.major_axis * math.cos(
                                         teta) * self.major_dir
                                     + self.minor_axis * math.sin(
                                         teta) * self.major_dir.cross(
                                         self.normal) for teta in
                                     npy.linspace(0, volmdlr.TWO_PI,
                                                  resolution + 1)][:-1]
        return tessellation_points_3d

    def trim(self, point1: volmdlr.Point3D, point2: volmdlr.Point3D):
        minor_dir = self.normal.cross(self.major_dir)
        frame = volmdlr.Frame3D(self.center, self.major_dir,
                                minor_dir, self.normal)
        # Positionnement des points dans leur frame
        p1_new, p2_new = frame.new_coordinates(
            point1), frame.new_coordinates(point2)
        # Angle pour le p1
        u1, u2 = p1_new.x / self.major_axis, p1_new.y / self.minor_axis
        theta1 = volmdlr.core.sin_cos_angle(u1, u2)
        # Angle pour le p2
        u3, u4 = p2_new.x / self.major_axis, p2_new.y / self.minor_axis
        theta2 = volmdlr.core.sin_cos_angle(u3, u4)

        if theta1 > theta2:  # sens trigo
            angle = math.pi + (theta1 + theta2) / 2
        else:
            angle = (theta1 + theta2) / 2

        p_3 = volmdlr.Point3D(self.major_axis * math.cos(angle),
                              self.minor_axis * math.sin(angle), 0)
        p3 = frame.old_coordinates(p_3)

        return volmdlr.edges.ArcEllipse3D(point1, p3, point2, self.center,
                                          self.major_dir)

    def FreeCADExport(self, ip, ndigits=3):
        name = 'primitive{}'.format(ip)
        xc, yc, zc = npy.round(1000 * self.center.vector, ndigits)
        major_vector = self.center + self.major_axis / 2 * self.major_dir
        xmaj, ymaj, zmaj = npy.round(1000 * major_vector.vector, ndigits)
        minor_vector = self.center + self.minor_axis / 2 * self.normal.cross(
            self.major_dir)
        xmin, ymin, zmin = npy.round(1000 * minor_vector.vector, ndigits)
        return '{} = Part.Ellipse(fc.Vector({},{},{}), fc.Vector({},{},{}), fc.Vector({},{},{}))\n'.format(
            name, xmaj, ymaj, zmaj, xmin, ymin, zmin, xc, yc, zc)

    def rotation(self, rot_center, axis, angle, copy=True):
        new_center = self.center.rotation(rot_center, axis, angle, True)
        new_normal = self.normal.rotation(rot_center, axis, angle, True)
        new_major_dir = self.major_dir.rotation(rot_center, axis, angle, True)
        if copy:
            return Ellipse3D(self.major_axis, self.minor_axis, new_center,
                             new_normal, new_major_dir, self.name)
        else:
            self.center = new_center
            self.normal = new_normal
            self.major_dir = new_major_dir

    def translation(self, offset, copy=True):
        new_center = self.center.translation(offset, True)
        new_normal = self.normal.translation(offset, True)
        new_major_dir = self.major_dir.translation(offset, True)
        if copy:
            return Ellipse3D(self.major_axis, self.minor_axis, new_center,
                             new_normal, new_major_dir, self.name)
        else:
            self.center = new_center
            self.normal = new_normal
            self.major_dir = new_major_dir

    def plot(self, ax=None, color='k'):
        if ax is None:
            fig = plt.figure()
            ax = Axes3D(fig)
        else:
            fig = None

        x = []
        y = []
        z = []
        for px, py, pz in self.tessellation_points():
            x.append(px)
            y.append(py)
            z.append(pz)
        x.append(x[0])
        y.append(y[0])
        z.append(z[0])
        ax.plot(x, y, z, color)
        return ax

    @classmethod
    def from_step(cls, arguments, object_dict):
        center = object_dict[arguments[1]].origin
        normal = object_dict[arguments[1]].u  # ancien w
        major_dir = object_dict[arguments[1]].v  # ancien u
        major_axis = float(arguments[2]) / 1000
        minor_axis = float(arguments[3]) / 1000
        return cls(major_axis, minor_axis, center, normal, major_dir,
                   arguments[0][1:-1])


class ClosedPolygon3D(Contour3D, ClosedPolygon):

    def __init__(self, points: List[volmdlr.Point3D], name: str = ''):
        self.points = points
        self.line_segments = self._line_segments()

        Contour3D.__init__(self, self.line_segments, name)

    def _line_segments(self):
        lines = []
        if len(self.points) > 1:
            for p1, p2 in zip(self.points,
                              list(self.points[1:]) + [self.points[0]]):
                lines.append(volmdlr.edges.LineSegment3D(p1, p2))
        return lines

    def copy(self):
        points = [p.copy() for p in self.points]
        return ClosedPolygon2D(points, self.name)

    def __hash__(self):
        return sum([hash(p) for p in self.points])

    def __eq__(self, other_):
        if not isinstance(other_, self.__class__):
            return False
        equal = True
        for point, other_point in zip(self.points, other_.points):
            equal = (equal and point == other_point)
        return equal

    def plot(self, ax=None, color='k', alpha=1):
        for line_segment in self.line_segments:
            ax = line_segment.plot(ax=ax, color=color, alpha=alpha)
        return ax

    def rotation(self, center, axis, angle, copy=True):
        if copy:
            return ClosedPolygon3D(
                [p.rotation(center, axis, angle, copy=True) for p in
                 self.points])
        else:
            for p in self.points:
                p.rotation(center, axis, angle, copy=False)

    def translation(self, offset, copy=True):
        if copy:
            new_points = [point.translation(offset, copy=True) for point in
                          self.points]
            return ClosedPolygon3D(new_points, self.name)
        else:
            for point in self.points:
                point.translation(offset, copy=False)

    def to_2d(self, plane_origin, x, y):
        points2d = [point.to_2d(plane_origin, x, y) for point in self.points]
        return ClosedPolygon2D(points2d)

    def sewing_with(self, other_poly3d, x, y, normal, resolution=20):
        self_center, other_center = self.average_center_point(), \
                                    other_poly3d.average_center_point()

        self_poly2d, other_poly2d = self.to_2d(self_center, x, y), \
                                    other_poly3d.to_2d(other_center, x, y)
        self_center2d, other_center2d = self_poly2d.center_of_mass(), \
                                        other_poly2d.center_of_mass()
        self_poly2d.translation(-self_center2d, copy=False)
        other_poly2d.translation(-other_center2d, copy=False)

        bbox_self2d, bbox_other2d = self_poly2d.bounding_rectangle(), \
                                    other_poly2d.bounding_rectangle()
        position = [abs(value) for value in bbox_self2d] \
                   + [abs(value) for value in bbox_other2d]
        max_scale = 2 * max(position)

        lines = [volmdlr.edges.LineSegment2D(volmdlr.O2D, max_scale * (
                volmdlr.X2D * math.sin(n * 2 * math.pi / resolution) +
                volmdlr.Y2D * math.cos(n * 2 * math.pi / resolution))
                                             ) for n in range(resolution)]

        self_new_points, other_new_points = [], []
        for l in lines:
            for self_line in self_poly2d.line_segments:
                intersect = l.linesegment_intersections(self_line)
                if intersect:
                    self_new_points.extend(intersect)
                    break

            for other_line in other_poly2d.line_segments:
                intersect = l.linesegment_intersections(other_line)
                if intersect:
                    other_new_points.extend(intersect)
                    break

        new_self_poly2d, new_other_poly2d = ClosedPolygon2D(
            self_new_points), ClosedPolygon2D(other_new_points)
        new_self_poly2d.translation(self_center2d, copy=False)
        new_other_poly2d.translation(other_center2d, copy=False)

        new_poly1, new_poly2 = new_self_poly2d.to_3d(self_center, x, y), \
                               new_other_poly2d.to_3d(other_center, x, y)

        triangles = []
        for point1, point2, other_point in zip(new_poly1.points,
                                               new_poly1.points[
                                               1:] + new_poly1.points[:1],
                                               new_poly2.points):
            triangles.append([point1, point2, other_point])

        for point1, point2, other_point in zip(
                new_poly2.points, new_poly2.points[1:] + new_poly2.points[:1],
                new_poly1.points[1:] + new_poly1.points[:1]):
            triangles.append([other_point, point2, point1])

        return triangles

    def simplify(self, min_distance: float = 0.01, max_distance: float = 0.05):
        return ClosedPolygon3D(self.simplify_polygon(
            min_distance=min_distance, max_distance=max_distance).points)

    def sewing(self, polygon2, x, y):
        """
        x and y are used for plane projection to make sure it is being projected in the right plane
        """
        center1, center2 = self.average_center_point(), polygon2.average_center_point()
        center1_, center2_ = volmdlr.Point3D(center1.x, center1.y,0), volmdlr.Point3D(center2.x,center2.y, 0)
        new_polygon1, new_polygon2 = self.translation(-center1_), polygon2.translation(-center2_)
        new_center1, new_center2 = new_polygon1.average_center_point(), new_polygon2.average_center_point()

        new_polygon1_2d, new_polygon2_2d = new_polygon1.to_2d(new_center1, x,y), new_polygon2.to_2d(new_center2, x, y)
        barycenter1_2d = new_polygon1_2d.barycenter()
        barycenter2_2d = new_polygon2_2d.barycenter()

        # # # ax2d = new_polygon1_2d.plot(color='r')
        # # # new_polygon2_2d.plot(ax=ax2d, color='g')
        # # barycenter1_2d = new_polygon1_2d.points[0]
        # # for point in new_polygon1_2d.points[1:]:
        # #     barycenter1_2d += point
        # # barycenter1_2d = barycenter1_2d / len(new_polygon1_2d.points)
        # # barycenter1_2d.plot(ax=ax2d, color='y')
        #
        # barycenter2_2d = new_polygon2_2d.points[0]
        # for point in new_polygon2_2d.points[1:]:
        #     barycenter2_2d += point
        # barycenter2_2d = barycenter2_2d / len(new_polygon2_2d.points)
        #
        # # barycenter2_2d.plot(ax=ax2d, color='r')
        #
        # # ax3d= new_polygon1.plot(color= 'r')
        # # new_polygon2.plot(ax=ax3d, color= 'g')
        # # volmdlr.Point3D(0,0, center1.z).plot(ax=ax3d)
        # # volmdlr.Point3D(0,0, center2.z).plot(ax=ax3d, color = 'r')

        dict_closing_pairs = {}
        triangles = []
        list_closing_point_indexes = []
        new_polygon1_2d_points = new_polygon1_2d.points + [
            new_polygon1_2d.points[0]]
        for i, point_polygon1 in enumerate(
                new_polygon1.points + [new_polygon1.points[0]]):
            if i != 0:
                mean_point2d = 0.5 * (
                        new_polygon1_2d_points[i] + new_polygon1_2d_points[
                    i - 1])
                closing_point = new_polygon2_2d.line_intersecting_closing_point(
                    mean_point2d)
                closing_point_index = new_polygon2_2d.points.index(
                    closing_point)

                if i == 1:
                    previous_closing_point_index = closing_point_index
                if closing_point_index != previous_closing_point_index:
                    if closing_point_index in list_closing_point_indexes:
                        closing_point_index = previous_closing_point_index
                    else:
                        dict_closing_pairs[self.points[i - 1]] = (
                            previous_closing_point_index,
                            closing_point_index)

                if point_polygon1 == new_polygon1.points[0]:
                    if list(dict_closing_pairs.values())[-1][-1] != \
                            list(dict_closing_pairs.values())[0][0]:
                        dict_closing_pairs[self.points[0]] = (
                            list(dict_closing_pairs.values())[-1][-1],
                            list(dict_closing_pairs.values())[0][0])

                real_closing_point = polygon2.points[closing_point_index]

                if not volmdlr.edges.LineSegment3D(
                        self.points[new_polygon1.points.index(point_polygon1)],
                        real_closing_point).point_belongs(self.points[i - 1]):
                    triangles.append([self.points[new_polygon1.points.index(
                        point_polygon1)], self.points[i - 1],
                                      real_closing_point])

                list_closing_point_indexes.append(closing_point_index)
                previous_closing_point_index = closing_point_index

        for i, point_polygon2 in enumerate(
                new_polygon2.points + [new_polygon2.points[0]]):
            for j, index in enumerate(list(dict_closing_pairs.values())):
                if i != 0:
                    if i - 1 >= index[0] and i <= index[1]:
                        # a = polygon2.points[i - 1]
                        # b = polygon2.points[
                        #     new_polygon2.points.index(point_polygon2)]
                        # c = list(dict_closing_pairs.keys())[j]
                        # if a != b and a != c and b != c and not volmdlr.edges.LineSegment3D(
                        #         a, c).point_belongs(b):
                        triangles.append([polygon2.points[i - 1],
                                          polygon2.points[
                                              new_polygon2.points.index(
                                                  point_polygon2)],
                                          list(dict_closing_pairs.keys())[j]])
                    elif index[0] > index[1]:
                        if (i - 1 <= index[0] and i <= index[1]) or (
                                (i - 1 >= index[0]) and i >= index[1]):
                            # a = polygon2.points[i - 1]
                            # b = polygon2.points[
                            #     new_polygon2.points.index(point_polygon2)]
                            # c = list(dict_closing_pairs.keys())[j]
                            # if a != b and a != c and b != c and not volmdlr.edges.LineSegment3D(
                            #         a, c).point_belongs(b):
                            triangles.append([polygon2.points[i - 1],
                                              polygon2.points[
                                                  new_polygon2.points.index(
                                                      point_polygon2)],
                                              list(dict_closing_pairs.keys())[j]])

        # print("list closing points indexes :", list_closing_point_indexes)
        # faces = []
        # coords = triangles
        # for trio in coords:
        #     faces.append(volmdlr.faces.Triangle3D(trio[0], trio[1], trio[2]))
        # volum = volmdlr.core.VolumeModel(faces)
        # volum.babylonjs()
        # ax = self.plot()
        # polygon2.plot(ax=ax, color='y')
        # for face in faces:
        #     volmdlr.edges.LineSegment3D(face.point1, face.point2).plot(ax=ax,
        #                                                                color='b')
        #     volmdlr.edges.LineSegment3D(face.point1, face.point3).plot(ax=ax,
        #                                                                color='b')
        #     volmdlr.edges.LineSegment3D(face.point2, face.point3).plot(ax=ax,
        #                                                                color='b')

        return triangles

    def sewing1(self, polygon2, x, y):
        """
        x and y are used for plane projection to make sure it is being
        projected in the right plane
        """
        def get_polygon_intersection(polygon, line, furthest_point=True):
            line_inters = []
            for primit in polygon.line_segments:
                inter_line = primit.linesegment_intersections(line)
                if inter_line:
                    if inter_line[0] not in line_inters:
                        line_inters.append(inter_line[0])
                elif line.point_belongs(primit.start):
                    line_inters.append(primit.start)
                elif line.point_belongs(primit.end):
                    line_inters.append(primit.end)

            if len(line_inters) > 1:
                list_distance = [volmdlr.O2D.point_distance(p) for p in
                                 line_inters]
                if furthest_point:
                    max_distance_index = list_distance.index(max(list_distance))
                    return line_inters[max_distance_index]
                else:
                    min_distance_index = list_distance.index(
                        min(list_distance))
                    return line_inters[min_distance_index]

            return line_inters[0]

        def get_furthest_polygon_intersection(polygon, line):
            return get_polygon_intersection(polygon, line)

        def get_closest_polygon_intersection(polygon, line):
            return get_polygon_intersection(polygon, line, False)

        def get_sewing_contour_portion(line_1, line_2, polygon):
            contour_intersections_points = [
                    get_furthest_polygon_intersection(polygon, line_1),
                    get_furthest_polygon_intersection(polygon, line_2)]

            cutted_contour10 = Contour2D.extract_contours(polygon,
                                                          contour_intersections_points[0],
                                                          contour_intersections_points[1],
                                                          True)[0]

            cutted_contour11 = Contour2D.extract_contours(polygon,
                                                          contour_intersections_points[0],
                                                          contour_intersections_points[1],
                                                          False)[0]
            if cutted_contour10.length() < cutted_contour11.length():
                return cutted_contour10
            return cutted_contour11


        center1 = self.average_center_point()
        center2 = polygon2.average_center_point()
        # p1_2d = self.to_2d(volmdlr.O2D, x, y)
        # p2_2d = polygon2.to_2d(volmdlr.O2D, x, y)
        # a = p1_2d.plot()
        # p2_2d.plot(ax=a, color='r')

        new_polygon1 = self.translation(-center1)
        new_polygon2 = polygon2.translation(-center2)

        new_center1 = new_polygon1.average_center_point()
        new_center2 = new_polygon2.average_center_point()

        new_polygon1_2d = new_polygon1.to_2d(new_center1, x, y)
        new_polygon2_2d = new_polygon2.to_2d(new_center2, x, y)

        new_polygon1_2d, way_back1 = new_polygon1_2d.repositioned_polygon(x, y)
        new_polygon2_2d, way_back2 = new_polygon2_2d.repositioned_polygon(x, y)

        list_contours1 = []
        list_contours2 = []

        bbox_self2d, bbox_other2d = new_polygon1_2d.bounding_rectangle(), \
            new_polygon2_2d.bounding_rectangle()
        position = [abs(value) for value in bbox_self2d]\
            + [abs(value) for value in bbox_other2d]
        max_scale = 2 * max(position)
        resolution = 10
        lines = [volmdlr.edges.LineSegment2D(volmdlr.O2D, max_scale * (
                volmdlr.X2D * math.sin(n * 2 * math.pi / resolution) +
                volmdlr.Y2D * math.cos(n * 2 * math.pi / resolution))
                                             ) for n in range(resolution)]
        # ax=lines[0].plot()
        for line1, line2 in zip(lines, lines[1:] + [lines[0]]):

            cutted_contour1 = get_sewing_contour_portion(line1, line2, new_polygon1_2d)
            cutted_contour2 = get_sewing_contour_portion(line1, line2, new_polygon2_2d)
            list_contours1.append(cutted_contour1)
            list_contours2.append(cutted_contour2)

            # random_color = list(npy.random.choice(range(255), size=3))
            # random_color = (random_color[0] / 256, random_color[1] / 256,
            #                 random_color[2] / 256)
            # line1.plot(ax=ax, color=random_color)
            # line2.plot(ax=ax, color=random_color)
            # cutted_contour1.plot(ax=ax, color=random_color)
            # cutted_contour2.plot(ax=ax, color=random_color)


        tol = 0.2
        list_triangles = []
        for contour1, contour2 in zip(list_contours1, list_contours2):

            triangles = []
            dict_closing_pairs = {}
            list_closing_point_indexes = []

            wire1_length = contour1.length()
            wire2_length = contour2.length()
            wire2_points = []
            for prim in contour2.primitives:
                if prim.start not in wire2_points:
                    wire2_points.append(prim.start)
                if prim.end not in wire2_points:
                    wire2_points.append(prim.end)

            len_wire1 = 0
            for i, prim_wire1 in enumerate(contour1.primitives):
                len_wire1 += prim_wire1.length()
                len_wire2 = 0
                for j, prim_wire2 in enumerate(contour2.primitives):
                    len_wire2 += prim_wire2.length()
                    if i == 0 and j == 0:
                        closing_point = prim_wire2.start
                        closing_point_index = wire2_points.index(closing_point)
                        previous_closing_point_index = closing_point_index
                        break
                    elif prim_wire1 == contour1.primitives[-1]:
                        closing_point = contour2.primitives[-1].end
                        break
                    elif len_wire1*(1-tol)/wire1_length <= len_wire2/wire2_length <= len_wire1*(1 + tol)/wire1_length:
                        mid_point = (prim_wire1.start + prim_wire1.end) / 2
                        if mid_point.point_distance(prim_wire2.start) < mid_point.point_distance(prim_wire2.end):
                            closing_point = prim_wire2.start
                            break
                        else:
                            closing_point = prim_wire2.end
                            break

                closing_point_index = wire2_points.index(closing_point)
                if closing_point_index != previous_closing_point_index:
                    if closing_point_index in list_closing_point_indexes:
                        closing_point = wire2_points[previous_closing_point_index]
                        closing_point_index = previous_closing_point_index
                    else:
                        dict_closing_pairs[contour1.primitives[i].start.to_3d(center1 + way_back1, x, y)] = (previous_closing_point_index, closing_point_index)

                triangles.append(
                    [prim_wire1.start.to_3d(center1+way_back1, x, y),
                     prim_wire1.end.to_3d(center1+way_back1, x, y),
                     closing_point.to_3d(center2+way_back2, x, y)])

                list_closing_point_indexes.append(closing_point_index)
                previous_closing_point_index = closing_point_index
            if not dict_closing_pairs:
                dict_closing_pairs[contour1.primitives[0].end.to_3d(center1 + way_back1, x, y)] = (0, wire2_points.index(wire2_points[-1]))
            for k, point_wire2 in enumerate(wire2_points):
                for key, index in dict_closing_pairs.items():
                    if k > 0:
                        if k - 1 >= index[0] and k <= index[1]:
                            triangles.append([wire2_points[k - 1].to_3d(center2+way_back2, x, y),
                                              point_wire2.to_3d(center2+way_back2, x, y),
                                              key])
            list_triangles.extend(triangles)
        # print('p1 3d points :', self.points)
        # print('p2 3d points :', polygon2.points)
        # #
        faces=[]
        coords = list_triangles
        for trio in coords:
            faces.append(volmdlr.faces.Triangle3D(trio[0], trio[1], trio[2], alpha=0.9, color=(1, 0.1, 0.1)))
        volum = volmdlr.core.VolumeModel(faces)
        volum.babylonjs()
        # # ax=contour1.to_3d(center1 + way_back1, x, y).plot()
        # # contour2.to_3d(center2+way_back2, x, y).plot(ax=ax, color='y')
        # ax = self.plot()
        # polygon2.plot(ax=ax, color='y')
        # for i, face in enumerate(faces):
        #     if i == 0:
        #         color='r'
        #     else:
        #         color='b'
        #     volmdlr.edges.LineSegment3D(face.point1, face.point2).plot(ax=ax,
        #                                                                color=color)
        #     volmdlr.edges.LineSegment3D(face.point1, face.point3).plot(ax=ax,
        #                                                                color=color)
        #     volmdlr.edges.LineSegment3D(face.point2, face.point3).plot(ax=ax,
        #                                                                color=color)
        #
        # self.plot(ax=ax, color='r')
        # polygon2.plot(ax=ax, color='y')
        return list_triangles

    @staticmethod
    def validate_closing_point(closing_point_index, list_closing_point_indexes,
                               passed_by_zero_index, ratio_denom):
        print('ratio_denom :', ratio_denom)
        if closing_point_index == list_closing_point_indexes[-1]:
            return closing_point_index, [], passed_by_zero_index
        list_remove_closing_points = []
        ratio = (list_closing_point_indexes[-1] - closing_point_index) / ratio_denom
        # print('ratio :', ratio)
        if closing_point_index < list_closing_point_indexes[-1]:
            print((list_closing_point_indexes[-1], closing_point_index))
            if len(list_closing_point_indexes) > 2 and \
                    list_closing_point_indexes[
                        -2] < closing_point_index < list_closing_point_indexes[-1] - 1:
                list_remove_closing_points.append(list_closing_point_indexes[-1])
                # print('passing here')
                # list_closing_point_indexes[-1] = closing_point_index

            elif len(list_closing_point_indexes) > 3 and \
                    list_closing_point_indexes[
                        -3] < closing_point_index < list_closing_point_indexes[-1] - 3:
                list_remove_closing_points.extend(
                    [list_closing_point_indexes[-1],
                     list_closing_point_indexes[-2]])
                # print('passing here2')
                # list_closing_point_indexes[-1] = closing_point_index
            elif closing_point_index in list_closing_point_indexes:
                closing_point_index = list_closing_point_indexes[-1]
            elif math.isclose(ratio, 0, abs_tol=0.3):
                # print('passing here')
                if ratio_denom / 100 > 0.25:
                    # print('passing hereeeeee')
                    closing_point_index = list_closing_point_indexes[-1]
            else:
                if passed_by_zero_index:
                    ratio = (list_closing_point_indexes[
                                 0] - closing_point_index) / ratio_denom
                    if math.isclose(ratio, 1, abs_tol=0.3):
                        # dict_closing_pairs[
                        #     polygon1_3d.line_segments[i].start] = (
                        #     list_closing_point_indexes[-1],
                        #     list_closing_point_indexes[0])
                        closing_point_index = list_closing_point_indexes[0]
                else:
                    if closing_point_index > list_closing_point_indexes[0]:
                        ratio1 = (closing_point_index -
                                  list_closing_point_indexes[
                                      0]) / ratio_denom
                        if math.isclose(ratio1, 0, abs_tol=0.3):
                            passed_by_zero_index = True
                            closing_point_index = list_closing_point_indexes[0]
                            # dict_closing_pairs[polygon1_3d.line_segments[i].start] = (
                            #     list_closing_point_indexes[-1],
                            #     closing_point_index)
                        else:
                            closing_point_index = list_closing_point_indexes[-1]
                    else:
                        passed_by_zero_index = True
                        # dict_closing_pairs[
                        #     polygon1_3d.line_segments[i].start] = (
                        #     list_closing_point_indexes[-1], closing_point_index)
        elif closing_point_index in list_closing_point_indexes:
            closing_point_index = list_closing_point_indexes[-1]
        elif len(list_closing_point_indexes) > 2 and \
                list_closing_point_indexes[0] < closing_point_index < \
                list_closing_point_indexes[-1]:
            closing_point_index = list_closing_point_indexes[-1]
        elif passed_by_zero_index and closing_point_index > \
                list_closing_point_indexes[0]:
            closing_point_index = list_closing_point_indexes[-1]
        elif list_closing_point_indexes[0] == 0 and math.isclose(ratio, -1,
                                                                 abs_tol=0.3):
            closing_point_index = list_closing_point_indexes[-1]
        elif math.isclose(ratio, -1, abs_tol=0.3):
            closing_point_index = list_closing_point_indexes[-1]

        return closing_point_index, list_remove_closing_points, passed_by_zero_index

    def sewing3(self, polygon2, x, y):
        # def validate_closing_point(closing_pt, previous_closing_pt):

        polygon1_2d = self.to_2d(volmdlr.O2D, x, y)
        polygon2_2d = polygon2.to_2d(volmdlr.O2D, x, y)
        polygon1_3d = self
        polygon2_3d = polygon2
        if polygon2_2d.area() < polygon1_2d.area():
            polygon = polygon1_2d
            polygon1_2d = polygon2_2d
            polygon2_2d = polygon
            polygon1_3d = polygon2
            polygon2_3d = self

            # print('passes here')
        # ax=polygon1_2d.plot()
        # polygon2_2d.plot(ax=ax, color='r')
        dict_closing_pairs = {}
        triangles = []
        list_closing_point_indexes = []
        passed_by_zero_index = False
        ratio_denom = len(polygon2_2d.points)
        # print('ratio_denom :', ratio_denom)
        for i, primitive1 in enumerate(polygon1_2d.line_segments):
            list_remove_closing_points = []
            closing_point = polygon1_2d.get_closing_point(polygon2_2d, primitive1)
            if closing_point == volmdlr.O2D:
                closing_point_index = previous_closing_point_index
            else:
                closing_point_index = polygon2_2d.points.index(closing_point)

            if i == 0:
                previous_closing_point_index = closing_point_index
            else:
                closing_point_index, list_remove_closing_points,\
                    passed_by_zero_index = self.validate_closing_point(
                        closing_point_index, list_closing_point_indexes,
                        passed_by_zero_index, ratio_denom)

            if list_remove_closing_points:
                dict_closing_pairs[list(dict_closing_pairs.keys())[-len(list_remove_closing_points)]] = (
                    list_closing_point_indexes[
                        -(len(list_remove_closing_points)+1)],
                    closing_point_index)
                if len(list_remove_closing_points) == 2:
                    del dict_closing_pairs[
                        list(dict_closing_pairs.keys())[-1]]
                for pt_index in list_remove_closing_points:
                    list_closing_point_indexes.remove(pt_index)
                    # triangles.remove(triangles[-1])
                list_closing_point_indexes.append(closing_point_index)
                for n in range(len(list_remove_closing_points)):
                    new_face = volmdlr.faces.Triangle3D(
                        triangles[-(n+1)].point1,
                        triangles[-(n+1)].point2,
                        polygon2_3d.points[closing_point_index],
                        alpha=0.9,
                        color=(1, 0.1, 0.1))
                    triangles.remove(triangles[-(n+1)])
                    triangles.append(new_face)

            elif closing_point_index != previous_closing_point_index:
                    dict_closing_pairs[polygon1_3d.line_segments[i].start] = (previous_closing_point_index, closing_point_index)

            face = volmdlr.faces.Triangle3D(polygon1_3d.line_segments[i].start,
                              polygon1_3d.line_segments[i].end,
                              polygon2_3d.points[closing_point_index], alpha=0.9, color=(1, 0.1, 0.1))
            triangles.append(face)
            list_closing_point_indexes.append(closing_point_index)
            previous_closing_point_index = closing_point_index
            if primitive1 == polygon1_2d.line_segments[-1]:
                if list_closing_point_indexes[-1] != \
                        list_closing_point_indexes[0]:
                    ratio = (list_closing_point_indexes[-1] -
                             list_closing_point_indexes[0]) / len(
                        polygon2_2d.points)

                    if math.isclose(ratio, -1,
                                    abs_tol=0.2) and passed_by_zero_index:
                        # print('ratio000000 :', ratio)
                        dict_closing_pairs[
                            polygon1_3d.points[0]] = (
                            list_closing_point_indexes[-2],
                            list_closing_point_indexes[0])
                        new_face = volmdlr.faces.Triangle3D(
                            triangles[-1].point1,
                            triangles[-1].point2,
                            polygon2_3d.points[list_closing_point_indexes[-2]],
                            alpha=0.9,
                            color=(1, 0.1, 0.1))
                        triangles.remove(triangles[-1])
                        triangles.append(new_face)
                    else:
                        dict_closing_pairs[polygon1_3d.points[0]] = (
                            list(dict_closing_pairs.values())[-1][-1],
                            list(dict_closing_pairs.values())[0][0])
            #
        print('list closing indexes :', list_closing_point_indexes)
        print('dict_closing_pairs :', dict_closing_pairs)
        for i, point_polygon2 in enumerate(
                polygon2_3d.points + [polygon2_3d.points[0]]):
            for j, index in enumerate(list(dict_closing_pairs.values())):
                if i != 0:
                    if i - 1 >= index[0] and i <= index[1]:
                        face = volmdlr.faces.Triangle3D(polygon2_3d.points[i - 1],
                                                        point_polygon2,
                                                        list(
                                                            dict_closing_pairs.keys())[
                                                            j],
                                                        alpha=0.9,
                                                        color=(1, 0.1, 0.1))
                        triangles.append(face)
                    elif index[0] > index[1]:
                        if (i - 1 <= index[0] and i <= index[1]) or (
                                (i - 1 >= index[0]) and i >= index[1]):
                            face = volmdlr.faces.Triangle3D(
                                polygon2_3d.points[i - 1],
                                point_polygon2,
                                list(dict_closing_pairs.keys())[j],
                                alpha=0.9,
                                color=(1, 0.1, 0.1))
                            triangles.append(face)

        # print('p1 3d points :', self.points)
        # print('p2 3d points :', polygon2.points)
        # faces=triangles
        # # coords = triangles
        # # for trio in coords:
        # #     faces.append(volmdlr.faces.Triangle3D(trio[0], trio[1], trio[2], alpha=0.9, color=(1, 0.1, 0.1)))
        # volum = volmdlr.core.VolumeModel(faces)
        # volum.babylonjs()
        # ax=contour1.to_3d(center1 + way_back1, x, y).plot()
        # contour2.to_3d(center2+way_back2, x, y).plot(ax=ax, color='y')
        # ax = self.plot()
        # polygon2.plot(ax=ax, color='y')
        # for i, face in enumerate(faces):
        #     if i < 3:
        #         color='r'
        #     else:
        #         color='b'
        #     volmdlr.edges.LineSegment3D(face.point1, face.point2).plot(ax=ax,
        #                                                                color=color)
        #     volmdlr.edges.LineSegment3D(face.point1, face.point3).plot(ax=ax,
        #                                                                color=color)
        #     volmdlr.edges.LineSegment3D(face.point2, face.point3).plot(ax=ax,
        #                                                                color=color)
        #
        # self.plot(ax=ax, color='r')
        # polygon2.plot(ax=ax, color='y')
        # self.points[0].plot(ax=ax)
        # polygon2.points[0].plot(ax=ax, color='g')
        return triangles


<|MERGE_RESOLUTION|>--- conflicted
+++ resolved
@@ -1638,33 +1638,7 @@
                         point1) and base_contour.point_over_contour(point2):
                     cutting_points = [point1, point2]
 
-<<<<<<< HEAD
-                # else:
-                #     for prim1 in [cutting_contour.primitives[0],
-                #                   cutting_contour.primitives[-1]]:
-                #         for prim2 in base_contour.primitives:
-                #             inter = prim2.linesegment_intersections(prim1)
-                #             if inter:
-                #                 cutting_points.extend(inter)
-                #             elif prim2.point_belongs(prim1.start):
-                #                 cutting_points.append(prim1.start)
-                #             elif prim2.point_belongs(prim1.end):
-                #                 cutting_points.append(prim1.end)
-                #
-                #     # print('cutting_points :', cutting_points)
-                #     # axc = cutting_contour.plot(color='r')
-                #     # base_contour.plot(ax=axc, color='b')
-                #     if len(cutting_points) == 2:
-                #         cutting_contour.primitives[0].start = cutting_points[0]
-                #         cutting_contour.primitives[-1].end = cutting_points[1]
-                # # ax=cutting_points[0].plot()
-                # # cutting_points[1].plot(ax=ax, color='r')
-                # # base_contour.plot(ax=ax, color='b')
-
-                if len(cutting_points) == 2:
-=======
                 if cutting_points:
->>>>>>> cffe6642
                     extracted_outerpoints_contour1 = \
                         volmdlr.wires.Contour2D.extract_contours(base_contour,
                                                                  cutting_points[0],
@@ -1704,12 +1678,7 @@
                                         prim) for prim in cut_contour.primitives]):
                                 # print('coming here')
                                 valid_contour = False
-<<<<<<< HEAD
-                        # print('valid contour :', valid_contour)
-                        # print('cntr.area():', cntr.area())
-=======
-
->>>>>>> cffe6642
+
                         if valid_contour and cntr.area() != 0.0:
                             list_valid_contours.append(cntr)
                         else:
@@ -3168,15 +3137,7 @@
                                                         deltay1, deltay2,
                                                         deltaz1, deltaz2))
         # Making things right for first 2 primitives
-<<<<<<< HEAD
-        if (raw_edges[0].end).point_distance(raw_edges[1].start) < 2e-5:
-            edges = [raw_edges[0], raw_edges[1]]
-        elif (raw_edges[0].start).point_distance(raw_edges[1].start) < 2e-5:
-            edges = [raw_edges[0].reverse(), raw_edges[1]]
-        elif (raw_edges[0].end).point_distance(raw_edges[1].end) < 2e-5:
-            edges = [raw_edges[0], raw_edges[1].reverse()]
-        elif (raw_edges[0].start).point_distance(raw_edges[1].end) < 2e-5:
-=======
+
         if index == 0:
             edges = [raw_edges[0], raw_edges[1]]
         elif index == 1:
@@ -3184,7 +3145,6 @@
         elif index == 2:
             edges = [raw_edges[0], raw_edges[1].reverse()]
         elif index == 3:
->>>>>>> cffe6642
             edges = [raw_edges[0].reverse(), raw_edges[1].reverse()]
         else:
             raise NotImplementedError
