#!/usr/bin/env python3
# -*- coding: utf-8 -*-
"""
Module containing wires & contours.
"""

import itertools
import math
import sys
import warnings
from collections import deque
from functools import cached_property
from statistics import mean
from typing import List

import matplotlib.pyplot as plt
import numpy as np
import plot_data.core as plot_data
from scipy.spatial.qhull import ConvexHull, Delaunay
from triangle import triangulate

from dessia_common.core import PhysicalObject
import volmdlr
import volmdlr.core
import volmdlr.display as vmd
import volmdlr.geometry
from volmdlr import curves, edges, PATH_ROOT
from volmdlr.core_compiled import polygon_point_belongs, points_in_polygon
from volmdlr.core import EdgeStyle


def argmax(list_of_numbers):
    """
    Returns the max value and the argmax.

    """
    pos_max, max_value = 0, list_of_numbers[0]
    for pos, value in enumerate(list_of_numbers):
        if pos == 0:
            continue
        if value > max_value:
            max_value = value
            pos_max = pos
    return max_value, pos_max


def argmin(list_of_numbers):
    """
    Returns the minimum value from a list of numbers and its index.

    """
    pos_min, min_value = 0, list_of_numbers[0]
    for pos, value in enumerate(list_of_numbers):
        if pos == 0:
            continue
        if value < min_value:
            min_value = value
            pos_min = pos
    return min_value, pos_min


def bounding_rectangle_adjacent_contours(contours: List):
    """
    Compute the bounding box of a list of adjacent contours 2d.

    :param contours: A list of adjacent contours
    :type contours: List[:class:`volmdlr.wires.Contour2D`]
    :return: The bounding box
    :rtype: :class:`volmdlr.core.BoundingRectangle`
    """
    x_min, x_max, y_min, y_max = contours[0].bounding_rectangle.bounds()

    for i in range(1, len(contours)):
        xmin_contour, xmax_contour, ymin_contour, ymax_contour = contours[i].bounding_rectangle.bounds()
        x_min = min(x_min, xmin_contour)
        x_max = max(x_max, xmax_contour)
        y_min = min(y_min, ymin_contour)
        y_max = max(y_max, ymax_contour)

    return volmdlr.core.BoundingRectangle(x_min, x_max, y_min, y_max)


def reorder_contour3d_edges_from_step(raw_edges, step_data):
    """Helper function to order edges from a 3D contour coming from a step file."""
    step_id, step_name, arguments = step_data
    reversed_distances = [edge1.start.point_distance(edge2.end)
                          for edge1, edge2 in zip(raw_edges[::-1][1:], raw_edges[::-1][:-1])]
    if all((dist < 1e-6) for dist in reversed_distances):
        return raw_edges[::-1]

    # Making things right for first 2 primitives
    distances = [raw_edges[0].end.point_distance(raw_edges[1].start),
                 raw_edges[0].start.point_distance(raw_edges[1].start),
                 raw_edges[0].end.point_distance(raw_edges[1].end),
                 raw_edges[0].start.point_distance(raw_edges[1].end)]
    index = distances.index(min(distances))
    if min(distances) > 1e-3:
        # # Green color : well-placed and well-read
        # ax = raw_edges[0].plot(edge_style=EdgeStyle(color='g'))
        # ax.set_title(f"Step ID: #{step_id}")
        #
        # # Red color : can't be connected to green edge
        # raw_edges[1].plot(ax=ax, edge_style=EdgeStyle(color='r'))
        # # Black color : to be placed
        # for re in raw_edges[2:]:
        #     re.plot(ax=ax)

        warnings.warn(
            f"Could not instantiate #{step_id} = {step_name}({arguments})"
            "because the first 2 edges of contour not following each other.\n"
            f'Number of edges: {len(raw_edges)}.\n'
            f'delta_x = {abs(raw_edges[0].start.x - raw_edges[1].end.x)}, '
            f' {abs(raw_edges[0].end.x - raw_edges[1].end.x)}.\n'
            f'delta_y = {abs(raw_edges[0].start.y - raw_edges[1].end.y)} ,'
            f' {abs(raw_edges[0].end.y - raw_edges[1].end.y)}.\n'
            f'delta_z = {abs(raw_edges[0].start.z - raw_edges[1].end.z)}, '
            f' {abs(raw_edges[0].end.z - raw_edges[1].end.z)}.\n'
            f'distance = {min(distances)}')
        return None

    if index == 0:
        new_edges = [raw_edges[0], raw_edges[1]]
    elif index == 1:
        new_edges = [raw_edges[0].reverse(), raw_edges[1]]
    elif index == 2:
        new_edges = [raw_edges[0], raw_edges[1].reverse()]
    elif index == 3:
        new_edges = [raw_edges[0].reverse(), raw_edges[1].reverse()]
    else:
        raise NotImplementedError

    # Connecting the next edges
    last_edge = new_edges[-1]
    for raw_edge in raw_edges[2:]:
        if raw_edge.direction_independent_is_close(last_edge):
            continue
        distances = [raw_edge.start.point_distance(last_edge.end),
                     raw_edge.end.point_distance(last_edge.end)]
        index = distances.index(min(distances))
        if min(distances) > 1e-3:
            # Green color : well-placed and well-read
            # ax = last_edge.plot(edge_style=EdgeStyle(color='g'))
            # ax.set_title(f"Step ID: #{step_id}")
            #
            # for re in raw_edges[:2 + i]:
            #     re.plot(ax=ax, edge_style=EdgeStyle(color='g'))
            #     re.start.plot(ax=ax, color='g')
            #     re.end.plot(ax=ax, color='g')
            # last_edge.end.plot(ax=ax, color='g')
            # # Red color : can't be connected to red dot
            # raw_edge.plot(ax=ax, edge_style=EdgeStyle(color='g'))
            # # Black color : to be placed
            # for re in raw_edges[2 + i + 1:]:
            #     re.plot(ax=ax)
            #     re.start.plot(ax=ax)
            #     re.end.plot(ax=ax)

            warnings.warn(
                f"Could not instantiate #{step_id} = {step_name}({arguments})"
                "because some Edges of contour are not following each other.\n"
                f'Number of edges: {len(raw_edges)}.\n'
                f'delta_x = {abs(raw_edge.start.x - last_edge.end.x)}, '
                f' {abs(raw_edge.end.x - last_edge.end.x)}.\n'
                f'delta_y = {abs(raw_edge.start.y - last_edge.end.y)}, '
                f' {abs(raw_edge.end.y - last_edge.end.y)}.\n'
                f'delta_z = {abs(raw_edge.start.z - last_edge.end.z)}, '
                f' {abs(raw_edge.end.z - last_edge.end.z)}.\n'
                f'distance = {min(distances)}')
            return None
        if index == 0:
            last_edge = raw_edge
        elif index == 1:
            last_edge = raw_edge.reverse()

        new_edges.append(last_edge)
    return new_edges


class WireMixin:
    """
    Abstract class for Wire, storing methods and attributes used by many classes in this module.

    """
    _non_data_hash_attributes = ['basis_primitives']
    _non_serializable_attributes = ['primitive_to_index',
                                    'basis_primitives']

    def _data_hash(self):
        return sum(hash(e) for e in self.primitives) + len(self.primitives)

    def to_dict(self, *args, **kwargs):
        """Avoids storing points in memo that makes serialization slow."""
        return PhysicalObject.to_dict(self, use_pointers=False)

    def length(self):
        """Returns the wire's length."""
        if not self._length:
            length = 0.
            for primitive in self.primitives:
                length += primitive.length()
            self._length = length
        return self._length

    def discretization_points(self, *, number_points: int = None, angle_resolution: int = 20):
        """

        :param angle_resolution: distance between two discretized points.
        """
        length = self.length()
        if number_points:
            n = number_points - 1
        elif angle_resolution:
            n = int(length / angle_resolution) + 1

        return [self.point_at_abscissa(i / n * length) for i in
                range(n + 1)]

    def point_at_abscissa(self, curvilinear_abscissa: float):
        """Gets the point corresponding to given abscissa. """
        length = 0.
        for primitive in self.primitives:
            primitive_length = primitive.length()
            if length + primitive_length > curvilinear_abscissa:
                return primitive.point_at_abscissa(
                    curvilinear_abscissa - length)
            length += primitive_length
        # In case we did not find yet, ask last primitive its end
        if math.isclose(curvilinear_abscissa, length, abs_tol=1e-6):
            return self.primitives[-1].end  # point_at_abscissa(primitive_length)
        raise ValueError('abscissa out of contour length')

    def split_with_two_points(self, point1, point2, abs_tol: float = 1e-6):
        """
        Split a wire or contour in two points.

        :param point1: splitting point1.
        :param point2: splitting point2.
        :param abs_tol: tolerance used.
        :return: List of primitives in between these two points, and another list with the remaining primitives.
        """
        abscissa1 = self.abscissa(point1, abs_tol)
        abscissa2 = self.abscissa(point2, abs_tol)
        if abscissa1 > abscissa2:
            point1, point2 = point2, point1
            abscissa1, abscissa2 = abscissa2, abscissa1
        current_abscissa = 0
        primitives1 = []
        primitives2 = []
        for primitive in self.primitives:
            if abscissa1 < current_abscissa and current_abscissa + primitive.length() < abscissa2:
                primitives1.append(primitive)
            elif current_abscissa > abscissa2 or current_abscissa + primitive.length() < abscissa1:
                primitives2.append(primitive)
            elif current_abscissa <= abscissa1 <= current_abscissa + primitive.length() and \
                    current_abscissa <= abscissa2 <= current_abscissa + primitive.length():
                split_primitives1 = primitive.split(point1)
                if split_primitives1[0]:
                    primitives2.append(split_primitives1[0])
                split_primitives2 = primitive.split(point2)
                if split_primitives2[1]:
                    primitives2.append(split_primitives2[1])
                primitives1.append(primitive.trim(point1, point2))
            elif current_abscissa <= abscissa1 <= current_abscissa + primitive.length():
                split_primitives = primitive.split(point1)
                if split_primitives[1]:
                    primitives1.append(split_primitives[1])
                if split_primitives[0]:
                    primitives2.append(split_primitives[0])
            elif current_abscissa <= abscissa2 <= current_abscissa + primitive.length():
                split_primitives = primitive.split(point2)
                if split_primitives[0]:
                    primitives1.append(split_primitives[0])
                if split_primitives[1]:
                    primitives2.append(split_primitives[1])
            else:
                raise NotImplementedError
            current_abscissa += primitive.length()
        return primitives1, primitives2

    def abscissa(self, point, tol: float = 1e-6):
        """
        Compute the curvilinear abscissa of a point on a wire.

        """
        if self.point_belongs(point, tol):
            length = 0
            for primitive in self.primitives:
                if primitive.point_belongs(point, tol):
                    length += primitive.abscissa(point)
                    break
                length += primitive.length()
            return length

        raise ValueError('Point is not on wire')

    def sort_points_along_wire(self, points):
        """ Sort given points along the wire with respect to the abscissa. """
        return sorted(points, key=self.abscissa)

    def is_ordered(self, tol=1e-6):
        """ Check if the wire's primitives are ordered or not. """

        for primitive_1, primitive_2 in zip(self.primitives, self.primitives[1:]):
            if primitive_1.end.point_distance(primitive_2.start) > tol:
                return False
        return True

    def ordering_primitives(self, tol: float = 1e-6):
        """
        Ordering wire / contour primitives.

        :param tol: tolerance.
        :return:
        """
        primitives = [prim for prim in self.primitives[:] if not math.isclose(prim.length(), 0.0, abs_tol=tol)]
        new_primitives = [primitives[0]]
        primitives.remove(primitives[0])
        while True:
            if not primitives:
                break
            for primitive in primitives:
                if primitive.is_point_edge_extremity(new_primitives[-1].end, tol):
                    if new_primitives[-1].end.is_close(primitive.start, tol):
                        new_primitives.append(primitive)
                    else:
                        new_primitives.append(primitive.reverse())
                    primitives.remove(primitive)
                    break
                if primitive.is_point_edge_extremity(new_primitives[0].start, tol):
                    if new_primitives[0].start.is_close(primitive.end, tol):
                        new_primitives.insert(0, primitive)
                    else:
                        new_primitives.insert(0, primitive.reverse())
                    primitives.remove(primitive)
                    break
            else:
                # print(self, primitive)
                # ax = self.plot()
                # primitive.plot(edge_style=EdgeStyle(color='r'), ax=ax)
                raise NotImplementedError('There may exist a problem with this'
                                          ' contour, it seems it cannot be reordered.'
                                          ' Please, verify its points')
        return new_primitives

    def order_wire(self, tol=1e-6):
        """ Order wire's primitives. """

        if self.is_ordered(tol=tol):
            return self
        return self.__class__(self.ordering_primitives(tol), name=self.name)

    @classmethod
    def from_wires(cls, wires, name: str = ''):
        """
        Define a wire from successive wires.

        """

        primitives = []
        for wire in wires:
            primitives.extend(wire.primitives)

        wire = cls(primitives, name=name)

        if not wire.is_ordered():
            return wire.order_wire()
        return wire

    def inverted_primitives(self):
        """
        Invert wire's primitives.

        """

        new_primitives = []
        for prim in self.primitives[::-1]:
            new_primitives.append(prim.reverse())
        return new_primitives

    def invert(self):
        """Gets the wire in the inverted direction."""
        return self.__class__(self.inverted_primitives())

    def is_followed_by(self, wire_2, tol=1e-6):
        """
        Check if the wire is followed by wire_2.

        """
        return self.primitives[-1].end.point_distance(wire_2.primitives[0].start) < tol

    def point_belongs(self, point, abs_tol=1e-6):
        """
        Verifies if point is on a wire.

        :param point: point to be verified.
        :param abs_tol: tolerance to be considered.
        :return: True or False
        """
        for primitive in self.primitives:
            if primitive.point_belongs(point, abs_tol):
                return True
        return False

    def primitive_over_wire(self, primitive, tol: float = 1e-6):
        """
        Verifies if primitive is over wire.

        :param primitive: primitive to be verified.
        :param tol: tolerance to be considered.
        :return: True or False
        """
        points = primitive.discretization_points(number_points=10)
        points.extend([primitive.point_at_abscissa(primitive.length() * 0.001),
                       primitive.point_at_abscissa(primitive.length() * 0.999)])
        if all(self.point_belongs(point, tol) for point in points):
            return True
        return False

    def is_primitive_section_over_wire(self, primitive, tol: float = 1e-6):
        """
        Verifies if primitive's section is over wire.

        :param primitive: primitive to be verified.
        :param tol: tolerance to be considered.
        :return: True or False
        """
        for edge in self.primitives:
            shared_section = edge.get_shared_section(primitive, tol)
            if shared_section:
                return True
        return False

    @classmethod
    def from_points(cls, points, name: str = ''):
        """
        Create a contour from points with line_segments.

        """
        linesegment_name = 'LineSegment' + points[0].__class__.__name__[-2:]
        primitives = []
        for i in range(0, len(points) - 1):
            primitives.append(getattr(edges, linesegment_name)(points[i], points[i + 1]))
        contour = cls(primitives, name=name)
        return contour

    @classmethod
    def from_edge(cls, edge, number_segments: int, name: str = ''):
        """
        Creates a Wire object from an edge.

        :param edge: edge used to create Wire.
        :param number_segments: number of segment for the wire to have.
        :param name: object's name.
        :return: Wire object.
        """
        points = edge.discretization_points(number_points=number_segments + 1)
        class_name_ = 'Wire' + edge.__class__.__name__[-2:]
        class_ = getattr(sys.modules[__name__], class_name_)
        return class_.from_points(points, name=name)

    def extract_with_points(self, point1: volmdlr.Point2D, point2: volmdlr.Point2D, inside: bool = True):
        """
        Extract primitives between two given points.

        :param point1: extraction point 1.
        :param point2:extraction point2.
        :param inside: If True it'll Extract primitives from smaller point abscissa value
        to greater point abscissa value. If False, it'll return the contour primitives going from
        the greater point abscissa value to the smaller one.
        """
        inside_primitives, outside_primitives = self.split_with_two_points(point1, point2)
        if inside:
            return inside_primitives
        return outside_primitives

    @classmethod
    def extract(cls, contour, point1, point2, inside=False, name: str = ''):
        """Extracts a wire from another contour/wire, given two points."""
        new_primitives = contour.extract_with_points(point1, point2, inside)

        if cls.__name__[:-2] in ['Contour', 'Wire']:
            wires = [cls(new_primitives, name=name)]
        else:
            wire_class_ = getattr(sys.modules[__name__], 'Wire' + cls.__name__[-2:])
            wires = [wire_class_(new_primitives, name=name)]
        return wires

    def split_with_sorted_points(self, sorted_points):
        """
        Split contour in various sections using a list of sorted points along the contour.

        :param sorted_points: sorted list of points.
        :return: list of Contour sections.
        """
        if not sorted_points:
            return []
        self_start_equal_to_end = True
        if not self.primitives[0].start.is_close(self.primitives[-1].end):
            self_start_equal_to_end = False
            if not self.primitives[0].start.in_list(sorted_points):
                sorted_points = [self.primitives[0].start] + sorted_points
            if not self.primitives[-1].end.in_list(sorted_points):
                sorted_points.append(self.primitives[-1].end)
        if not self_start_equal_to_end:
            if len(sorted_points) == 2 and sorted_points[0].is_close(self.primitives[0].start) and \
                    sorted_points[1].is_close(self.primitives[-1].end):
                return [self]
        split_wires = []
        len_sorted_points = len(sorted_points)
        for i, (point1, point2) in enumerate(
                zip(sorted_points, sorted_points[1:] + [sorted_points[0]])):
            if i == len_sorted_points - 1:
                if self_start_equal_to_end:
                    split_wires.extend([wire.order_wire() for wire in
                                        self.__class__.extract(self, point1, point2, False)])
            else:
                split_wires.extend([wire.order_wire() for wire in
                                    self.__class__.extract(self, point1, point2, True)])
        return split_wires

    @classmethod
    def wires_from_edges(cls, list_edges, tol=1e-6, name: str = ''):
        """
        Defines a list of wires from edges, by ordering successive edges.

        :param list_edges: A list of edges
        :type list_edges: List[edges.Edge]
        :param tol: A tolerance, defaults to 1e-6
        :type tol: float, optional

        :return: A list of wires
        :param name: object's name.
        :rtype: List[wires.WireMixin]
        """

        if not list_edges:
            return []
        if len(list_edges) == 1:
            return [cls(list_edges, name=name)]

        new_primitives, i = [], -1
        index_primitive = 0
        while list_edges:
            i += 1
            new_primitives.append([list_edges[0]])
            list_edges.remove(list_edges[0])

            to_continue = True

            while to_continue:
                broke = False
                for index_primitive, primitive in enumerate(list_edges):

                    if primitive.is_point_edge_extremity(new_primitives[i][-1].end, tol):
                        if new_primitives[i][-1].end.is_close(primitive.start, tol):
                            primitive.start = new_primitives[i][-1].end
                            new_primitives[i].append(primitive)
                        else:
                            primitive.end = new_primitives[i][-1].end
                            new_primitives[i].append(primitive.reverse())
                        list_edges.remove(primitive)
                        broke = True
                        break

                    if primitive.is_point_edge_extremity(new_primitives[i][0].start, tol):
                        if new_primitives[i][0].start.is_close(primitive.end, tol):
                            primitive.end = new_primitives[i][0].start
                            new_primitives[i].insert(0, primitive)
                        else:
                            primitive.start = new_primitives[i][0].start
                            new_primitives[i].insert(0, primitive.reverse())
                        list_edges.remove(primitive)
                        broke = True
                        break

                if ((not broke) and (len(list_edges) == index_primitive + 1)) or len(list_edges) == 0:
                    to_continue = False

        wires = [cls(primitives_wire) for primitives_wire in new_primitives]

        return wires

    def to_wire_with_linesegments(self, number_segments: int):
        """
        Convert a wire with different primitives to a wire with just line segments by discretizing primitives.

        :param number_segments: number of segment for each primitive to be converted.
        :type number_segments: int
        """

        primitives = []
        class_name_ = 'Wire' + self.primitives[0].__class__.__name__[-2:]
        class_ = getattr(sys.modules[__name__], class_name_)

        for primitive in self.primitives:
            if primitive.__class__.__name__[0:-2] != 'LineSegment':
                primitives.extend(class_.from_edge(
                    edge=primitive, number_segments=number_segments).primitives)
            else:
                primitives.append(primitive)

        return class_(primitives)

    def get_connected_wire(self, list_wires):
        """
        Searches a wire in list_contour connected to self.

        :param list_wires: list of wires.
        :return:
        """
        connecting_contour_end = self.primitives[-1].end
        connecting_contour_start = self.primitives[0].start
        connected_contour = None
        for contour in list_wires:
            if self.is_sharing_primitives_with(contour):
                continue
            if connecting_contour_end.is_close(contour.primitives[0].start) or \
                    connecting_contour_end.is_close(contour.primitives[-1].end):
                connected_contour = contour
                break
            if connecting_contour_start.is_close(contour.primitives[0].start) or \
                    connecting_contour_start.is_close(contour.primitives[-1].end):
                connected_contour = contour
                break
        return connected_contour

    def is_sharing_primitives_with(self, contour, abs_tol: float = 1e-6):
        """
        Check if two contour are sharing primitives.

        """
        for prim1 in self.primitives:
            for prim2 in contour.primitives:
                shared_section = prim1.get_shared_section(prim2, abs_tol)
                if shared_section:
                    return True
        return False

    def middle_point(self):
        """
        Gets the middle point of a contour.

        :return: middle point.
        """
        return self.point_at_abscissa(self.length() / 2)

    def is_superposing(self, contour2, abs_tol: float = 1e-6):
        """
        Check if the contours are superposing (one on the other without necessarily having an absolute equality).
        """

        for primitive_2 in contour2.primitives:
            if not self.primitive_over_wire(primitive_2, abs_tol):
                return False
        return True

    @classmethod
    def from_circle(cls, circle, name: str = ''):
        """
        Creates a Contour from a circle.

        :param circle: Circle.
        :param name: object's name.
        :return:
        """
        point = circle.point_at_abscissa(0.0)
        return cls([circle.trim(point, point)], name=name)

    def plot(self, ax=None, edge_style=EdgeStyle()):
        """Wire plot using Matplotlib."""
        if ax is None:
            ax = self._get_plot_ax()

        for element in self.primitives:
            element.plot(ax=ax, edge_style=edge_style)

        ax.margins(0.1)
        plt.show()

        return ax

    def edge_intersections(self, edge, abs_tol: float = 1e-6):
        """
        Compute intersections between a wire (2D or 3D) and an edge (2D or 3D).

        :param edge: edge to compute intersections.
        """
        edge_intersections = []
        for primitive in self.primitives:
            intersections = primitive.intersections(edge, abs_tol)
            for intersection in intersections:
                if not intersection.in_list(edge_intersections):
                    edge_intersections.append(intersection)
        return edge_intersections

    def wire_intersections(self, wire, abs_tol: float = 1e-6):
        """
        Compute intersections between two wire 2d.

        :param wire: volmdlr.wires.Wire2D
        """
        intersections_points = []
        for primitive in wire.primitives:
            edge_intersections = self.edge_intersections(primitive, abs_tol)
            for crossing in edge_intersections:
                if not crossing.in_list(intersections_points):
                    intersections_points.append(crossing)
        return intersections_points


class EdgeCollection3D(WireMixin, PhysicalObject):
    """
    A collection of simple edges 3D.
    """
    _standalone_in_db = True
    _eq_is_data_eq = True
    _non_serializable_attributes = ['basis_primitives']
    _non_data_eq_attributes = ['name', 'basis_primitives']
    _non_data_hash_attributes = []

    def __init__(self, primitives: List[volmdlr.edges.Edge], color=None, alpha=1, name: str = ''):
        self.primitives = primitives
        self.color = color
        self.alpha = alpha
        self._bbox = None
        PhysicalObject.__init__(self, name=name)

    def plot(self, ax=None, edge_style: EdgeStyle = EdgeStyle()):
        """ Plot edges with Matplotlib, not tested. """
        if ax is None:
            fig = plt.figure()
            ax = fig.add_subplot(111, projection='3d')
        for primitive in self.primitives:
            primitive.plot(ax=ax, edge_style=edge_style)
        return ax

    def _bounding_box(self):
        """ Flawed method, to be enforced by overloading. """
        return volmdlr.core.BoundingBox.from_points(self.points())

    @property
    def bounding_box(self):
        """ Get big bounding box of all edges. """
        if not self._bbox:
            self._bbox = self._bounding_box()
        return self._bbox

    def points(self):
        """ Get list of all points. """
        points = []
        for prim in self.primitives:
            points += [prim.start, prim.end]
        return points

    def babylon_param(self):
        """ Get dict for babylonjs object settings. """
        babylon_param = {'alpha': self.alpha,
                         'name': self.name,
                         'color': [0, 0, 0.6]}
        if self.color is None:
            babylon_param['edges_color'] = [0, 0, 0.6]
        else:
            babylon_param['edges_color'] = list(self.color)
        return babylon_param

    def babylon_points(self):
        """ Get list of points coordinates. """
        return [[point.x, point.y, point.z] for point in self.points()]

    def to_babylon(self):
        """ Generate a mesh from all edges for performance when drawing. """
        positions = []
        for prim in self.primitives:
            positions += [prim.start.x, prim.start.y, prim.start.z,
                          prim.end.x, prim.end.y, prim.end.z,
                          prim.end.x, prim.end.y, prim.end.z]

        indices = list(range(len(positions)))
        return positions, indices

    def babylon_meshes(self, **kwargs):
        """ Set the mesh for babylonjs. """
        positions, indices = self.to_babylon()
        babylon_mesh = {'positions': positions,
                        'indices': indices}
        babylon_mesh.update(self.babylon_param())
        return [babylon_mesh]


class Wire2D(WireMixin, PhysicalObject):
    """
    A collection of simple primitives, following each other making a wire.

    """

    def __init__(self, primitives, reference_path: str = PATH_ROOT, name: str = ''):
        self._bounding_rectangle = None
        self._length = None
        self.primitives = primitives
        self.reference_path = reference_path
        PhysicalObject.__init__(self, name=name)

    def __hash__(self):
        return hash(('wire2d', tuple(self.primitives)))

    def area(self):
        """ Gets the area for a Wire2D."""
        return 0.0

    def to_3d(self, plane_origin, x, y):
        """
        Transforms a Wire2D into an Wire3D, given a plane origin and an u and v plane vector.

        :param plane_origin: plane origin.
        :param x: plane u vector.
        :param y: plane v vector.
        :return: Wire3D.
        """
        primitives3d = []
        for edge in self.primitives:
            primitives3d.append(edge.to_3d(plane_origin, x, y))
        for prim1, prim2 in zip(primitives3d[:-1], primitives3d[1:]):
            prim2.start = prim1.end
        return Wire3D(primitives3d, reference_path=self.reference_path)
        # TODO: method to check if it is a wire

    def infinite_intersections(self, infinite_primitives):
        """
        Returns a list that contains the intersections between a succession of infinite primitives.

        There must be a method implemented to intersect the two infinite primitives.
        """
        offset_intersections = []

        for primitive_1, primitive_2 in zip(infinite_primitives,
                                            infinite_primitives[1:] + [infinite_primitives[0]]):

            i = infinite_primitives.index(primitive_1)
            # k = infinite_primitives.index(primitive_2)

            primitive_name = primitive_1.__class__.__name__.lower().replace('2d', '')
            intersection_method_name = f'{primitive_name}_intersections'
            next_primitive_name = primitive_2.__class__.__name__.lower().replace('2d', '')
            next_intersection_method_name = f'{next_primitive_name}_intersections'

            if hasattr(primitive_1, next_intersection_method_name):
                intersections = getattr(primitive_1, next_intersection_method_name)(
                    primitive_2)
                end = self.primitives[i].end
                if not intersections:
                    continue

                if len(intersections) == 1:
                    offset_intersections.append(intersections[0])

                else:
                    end = self.primitives[i].end
                    if intersections[0].point_distance(end) > intersections[1].point_distance(end):
                        intersections.reverse()
                    offset_intersections.append(intersections[0])

            elif hasattr(primitive_2, intersection_method_name):
                intersections = getattr(primitive_2, intersection_method_name)(primitive_1)
                if not intersections:
                    continue
                if len(intersections) == 1:
                    offset_intersections.append(intersections[0])
                else:
                    end = self.primitives[i].end
                    if intersections[0].point_distance(end) > intersections[
                        1].point_distance(end):
                        intersections.reverse()
                    offset_intersections.append(intersections[0])

            else:
                raise NotImplementedError(
                    f'No intersection method between {primitive_1.__class__.__name__} and'
                    f'{primitive_2.__class__.__name__}. Define {next_intersection_method_name} on '
                    f'{primitive_1.__class__.__name__} or {intersection_method_name} on'
                    f'{primitive_2.__class__.__name__}')

        return offset_intersections

    def offset(self, offset):
        """
        Generates an offset of a Wire2D.

        """
        offset_primitives = []
        infinite_primitives = []
        offset_intersections = []
        for primitive in self.primitives:
            infinite_primitive = primitive.infinite_primitive(offset)
            if infinite_primitive is not None:
                infinite_primitives.append(infinite_primitive)
        offset_intersections += self.infinite_intersections(infinite_primitives)
        for i, (point1, point2) in enumerate(zip(offset_intersections,
                                                 offset_intersections[1:] + [offset_intersections[0]])):
            if i + 1 == len(offset_intersections):
                cutted_primitive = infinite_primitives[0].trim(point1, point2)
            else:
                cutted_primitive = infinite_primitives[i + 1].trim(point1, point2)
            offset_primitives.append(cutted_primitive)

        return self.__class__(offset_primitives)

    def plot_data(self, *args, **kwargs):
        """Plot data for Wire2D."""
        reference_path = kwargs.get("reference_path", PATH_ROOT)
        return [p.plot_data(reference_path=reference_path) for p in self.primitives]

    def line_intersections(self, line: 'curves.Line2D'):
        """
        Returns a list of intersection of the wire primitives intersecting with the line.

        :returns: a tuple (point, primitive)
        """
        intersection_points = []
        for primitive in self.primitives:
            for point in primitive.line_intersections(line):
                intersection_points.append((point, primitive))
        return intersection_points

    def linesegment_intersections(self,
                                  linesegment: 'volmdlr.edges.LineSegment2D'):
        """
        Returns a list of intersection of the wire primitives intersecting with the line segment.

        :returns: a tuple (point, primitive)
        """
        intersection_points = []
        for primitive in self.primitives:
            inters = primitive.linesegment_intersections(linesegment)
            for point in inters:
                intersection_points.append((point, primitive))
        return intersection_points

    def is_start_end_crossings_valid(self, crossing_primitive, intersection, primitive):
        """
        Returns if the crossings are valid.

        :param crossing_primitive: crossing primitive.
        :param intersection: intersection result.
         for primitive line intersections
        :param primitive: intersecting primitive
        :return: None if intersection not a start or
        end point of a contours primitives, or a volmdlr.Point2D if it is.
        """
        primitive_index = self.primitives.index(primitive)
        point1, point2 = None, None
        if intersection.is_close(primitive.start):
            point1 = primitive.point_at_abscissa(primitive.length() * 0.01)
            point2 = self.primitives[primitive_index - 1].point_at_abscissa(
                self.primitives[primitive_index - 1].length() * .99
            )
        elif intersection.is_close(primitive.end) and primitive != self.primitives[-1]:
            point1 = primitive.point_at_abscissa(primitive.length() * 0.99)
            point2 = self.primitives[primitive_index + 1].point_at_abscissa(
                self.primitives[primitive_index + 1].length() * .01)
        if point1 is not None and point2 is not None:
            if not point1.is_close(point2):
                lineseg = volmdlr.edges.LineSegment2D(point1, point2)
                inter = crossing_primitive.linesegment_intersections(lineseg)
                if inter:
                    return True
        return False

    @staticmethod
    def is_crossing_start_end_point(intersections, primitive):
        """
        Returns True if the crossings provided are start or end of the Wire 2D.

        :param intersections: intersection results
         for primitive line intersections
        :param primitive: intersecting primitive
        :return: False if intersection not a start or
        end point of a contours primitives, or True if it is.
        """
        if intersections[0].is_close(primitive.start) or intersections[0].is_close(primitive.end):
            return True
        return False

    def line_crossings(self, line: curves.Line2D):
        """
        Calculates valid crossing intersections of a wire and an infinite line.

        :param line: line crossing the wire
        :type line: curves.Line2D
        returns a list of Tuples (point, primitive)
        of the wire primitives intersecting with the line
        """
        intersection_points = []
        intersection_points_primitives = []
        for primitive in self.primitives:
            intersections = primitive.line_intersections(line)
            for intersection in intersections:
                if not intersection.in_list(intersection_points):
                    if not self.is_crossing_start_end_point(intersections, primitive):
                        intersection_points.append(intersection)
                        intersection_points_primitives.append((intersection, primitive))
                    elif self.is_start_end_crossings_valid(line, intersection, primitive):
                        intersection_points.append(intersection)
                        intersection_points_primitives.append((intersection, primitive))
        return intersection_points_primitives

    def linesegment_crossings(self, linesegment: 'volmdlr.edges.LineSegment2D'):
        """
        Gets the wire primitives intersecting with the line.

        Returns a list of crossings in the form of a tuple (point, primitive).
        """
        results = self.line_crossings(linesegment.line)
        crossings_points = []
        for result in results:
            if linesegment.point_belongs(result[0]):
                crossings_points.append(result)
        return crossings_points

    def validate_edge_crossings(self, crossings):
        """
        Validates the crossings points from an edge and a wire.

        :param crossings: list of crossing points found.
        :return: list of valid crossing points.
        """
        crossings_ = []
        first_primitive = self.primitives[0]
        last_primitive = self.primitives[-1]
        for point in crossings:
            if not first_primitive.start.is_close(point) and not last_primitive.end.is_close(point):
                crossings_.append(point)
        return crossings_

    def edge_crossings(self, edge):
        """
        Gets the crossings between an edge and a Wire.

        :param edge: edge to search for crossings.
        :return: list of points containing all crossing points.
        """
        edge_crossings = []
        start_equal_to_end = self.primitives[0].start.is_close(self.primitives[-1].end)
        for primitive in self.primitives:
            crossings = primitive.intersections(edge)
            if not start_equal_to_end:
                crossings = self.validate_edge_crossings(crossings)
            for crossing in crossings:
                if not edge.is_point_edge_extremity(crossing) and \
                        not crossing.in_list(edge_crossings):
                    edge_crossings.append(crossing)
        return edge_crossings

    def validate_wire_crossing(self, crossing, current_wire_primitive, next_wire_primitive):
        """
        Validate the crossing point for the operation wire crossings.

        :param crossing: crossing point.
        :param current_wire_primitive: current wire primitive intersecting wire.
        :param next_wire_primitive: next wire primitive intersecting wire.
        :return:
        """
        self_primitives_to_test = [prim for prim in self.primitives if prim.is_point_edge_extremity(crossing)]
        if len(self_primitives_to_test) < 2:
            self_primitive = [prim for prim in self.primitives if prim.point_belongs(crossing)][0]
            crossing_abscissa = self_primitive.abscissa(crossing)
            vector_crossing = self_primitive.direction_vector(crossing_abscissa)
            current_vector = current_wire_primitive.direction_vector(current_wire_primitive.length())
            next_vector = next_wire_primitive.direction_vector(next_wire_primitive.length())
            if math.isclose(abs(vector_crossing.dot(current_vector)), 1, abs_tol=1e-6) or \
                    math.isclose(abs(vector_crossing.dot(next_vector)), 1, abs_tol=1e-6):
                return False
            return True
        if len(self_primitives_to_test) > 2:
            raise NotImplementedError
        if self_primitives_to_test[0] == self.primitives[0] and self_primitives_to_test[1] == self.primitives[-1]:
            point1 = self_primitives_to_test[0].point_at_abscissa(self_primitives_to_test[0].length() * 0.01)
            point2 = self_primitives_to_test[1].point_at_abscissa(self_primitives_to_test[1].length() * .99)
            point3 = current_wire_primitive.point_at_abscissa(current_wire_primitive.length() * .99)
            point4 = next_wire_primitive.point_at_abscissa(next_wire_primitive.length() * 0.01)
        else:
            point1 = self_primitives_to_test[0].point_at_abscissa(self_primitives_to_test[0].length() * .99)
            point2 = self_primitives_to_test[1].point_at_abscissa(self_primitives_to_test[1].length() * 0.01)
            point3 = current_wire_primitive.point_at_abscissa(current_wire_primitive.length() * .99)
            point4 = next_wire_primitive.point_at_abscissa(next_wire_primitive.length() * 0.01)
        linesegment1 = volmdlr.edges.LineSegment2D(point1, point2)
        linesegment2 = volmdlr.edges.LineSegment2D(point3, point4)
        inter = linesegment1.linesegment_intersections(linesegment2)
        if inter:
            return True
        return False

    def wire_crossings(self, wire):
        """
        Compute crossings between two wire 2d.

        :param wire: volmdlr.wires.Wire2D
        :return: crossing points: List[(volmdlr.Point2D)]
        """
        self_start_equal_to_end = self.primitives[0].start.is_close(self.primitives[-1].end)
        wire_start_equal_to_end = wire.primitives[0].start.is_close(wire.primitives[-1].end)
        wire_primitives = wire.primitives
        if wire_start_equal_to_end:
            wire_primitives = wire.primitives + [wire.primitives[0]]
        crossings_points = []
        len_wire_primitives = len(wire_primitives)
        invalid_crossings = []
        for i_prim, primitive in enumerate(wire_primitives):
            edge_intersections = self.edge_intersections(primitive)
            if not self_start_equal_to_end:
                edge_intersections = self.validate_edge_crossings(edge_intersections)
            if not wire_start_equal_to_end:
                edge_intersections = wire.validate_edge_crossings(edge_intersections)
            for crossing in edge_intersections:
                if i_prim != len_wire_primitives - 1:
                    if not self.validate_wire_crossing(crossing, primitive, wire_primitives[i_prim + 1]):
                        continue
                    if not crossing.in_list(crossings_points) and \
                            not crossing.in_list(invalid_crossings):
                        crossings_points.append(crossing)
        return crossings_points

    def extend(self, point):
        """
        Extend a wire by adding a line segment connecting the given point to the nearest wire's extremities.
        """

        distances = [self.primitives[0].start.point_distance(point), self.primitives[-1].end.point_distance(point)]
        if distances.index(min(distances)) == 0:
            primitives = [volmdlr.edges.LineSegment2D(point, self.primitives[0].start)]
            primitives.extend(self.primitives)
        else:
            primitives = self.primitives
            primitives.append(volmdlr.edges.LineSegment2D(self.primitives[-1].end, point))

        return Wire2D(primitives)

    def point_distance(self, point):
        """
        Copied from Contour2D.

        """

        min_distance = self.primitives[0].point_distance(point)
        for primitive in self.primitives[1:]:
            distance = primitive.point_distance(point)
            if distance < min_distance:
                min_distance = distance
        return min_distance

    def nearest_primitive_to(self, point):
        """
        Search for the nearest primitive for a point.

        """

        primitives = self.primitives
        primitives_sorted = sorted(primitives, key=lambda primitive: primitive.point_distance(point))

        return primitives_sorted[0]

    def axial_symmetry(self, line):
        """
        Finds out the symmetric wire 2d according to a line.

        """

        primitives_symmetry = []
        for primitive in self.primitives:
            try:
                primitives_symmetry.append(primitive.axial_symmetry(line))
            except NotImplementedError:
                print(f'Class {self.__class__.__name__} does not implement symmetry method')

        return self.__class__(primitives=primitives_symmetry)

    def symmetry(self, line):
        """
        TODO: code this.
        """
        raise NotImplementedError('Not coded yet')

    def is_symmetric(self, wire2d, line):
        """
        Checks if the two wires 2d are symmetric or not according to line.

        """

        c_symmetry_0 = self.symmetry(line)
        c_symmetry_1 = wire2d.symmetry(line)

        if wire2d.is_superposing(c_symmetry_0) and self.is_superposing(c_symmetry_1):
            return True
        return False

    def bsplinecurve_crossings(self,
                               bsplinecurve: 'volmdlr.edges.BSplineCurve2D'):
        """
        Gets the wire primitives crossings with the bsplinecurve.

        Returns a list of crossings in the form of a tuple (point, primitive).
        """

        linesegments = Wire2D.from_edge(bsplinecurve, 25).primitives
        crossings_points = []
        for linesegment in linesegments:
            crossings_linesegment = self.linesegment_crossings(linesegment)
            if crossings_linesegment:
                crossings_points.extend(crossings_linesegment)
        return crossings_points

    def bsplinecurve_intersections(self,
                                   bsplinecurve: 'volmdlr.edges.BSplineCurve2D'):
        """
        Gets the wire primitives intersections with the bsplinecurve.

        Returns a list of intersections in the form of a tuple (point, primitive).
        """

        linesegments = Wire2D.from_edge(bsplinecurve, 25).primitives
        intersections_points = []
        for linesegment in linesegments:
            intersections_linesegments = self.linesegment_intersections(linesegment)
            if intersections_linesegments:
                intersections_points.extend(intersections_linesegments)
        return intersections_points

    @property
    def bounding_rectangle(self):
        """
        Returns the bounding rectangle of the wire.

        This property returns the bounding rectangle of the wire. If the bounding rectangle has not been calculated
        yet, it is computed using the `get_bouding_rectangle` method and stored in the `_bounding_rectangle` attribute.
        Subsequent calls to this property will return the pre-calculated bounding rectangle.

        :return: The bounding rectangle of the wire.
        :rtype: volmdlr.core.BoundingRectangle.
        """
        if not self._bounding_rectangle:
            self._bounding_rectangle = self.get_bouding_rectangle()
        return self._bounding_rectangle

    def get_bouding_rectangle(self):
        """
        Calculates the bounding rectangle of the wire.

        This method calculates the bounding rectangle of the wire. It initializes the minimum and maximum values
        for the x and y coordinates using the bounds of the first primitive. Then, it iterates over the remaining
        primitives and updates the minimum and maximum values based on their bounds. The resulting bounding rectangle
        is returned as a `volmdlr.core.BoundingRectangle` object.

        :return: The bounding rectangle of the wire.
        :rtype: volmdlr.core.BoundingRectangle.
        """

        x_min, x_max, y_min, y_max = self.primitives[0].bounding_rectangle.bounds()
        for edge in self.primitives[1:]:
            xmin_edge, xmax_edge, ymin_edge, ymax_edge = \
                edge.bounding_rectangle.bounds()
            x_min = min(x_min, xmin_edge)
            x_max = max(x_max, xmax_edge)
            y_min = min(y_min, ymin_edge)
            y_max = max(y_max, ymax_edge)
        return volmdlr.core.BoundingRectangle(x_min, x_max, y_min, y_max)

    def is_inside(self, other_contour):
        """
        Verifies if given contour is inside self contour perimeter, including its edges.

        :param other_contour: other contour.
        :returns: True or False
        """
        return False

    def rotation(self, center: volmdlr.Point2D, angle: float):
        """
        Rotates the wire 2D.

        :param center: rotation center.
        :param angle: angle rotation.
        :return: a new rotated Wire 2D.
        """
        return self.__class__([point.rotation(center, angle)
                               for point in self.primitives])

    def translation(self, offset: volmdlr.Vector2D):
        """
        Translates the Wire 2D.

        :param offset: translation vector
        :return: A new translated Wire 2D.
        """
        return self.__class__([primitive.translation(offset)
                               for primitive in self.primitives])

    def frame_mapping(self, frame: volmdlr.Frame2D, side: str):
        """
        Changes frame_mapping and return a new Wire 2D.

        side = 'old' or 'new'
        """
        return self.__class__([primitive.frame_mapping(frame, side)
                               for primitive in self.primitives])

    def plot(self, ax=None, edge_style=EdgeStyle()):
        """Wire 2D plot using Matplotlib."""
        if ax is None:
            _, ax = plt.subplots()

        if edge_style.equal_aspect:
            ax.set_aspect('equal')

        for element in self.primitives:
            element.plot(ax=ax, edge_style=edge_style)

        ax.margins(0.1)
        b_rectangle = self.bounding_rectangle
        xlim, ylim = (b_rectangle[0] - 0.1, b_rectangle[1] + 0.1), (b_rectangle[2] - 0.1, b_rectangle[3] + 0.1)
        ax.set(xlim=xlim, ylim=ylim)
        plt.show()
        return ax

    def _get_plot_ax(self):
        _, ax = plt.subplots()
        return ax


class Wire3D(WireMixin, PhysicalObject):
    """
    A collection of simple primitives, following each other making a wire.

    """

    def __init__(self, primitives: List[volmdlr.core.Primitive3D], color=None, alpha: float = 1.0,
                 reference_path: str = PATH_ROOT, name: str = ''):
        self._bbox = None
        self._length = None
        self.primitives = primitives
        self.color = color
        self.alpha = alpha
        self.reference_path = reference_path
        PhysicalObject.__init__(self, name=name)

    def _bounding_box(self):
        """
        Flawed method, to be enforced by overloading.

        """
        n = 20
        points = []
        for prim in self.primitives:
            points_ = prim.discretization_points(number_points=n)
            for point in points_:
                if point not in points:
                    points.append(point)
        return volmdlr.core.BoundingBox.from_points(points)

    @property
    def bounding_box(self):
        """Gets the wire 3D bounding box."""
        if not self._bbox:
            self._bbox = self._bounding_box()
        return self._bbox

    def frame_mapping(self, frame: volmdlr.Frame3D, side: str):
        """
        Changes frame_mapping and return a new Wire3D.

        :param frame: frame used.
        :param side: 'old' or 'new'
        """
        new_wire = []
        for primitive in self.primitives:
            new_wire.append(primitive.frame_mapping(frame, side))
        return Wire3D(new_wire)

    def minimum_distance(self, wire2):
        """
        Gets minimum distance between two wires.

        :param wire2: other wire.
        :return:
        """
        distance = []
        for element in self.primitives:
            for element2 in wire2.primitives:
                distance.append(element.minimum_distance(element2))

        return min(distance)

    def point_distance(self, point):
        """
        Gets the distance from a point a Wire 3D object.

        :param point: other point.
        :return: the distance to wire and corresponding point.
        """
        distance, distance_point = math.inf, None
        for prim in self.primitives:
            prim_distance, prim_point = prim.point_distance(point)
            if prim_distance < distance:
                distance = prim_distance
                distance_point = prim_point
        return distance, distance_point

    def extrusion(self, extrusion_vector):
        """
        Extrudes a Wire 3D in a given direction.

        :param extrusion_vector: extrusion vector used.
        :return: A list of extruded faces.
        """
        faces = []
        for primitive in self.primitives:
            faces.extend(primitive.extrusion(extrusion_vector))
        return faces

    def to_bspline(self, discretization_parameter, degree):
        """
        Convert a wire 3d to a bspline curve 3d.

        """

        discretized_points = self.discretization_points(number_points=discretization_parameter)
        bspline_curve = volmdlr.edges.BSplineCurve3D.from_points_interpolation(discretized_points, degree, self.name)

        return bspline_curve

    def triangulation(self):
        """Triangulation method for a Wire3D."""
        return None

    def get_primitives_2d(self, plane_origin, x, y):
        """
        Pass primitives to 2d.

        :param plane_origin: plane origin.
        :param x: vector u.
        :param y: vector v.
        :return: list of 2d primitives.
        """
        z = x.cross(y)
        plane3d = volmdlr.surfaces.Plane3D(volmdlr.Frame3D(plane_origin, x, y, z))
        primitives2d = []
        for primitive in self.primitives:
            primitive2d = plane3d.point3d_to_2d(primitive)
            if primitive2d:
                primitives2d.append(primitive2d)
        for prim1, prim2 in zip(primitives2d, primitives2d[1:] + [primitives2d[0]]):
            prim2.start = prim1.end
<<<<<<< HEAD
=======
        for prim1, prim2 in zip(primitives2d, primitives2d[1:] + [primitives2d[0]]):
            prim2.start = prim1.end
>>>>>>> 445133cb
        return primitives2d

    def to_2d(self, plane_origin, x, y):
        """
        Transforms a Wire 3D into a Wire 2D, given a plane origin and an x and y vector.

        """
        primitives2d = self.get_primitives_2d(plane_origin, x, y)
        return Wire2D(primitives=primitives2d)

    def to_step(self, current_id, *args, **kwargs):
        """
        Converts the object to a STEP representation.

        :param current_id: The ID of the last written primitive.
        :type current_id: int
        :return: The STEP representation of the object and the last ID.
        :rtype: tuple[str, list[int]]
        """
        content = ''
        composite_curve_segment_ids = []
        for primitive in self.primitives:
            primitive_content, primitive_id = primitive.to_step(current_id, trimmed_curve=True)

            content += primitive_content
            current_id = primitive_id + 1

            # COMPOSITE_CURVE_SEGMENT(trasition_code, same_sense, parent_curve)
            # arguments[0] = trasition_code (unused)
            # The transition_code type conveys the continuity properties of a composite curve or surface.
            # The continuity referred to is geometric, not parametric continuity.
            # arguments[1] = same_sense : BOOLEAN;
            # arguments[2] = parent_curve : curve;
            content += f"#{current_id} = COMPOSITE_CURVE_SEGMENT(.CONTINUOUS.,.T.,#{primitive_id});\n"
            composite_curve_segment_ids.append(current_id)

        current_id += 1
        content += (f"#{current_id} = COMPOSITE_CURVE('{self.name}',"
                    f"({volmdlr.core.step_ids_to_str(composite_curve_segment_ids)}),.U.);\n")

        return content, current_id

    def rotation(self, center: volmdlr.Point3D, axis: volmdlr.Vector3D,
                 angle: float):
        """
        Wire3D rotation.

        :param center: rotation center.
        :param axis: rotation axis.
        :param angle: angle rotation.
        :return: a new rotated Wire3D.
        """
        new_edges = [edge.rotation(center, axis, angle) for edge
                     in self.primitives]
        return Wire3D(new_edges, self.name)

    def _get_plot_ax(self):
        _, ax = plt.subplots(subplot_kw={"projection": "3d"})
        return ax

    def babylon_points(self):
        """
        Returns a list of discretization points from the 3D primitive.
        """
        points = []
        if hasattr(self, 'primitives') and hasattr(self.primitives[0], "discretization_points"):
            for primitive in self.primitives:
                points.extend([*point] for point in primitive.discretization_points())
        elif hasattr(self, "discretization_points"):
            points.extend([*point] for point in self.discretization_points())
        return points

    def babylon_lines(self, points=None):
        """
        Returns the wire data in babylon format.
        """
        if points is None:
            points = self.babylon_points()
        babylon_lines = {'points': points,
                         'alpha': self.alpha,
                         'name': self.name,
                         'color': list(self.color) if self.color is not None else [0.8, 0.8, 0.8],
                         "reference_path": self.reference_path
                         }
        return [babylon_lines]

    def babylon_curves(self):
        """Gets babylonjs curves."""
        points = self.babylon_points()
        if points:
            babylon_curves = self.babylon_lines(points)[0]
            return babylon_curves
        return None


class ContourMixin(WireMixin):
    """
    Abstract class for Contour, storing methods and attributes used by Contour2D and Contour3D.

    """

    def is_ordered(self, tol=1e-6):
        """
        Verifies if a contour is ordered (primitives following each other).

        :param tol: tolerance to be considered.
        :return: True if ordered, False if not.
        """
        if len(self.primitives) == 1 and self.primitives[0].length() <= tol:
            return False
        if len(self.primitives) == 2 and self.primitives[0].direction_independent_is_close(self.primitives[1]):
            return False
        for prim1, prim2 in zip(self.primitives, self.primitives[1:] + [self.primitives[0]]):
            if not prim1.end.is_close(prim2.start, tol):
                return False
        return True

    def order_contour(self, tol: float = 1e-6):
        """
        Verifies if the contours' primitives are ordered (one after the other). If not, it will order it.

        """
        if self.is_ordered(tol=tol) or len(self.primitives) < 2:
            return self
        new_primitives = self.ordering_primitives(tol)
        self.primitives = new_primitives

        return self

    @classmethod
    def contours_from_edges(cls, list_edges, tol=1e-6, name: str = 'r'):
        """
        Creates an ordered contour given a list of unordered edges.
        """
        if not list_edges:
            return []
        if (len(list_edges) == 1 or
                (len(list_edges) == 2 and list_edges[0].direction_independent_is_close(list_edges[1]))):
            return [cls(list_edges, name=name)]
        list_contours = []
        points = [list_edges[0].start, list_edges[0].end]
        contour_primitives = [list_edges.pop(0)]
        while True:
            for i, edge in enumerate(list_edges):
                if (edge.is_point_edge_extremity(contour_primitives[-1].end, tol) and
                        not edge.direction_independent_is_close(contour_primitives[-1])):
                    if contour_primitives[-1].end.is_close(edge.start, tol):
                        edge.start = contour_primitives[-1].end
                        contour_primitives.append(edge)
                    else:
                        edge = edge.reverse()
                        edge.start = contour_primitives[-1].end
                        contour_primitives.append(edge)
                    list_edges.pop(i)
                    validating_points = points[:]
                    validating_point = contour_primitives[-1].end
                    points.append(contour_primitives[-1].end)
                    break
                if (edge.is_point_edge_extremity(contour_primitives[0].start, tol) and
                        not edge.direction_independent_is_close(contour_primitives[0])):
                    if contour_primitives[0].start.is_close(edge.end, tol):
                        edge.end = contour_primitives[0].start
                        contour_primitives.insert(0, edge)
                    else:
                        edge = edge.reverse()
                        edge.end = contour_primitives[0].start
                        contour_primitives.insert(0, edge)
                    validating_points = points[:]
                    validating_point = contour_primitives[0].start
                    points.insert(0, contour_primitives[0].start)
                    list_edges.pop(i)
                    break
            else:
                list_contours.append(cls(contour_primitives))
                if not list_edges:
                    break
                points = [list_edges[0].start, list_edges[0].end]
                contour_primitives = [list_edges.pop(0)]
                continue
            if validating_point.in_list(validating_points):
                if not validating_point.is_close(validating_points[0]):
                    spliting_primitives_index = volmdlr.core.get_point_index_in_list(
                        validating_point, validating_points)
                    if validating_point == points[0]:
                        new_contour = cls(contour_primitives[:spliting_primitives_index + 1])
                        contour_primitives = contour_primitives[spliting_primitives_index + 1:]
                        points = points[spliting_primitives_index + 1:]
                    else:
                        new_contour = cls(contour_primitives[spliting_primitives_index:])
                        contour_primitives = contour_primitives[:spliting_primitives_index]
                        points = points[:spliting_primitives_index + 1]
                    new_contour.primitives[0].start = new_contour.primitives[-1].end
                    list_contours.append(new_contour)
                else:
                    contour_primitives[0].start = contour_primitives[-1].end
                    list_contours.append(cls(contour_primitives))
                    if list_edges:
                        points = [list_edges[0].start, list_edges[0].end]
                        contour_primitives = [list_edges.pop(0)]
                    else:
                        break
        valid_contours = [list_contours[0]]
        list_contours.remove(list_contours[0])
        for contour in list_contours:
            for contour2 in valid_contours:
                if contour.is_superposing(contour2):
                    break
            else:
                valid_contours.append(contour)
        return valid_contours

    def discretized_primitives(self, number_points: float):
        """
        Discretize each contour's primitive and return a list of discretized primitives.

        """
        list_edges = []
        for primitive in self.primitives:
            auto_nb_pts = min(number_points, max(2, int(primitive.length() / 1e-6)))
            points = primitive.discretization_points(number_points=auto_nb_pts)
            for point1, point2 in zip(points[:-1], points[1:]):
                list_edges.append(edges.LineSegment2D(point1, point2))
        return list_edges

    def shares_primitives(self, contour):
        """
        Checks if two contour share primitives.

        """
        for prim1 in self.primitives:
            if contour.primitive_over_contour(prim1):
                return True
        return False

    def is_overlapping(self, contour2, intersecting_points=None):
        """
        Check if the contours are overlapping (a part of one is on the other).

        """

        if not intersecting_points:
            intersecting_points = self.intersection_points(contour2)

        if len(intersecting_points) < 2:
            return False

        vec1_2 = volmdlr.edges.LineSegment2D(intersecting_points[0],
                                             intersecting_points[1])
        middle_point = vec1_2.middle_point()
        normal = vec1_2.normal_vector()
        point1 = middle_point + normal * 0.00001
        point2 = middle_point - normal * 0.00001
        if (self.point_inside(point1) and contour2.point_inside(point1)) or \
                (not self.point_inside(point1) and not contour2.point_inside(point1)):
            return True
        if (self.point_inside(point1) and self.point_inside(point2)) or \
                (contour2.point_inside(point1) and contour2.point_inside(point2)):
            return True
        return False

    def is_adjacent(self, contour):
        """
        Check if two contour are adjacent.

        So: are sharing primitives but not superposing or none is inside the other.
        """

        if (self.is_inside(contour) or contour.is_inside(self)
                or self.is_overlapping(contour) or self.is_superposing(contour)):
            return False
        if self.is_sharing_primitives_with(contour):
            return True
        return False

    def shared_primitives_extremities(self, contour):
        """
        #todo: is this description correct?.

        Extract shared primitives extremities between two adjacent contours.

        """

        if self.is_superposing(contour):
            warnings.warn('The contours are superposing')
            return []

        list_p, edges1 = [], set()
        for edge_1, edge_2 in itertools.product(self.primitives, contour.primitives):
            list_edges = [edge_1, edge_2, edge_1]
            for edge1, edge2 in zip(list_edges, list_edges[1:]):
                for point in [edge2.start, edge2.end]:
                    if edge1.point_belongs(point, 1e-6):
                        if not list_p:
                            list_p.append(point)
                        if list_p and point.point_distance(point.nearest_point(list_p)) > 1e-4:
                            list_p.append(point)
                        try:
                            # self.primitive_to_index(edge1)
                            edges1.add(edge1)
                        except KeyError:
                            edges1.add(edge2)

        if len(list_p) < 2:
            warnings.warn('The contours are not adjacent')
            return []

        if len(list_p) == 2:
            return list_p

        contours = self.__class__.contours_from_edges(list(edges1))
        points = []
        for contour_i in contours:
            points_ = contour_i.extremities_points(list_p)
            for point in points_:
                if not point.in_list(points):
                    points.append(point)

        return points

    def shared_primitives_with(self, contour):
        """
        Extract shared primitives between two adjacent contours.

        """
        shared_primitives_1 = []
        shared_primitives_2 = []

        for prim1 in self.primitives:
            for prim2 in contour.primitives:
                shared_section_1 = prim1.get_shared_section(prim2)
                shared_section_2 = prim2.get_shared_section(prim1)
                if shared_section_1:
                    shared_primitives_1.extend(shared_section_1)
                if shared_section_2:
                    shared_primitives_2.extend(shared_section_2)
        return shared_primitives_1, shared_primitives_2

    def delete_shared_contour_section(self, contour, abs_tol: float = 1e-6):
        """
        Delete shared primitives between two adjacent contours.

        :param contour: other contour.
        :param abs_tol: tolerance.
        :return: list of new primitives, without those shared by both contours.
        """
        new_primitives_contour1 = self.primitives[:]
        new_primitives_contour2 = contour.primitives[:]
        while True:
            for prim1 in new_primitives_contour1[:]:
                for prim2 in new_primitives_contour2[:]:
                    shared_section = prim1.get_shared_section(prim2, abs_tol)
                    if shared_section:
                        prim1_delete_shared_section = prim1.delete_shared_section(shared_section[0], abs_tol)
                        prim2_delete_shared_section = prim2.delete_shared_section(shared_section[0], abs_tol)
                        if prim1 in new_primitives_contour1:
                            new_primitives_contour1.remove(prim1)
                        if prim2 in new_primitives_contour2:
                            new_primitives_contour2.remove(prim2)
                        new_primitives_contour1.extend(prim1_delete_shared_section)
                        new_primitives_contour2.extend(prim2_delete_shared_section)
                        break
                else:
                    continue
                break
            else:
                break

        return new_primitives_contour1 + new_primitives_contour2

    def merge_primitives_with(self, contour):
        """
        Extract not shared primitives between two adjacent contours, to be merged.

        :param contour:
        :return:
        """
        merge_primitives = self.delete_shared_contour_section(contour)
        return merge_primitives

    def edges_order_with_adjacent_contour(self, contour):
        """
        Check if the shared edges between two adjacent contours are traversed with two \
        different directions along each contour.

        """

        contour1 = self
        contour2 = contour

        # shared_tuple = contour1.shared_edges_between2contours(contour2)
        shared_tuple = contour1.shared_primitives_with(contour2)
        # [shared_primitives_1, shared_primitives_2] = contour1.shared_primitives_with(contour2)

        # p1_start = contour1.primitives[shared_tuple[0][0]].start
        # p2_start = contour2.primitives[shared_tuple[0][1]].start
        # p2_end = contour2.primitives[shared_tuple[0][1]].end

        p1_start = shared_tuple[0][0].start
        p2_start = shared_tuple[1][-1].start
        p2_end = shared_tuple[1][-1].end

        if (p1_start.point_distance(p2_start)) < \
                (p1_start.point_distance(p2_end)):
            return False
        return True

    def extremities_points(self, list_p):
        """
        Return extremities points of a list of points on a contour.

        """
        # TODO: rewrite this awful code!
        points = []
        primitives = self.primitives
        for prim in primitives:
            pts = []
            for point in list_p:  # due to errors
                if prim.point_belongs(point):
                    pts.append(point)
            if len(pts) == 1:
                points.append(pts[0])
                break
            if len(pts) > 1:
                points.append(prim.start.nearest_point(pts))
                break

        for i in range(len(primitives) - 1, -1, -1):
            pts = []
            for point in list_p:  # due to errors
                if primitives[i].point_belongs(point):
                    pts.append(point)
            if len(pts) == 1:
                if not pts[0].in_list(points):
                    points.append(pts[0])
                    break
            elif len(pts) > 1:
                point = primitives[i].end.nearest_point(pts)
                if not point.in_list(points):
                    points.append(point)
                    break
        return points

    def primitive_over_contour(self, primitive, tol: float = 1e-6):
        """
        Verifies if the entire primitive is over a contour.
        """
        return self.primitive_over_wire(primitive, tol)

    def primitive_section_over_contour(self, primitive, abs_tol: float = 1e-6):
        """
        Verifies if at least a small section of a primitive is over a contour, not necessarily the entire primitive.

        """
        for prim in self.primitives:
            shared_section = prim.get_shared_section(primitive, abs_tol)
            if shared_section:
                return True
        return False

    def get_geo_lines(self, tag: int, primitives_tags: List[int]):
        """
        Gets the lines that define a Contour in a .geo file.

        :param tag: The contour index
        :type tag: int
        :param primitives_tags: The contour's primitives index
        :type primitives_tags: List[int]

        :return: A line
        :rtype: str
        """

        return 'Line Loop(' + str(tag) + ') = {' + str(primitives_tags)[1:-1] + '};'

    def get_geo_points(self):
        """
        Get points in geo file format.
        """
        points = set()
        for primitive in self.primitives:
            points.update(primitive.get_geo_points())
        return points

    def to_polygon(self, angle_resolution, discretize_line: bool = False, discretize_line_direction: str = "xy"):
        """
        Transform the contour_mixin to a polygon, COPY/PASTE from Contour2D.

        :param angle_resolution: Number of points per radians.
        :type angle_resolution: float
        :param discretize_line: Boolean indicating whether the line segments should be discretized or not.
        :type discretize_line: bool
        :return: The discretized version of the contour.
        :rtype: ClosedPolygon2D
        """

        polygon_points = []

        for primitive in self.primitives:
            if isinstance(primitive, volmdlr.edges.LineSegment):
                if not discretize_line:
                    polygon_points.append(primitive.start)
                else:
                    is_horizontal = math.isclose(primitive.start.y, primitive.end.y, abs_tol=1e-6)
                    is_vertical = math.isclose(primitive.start.x, primitive.end.x, abs_tol=1e-6)
                    should_discretize = discretize_line_direction == "xy" or \
                                        (discretize_line_direction == "x" and is_horizontal) or \
                                        (discretize_line_direction == "y" and is_vertical)
                    if should_discretize:
                        polygon_points.extend(primitive.discretization_points(angle_resolution=angle_resolution)[:-1])
                    else:
                        polygon_points.append(primitive.start)

            else:
                polygon_points.extend(primitive.discretization_points(angle_resolution=angle_resolution)[:-1])

        if isinstance(self, Contour2D):
            return ClosedPolygon2D(polygon_points)
        return ClosedPolygon3D(polygon_points)

    def invert(self):
        """Invert the Contour."""
        return self.__class__(self.inverted_primitives())

    @classmethod
    def from_points(cls, points, name: str = ''):
        """
        Create a contour from points with line_segments.
        """

        if len(points) < 3:
            raise ValueError('contour is defined at least with three points')

        linesegment_name = 'LineSegment' + points[0].__class__.__name__[-2:]
        list_edges = []
        for i in range(0, len(points) - 1):
            if points[i].is_close(points[i + 1]):
                continue
            list_edges.append(getattr(edges, linesegment_name)(points[i], points[i + 1]))
        if not points[-1].is_close(points[0]):
            list_edges.append(getattr(edges, linesegment_name)(points[-1], points[0]))

        contour = cls(list_edges, name=name)
        return contour

    def reorder_contour_at_point(self, point):
        """
        Create a new contour from self, but starting at given point.

        :param point: other point.
        :return: new contour
        """
        new_primitives_order = []
        for i, primitive in enumerate(self.primitives):
            if primitive.start.is_close(point, 1e-6):
                if i == 0:
                    return self
                new_primitives_order = self.primitives[i:] + self.primitives[:i]
                break
        new_contour = self.__class__(new_primitives_order)
        return new_contour

    def are_extremity_points_touching(self, wire):
        """
        Verifies if the extremities points of wire are touching contour.

        :param wire: other wire.
        :return: True if other contour is touching
        """
        return self.point_belongs(wire.primitives[0].start) and self.point_belongs(wire.primitives[-1].end)

    def is_contour_closed(self):
        """
        Verifies if contour is closed or not.

        :returns: True is closed, False if Open.
        """
        return self.primitives[0].start.is_close(self.primitives[-1].end)


class Contour2D(ContourMixin, Wire2D):
    """
    A collection of 2D primitives forming a closed wire2D.

    TODO : center_of_mass and second_moment_area should be changed accordingly
    to area considering the triangle drawn by the arcs
    """
    _non_data_hash_attributes = ['_internal_arcs', '_external_arcs',
                                 '_polygon', '_straight_line_contour_polygon',
                                 'primitive_to_index',
                                 'basis_primitives', '_utd_analysis']
    _non_serializable_attributes = ['_internal_arcs', '_external_arcs',
                                    '_polygon',
                                    '_straight_line_contour_polygon',
                                    'primitive_to_index',
                                    'basis_primitives', '_utd_analysis']

    def __init__(self, primitives: List[volmdlr.edges.Edge], reference_path: str = PATH_ROOT, name: str = ''):
        Wire2D.__init__(self, primitives, reference_path=reference_path, name=name)
        self._edge_polygon = None
        self._polygon_100_points = None
        self._area = None

    def copy(self, deep=True, memo=None):
        """
        A specified copy of a Contour2D.
        """
        return self.__class__(primitives=[p.copy(deep=deep, memo=memo) for p in self.primitives],
                              name=self.name)

    def __hash__(self):
        return hash(('contour2d', tuple(self.primitives)))

    def __eq__(self, other_):
        if id(self) == id(other_):
            return True
        if other_.__class__.__name__ != self.__class__.__name__:
            return False
        if len(self.primitives) != len(other_.primitives) or self.length() != other_.length():
            return False
        equal = 0
        for prim1 in self.primitives:
            reverse1 = prim1.reverse()
            found = False
            for prim2 in other_.primitives:
                reverse2 = prim2.reverse()
                if (prim1 == prim2 or reverse1 == prim2
                        or reverse2 == prim1 or reverse1 == reverse2):
                    equal += 1
                    found = True
            if not found:
                return False
        if equal == len(self.primitives):
            return True
        return False

    @property
    def edge_polygon(self):
        """
        Returns the edge polygon of a contour.

        An edge polygon is the polygon generated by start and end points of each primitive of the contour.
        """
        if self._edge_polygon is None:
            self._edge_polygon = self._get_edge_polygon()
        return self._edge_polygon

    def _get_edge_polygon(self):
        """Helper function to get the edge polygon."""
        points = []
        for edge in self.primitives:
            if points:
                if not edge.start.is_close(points[-1]):
                    points.append(edge.start)
            else:
                points.append(edge.start)
        closedpolygon = ClosedPolygon2D(points)
        return closedpolygon

    def to_3d(self, plane_origin, x, y):
        """
        Transforms a Contour2D into an Contour3D, given a plane origin and an u and v plane vector.

        :param plane_origin: plane origin.
        :param x: plane u vector.
        :param y: plane v vector.
        :return: Contour3D.
        """
        primitives3d = []
        for edge in self.primitives:
            primitives3d.append(edge.to_3d(plane_origin, x, y))
        for prim1, prim2 in zip(primitives3d, primitives3d[1:] + [primitives3d[0]]):
            prim2.start = prim1.end
        return Contour3D(primitives3d)

    def point_inside(self, point, include_edge_points: bool = False, tol: float = 1e-6):
        """
        Verifies if point belongs is within the contour.

        :param point: point to be verified.
        :param include_edge_points: consider bounds of contour or not.
        :param tol: tolerance to be considered.
        :return: True if point belongs, false otherwise.
        """
        # TODO: This is incomplete!!!
        x_min, x_max, y_min, y_max = self.bounding_rectangle
        if point.x < x_min - tol or point.x > x_max + tol or point.y < y_min - tol or point.y > y_max + tol:
            return False
        if include_edge_points:
            for primitive in self.primitives:
                if primitive.point_belongs(point, 1e-6):
                    return True
        if not self._polygon_100_points:
            self._polygon_100_points = self.to_polygon(100)
        if point.is_close(self.center_of_mass()) and self._polygon_100_points.is_convex():
            return True
        if self._polygon_100_points.point_inside(point):
            return True
        return False

    def bounding_points(self):
        """Bounding points (x_min, y_min) (x_max, y_max)."""
        points = self.edge_polygon.points[:]
        for primitive in self.primitives:
            if hasattr(primitive, 'discretization_points'):
                points.extend(primitive.discretization_points(number_points=10))
        x_min = min(point[0] for point in points)
        x_max = max(point[0] for point in points)
        y_min = min(point[1] for point in points)
        y_max = max(point[1] for point in points)
        return volmdlr.Point2D(x_min, y_min), volmdlr.Point2D(x_max, y_max)

    def area(self):
        """Returns the area of the contour."""
        # todo: use the sum of straight_line_area for all cases to avoid triangulation.
        if not self._area:
            area = self.edge_polygon.area()
            classes = {prim.__class__ for prim in self.primitives}
            verify_classes = classes.issubset({volmdlr.edges.LineSegment2D, volmdlr.edges.Arc2D})
            if self.edge_polygon.is_trigo:
                trigo = 1
            else:
                trigo = -1
            if verify_classes:
                for edge in self.primitives:
                    area += trigo * edge.straight_line_area()
                self._area = abs(area)
            else:
                polygon = self.to_polygon(angle_resolution=50)
                points_set = set(polygon.points)
                if len(points_set) < len(polygon.points):
                    # This prevents segmentation fault from contours coming from step files
                    for edge in self.primitives:
                        area += trigo * edge.straight_line_area()
                    self._area = abs(area)
                else:
                    self._area = polygon.triangulation().area()
        return self._area

    def center_of_mass(self):
        """
        Calculates the center of mass of the Contour2D.

        :return: Contour's center of mass.
        """
        center = self.edge_polygon.area() * self.edge_polygon.center_of_mass()
        if self.edge_polygon.is_trigo:
            trigo = 1
        else:
            trigo = -1
        for edge in self.primitives:
            center += trigo * edge.straight_line_area() \
                      * edge.straight_line_center_of_mass()

        return center / self.area()

    def second_moment_area(self, point):
        """Returns the second moment of are of the contour."""
        second_moment_area_x, second_moment_area_y, second_moment_area_xy = self.edge_polygon.second_moment_area(point)
        for edge in self.primitives:
            second_moment_area_x_e, second_moment_area_y_e, second_moment_area_xy_e = \
                edge.straight_line_second_moment_area(point)
            if self.edge_polygon.is_trigo:
                second_moment_area_x += second_moment_area_x_e
                second_moment_area_y += second_moment_area_y_e
                second_moment_area_xy += second_moment_area_xy_e
            else:
                second_moment_area_x -= second_moment_area_x_e
                second_moment_area_y -= second_moment_area_y_e
                second_moment_area_xy -= second_moment_area_xy_e

        return second_moment_area_x, second_moment_area_y, second_moment_area_xy

    def plot_data(self, edge_style: plot_data.EdgeStyle = None, surface_style: plot_data.SurfaceStyle = None):
        """Plot 2D representation of the contour."""
        plot_data_primitives = [item.plot_data() for item in self.primitives]
        return plot_data.Contour2D(plot_data_primitives=plot_data_primitives,
                                   edge_style=edge_style,
                                   surface_style=surface_style,
                                   reference_path=self.reference_path,
                                   name=self.name)

    def is_edge_inside(self, edge, abs_tol: float = 1e-6):
        """
        Verifies if given edge is inside self contour perimeter, including its edges.

        :param edge: other edge to verify if inside contour.
        :param abs_tol: tolerance used.
        :returns: True or False.
        """
        points = edge.discretization_points(number_points=5)
        points.extend([edge.point_at_abscissa(edge.length() * 0.001),
                       edge.point_at_abscissa(edge.length() * 0.999)])
        for point in points:
            if not self.point_inside(point, include_edge_points=True, tol=abs_tol):
                return False
        return True

    def is_inside(self, other_contour):
        """
        Verifies if given contour is inside self contour perimeter, including its edges.

        :param other_contour: other contour.
        :returns: True or False
        """
        if other_contour.area() > self.area() and not math.isclose(other_contour.area(), self.area(), rel_tol=0.01):
            return False
        for edge in other_contour.primitives:
            if not self.is_edge_inside(edge):
                return False
        return True

    def random_point_inside(self, include_edge_points: bool = False):
        """
        Finds a random point inside the polygon.

        :param include_edge_points: Choose True if you want to consider a point on the polygon inside.
        :type include_edge_points: bool
        :return: A random point inside the polygon
        :rtype: `volmdlr.Point2D`
        """
        x_min, x_max, y_min, y_max = self.bounding_rectangle.bounds()
        for _ in range(2000):
            point = volmdlr.Point2D.random(x_min, x_max, y_min, y_max)
            if self.point_inside(point, include_edge_points):
                return point
        raise ValueError('Could not find a point inside')

    def repair_cut_contour(self, n, intersections, line):
        """
        Repair contour.

        Choose:
        n=0 for Side 1: opposite side of beginning of contour
        n=1 for Side 2: start of contour to first intersect (i=0) and
         i odd to i+1 even
        """
        if n not in [0, 1]:
            raise ValueError

        n_inter = len(intersections)
        contours = []
        # primitives_split = [primitive.split(point)
        #                     for point, primitive in intersections]
        x = [(ip, line.abscissa(point))
             for ip, (point, _) in enumerate(intersections)]
        # intersection_to_primitives_index = {
        #     i: self.primitives.index(primitive)
        #     for i, (_, primitive) in enumerate(intersections)}
        sorted_inter_index = [x[0] for x in sorted(x, key=lambda p: p[1])]
        sorted_inter_index_dict = {i: ii for ii, i in
                                   enumerate(sorted_inter_index)}
        sorted_inter_index_dict[n_inter] = sorted_inter_index_dict[0]
        if n == 1:
            intersections.append(intersections[0])

        remaining_transitions = list(range(n_inter // 2))
        # enclosing_transitions = {}
        while len(remaining_transitions) > 0:
            nb_max_enclosed_transitions = -1
            enclosed_transitions = {}
            for i_transitions in remaining_transitions:
                i1 = sorted_inter_index_dict[2 * i_transitions + n]
                i2 = sorted_inter_index_dict[2 * i_transitions + 1 + n]
                net = abs(i2 - i1) - 1
                if net > nb_max_enclosed_transitions:
                    nb_max_enclosed_transitions = net
                    best_transition = i_transitions
                    if i1 < i2:
                        enclosed_transitions[i_transitions] = [(i + abs(n - 1)) // 2 for i
                                                               in sorted_inter_index[
                                                                  i2 - 1:i1:-2]]
                    else:
                        enclosed_transitions[i_transitions] = [(i + abs(n - 1)) // 2 for i
                                                               in sorted_inter_index[
                                                                  i2 + 1:i1:2]]

            remaining_transitions.remove(best_transition)
            point_start, _ = intersections[2 * best_transition + n]
            point2, _ = intersections[2 * best_transition + 1 + n]
            primitives = self.extract_with_points(point_start, point2, inside=not n)
            last_point = point2
            for transition in enclosed_transitions[best_transition]:
                point1, _ = intersections[2 * transition + n]
                point2, _ = intersections[2 * transition + 1 + n]
                primitives.append(
                    volmdlr.edges.LineSegment2D(last_point, point1))
                primitives.extend(
                    self.extract_with_points(point1, point2, inside=not n))
                last_point = point2
                if transition in remaining_transitions:
                    remaining_transitions.remove(transition)

            primitives.append(
                volmdlr.edges.LineSegment2D(last_point, point_start))

            contour = Contour2D(primitives)
            contour.order_contour()
            contours.append(contour)
        return contours

    def cut_by_line(self, line: curves.Line2D) -> List['Contour2D']:
        """
        :param line: The line used to cut the contour.

        :return: A list of resulting contours
        """
        intersections = self.line_crossings(line)
        if not intersections or len(intersections) < 2:
            return [self]
        points_intersections = [point for point, _ in intersections]
        sorted_points = line.sort_points_along_curve(points_intersections)
        list_contours = []
        contour_to_cut = self

        for point1, point2 in zip(sorted_points[:-1], sorted_points[1:]):
            closing_line = volmdlr.edges.LineSegment2D(point1, point2)
            if not contour_to_cut.point_inside(closing_line.middle_point()):
                continue
            closing_contour = Contour2D([closing_line])
            contour1, contour2 = contour_to_cut.get_divided_contours(point1, point2, closing_contour)
            if sorted_points.index(point1) + 2 <= len(sorted_points) - 1:
                if contour1.point_belongs(sorted_points[sorted_points.index(point1) + 2]):
                    contour_to_cut = contour1
                    list_contours.append(contour2)
                elif contour2.point_belongs(sorted_points[sorted_points.index(point1) + 2]):
                    contour_to_cut = contour2
                    list_contours.append(contour1)
            else:
                list_contours.extend([contour1, contour2])
        if not list_contours:
            return [self]
        return list_contours

    def split_by_line(self, line: curves.Line2D) -> List['Contour2D']:
        """Split the contour with the given line."""
        intersections = self.line_crossings(line)
        intersections = [point for point, prim in intersections]
        if not intersections:
            return [self]
        if len(intersections) < 2:
            extracted_outerpoints_contour1 = \
                Contour2D.extract(self, self.primitives[0].start, intersections[0], True)[0]
            extracted_innerpoints_contour1 = \
                Contour2D.extract(self, intersections[0], self.primitives[-1].end, True)[0]
            return extracted_outerpoints_contour1, extracted_innerpoints_contour1
        if len(intersections) == 2:
            extracted_outerpoints_contour1 = \
                Contour2D.extract(self, intersections[0], intersections[1], True)[0]
            extracted_innerpoints_contour1 = \
                Contour2D.extract(self, intersections[0], intersections[1], False)[0]
            return extracted_innerpoints_contour1, extracted_outerpoints_contour1
        raise NotImplementedError

    def split_regularly(self, n):
        """
        Split in n slices.

        """
        x_min, x_max, _, _ = self.bounding_rectangle.bounds()
        cutted_contours = []
        iteration_contours = [self]
        for i in range(n - 1):
            xi = x_min + (i + 1) * (x_max - x_min) / n
            cut_line = curves.Line2D(volmdlr.Point2D(xi, 0),
                                     volmdlr.Point2D(xi, 1))

            iteration_contours2 = []
            for contour in iteration_contours:
                split_contours = contour.cut_by_line(cut_line)
                if len(split_contours) == 1:
                    cutted_contours.append(contour)
                else:
                    iteration_contours2.extend(split_contours)

            iteration_contours = iteration_contours2[:]
        cutted_contours.extend(iteration_contours)
        return cutted_contours

    def triangulation(self):
        """Returns the triangulation of the contour 2d."""
        return self.grid_triangulation(number_points_x=20,
                                       number_points_y=20)

    def grid_triangulation(self, x_density: float = None,
                           y_density: float = None,
                           min_points_x: int = 20,
                           min_points_y: int = 20,
                           number_points_x: int = None,
                           number_points_y: int = None):
        """
        Compute a triangulation using an n-by-m grid to triangulate the contour.
        """
        bounding_rectangle = self.bounding_rectangle
        # xmin, xmax, ymin, ymax = self.bounding_rectangle
        dx = bounding_rectangle[1] - bounding_rectangle[0]  # xmax - xmin
        dy = bounding_rectangle[3] - bounding_rectangle[2]  # ymax - ymin
        if number_points_x is None:
            number_points_x = max(math.ceil(x_density * dx), min_points_x)
        if number_points_y is None:
            number_points_y = max(math.ceil(y_density * dy), min_points_y)
        x = [bounding_rectangle[0] + i * dx / number_points_x for i in range(number_points_x + 1)]
        y = [bounding_rectangle[2] + i * dy / number_points_y for i in range(number_points_y + 1)]

        point_index = {}
        number_points = 0
        points = []
        triangles = []
        for xi in x:
            for yi in y:
                point = volmdlr.Point2D(xi, yi)
                if self.point_inside(point):
                    point_index[point] = number_points
                    points.append(point)
                    number_points += 1

        for i in range(number_points_x):
            for j in range(number_points_y):
                point1 = volmdlr.Point2D(x[i], y[j])
                point2 = volmdlr.Point2D(x[i + 1], y[j])
                point3 = volmdlr.Point2D(x[i + 1], y[j + 1])
                point4 = volmdlr.Point2D(x[i], y[j + 1])
                points_in = []
                for point in [point1, point2, point3, point4]:
                    if point in point_index:
                        points_in.append(point)
                if len(points_in) == 4:
                    triangles.append(
                        [point_index[point1], point_index[point2], point_index[point3]])
                    triangles.append(
                        [point_index[point1], point_index[point3], point_index[point4]])

                elif len(points_in) == 3:
                    triangles.append([point_index[point] for point in points_in])

        return vmd.Mesh2D(points, triangles)

    def intersection_points(self, contour2d):
        """Returns the intersections points with other specified contour."""
        intersecting_points = []
        for primitive1 in self.primitives:
            for primitive2 in contour2d.primitives:
                line_intersection = primitive1.intersections(primitive2)
                if line_intersection:
                    if not line_intersection[0].in_list(intersecting_points):
                        intersecting_points.extend(line_intersection)
                else:
                    touching_points = primitive1.touching_points(primitive2)
                    for point in touching_points:
                        if not point.in_list(intersecting_points):
                            intersecting_points.append(point)
            if len(intersecting_points) == 2:
                break
        return intersecting_points

    def get_divided_contours(self, cutting_point1: volmdlr.Point2D, cutting_point2: volmdlr.Point2D,
                             closing_contour, abs_tol: float = 1e-6):
        """
        Get divided contours.
        """
        extracted_innerpoints_contour1_prims, extracted_outerpoints_contour1_prims = self.split_with_two_points(
            cutting_point1, cutting_point2, abs_tol)
        extracted_outerpoints_contour1 = Contour2D(extracted_outerpoints_contour1_prims)
        extracted_innerpoints_contour1 = Contour2D(extracted_innerpoints_contour1_prims)
        primitives1 = extracted_outerpoints_contour1.primitives + closing_contour.primitives
        primitives2 = extracted_innerpoints_contour1.primitives + closing_contour.primitives
        if extracted_outerpoints_contour1.primitives[0].start.is_close(closing_contour.primitives[0].start, abs_tol):
            cutting_contour_new = closing_contour.invert()
            primitives1 = cutting_contour_new.primitives + extracted_outerpoints_contour1.primitives
        elif extracted_outerpoints_contour1.primitives[0].start.is_close(closing_contour.primitives[-1].end, abs_tol):
            primitives1 = closing_contour.primitives + extracted_outerpoints_contour1.primitives
        if extracted_innerpoints_contour1.primitives[0].start.is_close(closing_contour.primitives[0].start, abs_tol):
            cutting_contour_new = closing_contour.invert()
            primitives2 = cutting_contour_new.primitives + extracted_innerpoints_contour1.primitives
        elif extracted_innerpoints_contour1.primitives[0].start.is_close(closing_contour.primitives[-1].end, abs_tol):
            primitives2 = closing_contour.primitives + extracted_innerpoints_contour1.primitives
        contour1 = Contour2D(primitives1)
        contour1.order_contour()
        contour2 = Contour2D(primitives2)
        contour2.order_contour()
        return contour1, contour2

    def divide(self, contours, abs_tol: float = 1e-6):
        """Divide contour with other contours."""
        new_base_contours = [self]
        finished = False

        def helper_f(c):
            pt1, pt2 = [c.primitives[0].start, c.primitives[-1].end]
            return self.point_belongs(pt1, abs_tol) and self.point_belongs(pt2, abs_tol)

        list_cutting_contours = sorted(contours, key=helper_f, reverse=True)
        list_valid_contours = []
        while not finished:
            if not new_base_contours:
                break
            list_cutting_contours_modified = False
            for i, base_contour in enumerate(new_base_contours):
                for j, cutting_contour in enumerate(list_cutting_contours):
                    if base_contour.is_superposing(cutting_contour, abs_tol):
                        list_cutting_contours.pop(j)
                        list_cutting_contours_modified = True
                        break
                    contour_crossings = cutting_contour.wire_crossings(base_contour)
                    if contour_crossings:
                        sorted_points = cutting_contour.sort_points_along_wire(contour_crossings)
                        split_wires = cutting_contour.split_with_sorted_points(sorted_points)
                        list_cutting_contours.pop(j)
                        list_cutting_contours = split_wires + list_cutting_contours
                        list_cutting_contours_modified = True
                        break
                    point1, point2 = [cutting_contour.primitives[0].start,
                                      cutting_contour.primitives[-1].end]
                    cutting_points = []
                    if base_contour.point_inside(cutting_contour.middle_point()) and \
                            base_contour.point_belongs(point1, abs_tol) and \
                            base_contour.point_belongs(point2, abs_tol):
                        cutting_points = [point1, point2]
                    if cutting_points:
                        contour1, contour2 = base_contour.get_divided_contours(
                            cutting_points[0], cutting_points[1], cutting_contour, abs_tol)
                        new_base_contours.pop(i)
                        new_base_contours = [contour1, contour2] + new_base_contours
                        break
                else:
                    list_valid_contours.append(base_contour)
                    new_base_contours.pop(i)
                    break
                if list_cutting_contours_modified:
                    break
                break

        return list_valid_contours

    def discretized_contour(self, n: float):
        """
        Discretize each contour's primitive and return a new contour with these discretized primitives.
        """
        contour = Contour2D((self.discretized_primitives(n)))

        return contour.order_contour()

    @classmethod
    def from_bounding_rectangle(cls, x_min, x_max, y_min, y_max, name: str = ''):
        """
        Create a contour 2d with bounding_box parameters, using line segments 2d.

        """
        warnings.warn("from_bounding_rectangle is deprecated use rectangle instead.")
        return Contour2D.rectangle(xmin=x_min, xmax=x_max, ymin=y_min, ymax=y_max, name=name)

    def cut_by_bspline_curve(self, bspline_curve2d: volmdlr.edges.BSplineCurve2D):
        """
        Cut a contour 2d with bspline_curve 2d to define two different contours.

        """
        # TODO: BsplineCurve is discretized and defined with a wire. To be improved!

        contours = self.cut_by_wire(Wire2D.from_edge(bspline_curve2d, 20))

        return contours

    def clean_primitives(self):
        """
        Delete primitives with start=end, and return a new contour.
        """

        new_primitives = []
        for prim in self.primitives:
            if prim.start != prim.end:
                new_primitives.append(prim)

        return Contour2D(new_primitives)

    def merge_with(self, contour2d, abs_tol: float = 1e-6):
        """
        Merge two adjacent contours, and returns one outer contour and inner contours (if there are any).

        :param contour2d: contour to merge with.
        :param abs_tol: tolerance.
        :return: merged contours.
        """
        is_sharing_primitive = self.is_sharing_primitives_with(contour2d, abs_tol)
        if not is_sharing_primitive:
            if self.is_inside(contour2d):
                return [self]
            if contour2d.is_inside(self):
                return [contour2d]
            return [self, contour2d]

        merged_primitives = self.delete_shared_contour_section(contour2d, abs_tol)
        if not merged_primitives:
            return [self]
        contours = Contour2D.contours_from_edges(merged_primitives, abs_tol)
        contours = sorted(contours, key=lambda contour: contour.area(),
                          reverse=True)
        return contours

    def union(self, contour2: 'Contour2D'):
        """
        Union two contours, if they are adjacent, or overlap somehow.

        """
        if self.is_inside(contour2):
            return [self]
        if contour2.is_inside(self):
            return [contour2]
        contours_intersections = self.intersection_points(contour2)
        if not self.is_sharing_primitives_with(contour2) and contours_intersections:
            resulting_primitives = []
            primitives1_inside = self.extract_with_points(contours_intersections[0], contours_intersections[1], True)
            primitives1_outside = self.extract_with_points(contours_intersections[0], contours_intersections[1], False)
            primitives2_inside = contour2.extract_with_points(contours_intersections[0],
                                                              contours_intersections[1], True)
            primitives2_outside = contour2.extract_with_points(contours_intersections[0],
                                                               contours_intersections[1], False)
            if contour2.point_inside(primitives1_inside[0].middle_point()):
                resulting_primitives.extend(primitives1_outside)
            else:
                resulting_primitives.extend(primitives1_inside)
            if self.point_inside(primitives2_inside[0].middle_point()):
                resulting_primitives.extend(primitives2_outside)
            else:
                resulting_primitives.extend(primitives2_inside)
            return [Contour2D(resulting_primitives).order_contour()]
        merged_contours = self.merge_with(contour2)[::-1]
        merged_contours = sorted(merged_contours, key=lambda contour: contour.area(),
                                 reverse=True)
        return merged_contours

    def cut_by_wire(self, wire: Wire2D):
        """
        Cut a contour 2d with a wire 2d and return a list of contours 2d.

        :param wire: volmdlr.wires.Wire2D
        :rtype: list[volmdlr.wires.Contour2D]

        :param wire: volmdlr.wires.Wire2D.
        :return: contours2d : list[volmdlr.wires.Contour2D].
        """

        points_intersections = self.wire_intersections(wire)
        if len(points_intersections) < 2:
            return [self]
        if len(points_intersections) % 2 != 0:
            raise NotImplementedError(
                f'{len(points_intersections)} intersections not supported yet')
        sorted_points = wire.sort_points_along_wire(points_intersections)
        split_wires = wire.split_with_sorted_points(sorted_points)
        valid_cutting_wires = []
        for split_wire in split_wires:
            if self.is_superposing(split_wire) or not self.is_inside(split_wire):
                continue
            valid_cutting_wires.append(split_wire)
        divided_contours = self.divide(valid_cutting_wires)
        return divided_contours

    def intersection_contour_with(self, other_contour, abs_tol=1e-6):
        """
        Gets the contour(s) resulting from the intersections of two other contours.

        :param other_contour: other contour.
        :param abs_tol: tolerance.
        :return: list of resulting intersection contours.
        """
        contour_crossings = self.wire_crossings(other_contour)
        sorted_points_contour1 = sorted(contour_crossings, key=self.abscissa)
        sorted_points_contour2 = sorted(contour_crossings, key=other_contour.abscissa)
        split_wires1 = self.split_with_sorted_points(sorted_points_contour1)
        split_wires2 = other_contour.split_with_sorted_points(sorted_points_contour2)
        intersection_contour_primitives = []
        for section in split_wires1:
            if other_contour.is_inside(section):
                intersection_contour_primitives.extend(section.primitives)
        for section in split_wires2:
            if self.is_inside(section):
                intersection_contour_primitives.extend(section.primitives)
        return self.contours_from_edges(intersection_contour_primitives, abs_tol)

    def get_furthest_point_to_point2(self, point2):
        """
        Search the furthest point from self to point2. It only considers the start or end or primitives.

        :param point2: other point.
        :return: the furthest point.
        """
        furthest_point = self.primitives[0].start
        furthest_distance = point2.point_distance(self.primitives[0].start)
        for prim in self.primitives:
            distance = point2.point_distance(prim.end)
            if distance > furthest_distance:
                furthest_distance = distance
                furthest_point = prim.end
        return furthest_point

    def closest_point_to_point2(self, point2):
        """
        Search the closest point from self to point2. It only considers the start or end or primitives.

        :param point2: other point.
        :return: the closest point to point2.
        """
        closest_point = self.primitives[0].start
        closest_distance = point2.point_distance(self.primitives[0].start)
        for prim in self.primitives:
            distance = point2.point_distance(prim.end)
            if distance < closest_distance:
                closest_distance = distance
                closest_point = prim.end
        return closest_point

    def merge_not_adjacent_contour(self, other_contour):
        """
        Merge two connected but not adjacent contours.

        :param other_contour: other contour to be merged.
        :return: merged contour.
        """
        contour1, contour2 = self, other_contour
        if not self.is_contour_closed() and other_contour.is_contour_closed():
            contour1, contour2 = other_contour, self
        contour_intersection_points = contour1.intersection_points(contour2)
        sorted_intersections_points_along_contour1 = contour1.sort_points_along_wire(
            contour_intersection_points)
        split_with_sorted_points = contour1.split_with_sorted_points(
            sorted_intersections_points_along_contour1)
        new_contours = [
            volmdlr.wires.Contour2D.contours_from_edges(contour.primitives + contour2.primitives)[0]
            for contour in split_with_sorted_points]
        if contour1.bounding_rectangle.is_inside_b_rectangle(contour2.bounding_rectangle):
            new_contour = sorted(new_contours, key=lambda contour: contour.area())[0]
        else:
            new_contour = sorted(new_contours, key=lambda contour: contour.area())[-1]
        return new_contour

    @classmethod
    def rectangle(cls, xmin: float, xmax: float, ymin: float, ymax: float, is_trigo: bool = True, name: str = ""):
        """
        Creates a rectangular contour.

        :param xmin: minimal x coordinate
        :type xmin: float
        :param xmax: maximal x coordinate
        :type xmax: float
        :param ymin: minimal y coordinate
        :type ymin: float
        :param ymax: maximal y coordinate
        :type ymax: float
        :param is_trigo: (Optional) If True, triangle is drawn in counterclockwise direction.
        :type is_trigo: bool
        :param name: (Optional) Allows to assign a name to the object.
        :type name: str
        :return: Contour2D
        """
        point1 = volmdlr.Point2D(xmin, ymin)
        point2 = volmdlr.Point2D(xmax, ymin)
        point3 = volmdlr.Point2D(xmax, ymax)
        point4 = volmdlr.Point2D(xmin, ymax)
        if is_trigo:
            return cls.from_points([point1, point2, point3, point4], name=name)
        return cls.from_points([point1, point4, point3, point2], name=name)

    @classmethod
    def rectangle_from_center_and_sides(cls, center, x_length, y_length, is_trigo: bool = True, name: str = ""):
        """
        Creates a rectangular contour given a center and a side.
        """
        x_center, y_center = center
        xmin = x_center - 0.5 * x_length
        xmax = xmin + x_length
        ymin = y_center - 0.5 * y_length
        ymax = ymin + y_length
<<<<<<< HEAD
        return cls.rectangle(xmin, xmax, ymin, ymax, is_trigo, name=name)
=======
        return cls.rectangle(xmin, xmax, ymin, ymax, is_trigo=is_trigo, name=name)
>>>>>>> 445133cb


class ClosedPolygonMixin:
    """
    Abstract class for ClosedPolygon, storing methods used by ClosedPolygon2D and ClosedPolygon3D.

    """

    def get_lengths(self):
        """
        Gets line segment lengths.

        """
        list_ = []
        for line_segment in self.line_segments:
            list_.append(line_segment.length())
        return list_

    def length(self):
        """
        Polygon length.

        :return: polygon length.
        """
        return sum(self.get_lengths())

    def min_length(self):
        """
        Gets the minimal length for a line segment in the polygon.

        """
        return min(self.get_lengths())

    def max_length(self):
        """
        Gets the minimal length for a line segment in the polygon.

        """
        return max(self.get_lengths())

    def edge_statistics(self):
        """Returns polygon statistics."""
        distances = []
        for i, point in enumerate(self.points):
            if i != 0:
                distances.append(point.point_distance(self.points[i - 1]))
        mean_distance = mean(distances)
        std = np.std(distances)
        return mean_distance, std

    def simplify_polygon(self, min_distance: float = 0.01, max_distance: float = 0.05, angle: float = 15):
        """Simplify polygon."""
        points = [self.points[0]]
        previous_point = None
        for point in self.points[1:]:
            distance = point.point_distance(points[-1])
            if distance > min_distance:
                if distance > max_distance:
                    number_segmnts = round(distance / max_distance) + 2
                    for n in range(number_segmnts):
                        new_point = points[-1] + (point - points[-1]) * (
                                n + 1) / number_segmnts
                        if new_point.point_distance(points[-1]) > max_distance:
                            points.append(new_point)
                else:
                    if not point.in_list(points):
                        points.append(point)
            if len(points) > 1:
                vector1 = points[-1] - points[-2]
                vector2 = point - points[-2]
                cos = vector1.dot(vector2) / (vector1.norm() * vector2.norm())
                cos = math.degrees(math.acos(round(cos, 6)))
                if abs(cos) > angle:
                    if not previous_point.in_list(points):
                        points.append(previous_point)
                    if not point.in_list(points):
                        points.append(point)
            if len(points) > 2:
                vector1 = points[-2] - points[-3]
                vector2 = points[-1] - points[-3]
                cos = vector1.dot(vector2) / (vector1.norm() * vector2.norm())
                cos = math.degrees(math.acos(round(cos, 6)))
                if points[-3].point_distance(points[-2]) < min_distance and cos < angle:
                    points = points[:-2] + [points[-1]]
            previous_point = point
        if points[0].point_distance(points[-1]) < min_distance:
            points.remove(points[-1])

        if math.isclose(volmdlr.wires.ClosedPolygon2D(points).area(), 0.0, abs_tol=1e-6):
            return self

        return self.__class__(points)

    def invert(self):
        """Invert the polygon."""
        return self.__class__(self.points[::-1])

    @property
    def line_segments(self):
        """Polygon line segments."""
        if not self._line_segments:
            self._line_segments = self.get_line_segments()
        return self._line_segments

    def get_line_segments(self):
        """Abstract method."""
        raise NotImplementedError(
            f"get_line_segments method must be overloaded by {self.__class__.__name__}")


class ClosedPolygon2D(ClosedPolygonMixin, Contour2D):
    """
    A collection of points, connected by line segments, following each other.

    """
    _non_serializable_attributes = ['line_segments', 'primitives',
                                    'basis_primitives']

    def __init__(self, points: List[volmdlr.Point2D], name: str = ''):
        self.points = points
        self._line_segments = None

        Contour2D.__init__(self, self.line_segments, name)

    def copy(self, *args, **kwargs):
        """Returns a copy of the object."""
        points = [point.copy() for point in self.points]
        return ClosedPolygon2D(points, self.name)

    def __hash__(self):
        return hash((self.__class__.__name__, tuple(self.points)))

    def __eq__(self, other_):
        if not isinstance(other_, self.__class__):
            return False
        equal = True
        for point, other_point in zip(self.points, other_.points):
            equal = (equal and point == other_point)
        return equal

    def area(self):
        """Returns the area of the polygon."""
        # TODO: performance: cache number of points
        if len(self.points) < 3:
            return 0.

        x = [point.x for point in self.points]
        y = [point.y for point in self.points]

        x1 = [x[-1]] + x[0:-1]
        y1 = [y[-1]] + y[0:-1]
        return 0.5 * abs(sum(i * j for i, j in zip(x, y1))
                         - sum(i * j for i, j in zip(y, x1)))

    def center_of_mass(self):
        """Returns polygon's center of mass."""
        lngth_points = len(self.points)
        if lngth_points == 0:
            return volmdlr.O2D
        if lngth_points == 1:
            return self.points[0]
        if lngth_points == 2:
            return 0.5 * (self.points[0] + self.points[1])

        x = [point.x for point in self.points]
        y = [point.y for point in self.points]

        xi_xi1 = x + np.roll(x, -1)
        yi_yi1 = y + np.roll(y, -1)
        xi_yi1 = np.multiply(x, np.roll(y, -1))
        xi1_yi = np.multiply(np.roll(x, -1), y)

        signed_area = 0.5 * np.sum(xi_yi1 - xi1_yi)  # signed area!
        if not math.isclose(signed_area, 0, abs_tol=1e-12):
            center_x = np.sum(np.multiply(xi_xi1, (xi_yi1 - xi1_yi))) / 6. / signed_area
            center_y = np.sum(np.multiply(yi_yi1, (xi_yi1 - xi1_yi))) / 6. / signed_area
            return volmdlr.Point2D(center_x, center_y)

        self.plot()
        raise NotImplementedError

    def barycenter(self):
        """
        Calculates the geometric center of the polygon, which is the average position of all the points in it.

        :rtype: volmdlr.Point2D
        """
        barycenter1_2d = self.points[0]
        for point in self.points[1:]:
            barycenter1_2d += point
        return barycenter1_2d / len(self.points)

    def point_inside(self, point, include_edge_points: bool = False, tol: float = 1e-6):
        """
        Ray casting algorithm copied from internet.
        """
        return polygon_point_belongs(np.array(self.points),
                                     np.array(point),
                                     include_edge_points=include_edge_points, tol=tol)

    def points_in_polygon(self, points, include_edge_points: bool = False, tol: float = 1e-6):
        """
        Check if a list of points is inside the polygon using parallel computing.

        :param points: List of points in the form [(x1, y1), (x2, y2), ...]
        :type points: list or numpy.ndarray
        :param include_edge_points: Flag to include edge points as inside the polygon
        :type include_edge_points: bool, optional
        :param tol: Tolerance for numerical comparisons, defaults to 1e-6
        :type tol: float, optional
        :return: List of boolean values indicating whether each point is inside the polygon
        :rtype: numpy.ndarray
        """
        if isinstance(points, list):
            points = np.array(points)
        polygon = np.array(self.points)
        return points_in_polygon(polygon, points, include_edge_points=include_edge_points, tol=tol)

    def second_moment_area(self, point):
        """Returns the second moment of area of the polygon."""
        second_moment_area_x, second_moment_area_y, second_moment_area_xy = 0., 0., 0.
        for point_i, point_j in zip(self.points, self.points[1:] + [self.points[0]]):
            xi, yi = point_i - point
            xj, yj = point_j - point
            second_moment_area_x += (yi ** 2 + yi * yj + yj ** 2) * (xi * yj - xj * yi)
            second_moment_area_y += (xi ** 2 + xi * xj + xj ** 2) * (xi * yj - xj * yi)
            second_moment_area_xy += (xi * yj + 2 * xi * yi + 2 * xj * yj + xj * yi) * (
                    xi * yj - xj * yi)
        if second_moment_area_x < 0:
            second_moment_area_x = - second_moment_area_x
            second_moment_area_y = - second_moment_area_y
            second_moment_area_xy = - second_moment_area_xy
        return second_moment_area_x / 12., second_moment_area_y / 12., second_moment_area_xy / 24.

    def get_line_segments(self):
        """Get polygon lines."""
        lines = []
        if len(self.points) > 1:
            lines = [volmdlr.edges.LineSegment2D(point1, point2)
                     for point1, point2 in zip(self.points, self.points[1:] + [self.points[0]])
                     if point1 != point2]
        return lines

    def rotation(self, center: volmdlr.Point2D, angle: float):
        """
        ClosedPolygon2D rotation.

        :param center: rotation center
        :param angle: angle rotation
        :return: a new rotated ClosedPolygon2D
        """
        return ClosedPolygon2D(
            [point.rotation(center, angle) for point in self.points])

    def translation(self, offset: volmdlr.Vector2D):
        """
        ClosedPolygon2D translation.

        :param offset: translation vector
        :return: A new translated ClosedPolygon2D
        """
        return ClosedPolygon2D(
            [point.translation(offset) for point in self.points])

    def frame_mapping(self, frame: volmdlr.Frame2D, side: str):
        """Apply transformation to the object."""
        return self.__class__([point.frame_mapping(frame, side) for point in self.points])

    def polygon_distance(self, polygon: 'ClosedPolygon2D') -> float:
        """Returns the minimum distance to other given polygon."""
        point_zero = self.points[0]
        distance = []
        for point in polygon.points:
            distance.append(point_zero.point_distance(point))
        index = distance.index(min(distance))
        return distance[index]

    @cached_property
    def is_trigo(self):
        """
        Verifies if Closed Polygon 2D is in trigo direction.

        :return:
        """
        if len(self.points) < 3:
            return True

        angle = 0.
        for ls1, ls2 in zip(self.line_segments,
                            self.line_segments[1:] + [self.line_segments[0]]):
            u = ls2.unit_direction_vector()
            x = u.dot(ls1.unit_direction_vector())
            y = u.dot(ls1.normal_vector())
            angle += math.atan2(y, x)
        return angle > 0

    def delaunay_triangulation(self):
        """
        Triangulate a closed polygon 2d using delaunay algorithm.

        :return: delaunay triangles.
        """
        points = self.points
        new_points = []
        delaunay_triangles = []
        # ax=plt.subplot()
        for point in points:
            new_points.append([point[0], point[1]])

        delaunay = np.array(new_points)

        tri = Delaunay(delaunay)

        for simplice in delaunay[tri.simplices]:
            triangle = Triangle2D(volmdlr.Point2D(simplice[0]),
                                  volmdlr.Point2D(simplice[1]),
                                  volmdlr.Point2D(simplice[2]))
            delaunay_triangles.append(triangle)

        return delaunay_triangles

    def offset(self, offset):
        """
        Offsets a polygon 2d edges from a distance.

        :param offset: offset distance.
        :return:
        """
        bounding_rectangle_bounds = self.bounding_rectangle.bounds()

        max_offset_len = min(bounding_rectangle_bounds[1] - bounding_rectangle_bounds[0],
                             bounding_rectangle_bounds[3] - bounding_rectangle_bounds[2]) / 2
        if offset <= -max_offset_len:
            print('Inadapted offset, '
                  'polygon might turn over. Offset must be greater than',
                  -max_offset_len)
            raise ValueError('inadapted offset')
        nb_points = len(self.points)
        vectors = []
        for i in range(nb_points - 1):
            vectors.append((self.points[i + 1] - self.points[i]).unit_vector())
            vectors.append((self.points[i] - self.points[i + 1]).unit_vector())

        vectors.append((self.points[0] - self.points[-1]).unit_vector())
        vectors.append((self.points[-1] - self.points[0]).unit_vector())

        offset_vectors = []
        offset_points = []

        for i in range(nb_points):

            # check = False
            vector_i = vectors[2 * i - 1] + vectors[2 * i].unit_vector()
            if vector_i == volmdlr.Vector2D(0, 0):
                offset_vectors.append(vectors[2 * i].normal_vector())
            else:
                if vector_i.dot(vectors[2 * i - 1].normal_vector()) > 0:
                    vector_i = - vector_i
                    # check = True
                offset_vectors.append(vector_i)

            normal_vector1 = - vectors[2 * i - 1].unit_normal_vector()
            normal_vector2 = vectors[2 * i].unit_normal_vector()
            alpha = math.acos(normal_vector1.dot(normal_vector2))

            offset_point = self.points[i] + offset / math.cos(alpha / 2) * \
                           (-offset_vectors[i])

            offset_points.append(offset_point)

        return self.__class__(offset_points)

    def point_border_distance(self, point, return_other_point=False):
        """
        Compute the distance to the border distance of polygon.

        Output is always positive, even if the point belongs to the polygon.
        """
        d_min, other_point_min = self.line_segments[0].point_distance(
            point, return_other_point=True)
        for line in self.line_segments[1:]:
            dist_, other_point = line.point_distance(
                point, return_other_point=True)
            if dist_ < d_min:
                d_min = dist_
                other_point_min = other_point
        if return_other_point:
            return d_min, other_point_min
        return d_min

    def self_intersects(self):
        """
        Determines if a polygon self intersects using the Bentley-Ottmann algorithm.

        :return: True if the polygon self intersects, False otherwise. If True, returns two
            intersecting line segments as LineSegment2D objects. If False, returns two None values;
        :rtype: Tuple[bool, Union[volmdlr.edges.LineSegment2D, None], Union[volmdlr.edges.LineSegment2D, None]]
        """
        epsilon = 0
        segments = self._get_segments()

        for segment1 in segments:
            for segment2 in segments:
                if segment1 == segment2:
                    continue
                if self._segments_intersect(segment1, segment2, epsilon):
                    return True, segment1, segment2

        return False, None, None

    def _get_segments(self):
        """
        Helper function for self_intersects that generates segments for the Bentley-Ottmann algorithm.

        :return: A list of tuples representing the segments between consecutive edges.
        :rtype: List[Tuple[int, int]]
        """
        # Sort the points along ascending x for the Sweep Line method
        sorted_index = sorted(range(len(self.points)), key=lambda p: (self.points[p][0], self.points[p][1]))
        number = len(sorted_index)
        segments = []

        for i, index in enumerate(sorted_index):
            # Stock the segments between 2 consecutive edges
            # Ex: for the ABCDE polygon, if Sweep Line is on C, the segments
            #   will be (C,B) and (C,D)
            if index - 1 < 0:
                segments.append((index, number - 1))
            else:
                segments.append((index, sorted_index[i - 1]))
            if index >= len(self.points) - 1:
                segments.append((index, 0))
            else:
                segments.append((index, sorted_index[i + 1]))

        return segments

    def _segments_intersect(self, segment1, segment2, epsilon):
        """
        Helper function for self_intersects that determines if any segments in a list intersect.

        :param segment1: A tuple representing the index of the start and end point of the segments.
        :type segment1: Tuple[int, int]
        :param segment2: A tuple representing the index of the start and end point of the segments.
        :type segment2: Tuple[int, int]
        :param epsilon: A small positive value for numerical stability.
        :type epsilon: float
        :return: True if any segments intersect, False otherwise.
        :rtype: bool
        """
        line1 = volmdlr.edges.LineSegment2D(self.points[segment1[0]], self.points[segment1[1]])
        line2 = volmdlr.edges.LineSegment2D(self.points[segment2[0]], self.points[segment2[1]])
        point, param_a, param_b = volmdlr.Point2D.line_intersection(line1, line2, True)
        if point is not None and 0 + epsilon <= param_a <= 1 - epsilon and 0 + epsilon <= param_b <= 1 - epsilon:
            return True
        return False

    @classmethod
    def points_convex_hull(cls, points, name: str = ''):
        """
        Creates a convex hull from a collection of 2D points.
        """
        if len(points) < 3:
            return None

        points_hull = [point.copy() for point in points]

        _, pos_ymax = argmax([point.y for point in points_hull])
        point_start = points_hull[pos_ymax]
        hull = [point_start]

        barycenter = points_hull[0]
        for point in points_hull[1:]:
            barycenter += point
        barycenter = barycenter / (len(points_hull))
        # second point of hull
        theta = []
        remaining_points = points_hull
        del remaining_points[pos_ymax]

        vec1 = point_start - barycenter
        for point in remaining_points:
            vec2 = point - point_start
            theta_i = -volmdlr.geometry.clockwise_angle(vec1, vec2)
            theta.append(theta_i)

        min_theta, posmin_theta = argmin(theta)
        next_point = remaining_points[posmin_theta]
        hull.append(next_point)
        del remaining_points[posmin_theta]
        # Adding first point to close the loop at the end
        remaining_points.append(hull[0])

        initial_vector = vec1.copy()
        total_angle = 0
        while not next_point.is_close(point_start):
            vec1 = next_point - hull[-2]
            theta = []
            for point in remaining_points:
                vec2 = point - next_point
                theta_i = -volmdlr.geometry.clockwise_angle(vec1, vec2)
                theta.append(theta_i)

            min_theta, posmin_theta = argmin(theta)
            if math.isclose(min_theta, -2 * math.pi, abs_tol=1e-6) \
                    or math.isclose(min_theta, 0, abs_tol=1e-6):
                if remaining_points[posmin_theta] == point_start:
                    break

            else:
                next_point = remaining_points[posmin_theta]

                vec_next_point = next_point - barycenter
                total_angle += (2 * math.pi - volmdlr.geometry.clockwise_angle(initial_vector, vec_next_point))

                if total_angle > 2 * math.pi:
                    break
                initial_vector = vec_next_point

                hull.append(next_point)

            del remaining_points[posmin_theta]

        hull.pop()

        return cls(hull, name=name)

    @classmethod
    def concave_hull(cls, points, concavity, scale_factor, name: str = ''):
        """
        Calculates the concave hull from a cloud of points.

        i.e., it Unites all points under the smallest possible area.

        :param points: list of points corresponding to the cloud of points
        :type points: class: 'volmdlr.Point2D'
        :param concavity: Sets how sharp the concave angles can be. It goes from -1 (not concave at all. in fact,
                          the hull will be left convex) up to +1 (very sharp angles can occur. Setting concavity to
                          +1 might result in 0º angles!) concavity is defined as the cosine of the concave angles.
        :type concavity: float
        :param scale_factor: Sets how big is the area where concavities are going to be searched.
                             The bigger, the more sharp the angles can be. Setting it to a very high value might
                             affect the performance of the program.
                             This value should be relative to how close to each other the points to be connected are.
        :type scale_factor: float.
        :param name: object's name.

        """

        def get_nearby_points(line, points, scale_factor):
            points_hull = [point.copy() for point in points]

            nearby_points = []
            line_midpoint = 0.5 * (line.start + line.end)
            tries = 0
            n = 5
            bounding_box = [line_midpoint.x - line.length() / 2,
                            line_midpoint.x + line.length() / 2,
                            line_midpoint.y - line.length() / 2,
                            line_midpoint.y + line.length() / 2]
            boundary = [int(bounding / scale_factor) for bounding in
                        bounding_box]
            while tries < n and len(nearby_points) == 0:
                for point in points_hull:
                    if not ((
                                    point.x == line.start.x and point.y == line.start.y) or (
                                    point.x == line.end.x and point.y == line.end.y)):
                        point_x_rel_pos = int(point.x / scale_factor)
                        point_y_rel_pos = int(point.y / scale_factor)
                        if boundary[1] >= point_x_rel_pos >= boundary[0] <= point_y_rel_pos <= boundary[3]:
                            nearby_points.append(point)

                scale_factor *= 4 / 3
                tries += 1

            return nearby_points

        def line_colides_with_hull(line, concave_hull):
            for hull_line in concave_hull:
                if not line.start.is_close(hull_line.start) and not line.start.is_close(hull_line.end) and \
                        not line.end.is_close(hull_line.start) and not line.end.is_close(hull_line.end):
                    if line.line_intersections(hull_line.line):
                        return True
            return False

        def get_divided_line(line, nearby_points, hull_concave_edges, concavity):
            divided_line = []
            ok_middle_points = []
            list_cossines = []
            for middle_point in nearby_points:
                vect1 = line.start - middle_point
                vect2 = line.end - middle_point
                if middle_point.is_close(line.start) or middle_point.is_close(line.end):
                    continue
                cos = round(vect1.dot(vect2) / (vect1.norm() * vect2.norm()),
                            4)
                if cos < concavity:
                    new_line_a = volmdlr.edges.LineSegment2D(start=line.start, end=middle_point)
                    new_line_b = volmdlr.edges.LineSegment2D(start=middle_point, end=line.end)
                    if not (line_colides_with_hull(line=new_line_a,
                                                   concave_hull=hull_concave_edges) and line_colides_with_hull(
                        line=new_line_b, concave_hull=hull_concave_edges)):
                        ok_middle_points.append(middle_point)
                        list_cossines.append(cos)
            if len(ok_middle_points) > 0:
                #  We want the middle-point to be the one with the widest angle (smallest cosine)
                min_cossine_index = list_cossines.index(min(list_cossines))
                divided_line.append(volmdlr.edges.LineSegment2D(line.start,
                                                                ok_middle_points[
                                                                    min_cossine_index]))
                divided_line.append(volmdlr.edges.LineSegment2D(
                    ok_middle_points[min_cossine_index], line.end))
            return divided_line

        hull_convex_edges = cls.points_convex_hull(points).line_segments
        hull_convex_edges.sort(key=lambda x: x.length(), reverse=True)
        hull_concave_edges = []
        hull_concave_edges.extend(hull_convex_edges)
        hull_points = list({point for line in hull_concave_edges for point in [line[0], line[1]]})
        unused_points = []
        for point in points:
            if not point.in_list(hull_points):
                unused_points.append(point)

        a_line_was_divided_in_the_iteration = True
        line = None
        divided_line = None
        while a_line_was_divided_in_the_iteration:
            a_line_was_divided_in_the_iteration = False
            for line in hull_concave_edges:
                nearby_points = get_nearby_points(line, unused_points,
                                                  scale_factor)
                divided_line = get_divided_line(line, nearby_points,
                                                hull_concave_edges, concavity)
                if len(divided_line) > 0:
                    a_line_was_divided_in_the_iteration = True
                    unused_points.remove(divided_line[0].end)
                    break
            else:
                continue
            hull_concave_edges.remove(line)
            hull_concave_edges.extend(divided_line)

            hull_concave_edges.sort(key=lambda x: x.length(), reverse=True)

        polygon_points = [(line.start, line.end) for line in hull_concave_edges]

        points = [polygon_points[0][0], polygon_points[0][1]]
        polygon_points.remove((polygon_points[0][0], polygon_points[0][1]))
        while True:
            if not polygon_points:
                break
            point1, point2 = None, None
            for point1, point2 in polygon_points:
                if point1 == points[-1] and point2 not in points:
                    points.append(point2)
                    break
                if point2 == points[-1] and point1 not in points:
                    points.append(point1)
                    break
            polygon_points.remove((point1, point2))

        return cls(points, name=name)  # , nearby_points

    @classmethod
    def convex_hull_points(cls, points, name: str = ''):
        """
        Uses the scipy method ConvexHull to calculate the convex hull from a cloud of points.

        """

        points_hull = [point.copy() for point in points]

        numpy_points = np.array([(point.x, point.y) for point in points_hull])
        hull = ConvexHull(numpy_points)
        polygon_points = []
        for simplex in hull.simplices:
            polygon_points.append((points_hull[simplex[0]], points_hull[simplex[1]]))

        points_hull = [polygon_points[0][0], polygon_points[0][1]]
        polygon_points.remove((polygon_points[0][0], polygon_points[0][1]))

        while True:
            if not polygon_points:
                break
            point1, point2 = None, None
            for point1, point2 in polygon_points:
                if point1.is_close(points_hull[-1]):
                    points_hull.append(point2)
                    break
                if point2.is_close(points_hull[-1]):
                    points_hull.append(point1)
                    break
            polygon_points.remove((point1, point2))

        points_hull.pop(-1)

        # the first point is the one with the lowest x value
        i_min = 0
        min_x = points_hull[0].x
        for i, point in enumerate(points_hull):
            if point.x < min_x:
                min_x = point.x
                i_min = i

        points_hull = points_hull[i_min:] + points_hull[:i_min]

        # we make sure that the points are ordered in the trigonometric direction
        if points_hull[0].y < points_hull[1].y:
            points_hull.reverse()

        return cls(points_hull, name=name)

    def to_3d(self, plane_origin, x, y):
        """
        Transforms a ClosedPolygon2D into an ClosedPolygon3D, given a plane origin and an u and v plane vector.

        :param plane_origin: plane origin.
        :param x: plane u vector.
        :param y: plane v vector.
        :return: ClosedPolygon3D.
        """
        points3d = [point.to_3d(plane_origin, x, y) for point in self.points]
        return ClosedPolygon3D(points3d)

    def plot(self, ax=None, edge_style: EdgeStyle = EdgeStyle(), point_numbering=False,
             fill=False, fill_color='w'):
        """
        Matplotlib plot for a closed polygon 2D.

        """
        if ax is None:
            _, ax = plt.subplots()
            ax.set_aspect('equal')

        if fill:
            ax.fill([point[0] for point in self.points], [point[1] for point in self.points],
                    facecolor=fill_color)
        for line_segment in self.line_segments:
            line_segment.plot(ax=ax, edge_style=edge_style)

        if edge_style.plot_points or point_numbering:
            for point in self.points:
                point.plot(ax=ax, color=edge_style.color, alpha=edge_style.alpha)

        if point_numbering:
            for index_point, point in enumerate(self.points):
                ax.text(*point, f'point {index_point + 1}', ha='center', va='top')

        if edge_style.equal_aspect:
            ax.set_aspect('equal')
        else:
            ax.set_aspect('auto')

        ax.margins(0.1)
        plt.show()

        return ax

    def triangulation(self, tri_opt: str = 'p'):
        """
        Perform triangulation on the polygon.

        To detail documentation, please refer to https://rufat.be/triangle/API.html

        :param tri_opt: (Optional) Triangulation preferences.
        :type tri_opt: str
        :return: A 2D mesh.
        :rtype: :class:`vmd.Mesh2D`
        """
        # Converting points to nodes for performance
        vertices = [(point.x, point.y) for point in self.points]
        n = len(vertices)
        segments = [(i, i + 1) for i in range(n - 1)]
        segments.append((n - 1, 0))

        tri = {'vertices': np.array(vertices).reshape((-1, 2)),
               'segments': np.array(segments).reshape((-1, 2)),
               }
        if len(tri['vertices']) < 3:
            return None
        triangulate_result = triangulate(tri, tri_opt)
        mesh = vmd.Mesh2D(triangulate_result['vertices'], triangles=triangulate_result['triangles'])
        return mesh

    def grid_triangulation_points(self, number_points_x: int = 25, number_points_y: int = 25,
                                  include_edge_points: bool = True):
        """
        Use an n by m grid to triangulate the contour.

        :param number_points_x: Number of discretization points in x direction.
        :type number_points_x: int
        :param number_points_y: Number of discretization points in y direction.
        :type number_points_y: int
        :param include_edge_points: Flag to include edge points as inside the polygon
        :type include_edge_points: bool, optional
        :return: Discretization data.
        :rtype: list
        """
        x_min, x_max, y_min, y_max = self.bounding_rectangle.bounds()

        x = np.linspace(x_min, x_max, num=int(number_points_x + 2), dtype=np.float64)
        y = np.linspace(y_min, y_max, num=int(number_points_y + 2), dtype=np.float64)

        grid_point_index = {}

        polygon_points = set(self.points)

        grid_points = []
        # Generate all points in the grid
        for i, yi in enumerate(y):
            if i % 2 == 0:
                for xi in x:
                    grid_points.append((xi, yi))
            else:
                for xi in reversed(x):
                    grid_points.append((xi, yi))
        grid_points = np.array(grid_points, dtype=np.float64)

        # Use self.points_in_polygon to check if each point is inside the polygon
        points_in_polygon_ = self.points_in_polygon(grid_points, include_edge_points=include_edge_points)

        # Find the indices where points_in_polygon is True (i.e., points inside the polygon)
        indices = np.where(points_in_polygon_)[0]

        points = []

        for i in indices:
            point = volmdlr.Point2D(*grid_points[i])
            if point not in polygon_points:
                grid_point_index[(i // (number_points_y + 2), i % (number_points_y + 2))] = point
                points.append(point)

        return points, x, y, grid_point_index

    def search_ear(self, remaining_points, initial_point_to_index):
        """
        Helper method to search for ears for ear clipping triangulation method.

        :param remaining_points: list of remaining points.
        :param initial_point_to_index: initial point to index.
        :return:
        """
        number_remaining_points = len(remaining_points)
        found_ear = False
        triangles = []
        for point1, point2, point3 in zip(remaining_points,
                                          remaining_points[1:] + remaining_points[0:1],
                                          remaining_points[2:] + remaining_points[0:2]):
            if not point1.is_close(point3):
                line_segment = volmdlr.edges.LineSegment2D(point1, point3)

            # Checking if intersections does not contain the vertices
            # of line_segment
            intersect = any(
                inter for inter in self.linesegment_intersections(line_segment)
                if not inter[0].in_list([line_segment.start, line_segment.end])
            )

            if not intersect:
                if self.point_inside(line_segment.middle_point()):

                    triangles.append((initial_point_to_index[point1],
                                      initial_point_to_index[point3],
                                      initial_point_to_index[point2]))
                    remaining_points.remove(point2)
                    number_remaining_points -= 1
                    found_ear = True

                    # Rolling the remaining list
                    if number_remaining_points > 4:
                        deq = deque(remaining_points)
                        # random.randint(1, number_remaining_points-1))
                        deq.rotate(int(0.3 * number_remaining_points))
                        remaining_points = list(deq)

                    break
        return found_ear, remaining_points

    def simplify(self, min_distance: float = 0.01, max_distance: float = 0.05):
        """Simplify polygon."""
        return ClosedPolygon2D(self.simplify_polygon(min_distance=min_distance,
                                                     max_distance=max_distance).points)

    def line_intersecting_closing_point(self, crossing_point):
        """
        Finds closing point for the sewing method using intersection of lines drawn from the barycenter.

        returns the closing point.
        """
        vec_dir = crossing_point.copy()
        vec_dir = vec_dir.unit_vector()

        line = volmdlr.edges.LineSegment2D(volmdlr.O2D,
                                           crossing_point + vec_dir * 5)
        # line.plot(ax=ax2d, color='b')

        point_intersections = {}
        for line_segment in self.line_segments:
            point_intersection = line_segment.linesegment_intersections(
                line)
            if point_intersection:
                point_intersections[line_segment] = point_intersection[0]
            else:
                if line.point_belongs(line_segment.start):
                    point_intersections[line_segment] = line_segment.start
                if line.point_belongs(line_segment.end):
                    point_intersections[line_segment] = line_segment.end
        point_distance = list(point_intersections.values())[
            0].point_distance(crossing_point)
        point_intersection = list(point_intersections.values())[0]
        line_segment = list(point_intersections.keys())[0]
        for line, point in list(point_intersections.items())[1:]:
            dist = crossing_point.point_distance(point)
            if dist < point_distance:
                point_distance = dist
                point_intersection = point
                line_segment = line

        # point_intersection.plot(ax=ax2d)

        if point_intersection.point_distance(
                line_segment.start) < point_intersection.point_distance(
            line_segment.end):
            closing_point = line_segment.start
        else:
            closing_point = line_segment.end

        return closing_point

    def point_in_polygon(self):
        """
        In case the barycenter of the polygon is outside, this method finds another point inside the polygon.

        """
        barycenter = self.barycenter()
        if self.point_inside(barycenter):
            return barycenter
        intersetions1 = {}
        linex_pos = volmdlr.edges.LineSegment2D(volmdlr.O2D, volmdlr.X2D * 5)
        linex_neg = volmdlr.edges.LineSegment2D(volmdlr.O2D, -volmdlr.X2D * 5)
        liney_pos = volmdlr.edges.LineSegment2D(volmdlr.O2D, volmdlr.Y2D * 5)
        liney_neg = volmdlr.edges.LineSegment2D(volmdlr.O2D, -volmdlr.Y2D * 5)
        for line in [linex_pos, linex_neg, liney_pos, liney_neg]:
            intersections = []
            for line_segment in self.line_segments:
                point_intersection = line_segment.linesegment_intersections(
                    line)
                intersections.extend(point_intersection)
                if not point_intersection:
                    if line.point_belongs(line_segment.start):
                        intersections.append(line_segment.start)
                    if line.point_belongs(line_segment.end):
                        intersections.append(line_segment.end)
            intersetions1[line] = intersections[:]
        for i, value in enumerate(intersetions1.values()):
            if not value:
                if i % 2 == 0:
                    if len(list(intersetions1.values())[i + 1]) == 2:
                        translation1 = (list(intersetions1.values())[i + 1][0] +
                                        list(intersetions1.values())[
                                            i + 1][1]) * 0.5
                        break
                if i % 2 != 0:
                    if len(list(intersetions1.values())[i - 1]) == 2:
                        translation1 = (list(intersetions1.values())[i - 1][0]
                                        + list(intersetions1.values())[i - 1][1]) * 0.5
                        break

        return translation1

    def get_possible_sewing_closing_points(self, polygon2, polygon_primitive,
                                           line_segment1: None, line_segment2: None):
        """
        Searches all possibles closing points available for the given primitive.

        """
        middle_point = polygon_primitive.middle_point()
        if line_segment1 is None and line_segment2 is None:
            normal_vector = polygon_primitive.unit_normal_vector()
            line_segment1 = volmdlr.edges.LineSegment2D(middle_point,
                                                        middle_point - normal_vector)
            line_segment2 = volmdlr.edges.LineSegment2D(middle_point,
                                                        middle_point + normal_vector)

        line_intersections = {line_segment1: [], line_segment2: []}
        for line_segment in [line_segment1, line_segment2
                             ]:
            inter_points = []
            for prim in polygon2.line_segments + self.line_segments[
                                                 :self.line_segments.index(
                                                     polygon_primitive)] + self.line_segments[
                                                                           self.line_segments.index(
                                                                               polygon_primitive) + 1:]:
                inters = prim.linesegment_intersections(line_segment)
                if inters:
                    line_intersections[line_segment].append((inters[0], prim))
                    inter_points.append(inters[0])
                elif line_segment.point_belongs(prim.start, 1e-7):
                    if not prim.start.in_list(inter_points):
                        line_intersections[line_segment].append((prim.start, prim))
                        inter_points.append(prim.start)
                elif line_segment.point_belongs(prim.end, 1e-7):
                    if not prim.end.in_list(inter_points):
                        line_intersections[line_segment].append((prim.end, prim))
                        inter_points.append(prim.end)
                elif prim.point_belongs(middle_point, 1e-7):
                    line_intersections[line_segment].append((prim.middle_point(), prim))
                    inter_points.append(prim.middle_point())
        return line_intersections

    def select_farthest_sewing_closing_point(self,
                                             line_segment: volmdlr.edges.LineSegment2D,
                                             polygon_primitive,
                                             possible_closing_points):
        """
        Searches the closest sewing closing point available.

        """
        closing_point = volmdlr.O2D
        middle_point = polygon_primitive.middle_point()
        distance = 0
        for intr_list in possible_closing_points:
            if intr_list[1] not in self.line_segments:
                dist = intr_list[0].point_distance(line_segment.start)
                if dist > distance:
                    distance = dist
                    closing_point = (intr_list[1].start if
                                     intr_list[0].point_distance(
                                         intr_list[1].start) <
                                     intr_list[0].point_distance(
                                         intr_list[1].end) else
                                     intr_list[1].end)

            elif intr_list[0].is_close(middle_point) and \
                    polygon_primitive.length() == intr_list[1].length():
                closing_point = intr_list[1].start
                distance = 0

        return closing_point

    def select_closest_sewing_closing_point(self,
                                            line_segment: volmdlr.edges.LineSegment2D,
                                            polygon_primitive,
                                            possible_closing_points):
        """
        Searches the closest sewing closing point available.

        """
        closing_point = volmdlr.O2D
        middle_point = polygon_primitive.middle_point()
        distance = math.inf
        for intr_list in possible_closing_points:
            if intr_list[1] not in self.line_segments:
                dist = intr_list[0].point_distance(line_segment.start)
                if dist < distance:
                    distance = dist
                    closing_point = (intr_list[1].start if
                                     intr_list[0].point_distance(
                                         intr_list[1].start) <
                                     intr_list[0].point_distance(
                                         intr_list[1].end) else
                                     intr_list[1].end)

            elif intr_list[0].is_close(middle_point) and \
                    polygon_primitive.length() == intr_list[1].length():
                closing_point = intr_list[1].start
                distance = 0

        return closing_point

    def search_farthest(self, interseting_point, possible_closing_points):
        """
        Chooses the closest of the farthest available.

        While Sewing two Polygons, and searching a face\'s closing point, this method verifies it
        :return: True if to search the farthest of False if not
        """
        distance = math.inf
        target_prim = None
        for intersection_point, prim in possible_closing_points:
            dist = interseting_point.point_distance(intersection_point)
            if dist < distance:
                distance = dist
                target_prim = prim
        if target_prim in self.line_segments:
            return True
        return False

    def get_closing_point(self, polygon2_2d, primitive, ax=None):
        """Gets sewing closing points for given primitive points."""
        closing_point = volmdlr.O2D
        middle_point = primitive.middle_point()

        normal_vector = primitive.unit_normal_vector()
        line_segment1 = volmdlr.edges.LineSegment2D(middle_point,
                                                    middle_point - normal_vector)
        line_segment2 = volmdlr.edges.LineSegment2D(middle_point,
                                                    middle_point + normal_vector)

        possible_sewing_closing_points_in_linesegment = \
            self.get_possible_sewing_closing_points(polygon2_2d, primitive,
                                                    line_segment1,
                                                    line_segment2)
        if possible_sewing_closing_points_in_linesegment[line_segment1] and \
                not possible_sewing_closing_points_in_linesegment[line_segment2]:
            closing_point = self.select_closest_sewing_closing_point(
                line_segment1, primitive,
                possible_sewing_closing_points_in_linesegment[line_segment1])
            if ax is not None:
                closing_point.plot(ax=ax, color='g')
        if possible_sewing_closing_points_in_linesegment[line_segment2] and \
                not possible_sewing_closing_points_in_linesegment[
                    line_segment1]:
            closing_point = self.select_closest_sewing_closing_point(
                line_segment2, primitive,
                possible_sewing_closing_points_in_linesegment[line_segment2])

        else:
            if len(possible_sewing_closing_points_in_linesegment[line_segment1]) == 1:
                closing_point = self.select_closest_sewing_closing_point(
                    line_segment1, primitive,
                    possible_sewing_closing_points_in_linesegment[
                        line_segment1])
                if closing_point.is_close(volmdlr.O2D):
                    closing_point = self.select_farthest_sewing_closing_point(
                        line_segment2, primitive,
                        possible_sewing_closing_points_in_linesegment[
                            line_segment2])
                if ax is not None:
                    closing_point.plot(ax=ax, color='c')
            elif len(possible_sewing_closing_points_in_linesegment[line_segment2]) == 1:
                closing_point = self.select_closest_sewing_closing_point(
                    line_segment2, primitive,
                    possible_sewing_closing_points_in_linesegment[
                        line_segment2])
                if closing_point.is_close(volmdlr.O2D):
                    closing_point = self.select_farthest_sewing_closing_point(
                        line_segment1, primitive,
                        possible_sewing_closing_points_in_linesegment[
                            line_segment1])
            else:
                if possible_sewing_closing_points_in_linesegment[line_segment1]:
                    if self.search_farthest(
                            middle_point,
                            possible_sewing_closing_points_in_linesegment[
                                line_segment2]):
                        closing_point = \
                            self.select_farthest_sewing_closing_point(
                                line_segment1, primitive,
                                possible_sewing_closing_points_in_linesegment[
                                    line_segment1])
                    else:
                        closing_point = \
                            self.select_closest_sewing_closing_point(
                                line_segment1, primitive,
                                possible_sewing_closing_points_in_linesegment[
                                    line_segment1])

                elif possible_sewing_closing_points_in_linesegment[
                    line_segment2]:
                    closing_point = self.select_closest_sewing_closing_point(
                        line_segment2, primitive,
                        possible_sewing_closing_points_in_linesegment[
                            line_segment2])
        if ax is not None:
            middle_point.plot(ax=ax, color='r')
            line_segment1.plot(ax=ax, edge_style=EdgeStyle(color='y'))
            line_segment2.plot(ax=ax, edge_style=EdgeStyle(color='b'))
            closing_point.plot(ax=ax)
            raise NotImplementedError('There should not be a plot inside this method')

        return closing_point

    def get_valid_sewing_polygon_primitive(self, polygon2_2d):
        """Get valid primitive to start sewing two polygons."""
        for primitive1 in self.line_segments:
            middle_point = primitive1.middle_point()
            normal_vector = primitive1.unit_normal_vector()
            line_segment1 = volmdlr.edges.LineSegment2D(middle_point,
                                                        (middle_point - normal_vector).to_point())
            line_segment2 = volmdlr.edges.LineSegment2D(middle_point,
                                                        (middle_point + normal_vector).to_point())
            possible_closing_points = self.get_possible_sewing_closing_points(
                polygon2_2d, primitive1, line_segment1, line_segment2)
            if len(possible_closing_points[line_segment1]) == 1 and \
                    possible_closing_points[line_segment1][0][1] in polygon2_2d.line_segments:
                closing_point = (possible_closing_points[
                                     line_segment1][0][1].start if
                                 possible_closing_points[
                                     line_segment1][0][0].point_distance(
                                     possible_closing_points[
                                         line_segment1][0][1].start) <
                                 possible_closing_points[
                                     line_segment1][0][0].point_distance(
                                     possible_closing_points[
                                         line_segment1][0][1].end) else
                                 possible_closing_points[
                                     line_segment1][0][1].end)

                if polygon2_2d.points.index(closing_point) >= len(polygon2_2d.points) * 2 / 4:
                    return primitive1

            if len(possible_closing_points[line_segment2]) == 1 and \
                    possible_closing_points[line_segment2][0][1] in polygon2_2d.line_segments:
                closing_point = (possible_closing_points[
                                     line_segment2][0][1].start if
                                 possible_closing_points[
                                     line_segment2][0][0].point_distance(
                                     possible_closing_points[
                                         line_segment2][0][1].start) <
                                 possible_closing_points[
                                     line_segment2][0][0].point_distance(
                                     possible_closing_points[
                                         line_segment2][0][1].end) else
                                 possible_closing_points[
                                     line_segment2][0][1].end)

                if polygon2_2d.points.index(closing_point) >= len(polygon2_2d.points) * 2 / 4:
                    return primitive1

        for primitive1 in self.line_segments:
            closing_point = self.get_closing_point(polygon2_2d,
                                                   primitive1)
            if not closing_point.is_close(volmdlr.O2D):
                return primitive1

        raise NotImplementedError('make sure the two polygons '
                                  'you are trying to sew are valid ones')

    def is_convex(self):
        """
        Verifies if a polygon is convex or Not.

        """
        for prim1, prim2 in zip(self.line_segments, self.line_segments[1:] + [self.line_segments[0]]):
            vector1 = prim1.direction_vector()
            vector2 = prim2.direction_vector()
            angle = volmdlr.geometry.clockwise_angle(vector1, vector2)
            if self.is_trigo:
                if angle < math.pi and angle != 0:
                    return False
            elif angle > math.pi and angle != 2 * math.pi:
                return False
        return True

    def axial_symmetry(self, line):
        """
        Finds out the symmetric closed_polygon2d according to a line.

        """

        axial_points = [point.axial_symmetry(line) for point in self.points]

        return self.__class__(points=axial_points)


class Triangle(ClosedPolygonMixin):
    """
    Defines a triangle from 3 points.

    It is a Super Class for Triangle2D and Triangle3D,
    storing their main attribute and methods.


    """

    def __init__(self, point1, point2,
                 point3, name: str = ''):
        self.point1 = point1
        self.point2 = point2
        self.point3 = point3
        self.name = name
        self._line_segments = None


class Triangle2D(Triangle, ClosedPolygon2D):
    """
    Defines a triangle 2D.

    :param point1: triangle point 1.
    :param point2: triangle point 2.
    :param point3: triangle point 3.
    """

    def __init__(self, point1: volmdlr.Point2D, point2: volmdlr.Point2D,
                 point3: volmdlr.Point2D, name: str = ''):

        ClosedPolygon2D.__init__(self, points=[point1, point2, point3], name=name)

        Triangle.__init__(self, point1, point2, point3, name)

    def area(self):
        """
        Calculate the area of the triangle.

        :return: Area of the triangle.
        :rtype: float
        """
        u = self.point2 - self.point1
        v = self.point3 - self.point1
        return abs(u.cross(v)) / 2

    def incircle_radius(self):
        """
        Calculate the radius of the inscribed circle (incircle) of the triangle.

        :return: Radius of the inscribed circle.
        :rtype: float
        """
        param_a = self.point1.point_distance(self.point2)
        param_b = self.point1.point_distance(self.point3)
        param_c = self.point2.point_distance(self.point3)
        return 2 * self.area() / (param_a + param_b + param_c)

    def circumcircle_radius(self):
        """
        Calculate the radius of the circumscribed circle (circumcircle) of the triangle.

        :return: Radius of the circumscribed circle.
        :rtype: float
        """
        param_a = self.point1.point_distance(self.point2)
        param_b = self.point1.point_distance(self.point3)
        param_c = self.point2.point_distance(self.point3)
        return param_a * param_b * param_c / (self.area() * 4.0)

    def ratio_circumr_length(self):
        """
        Calculate the ratio of the circumscribed circle radius to the perimeter (length) of the triangle.

        :return: Ratio of incircle radius to perimeter.
        :rtype: float
        """
        return self.circumcircle_radius() / self.length()

    def ratio_incircler_length(self):
        """
        Calculate the ratio of the incircle radius to the perimeter (length) of the triangle.

        :return: Ratio of incircle radius to perimeter.
        :rtype: float
        """
        return self.incircle_radius() / self.length()

    def aspect_ratio(self):
        """
        Calculate the aspect ratio of the triangle.

        :return: Aspect ratio of the triangle.
        :rtype: float
        """
        param_a = self.point1.point_distance(self.point2)
        param_b = self.point1.point_distance(self.point3)
        param_c = self.point2.point_distance(self.point3)
        param_s = 0.5 * (param_a + param_b + param_c)
        try:
            return (0.125 * param_a * param_b * param_c / (param_s -
                                                           param_a) / (param_s - param_b) / (param_s - param_c))
        except ZeroDivisionError:
            return 1000000.

    def axial_symmetry(self, line):
        """
        Finds out the symmetric triangle 2d according to a line.

        """

        [point1, point2, point3] = [point.axial_symmetry(line)
                                    for point in [self.point1,
                                                  self.point2,
                                                  self.point3]]

        return self.__class__(point1, point2, point3)


class Contour3D(ContourMixin, Wire3D):
    """
    A collection of 3D primitives forming a closed wire3D.

    """
    _non_serializable_attributes = ['points']
    _non_data_eq_attributes = ['name']
    _non_data_hash_attributes = ['points', 'name']
    _generic_eq = True

    def __init__(self, primitives: List[volmdlr.core.Primitive3D], reference_path: str = PATH_ROOT, name: str = ""):
        """
        Defines a contour3D from a collection of edges following each other stored in primitives list.
        """

        Wire3D.__init__(self, primitives=primitives, reference_path=reference_path, name=name)
        self._edge_polygon = None
        self._utd_bounding_box = False

    def __hash__(self):
        return hash(('contour3d', tuple(self.primitives)))

    def __eq__(self, other_):
        if other_.__class__.__name__ != self.__class__.__name__:
            return False
        if len(self.primitives) != len(other_.primitives):
            return False
        equal = 0
        for prim1 in self.primitives:
            reverse1 = prim1.reverse()
            found = False
            for prim2 in other_.primitives:
                reverse2 = prim2.reverse()
                if (prim1 == prim2 or reverse1 == prim2
                        or reverse2 == prim1 or reverse1 == reverse2):
                    equal += 1
                    found = True
            if not found:
                return False
        if equal == len(self.primitives):
            return True
        return False

    @property
    def edge_polygon(self):
        """
        Get the edge polygon of the contour.

        The edge polygon is formed by connecting the vertices of the contour's edges.

        :return: The edge polygon of the contour.
        :rtype: ClosedPolygon3D
        """
        if self._edge_polygon is None:
            self._edge_polygon = self._get_edge_polygon()
        return self._edge_polygon

    def _get_edge_polygon(self):
        """
        Helper function to get the edge polygon of the contour.

        The edge polygon is formed by connecting the vertices of the contour's edges.

        :return: The edge polygon of the contour.
        :rtype: ClosedPolygon3D
        """
        points = []
        for edge in self.primitives:
            if points:
                if not edge.start.is_close(points[-1]):
                    points.append(edge.start)
            else:
                points.append(edge.start)
        return ClosedPolygon3D(points)

    @classmethod
    def from_step(cls, arguments, object_dict, **kwargs):
        """
        Converts a step primitive to a Contour3D.

        :param arguments: The arguments of the step primitive.
        :type arguments: list
        :param object_dict: The dictionary containing all the step primitives that have already been instantiated.
        :type object_dict: dict
        :return: The corresponding Contour3D object.
        :rtype: :class:`volmdlr.wires.Contour3D`
        """
        step_id = kwargs.get("step_id")
        step_name = kwargs.get("name", "EDGE_LOOP")
        name = arguments[0][1:-1]
        raw_edges = []
        for edge_id in arguments[1]:
            edge = object_dict[int(edge_id[1:])]
            if edge:
                raw_edges.append(edge)
        if step_name == "POLY_LOOP":
            return cls.from_points(raw_edges)
        if (len(raw_edges)) == 1:
            if isinstance(raw_edges[0], cls):
                # Case of a circle, ellipse...
                return raw_edges[0]
            return cls(raw_edges, name=name)
        contour = cls(raw_edges, name=name)
        if contour.is_ordered():
            return contour
        list_contours = cls.contours_from_edges(raw_edges.copy())
        for contour_reordered in list_contours:
            if contour_reordered.is_ordered():
                return contour_reordered
        list_edges = reorder_contour3d_edges_from_step(raw_edges, [step_id, step_name, arguments])
        if list_edges:
            contour = cls(list_edges, name=name)
            if contour.is_ordered(1e-3):
                return contour
        return None

    def to_step(self, current_id, surface_id=None, surface3d=None):
        """
        Converts the object to a STEP representation.

        :param current_id: The ID of the last written primitive.
        :type current_id: int
        :return: The STEP representation of the object and the last ID.
        :rtype: tuple[str, list[int]]
        """
        content = ''
        edge_ids = []
        for primitive in self.primitives:
            primitive_content, primitive_id = primitive.to_step(current_id, surface_id=surface_id)

            content += primitive_content
            current_id = primitive_id + 1

            content += f"#{current_id} = ORIENTED_EDGE('{primitive.name}',*,*,#{primitive_id},.T.);\n"
            edge_ids.append(current_id)

        current_id += 1
        content += f"#{current_id} = EDGE_LOOP('{self.name}',({volmdlr.core.step_ids_to_str(edge_ids)}));\n"
        return content, current_id

    def average_center_point(self):
        """
        Returns the average center point.
        """
        number_points = len(self.edge_polygon.points)
        x = sum(point[0] for point in self.edge_polygon.points) / number_points
        y = sum(point[1] for point in self.edge_polygon.points) / number_points
        z = sum(point[2] for point in self.edge_polygon.points) / number_points

        return volmdlr.Point3D(x, y, z)

    def to_2d(self, plane_origin: volmdlr.Point3D, x: volmdlr.Vector3D, y: volmdlr.Vector3D) -> Contour2D:
        """
        Converts 3D contour into a 2D contour.

        :param plane_origin: 3D point representing the origin of the coordinates' system.
        :param x: 3D vector representing the x direction of the coordinates' system.
        :param y: 3D vector representing the y direction of the coordinates' system.
        :return: Equivalent 2D contour.
        """
        primitives2d = self.get_primitives_2d(plane_origin, x, y)
        return Contour2D(primitives=primitives2d)

    def rotation(self, center: volmdlr.Point3D, axis: volmdlr.Vector3D,
                 angle: float):
        """
        Contour3D rotation.

        :param center: rotation center.
        :param axis: rotation axis.
        :param angle: angle rotation.
        :return: a new rotated Contour3D.
        """
        new_edges = [edge.rotation(center, axis, angle) for edge
                     in self.primitives]
        return Contour3D(new_edges, self.name)

    def translation(self, offset: volmdlr.Vector3D):
        """
        Contour3D translation.

        :param offset: translation vector.
        :return: A new translated Contour3D.
        """
        new_edges = [edge.translation(offset) for edge in
                     self.primitives]
        return Contour3D(new_edges, self.name)

    def frame_mapping(self, frame: volmdlr.Frame3D, side: str):
        """
        Changes frame_mapping and return a new Contour3D.

        side = 'old' or 'new'.
        """
        new_edges = [edge.frame_mapping(frame, side) for edge in
                     self.primitives]
        return Contour3D(new_edges, self.name)

    def copy(self, deep=True, memo=None):
        """
        Creates a copy of the Contour3D.

        As contours are containers, if deep is set to False, this method will return a new instance with the
        same primitives of self.

        :param deep: If False, perform a shallow copy. If True, perform a deep copy.
        :param memo: A dict that keep track of references.
        """
        if not deep:
            return Contour3D(self.primitives, self.name)
        memo = {}
        new_edges = [edge.copy(deep=deep, memo=memo) for edge in self.primitives]
        return Contour3D(new_edges, self.name)

    def plot(self, ax=None, edge_style: EdgeStyle = EdgeStyle()):
        """Contour 3D plot using Matplotlib."""
        if ax is None:
            # ax = Axes3D(plt.figure())
            fig = plt.figure()
            ax = fig.add_subplot(111, projection='3d')

        for edge in self.primitives:
            edge.plot(ax=ax, edge_style=edge_style)

        return ax

    def _bounding_box(self):
        """
        Computes the bounding box of the contour3D.

        """
        return volmdlr.core.BoundingBox.from_bounding_boxes([prim.bounding_box for prim in self.primitives])

    @property
    def bounding_box(self):
        """
        Gets bounding box value.

        :return: Bounding Box.
        """
        if not self._utd_bounding_box:
            self._bbox = self._bounding_box()
            self._utd_bounding_box = True
        return self._bbox

    def line_intersections(self, line: curves.Line3D):
        """
        Calculates intersections between a contour 3d and Line 3d.

        :param line: Line 3D to verify intersections.
        :return: list with the contour intersections with line
        """
        intersections = []
        for primitive in self.primitives:
            prim_line_intersections = primitive.line_intersections(line)
            if prim_line_intersections:
                for inters in prim_line_intersections:
                    if inters not in intersections:
                        intersections.append(inters)
        return intersections

    def linesegment_intersections(self, linesegment: volmdlr.edges.LineSegment3D):
        """
        Calculates intersections between a contour 3d and line segment 3D.

        :param linesegment: line segment 3D to verify intersections.
        :return: list with the contour intersections with line
        """
        intersections = []
        for primitive in self.primitives:
            prim_line_intersections = primitive.linesegment_intersections(linesegment)
            if prim_line_intersections:
                for inters in prim_line_intersections:
                    if inters not in intersections:
                        intersections.append(inters)
        return intersections

    def contour_intersection(self, contour3d):
        """
        Calculates intersections between two Contour3D.

        :param contour3d: second contour
        :return: list of points
        """
        dict_intersecting_points = {}
        for primitive in self.primitives:
            for primitive2 in contour3d.primitives:
                intersecting_point = primitive.linesegment_intersections(
                    primitive2)
                if intersecting_point is not None:
                    dict_intersecting_points[primitive2] = intersecting_point
        if dict_intersecting_points:
            return dict_intersecting_points
        return None

    def clean_primitives(self):
        """
        Delete primitives with start=end, and return a new contour.

        """

        new_primitives = []
        for primitive in self.primitives:
            if not primitive.start.is_close(primitive.end):
                new_primitives.append(primitive)

        return Contour3D(new_primitives)

    def merge_with(self, contour3d, abs_tol: float = 1e-6):
        """
        Merge two adjacent contours, and returns one outer contour and inner contours (if there are any).

        """

        merged_primitives = self.delete_shared_contour_section(contour3d, abs_tol)
        contours = Contour3D.contours_from_edges(merged_primitives, tol=abs_tol)

        return contours


class ClosedPolygon3D(Contour3D, ClosedPolygonMixin):
    """
    A collection of points, connected by line segments, following each other.

    """
    _non_serializable_attributes = ['line_segments', 'primitives']
    _non_data_eq_attributes = ['line_segments', 'primitives']

    def __init__(self, points: List[volmdlr.Point3D], name: str = ''):
        self.points = points
        self._line_segments = None

        Contour3D.__init__(self, self.line_segments, name)

    def get_line_segments(self):
        """Get polygon lines."""
        lines = []
        if len(self.points) > 1:
            for point1, point2 in zip(self.points,
                                      list(self.points[1:]) + [self.points[0]]):
                if not point1.is_close(point2):
                    lines.append(volmdlr.edges.LineSegment3D(point1, point2))
        return lines

    def copy(self, *args, **kwargs):
        """Returns a copy of the object."""
        points = [point.copy() for point in self.points]
        return ClosedPolygon3D(points, self.name)

    def __hash__(self):
        return hash((self.__class__.__name__, tuple(self.points)))

    def __eq__(self, other_):
        if not isinstance(other_, self.__class__):
            return False
        equal = True
        for point, other_point in zip(self.points, other_.points):
            equal = (equal and point == other_point)
        return equal

    def plot(self, ax=None, edge_style: EdgeStyle = EdgeStyle()):
        """Arc 3D plot using Matplotlib."""
        for line_segment in self.line_segments:
            ax = line_segment.plot(ax=ax, edge_style=edge_style)
        return ax

    def rotation(self, center: volmdlr.Point3D, axis: volmdlr.Vector3D,
                 angle: float):
        """
        ClosedPolygon3D rotation.

        :param center: rotation center.
        :param axis: rotation axis.
        :param angle: angle rotation.
        :return: a new rotated ClosedPolygon3D.
        """
        return ClosedPolygon3D(
            [point.rotation(center, axis, angle) for point in
             self.points])

    def translation(self, offset: volmdlr.Vector3D):
        """
        ClosedPolygon3D translation.

        :param offset: translation vector.
        :return: A new translated ClosedPolygon3D.
        """
        new_points = [point.translation(offset) for point in
                      self.points]
        return ClosedPolygon3D(new_points, self.name)

    def to_2d(self, plane_origin, x, y):
        """
        Transforms a ClosedPolygon3D into an ClosedPolygon2D, given a plane origin and an u and v plane vector.

        :param plane_origin: plane origin.
        :param x: plane u vector.
        :param y: plane v vector.
        :return: ClosedPolygon2D.
        """
        points2d = [point.to_2d(plane_origin, x, y) for point in self.points]
        return ClosedPolygon2D(points2d)

    def _get_sewing_with_parameters(self, other_poly3d, x, y):
        """Helper function to sewing_with."""
        self_center, other_center = self.average_center_point(), \
            other_poly3d.average_center_point()

        self_poly2d, other_poly2d = self.to_2d(self_center, x, y), \
            other_poly3d.to_2d(other_center, x, y)
        self_center2d, other_center2d = self_poly2d.center_of_mass(), \
            other_poly2d.center_of_mass()
        self_poly2d = self_poly2d.translation(-self_center2d)
        other_poly2d = other_poly2d.translation(-other_center2d)

        bbox_self2d, bbox_other2d = self_poly2d.bounding_rectangle.bounds(), \
            other_poly2d.bounding_rectangle.bounds()
        return (self_center, other_center, self_center2d, other_center2d,
                self_poly2d, other_poly2d, bbox_self2d, bbox_other2d)

    def simplify(self, min_distance: float = 0.01, max_distance: float = 0.05):
        """
        Simplifies polygon 3d.

        :param min_distance: minimal allowed distance.
        :param max_distance: maximal allowed distance.
        :return: Simplified closed polygon 3d.
        """
        return ClosedPolygon3D(self.simplify_polygon(
            min_distance=min_distance, max_distance=max_distance).points)

    @staticmethod
    def fix_sewing_normals(triangles, reference_linesegment):
        """ Fixes sewing triangle normal so it faces always outwards."""
        first_triangles_points = triangles[0]
        frame = volmdlr.Frame3D.from_3_points(*first_triangles_points)
        normal = frame.w
        middle_point = (first_triangles_points[0] + first_triangles_points[1] + first_triangles_points[2]) / 3
        point1 = middle_point + 0.05 * normal
        point2 = middle_point - 0.05 * normal
        if reference_linesegment.line.point_distance(point1) < reference_linesegment.line.point_distance(point2):
            return [points[::-1] for points in triangles]
        return triangles

    def convex_sewing(self, polygon2, x, y):
        """
        Sew to Convex Polygon.

        :param polygon2: other polygon to sew with.
        :param x: u vector for plane projection.
        :param y: v vector for plane projection.
        """
        center1, center2 = self.average_center_point(), polygon2.average_center_point()
        center1_, center2_ = volmdlr.Point3D(center1.x, center1.y, 0), volmdlr.Point3D(center2.x, center2.y, 0)
        new_polygon1, new_polygon2 = self.translation(-center1_), polygon2.translation(-center2_)
        new_center1, new_center2 = new_polygon1.average_center_point(), new_polygon2.average_center_point()

        new_polygon1_2d, new_polygon2_2d = \
            new_polygon1.to_2d(new_center1, x, y), new_polygon2.to_2d(new_center2, x, y)

        dict_closing_pairs = {}
        triangles = []
        list_closing_point_indexes = []
        new_polygon1_2d_points = new_polygon1_2d.points + [
            new_polygon1_2d.points[0]]
        for i, point_polygon1 in enumerate(
                new_polygon1.points + [new_polygon1.points[0]]):
            if i != 0:
                mean_point2d = 0.5 * (
                        new_polygon1_2d_points[i] + new_polygon1_2d_points[
                    i - 1])
                closing_point = new_polygon2_2d.line_intersecting_closing_point(
                    mean_point2d)
                closing_point_index = new_polygon2_2d.points.index(
                    closing_point)

                if i == 1:
                    previous_closing_point_index = closing_point_index
                if closing_point_index != previous_closing_point_index:
                    if closing_point_index in list_closing_point_indexes:
                        closing_point_index = previous_closing_point_index
                    else:
                        dict_closing_pairs[self.points[i - 1]] = (previous_closing_point_index, closing_point_index)

                if point_polygon1.is_close(new_polygon1.points[0]):
                    if list(dict_closing_pairs.values())[-1][-1] != list(dict_closing_pairs.values())[0][0]:
                        dict_closing_pairs[self.points[0]] = (list(dict_closing_pairs.values())[-1][-1],
                                                              list(dict_closing_pairs.values())[0][0])

                real_closing_point = polygon2.points[closing_point_index]

                face_points = [self.points[new_polygon1.points.index(
                    point_polygon1)], self.points[i - 1],
                               real_closing_point]
                triangles.append(face_points)

                list_closing_point_indexes.append(closing_point_index)
                previous_closing_point_index = closing_point_index
        reference_linesegment = edges.LineSegment3D(center1, center2)
        triangles = self.fix_sewing_normals(triangles, reference_linesegment)
        closing_triangles = polygon2.close_sewing(dict_closing_pairs)
        closing_triangles = self.fix_sewing_normals(closing_triangles, reference_linesegment)
        triangles += closing_triangles

        return triangles

    def get_valid_concave_sewing_polygon(self, polygon1_2d, polygon2_2d):
        """
        Determines a valid concave sewing polygon based on the 2D projections of two polygons.

        This method calculates a valid concave sewing polygon for further sewing operations,
        based on the provided 2D projections of two polygons. It identifies the valid primitive segment
        from the first polygon (`polygon1_2d`) with respect to the second polygon (`polygon2_2d`),
        and rearranges the segments of the current polygon accordingly.

        :param polygon1_2d: The 2D projection of the first polygon.
        :type polygon1_2d: ClosedPolygon2D
        :param polygon2_2d: The 2D projection of the second polygon.
        :type polygon2_2d: ClosedPolygon2D
        :return: A valid concave sewing polygon for further operations.
        :rtype: ClosedPolygon3D
        """
        polygon1_2d_valid__primitive = \
            polygon1_2d.get_valid_sewing_polygon_primitive(polygon2_2d)
        if polygon1_2d_valid__primitive == polygon1_2d.line_segments[0]:
            return self
        new_polygon_primitives = \
            self.line_segments[polygon1_2d.line_segments.index(polygon1_2d_valid__primitive):] + \
            self.line_segments[:polygon1_2d.line_segments.index(polygon1_2d_valid__primitive)]
        polygon1_3d_points = []
        for prim in new_polygon_primitives:
            if not prim.start.in_list(polygon1_3d_points):
                polygon1_3d_points.append(prim.start)
            if not prim.end.in_list(polygon1_3d_points):
                polygon1_3d_points.append(prim.end)
        return ClosedPolygon3D(polygon1_3d_points)

    def close_sewing(self, dict_closing_pairs):
        """Closes sewing resulting triangles."""
        triangles_points = []
        for i, point_polygon2 in enumerate(
                self.points + [self.points[0]]):
            for j, index in enumerate(list(dict_closing_pairs.values())):
                if i != 0:
                    if i - 1 >= index[0] and i <= index[1]:
                        face_points = [self.points[i - 1],
                                       point_polygon2,
                                       list(dict_closing_pairs.keys())[j]]
                        triangles_points.append(face_points[::-1])
                    elif index[0] > index[1]:
                        if (i - 1 <= index[0] and i <= index[1]) or (
                                (i - 1 >= index[0]) and i >= index[1]):
                            face_points = [self.points[i - 1],
                                           point_polygon2,
                                           list(dict_closing_pairs.keys())[j]]
                            triangles_points.append(face_points[::-1])
        return triangles_points

    def check_sewing(self, polygon2, sewing_faces):
        """
        Checks the consistency of sewing between two polygons.

        This method verifies the consistency of the sewing process between the current polygon
        and another specified polygon. It compares the total number of line segments from both
        polygons with the length of the list of sewing faces to ensure they match.

        :param polygon2: The other polygon to check sewing consistency with.
        :type polygon2: ClosedPolygon3D
        :param sewing_faces: The list of sewing faces representing the sewn polygons.
        :type sewing_faces: list[list[Point3D]]
        :return: True if the sewing is consistent, False otherwise.
        :rtype: bool
        """
        if not len(self.line_segments) + len(polygon2.line_segments) == len(sewing_faces):
            return False
        return True

    def redefine_sewing_triangles_points(self, triangles_points,
                                         passed_by_zero_index,
                                         closing_point_index,
                                         previous_closing_point_index):
        """
        Redefines the points of triangles based on specific conditions during sewing.

        This method adjusts the points of triangles based on certain conditions encountered
        during the sewing process. It iterates through the list of triangles and modifies
        their points if they meet the specified criteria related to the closing point index,
        previous closing point index, and the direction of traversal.

        :param triangles_points: The list of triangles' points representing the sewn polygons.
        :type triangles_points: list[list[Point3D]]
        :param passed_by_zero_index: A flag indicating whether the sewing has passed by the zero index.
        :type passed_by_zero_index: bool
        :param closing_point_index: The index of the closing point on the polygon.
        :type closing_point_index: int
        :param previous_closing_point_index: The index of the previous closing point on the polygon.
        :type previous_closing_point_index: int
        :return: The adjusted list of triangles' points after redefinition.
        :rtype: list[list[Point3D]]
        """
        for n, triangle_points in enumerate(triangles_points[::-1]):
            if (not passed_by_zero_index and
                self.points.index(
                    triangle_points[2]) > closing_point_index) or \
                    (passed_by_zero_index and
                     0 <= self.points.index(triangle_points[
                                                2]) <= previous_closing_point_index and
                     self.points.index(
                         triangle_points[2]) > closing_point_index):
                new_face_points = [triangles_points[-(n + 1)][0],
                                   triangles_points[-(n + 1)][1],
                                   self.points[
                                       closing_point_index]]
                triangles_points[-(n + 1)] = new_face_points

        return triangles_points

    @staticmethod
    def clean_sewing_closing_pairs_dictionary(dict_closing_pairs,
                                              closing_point_index,
                                              passed_by_zero_index):
        """
        Cleans the dictionary containing the sewing closing pairs information.

        In case it needs to be recalculated due to changing closing points.
        """
        dict_closing_pairs_values = list(dict_closing_pairs.values())
        dict_closing_pairs_keys = list(dict_closing_pairs.keys())
        previous_closing_point_index = dict_closing_pairs_values[-1][1]
        last_dict_value = previous_closing_point_index
        for i, key in enumerate(dict_closing_pairs_keys[::-1]):
            if (not passed_by_zero_index and
                last_dict_value > closing_point_index) or \
                    (passed_by_zero_index and
                     0 <= last_dict_value <= previous_closing_point_index and
                     last_dict_value > closing_point_index):
                lower_bounddary_closing_point = key
                del dict_closing_pairs[key]
                if not dict_closing_pairs:
                    break
                last_dict_value = dict_closing_pairs_values[-i - 2][1]

        return dict_closing_pairs, lower_bounddary_closing_point

    @staticmethod
    def is_sewing_forward(closing_point_index, list_closing_point_indexes) -> bool:
        """
        Checks if the sewing process is moving forward based on the closing point index.

        This static method determines whether the sewing process is moving forward
        based on the closing point index and the list of closing point indexes.
        It compares the current closing point index with the last index in the list
        to ascertain the direction of sewing.

        :param closing_point_index: The index of the current closing point.
        :type closing_point_index: int
        :param list_closing_point_indexes: The list of closing point indexes.
        :type list_closing_point_indexes: list[int]
        :return: True if the sewing process is moving forward, False otherwise.
        :rtype: bool
        """
        if closing_point_index < list_closing_point_indexes[-1]:
            return False
        return True

    @staticmethod
    def sewing_closing_points_to_remove(closing_point_index, list_closing_point_indexes, passed_by_zero_index):
        """
        Determines the closing points to remove during the sewing process.

        This static method identifies the closing points that need to be removed
        during the sewing process based on the current closing point index, the list
        of closing point indexes, and the flag indicating whether the sewing process
        has passed by zero index.

        :param closing_point_index: The index of the current closing point.
        :type closing_point_index: int
        :param list_closing_point_indexes: The list of closing point indexes.
        :type list_closing_point_indexes: list[int]
        :param passed_by_zero_index: A flag indicating if the sewing has passed by the zero index.
        :type passed_by_zero_index: bool
        :return: The list of closing points to be removed.
        :rtype: list[int]
        """
        list_remove_closing_points = []
        for idx in list_closing_point_indexes[::-1]:
            if not passed_by_zero_index:
                if idx > closing_point_index:
                    list_remove_closing_points.append(idx)
                else:
                    break
            else:
                if 0 < idx <= list_closing_point_indexes[-1] and \
                        idx > closing_point_index:
                    list_remove_closing_points.append(idx)
                else:
                    break
        return list_remove_closing_points

    @staticmethod
    def sewing_closing_point_past_point0(closing_point_index, list_closing_point_indexes,
                                         passed_by_zero_index, ratio_denominator):
        """
        Chooses sewing closing point when point index passes through zero index again.
        """
        last_to_new_point_index_ratio = (list_closing_point_indexes[-1] -
                                         closing_point_index) / ratio_denominator
        if passed_by_zero_index:
            ratio = (list_closing_point_indexes[0] - closing_point_index) / ratio_denominator
            if math.isclose(ratio, 1, abs_tol=0.3):
                closing_point_index = list_closing_point_indexes[0]
            else:
                closing_point_index = list_closing_point_indexes[-1]
        else:
            if closing_point_index > list_closing_point_indexes[0]:
                ratio1 = (closing_point_index -
                          list_closing_point_indexes[0]) / ratio_denominator
                if math.isclose(ratio1, 0, abs_tol=0.3) and \
                        math.isclose(last_to_new_point_index_ratio, 1, abs_tol=0.3):
                    passed_by_zero_index = True
                    closing_point_index = list_closing_point_indexes[0]
                else:
                    closing_point_index = list_closing_point_indexes[-1]
            else:
                if closing_point_index < ratio_denominator / 4:
                    passed_by_zero_index = True
                elif ratio_denominator - list_closing_point_indexes[-1] >= 6:
                    closing_point_index = list_closing_point_indexes[-1] + 5
                else:
                    closing_point_index = list_closing_point_indexes[-1]
        return closing_point_index, passed_by_zero_index

    @staticmethod
    def validate_concave_closing_point(closing_point_index,
                                       list_closing_point_indexes,
                                       passed_by_zero_index,
                                       ratio_denominator, polygons_points_ratio):
        """Validates concave closing point."""
        last_index = list_closing_point_indexes[-1]

        if closing_point_index == last_index:
            return closing_point_index, [], passed_by_zero_index

        list_remove_closing_points = []
        ratio = (last_index - closing_point_index) / ratio_denominator

        if not ClosedPolygon3D.is_sewing_forward(closing_point_index, list_closing_point_indexes):
            if closing_point_index > last_index - 10 and closing_point_index != last_index - 1:
                if closing_point_index - 1 in list_closing_point_indexes and \
                        closing_point_index + 1 in list_closing_point_indexes:
                    closing_point_index = last_index
                    return closing_point_index, list_remove_closing_points, passed_by_zero_index

                list_remove_closing_points = ClosedPolygon3D.sewing_closing_points_to_remove(
                    closing_point_index, list_closing_point_indexes, passed_by_zero_index)

            elif closing_point_index in list_closing_point_indexes:
                closing_point_index = last_index
            elif math.isclose(ratio, 0, abs_tol=0.3):
                closing_point_index = last_index
            else:
                closing_point_index, passed_by_zero_index = ClosedPolygon3D.sewing_closing_point_past_point0(
                    closing_point_index, list_closing_point_indexes, passed_by_zero_index, ratio_denominator)

        elif closing_point_index in list_closing_point_indexes:
            closing_point_index = last_index
        elif len(list_closing_point_indexes) > 2 and list_closing_point_indexes[0] < closing_point_index < last_index:
            closing_point_index = last_index
        elif passed_by_zero_index and closing_point_index > list_closing_point_indexes[0]:
            closing_point_index = last_index
        elif list_closing_point_indexes[0] == 0 and math.isclose(ratio, -1, abs_tol=0.3):
            closing_point_index = last_index
        elif math.isclose(ratio, -1, abs_tol=0.3):
            closing_point_index = last_index
        elif closing_point_index - last_index > 5 and list_closing_point_indexes[
            -1] + 4 <= ratio_denominator - 1 and polygons_points_ratio > 0.95:
            closing_point_index = last_index + 4

        return closing_point_index, list_remove_closing_points, passed_by_zero_index

    def concave_sewing(self, polygon2: "ClosedPolygon3D", x: float, y: float):
        """
        Sews the current polygon with another specified polygon when one of them is concave.

        This method performs sewing between the current polygon and the specified polygon
        when one of the polygons is concave, using the provided x and y directions of the plane used to project the
        polygons in.

        :param polygon2: The polygon to sew with the current polygon.
        :type polygon2: ClosedPolygon3D
        :param x: The x-direction of the projection plane.
        :type x: float
        :param y: The y-direction of the projection plane.
        :type y: float
        :return: A list of triangles' points representing the sewn polygons.
        :rtype: list[list[Point3D]]
        """
        polygon1_2d = self.to_2d(volmdlr.O3D, x, y)
        polygon2_2d = polygon2.to_2d(volmdlr.O3D, x, y)
        polygon1_3d = self
        polygon2_3d = polygon2
        need_fix_normal = False
        if polygon2_2d.area() < polygon1_2d.area():
            polygon1_2d, polygon2_2d = polygon2_2d, polygon1_2d
            polygon1_3d = polygon2
            polygon2_3d = self
            need_fix_normal = True
        polygon1_3d = polygon1_3d.get_valid_concave_sewing_polygon(
            polygon1_2d, polygon2_2d)
        polygon1_2d = polygon1_3d.to_2d(volmdlr.O3D, x, y)

        dict_closing_pairs = {}
        triangles_points = []
        list_closing_point_indexes = []
        passed_by_zero_index = False
        ratio_denom = len(polygon2_2d.points)
        polygons_points_ratio = len(polygon1_2d.points) / ratio_denom
        previous_closing_point_index = None
        for i, primitive1 in enumerate(polygon1_2d.line_segments):
            list_remove_closing_points = []
            closing_point = polygon1_2d.get_closing_point(polygon2_2d,
                                                          primitive1)
            if closing_point.is_close(volmdlr.O2D):
                if previous_closing_point_index is not None:
                    closing_point_index = previous_closing_point_index
                else:
                    raise NotImplementedError(
                        'None of the normal lines intersect polygon2, '
                        'certify projection plane given is correct')
            else:
                closing_point_index = polygon2_2d.points.index(closing_point)

            if i == 0:
                previous_closing_point_index = closing_point_index
            else:
                closing_point_index, list_remove_closing_points, \
                    passed_by_zero_index = self.validate_concave_closing_point(
                    closing_point_index, list_closing_point_indexes,
                    passed_by_zero_index, ratio_denom, polygons_points_ratio)

            if list_remove_closing_points:
                new_list_closing_point_indexes = list(
                    dict.fromkeys(list_closing_point_indexes))
                new_list_remove_closing_indexes = list(
                    dict.fromkeys(list_remove_closing_points))
                if len(list_remove_closing_points) == len(triangles_points):
                    triangles_points = polygon2_3d.redefine_sewing_triangles_points(triangles_points,
                                                                                    passed_by_zero_index,
                                                                                    closing_point_index,
                                                                                    previous_closing_point_index)
                    if dict_closing_pairs:
                        dict_closing_pairs, lower_bounddary_closing_point = \
                            self.clean_sewing_closing_pairs_dictionary(dict_closing_pairs,
                                                                       closing_point_index,
                                                                       passed_by_zero_index)

                        if len(new_list_remove_closing_indexes) < len(new_list_closing_point_indexes):
                            dict_closing_pairs[lower_bounddary_closing_point] = (
                                new_list_closing_point_indexes[-(len(new_list_remove_closing_indexes) + 1)],
                                closing_point_index)
                    for pt_index in list_remove_closing_points:
                        list_closing_point_indexes.remove(pt_index)
                    list_closing_point_indexes.append(closing_point_index)

                elif (not passed_by_zero_index and closing_point_index > polygon2_3d.points.index(
                        triangles_points[-len(list_remove_closing_points) - 1][2])) or \
                        (passed_by_zero_index and closing_point_index >= 0):
                    triangles_points = polygon2_3d.redefine_sewing_triangles_points(triangles_points,
                                                                                    passed_by_zero_index,
                                                                                    closing_point_index,
                                                                                    previous_closing_point_index)
                    dict_closing_pairs, lower_bounddary_closing_point = \
                        self.clean_sewing_closing_pairs_dictionary(
                            dict_closing_pairs, closing_point_index, passed_by_zero_index)

                    if not list(dict_closing_pairs.keys()) or dict_closing_pairs[
                        list(dict_closing_pairs.keys())[-1]][1] != \
                            closing_point_index:
                        dict_closing_pairs[lower_bounddary_closing_point] = \
                            (new_list_closing_point_indexes[
                                 -(len(new_list_remove_closing_indexes) + 1)],
                             closing_point_index)

                    for pt_index in list_remove_closing_points:
                        list_closing_point_indexes.remove(pt_index)
                    list_closing_point_indexes.append(closing_point_index)
                else:
                    closing_point_index = previous_closing_point_index

            elif closing_point_index != previous_closing_point_index:
                dict_closing_pairs[polygon1_3d.line_segments[i].start] = \
                    (previous_closing_point_index, closing_point_index)
            face_points = [polygon1_3d.line_segments[i].start,
                           polygon1_3d.line_segments[i].end,
                           polygon2_3d.points[closing_point_index]]
            triangles_points.append(face_points)
            list_closing_point_indexes.append(closing_point_index)
            previous_closing_point_index = closing_point_index
            if primitive1 == polygon1_2d.line_segments[-1]:
                if list_closing_point_indexes[-1] != list_closing_point_indexes[0]:
                    ratio = (list_closing_point_indexes[-1] -
                             list_closing_point_indexes[0]) / len(
                        polygon2_2d.points)
                    if math.isclose(ratio, -1,
                                    abs_tol=0.2) and passed_by_zero_index:
                        dict_closing_pairs[
                            polygon1_3d.points[0]] = (
                            list_closing_point_indexes[-2],
                            list_closing_point_indexes[0])
                        new_face_points = [triangles_points[-1][0],
                                           triangles_points[-1][1],
                                           polygon2_3d.points[
                                               list_closing_point_indexes[-2]]]
                        triangles_points.remove(triangles_points[-1])
                        triangles_points.append(new_face_points)
                    else:
                        dict_closing_pairs[polygon1_3d.points[0]] = (
                            list(dict_closing_pairs.values())[-1][-1],
                            list(dict_closing_pairs.values())[0][0])

        triangles_points += polygon2_3d.close_sewing(dict_closing_pairs)
        if need_fix_normal:
            center1, center2 = self.average_center_point(), polygon2.average_center_point()
            reference_segment = edges.LineSegment3D(center1, center2)
            triangles_points = self.fix_sewing_normals(triangles_points, reference_segment)
        return triangles_points

    def sewing(self, polygon2, x, y):
        """
        Sew two polygon3D together.

        :param x: The vector representing first direction to project polygons in
        :param y: The vector representing second direction to project polygons in
        """
        polygon1_2d = self.to_2d(volmdlr.O3D, x, y)
        polygon2_2d = polygon2.to_2d(volmdlr.O3D, x, y)
        if polygon1_2d.is_convex() and polygon2_2d.is_convex():
            return self.convex_sewing(polygon2, x, y)
        return self.concave_sewing(polygon2, x, y)


class Triangle3D(Triangle):
    """
    Defines a triangle 3D.

    :param point1: triangle point 1.
    :param point2: triangle point 2.
    :param point3: triangle point3.
    """

    def __init__(self, point1: volmdlr.Point3D, point2: volmdlr.Point3D,
                 point3: volmdlr.Point3D, name: str = ''):
        Triangle.__init__(self, point1, point2, point3, name)<|MERGE_RESOLUTION|>--- conflicted
+++ resolved
@@ -1448,11 +1448,7 @@
                 primitives2d.append(primitive2d)
         for prim1, prim2 in zip(primitives2d, primitives2d[1:] + [primitives2d[0]]):
             prim2.start = prim1.end
-<<<<<<< HEAD
-=======
-        for prim1, prim2 in zip(primitives2d, primitives2d[1:] + [primitives2d[0]]):
-            prim2.start = prim1.end
->>>>>>> 445133cb
+
         return primitives2d
 
     def to_2d(self, plane_origin, x, y):
@@ -2824,11 +2820,7 @@
         xmax = xmin + x_length
         ymin = y_center - 0.5 * y_length
         ymax = ymin + y_length
-<<<<<<< HEAD
-        return cls.rectangle(xmin, xmax, ymin, ymax, is_trigo, name=name)
-=======
         return cls.rectangle(xmin, xmax, ymin, ymax, is_trigo=is_trigo, name=name)
->>>>>>> 445133cb
 
 
 class ClosedPolygonMixin:
