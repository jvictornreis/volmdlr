--- conflicted
+++ resolved
@@ -3904,7 +3904,6 @@
         new_center1, new_center2 = new_polygon1.average_center_point(), new_polygon2.average_center_point()
 
         new_polygon1_2d, new_polygon2_2d = new_polygon1.to_2d(new_center1, x,y), new_polygon2.to_2d(new_center2, x, y)
-<<<<<<< HEAD
         barycenter1_2d = new_polygon1_2d.barycenter()
         barycenter2_2d = new_polygon2_2d.barycenter()
 
@@ -3928,28 +3927,6 @@
         # # volmdlr.Point3D(0,0, center1.z).plot(ax=ax3d)
         # # volmdlr.Point3D(0,0, center2.z).plot(ax=ax3d, color = 'r')
 
-=======
-
-        # ax2d = new_polygon1_2d.plot(color='r')
-        # new_polygon2_2d.plot(ax=ax2d, color='g')
-        barycenter1_2d = new_polygon1_2d.points[0]
-        for point in new_polygon1_2d.points[1:]:
-            barycenter1_2d += point
-        barycenter1_2d = barycenter1_2d / len(new_polygon1_2d.points)
-        # barycenter1_2d.plot(ax=ax2d, color='y')
-
-        barycenter2_2d = new_polygon2_2d.points[0]
-        for point in new_polygon2_2d.points[1:]:
-            barycenter2_2d += point
-        barycenter2_2d = barycenter2_2d / len(new_polygon2_2d.points)
-
-        # barycenter2_2d.plot(ax=ax2d, color='r')
-
-        # ax3d= new_polygon1.plot(color= 'r')
-        # new_polygon2.plot(ax=ax3d, color= 'g')
-        # volmdlr.Point3D(0,0, center1.z).plot(ax=ax3d)
-        # volmdlr.Point3D(0,0, center2.z).plot(ax=ax3d, color = 'r')
->>>>>>> f8fe626c
         dict_closing_pairs = {}
         triangles = []
         list_closing_point_indexes = []
