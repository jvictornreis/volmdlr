#!/usr/bin/env python3
# -*- coding: utf-8 -*-
"""
Module containing wires & contours.
"""

import itertools
import math
import sys
import warnings
# import random
from collections import deque
from statistics import mean
from typing import List

import matplotlib.patches
import matplotlib.pyplot as plt
import networkx as nx
import numpy as npy
import plot_data.core as plot_data
import scipy.integrate as scipy_integrate
from mpl_toolkits.mplot3d import Axes3D
from scipy.spatial import ConvexHull, Delaunay
from triangle import triangulate

import volmdlr
import volmdlr.core
import volmdlr.display as vmd
import volmdlr.edges
import volmdlr.utils.intersections as vm_utils_intersections
from volmdlr.core_compiled import polygon_point_belongs


def argmax(list_of_float):
    """
    Returns the max value and the argmax.
    """
    pos_max, max_float = 0, list_of_float[0]
    for pos, fl in enumerate(list_of_float):
        if pos == 0:
            continue
        else:
            if fl > max_float:
                max_float = fl
                pos_max = pos
    return max_float, pos_max


def argmin(list_of_float):
    """
    Returns the min value and the argmin.
    """
    pos_min, min_float = 0, list_of_float[0]
    for pos, fl in enumerate(list_of_float):
        if pos == 0:
            continue
        else:
            if fl < min_float:
                min_float = fl
                pos_min = pos
    return min_float, pos_min


def bounding_rectangle_adjacent_contours(contours: List):
    """
    Compute the bounding box of a list of adjacent contours2d.

    :param contours: A list of adjacent contours
    :type contours: List[:class:`volmdlr.wires.Contour2D`]
    :return: The bounding box
    :rtype: :class:`volmdlr.core.BoundingRectangle`
    """
    xmin, xmax, ymin, ymax = contours[0].bounding_rectangle().bounds()


    for i in range(1, len(contours)):
        xmin_contour, xmax_contour, ymin_contour, ymax_contour = contours[i].bounding_rectangle().bounds()
        xmin = min(xmin, xmin_contour)
        xmax = max(xmax, xmax_contour)
        ymin = min(ymin, ymin_contour)
        ymax = max(ymax, ymax_contour)

    return volmdlr.core.BoundingRectangle(xmin, xmax, ymin, ymax)


class WireMixin:
    """
    Abstract class for Wire, storing methods and atributs used by many classes in this module.

    """
    _non_data_hash_attributes = ['basis_primitives']
    _non_serializable_attributes = ['primitive_to_index',
                                    'basis_primitives']

    # def __init__(self):
    #     raise TypeError ('It cannot be instantiated directly, see Wire2D, Wire3D, Contour2D or Contour3D')

    def length(self):
        length = 0.
        for primitive in self.primitives:
            length += primitive.length()
        return length

    def discretization_points(self, *, number_points: int = None, angle_resolution: int = 20):
        """

        :param angle_resolution: distance between two discretized points.
        """
        if number_points:
            n = number_points - 1
        elif angle_resolution:
            length = self.length()
            n = int(length / angle_resolution) + 1

        return [self.point_at_abscissa(i / n * length) for i in
                range(n + 1)]

    def point_at_abscissa(self, curvilinear_abscissa: float):
        length = 0.
        for primitive in self.primitives:
            primitive_length = primitive.length()
            if length + primitive_length > curvilinear_abscissa:
                return primitive.point_at_abscissa(
                    curvilinear_abscissa - length)
            length += primitive_length
        # In case we did not find yet, ask last primitive its end
        if math.isclose(curvilinear_abscissa, length, abs_tol=1e-6):
            return self.primitives[-1].end  # point_at_abscissa(primitive_length)
        raise ValueError('abscissa out of contour length')

    def extract_primitives(self, point1, primitive1, point2, primitive2,
                           inside: bool = True):
        """

        :param inside: extracted contour is between the two points if True and outside
        these points if False.
        """

        primitives = []

        ip1 = self.primitive_to_index(primitive1)
        ip2 = self.primitive_to_index(primitive2)

        if ip1 < ip2:
            pass
        elif ip1 == ip2:
            if primitive1.abscissa(point1) < primitive1.abscissa(point2):
                pass
            else:
                primitive1, primitive2 = primitive2, primitive1
                point1, point2 = point2, point1
        else:
            primitive1, primitive2 = primitive2, primitive1
            point1, point2 = point2, point1

        if inside:
            if ip1 == ip2:
                prim = primitive1.split(point1)[1]
                if prim:
                    prim = prim.split(point2)[0]
                    if prim:
                        primitives.append(prim)
            else:
                prim = primitive1.split(point1)[1]
                if prim:
                    primitives.append(prim)
                primitives.extend(self.primitives[self.primitive_to_index(
                    primitive1) + 1:self.primitive_to_index(primitive2)])
                prim = primitive2.split(point2)[0]
                if prim:
                    primitives.append(prim)
        else:
            primitives.extend(self.primitives[0:self.primitive_to_index(primitive1)])
            if ip1 == ip2:
                prim = primitive1.split(point1)
                if prim[0]:
                    primitives.append(prim[0])
                if prim[1]:
                    prim = prim[1].split(point2)[1]
                    if prim:
                        primitives.append(prim)
            else:
                prim = primitive1.split(point1)[0]
                if prim:
                    primitives.append(prim)
                prim = primitive2.split(point2)[1]
                if prim:
                    primitives.append(prim)
            primitives.extend(self.primitives[self.primitive_to_index(primitive2) + 1::])

        return primitives

    def extract_without_primitives(self, point1, point2, inside: bool = True):
        """

        :param inside: extracted contour is between the two points if True and outside
        these points if False.
        """
        primitives = self.primitives
        indices = []

        for i, point in enumerate([point1, point2]):
            ind = []
            for prim_index, primitive in enumerate(primitives):
                if primitive.point_belongs(point, 1e-6):
                    ind.append(prim_index)
            indices.append(ind)

        shared = list(set(indices[0]) & set(indices[1]))
        ind = []
        if shared == []:
            ind.append(indices[0][0])
            if len(indices[1]) == 2:
                ind.append(indices[1][1])
            else:
                ind.append(indices[1][0])
        else:
            for indice in indices:
                if len(indice) == 1:
                    ind.append(indice[0])
                else:
                    for i in indice:
                        if i != shared[0]:
                            ind.append(i)
        return self.extract_primitives(point1, primitives[ind[0]], point2,
                                       primitives[ind[1]], inside)

    def abscissa(self, point, tol=1e-6):
        """
        Compute the curvilinear abscisse of a point on a wire.

        """
        if self.point_over_wire(point, tol):
            length = 0
            for primitive in self.primitives:
                if primitive.point_belongs(point, tol):
                    length += primitive.abscissa(point)
                    break
                length += primitive.length()
            return length

        raise ValueError('Point is not on wire')

    def sort_points_along_wire(self, points):

        return sorted(points, key=lambda point: self.abscissa(point))

    def is_ordered(self, tol=1e-6):
        """
        Check if the wire's primitives are ordered or not.

        """

        for primitive_1, primitive_2 in zip(self.primitives, self.primitives[1:]):
            if primitive_1.end.point_distance(primitive_2.start) > tol:
                return False
        return True

    def order_wire(self, tol=1e-6):
        """
        Order wire's primitives.

        """

        if self.is_ordered(tol=tol):
            return self.__class__(self.primitives[:])

        new_primitives = [self.primitives[0]]
        primitives = self.primitives[1:]
        length_primitives = len(primitives) + 1

        while len(new_primitives) < length_primitives:
            for primitive in primitives:
                if new_primitives[0].start.point_distance(primitive.start) < tol:
                    new_primitives.insert(0, primitive.reverse())
                    primitives.remove(primitive)
                elif new_primitives[-1].end.point_distance(primitive.start) < tol:
                    new_primitives.append(primitive)
                    primitives.remove(primitive)
                elif new_primitives[0].start.point_distance(primitive.end) < tol:
                    new_primitives.insert(0, primitive)
                    primitives.remove(primitive)
                elif new_primitives[-1].end.point_distance(primitive.end) < tol:
                    new_primitives.append(primitive.reverse())
                    primitives.remove(primitive)

        return self.__class__(new_primitives)

    @classmethod
    def from_wires(cls, wires):
        """
        Define a wire from successive wires.

        """

        primitives = []
        for wire in wires:
            primitives.extend(wire.primitives)

        wire = cls(primitives)

        if not wire.is_ordered():
            return wire.order_wire()
        return wire

    def inverted_primitives(self):
        """
        Invert wire's primitives.

        """

        new_primitives = []
        for prim in self.primitives[::-1]:
            new_primitives.append(prim.reverse())
        return new_primitives

    def is_followed_by(self, wire_2, tol=1e-6):
        """
        Check if the wire is followed by wire_2.

        """
        return self.primitives[-1].end.point_distance(wire_2.primitives[0].start) < tol

    def point_over_wire(self, point, abs_tol=1e-6):

        belongs = False
        for primitive in self.primitives:
            if primitive.point_belongs(point, abs_tol):
                belongs = True
        return belongs

    def primitive_over_wire(self, primitive, tol: float = 1e-6):
        points = primitive.discretization_points(number_points=10)
        if all(self.point_over_contour(point, tol) for point in points):
            return True
        return False


class Wire2D(volmdlr.core.CompositePrimitive2D, WireMixin):
    """
    A collection of simple primitives, following each other making a wire.

    """

    def __init__(self, primitives: List[volmdlr.core.Primitive2D],
                 name: str = ''):
        volmdlr.core.CompositePrimitive2D.__init__(self, primitives, name)

    def to_3d(self, plane_origin, x, y):
        """
        Tranforms a Wire2D into an Wire3D, given a plane origin and an u and v plane vector.

        :param plane_origin: plane origin.
        :param x: plane u vector.
        :param y: plane v vector.
        :return: Wire3D.
        """
        primitives3d = []
        for edge in self.primitives:
            primitives3d.append(edge.to_3d(plane_origin, x, y))

        return Wire3D(primitives3d)

    def extract(self, point1, primitive1, point2, primitive2,
                inside: bool = True):
        """

        :param inside: extracted contour is between the two points if True and outside these points if False.
        """
        return Wire2D(
            self.extract_primitives(point1, primitive1, point2, primitive2,
                                    inside))

    def extract_with_points(self, point1: volmdlr.Point2D,
                            point2: volmdlr.Point2D, inside: bool = True):
        """

        :param inside: extracted contour is between the two points if True and outside these points if False.
        """
        return self.extract_without_primitives(point1, point2, inside)

        # TODO: method to check if it is a wire

    def infinite_intersections(self, infinite_primitives):
        """
        Returns a list  that contains:
        the intersections between a succession of infinite primitives (line,
        circle). There must be a method implemented to intersect the two
        infinite primitives.

        """
        offset_intersections = []

        for primitive_1, primitive_2 in zip(infinite_primitives,
                                            infinite_primitives[1:] + [infinite_primitives[0]]):

            i = infinite_primitives.index(primitive_1)
            # k = infinite_primitives.index(primitive_2)

            primitive_name = primitive_1.__class__.__name__.lower().replace('2d', '')
            intersection_method_name = '{}_intersections'.format(primitive_name)
            next_primitive_name = primitive_2.__class__.__name__.lower().replace('2d', '')
            next_intersection_method_name = '{}_intersections'.format(next_primitive_name)

            if hasattr(primitive_1, next_intersection_method_name):
                intersections = getattr(primitive_1, next_intersection_method_name)(
                    primitive_2)
                end = self.primitives[i].end
                if not intersections:
                    continue

                if len(intersections) == 1:
                    offset_intersections.append(intersections[0])

                else:
                    end = self.primitives[i].end
                    if intersections[0].point_distance(end) > intersections[1].point_distance(end):
                        intersections.reverse()
                    offset_intersections.append(intersections[0])

            elif hasattr(primitive_2, intersection_method_name):
                intersections = getattr(primitive_2, intersection_method_name)(primitive_1)
                if not intersections:
                    continue
                if len(intersections) == 1:
                    offset_intersections.append(intersections[0])
                else:
                    end = self.primitives[i].end
                    if intersections[0].point_distance(end) > intersections[
                            1].point_distance(end):
                        intersections.reverse()
                    offset_intersections.append(intersections[0])

            else:
                raise NotImplementedError(
                    'No intersection method between {} and {}. Define {} on {} or {} on {}'.format(
                        primitive_1.__class__.__name__,
                        primitive_2.__class__.__name__,
                        next_intersection_method_name,
                        primitive_1.__class__.__name__,
                        intersection_method_name,
                        primitive_2.__class__.__name__
                    ))

        return offset_intersections

    def offset(self, offset):
        """
        Generates an offset of a Wire2D.

        """
        offset_primitives = []
        infinite_primitives = []
        offset_intersections = []
        # ax = self.plot()
        for primitive in self.primitives:
            infinite_primitive = primitive.infinite_primitive(offset)
            if infinite_primitive is not None:
                infinite_primitives.append(infinite_primitive)
        offset_intersections += self.infinite_intersections(infinite_primitives)
        for i, (point1, point2) in enumerate(zip(offset_intersections,
                                                 offset_intersections[1:] + [offset_intersections[0]])):
            if i + 1 == len(offset_intersections):
                cutted_primitive = infinite_primitives[0].cut_between_two_points(point1, point2)
            else:
                cutted_primitive = infinite_primitives[i + 1].cut_between_two_points(point1, point2)
            offset_primitives.append(cutted_primitive)

        return self.__class__(offset_primitives)

    def plot_data(self, name: str = '', fill=None, color='black',
                  stroke_width: float = 1, opacity: float = 1):
        data = []
        for item in self.primitives:
            data.append(item.plot_data())
        return data

    def line_intersections(self, line: 'volmdlr.edges.Line2D'):
        """
        Returns a list of intersection in ther form of a tuple (point,
        primitive) of the wire primitives intersecting with the line.

        """
        intersection_points = []
        for primitive in self.primitives:
            for point in primitive.line_intersections(line):
                intersection_points.append((point, primitive))
        return intersection_points

    def linesegment_intersections(self,
                                  linesegment: 'volmdlr.edges.LineSegment2D'):
        """
        Returns a list of intersection in ther form of a tuple (point,
        primitive) of the wire primitives intersecting with the line.

        """
        intersection_points = []
        for primitive in self.primitives:
            inters = primitive.linesegment_intersections(linesegment)
            for point in inters:
                intersection_points.append((point, primitive))
        return intersection_points

    def is_start_end_crossings_valid(self, line, intersections, primitive):
        """
        :param line: crossing line
        :param intersections: intersections results
         for primitive line intersections
        :param primitive: intersecting primitive
        :return: None if intersection not a start or
        end point of a contours primitives, or a volmdlr.Point2D if it is.
        """
        primitive_index = self.primitives.index(primitive)
        point1, point2 = None, None
        if intersections[0] == primitive.start:
            point1 = primitive.point_at_abscissa(primitive.length() * 0.01)
            point2 = self.primitives[primitive_index - 1].point_at_abscissa(
                self.primitives[primitive_index - 1].length() * .99
            )

            # point2 = primitive.start + \
            #          self.primitives[primitive_index - 1].unit_direction_vector(0.5)
        elif intersections[0] == primitive.end and \
                primitive != self.primitives[-1]:
            point1 = primitive.point_at_abscissa(primitive.length() * 0.99)
            point2 = self.primitives[primitive_index + 1].point_at_abscissa(
                self.primitives[primitive_index + 1].length() * .01)

            # point2 = primitive.end + \
            #          self.primitives[primitive_index + 1].unit_direction_vector(0.5)
        if point1 is not None and point2 is not None:
            return line.is_between_points(point1, point2)
        return False

    @staticmethod
    def is_crossing_start_end_point(intersections, primitive):
        """
        Returns True if the crossings provided arestart or end of the Wire2D.

        :param intersections: intersections results
         for primitive line intersections
        :param primitive: intersecting primitive
        :return: False if intersection not a start or
        end point of a contours primitives, or True if it is.
        """
        if intersections[0] == primitive.start or intersections[0] == primitive.end:
            return True
        return False

    def line_crossings(self, line: volmdlr.edges.Line2D):
        """
        Calculates valid crossing intersections of a wire and an infinit line.

        :param line: line crossing the wire
        :type line: volmdlr.edges.Line2D
        returns a list of Tuples (point, primitive)
        of the wire primitives intersecting with the line
        """
        intersection_points = []
        intersection_points_primitives = []
        for primitive in self.primitives:
            intersections = primitive.line_intersections(line)
            for intersection in intersections:
                if intersection not in intersection_points:
                    if not self.is_crossing_start_end_point(intersections, primitive):
                        intersection_points.append(intersection)
                        intersection_points_primitives.append((intersection, primitive))
                    elif self.is_start_end_crossings_valid(line, intersections, primitive):
                        intersection_points.append(intersection)
                        intersection_points_primitives.append((intersection, primitive))
        return intersection_points_primitives

    def wire_intersections(self, wire):
        """
        Compute intersections between two wire 2d.

        :param wire : volmdlr.wires.Wire2D.
        :return: intersections : List[(volmdlr.Point2D, volmdlr.Primitive2D)]
        """

        intersections, intersections_points = [], []
        for primitive in wire.primitives:
            method_name = f'{primitive.__class__.__name__.lower()[0:-2]}_intersections'

            if hasattr(self, method_name):
                a_points = getattr(self, method_name)(primitive)
                # a_points = self.linesegment_intersections(primitive)
                if a_points:
                    for point1, point2 in a_points:
                        if point1 not in intersections_points:
                            intersections.append([point1, point2])
                            intersections_points.append(point1)
            else:
                raise NotImplementedError(
                    f'Class {self.__class__.__name__} does not implement {method_name}')

        return intersections

    @classmethod
    def from_points(cls, points: List[volmdlr.Point2D]):
        """
        Define a wire based on points2d with line_segments2d.

        :param points: points to define wire 2d.
        """

        edges = []
        for i in range(0, len(points) - 1):
            edges.append(volmdlr.edges.LineSegment2D(points[i], points[i + 1]))

        return cls(edges)

    def linesegment_crossings(self,
                              linesegment: 'volmdlr.edges.LineSegment2D'):
        """
        Returns a list of crossings in ther form of a tuple (point,
        primitive) of the wire primitives intersecting with the line.

        """
        results = self.line_crossings(linesegment.to_line())
        crossings_points = []
        for result in results:
            if linesegment.point_belongs(result[0]):
                crossings_points.append(result)
        return crossings_points

    def wire_crossings(self, wire):
        """
        Compute crossings between two wire 2d.

        :param wire: volmdlr.wires.Wire2D
        :type crossings: List[(volmdlr.Point2D, volmdlr.Primitive2D)]
        """

        crossings, crossings_points = [], []
        for primitive in wire.primitives:
            method_name = f'{primitive.__class__.__name__.lower()[0:-2]}_crossings'

            if hasattr(self, method_name):
                a_points = getattr(self, method_name)(primitive)
                # a_points = self.linesegment_crossings(primitive)
                if a_points:
                    for a in a_points:
                        if a[0] not in crossings_points:
                            crossings.append([a[0], a[1]])
                            crossings_points.append(a[0])
            else:
                raise NotImplementedError(
                    f'Class {self.__class__.__name__} does not implement {method_name}')

        return crossings

    def to_wire_with_linesegments(self):
        """
        Convert a wire with different primitives to a wire with just linesegments.

        """

        wires = []
        for primitive in self.primitives:
            if not isinstance(primitive, volmdlr.edges.LineSegment2D):
                wires.append(primitive.to_wire(10))
            else:
                wires.append(Wire2D([primitive]))

        return Wire2D.from_wires(wires)

    def invert(self):
        return Wire2D(self.inverted_primitives())

    def extend(self, point):
        """
        Extend a wire by adding a linesegment connecting the given point to nearest wire's extremities.
        """

        distances = [self.primitives[0].start.point_distance(point), self.primitives[-1].end.point_distance(point)]
        if distances.index(min(distances)) == 0:
            primitives = [volmdlr.edges.LineSegment2D(point, self.primitives[0].start)]
            primitives.extend(self.primitives)
        else:
            primitives = self.primitives
            primitives.append(volmdlr.edges.LineSegment2D(self.primitives[-1].end, point))

        return Wire2D(primitives)

    def point_distance(self, point):
        """
        Copied from Contour2D.

        """

        min_distance = self.primitives[0].point_distance(point)
        for primitive in self.primitives[1:]:
            distance = primitive.point_distance(point)
            if distance < min_distance:
                min_distance = distance
        return min_distance

    def nearest_primitive_to(self, point):
        """
        Search for the nearest primitive for a point.

        """

        primitives = self.primitives
        primitives_sorted = sorted(primitives, key=lambda primitive: primitive.point_distance(point))

        return primitives_sorted[0]

    def axial_symmetry(self, line):
        """
        Finds out the symmetric wire2d according to a line.

        """

        primitives_symmetry = []
        for primitive in self.primitives:
            try:
                primitives_symmetry.append(primitive.axial_symmetry(line))
            except NotImplementedError:
                print(f'Class {self.__class__.__name__} does not implement symmetry method')

        return self.__class__(primitives=primitives_symmetry)

    def symmetry(self, line):
        """
        TODO: code this
        """
        raise NotImplementedError('Not coded yet')

    def is_symmetric(self, wire2d, line):
        """
        Checks if the two wires2d are symmetric or not according to line.

        """

        c_symmetry_0 = self.symmetry(line)
        c_symmetry_1 = wire2d.symmetry(line)

        if wire2d.is_superposing(c_symmetry_0) and self.is_superposing(c_symmetry_1):
            return True
        return False

    def bsplinecurve_crossings(self,
                               bsplinecurve: 'volmdlr.edges.BSplineCurve2D'):
        """
        Returns a list of crossings in ther form of a tuple (point,
        primitive) of the wire primitives crossings with the bsplinecurve.

        """

        linesegments = bsplinecurve.to_wire(25).primitives
        crossings_points = []
        for linesegment in linesegments:
            crossings_linesegment = self.linesegment_crossings(linesegment)
            if crossings_linesegment != []:
                crossings_points.extend(crossings_linesegment)
        return crossings_points

    def bsplinecurve_intersections(self,
                                   bsplinecurve: 'volmdlr.edges.BSplineCurve2D'):
        """
        Returns a list of intersections in ther form of a tuple (point,
        primitive) of the wire primitives intersections with the bsplinecurve.

        """

        linesegments = bsplinecurve.to_wire(25).primitives
        intersections_points = []
        for linesegment in linesegments:
            intersections_linesegments = self.linesegment_intersections(linesegment)
            if intersections_linesegments != []:
                intersections_points.extend(intersections_linesegments)
        return intersections_points


class Wire3D(volmdlr.core.CompositePrimitive3D, WireMixin):
    """
    A collection of simple primitives, following each other making a wire.

    """

    def __init__(self, primitives: List[volmdlr.core.Primitive3D],
                 name: str = ''):
        self._bbox = None
        volmdlr.core.CompositePrimitive3D.__init__(self, primitives=primitives, name=name)

    def _bounding_box(self):
        """
        Flawed method, to be enforced by overloading
        """
        n = 20
        points = []
        for prim in self.primitives:
            points_ = prim.discretization_points(number_points=n)
            for point in points_:
                if point not in points:
                    points.append(point)
        return volmdlr.core.BoundingBox.from_points(points)

    @property
    def bounding_box(self):
        if not self._bbox:
            self._bbox = self._bounding_box()
        return self._bbox

    def extract(self, point1, primitive1, point2, primitive2):
        return Wire3D(self.extract_primitives(self, point1, primitive1, point2,
                                              primitive2))

    def extract_with_points(self, point1: volmdlr.Point3D,
                            point2: volmdlr.Point3D, inside):
        return self.extract_without_primitives(point1, point2, inside)

    def frame_mapping(self, frame: volmdlr.Frame3D, side: str):
        """
        Changes frame_mapping and return a new Wire3D.

        :param side: 'old' or 'new'
        """
        new_wire = []
        for primitive in self.primitives:
            new_wire.append(primitive.frame_mapping(frame, side))
        return Wire3D(new_wire)

    def frame_mapping_inplace(self, frame: volmdlr.Frame3D, side: str):
        """
        Changes frame_mapping and the object is updated inplace.

        :param side: 'old' or 'new'
        """
        for primitive in self.primitives:
            primitive.frame_mapping_inplace(frame, side)

    def minimum_distance(self, wire2):
        distance = []
        for element in self.primitives:
            for element2 in wire2.primitives:
                distance.append(element.minimum_distance(element2))

        return min(distance)

    def point_distance(self, point):
        distance, distance_point = math.inf, None
        for prim in self.primitives:
            prim_distance, prim_point = prim.point_distance(point)
            if prim_distance < distance:
                distance = prim_distance
                distance_point = prim_point
        return distance, distance_point

    def extrusion(self, extrusion_vector):
        faces = []
        for primitive in self.primitives:
            faces.extend(primitive.extrusion(extrusion_vector))
        return faces

    def to_bspline(self, discretization_parameter, degree):
        """
        Convert a wire3d to a bspline curve3d.

        """

        discretized_points = self.discretization_points(discretization_parameter)
        bspline_curve = volmdlr.edges.BSplineCurve3D.from_points_interpolation(discretized_points, degree)

        return bspline_curve

    # def copy(self, deep=True, memo=None):
    #     primitives_copy = []
    #     for primitive in self.primitives:
    #         primitives_copy.append(primitive.copy())
    #     return Wire3D(primitives_copy)

    def triangulation(self):
        return None

    def get_primitives_2d(self, plane_origin, x, y):
        """
        Pass primitives to 2d
        :param plane_origin: plane origin
        :param x: vector u
        :param y: vector v
        :return: list of 2d primitives
        """
        z = x.cross(y)
        plane3d = volmdlr.faces.Plane3D(volmdlr.Frame3D(plane_origin, x, y, z))
        primitives2d = []
        for primitive in self.primitives:
            primitive2d = plane3d.point3d_to_2d(primitive)
            if primitive2d is not None:
                primitives2d.append(primitive2d)
        return primitives2d

    def to_2d(self, plane_origin, x, y):
        primitives2d = self.get_primitives_2d(plane_origin, x, y)
        return Wire2D(primitives=primitives2d)


# TODO: define an edge as an opened polygon and allow to compute area from this reference

class ContourMixin(WireMixin):
    """
    Abstract class for Contour, storing methods and attributs used by Contour2D and Contour3D.

    """

    def is_ordered(self, tol=1e-6):
        for prim1, prim2 in zip(
                self.primitives, self.primitives[1:] + [self.primitives[0]]):
            if not prim1.end.is_close(prim2.start, tol):
                return False
        return True

    def ordering_contour(self, tol=1e-6):
        """
        Returns the points of the contour ordered.

        """
        list_point_pairs = [(prim.start, prim.end) for prim in self.primitives]
        length_list_points = len(list_point_pairs)
        points = [list_point_pairs[0]]
        primitives = self.primitives[:]
        new_primitives = [primitives[0]]
        primitives.remove(primitives[0])
        list_point_pairs.remove(
            (list_point_pairs[0][0], list_point_pairs[0][1]))
        finished = False
        counter = 0
        counter1 = 0

        while not finished:
            for i, (p1, p2) in enumerate(list_point_pairs):
                if p1.point_distance(p2) < tol:
                    list_point_pairs.remove((p1, p2))
                    primitives.remove(primitives[i])
                elif p1.point_distance(points[-1][-1]) < tol:
                    points.append((p1, p2))
                    new_primitives.append(primitives[i])
                    primitives.remove(primitives[i])
                    list_point_pairs.remove((p1, p2))
                elif p2.point_distance(points[-1][-1]) < tol:
                    points.append((p2, p1))
                    new_primitives.append(primitives[i].reverse())
                    primitives.remove(primitives[i])
                    list_point_pairs.remove((p1, p2))
                elif p1.point_distance(points[0][0]) < tol:
                    points = [(p2, p1)] + points
                    new_primitives = [primitives[i].reverse()] + new_primitives
                    primitives.remove(primitives[i])
                    list_point_pairs.remove((p1, p2))
                elif p2.point_distance(points[0][0]) < tol:
                    points = [(p1, p2)] + points
                    new_primitives = [primitives[i]] + new_primitives
                    primitives.remove(primitives[i])
                    list_point_pairs.remove((p1, p2))
            if len(list_point_pairs) == 0:
                finished = True
            counter1 += 1
            if counter1 >= 100 * length_list_points:
                self.plot()
                raise NotImplementedError
            if len(list_point_pairs) == 1:
                counter += 1
                if counter > 3:
                    # for point_pair in list_point_pairs:
                    if list_point_pairs[0][0] in points or list_point_pairs[0][::-1] in points:
                        finished = True
                        continue
                    warnings.warn('There may exist a problem with this'
                                  ' contour, it seems it cannot be reordered.'
                                  ' Please, verify its points')
                    finished = True
                    # ax = self.plot()
                    # for point_pair in list_point_pairs:
                    #     point_pair[0].plot(ax=ax, color='r')
                    #     point_pair[1].plot(ax=ax, color='r')
                    # raise NotImplementedError
        return new_primitives

    @staticmethod
    def touching_edges_pairs(edges):  # TO DO: move this to edges?
        touching_primitives = []
        for i, primitive1 in enumerate(edges):
            for j, primitive2 in enumerate(edges):
                if j > i:
                    if primitive2.end != primitive1.start != primitive2.start and \
                            primitive2.end != primitive1.end != primitive2.start:
                        if primitive1.unit_direction_vector(abscissa=0).is_colinear_to(
                                primitive2.unit_direction_vector(abscissa=0)):
                            continue
                        if primitive1.point_belongs(primitive2.start) or primitive1.point_belongs(primitive2.end):
                            touching_primitives.append([primitive2, primitive1])
                        elif primitive2.point_belongs(primitive1.start) or primitive2.point_belongs(primitive1.end):
                            touching_primitives.append([primitive1, primitive2])
        return touching_primitives

    @staticmethod
    def contours_primitives_touching_primitives(touching_primitives):
        contours_primitives_lists = []
        for prim1, prim2 in touching_primitives:
            if prim2.point_belongs(prim1.start):
                intersection = prim1.start
            elif prim2.point_belongs(prim1.end):
                intersection = prim1.end
            prim2_split = prim2.split(intersection)
            for prim in prim2_split:
                if prim1.start == prim.start or prim1.end == prim.end:
                    prim = prim.reverse()
                if [prim1, prim] not in contours_primitives_lists:
                    contours_primitives_lists.append([prim1, prim])
        return contours_primitives_lists

    @staticmethod
    def connected_to_splited_primitives(edge, contours_list):
        """
        Verifies if edge is connected to one of the primitives inside contours.

        :param edge: edge for verification.
        :param contours_list: contours lists.
        :return: update contours_primitives_lists and a boolean to indicate if the edge should be removed or not.
        """
        remove = False
        for i, contour in enumerate(contours_list):
            if not contour.primitive_over_contour(edge):
                if contour.primitives[0].start in (edge.end, edge.start):
                    contours_list[i].primitives = [edge.copy(deep=True)] + contour.primitives
                    remove = True
                elif contour.primitives[-1].end in (edge.start, edge.end):
                    contours_list[i].primitives = contour.primitives + [edge.copy(deep=True)]
                    remove = True
        return contours_list, remove

    @staticmethod
    def is_edge_connected(contour_primitives, edge, tol):
        """
        Verifies if edge is connected to one of the primitives inside contour_primitives.

        :param contour_primitives: list of primitives to create a contour.
        :param edge: edge for verification.
        :param tol: tolerance use in verification.
        :return: returns the edge if true, and None if not connected.
        """
        edge_connected = None
        points = [p for prim in contour_primitives for p in prim]
        if (edge.start in points or edge.end in points) and edge not in contour_primitives:
            edge_connected = edge
            return edge_connected

        for point in points:
            if point.is_close(edge.start, tol=tol) and \
                    edge not in contour_primitives:
                edge.start = point
                edge_connected = edge
                return edge_connected
            if point.is_close(edge.end, tol=tol) and \
                    edge not in contour_primitives:
                edge.end = point
                edge_connected = edge
                return edge_connected
        return edge_connected

    @staticmethod
    def find_connected_edges(edges, contours_list, contour_primitives, tol):
        for line in edges:
            if contours_list:
                contours_list, remove = ContourMixin.connected_to_splited_primitives(line, contours_list)
                if remove:
                    edges.remove(line)
                    break
            if not contour_primitives:
                contour_primitives.append(line)
                edges.remove(line)
                break
            edge_connected = ContourMixin.is_edge_connected(contour_primitives, line, tol)
            if edge_connected is not None:
                contour_primitives.append(edge_connected)
                edges.remove(edge_connected)
                break
        return edges, contour_primitives, contours_list

    @staticmethod
    def get_edges_bifurcations(contour_primitives, edges, finished_loop):
        graph = nx.Graph()
        for prim in contour_primitives[:]:
            graph.add_edge(prim.start, prim.end)
        for node in graph.nodes:
            degree = graph.degree(node)
            if degree <= 2:
                continue
            for i, neihgbor in enumerate(graph.neighbors(node)):
                if graph.degree(neihgbor) == 1:
                    i_edge = volmdlr.edges.LineSegment2D(node, neihgbor)
                    if i_edge in contour_primitives:
                        contour_primitives.remove(i_edge)
                        edges.append(volmdlr.edges.LineSegment2D(node, neihgbor))
                        finished_loop = False
                        if i + 1 == degree - 2:
                            break
        return contour_primitives, edges, finished_loop

    @classmethod
    def contours_from_edges(cls, edges, tol=1e-7):
        if not edges:
            return []
        if len(edges) == 1:
            return [cls(edges)]
        touching_primitives = cls.touching_edges_pairs(edges)
        for prims in touching_primitives:
            if prims[0] in edges:
                edges.remove(prims[0])
            if prims[1] in edges:
                edges.remove(prims[1])
        contours_primitives_lists = cls.contours_primitives_touching_primitives(touching_primitives)
        contours_list = [cls(primitives) for primitives in contours_primitives_lists]
        if not edges:
            return contours_list
        list_contours = []
        finished = False
        contour_primitives = []

        while not finished:
            len1 = len(edges)
            edges, contour_primitives, contours_list = cls.find_connected_edges(
                edges, contours_list, contour_primitives, tol)
            if not edges:
                finished = True
            valid = False

            if len(edges) != 0 and len(edges) == len1 and len(contour_primitives) != 0:
                valid = True
            elif len(edges) == 0 and len(contour_primitives) != 0:
                valid = True
                finished = True
            if valid:
                contour_primitives, edges, finished = cls.get_edges_bifurcations(contour_primitives,
                                                                                 edges, finished)
                if len(contour_primitives[:]) != 0:
                    contour_n = cls(contour_primitives[:])
                    contour_n.order_contour()
                    list_contours.append(contour_n)
                contour_primitives = []
        list_contours = list_contours + [cls(primitives).order_contour()
                                         for primitives
                                         in contours_primitives_lists]
        valid_contours = [list_contours[0]]
        list_contours.remove(list_contours[0])
        for contour in list_contours:
            for contour2 in valid_contours:
                if contour.is_superposing(contour2):
                    break
            else:
                valid_contours.append(contour)
        return valid_contours

    def discretized_primitives(self, number_points: float):
        """
        Discretize each contour's primitive and return a list of discretized primitives.

        """
        edges = []
        for primitive in self.primitives:
            auto_nb_pts = min(number_points, max(2, int(primitive.length() / 1e-6)))
            points = primitive.discretization_points(number_points=auto_nb_pts)
            for p1, p2 in zip(points[:-1], points[1:]):
                edges.append(volmdlr.edges.LineSegment2D(p1, p2))
        return edges

    def shares_primitives(self, contour):
        """
        Checks if two contour share primitives.

        """
        for prim1 in self.primitives:
            if contour.primitive_over_contour(prim1):
                return True
        return False

    def is_superposing(self, contour2):
        """
        Check if the contours are superposing (one on the other without
        necessarily having an absolute equality).

        """

        for primitive_2 in contour2.primitives:
            if not self.primitive_over_contour(primitive_2):
                return False
        return True

    def is_overlapping(self, contour2, intersecting_points=None):
        """
        Check if the contours are overlapping (a part of one is on the other).

        """

        if not intersecting_points:
            intersecting_points = self.contour_intersections(contour2)

        if len(intersecting_points) < 2:
            return False

        vec1_2 = volmdlr.edges.LineSegment2D(intersecting_points[0],
                                             intersecting_points[1])
        middle_point = vec1_2.middle_point()
        normal = vec1_2.normal_vector()
        point1 = middle_point + normal * 0.00001
        point2 = middle_point - normal * 0.00001
        if (self.point_belongs(point1) and contour2.point_belongs(point1)) or\
                (not self.point_belongs(point1) and not contour2.point_belongs(point1)) or\
                (self.point_belongs(point1) and self.point_belongs(point2)) or\
                (contour2.point_belongs(point1) and contour2.point_belongs(point2)):
            return True
        return False

    def is_sharing_primitives_with(self, contour):
        """
        Check if two contour are sharing primitives.

        "all_points" is by default False. Turn it True if you need to get
        points and edges used to find out shared primitives.
        """

        list_p = []

        for edge_1, edge_2 in itertools.product(self.primitives,
                                                contour.primitives):
            edges = [edge_1, edge_2, edge_1]
            for edge1, edge2 in zip(edges, edges[1:]):
                for point in [edge2.start, edge2.end]:
                    if edge1.point_belongs(point, 1e-6):
                        # list_p.append(point)
                        # instead of point not in list_p (due to errors)
                        if list_p == []:
                            list_p.append(point)
                        if list_p != [] and point.point_distance(point.nearest_point(list_p)) > 1e-4:
                            list_p.append(point)

                    if len(list_p) == 2:
                        if isinstance(self, Contour2D):
                            linesegment = volmdlr.edges.LineSegment2D(list_p[0], list_p[1])
                        else:
                            linesegment = volmdlr.edges.LineSegment3D(list_p[0], list_p[1])
                        if self.primitive_over_contour(linesegment) and \
                                contour.primitive_over_contour(linesegment):
                            return True
                        return False
        return False

    def shared_primitives_extremities(self, contour):
        """
        #todo: is this discription correct?
        Extract shared primitives extremities between two adjacent contours.

        """

        if self.is_superposing(contour):
            warnings.warn('The contours are superposing')
            return []

        list_p, edges1 = [], set()
        for edge_1, edge_2 in itertools.product(self.primitives, contour.primitives):
            edges = [edge_1, edge_2, edge_1]
            for edge1, edge2 in zip(edges, edges[1:]):
                for point in [edge2.start, edge2.end]:
                    if edge1.point_belongs(point, 1e-6):
                        if not list_p:
                            list_p.append(point)
                        if list_p != [] and point.point_distance(point.nearest_point(list_p)) > 1e-4:
                            list_p.append(point)
                        try:
                            self.primitive_to_index(edge1)
                            edges1.add(edge1)
                        except KeyError:
                            edges1.add(edge2)

        if len(list_p) < 2:
            warnings.warn('The contours are not adjacent')
            return []

        if len(list_p) == 2:
            return list_p

        contours = self.__class__.contours_from_edges(edges1)
        points = []
        for contour_i in contours:
            points.extend(contour_i.extremities_points(list_p))

        return points

    def shared_primitives_with(self, contour):
        """
        Extract shared primitives between two adjacent contours.

        """

        shared_primitives_1 = []
        shared_primitives_2 = []

        points = self.shared_primitives_extremities(contour)
        for i in range(0, len(points), 2):
            point1, point2 = points[i], points[i + 1]

            shared_primitives_prim = self.extract_without_primitives(point1, point2, False)
            if any(not contour.point_over_contour(prim.middle_point(), 1e-4) for prim in shared_primitives_prim):
                shared_primitives_1.extend(self.extract_without_primitives(point1, point2, True))
            else:
                shared_primitives_1.extend(shared_primitives_prim)

            shared_primitives_prim = contour.extract_without_primitives(point1, point2, False)
            if any(not self.point_over_contour(prim.middle_point(), 1e-4) for prim in shared_primitives_prim):
                shared_primitives_2.extend(contour.extract_without_primitives(point1, point2, True))
            else:
                shared_primitives_2.extend(shared_primitives_prim)

        return [shared_primitives_1, shared_primitives_2]

    def merge_primitives_with(self, contour):
        """
        Extract not shared primitives between two adjacent contours, to be merged.

        """
        contour1 = self
        contour2 = contour
        points = self.shared_primitives_extremities(contour)
        points = self.sort_points_along_wire(points)
        merge_primitives1 = []
        merge_primitives2 = []
        for point1, point2 in zip(points[:-1], points[1:]):
            merge_primitives_prim1 = contour1.extract_without_primitives(point1, point2, False)
            merge_primitives_prim2 = contour1.extract_without_primitives(point1, point2, True)
            for prims in [merge_primitives_prim1, merge_primitives_prim2]:
                if all(contour.point_over_contour(prim.middle_point(), 1e-4) for prim in prims):
                    continue
                if not all(not contour.point_over_contour(prim.middle_point(), 1e-4) for prim in prims):
                    contour1 = getattr(sys.modules[__name__], 'Contour' + self.__class__.__name__[-2:])(prims)
                elif all(not contour.point_over_contour(prim.middle_point(), 1e-4) for prim in prims):
                    merge_primitives1.extend(prims)
            merge_primitives_prim3 = contour2.extract_without_primitives(point1, point2, False)
            merge_primitives_prim4 = contour2.extract_without_primitives(point1, point2, True)
            for prims in [merge_primitives_prim3, merge_primitives_prim4]:
                if all(self.point_over_contour(prim.middle_point(), 1e-4) for prim in prims):
                    continue
                if not all(not self.point_over_contour(prim.middle_point(), 1e-4) for prim in prims):
                    contour2 = getattr(sys.modules[__name__], 'Contour' + self.__class__.__name__[-2:])(prims)
                elif all(not self.point_over_contour(prim.middle_point(), 1e-4) for prim in prims):
                    merge_primitives2.extend(prims)
        merge_primitives = merge_primitives1 + merge_primitives2
        return merge_primitives

    def edges_order_with_adjacent_contour(self, contour):
        """
        Check if the shared edges between two adjacent contours are traversed with two
        different directions along each contour.

        """

        contour1 = self
        contour2 = contour

        # shared_tuple = contour1.shared_edges_between2contours(contour2)
        shared_tuple = contour1.shared_primitives_with(contour2)
        # [shared_primitives_1, shared_primitives_2] = contour1.shared_primitives_with(contour2)

        # p1_start = contour1.primitives[shared_tuple[0][0]].start
        # p2_start = contour2.primitives[shared_tuple[0][1]].start
        # p2_end = contour2.primitives[shared_tuple[0][1]].end

        p1_start = shared_tuple[0][0].start
        p2_start = shared_tuple[1][-1].start
        p2_end = shared_tuple[1][-1].end

        if (p1_start.point_distance(p2_start)) < \
                (p1_start.point_distance(p2_end)):
            return False
        return True

    def extremities_points(self, list_p):
        """
        Return extremitises points of a list of points on a contour.

        """
        # TODO: rewrite this awfull code!
        points = []
        primitives = self.primitives
        for i in range(0, len(primitives)):
            pts = []
            for point in list_p:  # due to errors
                if primitives[i].point_belongs(point):
                    pts.append(point)
            if len(pts) == 1:
                points.append(pts[0])
                break
            elif len(pts) > 1:
                points.append(primitives[i].start.nearest_point(pts))
                break

        for i in range(len(primitives) - 1, -1, -1):
            pts = []
            for point in list_p:  # due to errors
                if primitives[i].point_belongs(point):
                    pts.append(point)
            if len(pts) == 1:
                if pts[0] not in points:
                    points.append(pts[0])
                    break
            elif len(pts) > 1:
                point = primitives[i].end.nearest_point(pts)
                if point not in points:
                    points.append(point)
                    break
        return points

    def primitive_over_contour(self, primitive, tol: float = 1e-6):
        return self.primitive_over_wire(primitive, tol)

    def point_over_contour(self, point, abs_tol=1e-6):
        return self.point_over_wire(point, abs_tol)


class Contour2D(ContourMixin, Wire2D):
    """
    A collection of 2D primitives forming a closed wire2D.

    TODO : center_of_mass and second_moment_area should be changed accordingly
    to area considering the triangle drawn by the arcs
    """
    _non_data_hash_attributes = ['_internal_arcs', '_external_arcs',
                                 '_polygon', '_straight_line_contour_polygon',
                                 'primitive_to_index',
                                 'basis_primitives', '_utd_analysis']
    _non_serializable_attributes = ['_internal_arcs', '_external_arcs',
                                    '_polygon',
                                    '_straight_line_contour_polygon',
                                    'primitive_to_index',
                                    'basis_primitives', '_utd_analysis']

    def __init__(self, primitives: List[volmdlr.core.Primitive2D],
                 name: str = ''):
        Wire2D.__init__(self, primitives, name)
        self._utd_edge_polygon = False
        self._polygon_100_points = None
        self._bounding_rectangle = None

    def __hash__(self):
        return sum(hash(e) for e in self.primitives)

    # def __eq__(self, other_):
    #     if other_.__class__.__name__ != self.__class__.__name__:
    #         return False
    #     if len(self.primitives) != len(other_.primitives):
    #         return False
    #     equal = True
    #     for prim1, prim2 in zip(self.primitives, other_.primitives):
    #         equal = (equal and prim1 == prim2)
    #     return equal

    def __eq__(self, other_):
        if other_.__class__.__name__ != self.__class__.__name__:
            return False
        if len(self.primitives) != len(other_.primitives):
            return False
        equal = 0
        for prim1 in self.primitives:
            reverse1 = prim1.reverse()
            found = False
            for prim2 in other_.primitives:
                reverse2 = prim2.reverse()
                if (prim1 == prim2 or reverse1 == prim2
                        or reverse2 == prim1 or reverse1 == reverse2):
                    equal += 1
                    found = True
            if not found:
                return False
        if equal == len(self.primitives):
            return True
        return False

    @property
    def edge_polygon(self):
        if not self._utd_edge_polygon:
            self._edge_polygon = self._get_edge_polygon()
            self._utd_edge_polygon = True
        return self._edge_polygon

    def _get_edge_polygon(self):
        points = []
        for edge in self.primitives:
            if points:
                if edge.start != points[-1]:
                    points.append(edge.start)
            else:
                points.append(edge.start)
        return ClosedPolygon2D(points)

    def to_3d(self, plane_origin, x, y):
        """
        Tranforms a Contour2D into an Contour3D, given a plane origin and an u and v plane vector.

        :param plane_origin: plane origin.
        :param x: plane u vector.
        :param y: plane v vector.
        :return: Contour3D.
        """
        p3d = []
        for edge in self.primitives:
            p3d.append(edge.to_3d(plane_origin, x, y))

        return Contour3D(p3d)

    def point_belongs(self, point, include_edge_points: bool = False):
        # TODO: This is incomplete!!!
        xmin, xmax, ymin, ymax = self.bounding_rectangle()
        if point.x < xmin or point.x > xmax or point.y < ymin or point.y > ymax:
            return False
        # if self.edge_polygon.point_belongs(point):
        #     return True
        # for edge in self.primitives:
        #     if hasattr(edge, 'straight_line_point_belongs'):
        #         if edge.straight_line_point_belongs(point):
        #             return True
        #     warnings.warn(f'{edge.__class__.__name__} does not implement straight_line_point_belongs yet')
        if not self._polygon_100_points:
            self._polygon_100_points = self.to_polygon(100)
        if self._polygon_100_points.point_belongs(point):
            return True
        return False

    def middle_point(self):
        return self.point_at_abscissa(self.length() / 2)

    def point_distance(self, point):
        min_distance = self.primitives[0].point_distance(point)
        for primitive in self.primitives[1:]:
            distance = primitive.point_distance(point)
            if distance < min_distance:
                min_distance = distance
        return min_distance

    def bounding_points(self):
        points = self.edge_polygon.points[:]
        for primitive in self.primitives:
            if hasattr(primitive, 'discretization_points'):
                points.extend(primitive.discretization_points(number_points=10))
        xmin = min(p[0] for p in points)
        xmax = max(p[0] for p in points)
        ymin = min(p[1] for p in points)
        ymax = max(p[1] for p in points)
        return (volmdlr.Point2D(xmin, ymin), volmdlr.Point2D(xmax, ymax))

    def area(self):
        area = self.edge_polygon.area()
        if self.edge_polygon.is_trigo():
            trigo = 1
        else:
            trigo = -1
        for edge in self.primitives:
            area += trigo * edge.straight_line_area()

        return abs(area)

    def center_of_mass(self):
        """
        Calculates the center of mass of the Contour2D.

        :return: Contour's center of mass.
        """
        center = self.edge_polygon.area() * self.edge_polygon.center_of_mass()
        # ax = self.plot()
        # self.edge_polygon.center_of_mass().plot(ax=ax, color='b')
        if self.edge_polygon.is_trigo():
            trigo = 1
        else:
            trigo = -1
        for edge in self.primitives:
            # edge.straight_line_center_of_mass().plot(ax=ax, color='g')
            center += trigo * edge.straight_line_area() \
                      * edge.straight_line_center_of_mass()

        return center / self.area()

    def second_moment_area(self, point):

        Ix, Iy, Ixy = self.edge_polygon.second_moment_area(point)
        for edge in self.primitives:
            Ix_e, Iy_e, Ixy_e = edge.straight_line_second_moment_area(point)
            if self.edge_polygon.is_trigo():
                Ix += Ix_e
                Iy += Iy_e
                Ixy += Ixy_e
            else:
                Ix -= Ix_e
                Iy -= Iy_e
                Ixy -= Ixy_e

        return Ix, Iy, Ixy

    def plot_data(self, edge_style: plot_data.EdgeStyle = None,
                  surface_style: plot_data.SurfaceStyle = None):
        plot_data_primitives = [item.plot_data() for item in self.primitives]
        return plot_data.Contour2D(plot_data_primitives=plot_data_primitives,
                                   edge_style=edge_style,
                                   surface_style=surface_style,
                                   name=self.name)

    def is_inside(self, contour2):
        """
        Verifies if a contour is inside another contour perimiter, including the edges.

        :returns: True or False
        """
        points_contour2 = []
        for prim in contour2.primitives:
            if prim.start not in points_contour2:
                points_contour2.append(prim.start)
            if prim.end not in points_contour2:
                points_contour2.append(prim.end)
            points_contour2.extend(prim.discretization_points(number_points=10))
        for point in points_contour2:
            if not self.point_belongs(point) and not self.point_over_contour(point, abs_tol=1e-7):
                return False
        return True

    def bounding_rectangle(self):
        if not self._bounding_rectangle:
            self._bounding_rectangle = self.get_bouding_rectangle()
        return self._bounding_rectangle

    def get_bouding_rectangle(self):
        xmin, xmax, ymin, ymax = self.primitives[0].bounding_rectangle.bounds()
        for edge in self.primitives[1:]:
            xmin_edge, xmax_edge, ymin_edge, ymax_edge = \
                edge.bounding_rectangle.bounds()
            xmin = min(xmin, xmin_edge)
            xmax = max(xmax, xmax_edge)
            ymin = min(ymin, ymin_edge)
            ymax = max(ymax, ymax_edge)
        return volmdlr.core.BoundingRectangle(xmin, xmax, ymin, ymax)

    def inverted_primitives(self):
        new_primitives = []
        for prim in self.primitives[::-1]:
            new_primitives.append(prim.reverse())
        return new_primitives

    def invert(self):
        return Contour2D(self.inverted_primitives())

    def invert_inplace(self):
        self.primitives = self.inverted_primitives()

    def random_point_inside(self, include_edge_points: bool = False):
        """
        Finds a random point inside the polygon.

        :param include_edge_points: Choose True if you want to consider a point on the polygon bord inside.
        :type include_edge_points: bool
        :return: A random point inside the polygon
        :rtype: `volmdlr.Point2D`
        """
        xmin, xmax, ymin, ymax = self.bounding_rectangle().bounds()
        for _ in range(2000):
            p = volmdlr.Point2D.random(xmin, xmax, ymin, ymax)
            if self.point_belongs(p, include_edge_points):
                return p
        print(True)
        raise ValueError('Could not find a point inside')

    def order_contour(self):
        if self.is_ordered() or len(self.primitives) < 2:
            return self
        new_primitives = self.ordering_contour()
        self.primitives = new_primitives

        return self

    @classmethod
    def extract_contours(cls, contour, point1: volmdlr.Point3D,
                         point2: volmdlr.Point3D, inside=False):

        new_primitives = contour.extract_with_points(point1, point2, inside)
        contours = [cls(new_primitives)]
        return contours

    def cut_by_linesegments(self, lines: List[volmdlr.edges.LineSegment2D]):
        # for c in lines:
        #     if not isinstance(c, volmdlr.edges.LineSegment2D):
        #         raise KeyError(
        #             'contour must be a list of LineSegment2D object')

        cut_lines = []
        for cut_ls in lines:
            cut_lines.append(cut_ls.to_line())

        contour_to_cut = [self]
        for line in cut_lines:
            new_contour_to_cut = []
            for contour in contour_to_cut:
                cs = contour.cut_by_line(line)
                new_contour_to_cut.extend(cs)
            contour_to_cut.extend(new_contour_to_cut)

        p1 = Contour2D(lines).center_of_mass()
        dist_min = math.inf
        for contour in contour_to_cut:
            if contour.area() > 1e-10:
                p0 = contour.center_of_mass()
                if p0.point_distance(p1) < dist_min:
                    c_opti = contour
                    dist_min = p0.point_distance(p1)
        return c_opti

    def repair_cut_contour(self, n, intersections, line):
        """
        Choose:
        n=0 for Side 1: opposite side of begining of contour
        n=1 for Side 2: start of contour to first intersect (i=0) and
         i odd to i+1 even
        """
        if n not in [0, 1]:
            raise ValueError

        n_inter = len(intersections)
        contours = []
        # primitives_split = [primitive.split(point)
        #                     for point, primitive in intersections]
        x = [(ip, line.abscissa(point))
             for ip, (point, _) in enumerate(intersections)]
        # intersection_to_primitives_index = {
        #     i: self.primitives.index(primitive)
        #     for i, (_, primitive) in enumerate(intersections)}
        sorted_inter_index = [x[0] for x in sorted(x, key=lambda p: p[1])]
        sorted_inter_index_dict = {i: ii for ii, i in
                                   enumerate(sorted_inter_index)}
        sorted_inter_index_dict[n_inter] = sorted_inter_index_dict[0]
        if n == 1:
            intersections.append(intersections[0])

        remaining_transitions = list(range(n_inter // 2))
        # enclosing_transitions = {}
        while len(remaining_transitions) > 0:
            nb_max_enclosed_transitions = -1
            enclosed_transitions = {}
            for it in remaining_transitions:
                i1 = sorted_inter_index_dict[2 * it + n]
                i2 = sorted_inter_index_dict[2 * it + 1 + n]
                net = abs(i2 - i1) - 1
                if net > nb_max_enclosed_transitions:
                    nb_max_enclosed_transitions = net
                    best_transition = it
                    if i1 < i2:
                        enclosed_transitions[it] = [(i + abs(n - 1)) // 2 for i
                                                    in sorted_inter_index[
                                                    i2 - 1:i1:-2]]
                    else:
                        enclosed_transitions[it] = [(i + abs(n - 1)) // 2 for i
                                                    in sorted_inter_index[
                                                    i2 + 1:i1:2]]

            remaining_transitions.remove(best_transition)
            point_start, primitive1 = intersections[2 * best_transition + n]
            point2, primitive2 = intersections[2 * best_transition + 1 + n]
            primitives = self.extract_primitives(point_start, primitive1,
                                                 point2, primitive2,
                                                 inside=not n)
            last_point = point2
            for transition in enclosed_transitions[best_transition]:
                point1, primitive1 = intersections[2 * transition + n]
                point2, primitive2 = intersections[2 * transition + 1 + n]
                primitives.append(
                    volmdlr.edges.LineSegment2D(last_point, point1))
                primitives.extend(
                    self.extract_primitives(point1, primitive1, point2,
                                            primitive2, inside=not n))
                last_point = point2
                if transition in remaining_transitions:
                    remaining_transitions.remove(transition)

            primitives.append(
                volmdlr.edges.LineSegment2D(last_point, point_start))

            # points = (volmdlr.edges.LineSegment2D(last_point, point_start)).discretise(5)
            # line_segment=volmdlr.edges.LineSegment2D(last_point, point_start)
            # for p in points[1:-1]:
            #     r = line_segment.split(p)
            #     primitives.append(r[0])
            #     line_segment = r[1]
            #     if p == points[-2]:
            #         primitives.append(r[1])

            contour = Contour2D(primitives)
            contour.order_contour()
            contours.append(contour)
        return contours

    def cut_by_line(self, line: volmdlr.edges.Line2D) -> List['Contour2D']:
        """
        :param line: The line used to cut the contour.

        :return: A list of resulting contours
        """
        intersections = self.line_crossings(line)
        if not intersections or len(intersections) < 2:
            return [self]
        points_intersections = [point for point, prim in intersections]
        sorted_points = line.sort_points_along_line(points_intersections)
        list_contours = []
        contour_to_cut = self

        for point1, point2 in zip(sorted_points[:-1], sorted_points[1:]):
            closing_line = volmdlr.edges.LineSegment2D(point1, point2)
            if not contour_to_cut.point_belongs(closing_line.middle_point()):
                continue
            closing_contour = Contour2D([closing_line])
            contour1, contour2 = contour_to_cut.get_divided_contours(point1, point2, closing_contour, True)
            if sorted_points.index(point1) + 2 <= len(sorted_points) - 1:
                if contour1.point_over_contour(sorted_points[sorted_points.index(point1) + 2]):
                    contour_to_cut = contour1
                    list_contours.append(contour2)
                elif contour2.point_over_contour(sorted_points[sorted_points.index(point1) + 2]):
                    contour_to_cut = contour2
                    list_contours.append(contour1)
            else:
                list_contours.extend([contour1, contour2])
        return list_contours

    def split_regularly(self, n):
        """
        Split in n slices.

        """
        xmin, xmax, _, _ = self.bounding_rectangle().bounds()
        cutted_contours = []
        iteration_contours = [self]
        for i in range(n - 1):
            xi = xmin + (i + 1) * (xmax - xmin) / n
            cut_line = volmdlr.edges.Line2D(volmdlr.Point2D(xi, 0),
                                            volmdlr.Point2D(xi, 1))

            iteration_contours2 = []
            for c in iteration_contours:
                sc = c.cut_by_line(cut_line)
                lsc = len(sc)
                if lsc == 1:
                    cutted_contours.append(c)
                else:
                    iteration_contours2.extend(sc)

            iteration_contours = iteration_contours2[:]
        cutted_contours.extend(iteration_contours)
        return cutted_contours

    def triangulation(self):
        return self.grid_triangulation(number_points_x=20,
                                       number_points_y=20)

    def to_polygon(self, angle_resolution, discretize_line: bool = False):
        """
        Transform the contour to a polygon.

        :param angle_resolution: Number of points per radians.
        :type angle_resolution: float
        :param discretize_line: Boolean indicating whether the line segments should be discretized or not.
        :type discretize_line: bool
        :return: The discretized version of the contour.
        :rtype: ClosedPolygon2D
        """

        polygon_points = []

        for primitive in self.primitives:
            if isinstance(primitive, volmdlr.edges.LineSegment2D) and not discretize_line:
                polygon_points.append(primitive.start)
            else:
                polygon_points.extend(primitive.discretization_points(angle_resolution=angle_resolution)[:-1])
        return ClosedPolygon2D(polygon_points)

    def grid_triangulation(self, x_density: float = None,
                           y_density: float = None,
                           min_points_x: int = 20,
                           min_points_y: int = 20,
                           number_points_x: int = None,
                           number_points_y: int = None):
        """
        Compute a triangulation using a n-by-m grid to triangulize the contour.
        """
        bounding_rectangle = self.bounding_rectangle()
        # xmin, xmax, ymin, ymax = self.bounding_rectangle()
        dx = bounding_rectangle[1] - bounding_rectangle[0]  # xmax - xmin
        dy = bounding_rectangle[3] - bounding_rectangle[2]  # ymax - ymin
        if number_points_x is None:
            n = max(math.ceil(x_density * dx), min_points_x)
        else:
            n = number_points_x
        if number_points_y is None:
            m = max(math.ceil(y_density * dy), min_points_y)
        else:
            m = number_points_y
        x = [bounding_rectangle[0] + i * dx / n for i in range(n + 1)]
        y = [bounding_rectangle[2] + i * dy / m for i in range(m + 1)]

        point_index = {}
        number_points = 0
        points = []
        triangles = []
        for xi in x:
            for yi in y:
                point = volmdlr.Point2D(xi, yi)
                if self.point_belongs(point):
                    point_index[point] = number_points
                    points.append(point)
                    number_points += 1

        for i in range(n):
            for j in range(m):
                p1 = volmdlr.Point2D(x[i], y[j])
                p2 = volmdlr.Point2D(x[i + 1], y[j])
                p3 = volmdlr.Point2D(x[i + 1], y[j + 1])
                p4 = volmdlr.Point2D(x[i], y[j + 1])
                points_in = []
                for p in [p1, p2, p3, p4]:
                    if p in point_index:
                        points_in.append(p)
                if len(points_in) == 4:
                    triangles.append(
                        [point_index[p1], point_index[p2], point_index[p3]])
                    triangles.append(
                        [point_index[p1], point_index[p3], point_index[p4]])

                elif len(points_in) == 3:
                    triangles.append([point_index[p] for p in points_in])

        return vmd.DisplayMesh2D(points, triangles)

    # def extract_contours(self, point1: volmdlr.Point2D, point2: volmdlr.Point2D):
    #     split_primitives  = []
    #     # primitives = [p for p in contour.primitives]
    #     primitives = self.primitives
    #     for point in [point1, point2]:
    #         dist_min = math.inf
    #         for primitive in primitives:
    #             # print(point)
    #             dist = primitive.point_distance(point)
    #             if dist < dist_min:
    #                 dist_min = dist
    #                 prim_opt = primitive
    #         split_primitives.append(prim_opt)
    #     print(len(split_primitives))
    #     return self.extract_primitives(point1, split_primitives[0], point2, split_primitives[1])

    def contour_intersections(self, contour2d):
        intersecting_points = []
        for primitive1 in self.primitives:
            for primitive2 in contour2d.primitives:
                line_intersection = primitive1.linesegment_intersections(primitive2)
                if line_intersection:
                    if line_intersection[0] not in intersecting_points:
                        intersecting_points.extend(line_intersection)
                else:
                    touching_points = primitive1.touching_points(primitive2)
                    for point in touching_points:
                        if point not in intersecting_points:
                            intersecting_points.append(point)
            if len(intersecting_points) == 2:
                break
        return intersecting_points

    def get_divided_contours(self, cutting_point1: volmdlr.Point2D,
                             cutting_point2: volmdlr.Point2D,
                             closing_contour,
                             inside: bool):
        extracted_outerpoints_contour1 = \
            volmdlr.wires.Contour2D.extract_contours(self,
                                                     cutting_point1,
                                                     cutting_point2,
                                                     inside)[0]
        extracted_innerpoints_contour1 = \
            volmdlr.wires.Contour2D.extract_contours(self,
                                                     cutting_point1,
                                                     cutting_point2,
                                                     not inside)[0]
        primitives1 = extracted_outerpoints_contour1.primitives + closing_contour.primitives
        primitives2 = extracted_innerpoints_contour1.primitives + closing_contour.primitives
        if extracted_outerpoints_contour1.primitives[0].start == \
                closing_contour.primitives[0].start:
            cutting_contour_new = closing_contour.invert()
            primitives1 = cutting_contour_new.primitives + \
                extracted_outerpoints_contour1.primitives
        elif extracted_outerpoints_contour1.primitives[0].start == \
                closing_contour.primitives[-1].end:
            primitives1 = closing_contour.primitives + \
                          extracted_outerpoints_contour1.primitives

        if extracted_innerpoints_contour1.primitives[0].start == \
                closing_contour.primitives[0].start:
            cutting_contour_new = \
                closing_contour.invert()
            primitives2 = cutting_contour_new.primitives + \
                extracted_innerpoints_contour1.primitives
        elif extracted_innerpoints_contour1.primitives[
                0].start == closing_contour.primitives[-1].end:
            primitives2 = closing_contour.primitives + \
                          extracted_innerpoints_contour1.primitives
        contour1 = Contour2D(primitives1)
        contour1.order_contour()
        contour2 = Contour2D(primitives2)
        contour2.order_contour()
        return contour1, contour2

    def divide(self, contours, inside):
        # TODO: This method has a modified-iterating-list pylint error to be fixed
        new_base_contours = [self]
        finished = False
        counter = 0
        list_contour = contours[:]
        list_cutting_contours = contours[:]
        list_valid_contours = []
        while not finished:
            cutting_contour = contours[0]
            for base_contour in new_base_contours:
                cutting_points = []
                point1, point2 = [cutting_contour.primitives[0].start,
                                  cutting_contour.primitives[-1].end]
                if not any(base_contour.point_belongs(prim.middle_point()) for prim in cutting_contour.primitives):
                    continue
                if base_contour.point_over_contour(point1) and base_contour.point_over_contour(point2):
                    cutting_points = [point1, point2]
                elif len(new_base_contours) == 1:
                    contours.remove(cutting_contour)
                    continue
                if cutting_points:
                    contour1, contour2 = base_contour.get_divided_contours(
                        cutting_points[0], cutting_points[1], cutting_contour, inside)

                    new_base_contours.remove(base_contour)
                    for cntr in [contour1, contour2]:
                        all_divided_contour = True
                        for cut_contour in list_cutting_contours:
                            points_at_abs = [prim.middle_point() for prim in cut_contour.primitives]
                            for point_at_abs in points_at_abs:
                                if cntr.point_belongs(point_at_abs) and \
                                        (not cntr.point_over_contour(point_at_abs) and
                                         True not in [cntr.primitive_over_contour(prim)
                                                      for prim in cut_contour.primitives]):
                                    all_divided_contour = False
                                    break
                            else:
                                continue
                            break
                        if all_divided_contour and cntr.area() != 0.0:
                            list_valid_contours.append(cntr)
                        else:
                            new_base_contours.append(cntr)
                    contours.remove(cutting_contour)
                    break
            if len(contours) == 0:
                finished = True
                continue
            if len(contours) == 1 and not new_base_contours:
                finished = True
                continue
            counter += 1
            if counter >= 100 * len(list_contour):
                # if base_contour.is_inside(contours[0]):
                #     contours.remove(cutting_contour)
                #     continue
                # list_valid_contours.append(base_contour)
                # finished = True
                contours = contours[::-1]
                if counter > 100 * len(list_contour) + len(contours):
                    # print('new_base_contours:', len(new_base_contours))
                    # print('len(contours):', len(contours))
                    # ax = contours[0].plot()
                    # base_contour.plot(ax=ax, color='b')
                    warnings.warn('There probably exists an open contour (two wires that could not be connected)')
                    finished = True

        return list_valid_contours

    def discretized_contour(self, n: float):
        """
        Discretize each contour's primitive and return a new contour with teses discretized primitives.
        """
        contour = Contour2D((self.discretized_primitives(n)))

        return contour.order_contour()

    @classmethod
    def from_bounding_rectangle(cls, xmin, xmax, ymin, ymax):
        """
        Create a contour2d with bounding_box parameters, using linesegments2d.
        """

        edge0 = volmdlr.edges.LineSegment2D(volmdlr.Point2D(xmin, ymin), volmdlr.Point2D(xmax, ymin))
        edge1 = volmdlr.edges.LineSegment2D(volmdlr.Point2D(xmax, ymin), volmdlr.Point2D(xmax, ymax))
        edge2 = volmdlr.edges.LineSegment2D(volmdlr.Point2D(xmax, ymax), volmdlr.Point2D(xmin, ymax))
        edge3 = volmdlr.edges.LineSegment2D(volmdlr.Point2D(xmin, ymax), volmdlr.Point2D(xmin, ymin))

        edges = [edge0, edge1, edge2, edge3]

        return Contour2D(edges)

    @classmethod
    def from_points(cls, points: List[volmdlr.Point2D]):
        """
        Create a contour2d from points with line_segments2D.
        """

        if len(points) < 3:
            raise ValueError('contour is defined at least with three points')

        edges = []
        for i in range(0, len(points) - 1):
            edges.append(volmdlr.edges.LineSegment2D(points[i], points[i + 1]))

        edges.append(volmdlr.edges.LineSegment2D(points[-1], points[0]))

        contour = cls(edges)

        return contour

    def cut_by_bspline_curve(self, bspline_curve2d: volmdlr.edges.BSplineCurve2D):
        """
        Cut a contou2d with bspline_curve2d to define two different contours.
        """
        # TODO: BsplineCurve is descretized and defined with a wire. To be improved!

        contours = self.cut_by_wire(bspline_curve2d.to_wire(20))

        return contours

    def clean_primitives(self):
        """
        Delete primitives with start=end, and return a new contour.
        """

        new_primitives = []
        for p in self.primitives:
            if p.start != p.end:
                new_primitives.append(p)

        return Contour2D(new_primitives)

    def merge_with(self, contour2d):
        """
        Merge two adjacent contours, sharing primitives, and returns one outer contour and inner contours
        (if there are any).

        :param contour2d: contour to merge with
        :return: merged contours
        """
        is_sharing_primitive = self.is_sharing_primitives_with(contour2d)
        if self.is_inside(contour2d) and not is_sharing_primitive:
            return [self]
        if contour2d.is_inside(self) and not is_sharing_primitive:
            return [contour2d]

        merged_primitives = self.merge_primitives_with(contour2d)
        contours = Contour2D.contours_from_edges(merged_primitives)
        contours = sorted(contours, key=lambda contour: contour.area(),
                          reverse=True)
        return contours

    def union(self, contour2: 'Contour2D'):
        """
        Union two contours, if they adjacent, or overlap somehow
        """
        if self.is_inside(contour2):
            return [self]
        if contour2.is_inside(self):
            return [contour2]
        contours_intersections = self.contour_intersections(contour2)
        if not self.is_sharing_primitives_with(contour2) and contours_intersections:
            resulting_primitives = []
            primitives1_inside = self.extract_with_points(contours_intersections[0], contours_intersections[1], True)
            primitives1_outside = self.extract_with_points(contours_intersections[0], contours_intersections[1], False)
            primitives2_inside = contour2.extract_with_points(contours_intersections[0],
                                                              contours_intersections[1], True)
            primitives2_outside = contour2.extract_with_points(contours_intersections[0],
                                                               contours_intersections[1], False)
            if contour2.point_belongs(primitives1_inside[0].middle_point()):
                resulting_primitives.extend(primitives1_outside)
            else:
                resulting_primitives.extend(primitives1_inside)
            if self.point_belongs(primitives2_inside[0].middle_point()):
                resulting_primitives.extend(primitives2_outside)
            else:
                resulting_primitives.extend(primitives2_inside)
            return [Contour2D(resulting_primitives).order_contour()]

        return self.merge_with(contour2)

    def cut_by_wire(self, wire: Wire2D):
        """
        Cut a contour2d with a wire2d and return a list of contours 2d.

        :param wire: volmdlr.wires.Wire2D
        :rtype: list[volmdlr.wires.Contour2D]

        :param wire: volmdlr.wires.Wire2D.
        :return: contours2d : list[volmdlr.wires.Contour2D].
        """

        intersections = self.wire_crossings(wire)  # crossings OR intersections (?)
        if not intersections or len(intersections) < 2:
            return [self]
        if len(intersections) % 2 != 0:
            raise NotImplementedError(
                f'{len(intersections)} intersections not supported yet')

        points_intersections = [point for point, prim in intersections]

        sorted_points = wire.sort_points_along_wire(points_intersections)
        list_contours = []
        contour_to_cut = self
        cutting_points_counter = 0
        while cutting_points_counter != len(sorted_points):

            point1 = sorted_points[cutting_points_counter]
            point2 = sorted_points[cutting_points_counter + 1]

            closing_wire = wire.extract_without_primitives(point1, point2, True)

            for point in points_intersections:
                if point not in [point1, point2] and Wire2D(closing_wire).point_over_wire(point):
                    closing_wire = wire.extract_without_primitives(point1, point2, False)
                    break

            closing_wire_prim = []
            for closing_w in closing_wire:
                if closing_w:
                    closing_wire_prim.append(closing_w)
            closing_contour = Contour2D(closing_wire_prim)
            contour1, contour2 = contour_to_cut.get_divided_contours(point1,
                                                                     point2,
                                                                     closing_contour,
                                                                     True)

            if sorted_points.index(point1) + 2 < len(sorted_points) - 1:
                if contour1.point_over_contour(
                        sorted_points[sorted_points.index(point1) + 2]):
                    contour_to_cut = contour1
                    list_contours.append(contour2)
                elif contour2.point_over_contour(
                        sorted_points[sorted_points.index(point1) + 2]):
                    contour_to_cut = contour2
                    list_contours.append(contour1)
            else:
                list_contours.extend([contour1, contour2])
            cutting_points_counter += 2

        return list_contours


class ClosedPolygonMixin:
    """
    Abstract class for ClosedPolygon, storing methods used by ClosedPolygon2D and ClosedPolygon3D.

    """

    def length(self):
        list_ = []
        for k in range(len(self.line_segments)):
            list_.append(self.line_segments[k].length())
        return sum(list_)

    def min_length(self):
        list_ = []
        for k in range(len(self.line_segments)):
            list_.append(self.line_segments[k].length())
        return min(list_)

    def max_length(self):
        list_ = []
        for k in range(len(self.line_segments)):
            list_.append(self.line_segments[k].length())
        return max(list_)

    def edge_statistics(self):
        distances = []
        for i, point in enumerate(self.points):
            if i != 0:
                distances.append(point.point_distance(self.points[i - 1]))
        mean_distance = mean(distances)
        std = npy.std(distances)
        return mean_distance, std

    def simplify_polygon(self, min_distance: float = 0.01,
                         max_distance: float = 0.05, angle: float = 15):
        points = [self.points[0]]
        previous_point = None
        for point in self.points[1:]:
            distance = point.point_distance(points[-1])
            if distance > min_distance:
                if distance > max_distance:
                    number_segmnts = round(distance / max_distance) + 2
                    for n in range(number_segmnts):
                        new_point = points[-1] + (point - points[-1]) * (
                                n + 1) / number_segmnts
                        if new_point.point_distance(points[-1]) > max_distance:
                            points.append(new_point)
                else:
                    if point not in points:
                        points.append(point)
            if len(points) > 1:
                vector1 = points[-1] - points[-2]
                vector2 = point - points[-2]
                cos = vector1.dot(vector2) / (vector1.norm() * vector2.norm())
                cos = math.degrees(math.acos(round(cos, 6)))
                if abs(cos) > angle:
                    if previous_point not in points:
                        points.append(previous_point)
                    if point not in points:
                        points.append(point)
            if len(points) > 2:
                vector1 = points[-2] - points[-3]
                vector2 = points[-1] - points[-3]
                cos = vector1.dot(vector2) / (vector1.norm() * vector2.norm())
                cos = math.degrees(math.acos(round(cos, 6)))
                if points[-3].point_distance(points[-2]) < min_distance and cos < angle:
                    points = points[:-2] + [points[-1]]
            previous_point = point
        if points[0].point_distance(points[-1]) < min_distance:
            points.remove(points[-1])

        if volmdlr.wires.ClosedPolygon2D(points).area() == 0.0:
            return self

        return self.__class__(points)

    @property
    def line_segments(self):
        if not self._line_segments:
            self._line_segments = self.get_line_segments()
        return self._line_segments

    def get_line_segments(self):
        raise NotImplementedError(
            f"get_line_segments method must be overloaded by {self.__class__.__name__}")


class ClosedPolygon2D(Contour2D, ClosedPolygonMixin):
    """
    A collection of points, connected by linesegments, following each other.

    """
    _non_serializable_attributes = ['line_segments', 'primitives',
                                    'basis_primitives']

    def __init__(self, points: List[volmdlr.Point2D], name: str = ''):
        self.points = points
        self._line_segments = None

        Contour2D.__init__(self, self.line_segments, name)

    def copy(self, *args, **kwargs):
        points = [p.copy() for p in self.points]
        return ClosedPolygon2D(points, self.name)

    def __hash__(self):
        return sum(hash(p) for p in self.points)

    def __eq__(self, other_):
        if not isinstance(other_, self.__class__):
            return False
        equal = True
        for point, other_point in zip(self.points, other_.points):
            equal = (equal and point == other_point)
        return equal

    def area(self):
        # TODO: perf: cache number of points
        if len(self.points) < 3:
            return 0.

        x = [point.x for point in self.points]
        y = [point.y for point in self.points]

        x1 = [x[-1]] + x[0:-1]
        y1 = [y[-1]] + y[0:-1]
        return 0.5 * abs(sum(i * j for i, j in zip(x, y1))
                         - sum(i * j for i, j in zip(y, x1)))
        # return 0.5 * npy.abs(
        #     npy.dot(x, npy.roll(y, 1)) - npy.dot(y, npy.roll(x, 1)))

    def center_of_mass(self):
        lp = len(self.points)
        if lp == 0:
            return volmdlr.O2D
        if lp == 1:
            return self.points[0]
        if lp == 2:
            return 0.5 * (self.points[0] + self.points[1])

        x = [point.x for point in self.points]
        y = [point.y for point in self.points]

        xi_xi1 = x + npy.roll(x, -1)
        yi_yi1 = y + npy.roll(y, -1)
        xi_yi1 = npy.multiply(x, npy.roll(y, -1))
        xi1_yi = npy.multiply(npy.roll(x, -1), y)

        a = 0.5 * npy.sum(xi_yi1 - xi1_yi)  # signed area!
        # print('a :', a)
        #        a=self.area()
        if not math.isclose(a, 0, abs_tol=1e-08):
            cx = npy.sum(npy.multiply(xi_xi1, (xi_yi1 - xi1_yi))) / 6. / a
            cy = npy.sum(npy.multiply(yi_yi1, (xi_yi1 - xi1_yi))) / 6. / a
            return volmdlr.Point2D(cx, cy)

        self.plot()
        raise NotImplementedError

    def barycenter(self):
        """
        Calculates the geometric center of the polygon, which is the average position of all the points in it.

        :rtype: volmdlr.Point2D
        """
        barycenter1_2d = self.points[0]
        for point in self.points[1:]:
            barycenter1_2d += point
        return barycenter1_2d / len(self.points)

    def point_belongs(self, point, include_edge_points: bool = False):
        """
        Ray casting algorithm copied from internet.
        """
        return polygon_point_belongs((point.x, point.y),
                                     [(p.x, p.y) for p in self.points], include_edge_points=include_edge_points)

    def second_moment_area(self, point):
        Ix, Iy, Ixy = 0., 0., 0.
        for pi, pj in zip(self.points, self.points[1:] + [self.points[0]]):
            xi, yi = (pi - point)
            xj, yj = (pj - point)
            Ix += (yi ** 2 + yi * yj + yj ** 2) * (xi * yj - xj * yi)
            Iy += (xi ** 2 + xi * xj + xj ** 2) * (xi * yj - xj * yi)
            Ixy += (xi * yj + 2 * xi * yi + 2 * xj * yj + xj * yi) * (
                    xi * yj - xj * yi)
        if Ix < 0:
            Ix = - Ix
            Iy = - Iy
            Ixy = - Ixy
        return Ix / 12., Iy / 12., Ixy / 24.

    def get_line_segments(self):
        lines = []
        if len(self.points) > 1:
            for p1, p2 in zip(self.points,
                              list(self.points[1:]) + [self.points[0]]):
                if p1 != p2:
                    lines.append(volmdlr.edges.LineSegment2D(p1, p2))
        return lines

    def rotation(self, center: volmdlr.Point2D, angle: float):
        """
        ClosedPolygon2D rotation.

        :param center: rotation center
        :param angle: angle rotation
        :return: a new rotated ClosedPolygon2D
        """
        return ClosedPolygon2D(
            [point.rotation(center, angle) for point in self.points])

    def rotation_inplace(self, center: volmdlr.Point2D, angle: float):
        """
        Line2D rotation, Object is updated inplace.

        :param center: rotation center
        :param angle: rotation angle
        """
        for point in self.points:
            point.rotation_inplace(center, angle)

    # @classmethod
    # def polygon_from_segments(cls, list_point_pairs):
    #     points = [list_point_pairs[0][0], list_point_pairs[0][1]]
    #     list_point_pairs.remove((list_point_pairs[0][0], list_point_pairs[0][1]))
    #     finished =  False

    #     while not finished:
    #         for p1, p2 in list_point_pairs:
    #             if p1 == points[-1]:
    #                 points.append(p2)
    #                 break
    #             elif p2 == points[-1]:
    #                 points.append(p1)
    #                 break
    #         list_point_pairs.remove((p1, p2))
    #         if len(list_point_pairs)==0:
    #             finished = True

    #     # for i, i_p1, i_p2 in enumerate(list_point_pairs):
    #     #     for j, j_p1, j_p2 in enumerate(list_point_pairs):
    #     #         if i != j:

    #     #             if p1 == points[-1]:
    #     #                 points.append(p2)
    #     #             elif p2 == points[-1]:
    #     #                 points.append(p1)
    #     # print('points : ', points)
    #     return cls(points)

    def translation(self, offset: volmdlr.Vector2D):
        """
        ClosedPolygon2D translation.

        :param offset: translation vector
        :return: A new translated ClosedPolygon2D
        """
        return ClosedPolygon2D(
            [point.translation(offset) for point in self.points])

    def translation_inplace(self, offset: volmdlr.Vector2D):
        """
        ClosedPolygon2D translation. Object is updated inplace.

        :param offset: translation vector
        """
        for point in self.points:
            point.translation_inplace(offset)

    def frame_mapping(self, frame: volmdlr.Frame2D, side: str):
        return self.__class__([point.frame_mapping(frame, side) for point in self.points])

    def frame_mapping_inplace(self, frame: volmdlr.Frame2D, side: str):
        for point in self.points:
            point.frame_mapping_inplace(frame, side)

    def polygon_distance(self,
                         polygon: 'volmdlr.wires.ClosedPolygon2D'):
        p = self.points[0]
        d = []
        for point in polygon.points:
            d.append(p.point_distance(point))
        index = d.index(min(d))
        return d[index]

    def is_trigo(self):
        if len(self.points) < 3:
            return True

        angle = 0.
        for ls1, ls2 in zip(self.line_segments,
                            self.line_segments[1:] + [self.line_segments[0]]):
            u = ls2.unit_direction_vector()
            x = u.dot(ls1.unit_direction_vector())
            y = u.dot(ls1.normal_vector())
            angle += math.atan2(y, x)
        return angle > 0

    def delaunay_triangulation(self):
        points = self.points
        new_points = []
        delaunay_triangles = []
        # ax=plt.subplot()
        for point in points:
            new_points.append([point[0], point[1]])

        delaunay = npy.array(new_points)

        tri = Delaunay(delaunay)

        for simplice in delaunay[tri.simplices]:
            triangle = Triangle2D(volmdlr.Point2D(simplice[0]),
                                  volmdlr.Point2D(simplice[1]),
                                  volmdlr.Point2D(simplice[2]))
            delaunay_triangles.append(triangle)

        return delaunay_triangles

    def offset(self, offset):
        xmin, xmax, ymin, ymax = self.bounding_rectangle().bounds()

        max_offset_len = min(xmax - xmin, ymax - ymin) / 2
        if offset <= -max_offset_len:
            print('Inadapted offset, '
                  'polygon might turn over. Offset must be greater than',
                  -max_offset_len)
            raise ValueError('inadapted offset')
        else:
            nb = len(self.points)
            vectors = []
            for i in range(nb - 1):
                v1 = self.points[i + 1] - self.points[i]
                v2 = self.points[i] - self.points[i + 1]
                v1.normalize()
                v2.normalize()
                vectors.append(v1)
                vectors.append(v2)

        v1 = self.points[0] - self.points[-1]
        v2 = self.points[-1] - self.points[0]
        v1.normalize()
        v2.normalize()
        vectors.append(v1)
        vectors.append(v2)

        offset_vectors = []
        offset_points = []

        for i in range(nb):

            # check = False
            ni = vectors[2 * i - 1] + vectors[2 * i]
            if ni == volmdlr.Vector2D(0, 0):
                ni = vectors[2 * i]
                ni = ni.normal_vector()
                offset_vectors.append(ni)
            else:
                ni.normalize()
                if ni.dot(vectors[2 * i - 1].normal_vector()) > 0:
                    ni = - ni
                    # check = True
                offset_vectors.append(ni)

            normal_vector1 = - vectors[2 * i - 1].normal_vector()
            normal_vector2 = vectors[2 * i].normal_vector()
            normal_vector1.normalize()
            normal_vector2.normalize()
            alpha = math.acos(normal_vector1.dot(normal_vector2))

            offset_point = self.points[i] + offset / math.cos(alpha / 2) * \
                (-offset_vectors[i])

            # ax=self.plot()
            # offset_point.plot(ax=ax, color='g')

            # if self.point_belongs(offset_point):
            #     offset_point = self.points[i] + offset / math.cos(alpha / 2) * \
            #                    (-offset_vectors[i])

            offset_points.append(offset_point)

            # self.points[i].plot(ax=ax, color='b')
            # offset_point.plot(ax=ax, color='r')

        return self.__class__(offset_points)

    def point_border_distance(self, point, return_other_point=False):
        """
        Compute the distance to the border distance of polygon.
        Output is always positive, even if the point belongs to the polygon.
        """
        d_min, other_point_min = self.line_segments[0].point_distance(
            point, return_other_point=True)
        for line in self.line_segments[1:]:
            d, other_point = line.point_distance(
                point, return_other_point=True)
            if d < d_min:
                d_min = d
                other_point_min = other_point
        if return_other_point:
            return d_min, other_point_min
        return d_min

    def self_intersects(self):
        epsilon = 0
        # BENTLEY-OTTMANN ALGORITHM
        # Sort the points along ascending x for the Sweep Line method
        sorted_index = sorted(range(len(self.points)), key=lambda p: (
            self.points[p][0], self.points[p][1]))
        nb = len(sorted_index)
        segments = []
        deleted = []

        while len(
                sorted_index) != 0:  # While all the points haven't been swept
            # Stock the segments between 2 consecutive edges
            # Ex: for the ABCDE polygon, if Sweep Line is on C, the segments
            #   will be (C,B) and (C,D)
            if sorted_index[0] - 1 < 0:
                segments.append((sorted_index[0], nb - 1))
            else:
                segments.append((sorted_index[0], sorted_index[0] - 1))
            if sorted_index[0] >= len(self.points) - 1:
                segments.append((sorted_index[0], 0))
            else:
                segments.append((sorted_index[0], sorted_index[0] + 1))

            # Once two edges linked by a segment have been swept, delete the
            # segment from the list
            to_del = []
            for index in deleted:
                if abs(index - sorted_index[0]) == 1 or abs(
                        index - sorted_index[0]) == nb - 1:
                    to_del.append((index, sorted_index[0]))
                    to_del.append((sorted_index[0], index))

            # Keep track of which edges have been swept
            deleted.append(sorted_index[0])
            sorted_index.pop(0)

            # Delete the segments that have just been swept
            index_to_del = []
            for i, segment in enumerate(segments):
                for seg_to_del in to_del:
                    if segment == seg_to_del:
                        index_to_del.append(i)
            for index in index_to_del[::-1]:
                segments.pop(index)

            # Checks if two segments are intersecting each other, returns True
            # if yes, otherwise the algorithm continues at WHILE
            for segment1 in segments:
                for segment2 in segments:
                    if segment1[0] != segment2[0] and segment1[1] != segment2[
                        1] and segment1[0] != segment2[1] and segment1[1] != \
                            segment2[0]:

                        line1 = volmdlr.edges.LineSegment2D(
                            self.points[segment1[0]],
                            self.points[segment1[1]])
                        line2 = volmdlr.edges.LineSegment2D(
                            self.points[segment2[0]],
                            self.points[segment2[1]])

                        p, a, b = volmdlr.Point2D.line_intersection(line1,
                                                                    line2,
                                                                    True)
                        if p is not None:
                            if 0 + epsilon <= a <= 1 - epsilon \
                                    and 0 + epsilon <= b <= 1 - epsilon:
                                return True, line1, line2

        return False, None, None

    @classmethod
    def points_convex_hull(cls, points):
        if len(points) < 3:
            return

        points_hull = [pt.copy() for pt in points]

        _, pos_ymax = argmax([pt.y for pt in points_hull])
        point_start = points_hull[pos_ymax]
        hull = [point_start]

        barycenter = points_hull[0]
        for pt in points_hull[1:]:
            barycenter += pt
        barycenter = barycenter / (len(points_hull))
        # second point of hull
        theta = []
        remaining_points = points_hull
        del remaining_points[pos_ymax]

        vec1 = point_start - barycenter
        for pt in remaining_points:
            vec2 = pt - point_start
            theta_i = -volmdlr.geometry.clockwise_angle(vec1, vec2)
            theta.append(theta_i)

        min_theta, posmin_theta = argmin(theta)
        next_point = remaining_points[posmin_theta]
        hull.append(next_point)
        del remaining_points[posmin_theta]
        # Adding first point to close the loop at the end
        remaining_points.append(hull[0])

        initial_vector = vec1.copy()
        total_angle = 0
        while next_point != point_start:
            vec1 = next_point - hull[-2]
            theta = []
            for pt in remaining_points:
                vec2 = pt - next_point
                theta_i = -volmdlr.geometry.clockwise_angle(vec1, vec2)
                theta.append(theta_i)

            min_theta, posmin_theta = argmin(theta)
            if math.isclose(min_theta, -2 * math.pi, abs_tol=1e-6) \
                    or math.isclose(min_theta, 0, abs_tol=1e-6):
                if remaining_points[posmin_theta] == point_start:
                    break

            else:
                next_point = remaining_points[posmin_theta]

                vec_next_point = next_point - barycenter
                total_angle += (2 * math.pi - volmdlr.geometry.clockwise_angle(initial_vector, vec_next_point))

                if total_angle > 2 * math.pi:
                    break
                else:
                    initial_vector = vec_next_point

                hull.append(next_point)

            del remaining_points[posmin_theta]

        hull.pop()

        return cls(hull)

    @classmethod
    def concave_hull(cls, points, concavity, scale_factor):
        """
        Calculates the concave hull from a cloud of points, i.e., it Unites all points under the smallest possible area.

        :param points: list of points corresponding to the cloud of points
        :type points: class: 'volmdlr.Point2D'
        :param concavity: Sets how sharp the concave angles can be. It goes from -1 (not concave at all. in fact,
                          the hull will be left convex) up to +1 (very sharp angles can occur. Setting concavity to
                          +1 might result in 0º angles!) concavity is defined as the cosine of the concave angles.
        :type concavity: float
        :param scale_factor: Sets how big is the area where concavities are going to be searched.
                             The bigger, the more sharp the angles can be. Setting it to a very high value might
                             affect the performance of the program.
                             This value should be relative to how close to each other the points to be connected are.
        :type scale_factor: float

        """

        def get_nearby_points(line, points, scale_factor):
            points_hull = [pt.copy() for pt in points]

            # print('i enter here')
            nearby_points = []
            line_midpoint = 0.5 * (line.start + line.end)
            # print(line_midpoint)
            tries = 0
            n = 5
            bounding_box = [line_midpoint.x - line.length() / 2,
                            line_midpoint.x + line.length() / 2,
                            line_midpoint.y - line.length() / 2,
                            line_midpoint.y + line.length() / 2]
            boundary = [int(bounding / scale_factor) for bounding in
                        bounding_box]
            while tries < n and len(nearby_points) == 0:
                for point in points_hull:
                    if not ((
                                    point.x == line.start.x and point.y == line.start.y) or (
                                    point.x == line.end.x and point.y == line.end.y)):
                        point_x_rel_pos = int(point.x / scale_factor)
                        point_y_rel_pos = int(point.y / scale_factor)
                        if point_x_rel_pos >= boundary[
                                0] and point_x_rel_pos <= boundary[
                                1] and point_y_rel_pos >= boundary[
                                2] and point_y_rel_pos <= boundary[3]:
                            nearby_points.append(point)

                scale_factor *= 4 / 3
                tries += 1

            return nearby_points

        def line_colides_with_hull(line, concave_hull):
            for hull_line in concave_hull:
                if line.start != hull_line.start and line.start != hull_line.end and line.end != hull_line.start and\
                        line.end != hull_line.end:
                    if line.line_intersections(hull_line.to_line()):
                        return True
            return False

        def get_divided_line(line, nearby_points, hull_concave_edges,
                             concavity):
            divided_line = []
            ok_middle_points = []
            list_cossines = []
            for middle_point in nearby_points:
                vect1 = line.start - middle_point
                vect2 = line.end - middle_point
                if middle_point in (line.start, line.end):
                    continue
                cos = round(vect1.dot(vect2) / (vect1.norm() * vect2.norm()),
                            4)
                if cos < concavity:
                    new_line_A = volmdlr.edges.LineSegment2D(start=line.start, end=middle_point)
                    new_line_B = volmdlr.edges.LineSegment2D(start=middle_point, end=line.end)
                    if not (line_colides_with_hull(line=new_line_A,
                                                   concave_hull=hull_concave_edges) and line_colides_with_hull(
                            line=new_line_B, concave_hull=hull_concave_edges)):
                        ok_middle_points.append(middle_point)
                        list_cossines.append(cos)
            if len(ok_middle_points) > 0:
                #  We want the middlepoint to be the one with widest angle (smallest cossine)
                min_cossine_index = list_cossines.index(min(list_cossines))
                divided_line.append(volmdlr.edges.LineSegment2D(line.start,
                                                                ok_middle_points[
                                                                    min_cossine_index]))
                divided_line.append(volmdlr.edges.LineSegment2D(
                    ok_middle_points[min_cossine_index], line.end))
            return divided_line

        hull_convex_edges = cls.points_convex_hull(points).line_segments
        hull_convex_edges.sort(key=lambda x: x.length(), reverse=True)
        hull_concave_edges = []
        hull_concave_edges.extend(hull_convex_edges)
        hull_points = list({pt for line in hull_concave_edges for pt in [line[0], line[1]]})
        unused_points = []
        for point in points:
            if point not in hull_points:
                unused_points.append(point)

        a_line_was_divided_in_the_iteration = True
        while a_line_was_divided_in_the_iteration:
            a_line_was_divided_in_the_iteration = False
            for line_position_hull in range(len(hull_concave_edges)):

                line = hull_concave_edges[line_position_hull]
                nearby_points = get_nearby_points(line, unused_points,
                                                  scale_factor)
                divided_line = get_divided_line(line, nearby_points,
                                                hull_concave_edges, concavity)
                if len(divided_line) > 0:
                    a_line_was_divided_in_the_iteration = True
                    unused_points.remove(divided_line[0].end)
                    hull_concave_edges.remove(line)
                    hull_concave_edges.extend(divided_line)
                    break

            hull_concave_edges.sort(key=lambda x: x.length(), reverse=True)

        # line  = hull_concave_edges[0]
        # print('first line legth :', line.length())
        # nearby_points = get_nearby_points(line, unused_points, scale_factor)
        # print('points next the first line in the end: ', nearby_points)
        # divided_line = get_divided_line(line, nearby_points, hull_concave_edges, concavity)
        # print('len divided line :', len(divided_line))
        polygon_points = [(line.start, line.end) for line in hull_concave_edges]
        # polygon_points = [(line.start, line.end) for line in hull_concave_edges
        #                   if line.length() != 0]

        points = [polygon_points[0][0], polygon_points[0][1]]
        polygon_points.remove((polygon_points[0][0], polygon_points[0][1]))
        finished = False

        while not finished:
            for p1, p2 in polygon_points:
                if p1 == points[-1] and p2 not in points:
                    points.append(p2)
                    break
                elif p2 == points[-1] and p1 not in points:
                    points.append(p1)
                    break
            polygon_points.remove((p1, p2))
            if len(polygon_points) == 0:
                finished = True

        return cls(points)  # , nearby_points

    @classmethod
    def convex_hull_points(cls, points):
        """
        Uses the scipy method ConvexHull to calculate the convex hull from
        a cloud of points
        """

        points_hull = [pt.copy() for pt in points]

        numpy_points = npy.array([(p.x, p.y) for p in points_hull])
        hull = ConvexHull(numpy_points)
        polygon_points = []
        for simplex in hull.simplices:
            polygon_points.append((points_hull[simplex[0]], points_hull[simplex[1]]))

        points_hull = [polygon_points[0][0], polygon_points[0][1]]
        polygon_points.remove((polygon_points[0][0], polygon_points[0][1]))
        finished = False

        while not finished:
            for p1, p2 in polygon_points:
                if p1 == points_hull[-1]:
                    points_hull.append(p2)
                    break
                elif p2 == points_hull[-1]:
                    points_hull.append(p1)
                    break
            polygon_points.remove((p1, p2))
            if len(polygon_points) == 0:
                finished = True

        points_hull.pop(-1)

        # the first point is the one with the lowest x value
        i_min = 0
        min_x = points_hull[0].x
        for i, point in enumerate(points_hull):
            if point.x < min_x:
                min_x = point.x
                i_min = i

        points_hull = points_hull[i_min:] + points_hull[:i_min]

        # we make sure that the points are ordered in the trigonometric direction
        if points_hull[0].y < points_hull[1].y:
            points_hull.reverse()

        return cls(points_hull)

    def to_3d(self, plane_origin, x, y):
        """
        Tranforms a ClosedPolygon2D into an ClosedPolygon3D, given a plane origin and an u and v plane vector.

        :param plane_origin: plane origin.
        :param x: plane u vector.
        :param y: plane v vector.
        :return: ClosedPolygon3D.
        """
        points3d = [point.to_3d(plane_origin, x, y) for point in self.points]
        return ClosedPolygon3D(points3d)

    def plot(self, ax=None, color='k', alpha=1,
             plot_points=False, point_numbering=False, arrow=False,
             fill=False, fill_color='w', equal_aspect=True):
        if ax is None:
            _, ax = plt.subplots()
            ax.set_aspect('equal')

        if fill:
            ax.fill([p[0] for p in self.points], [p[1] for p in self.points],
                    facecolor=fill_color)
        for line_segment in self.line_segments:
            line_segment.plot(ax=ax, color=color, alpha=alpha, arrow=arrow)

        if plot_points or point_numbering:
            for point in self.points:
                point.plot(ax=ax, color=color, alpha=alpha)

        if point_numbering:
            for ip, point in enumerate(self.points):
                ax.text(*point, 'point {}'.format(ip + 1),
                        ha='center', va='top')

        if equal_aspect:
            ax.set_aspect('equal')
        else:
            ax.set_aspect('auto')

        ax.margins(0.1)
        plt.show()

        return ax

    def triangulation(self, tri_opt: str = 'p'):
        """
        Perform triangulation on the polygon.

        To detail documentation, please refer to https://rufat.be/triangle/API.html

        :param tri_opt: (Optional) Triangulation preferences.
        :type tri_opt: str
        :return: A 2D mesh.
        :rtype: :class:`vmd.DisplayMesh2D`
        """
        # Converting points to nodes for performance
        nodes = [vmd.Node2D.from_point(p) for p in self.points]
        vertices = [(p.x, p.y) for p in nodes]
        n = len(nodes)
        segments = [(i, i + 1) for i in range(n - 1)]
        segments.append((n - 1, 0))

        tri = {'vertices': npy.array(vertices).reshape((-1, 2)),
               'segments': npy.array(segments).reshape((-1, 2)),
               }
        t = triangulate(tri, tri_opt)
        triangles = t['triangles'].tolist()
        np = t['vertices'].shape[0]
        points = [vmd.Node2D(*t['vertices'][i, :]) for i in range(np)]
        return vmd.DisplayMesh2D(points, triangles=triangles, edges=None)

    def grid_triangulation_points(self, number_points_x: int = 25, number_points_y: int = 25):
        """
        Use a n by m grid to triangulize the contour.

        :param number_points_x: Number of discretization points in x direction.
        :type number_points_x: int
        :param number_points_y: Number of discretization points in y direction.
        :type number_points_y: int
        :return: Discretization data.
        :rtype: list
        """
        xmin, xmax, ymin, ymax = self.bounding_rectangle().bounds()

        n = number_points_x + 2
        m = number_points_y + 2

        x = npy.linspace(xmin, xmax, num=n)
        y = npy.linspace(ymin, ymax, num=m)

        grid_point_index = {}

        polygon_points = {vmd.Node2D.from_point(p) for p in self.points}
        points = []
        for i, xi in enumerate(x):
            for j, yi in enumerate(y):
                point = vmd.Node2D(xi, yi)
                if self.point_belongs(point, include_edge_points=True) and point not in polygon_points:
                    grid_point_index[(i, j)] = point
                    points.append(point)

        return points, x, y, grid_point_index

    def ear_clipping_triangulation(self):
        """
        Computes the triangulation of the polygon using ear clipping algorithm.
        Note: triangles have been inverted for a better rendering in babylonjs
        """
        # Converting to nodes for performance
        nodes = [vmd.Node2D.from_point(p) for p in self.points]

        initial_point_to_index = {p: i for i, p in enumerate(nodes)}
        triangles = []

        remaining_points = nodes[:]

        number_remaining_points = len(remaining_points)
        while number_remaining_points > 3:
            current_polygon = ClosedPolygon2D(remaining_points)

            found_ear = False
            for p1, p2, p3 in zip(remaining_points,
                                  remaining_points[1:] + remaining_points[0:1],
                                  remaining_points[2:] + remaining_points[0:2]):
                if p1 != p3:
                    line_segment = volmdlr.edges.LineSegment2D(p1, p3)

                # Checking if intersections does not contrain the verticies
                # of line_segment
                intersect = False
                intersections = current_polygon.linesegment_intersections(line_segment)
                if intersections:
                    for inter in intersections:
                        if inter[0] not in [line_segment.start,
                                            line_segment.end]:
                            intersect = True
                            break

                if not intersect:
                    if current_polygon.point_belongs(line_segment.middle_point()):

                        triangles.append((initial_point_to_index[p1],
                                          initial_point_to_index[p3],
                                          initial_point_to_index[p2]))
                        remaining_points.remove(p2)
                        number_remaining_points -= 1
                        found_ear = True

                        # Rolling the remaining list
                        if number_remaining_points > 4:
                            deq = deque(remaining_points)
                            # random.randint(1, number_remaining_points-1))
                            deq.rotate(int(0.3 * number_remaining_points))
                            remaining_points = list(deq)

                        break

            # Searching for a flat ear
            if not found_ear:
                remaining_polygon = ClosedPolygon2D(remaining_points)
                if remaining_polygon.area() > 0.:

                    found_flat_ear = False
                    for p1, p2, p3 in zip(remaining_points,
                                          remaining_points[1:] + remaining_points[0:1],
                                          remaining_points[2:] + remaining_points[0:2]):
                        triangle = Triangle2D(p1, p2, p3)
                        if triangle.area() == 0:
                            remaining_points.remove(p2)
                            found_flat_ear = True
                            break

                    if not found_flat_ear:
                        print('Warning : There are no ear in the polygon, it seems malformed: skipping triangulation')
                        return vmd.DisplayMesh2D(nodes, triangles)
                else:
                    return vmd.DisplayMesh2D(nodes, triangles)

        if len(remaining_points) == 3:
            p1, p2, p3 = remaining_points
            triangles.append((initial_point_to_index[p1],
                              initial_point_to_index[p3],
                              initial_point_to_index[p2]))

        return vmd.DisplayMesh2D(nodes, triangles)

    def simplify(self, min_distance: float = 0.01, max_distance: float = 0.05):
        return ClosedPolygon2D(self.simplify_polygon(min_distance=min_distance,
                                                     max_distance=max_distance).points)

    def line_intersecting_closing_point(self, crossing_point):
        """
        Finds closing point for the sewing method using intersection of lines
        drawn from the barycenter.

        returns the closing point
        """
        vec_dir = crossing_point.copy()
        vec_dir.normalize()

        line = volmdlr.edges.LineSegment2D(volmdlr.O2D,
                                           crossing_point + vec_dir * 5)
        # line.plot(ax=ax2d, color='b')

        point_intersections = {}
        for line_segment in self.line_segments:
            point_intersection = line_segment.linesegment_intersections(
                line)
            if point_intersection:
                point_intersections[line_segment] = point_intersection[
                    0]
            else:
                if line.point_belongs(line_segment.start):
                    point_intersections[line_segment] = line_segment.start
                if line.point_belongs(line_segment.end):
                    point_intersections[line_segment] = line_segment.end
        point_distance = list(point_intersections.values())[
            0].point_distance(crossing_point)
        point_intersection = list(point_intersections.values())[0]
        line_segment = list(point_intersections.keys())[0]
        for line, point in list(point_intersections.items())[1:]:
            dist = crossing_point.point_distance(point)
            if dist < point_distance:
                point_distance = dist
                point_intersection = point
                line_segment = line

        # point_intersection.plot(ax=ax2d)

        if point_intersection.point_distance(
                line_segment.start) < point_intersection.point_distance(
                                                            line_segment.end):
            closing_point = line_segment.start
        else:
            closing_point = line_segment.end

        return closing_point

    def point_in_polygon(self):
        """
        In case the barycenter of the polygon is outside, this method
        finds another point inside the polygon.

        """
        barycenter = self.barycenter()
        if self.point_belongs(barycenter):
            return barycenter
        intersetions1 = {}
        linex_pos = volmdlr.edges.LineSegment2D(volmdlr.O2D, volmdlr.X2D * 5)
        linex_neg = volmdlr.edges.LineSegment2D(volmdlr.O2D, -volmdlr.X2D * 5)
        liney_pos = volmdlr.edges.LineSegment2D(volmdlr.O2D, volmdlr.Y2D * 5)
        liney_neg = volmdlr.edges.LineSegment2D(volmdlr.O2D, -volmdlr.Y2D * 5)
        for line in [linex_pos, linex_neg, liney_pos, liney_neg]:
            intersections = []
            for line_segment in self.line_segments:
                point_intersection = line_segment.linesegment_intersections(
                    line)
                intersections.extend(point_intersection)
                if not point_intersection:
                    if line.point_belongs(line_segment.start):
                        intersections.append(line_segment.start)
                    if line.point_belongs(line_segment.end):
                        intersections.append(line_segment.end)
            intersetions1[line] = intersections[:]
        for i, value in enumerate(intersetions1.values()):
            if not value:
                if i % 2 == 0:
                    if len(list(intersetions1.values())[i + 1]) == 2:
                        translation1 = (list(intersetions1.values())[i + 1][0] +
                                        list(intersetions1.values())[
                                            i + 1][1]) * 0.5
                        break
                if i % 2 != 0:
                    if len(list(intersetions1.values())[i - 1]) == 2:
                        translation1 = (list(intersetions1.values())[i - 1][0]
                                        + list(intersetions1.values())[i - 1][1]) * 0.5
                        break

        return translation1

    def repositioned_polygon(self, x, y):
        linex = volmdlr.edges.LineSegment2D(-x.to_2d(volmdlr.O2D, x, y),
                                            x.to_2d(volmdlr.O2D, x, y))
        way_back = volmdlr.O3D
        barycenter = self.barycenter()
        if not self.point_belongs(barycenter):
            barycenter1_2d = self.point_in_polygon()
            self.translation(-barycenter1_2d, False)
            way_back = barycenter1_2d.to_3d(volmdlr.O3D, x, y)
        else:
            inters = self.linesegment_intersections(linex)
            distance = inters[0][0].point_distance(inters[-1][0])
            if distance / 2 > 3 * min(
                    self.point_distance(inters[0][0]),
                    self.point_distance(inters[-1][0])):
                mid_point = (inters[0][0] + inters[-1][0]) * 0.5
                self.translation(-mid_point)
                way_back = mid_point.to_3d(volmdlr.O3D, x, y)

        return self, way_back

    def get_possible_sewing_closing_points(self, polygon2, polygon_primitive,
                                           line_segment1: None, line_segment2: None):
        """
        Searches all possibles closing points available for the given primitive
        """
        middle_point = polygon_primitive.middle_point()
        if line_segment1 is None and line_segment2 is None:
            normal_vector = polygon_primitive.unit_normal_vector()
            line_segment1 = volmdlr.edges.LineSegment2D(middle_point,
                                                        middle_point - normal_vector)
            line_segment2 = volmdlr.edges.LineSegment2D(middle_point,
                                                        middle_point + normal_vector)

        line_intersections = {line_segment1: [], line_segment2: []}
        for ls in [line_segment1, line_segment2
                   ]:
            inter_points = []
            for prim in polygon2.line_segments + self.line_segments[
                                                 :self.line_segments.index(
                                                     polygon_primitive)] + self.line_segments[
                                                                           self.line_segments.index(
                                                                               polygon_primitive) + 1:]:
                inters = prim.linesegment_intersections(ls)
                if inters:
                    line_intersections[ls].append((inters[0], prim))
                    inter_points.append(inters[0])
                elif ls.point_belongs(prim.start, 1e-7):
                    if prim.start not in inter_points:
                        line_intersections[ls].append((prim.start, prim))
                        inter_points.append(prim.start)
                elif ls.point_belongs(prim.end, 1e-7):
                    if prim.end not in inter_points:
                        line_intersections[ls].append((prim.end, prim))
                        inter_points.append(prim.end)
                elif prim.point_belongs(middle_point, 1e-7):
                    line_intersections[ls].append((prim.middle_point(), prim))
                    inter_points.append(prim.middle_point())
        return line_intersections

    def select_farthest_sewing_closing_point(self,
                                             line_segment: volmdlr.edges.LineSegment2D,
                                             polygon_primitive,
                                             possible_closing_points):
        """
        Searches the closest sewing closing point available
        """
        closing_point = volmdlr.O2D
        middle_point = polygon_primitive.middle_point()
        distance = 0
        for intr_list in possible_closing_points:
            if intr_list[1] not in self.line_segments:
                dist = intr_list[0].point_distance(line_segment.start)
                if dist > distance:
                    distance = dist
                    closing_point = (intr_list[1].start if
                                     intr_list[0].point_distance(
                                         intr_list[1].start) <
                                     intr_list[0].point_distance(
                                         intr_list[1].end) else
                                     intr_list[1].end)

            elif intr_list[0] == middle_point and \
                    polygon_primitive.length() == intr_list[1].length():
                closing_point = intr_list[1].start
                distance = 0

        return closing_point

    def select_closest_sewing_closing_point(self,
                                            line_segment: volmdlr.edges.LineSegment2D,
                                            polygon_primitive,
                                            possible_closing_points):
        """
        Searches the closest sewing closing point available
        """
        closing_point = volmdlr.O2D
        middle_point = polygon_primitive.middle_point()
        distance = math.inf
        for intr_list in possible_closing_points:
            if intr_list[1] not in self.line_segments:
                dist = intr_list[0].point_distance(line_segment.start)
                if dist < distance:
                    distance = dist
                    closing_point = (intr_list[1].start if
                                     intr_list[0].point_distance(
                                         intr_list[1].start) <
                                     intr_list[0].point_distance(
                                         intr_list[1].end) else
                                     intr_list[1].end)

            elif intr_list[0] == middle_point and \
                    polygon_primitive.length() == intr_list[1].length():
                closing_point = intr_list[1].start
                distance = 0

        return closing_point

    def search_farthest(self, interseting_point, possible_closing_points):
        """
        While Sewing two Polygons, and searching a face\'s closing point, this
        method verifies it shoul the closest of the farthest available
        :return: True if to search the farthest of False if not
        """
        distance = math.inf
        target_prim = None
        for intersection_point, prim in possible_closing_points:
            dist = interseting_point.point_distance(intersection_point)
            if dist < distance:
                distance = dist
                target_prim = prim
        if target_prim in self.line_segments:
            return True
        return False

    def get_closing_point(self, polygon2_2d, primitive, ax=None):
        """Gets sewing closing points for given primitive points"""
        closing_point = volmdlr.O2D
        middle_point = primitive.middle_point()

        normal_vector = primitive.unit_normal_vector()
        line_segment1 = volmdlr.edges.LineSegment2D(middle_point,
                                                    middle_point - normal_vector)
        line_segment2 = volmdlr.edges.LineSegment2D(middle_point,
                                                    middle_point + normal_vector)

        possible_sewing_closing_points_in_linesegment =\
            self.get_possible_sewing_closing_points(polygon2_2d, primitive,
                                                    line_segment1,
                                                    line_segment2)
        if possible_sewing_closing_points_in_linesegment[line_segment1] and\
                not possible_sewing_closing_points_in_linesegment[line_segment2]:
            closing_point = self.select_closest_sewing_closing_point(
                line_segment1, primitive,
                possible_sewing_closing_points_in_linesegment[line_segment1])
            if ax is not None:
                closing_point.plot(ax=ax, color='g')
        if possible_sewing_closing_points_in_linesegment[line_segment2] and \
                not possible_sewing_closing_points_in_linesegment[
                    line_segment1]:
            closing_point = self.select_closest_sewing_closing_point(
                line_segment2, primitive,
                possible_sewing_closing_points_in_linesegment[line_segment2])

        else:
            if len(possible_sewing_closing_points_in_linesegment[line_segment1]) == 1:
                closing_point = self.select_closest_sewing_closing_point(
                    line_segment1, primitive,
                    possible_sewing_closing_points_in_linesegment[
                        line_segment1])
                if closing_point == volmdlr.O2D:
                    closing_point = self.select_farthest_sewing_closing_point(
                        line_segment2, primitive,
                        possible_sewing_closing_points_in_linesegment[
                            line_segment2])
                if ax is not None:
                    closing_point.plot(ax=ax, color='c')
            elif len(possible_sewing_closing_points_in_linesegment[line_segment2]) == 1:
                closing_point = self.select_closest_sewing_closing_point(
                    line_segment2, primitive,
                    possible_sewing_closing_points_in_linesegment[
                        line_segment2])
                if closing_point == volmdlr.O2D:
                    closing_point = self.select_farthest_sewing_closing_point(
                        line_segment1, primitive,
                        possible_sewing_closing_points_in_linesegment[
                            line_segment1])
            else:
                if possible_sewing_closing_points_in_linesegment[line_segment1]:
                    if self.search_farthest(
                            middle_point,
                            possible_sewing_closing_points_in_linesegment[
                                line_segment2]):
                        closing_point =\
                            self.select_farthest_sewing_closing_point(
                                line_segment1, primitive,
                                possible_sewing_closing_points_in_linesegment[
                                    line_segment1])
                    else:
                        closing_point =\
                            self.select_closest_sewing_closing_point(
                                line_segment1, primitive,
                                possible_sewing_closing_points_in_linesegment[
                                    line_segment1])

                elif possible_sewing_closing_points_in_linesegment[
                        line_segment2]:
                    closing_point = self.select_closest_sewing_closing_point(
                        line_segment2, primitive,
                        possible_sewing_closing_points_in_linesegment[
                            line_segment2])
        if ax is not None:
            middle_point.plot(ax=ax, color='r')
            line_segment1.plot(ax=ax, color='y')
            line_segment2.plot(ax=ax, color='b')
            closing_point.plot(ax=ax)
            raise NotImplementedError('There should not be a plot inside this method')

        return closing_point

    def get_valid_sewing_polygon_primitive(self, polygon2_2d):
        """Get valid primitive to start sewing two polygons"""
        for primitive1 in self.line_segments:
            middle_point = primitive1.middle_point()
            normal_vector = primitive1.unit_normal_vector()
            line_segment1 = volmdlr.edges.LineSegment2D(middle_point,
                                                        middle_point - normal_vector)
            line_segment2 = volmdlr.edges.LineSegment2D(middle_point,
                                                        middle_point + normal_vector)
            possible_closing_points = self.get_possible_sewing_closing_points(
                polygon2_2d, primitive1, line_segment1, line_segment2)
            if len(possible_closing_points[line_segment1]) == 1 and\
                    possible_closing_points[line_segment1][0][1] in polygon2_2d.line_segments:
                closing_point = (possible_closing_points[
                                     line_segment1][0][1].start if
                                 possible_closing_points[
                                     line_segment1][0][0].point_distance(
                                     possible_closing_points[
                                         line_segment1][0][1].start) <
                                 possible_closing_points[
                                     line_segment1][0][0].point_distance(
                                     possible_closing_points[
                                         line_segment1][0][1].end) else
                                 possible_closing_points[
                                     line_segment1][0][1].end)

                if polygon2_2d.points.index(closing_point) >= len(polygon2_2d.points) * 2 / 4:
                    return primitive1

            if len(possible_closing_points[line_segment2]) == 1 and\
                    possible_closing_points[line_segment2][0][1] in polygon2_2d.line_segments:
                closing_point = (possible_closing_points[
                                     line_segment2][0][1].start if
                                 possible_closing_points[
                                     line_segment2][0][0].point_distance(
                                     possible_closing_points[
                                         line_segment2][0][1].start) <
                                 possible_closing_points[
                                     line_segment2][0][0].point_distance(
                                     possible_closing_points[
                                         line_segment2][0][1].end) else
                                 possible_closing_points[
                                     line_segment2][0][1].end)

                if polygon2_2d.points.index(closing_point) >= len(polygon2_2d.points) * 2 / 4:
                    return primitive1

        for primitive1 in self.line_segments:
            closing_point = self.get_closing_point(polygon2_2d,
                                                   primitive1)
            if closing_point != volmdlr.O2D:
                return primitive1

        raise NotImplementedError('make sure the two polygons '
                                  'you are trying to sew are valid ones')

    def is_convex(self):
        """
        Verifies if a polygon is convex or Not
        """
        for prim1, prim2 in zip(self.line_segments, self.line_segments[1:] + [self.line_segments[0]]):
            vector1 = prim1.direction_vector()
            vector2 = prim2.direction_vector()
            angle = volmdlr.geometry.clockwise_angle(vector1, vector2)
            if self.is_trigo():
                if angle < math.pi and angle != 0:
                    return False
            elif angle > math.pi and angle != 2 * math.pi:
                return False
        return True

    def axial_symmetry(self, line):
        """
        Finds out the symmetric closed_polygon2d according to a line.

        """

        axial_points = [point.axial_symmetry(line) for point in self.points]

        return self.__class__(points=axial_points)


class Triangle(ClosedPolygonMixin):
    """
    Defines a triangle from 3 points. It is a Super Class for Triangle2D and Triangle3D,
    storing their main attribut and methods.


    """

    def __init__(self, point1, point2,
                 point3, name: str = ''):

        self.point1 = point1
        self.point2 = point2
        self.point3 = point3
        self.name = name
        self._line_segments = None


<<<<<<< HEAD
class Triangle2D(ClosedPolygon2D):
=======
class Triangle2D(Triangle):
    """
    Defines a triangle 2D.

    :param point1: triangle point 1.
    :param point2: triangle point 2.
    :param point3: triangle point3.
    """

>>>>>>> ed53aca5
    def __init__(self, point1: volmdlr.Point2D, point2: volmdlr.Point2D,
                 point3: volmdlr.Point2D, name: str = ''):
        # self.point1 = point1
        # self.point2 = point2
        # self.point3 = point3
        # self.name = name

        ClosedPolygon2D.__init__(self, points=[point1, point2, point3], name=name)
        #
        # Triangle.__init__(self, point1,
        #                   point2,
        #                   point3,
        #                   name)

    def area(self):
        u = self.point2 - self.point1
        v = self.point3 - self.point1
        return abs(u.cross(v)) / 2

    def incircle_radius(self):
        a = self.point1.point_distance(self.point2)
        b = self.point1.point_distance(self.point3)
        c = self.point2.point_distance(self.point3)
        return 2 * self.area() / (a + b + c)

    def circumcircle_radius(self):
        a = self.point1.point_distance(self.point2)
        b = self.point1.point_distance(self.point3)
        c = self.point2.point_distance(self.point3)
        return a * b * c / (self.area() * 4.0)

    def ratio_circumr_length(self):
        return self.circumcircle_radius() / self.length()

    def ratio_incircler_length(self):
        return self.incircle_radius() / self.length()

    def aspect_ratio(self):
        a = self.point1.point_distance(self.point2)
        b = self.point1.point_distance(self.point3)
        c = self.point2.point_distance(self.point3)
        s = 0.5 * (a + b + c)
        try:
            return 0.125 * a * b * c / (s - a) / (s - b) / (s - c)
        except ZeroDivisionError:
            return 1000000.

    def axial_symmetry(self, line):
        """
        Finds out the symmetric triangle2d according to a line.

        """

        [point1, point2, point3] = [point.axial_symmetry(line)
                                    for point in [self.point1,
                                                  self.point2,
                                                  self.point3]]

        return self.__class__(point1, point2, point3)


class Circle2D(Contour2D):
    """
    Defines a Circle in two dimensions, with a center and a radius.

    """
    _non_serializable_attributes = ['internal_arcs', 'external_arcs',
                                    'polygon', 'straight_line_contour_polygon',
                                    'primitives', 'basis_primitives']

    def __init__(self, center: volmdlr.Point2D, radius: float, name: str = ''):
        self.center = center
        self.radius = radius
        self.angle = volmdlr.TWO_PI
        self.primitives = self._primitives()

        # self.points = self.tessellation_points()

        Contour2D.__init__(self, self.primitives, name=name)  # !!! this is dangerous

    def __hash__(self):
        return int(round(1e6 * (self.center.x + self.center.y + self.radius)))

    def __eq__(self, other_circle):
        if self.__class__.__name__ != other_circle.__class__.__name__:
            return False

        return math.isclose(self.center.x,
                            other_circle.center.x, abs_tol=1e-06) \
            and math.isclose(self.center.y,
                             other_circle.center.y, abs_tol=1e-06) \
            and math.isclose(self.radius, other_circle.radius,
                             abs_tol=1e-06)

    def _primitives(self):
        points = [
            volmdlr.Point2D(self.center.x + self.radius, self.center.y),
            volmdlr.Point2D(self.center.x, self.center.y - self.radius),
            volmdlr.Point2D(self.center.x - self.radius, self.center.y),
            volmdlr.Point2D(self.center.x, self.center.y + self.radius)]

        return [volmdlr.edges.Arc2D(points[0], points[1], points[2]),
                volmdlr.edges.Arc2D(points[2], points[3], points[0])]

    @classmethod
    def from_arc(cls, arc: volmdlr.edges.Arc2D):
        return cls(arc.center, arc.radius, arc.name + ' to circle')

    def point_belongs(self, point, include_edge_points: bool = False):
        """
        Verifies if a point is inside the Circle2D.

        :param point: A 2D point to check if it is inside the Circle2D.
        :type point: `volmdlr.Point2D`
        :param include_edge_points: A boolean indicating whether points on the edge of the Circle2D
            should be considered inside the circle.
        :type include_edge_points: bool
        :return: True if point inside the circle or false otherwise.
        :rtype: bool
        """

        if include_edge_points:
            return point.point_distance(self.center) <= self.radius
        return point.point_distance(self.center) < self.radius

    def bounding_rectangle(self):

        xmin = self.center.x - self.radius
        xmax = self.center.x + self.radius
        ymin = self.center.y - self.radius
        ymax = self.center.y + self.radius
        return volmdlr.core.BoundingRectangle(xmin, xmax, ymin, ymax)

    def line_intersections(self, line: volmdlr.edges.Line2D, tol=1e-9):
        """
        Calculates the intersections between a circle 2D and Line 2D.

        :param line: line to calculate intersections
        :param tol: tolerence to consider in calculations.
        :return: circle and line intersections.
        """
        full_arc_2d = volmdlr.edges.FullArc2D(
            center=self.center, start_end=self.point_at_abscissa(0),
            name=self.name)
        return full_arc_2d.line_intersections(line, tol)

    def linesegment_intersections(self, linesegment: volmdlr.edges.LineSegment2D, tol=1e-9):
        """
        Calculates the intersections between a circle 2D and LineSegment 2D.

        :param linesegment: linesegment to calculate intersections
        :param tol: tolerence to consider in calculations.
        :return: circle and linesegment intersections.
        """
        full_arc_2d = volmdlr.edges.FullArc2D(
            center=self.center, start_end=self.point_at_abscissa(0),
            name=self.name)
        return full_arc_2d.linesegment_intersections(linesegment, tol)

    def cut_by_line(self, line: volmdlr.edges.Line2D):
        intersection_points = self.line_intersections(line)
        if not intersection_points:
            return [self]
        if len(intersection_points) == 1:
            raise NotImplementedError
        if len(intersection_points) == 2:
            linesegment = volmdlr.edges.LineSegment2D(intersection_points[0],
                                                      intersection_points[1])
            arc1, arc2 = self.split(intersection_points[0],
                                    intersection_points[1])
            contour1 = Contour2D([arc1, linesegment.copy()])
            contour2 = Contour2D([arc2, linesegment.copy()])
            return [contour1, contour2]
        raise ValueError

    def circle_intersections(self, circle: 'volmdlr.wires.Circle2D'):
        x0, y0 = self.center
        x1, y1 = circle.center
        # r0 = self.radius
        # r1 = circle.radius

        d = math.sqrt((x1 - x0) ** 2 + (y1 - y0) ** 2)

        # non intersecting
        if d > self.radius + circle.radius:
            return []
        # One circle within other
        if d < abs(self.radius - circle.radius):
            return []
        # coincident circles
        if d == 0 and self.radius == circle.radius:
            return []
        else:
            a = (self.radius ** 2 - circle.radius ** 2 + d ** 2) / (2 * d)
            h = math.sqrt(self.radius ** 2 - a ** 2)
            x2 = x0 + a * (x1 - x0) / d
            y2 = y0 + a * (y1 - y0) / d
            x3 = x2 + h * (y1 - y0) / d
            y3 = y2 - h * (x1 - x0) / d

            x4 = x2 - h * (y1 - y0) / d
            y4 = y2 + h * (x1 - x0) / d

        return [volmdlr.Point2D(x3, y3), volmdlr.Point2D(x4, y4)]

    def arc_intersections(self, arc2d: volmdlr.edges.Arc2D):
        circle = Circle2D(arc2d.center, arc2d.radius)
        intersections = []

        for inter in self.circle_intersections(circle):
            try:
                arc2d.abscissa(inter)  # I guess it is a test?
                intersections.append(inter)
            except ValueError:
                pass
        return intersections

    def length(self):
        """
        Calculates the length of the Circle 2D.

        :return: the circle's length.
        """

        return volmdlr.TWO_PI * self.radius

    def plot(self, ax=None, color='k', alpha=1,
             plot_points=False, equal_aspect=True, linestyle='-', linewidth=1):
        if ax is None:
            _, ax = plt.subplots()
        # else:
        #     fig = ax.figure
        if self.radius > 0:
            ax.add_patch(matplotlib.patches.Arc((self.center.x, self.center.y),
                                                2 * self.radius,
                                                2 * self.radius,
                                                angle=0,
                                                theta1=0,
                                                theta2=360,
                                                color=color,
                                                alpha=alpha,
                                                linestyle=linestyle,
                                                linewidth=linewidth))
        if equal_aspect:
            ax.set_aspect('equal')
        return ax

    def to_3d(self, plane_origin, x, y):
        """
        Tranforms a Circle2D into an Circle3D, given a plane origin and an u and v plane vector.

        :param plane_origin: plane origin.
        :param x: plane u vector.
        :param y: plane v vector.
        :return: Circle3D.
        """
        normal = x.cross(y)
        center3d = self.center.to_3d(plane_origin, x, y)
        return Circle3D(volmdlr.Frame3D(center3d, x, y, normal),
                        self.radius, self.name)

    def rotation(self, center: volmdlr.Point2D, angle: float):
        """
        Circle2D rotation.

        :param center: rotation center.
        :param angle: angle rotation.
        :return: a new rotated Circle2D.
        """
        return Circle2D(self.center.rotation(center, angle), self.radius)

    def rotation_inplace(self, center: volmdlr.Point2D, angle: float):
        """
        Circle2D rotation. Object is updated inplace.

        :param center: rotation center
        :param angle: rotation angle
        """
        self.center.rotation_inplace(center, angle)

    def translation(self, offset: volmdlr.Vector2D):
        """
        Circle2D translation.

        :param offset: translation vector
        :return: A new translated Circle2D
        """
        return Circle2D(self.center.translation(offset), self.radius)

    def translation_inplace(self, offset: volmdlr.Vector3D):
        """
        Circle2D translation. Object is updated inplace.

        :param offset: translation vector
        """
        self.center.translation_inplace(offset)

    def frame_mapping(self, frame: volmdlr.Frame3D, side: str):
        """
        Changes frame_mapping and return a new Circle2D
        side = 'old' or 'new'
        """
        if side == 'old':
            return Circle2D(frame.old_coordinates(self.center),
                            self.radius)
        elif side == 'new':
            return Circle2D(frame.new_coordinates(self.center),
                            self.radius)
        else:
            raise ValueError('Side should be \'new\' \'old\'')

    def frame_mapping_inplace(self, frame: volmdlr.Frame3D, side: str):
        """
        Changes frame_mapping and the object is updated inplace
        side = 'old' or 'new'
        """
        if side == 'old':
            self.center = frame.old_coordinates(self.center)
        elif side == 'new':
            self.center = frame.new_coordinates(self.center)
        else:
            raise ValueError('Side should be \'new\' \'old\'')

    def area(self):
        return math.pi * self.radius ** 2

    def second_moment_area(self, point):
        """
        Second moment area of part of disk
        """
        sma = math.pi * self.radius ** 4 / 4
        return volmdlr.geometry.huygens2d(sma, sma, 0, self.area(), self.center, point)

    def center_of_mass(self):
        return self.center

    def point_symmetric(self, point):
        center = 2 * point - self.center
        return Circle2D(center, self.radius)

    def plot_data(self, edge_style: plot_data.EdgeStyle = None,
                  surface_style: plot_data.SurfaceStyle = None):
        return plot_data.Circle2D(cx=self.center.x, cy=self.center.y,
                                  r=self.radius,
                                  edge_style=edge_style,
                                  surface_style=surface_style)

    def copy(self, *args, **kwargs):
        return Circle2D(self.center.copy(), self.radius)

    def point_at_abscissa(self, curvilinear_abscissa):
        start = self.center + self.radius * volmdlr.X3D
        return start.rotation(self.center,
                              curvilinear_abscissa / self.radius)

    # def triangulation(self, n=35):
    #     l = self.length()
    #     points = [self.point_at_abscissa(l * i / n) for i in range(n)]
    #     points.append(self.center)
    #     triangles = [(i, i + 1, n) for i in range(n - 1)] + [(n - 1, 0, n)]
    def split_by_line(self, line: volmdlr.edges.Line2D):
        """
        Split the Circle with a line into two Arc2D.
        """
        split_points = self.line_intersections(line)
        return self.split(split_points[0], split_points[1])

    def split(self, split_start, split_end):
        x1, y1 = split_start - self.center
        x2, y2 = split_end - self.center

        angle1 = math.atan2(y1, x1)
        angle2 = math.atan2(y2, x2)
        angle_i1 = 0.5 * (angle2 - angle1)
        angle_i2 = angle_i1 + math.pi
        interior_point1 = split_start.rotation(self.center, angle_i1)
        interior_point2 = split_start.rotation(self.center, angle_i2)

        return [volmdlr.edges.Arc2D(split_start, interior_point1,
                                    split_end),
                volmdlr.edges.Arc2D(split_start, interior_point2,
                                    split_end)]

    def axial_symmetry(self, line):
        """
        Finds out the symmetric circle2d according to a line.

        """

        return self.__class__(center=self.center.axial_symmetry(line),
                              radius=self.radius)

    def discretization_points(self, *, number_points: int = None, angle_resolution: int = 40):
        """
        Discretize a Contour to have "n" points.

        :param number_points: the number of points (including start and end points)
             if unset, only start and end will be returned
        :param angle_resolution: if set, the sampling will be adapted to have a controlled angular distance. Usefull
            to mesh an arc
        :return: a list of sampled points
        """
        if not number_points and angle_resolution:
            number_points = math.ceil(math.pi * angle_resolution) + 2
        step = self.length() / (number_points - 1)
        return [self.point_at_abscissa(i * step) for i in range(number_points)]

    def polygon_points(self, discretization_resolution: int):
        warnings.warn('polygon_points is deprecated,\
        please use discretization_points instead',
                      DeprecationWarning)
        return self.discretization_points(angle_resolution=discretization_resolution)


class Ellipse2D(Contour2D):
    """
    Defines an Ellipse in two-dimenssions.

    Ellipse2D defined by a major axis (A), minor axis (B), a center and a vector
    representing the direction of the major axis.

    :param major_axis: ellipse's major axis (A)
    :type major_axis: float
    :param minor_axis: ellipse's minor axis (B)
    :type minor_axis: float
    :param center: ellipse's center
    :type center: volmdlr.Point3D
    :param major_dir: direction vector for major axis
    :type major_dir: volmdlr.Vector3D

    :Example:
    >>> ellipse2d = wires.Ellipse2D(4, 2, volmdlr.O2D, volmdlr.Vector2D(1, 1))
    """

    def __init__(self, major_axis, minor_axis, center, major_dir, name=''):
        self.major_axis = major_axis
        self.minor_axis = minor_axis
        self.center = center
        self.major_dir = major_dir
        self.major_dir.normalize()
        self.minor_dir = - self.major_dir.normal_vector()
        self.theta = volmdlr.geometry.clockwise_angle(self.major_dir, volmdlr.X2D)
        if self.theta == math.pi * 2:
            self.theta = 0.0
        Contour2D.__init__(self, [self], name=name)

    def __hash__(self):
        return int(round(1e6 * (self.center.x + self.center.y + self.major_axis + self.minor_axis)))

    def area(self):
        """
        Calculates the ellipe's area.

        :return: ellipe's area, float.
        """
        return math.pi * self.major_axis * self.minor_axis

    def length(self):
        """
        Calculates the ellipse's length.

        :return: ellipe's length.
        """
        mid_point = self.center - self.major_axis * self.major_dir
        if self.theta != 0.0:
            mid_point = self.center - volmdlr.Point2D(self.major_axis, 0)
            mid_point = mid_point.rotation(self.center, self.theta)
        length = 2 * self.abscissa(mid_point)
        return length

    def to_3d(self, plane_origin, x, y):
        """
        Tranforms a Ellipse2D into an Ellipse3D, given a plane origin and an u and v plane vector.

        :param plane_origin: plane origin.
        :param x: plane u vector.
        :param y: plane v vector.
        :return: Ellipse3D.
        """
        raise NotImplementedError

    def point_over_ellipse(self, point, abs_tol=1e-6):
        """
        Verifies if a point is on the ellipse.

        :param point: point to be verified.
         :param abs_tol: tolerance.
        :return: True or False.
        """
        return math.isclose(
            ((point.x - self.center.x) * math.cos(self.theta) +
             (point.y - self.center.y) * math.sin(self.theta)) ** 2 / self.major_axis ** 2 +
            ((point.x - self.center.x) * math.sin(self.theta) -
             (point.y - self.center.y) * math.cos(self.theta)) ** 2 / self.minor_axis ** 2, 1, abs_tol=abs_tol)

    def point_over_contour(self, point, abs_tol=1e-6):
        """
        Verifies if a point is on the ellipse.

        :param point: point to be verified.
        :param abs_tol: tolerance.
        :return: True or False.
        """
        return self.point_over_ellipse(point, abs_tol)

    def line_intersections(self, line: 'volmdlr.edges.Line2D'):
        """
        Calculates the intersections between a line and an ellipse.

        :param line: line to calculate intersections
        :return: list of points intersections, if there are any
        """
        intersections = vm_utils_intersections.ellipse2d_line_intersections(self, line)
        return intersections

    def linesegment_intersections(self, linesegment: 'volmdlr.edges.LineSegment2D'):
        """
        Calculates the intersections between a linesegment and an ellipse.

        :param linesegment: linesegment to calculate intersections.
        :return: list of points intersections, if there are any.
        """
        line_intersections = self.line_intersections(linesegment)
        intersections = []
        for intersection in line_intersections:
            if linesegment.point_belongs(intersection):
                intersections.append(intersection)
        return intersections

    def discretization_points(self, *, number_points: int = None, angle_resolution: int = 20):
        """
        Calculates the discretized points for the ellipse.

        :param number_points: number of point to have in the discretized points.
        :param angle_resolution: the angle resolution to be used to discretise points.
        :return: discretized points.
        """
        if number_points:
            angle_resolution = number_points
        discretization_points = [self.center + volmdlr.Point2D(self.major_axis * math.cos(theta),
                                                               self.minor_axis * math.sin(theta))
                                 for theta in npy.linspace(0, volmdlr.TWO_PI, angle_resolution + 1)]
        discretization_points = [point.rotation(self.center, self.theta) for point in discretization_points]
        return discretization_points

    def abscissa(self, point: volmdlr.Point2D):
        """
        Calculates the abscissa for a given point.

        :param point: point to calculate the abcissa.
        :return: the correspoding abscissa, 0 < abscissa < ellipse's length.
        """
        if self.point_over_ellipse(point):
            angle_abscissa = self.point_angle_with_major_dir(point)

            def arc_length(theta):
                return math.sqrt((self.major_axis ** 2) * math.sin(theta) ** 2 +
                                 (self.minor_axis ** 2) * math.cos(theta) ** 2)

            res, _ = scipy_integrate.quad(arc_length, 0, angle_abscissa)
            return res
        raise ValueError(f'point {point} does not belong to ellipse')

    def point_angle_with_major_dir(self, point2d):
        """
        Given a point in the ellipse, calculates it angle with the major direction vector.

        """
        center2d_point2d = point2d - self.center
        angle_abscissa = volmdlr.geometry.clockwise_angle(center2d_point2d, self.major_dir)
        return angle_abscissa

    def plot(self, ax=None, color='k', alpha=1, plot_points=False, equal_aspect=True):
        """
        Matplotlib plot for an ellipse.

        """
        if ax is None:
            _, ax = plt.subplots()
        x = []
        y = []
        for point_x, point_y in self.discretization_points(number_points=50):
            x.append(point_x)
            y.append(point_y)
        plt.plot(x, y, color=color, alpha=alpha)
        if equal_aspect:
            ax.set_aspect('equal')
        return ax

    def rotation(self, center: volmdlr.Point2D, angle: float):
        """
        Rotation of ellipse around a center and an angle.

        :param center: center of the rotation.
        :param angle: angle to rotated of.
        :return: a rotationed new ellipse.
        """
        rotationed_center = self.center.rotation(center, angle)
        point_major_dir = self.center + self.major_dir * self.major_axis
        rotationed_major_dir_point = point_major_dir.rotation(center, angle)
        major_dir = rotationed_major_dir_point - rotationed_center
        return Ellipse2D(self.major_axis, self.minor_axis, rotationed_center,
                         major_dir)

    def translation(self, offset: volmdlr.Vector2D):
        """
        Translation of ellipse from an offset vector.

        :param offset: corresponding translation vector.
        :return: translated new ellipse2d.
        """
        return Ellipse2D(self.major_axis, self.minor_axis, self.center.translation(offset), self.major_dir)

    def frame_mapping(self, frame: volmdlr.Frame2D, side: str):
        """
        Changes frame_mapping and return a new Ellipse2D.
        side = 'old' or 'new'
        """
        if side == 'old':
            return Ellipse2D(self.major_axis, self.minor_axis, frame.local_to_global_coordinates(self.center),
                             self.major_dir)
        if side == 'new':
            point_major_dir = self.center + self.major_dir * self.major_axis
            major_dir = frame.new_coordinates(point_major_dir) - self.center
            return Ellipse2D(self.major_axis, self.minor_axis, frame.global_to_local_coordinates(self.center),
                             major_dir)
        raise ValueError('Side should be \'new\' \'old\'')


class Contour3D(ContourMixin, Wire3D):
    """
    A collection of 3D primitives forming a closed wire3D.

    """
    _non_serializable_attributes = ['points']
    _non_eq_attributes = ['name']
    _non_hash_attributes = ['points', 'name']
    _generic_eq = True

    def __init__(self, primitives: List[volmdlr.core.Primitive3D],
                 name: str = ''):
        """
        Defines a contour3D from a collection of edges following each other stored in primitives list.
        """

        Wire3D.__init__(self, primitives=primitives, name=name)
        self._utd_edge_polygon = False
        self._utd_bounding_box = False

    def __hash__(self):
        return sum(hash(e) for e in self.primitives)

    def __eq__(self, other_):
        if other_.__class__.__name__ != self.__class__.__name__:
            return False
        if len(self.primitives) != len(other_.primitives):
            return False
        equal = 0
        for prim1 in self.primitives:
            reverse1 = prim1.reverse()
            found = False
            for prim2 in other_.primitives:
                reverse2 = prim2.reverse()
                if (prim1 == prim2 or reverse1 == prim2
                        or reverse2 == prim1 or reverse1 == reverse2):
                    equal += 1
                    found = True
            if not found:
                return False
        if equal == len(self.primitives):
            return True
        return False

    @property
    def edge_polygon(self):
        if not self._utd_edge_polygon:
            self._edge_polygon = self._get_edge_polygon()
            self._utd_edge_polygon = True
        return self._edge_polygon

    def _get_edge_polygon(self):
        points = []
        for edge in self.primitives:
            if points:
                if edge.start != points[-1]:
                    points.append(edge.start)
            else:
                points.append(edge.start)
        return ClosedPolygon3D(points)

    @classmethod
    def from_step(cls, arguments, object_dict):
        """
        Converts a step primitive to a Contour3D.

        :param arguments: The arguments of the step primitive. The last element represents the unit_conversion_factor.
        :type arguments: list
        :param object_dict: The dictionnary containing all the step primitives
            that have already been instanciated.
        :type object_dict: dict
        :return: The corresponding Contour3D object.
        :rtype: :class:`volmdlr.wires.Contour3D`
        """
        name = arguments[0][1:-1]
        raw_edges = []
        # edge_ends = {}
        for edge_id in arguments[1]:
            raw_edges.append(object_dict[int(edge_id[1:])])

        if (len(raw_edges)) == 1:
            if isinstance(raw_edges[0], cls):
                # Case of a circle, ellipse...
                return raw_edges[0]
            return cls(raw_edges, name=name)

        # Making things right for first 2 primitives
        if any(edge is None for edge in raw_edges):
            raise ValueError
        distances = [raw_edges[0].end.point_distance(raw_edges[1].start),
                     raw_edges[0].start.point_distance(raw_edges[1].start),
                     raw_edges[0].end.point_distance(raw_edges[1].end),
                     raw_edges[0].start.point_distance(raw_edges[1].end)]
        index = distances.index(min(distances))
        if min(distances) > 6e-4:
            # Green color : well-placed and well-read
            ax = raw_edges[0].plot(color='g')
            # Red color : can't be connected to green edge
            raw_edges[1].plot(ax=ax, color='r')
            # Black color : to be placed
            for re in raw_edges[2:]:
                re.plot(ax=ax)
            # deltax1 = abs(raw_edges[0].start.x - raw_edges[1].end.x)
            # deltax2 = abs(raw_edges[0].end.x - raw_edges[1].end.x)
            # deltay1 = abs(raw_edges[0].start.y - raw_edges[1].end.y)
            # deltay2 = abs(raw_edges[0].end.y - raw_edges[1].end.y)
            # deltaz1 = abs(raw_edges[0].start.z - raw_edges[1].end.z)
            # deltaz2 = abs(raw_edges[0].end.z - raw_edges[1].end.z)
            raise NotImplementedError(
                f'Number of edges: {len(raw_edges)}',
                'First 2 edges of contour not follwing each other',
                f'delta_x = {abs(raw_edges[0].start.x - raw_edges[1].end.x)},'
                f' {abs(raw_edges[0].end.x - raw_edges[1].end.x)}',
                f'delta_y = {abs(raw_edges[0].start.y - raw_edges[1].end.y)},'
                f' {abs(raw_edges[0].end.y - raw_edges[1].end.y)}',
                f'delta_z = {abs(raw_edges[0].start.z - raw_edges[1].end.z)},'
                f' {abs(raw_edges[0].end.z - raw_edges[1].end.z)}',
                f'distance = {min(distances)}')

        if index == 0:
            edges = [raw_edges[0], raw_edges[1]]
        elif index == 1:
            edges = [raw_edges[0].reverse(), raw_edges[1]]
        elif index == 2:
            edges = [raw_edges[0], raw_edges[1].reverse()]
        elif index == 3:
            edges = [raw_edges[0].reverse(), raw_edges[1].reverse()]
        else:
            raise NotImplementedError

        # Connecting the next edges
        last_edge = edges[-1]
        for i, raw_edge in enumerate(raw_edges[2:]):
            distances = [raw_edge.start.point_distance(last_edge.end),
                         raw_edge.end.point_distance(last_edge.end)]
            index = distances.index(min(distances))
            if min(distances) > 6e-4:
                # Green color : well-placed and well-read
                ax = last_edge.plot(color='g')
                for re in raw_edges[:2 + i]:
                    re.plot(ax=ax, color='g')
                    re.start.plot(ax=ax, color='g')
                    re.end.plot(ax=ax, color='g')
                last_edge.end.plot(ax=ax, color='r')
                # Red color : can't be connected to red dot
                raw_edge.plot(ax=ax, color='r')
                # Black color : to be placed
                for re in raw_edges[2 + i + 1:]:
                    re.plot(ax=ax)
                    re.start.plot(ax=ax)
                    re.end.plot(ax=ax)
                # deltax1 = abs(raw_edge.start.x - last_edge.end.x)
                # deltax2 = abs(raw_edge.end.x - last_edge.end.x)
                # deltay1 = abs(raw_edge.start.y - last_edge.end.y)
                # deltay2 = abs(raw_edge.end.y - last_edge.end.y)
                # deltaz1 = abs(raw_edge.start.z - last_edge.end.z)
                # deltaz2 = abs(raw_edge.end.z - last_edge.end.z)
                raise NotImplementedError(
                    f'Number of edges: {len(raw_edges)}',
                    'Edges of contour not follwing each other',
                    f'delta_x = {abs(raw_edge.start.x - last_edge.end.x)},'
                    f' {abs(raw_edge.end.x - last_edge.end.x)}',
                    f'delta_y = {abs(raw_edge.start.y - last_edge.end.y)},'
                    f' {abs(raw_edge.end.y - last_edge.end.y)}',
                    f'delta_z = {abs(raw_edge.start.z - last_edge.end.z)},'
                    f' {abs(raw_edge.end.z - last_edge.end.z)}',
                    f'distance = {min(distances)}')
            if index == 0:
                last_edge = raw_edge
            elif index == 1:
                last_edge = raw_edge.reverse()

            edges.append(last_edge)
        return cls(edges, name=name)

    def to_step(self, current_id, surface_id=None, surface3d=None):
        """
        Create a Circle3D step object.

        """
        content = ''
        edge_ids = []
        for primitive in self.primitives:
            if primitive.__class__.__name__ == 'BSplineCurve3D':
                method_name = f'{primitive.__class__.__name__.lower()}_to_2d'
                curve2d = getattr(surface3d, method_name)(primitive)[0]
                if curve2d.__class__.__name__ == 'LineSegment3D':
                    curve2d = curve2d.to_bspline_curve()
                primitive_content, primitive_ids = primitive.to_step(
                    current_id, surface_id=surface_id, curve2d=curve2d)
            else:
                primitive_content, primitive_ids = primitive.to_step(current_id, surface_id=surface_id)
            content += primitive_content
            current_id = primitive_ids[-1] + 1
            for primitive_id in primitive_ids:
                content += "#{} = ORIENTED_EDGE('{}',*,*,#{},.T.);\n".format(
                    current_id,
                    primitive.name,
                    primitive_id)
                edge_ids.append(current_id)

                current_id += 1

        content += "#{} = EDGE_LOOP('{}',({}));\n".format(
            current_id, self.name, volmdlr.core.step_ids_to_str(edge_ids))
        return content, current_id

    def average_center_point(self):
        nb = len(self.edge_polygon.points)
        x = sum(point[0] for point in self.edge_polygon.points) / nb
        y = sum(point[1] for point in self.edge_polygon.points) / nb
        z = sum(point[2] for point in self.edge_polygon.points) / nb

        return volmdlr.Point3D(x, y, z)

    def to_2d(self, plane_origin, x, y):
        primitives2d = self.get_primitives_2d(plane_origin, x, y)
        return Contour2D(primitives=primitives2d)

    def rotation(self, center: volmdlr.Point3D, axis: volmdlr.Vector3D,
                 angle: float):
        """
        Contour3D rotation.

        :param center: rotation center.
        :param axis: rotation axis.
        :param angle: angle rotation.
        :return: a new rotated Contour3D.
        """
        new_edges = [edge.rotation(center, axis, angle) for edge
                     in self.primitives]
        return Contour3D(new_edges, self.name)

    def rotation_inplace(self, center: volmdlr.Point3D, axis: volmdlr.Vector3D,
                         angle: float):
        """
        Contour3D rotation. Object is updated inplace.

        :param center: rotation center.
        :param axis: rotation axis.
        :param angle: rotation angle.
        """
        for edge in self.primitives:
            edge.rotation_inplace(center, axis, angle)

    def translation(self, offset: volmdlr.Vector3D):
        """
        Contour3D translation.

        :param offset: translation vector.
        :return: A new translated Contour3D.
        """
        new_edges = [edge.translation(offset) for edge in
                     self.primitives]
        return Contour3D(new_edges, self.name)

    def translation_inplace(self, offset: volmdlr.Vector3D):
        """
        Contour3D translation. Object is updated inplace.

        :param offset: translation vector.
        """
        for edge in self.primitives:
            edge.translation_inplace(offset)

    def order_contour(self):
        # new_primitives = []
        # points = self.ordering_contour()
        # for p1, p2 in points:
        #     new_primitives.append(volmdlr.edges.LineSegment3D(p1, p2))
        # self.primitives = new_primitives

        initial_points = []
        for primitive in self.primitives:
            initial_points.append((primitive.start, primitive.end))

        new_primitives = []
        if self.is_ordered():
            return self
        points = self.ordering_contour()
        for p1, p2 in points:
            try:
                index = initial_points.index((p1, p2))
            except ValueError:
                index = initial_points.index((p2, p1))

            if isinstance(self.primitives[index], volmdlr.edges.LineSegment3D):
                new_primitives.append(volmdlr.edges.LineSegment3D(p1, p2))
            elif isinstance(self.primitives[index], volmdlr.edges.Arc3D):
                new_primitives.append(volmdlr.edges.Arc3D(p1, self.primitives[index].interior, p2))
            elif isinstance(self.primitives[index], volmdlr.edges.BSplineCurve3D):
                if (self.primitives[index].start == p1 and self.primitives[index].end == p2):
                    new_primitives.append(self.primitives[index])
                else:
                    new_primitives.append(self.primitives[index].reverse())

        self.primitives = new_primitives

        return self

    # def point_over_contour(self, point, abs_tol=1e-7):
    #     belongs = False
    #     for primitive in self.primitives:
    #         if primitive.point_belongs(point, abs_tol):
    #             belongs = True
    #     return belongs

    def frame_mapping(self, frame: volmdlr.Frame3D, side: str):
        """
        Changes frame_mapping and return a new Contour3D
        side = 'old' or 'new'
        """
        new_edges = [edge.frame_mapping(frame, side) for edge in
                     self.primitives]
        return Contour3D(new_edges, self.name)

    def frame_mapping_inplace(self, frame: volmdlr.Frame3D, side: str):
        """
        Changes frame_mapping and the object is updated inplace.

        :param side: 'old' or 'new'
        """
        for edge in self.primitives:
            edge.frame_mapping_inplace(frame, side)

    def copy(self, deep=True, memo=None):
        """
        Copies the Contour3D.
        """
        new_edges = [edge.copy(deep=deep, memo=memo) for edge in self.primitives]
        # if self.point_inside_contour is not None:
        #     new_point_inside_contour = self.point_inside_contour.copy()
        # else:
        #     new_point_inside_contour = None
        return Contour3D(new_edges, self.name)

    def plot(self, ax=None, color='k', alpha=1, edge_details=False):
        if ax is None:
            # ax = Axes3D(plt.figure())
            fig = plt.figure()
            ax = fig.add_subplot(111, projection='3d')

        for edge in self.primitives:
            edge.plot(ax=ax, color=color, alpha=alpha,
                      edge_ends=edge_details, edge_direction=edge_details)

        return ax

    def _bounding_box(self):
        """
        Computes the bounding box ot the contour3D.

        """
        return volmdlr.core.BoundingBox.from_bounding_boxes([p.bounding_box for p in self.primitives])

    @property
    def bounding_box(self):
        if not self._utd_bounding_box:
            self._bbox = self._bounding_box()
            self._utd_bounding_box = True
        return self._bbox

    @classmethod
    def extract_contours(cls, contour, point1: volmdlr.Point3D,
                         point2: volmdlr.Point3D, inside=False):

        new_primitives = contour.extract_with_points(point1, point2, inside)
        contours = [cls(new_primitives)]
        return contours

    def line_intersections(self, line: volmdlr.edges.Line3D):
        """
        Calculates intersections between a contour3d and Line3d.

        :param line: Line3D to verify intersections.
        :return: list with the contour intersections with line
        """
        intersections = []
        for primitive in self.primitives:
            prim_line_intersections = primitive.line_intersections(line)
            if prim_line_intersections:
                for inters in prim_line_intersections:
                    if inters not in intersections:
                        intersections.append(inters)
        return intersections

    def linesegment_intersections(self, linesegment: volmdlr.edges.LineSegment3D):
        """
        Calculates intersections between a contour 3d and LineSegment3D.

        :param linesegment: LineSegment3D to verify intersections.
        :return: list with the contour intersections with line
        """
        intersections = []
        for primitive in self.primitives:
            prim_line_intersections = primitive.linesegment_intersections(linesegment)
            if prim_line_intersections:
                for inters in prim_line_intersections:
                    if inters not in intersections:
                        intersections.append(inters)
        return intersections

    def contour_intersection(self, contour3d):
        """
        Calculates intersections between two Contour3D.

        :param contour3d: second contour
        :return: list of points
        """
        dict_intersecting_points = {}
        for primitive in self.primitives:
            for primitive2 in contour3d.primitives:
                intersecting_point = primitive.linesegment_intersection(
                    primitive2)
                if intersecting_point is not None:
                    dict_intersecting_points[primitive2] = intersecting_point
        if dict_intersecting_points:
            return dict_intersecting_points
        return None

    @classmethod
    def from_points(cls, points: List[volmdlr.Point3D]):
        """
        Create a contour3d from points with line_segments3D.

        """

        if len(points) < 3:
            raise ValueError('contour is defined at least with three points')
        else:
            edges = []
            for i in range(0, len(points) - 1):
                edges.append(volmdlr.edges.LineSegment3D(points[i], points[i + 1]))

            edges.append(volmdlr.edges.LineSegment3D(points[-1], points[0]))

            contour = cls(edges)

            return contour

    def clean_primitives(self):
        """
        Delete primitives with start=end, and return a new contour.

        """

        new_primitives = []
        for primitive in self.primitives:
            if primitive.start != primitive.end:
                new_primitives.append(primitive)

        return Contour3D(new_primitives)

    def merge_with(self, contour3d):
        """
        Merge two adjacent contours, sharing primitives, and returns one outer contour and inner
        contours (if there are any),

        """

        merged_primitives = self.merge_primitives_with(contour3d)
        contours = Contour3D.contours_from_edges(merged_primitives, tol=3e-4)

        return contours


class Circle3D(Contour3D):
    """
    Defines a Circle in three dimensions, with a center and a radius.

    """
    _non_serializable_attributes = ['point', 'edges', 'point_inside_contour']
    _non_eq_attributes = ['name']
    _non_hash_attributes = ['name']
    _generic_eq = True

    def __init__(self, frame: volmdlr.Frame3D, radius: float,
                 name: str = ''):
        """
        frame.u, frame.v define the plane, frame.w the normal
        """
        self.radius = radius
        self.frame = frame
        self.angle = volmdlr.TWO_PI
        self._primitives = None
        self.primitives = self.get_primitives()
        Contour3D.__init__(self, self.primitives, name=name)

    @property
    def center(self):
        return self.frame.origin

    @property
    def normal(self):
        return self.frame.w

    def __hash__(self):
        return hash(self.frame.origin)

    def __eq__(self, other_circle):
        return self.frame.origin == other_circle.frame.origin \
               and self.frame.w.is_colinear(other_circle.frame.w) \
               and math.isclose(self.radius,
                                other_circle.radius, abs_tol=1e-06)

    def get_primitives(self):
        """
        Calculates primitives to compose Circle: 2 Arc3D.

        :return: list containing two Arc3D
        """
        if not self._primitives:
            points = [self.center + self.frame.u * self.radius,
                      self.center - self.frame.v * self.radius,
                      self.center - self.frame.u * self.radius,
                      self.center + self.frame.v * self.radius]
            self._primitives = [volmdlr.edges.Arc3D(points[0], points[1], points[2]),
                                volmdlr.edges.Arc3D(points[2], points[3], points[0])]

        return self._primitives

    def discretization_points(self, *, number_points: int = None, angle_resolution: int = 20):
        """
        Discretize a Circle to have "n" points.

        :param number_points: the number of points (including start and end points)
             if unset, only start and end will be returned
        :param angle_resolution: if set, the sampling will be adapted to have a controlled angular distance. Usefull
            to mesh an arc
        :return: a list of sampled points
        """
        if number_points:
            angle_resolution = number_points
        discretization_points_3d = [self.center + self.radius * math.cos(teta) * self.frame.u +
                                    self.radius * math.sin(teta) * self.frame.v for teta in
                                    npy.linspace(0, volmdlr.TWO_PI, angle_resolution + 1)][:-1]
        return discretization_points_3d

    def abscissa(self, point: volmdlr.Point3D):
        """
        Calculates the abscissa a given point.

        :param point: point to calculate abscissa.
        :return: abscissa
        """
        x, y, _ = self.frame.new_coordinates(point)
        u1 = x / self.radius
        u2 = y / self.radius
        theta = volmdlr.geometry.sin_cos_angle(u1, u2)

        return self.radius * abs(theta)

    def length(self):
        return volmdlr.TWO_PI * self.radius

    # def FreeCADExport(self, name, ndigits=3):
    #     xc, yc, zc = round(1000 * self.center, ndigits)
    #     xn, yn, zn = round(self.normal, ndigits)
    #     return '{} = Part.Circle(fc.Vector({},{},{}),fc.Vector({},{},{}),{})\n'.format(
    #         name, xc, yc, zc, xn, yn, zn, 1000 * self.radius)

    def rotation(self, center: volmdlr.Point3D, axis: volmdlr.Vector3D, angle: float):
        """
        Circle3D rotation.

        :param center: rotation center
        :param axis: rotation axis
        :param angle: angle rotation
        :return: a new rotated Circle3D
        """
        return Circle3D(self.frame.rotation(center, axis, angle),
                        self.radius, self.name)

    def rotation_inplace(self, center: volmdlr.Point3D, axis: volmdlr.Vector3D, angle: float):
        """
        Circle3D rotation. Object is updated inplace.

        :param center: rotation center
        :param axis: rotation axis
        :param angle: rotation angle
        """
        self.frame.rotation_inplace(center, axis, angle)

    def translation(self, offset: volmdlr.Vector3D):
        """
        Circle3D translation.

        :param offset: translation vector
        :return: A new translated Circle3D
        """
        return Circle3D(self.frame.translation(offset), self.radius, self.name)

    def translation_inplace(self, offset: volmdlr.Vector3D):
        """
        Circle3D translation. Object is updated inplace.

        :param offset: translation vector
        """
        self.frame.translation_inplace(offset)

    def plot(self, ax=None, color='k', alpha=1., edge_details=False):
        if ax is None:
            fig = plt.figure()
            ax = fig.add_subplot(111, projection='3d')
        else:
            fig = None

        x = []
        y = []
        z = []
        for point_x, point_y, point_z in self.discretization_points():
            x.append(point_x)
            y.append(point_y)
            z.append(point_z)
        x.append(x[0])
        y.append(y[0])
        z.append(z[0])
        ax.plot(x, y, z, color=color, alpha=alpha)
        return ax

    def point_at_abscissa(self, curvilinear_abscissa):
        """
        Start point is at intersection of frame.u axis.

        """
        start = self.frame.origin + self.radius * self.frame.u
        return start.rotation(self.frame.origin, self.frame.w,
                              curvilinear_abscissa / self.radius)

    def linesegment_intersections(self, linesegment: volmdlr.edges.LineSegment3D):
        """
        Calculates the intersections between the Circle3D and a LineSegment3D.

        :param linesegment: LineSegment3D to verify intersections
        :return: list of points intersecting Circle
        """
        intersections = vm_utils_intersections.circle_3d_linesegment_intersections(self, linesegment)
        return intersections

    @classmethod
    def from_step(cls, arguments, object_dict):
        """
        Converts a step primitive to a Circle3D.

        :param arguments: The arguments of the step primitive. The last element represents the unit_conversion_factor.
        :type arguments: list
        :param object_dict: The dictionnary containing all the step primitives
            that have already been instanciated.
        :type object_dict: dict
        :return: The corresponding Circle3D object.
        :rtype: :class:`volmdlr.wires.Circle3D`
        """
        unit_conversion_factor = arguments[-1]
        center = object_dict[arguments[1]].origin
        radius = float(arguments[2]) * unit_conversion_factor
        if object_dict[arguments[1]].u is not None:
            normal = object_dict[arguments[1]].u
            other_vec = object_dict[arguments[1]].v
            if other_vec is not None:
                other_vec.normalize()
        else:
            normal = object_dict[arguments[1]].v  # ou w
            other_vec = None
        normal.normalize()
        return cls.from_center_normal(center, normal, radius, arguments[0][1:-1])

    def to_step(self, current_id, surface_id=None, surface3d=None):
        circle_frame = volmdlr.Frame3D(self.center, self.frame.w, self.frame.u,
                                       self.frame.v)
        content, frame_id = circle_frame.to_step(current_id)
        curve_id = frame_id + 1
        content += "#{} = CIRCLE('{}',#{},{});\n".format(
            curve_id, self.name, frame_id, round(self.radius * 1000, 3))

        if surface_id:
            content += "#{} = SURFACE_CURVE('',#{},(#{}),.PCURVE_S1.);\n".format(
                curve_id + 1, curve_id, surface_id)
            curve_id += 1

        p1 = self.frame.origin + self.frame.u * self.radius
        # p2 = self.frame.origin + self.frame.v*self.radius
        p3 = self.frame.origin - self.frame.u * self.radius
        # p4 = self.frame.origin - self.frame.v*self.radius

        p1_content, p1_id = p1.to_step(curve_id + 1, vertex=True)
        # p2_content, p2_id = p2.to_step(p1_id+1, vertex=True)
        p3_content, p3_id = p3.to_step(p1_id + 1, vertex=True)
        # p4_content, p4_id = p4.to_step(p3_id+1, vertex=True)
        content += p1_content + p3_content

        arc1_id = p3_id + 1
        content += "#{} = EDGE_CURVE('{}',#{},#{},#{},.T.);\n".format(
            arc1_id, self.name, p1_id, p3_id, curve_id)
        oriented_edge1_id = arc1_id + 1
        content += "#{} = ORIENTED_EDGE('',*,*,#{},.T.);\n".format(
            oriented_edge1_id, arc1_id)

        arc2_id = oriented_edge1_id + 1
        content += "#{} = EDGE_CURVE('{}',#{},#{},#{},.T.);\n".format(
            arc2_id, self.name, p3_id, p1_id, curve_id)
        oriented_edge2_id = arc2_id + 1
        content += "#{} = ORIENTED_EDGE('',*,*,#{},.T.);\n".format(
            oriented_edge2_id, arc2_id)

        current_id = oriented_edge2_id + 1
        content += "#{} = EDGE_LOOP('{}',(#{},#{}));\n".format(
            current_id, self.name, oriented_edge1_id, oriented_edge2_id)

        return content, current_id

    def _bounding_box(self):
        """
        Computes the bounding box.

        """
        points = [self.frame.origin + self.radius * v
                  for v in [self.frame.u, -self.frame.u,
                            self.frame.v, -self.frame.v]]
        return volmdlr.core.BoundingBox.from_points(points)

    def to_2d(self, plane_origin, x, y):
        """
        Tranforms a Circle3D into an Circle2D, given a plane origin and an u and v plane vector.

        :param plane_origin: plane origin.
        :param x: plane u vector.
        :param y: plane v vector.
        :return: Circle2D.
        """
        z = x.cross(y)
        plane3d = volmdlr.faces.Plane3D(volmdlr.Frame3D(plane_origin, x, y, z))
        return Circle2D(plane3d.point3d_to_2d(self.center), self.radius)

    @classmethod
    def from_center_normal(cls, center: volmdlr.Point3D,
                           normal: volmdlr.Vector3D,
                           radius: float,
                           name: str = ''):
        u = normal.deterministic_unit_normal_vector()
        v = normal.cross(u)
        return cls(volmdlr.Frame3D(center, u, v, normal), radius, name)

    @classmethod
    def from_3_points(cls, point1, point2, point3):
        u1 = (point2 - point1)
        u2 = (point2 - point3)
        try:
            u1.normalize()
            u2.normalize()
        except ZeroDivisionError:
            raise ValueError(
                'the 3 points must be distincts')

        normal = u2.cross(u1)
        normal.normalize()

        if u1 == u2:
            u2 = normal.cross(u1)
            u2.normalize()

        v1 = normal.cross(u1)  # v1 is normal, equal u2
        v2 = normal.cross(u2)  # equal -u1

        p11 = 0.5 * (point1 + point2)  # Mid point of segment s,m
        p21 = 0.5 * (point2 + point3)  # Mid point of segment s,m

        l1 = volmdlr.edges.Line3D(p11, p11 + v1)
        l2 = volmdlr.edges.Line3D(p21, p21 + v2)

        try:
            center, _ = l1.minimum_distance_points(l2)
        except ZeroDivisionError:
            raise ValueError(
                'Start, end and interior points  of an arc must be distincts')

        radius = (center - point1).norm()
        return cls(frame=volmdlr.Frame3D(center, u1, normal.cross(u1), normal),
                   radius=radius)

    def extrusion(self, extrusion_vector):
        """
        Returns the cylindrical face generated by extrusion of the circle.
        """
        if self.normal.is_colinear_to(extrusion_vector):
            u = self.normal.deterministic_unit_normal_vector()
            v = self.normal.cross(u)
            w = extrusion_vector.copy()
            w.normalize()
            cylinder = volmdlr.faces.CylindricalSurface3D(
                volmdlr.Frame3D(self.center, u, v, w), self.radius)
            return [cylinder.rectangular_cut(0, volmdlr.TWO_PI,
                                             0, extrusion_vector.norm())]
        else:
            raise NotImplementedError(
                'Extrusion along vector not colinar to normal for circle not handled yet: dot={}'.format(
                    self.normal.dot(extrusion_vector)))

    def revolution(self, axis_point: volmdlr.Point3D, axis: volmdlr.Vector3D,
                   angle: float):
        """
        Return the Toroidal face generated by the revolution of the circle.
        """
        line3d = volmdlr.edges.Line3D(axis_point, axis_point + axis)
        tore_center, _ = line3d.point_projection(self.center)
        u = self.center - tore_center
        u.normalize()
        v = axis.cross(u)
        if not math.isclose(self.normal.dot(u), 0., abs_tol=1e-9):
            raise NotImplementedError(
                'Outside of plane revolution not supported')

        R = tore_center.point_distance(self.center)
        surface = volmdlr.faces.ToroidalSurface3D(
            volmdlr.Frame3D(tore_center, u, v, axis),
            R, self.radius)
        return [surface.rectangular_cut(0, angle, 0, volmdlr.TWO_PI)]

    def point_belongs(self, point: volmdlr.Point3D, abs_tol: float = 1e-6):
        """
        Returns if given point belongs to the Circle3D.
        """
        distance = point.point_distance(self.center)
        vec = volmdlr.Vector3D(*point - self.center)
        dot = self.normal.dot(vec)
        if math.isclose(distance, self.radius, abs_tol=abs_tol) \
                and math.isclose(dot, 0, abs_tol=abs_tol):
            return True
        return False

    def trim(self, point1: volmdlr.Point3D, point2: volmdlr.Point3D):
        if not self.point_belongs(point1) or not self.point_belongs(point2):
            ax = self.plot()
            point1.plot(ax=ax, color='r')
            point2.plot(ax=ax, color='b')
            raise ValueError('Point not on circle for trim method')
        if point1 == point2:
            return volmdlr.edges.FullArc3D(self.frame.origin, point1,
                                           self.frame.w)
        interior = volmdlr.geometry.clockwise_interior_from_circle3d(
            point1, point2, self)
        return volmdlr.edges.Arc3D(point1, interior, point2)


class Ellipse3D(Contour3D):
    """
    Defines a 3D ellipse.

    :param major_axis: Largest radius of the ellipse
    :type major_axis: float
    :param minor_axis: Smallest radius of the ellipse
    :type minor_axis: float
    :param center: Ellipse's center
    :type center: Point3D
    :param normal: Ellipse's normal
    :type normal: Vector3D
    :param major_dir: Direction of the largest radius/major_axis
    :type major_dir: Vector3D
    """

    def __init__(self, major_axis: float, minor_axis: float,
                 center: volmdlr.Point3D, normal: volmdlr.Vector3D,
                 major_dir: volmdlr.Vector3D, name: str = ''):

        self.major_axis = major_axis
        self.minor_axis = minor_axis
        self.center = center
        normal.normalize()
        self.normal = normal
        major_dir.normalize()
        self.major_dir = major_dir
        self._frame = None
        Contour3D.__init__(self, [self], name=name)

    @property
    def frame(self):
        """
        Gets the Ellipse's Frame3D.

        :return: Frame3D.
        """
        if not self._frame:
            self._frame = volmdlr.Frame3D(self.center, self.major_dir, self.normal.cross(self.major_dir), self.normal)
        return self._frame

    def point_belongs(self, point):
        """
        Verifies if a given point lies on the Ellipse3D.

        :param point: point to be verified.
        :return: True is point lies on the Ellipse, False otherwise
        """
        new_point = self.frame.new_coordinates(point)
        return math.isclose(new_point.x ** 2 / self.major_axis ** 2 +
                            new_point.y ** 2 / self.minor_axis ** 2, 1, abs_tol=1e-6)

    def length(self):
        """
        Calculates the length of the ellipse.

        Ramanujan's approximation for the perimeter of the ellipse.
        P = π (a + b) [ 1 + (3h) / (10 + √(4 - 3h) ) ], where h = (a - b)**2/(a + b)**2
        :return:
        """
        perimeter_formular_h = (self.major_axis - self.minor_axis) ** 2 / (self.major_axis + self.minor_axis) ** 2
        return math.pi * (self.major_axis + self.minor_axis) *\
            (1 + (3 * perimeter_formular_h / (10 + math.sqrt(4 - 3 * perimeter_formular_h))))

    def discretization_points(self, *, number_points: int = None, angle_resolution: int = 20):
        """
        Discretize a Contour to have "n" points.

        :param number_points: the number of points (including start and end points)
             if unset, only start and end will be returned.
        :param angle_resolution: if set, the sampling will be adapted to have a controlled angular distance. Usefull
            to mesh an arc.
        :return: a list of sampled points.
        """
        if number_points:
            angle_resolution = number_points
        discretization_points_3d = [
                                      self.center + self.major_axis * math.cos(
                                          teta) * self.major_dir
                                      + self.minor_axis * math.sin(
                                          teta) * self.major_dir.cross(
                                          self.normal) for teta in
                                      npy.linspace(0, volmdlr.TWO_PI,
                                                   angle_resolution + 1)][:-1]
        return discretization_points_3d

    def to_2d(self, plane_origin, x, y):
        """
        Tranforms a Ellipse3D into an EllipseD, given a plane origin and an u and v plane vector.

        :param plane_origin: plane origin.
        :param x: plane u vector.
        :param y: plane v vector.
        :return: Ellipse2D.
        """
        center = self.center.to_2d(plane_origin, x, y)
        major_dir_d2 = self.major_dir.to_2d(plane_origin, x, y)
        return Ellipse2D(self.major_axis, self.minor_axis, center, major_dir_d2)

    def abscissa(self, point: volmdlr.Point3D):
        """
        Calculates the abscissa a given point.

        :param point: point to calculate abscissa.
        :return: abscissa
        """
        vector_2 = self.normal.cross(self.major_dir)
        ellipse_2d = self.to_2d(self.center, self.major_dir, vector_2)
        point2d = point.to_2d(self.center, self.major_dir, vector_2)
        return ellipse_2d.abscissa(point2d)

    def trim(self, point1: volmdlr.Point3D, point2: volmdlr.Point3D):
        frame = volmdlr.Frame3D(self.center, self.major_dir,
                                self.normal.cross(self.major_dir), self.normal)

        p1_new, p2_new = frame.new_coordinates(point1), frame.new_coordinates(point2)

        theta1 = volmdlr.geometry.sin_cos_angle(p1_new.x / self.major_axis, p1_new.y / self.minor_axis)

        theta2 = volmdlr.geometry.sin_cos_angle(p2_new.x / self.major_axis, p2_new.y / self.minor_axis)

        if theta1 > theta2:  # sens trigo
            angle = math.pi + (theta1 + theta2) / 2
        else:
            angle = (theta1 + theta2) / 2

        p3 = frame.old_coordinates(volmdlr.Point3D(self.major_axis * math.cos(angle),
                                                   self.minor_axis * math.sin(angle), 0))

        return volmdlr.edges.ArcEllipse3D(point1, p3, point2, self.center,
                                          self.major_dir)

    # def FreeCADExport(self, ip, ndigits=3):
    #     name = 'primitive{}'.format(ip)
    #     xc, yc, zc = npy.round(1000 * self.center.vector, ndigits)
    #     major_vector = self.center + self.major_axis / 2 * self.major_dir
    #     xmaj, ymaj, zmaj = npy.round(1000 * major_vector.vector, ndigits)
    #     minor_vector = self.center + self.minor_axis / 2 * self.normal.cross(
    #         self.major_dir)
    #     xmin, ymin, zmin = npy.round(1000 * minor_vector.vector, ndigits)
    #     return '{} = Part.Ellipse(fc.Vector({},{},{}), fc.Vector({},{},{}), fc.Vector({},{},{}))\n'.format(
    #         name, xmaj, ymaj, zmaj, xmin, ymin, zmin, xc, yc, zc)

    def rotation(self, center: volmdlr.Point3D, axis: volmdlr.Vector3D, angle: float):
        """
        Ellipse3D rotation.

        :param center: rotation center.
        :param axis: rotation axis.
        :param angle: angle rotation.
        :return: a new rotated Ellipse3D.
        """
        new_center = self.center.rotation(center, axis, angle)
        new_normal = self.normal.rotation(center, axis, angle)
        new_major_dir = self.major_dir.rotation(center, axis, angle)
        return Ellipse3D(self.major_axis, self.minor_axis, new_center,
                         new_normal, new_major_dir, self.name)

    def rotation_inplace(self, center: volmdlr.Point3D, axis: volmdlr.Vector3D, angle: float):
        """
        Ellipse3D rotation. Object is updated inplace.

        :param center: rotation center
        :param axis: rotation axis
        :param angle: rotation angle
        """
        self.center.rotation_inplace(center, axis, angle)
        self.normal.rotation_inplace(center, axis, angle)
        self.major_dir.rotation_inplace(center, axis, angle)

    def translation(self, offset: volmdlr.Vector3D):
        """
        Ellipse3D translation
        :param offset: translation vector
        :return: A new translated Ellipse3D
        """
        new_center = self.center.translation(offset)
        new_normal = self.normal.translation(offset)
        new_major_dir = self.major_dir.translation(offset)
        return Ellipse3D(self.major_axis, self.minor_axis, new_center,
                         new_normal, new_major_dir, self.name)

    def translation_inplace(self, offset: volmdlr.Vector3D):
        """
        Ellipse3D translation. Object is updated inplace.

        :param offset: translation vector
        """
        self.center.translation_inplace(offset)
        self.normal.translation_inplace(offset)
        self.major_dir.translation_inplace(offset)

    def plot(self, ax=None, color='k', alpha=1, edge_details=False):
        if ax is None:
            fig = plt.figure()
            ax = Axes3D(fig)
        else:
            fig = None

        x = []
        y = []
        z = []
        for px, py, pz in self.discretization_points():
            x.append(px)
            y.append(py)
            z.append(pz)
        x.append(x[0])
        y.append(y[0])
        z.append(z[0])
        ax.plot(x, y, z, color)
        return ax

    @classmethod
    def from_step(cls, arguments, object_dict):
        """
        Converts a step primitive to a Ellipse3D.

        :param arguments: The arguments of the step primitive. The last element represents the unit_conversion_factor.
        :type arguments: list
        :param object_dict: The dictionnary containing all the step primitives
            that have already been instanciated.
        :type object_dict: dict
        :return: The corresponding Ellipse3D object.
        :rtype: :class:`volmdlr.wires.Ellipse3D`
        """
        unit_conversion_factor = arguments[-1]
        center = object_dict[arguments[1]].origin
        normal = object_dict[arguments[1]].u  # ancien w
        major_dir = object_dict[arguments[1]].v  # ancien u
        major_axis = float(arguments[2]) * unit_conversion_factor
        minor_axis = float(arguments[3]) * unit_conversion_factor
        return cls(major_axis, minor_axis, center, normal, major_dir,
                   arguments[0][1:-1])


class ClosedPolygon3D(Contour3D, ClosedPolygonMixin):
    """
    A collection of points, connected by linesegments, following each other.

    """
    _non_serializable_attributes = ['line_segments', 'primitives']
    _non_eq_attributes = ['line_segments', 'primitives']

    def __init__(self, points: List[volmdlr.Point3D], name: str = ''):
        self.points = points
        self._line_segments = None

        Contour3D.__init__(self, self.line_segments, name)

    def get_line_segments(self):
        lines = []
        if len(self.points) > 1:
            for p1, p2 in zip(self.points,
                              list(self.points[1:]) + [self.points[0]]):
                lines.append(volmdlr.edges.LineSegment3D(p1, p2))
        return lines

    def copy(self, *args, **kwargs):
        points = [point.copy() for point in self.points]
        return ClosedPolygon3D(points, self.name)

    def __hash__(self):
        return sum(hash(point) for point in self.points)

    def __eq__(self, other_):
        if not isinstance(other_, self.__class__):
            return False
        equal = True
        for point, other_point in zip(self.points, other_.points):
            equal = (equal and point == other_point)
        return equal

    def plot(self, ax=None, color='k', alpha=1, edge_details=False):
        for line_segment in self.line_segments:
            ax = line_segment.plot(ax=ax, color=color, alpha=alpha,
                                   edge_ends=True, edge_direction=edge_details)
        return ax

    def rotation(self, center: volmdlr.Point3D, axis: volmdlr.Vector3D,
                 angle: float):
        """
        ClosedPolygon3D rotation.

        :param center: rotation center.
        :param axis: rotation axis.
        :param angle: angle rotation.
        :return: a new rotated ClosedPolygon3D.
        """
        return ClosedPolygon3D(
            [point.rotation(center, axis, angle) for point in
             self.points])

    def rotation_inplace(self, center: volmdlr.Point3D, axis: volmdlr.Vector3D,
                         angle: float):
        """
        ClosedPolygon3D rotation. Object is updated inplace.

        :param center: rotation center.
        :param axis: rotation axis.
        :param angle: rotation angle.
        """
        for point in self.points:
            point.rotation_inplace(center, axis, angle)

    def translation(self, offset: volmdlr.Vector3D):
        """
        ClosedPolygon3D translation.

        :param offset: translation vector.
        :return: A new translated ClosedPolygon3D.
        """
        new_points = [point.translation(offset) for point in
                      self.points]
        return ClosedPolygon3D(new_points, self.name)

    def translation_inplace(self, offset: volmdlr.Vector3D):
        """
        ClosedPolygon3D translation. Object is updated inplace.

        :param offset: translation vector.
        """
        for point in self.points:
            point.translation_inplace(offset)

    def to_2d(self, plane_origin, x, y):
        """
        Tranforms a ClosedPolygon3D into an ClosedPolygon2D, given a plane origin and an u and v plane vector.

        :param plane_origin: plane origin.
        :param x: plane u vector.
        :param y: plane v vector.
        :return: ClosedPolygon2D.
        """
        points2d = [point.to_2d(plane_origin, x, y) for point in self.points]
        return ClosedPolygon2D(points2d)

    def sewing_with(self, other_poly3d, x, y, resolution=20):
        self_center, other_center = self.average_center_point(), \
                                    other_poly3d.average_center_point()

        self_poly2d, other_poly2d = self.to_2d(self_center, x, y), \
            other_poly3d.to_2d(other_center, x, y)
        self_center2d, other_center2d = self_poly2d.center_of_mass(), \
            other_poly2d.center_of_mass()
        self_poly2d.translation_inplace(-self_center2d)
        other_poly2d.translation_inplace(-other_center2d)

        bbox_self2d, bbox_other2d = self_poly2d.bounding_rectangle().bounds(), \
            other_poly2d.bounding_rectangle().bounds()
        position = [abs(value) for value in bbox_self2d] \
            + [abs(value) for value in bbox_other2d]
        max_scale = 2 * max(position)

        lines = [volmdlr.edges.LineSegment2D(volmdlr.O2D, max_scale * (
                volmdlr.X2D * math.sin(n * 2 * math.pi / resolution) +
                volmdlr.Y2D * math.cos(n * 2 * math.pi / resolution))
                                             ) for n in range(resolution)]

        self_new_points, other_new_points = [], []
        for line in lines:
            for self_line in self_poly2d.line_segments:
                intersect = line.linesegment_intersections(self_line)
                if intersect:
                    self_new_points.extend(intersect)
                    break

            for other_line in other_poly2d.line_segments:
                intersect = line.linesegment_intersections(other_line)
                if intersect:
                    other_new_points.extend(intersect)
                    break

        new_self_poly2d, new_other_poly2d = ClosedPolygon2D(
            self_new_points), ClosedPolygon2D(other_new_points)
        new_self_poly2d.translation_inplace(self_center2d)
        new_other_poly2d.translation_inplace(other_center2d)

        new_poly1, new_poly2 = new_self_poly2d.to_3d(self_center, x, y), \
            new_other_poly2d.to_3d(other_center, x, y)

        triangles = []
        for point1, point2, other_point in zip(new_poly1.points,
                                               new_poly1.points[
                                                   1:] + new_poly1.points[:1],
                                               new_poly2.points):
            triangles.append([point1, point2, other_point])

        for point1, point2, other_point in zip(
                new_poly2.points, new_poly2.points[1:] + new_poly2.points[:1],
                new_poly1.points[1:] + new_poly1.points[:1]):
            triangles.append([other_point, point2, point1])

        return triangles

    def simplify(self, min_distance: float = 0.01, max_distance: float = 0.05):
        """
        Simnplify polygon3d.

        :param min_distance: minimal allowed distance.
        :param max_distance: maximal allowed distance.
        :return: Simplified closed polygon 3d.
        """
        return ClosedPolygon3D(self.simplify_polygon(
            min_distance=min_distance, max_distance=max_distance).points)

    def convex_sewing(self, polygon2, x, y):
        """
        Sew to Convex Polygon.

        :param polygon2: other polygon to sew with.
        :param x: u vector for plane projection.
        :param y: v vector for plane projection.
        """
        center1, center2 = self.average_center_point(), polygon2.average_center_point()
        center1_, center2_ = volmdlr.Point3D(center1.x, center1.y, 0), volmdlr.Point3D(center2.x, center2.y, 0)
        new_polygon1, new_polygon2 = self.translation(-center1_), polygon2.translation(-center2_)
        new_center1, new_center2 = new_polygon1.average_center_point(), new_polygon2.average_center_point()

        new_polygon1_2d, new_polygon2_2d =\
            new_polygon1.to_2d(new_center1, x, y), new_polygon2.to_2d(new_center2, x, y)

        dict_closing_pairs = {}
        triangles = []
        list_closing_point_indexes = []
        new_polygon1_2d_points = new_polygon1_2d.points + [
            new_polygon1_2d.points[0]]
        for i, point_polygon1 in enumerate(
                new_polygon1.points + [new_polygon1.points[0]]):
            if i != 0:
                mean_point2d = 0.5 * (
                        new_polygon1_2d_points[i] + new_polygon1_2d_points[
                            i - 1])
                closing_point = new_polygon2_2d.line_intersecting_closing_point(
                    mean_point2d)
                closing_point_index = new_polygon2_2d.points.index(
                    closing_point)

                if i == 1:
                    previous_closing_point_index = closing_point_index
                if closing_point_index != previous_closing_point_index:
                    if closing_point_index in list_closing_point_indexes:
                        closing_point_index = previous_closing_point_index
                    else:
                        dict_closing_pairs[self.points[i - 1]] = (
                            previous_closing_point_index,
                            closing_point_index)

                if point_polygon1 == new_polygon1.points[0]:
                    if list(dict_closing_pairs.values())[-1][-1] != \
                            list(dict_closing_pairs.values())[0][0]:
                        dict_closing_pairs[self.points[0]] = (
                            list(dict_closing_pairs.values())[-1][-1],
                            list(dict_closing_pairs.values())[0][0])

                real_closing_point = polygon2.points[closing_point_index]

                face_points = [self.points[new_polygon1.points.index(
                    point_polygon1)], self.points[i - 1],
                                  real_closing_point]
                triangles.append(face_points)

                list_closing_point_indexes.append(closing_point_index)
                previous_closing_point_index = closing_point_index
        triangles += polygon2.close_sewing(dict_closing_pairs)

        return triangles

    def get_valid_concave_sewing_polygon(self, polygon1_2d, polygon2_2d):
        polygon1_2d_valid__primitive =\
            polygon1_2d.get_valid_sewing_polygon_primitive(polygon2_2d)
        if polygon1_2d_valid__primitive == polygon1_2d.line_segments[0]:
            return self
        new_polygon_primitives = \
            self.line_segments[polygon1_2d.line_segments.index(polygon1_2d_valid__primitive):] + \
            self.line_segments[:polygon1_2d.line_segments.index(polygon1_2d_valid__primitive)]
        polygon1_3d_points = []
        for prim in new_polygon_primitives:
            if prim.start not in polygon1_3d_points:
                polygon1_3d_points.append(prim.start)
            if prim.end not in polygon1_3d_points:
                polygon1_3d_points.append(prim.end)
        return ClosedPolygon3D(polygon1_3d_points)

    def close_sewing(self, dict_closing_pairs):
        triangles_points = []
        for i, point_polygon2 in enumerate(
                self.points + [self.points[0]]):
            for j, index in enumerate(list(dict_closing_pairs.values())):
                if i != 0:
                    if i - 1 >= index[0] and i <= index[1]:
                        face_points = [self.points[i - 1],
                                       point_polygon2,
                                       list(dict_closing_pairs.keys())[j]]
                        triangles_points.append(face_points)
                    elif index[0] > index[1]:
                        if (i - 1 <= index[0] and i <= index[1]) or (
                                (i - 1 >= index[0]) and i >= index[1]):
                            face_points = [self.points[i - 1],
                                           point_polygon2,
                                           list(dict_closing_pairs.keys())[j]]
                            triangles_points.append(face_points)
        return triangles_points

    def check_sewing(self, polygon2, sewing_faces):
        if not len(self.line_segments) + len(polygon2.line_segments) == len(sewing_faces):
            return False
        return True

    def redefine_sewing_triangles_points(self, triangles_points,
                                         passed_by_zero_index,
                                         closing_point_index,
                                         previous_closing_point_index):
        for n, triangle_points in enumerate(triangles_points[::-1]):
            if (not passed_by_zero_index and
                self.points.index(
                    triangle_points[2]) > closing_point_index) or \
                    (passed_by_zero_index and
                     0 <= self.points.index(triangle_points[
                                                       2]) <= previous_closing_point_index and
                     self.points.index(
                         triangle_points[2]) > closing_point_index):
                new_face_points = [triangles_points[-(n + 1)][0],
                                   triangles_points[-(n + 1)][1],
                                   self.points[
                                       closing_point_index]]
                triangles_points[-(n + 1)] = new_face_points

        return triangles_points

    @staticmethod
    def clean_sewing_closing_pairs_dictionary(dict_closing_pairs,
                                              closing_point_index,
                                              passed_by_zero_index):
        """
        Cleans the dictionnary containing the sewing closing pairs informations
        in case it needs to be recalculated due to changing closing points.

        """
        dict_closing_pairs_values = list(dict_closing_pairs.values())
        dict_closing_pairs_keys = list(dict_closing_pairs.keys())
        previous_closing_point_index = dict_closing_pairs_values[-1][1]
        last_dict_value = previous_closing_point_index
        for i, key in enumerate(dict_closing_pairs_keys[::-1]):
            if (not passed_by_zero_index and
                last_dict_value > closing_point_index) or \
                    (passed_by_zero_index and
                     0 <= last_dict_value <= previous_closing_point_index and
                     last_dict_value > closing_point_index):
                lower_bounddary_closing_point = key
                del dict_closing_pairs[key]
                if not dict_closing_pairs:
                    break
                last_dict_value = dict_closing_pairs_values[-i - 2][1]

        return dict_closing_pairs, lower_bounddary_closing_point

    @staticmethod
    def is_sewing_forward(closing_point_index, list_closing_point_indexes) -> bool:
        if closing_point_index < list_closing_point_indexes[-1]:
            return False
        return True

    @staticmethod
    def sewing_closing_points_to_remove(closing_point_index, list_closing_point_indexes, passed_by_zero_index):
        list_remove_closing_points = []
        for idx in list_closing_point_indexes[::-1]:
            if not passed_by_zero_index:
                if idx > closing_point_index:
                    list_remove_closing_points.append(idx)
                else:
                    break
            else:
                if 0 < idx <= list_closing_point_indexes[-1] and \
                        idx > closing_point_index:
                    list_remove_closing_points.append(idx)
                else:
                    break
        return list_remove_closing_points

    @staticmethod
    def sewing_closing_point_past_point0(closing_point_index, list_closing_point_indexes,
                                         passed_by_zero_index, ratio_denominator):
        last_to_new_point_index_ratio = (list_closing_point_indexes[-1] -
                                         closing_point_index) / ratio_denominator
        if passed_by_zero_index:
            ratio = (list_closing_point_indexes[0] - closing_point_index) / ratio_denominator
            if math.isclose(ratio, 1, abs_tol=0.3):
                closing_point_index = list_closing_point_indexes[0]
            else:
                closing_point_index = list_closing_point_indexes[-1]
        else:
            if closing_point_index > list_closing_point_indexes[0]:
                ratio1 = (closing_point_index -
                          list_closing_point_indexes[0]) / ratio_denominator
                if math.isclose(ratio1, 0, abs_tol=0.3) and \
                        math.isclose(last_to_new_point_index_ratio, 1, abs_tol=0.3):
                    passed_by_zero_index = True
                    closing_point_index = list_closing_point_indexes[0]
                else:
                    closing_point_index = list_closing_point_indexes[-1]
            else:
                if closing_point_index < ratio_denominator / 4:
                    passed_by_zero_index = True
                elif ratio_denominator - list_closing_point_indexes[-1] >= 6:
                    closing_point_index = list_closing_point_indexes[-1] + 5
                else:
                    closing_point_index = list_closing_point_indexes[-1]
        return closing_point_index, passed_by_zero_index

    @staticmethod
    def validate_concave_closing_point(closing_point_index,
                                       list_closing_point_indexes,
                                       passed_by_zero_index,
                                       ratio_denominator, polygons_points_ratio):
        if closing_point_index == list_closing_point_indexes[-1]:
            return closing_point_index, [], passed_by_zero_index

        list_remove_closing_points = []
        ratio = (list_closing_point_indexes[-1] - closing_point_index) / ratio_denominator
        if not ClosedPolygon3D.is_sewing_forward(closing_point_index, list_closing_point_indexes):
            if closing_point_index > list_closing_point_indexes[-1] - 10 and\
                    closing_point_index != list_closing_point_indexes[-1] - 1:
                if closing_point_index - 1 in list_closing_point_indexes and\
                        closing_point_index + 1 in list_closing_point_indexes:
                    closing_point_index = list_closing_point_indexes[-1]
                    return closing_point_index, list_remove_closing_points, passed_by_zero_index

                list_remove_closing_points = ClosedPolygon3D.sewing_closing_points_to_remove(
                    closing_point_index, list_closing_point_indexes, passed_by_zero_index)

            elif closing_point_index in list_closing_point_indexes:
                closing_point_index = list_closing_point_indexes[-1]
            elif math.isclose(ratio, 0, abs_tol=0.3):
                closing_point_index = list_closing_point_indexes[-1]
            else:
                closing_point_index, passed_by_zero_index = ClosedPolygon3D.sewing_closing_point_past_point0(
                    closing_point_index, list_closing_point_indexes, passed_by_zero_index, ratio_denominator)

        elif closing_point_index in list_closing_point_indexes:
            closing_point_index = list_closing_point_indexes[-1]
        elif len(list_closing_point_indexes) > 2 and \
                list_closing_point_indexes[0] < closing_point_index < \
                list_closing_point_indexes[-1]:
            closing_point_index = list_closing_point_indexes[-1]
        elif passed_by_zero_index and closing_point_index > \
                list_closing_point_indexes[0]:
            closing_point_index = list_closing_point_indexes[-1]
        elif list_closing_point_indexes[0] == 0 and math.isclose(ratio, -1,
                                                                 abs_tol=0.3):
            closing_point_index = list_closing_point_indexes[-1]
        elif math.isclose(ratio, -1, abs_tol=0.3):
            closing_point_index = list_closing_point_indexes[-1]
        elif closing_point_index - list_closing_point_indexes[-1] > 5 and \
            list_closing_point_indexes[-1] + 4 <= ratio_denominator - 1 and\
                polygons_points_ratio > 0.95:
            closing_point_index = list_closing_point_indexes[-1] + 4

        return closing_point_index, list_remove_closing_points, passed_by_zero_index

    def concave_sewing(self, polygon2, x, y):
        polygon1_2d = self.to_2d(volmdlr.O2D, x, y)
        polygon2_2d = polygon2.to_2d(volmdlr.O2D, x, y)
        polygon1_3d = self
        polygon2_3d = polygon2
        if polygon2_2d.area() < polygon1_2d.area():
            polygon1_2d, polygon2_2d = polygon2_2d, polygon1_2d
            polygon1_3d = polygon2
            polygon2_3d = self
        polygon1_3d = polygon1_3d.get_valid_concave_sewing_polygon(
            polygon1_2d, polygon2_2d)
        polygon1_2d = polygon1_3d.to_2d(volmdlr.O2D, x, y)

        # ax=polygon1_2d.plot()
        # polygon2_2d.plot(ax=ax, color='r')

        dict_closing_pairs = {}
        triangles_points = []
        list_closing_point_indexes = []
        passed_by_zero_index = False
        ratio_denom = len(polygon2_2d.points)
        polygons_points_ratio = len(polygon1_2d.points) / ratio_denom
        previous_closing_point_index = None
        for i, primitive1 in enumerate(polygon1_2d.line_segments):
            list_remove_closing_points = []
            closing_point = polygon1_2d.get_closing_point(polygon2_2d,
                                                          primitive1)
            if closing_point == volmdlr.O2D:
                if previous_closing_point_index is not None:
                    closing_point_index = previous_closing_point_index
                else:
                    raise NotImplementedError(
                        'None of the normal lines intersect polygon2, '
                        'certify projection plane given is correct')
            else:
                closing_point_index = polygon2_2d.points.index(closing_point)

            if i == 0:
                previous_closing_point_index = closing_point_index
            else:
                closing_point_index, list_remove_closing_points,\
                    passed_by_zero_index = self.validate_concave_closing_point(
                        closing_point_index, list_closing_point_indexes,
                        passed_by_zero_index, ratio_denom, polygons_points_ratio)

            if list_remove_closing_points:
                new_list_closing_point_indexes = list(
                    dict.fromkeys(list_closing_point_indexes))
                new_list_remove_closing_indexes = list(
                    dict.fromkeys(list_remove_closing_points))

                # print('closing_point_index:', closing_point_index)
                # print('list_remove_closing_points:',
                #       list_remove_closing_points)
                # print('list_closing_point_indexes:',
                #       list_closing_point_indexes)
                # print('new_list_closing_point_indexes:',
                #       new_list_closing_point_indexes)
                # print('new_list_remove_closing_indexes:',
                #       new_list_remove_closing_indexes)
                # print('dict_closing_pairs before:', dict_closing_pairs)
                if len(list_remove_closing_points) == len(triangles_points):
                    triangles_points = \
                        polygon2_3d.redefine_sewing_triangles_points(
                            triangles_points, passed_by_zero_index,
                            closing_point_index, previous_closing_point_index)
                    if dict_closing_pairs:
                        dict_closing_pairs, lower_bounddary_closing_point = \
                            self.clean_sewing_closing_pairs_dictionary(
                                dict_closing_pairs,
                                closing_point_index,
                                passed_by_zero_index)

                        if len(new_list_remove_closing_indexes) <\
                                len(new_list_closing_point_indexes):
                            dict_closing_pairs[
                                lower_bounddary_closing_point] = (
                                new_list_closing_point_indexes[
                                    -(len(new_list_remove_closing_indexes) + 1)],
                                closing_point_index)
                    for pt_index in list_remove_closing_points:
                        list_closing_point_indexes.remove(pt_index)
                    list_closing_point_indexes.append(closing_point_index)

                elif (not passed_by_zero_index and
                      closing_point_index > polygon2_3d.points.index(
                        triangles_points[-len(list_remove_closing_points) - 1][2])) or\
                        (passed_by_zero_index and closing_point_index >= 0):
                    triangles_points =\
                        polygon2_3d.redefine_sewing_triangles_points(
                            triangles_points, passed_by_zero_index,
                            closing_point_index, previous_closing_point_index)
                    dict_closing_pairs, lower_bounddary_closing_point =\
                        self.clean_sewing_closing_pairs_dictionary(
                            dict_closing_pairs, closing_point_index, passed_by_zero_index)

                    if not list(dict_closing_pairs.keys()) or dict_closing_pairs[
                            list(dict_closing_pairs.keys())[-1]][1] !=\
                            closing_point_index:
                        dict_closing_pairs[lower_bounddary_closing_point] =\
                            (new_list_closing_point_indexes[
                                 -(len(new_list_remove_closing_indexes) + 1)],
                             closing_point_index)

                    for pt_index in list_remove_closing_points:
                        list_closing_point_indexes.remove(pt_index)
                    list_closing_point_indexes.append(closing_point_index)
                else:
                    closing_point_index = previous_closing_point_index

            elif closing_point_index != previous_closing_point_index:
                dict_closing_pairs[polygon1_3d.line_segments[i].start] =\
                    (previous_closing_point_index, closing_point_index)
            face_points = [polygon1_3d.line_segments[i].start,
                           polygon1_3d.line_segments[i].end,
                           polygon2_3d.points[closing_point_index]]
            triangles_points.append(face_points)
            list_closing_point_indexes.append(closing_point_index)
            previous_closing_point_index = closing_point_index
            if primitive1 == polygon1_2d.line_segments[-1]:
                if list_closing_point_indexes[-1] != \
                        list_closing_point_indexes[0]:
                    ratio = (list_closing_point_indexes[-1] -
                             list_closing_point_indexes[0]) / len(
                        polygon2_2d.points)
                    if math.isclose(ratio, -1,
                                    abs_tol=0.2) and passed_by_zero_index:
                        dict_closing_pairs[
                            polygon1_3d.points[0]] = (
                            list_closing_point_indexes[-2],
                            list_closing_point_indexes[0])
                        new_face_points = [triangles_points[-1][0],
                                           triangles_points[-1][1],
                                           polygon2_3d.points[
                                               list_closing_point_indexes[-2]]]
                        triangles_points.remove(triangles_points[-1])
                        triangles_points.append(new_face_points)
                    else:
                        dict_closing_pairs[polygon1_3d.points[0]] = (
                            list(dict_closing_pairs.values())[-1][-1],
                            list(dict_closing_pairs.values())[0][0])

        triangles_points += polygon2_3d.close_sewing(dict_closing_pairs)

        # print('list closing indexes :', list_closing_point_indexes)
        # # print('length polygon2 points: ', len(polygon2_3d.points))
        # print('dict_closing_pairs :', dict_closing_pairs)

        # volum = volmdlr.core.VolumeModel(triangles)
        # volum.babylonjs()
        # print('p1 3d points :', self.points)
        # print('p2 3d points :', polygon2.points)
        return triangles_points

    def sewing(self, polygon2, x, y):
        polygon1_2d = self.to_2d(volmdlr.O2D, x, y)
        polygon2_2d = polygon2.to_2d(volmdlr.O2D, x, y)
        if polygon1_2d.is_convex() and polygon2_2d.is_convex():
            return self.convex_sewing(polygon2, x, y)
        return self.concave_sewing(polygon2, x, y)


class Triangle3D(Triangle):
    """
    Defines a triangle 2D.

    :param point1: triangle point 1.
    :param point2: triangle point 2.
    :param point3: triangle point3.
    """

    def __init__(self, point1: volmdlr.Point3D, point2: volmdlr.Point3D,
                 point3: volmdlr.Point3D, name: str = ''):
        # self.point1 = point1
        # self.point2 = point2
        # self.point3 = point3
        # self.name = name

        # # ClosedPolygon2D.__init__(self, points=[point1, point2, point3],
        # # name=name)

        Triangle.__init__(self, point1,
                          point2,
                          point3,
                          name)<|MERGE_RESOLUTION|>--- conflicted
+++ resolved
@@ -3591,10 +3591,7 @@
         self._line_segments = None
 
 
-<<<<<<< HEAD
 class Triangle2D(ClosedPolygon2D):
-=======
-class Triangle2D(Triangle):
     """
     Defines a triangle 2D.
 
@@ -3603,7 +3600,6 @@
     :param point3: triangle point3.
     """
 
->>>>>>> ed53aca5
     def __init__(self, point1: volmdlr.Point2D, point2: volmdlr.Point2D,
                  point3: volmdlr.Point2D, name: str = ''):
         # self.point1 = point1
