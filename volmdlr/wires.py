--- conflicted
+++ resolved
@@ -928,106 +928,6 @@
 
         return points
 
-<<<<<<< HEAD
-    def identify_primitives_groups(self):
-        """
-        For a contour with invalid primitives (for example: three
-        primitives meeting at one point), it identifies each branch and separates
-        the fisrt primitive of each branch in a diferent list
-        :param contour_primitives:
-        :return: A list of all lists representing a branch of the contour
-        """
-        points = [p for prim in self.primitives for p in prim]
-        list_groups_primitives = []
-        for primitive in self.primitives:
-            for primitive_point in [primitive.start, primitive.end]:
-                if points.count(primitive_point) == 3:
-                    if [primitive] not in list_groups_primitives:
-                        list_groups_primitives.append([primitive])
-        return list_groups_primitives
-
-    def regroup_primitives(self, list_groups_primitives):
-        """
-        Having the list of primitives_groups, This method is responsable
-        for realocating all the remaining primitives
-        in these diferent primitives_groups
-        :param contour_primitives:
-        :param list_groups_primitives:
-        :return: list of groups primitives complete
-        """
-        groups_primitives =\
-            [group_prim[0] for group_prim in list_groups_primitives]
-        contour_primitives =\
-            [prim for prim in self.primitives if
-             prim not in groups_primitives]
-        finished = False
-        while not finished:
-            for primitive in contour_primitives:
-                for group in list_groups_primitives:
-                    group_points = [p for prim in group for p in prim]
-                    if primitive.start in group_points or \
-                            primitive.end in group_points:
-                        group.append(primitive)
-                        contour_primitives.remove(primitive)
-                        break
-                if not contour_primitives:
-                    finished = True
-        return list_groups_primitives
-
-    @staticmethod
-    def delete_smallest_primitives_groups(list_groups_primitives):
-        """
-        Deletes the smallest branch in the list of the groups_primitives,
-        leaving only the groups of primitives that could make a valid contour
-        :param list_groups_primitives:
-        :return: valid groups_primitives
-        """
-        dict_groups_lengths = {}
-        for group in list_groups_primitives:
-            length = 0
-            for prim in group:
-                length += prim.length()
-            dict_groups_lengths[length] = group
-        dict_groups_lengths = dict(sorted(dict_groups_lengths.items(),
-                                          key=lambda item: item[0]))
-        longest = list(dict_groups_lengths.keys())[-1]
-        new_groups_primitives = []
-        for key, value in dict_groups_lengths.items():
-            if key / longest > 0.003:
-                new_groups_primitives.append(value)
-        return new_groups_primitives
-
-    def validate_contour_primitives(self):
-        """
-        Verifies if the contour\'s are valid, that is, if there are not three
-        primitives meeting at the same point. If not valid, it treats it deletes
-        not valid primitives
-        :param contour_primitives:
-        :return:
-        """
-        list_groups_primitives = self.identify_primitives_groups()
-        if not list_groups_primitives:
-            return
-
-        contour_primitives = self.primitives[:]
-        if len(contour_primitives) == len(list_groups_primitives):
-            list_lengths = [prim.length() for prim in contour_primitives]
-            index = list_lengths.index(min(list_lengths))
-            contour_primitives.remove(contour_primitives[index])
-            self.primitives = contour_primitives
-            return
-
-        list_groups_primitives = self.regroup_primitives(list_groups_primitives)
-        new_primitives_groups = ContourMixin.delete_smallest_primitives_groups(
-            list_groups_primitives)
-        new_primitives_contour = []
-        for group in new_primitives_groups:
-            new_primitives_contour.extend(group)
-
-        self.primitives = new_primitives_contour
-
-=======
->>>>>>> f11c0c0e
     @staticmethod
     def touching_edges_pairs(edges):  # TO DO: move this to edges?
         touching_primitives = []
