--- conflicted
+++ resolved
@@ -2211,13 +2211,8 @@
                 primitives.append(edge2)
    
         contour = volmdlr.wires.Contour2D(primitives)
-<<<<<<< HEAD
-        # contour = contour.order_contour()
-        
-=======
-
->>>>>>> 90547425
         return contour
+
 
 class ClosedPolygon:
 
