--- conflicted
+++ resolved
@@ -848,11 +848,7 @@
             if contour.primitive_over_contour(prim1):
                 return True
         return False
-<<<<<<< HEAD
-  
-=======
-    
->>>>>>> df554619
+
     def is_sharing_primitives_with(self, contour, all_points = False):
         '''
         check if two contour are sharing primitives
@@ -1238,16 +1234,6 @@
             ymax = max(ymax, ymax_edge)
         return xmin, xmax, ymin, ymax
 
-<<<<<<< HEAD
-    def invert_contour(self, copy=False):
-        new_primitives = []
-        for prim in self.primitives[::-1]:
-            new_primitives.append(volmdlr.edges.LineSegment2D(prim.end, prim.start))
-        if copy:
-            return Contour2D(new_primitives)
-
-        self.primitives = new_primitives
-=======
     def inverted_primitives(self):
         new_primitives = []
         for prim in self.primitives[::-1]:
@@ -1260,7 +1246,6 @@
 
     def invert_inplace(self):
         self.primitives = self.inverted_primitives()
->>>>>>> df554619
 
     def random_point_inside(self):
         xmin, xmax, ymin, ymax = self.bounding_rectangle()
@@ -1270,13 +1255,7 @@
                 return p
 
     def order_contour(self):
-<<<<<<< HEAD
-        if self.is_ordered():
-            return self
-        if len(self.primitives) < 2:
-=======
         if self.is_ordered() or len(self.primitives) < 2:
->>>>>>> df554619
             return self
         
         initial_points = []
@@ -1734,12 +1713,7 @@
                     primitives2 = extracted_innerpoints_contour1.primitives + cutting_contour.primitives
                     if extracted_outerpoints_contour1.primitives[0].start == \
                             cutting_contour.primitives[0].start:
-<<<<<<< HEAD
-                        cutting_contour_new = cutting_contour.invert_contour(
-                            copy=True)
-=======
                         cutting_contour_new = cutting_contour.invert()
->>>>>>> df554619
                         primitives1 = cutting_contour_new.primitives + \
                                       extracted_outerpoints_contour1.primitives
                     elif extracted_outerpoints_contour1.primitives[0].start == \
@@ -1750,21 +1724,13 @@
                     if extracted_innerpoints_contour1.primitives[0].start == \
                             cutting_contour.primitives[0].start:
                         cutting_contour_new = \
-<<<<<<< HEAD
-                            cutting_contour.invert_contour(copy=True)
-=======
                             cutting_contour.invert()
->>>>>>> df554619
                         primitives2 = cutting_contour_new.primitives + \
                                       extracted_innerpoints_contour1.primitives
                     elif extracted_innerpoints_contour1.primitives[
                             0].start == cutting_contour.primitives[-1].end:
-<<<<<<< HEAD
-                            primitives2 = cutting_contour.primitives + extracted_innerpoints_contour1.primitives
-=======
                         primitives2 = cutting_contour.primitives + \
                                       extracted_innerpoints_contour1.primitives
->>>>>>> df554619
                     contour1 = volmdlr.wires.Contour2D(primitives1)
                     contour1.order_contour()
                     contour2 = volmdlr.wires.Contour2D(primitives2)
@@ -3547,11 +3513,7 @@
         if dict_intersecting_points:
             return dict_intersecting_points
         return None
-<<<<<<< HEAD
-    
-=======
-
->>>>>>> df554619
+      
     @classmethod
     def from_points(cls, points: List[volmdlr.Point3D]):
         '''
@@ -3592,10 +3554,6 @@
         # contours = sorted(contours, key=lambda contour: contour.area(), reverse=True)
 
         return contours
-<<<<<<< HEAD
-=======
-      
->>>>>>> df554619
 
 class Circle3D(Contour3D):
     _non_serializable_attributes = ['point', 'edges', 'point_inside_contour']
