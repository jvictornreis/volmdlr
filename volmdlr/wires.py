--- conflicted
+++ resolved
@@ -5410,15 +5410,11 @@
 
     def convex_sewing(self, polygon2, x, y):
         """
-<<<<<<< HEAD
-        Plane projection uses x and y to make sure it is being projected in the right plane.
-=======
         Sew to Convex Polygon.
 
         :param polygon2: other polygon to sew with.
         :param x: u vector for plane projection.
         :param y: v vector for plane projection.
->>>>>>> 459ca2b6
         """
         center1, center2 = self.average_center_point(), polygon2.average_center_point()
         center1_, center2_ = volmdlr.Point3D(center1.x, center1.y, 0), volmdlr.Point3D(center2.x, center2.y, 0)
