#!/usr/bin/env python3
# -*- coding: utf-8 -*-
"""
Module containing wires & contours
"""

import warnings
import itertools
import math
from statistics import mean
from typing import List
import numpy as npy
from scipy.spatial import Delaunay, ConvexHull
import matplotlib.pyplot as plt
import matplotlib.patches
from mpl_toolkits.mplot3d import Axes3D
import plot_data.core as plot_data

import volmdlr
from volmdlr.core_compiled import polygon_point_belongs
import volmdlr.core
import volmdlr.edges
import volmdlr.display as vmd



def bounding_rectangle_adjacent_contours(contours: List):
    '''
    compute the bounding_box of a list of adjacent contours2d

    Parameters
    ----------
    contours : List[volmdlr.wires.Contour2D]

<<<<<<< HEAD
def bounding_rectangle_adjacent_contours(contours: List):
    '''
    compute the bounding_box of a list of adjacent contours2d

    Parameters
    ----------
    contours : List[volmdlr.wires.Contour2D]

    Returns
    -------
    xmin : float
    xmax : float
    ymin : float
    ymax : float

=======
    Returns
    -------
    xmin : float
    xmax : float
    ymin : float
    ymax : float

>>>>>>> d3e91bdf
    '''
    xmin, xmax, ymin, ymax = contours[0].bounding_rectangle()
    
    for i in range(1, len(contours)):
        xmin_contour, xmax_contour, ymin_contour, ymax_contour = contours[i].bounding_rectangle()
        xmin = min(xmin, xmin_contour)
        xmax = max(xmax, xmax_contour)
        ymin = min(ymin, ymin_contour)
        ymax = max(ymax, ymax_contour)


    return xmin, xmax, ymin, ymax

class Wire:
    _non_data_hash_attributes = ['basis_primitives']
    _non_serializable_attributes = ['primitive_to_index',
                                    'basis_primitives']

    def length(self):
        length = 0.
        for primitive in self.primitives:
            length += primitive.length()
        return length

    def discretization_points(self, resolution: float):
        ''' 
        resolution: distance between two discretized points 
        '''

        length = self.length()
        n = int(length / resolution)+1
        return [self.point_at_abscissa(i / n * length) for i in
                range(n + 1)]

    def point_at_abscissa(self, curvilinear_abscissa: float):
        length = 0.
        for primitive in self.primitives:
            primitive_length = primitive.length()
            if length + primitive_length > curvilinear_abscissa:
                return primitive.point_at_abscissa(
                    curvilinear_abscissa - length)
            length += primitive_length

        if curvilinear_abscissa < length + 1e-9:
            return self.primitives[-1].end
        raise ValueError(
            'abscissa over length: {}>{}'.format(curvilinear_abscissa, length))

    def extract_primitives(self, point1, primitive1, point2, primitive2,
                           inside: bool = True):
        """
        inside: extracted contour is between the two points if True and outside
        these points if False
        """
        primitives = []

        # TODO: Check if it is: self.primitive_to_index[primitive1] OR self.primitive_to_index(primitive1)
        ip1 = self.primitive_to_index(primitive1)
        ip2 = self.primitive_to_index(primitive2)

        if inside:
            if ip1 < ip2:
                pass
            elif ip1 == ip2:  # primitive1 == primitive2
                if point1.point_distance(
                        primitive1.start) < point2.point_distance(
                    primitive1.start):
                    pass
                else:
                    primitive1, primitive2 = primitive2, primitive1
                    point1, point2 = point2, point1

            else:
                primitive1, primitive2 = primitive2, primitive1
                point1, point2 = point2, point1
        else:
            if ip1 > ip2:
                pass
            elif ip1 == ip2:  # primitive1 == primitive2
                if point1.point_distance(
                        primitive1.start) > point2.point_distance(
                    primitive1.start):
                    pass
                else:
                    primitive1, primitive2 = primitive2, primitive1
                    point1, point2 = point2, point1
            else:
                primitive1, primitive2 = primitive2, primitive1
                point1, point2 = point2, point1

        if ip1 < ip2:
            primitives.append(primitive1.split(point1)[1])
            primitives.extend(self.primitives[ip1 + 1:ip2])
            primitives.append(primitive2.split(point2)[0])
        else:
            primitives.append(primitive2.split(point2)[1])
            primitives.extend(self.primitives[ip2 + 1:ip1])
            primitives.append(primitive2.split(point2)[0])

        return primitives

    def extract_without_primitives(self, point1, point2, inside: bool = True):
        """
        inside: extracted contour is between the two points if True and outside
        these points if False
        """
        split_primitives = []
        primitives = self.primitives
        for point in [point1, point2]:
            dist_min = math.inf
            for primitive in primitives:
                dist = primitive.point_distance(point)
                if dist < dist_min:
                    dist_min = dist
                    prim_opt = primitive
            split_primitives.append(prim_opt)
        return self.extract_primitives(point1, split_primitives[0], point2,
                                       split_primitives[1], inside)

<<<<<<< HEAD
    def point_belongs(self, point):
=======
    def point_belongs(self, point, abs_tol=1e-7):
>>>>>>> d3e91bdf
        '''
        find out if a point is on the wire or not. If it belongs, we return the primitive's index
        '''
        
        for i, primitive in enumerate(self.primitives):
<<<<<<< HEAD
            belongs = primitive.point_belongs(point)
=======
            belongs = primitive.point_belongs(point, abs_tol=abs_tol)
>>>>>>> d3e91bdf
            if belongs:
                return i
        return False


    def abscissa(self, point):
        ''' 
        compute the curvilinear abscisse of a point on a wire
        '''
        
        index = self.point_belongs(point)
   
        length = self.primitives[index].abscissa(point)
        for primitive in self.primitives[0:index]:
            length += primitive.length()

        return length
    

class Wire2D(volmdlr.core.CompositePrimitive2D, Wire):
    """
    A collection of simple primitives, following each other making a wire
    """

    def __init__(self, primitives: List[volmdlr.core.Primitive2D],
                 name: str = ''):
        volmdlr.core.CompositePrimitive2D.__init__(self, primitives, name)

    def to_3d(self, plane_origin, x, y):
        primitives3d = []
        for edge in self.primitives:
            primitives3d.append(edge.to_3d(plane_origin, x, y))

        return Wire3D(primitives3d)

    def extract(self, point1, primitive1, point2, primitive2,
                inside: bool = True):
        """
        inside: extracted contour is between the two points if True and outside these points if False
        """
        return Wire2D(
            self.extract_primitives(point1, primitive1, point2, primitive2,
                                    inside))

    def extract_with_points(self, point1: volmdlr.Point2D,
                            point2: volmdlr.Point2D, inside: bool = True):
        """
        inside: extracted contour is between the two points if True and outside these points if False
        """
        return self.extract_without_primitives(point1, point2, inside)

        # TODO: method to check if it is a wire

    def infinite_intersections(self, infinite_primitives):
        """
        returns a list  that contains:
        the intersections between a succession of infinite primitives (line,
        circle). There must be a method implemented to intersect the two
        infinite primitives.
        """
        offset_intersections = []

        for primitive_1, primitive_2 in zip(infinite_primitives,
                                            infinite_primitives[1:]):

            i = infinite_primitives.index(primitive_1)
            k = infinite_primitives.index(primitive_2)

            primitive_name = primitive_1.__class__.__name__.lower().replace(
                '2d', '')
            intersection_method_name = '{}_intersections'.format(
                primitive_name)
            next_primitive_name = primitive_2.__class__.__name__.lower(). \
                replace('2d', '')
            next_intersection_method_name = '{}_intersections'.format(
                next_primitive_name)

            if hasattr(primitive_1, next_intersection_method_name):
                intersections = getattr(primitive_1,
                                        next_intersection_method_name)(
                    primitive_2)
                end = self.primitives[i].end

                if len(intersections) == 1:
                    offset_intersections.append(intersections[0])

                else:
                    end = self.primitives[i].end
                    if intersections[0].point_distance(end) > intersections[
                        1].point_distance(end):
                        intersections.reverse()
                    offset_intersections.append(intersections[0])

            elif hasattr(primitive_2, intersection_method_name):
                intersections = getattr(primitive_2, intersection_method_name)(
                    primitive_1)
                if len(intersections) == 1:
                    offset_intersections.append(intersections[0])
                else:
                    end = self.primitives[i].end
                    if intersections[0].point_distance(end) > intersections[
                        1].point_distance(end):
                        intersections.reverse()
                    offset_intersections.append(intersections[0])

            else:
                raise NotImplementedError(
                    'No intersection method between {} and {}. Define {} on {} or {} on {}'.format(
                        primitive_1.__class__.__name__,
                        primitive_2.__class__.__name__,
                        next_intersection_method_name,
                        primitive_1.__class__.__name__,
                        intersection_method_name,
                        primitive_2.__class__.__name__
                    ))

        return offset_intersections

    def offset(self, offset):
        """"
        generates an offset of a Wire2D

        """
        offset_primitives = []
        infinite_primitives = []
        offset_intersections = []
        # ax = self.plot()
        for primitive in self.primitives:
            infinite_primitive = primitive.infinite_primitive(offset)
            infinite_primitives.append(infinite_primitive)
            # infinite_primitive.plot(ax=ax, color='grey')

        offset_intersections += self.infinite_intersections(
            infinite_primitives)

        # [p.plot(ax=ax, color='r') for p in offset_intersections]

        # offset_primitives.append(
        #     self.primitives[0].border_primitive(infinite_primitives[0],
        #                                         offset_intersections[0], 0))

        # offset_primitives.append(
        #     self.primitives[-1].border_primitive(infinite_primitives[-1],
        #                                          offset_intersections[-1],
        #                                          -1))

        for j in range(len(offset_intersections) - 1):
            p1 = offset_intersections[j]
            p2 = offset_intersections[j + 1]
            cutted_primitive = infinite_primitives[
                j + 1].cut_between_two_points(p1, p2)
            offset_primitives.append(cutted_primitive)

        return Wire2D(offset_primitives)

    def plot_data(self, name: str = '', fill=None, color='black',
                  stroke_width: float = 1, opacity: float = 1):
        data = []
        for item in self.primitives:
            data.append(item.plot_data())
        return data

    def line_intersections(self, line: 'volmdlr.edges.Line2D'):
        """
        Returns a list of intersection in ther form of a tuple (point,
        primitive) of the wire primitives intersecting with the line
        """
        intersection_points = []
        for primitive in self.primitives:
            for p in primitive.line_intersections(line):
                intersection_points.append((p, primitive))
        return intersection_points

    def linesegment_intersections(self,
                                  linesegment: 'volmdlr.edges.LineSegment2D'):
        """
        Returns a list of intersection in ther form of a tuple (point,
        primitive) of the wire primitives intersecting with the line
        """
        intersection_points = []
        for primitive in self.primitives:
            for p in primitive.linesegment_intersections(linesegment):
                intersection_points.append((p, primitive))
        return intersection_points

    def line_crossings(self, line: 'volmdlr.edges.Line2D'):
        """
        Returns a list of crossings with in the form of a tuple (point,
        primitive) of the wire primitives intersecting with the line
        """
        intersection_points = []
        for primitive in self.primitives:
            for p in primitive.line_crossings(line):
                if (p, primitive) not in intersection_points:
                    intersection_points.append((p, primitive))
        return intersection_points
    
    def wire_intersections(self, wire):
        '''
        compute intersections between two wire2d. 

        Parameters
        ----------
        wire : volmdlr.wires.Wire2D

        Returns
        -------
        intersections : List[(volmdlr.Point2D, volmdlr.Primitive2D)]

        '''
        
        intersections = []
        for primitive in wire.primitives:
            a = self.linesegment_intersections(primitive)
            if a:
                intersections.append([a[0][0], a[0][1]])
                               
        return intersections

    def cut_by_wire(self, wire):
        ''' 
        cut a wire2d (contour2d) with a wire2d
        ''' 
        # TODO: To be checked: it is an adapted version of 'cut_by_line'
                
        intersections = self.wire_intersections(wire)

        n_inter = len(intersections)
        if not intersections or n_inter < 2:
            return [self]
        elif n_inter % 2 == 0:

            contours = []
<<<<<<< HEAD
            primitives_split = [primitive.split(point) \
                                for point, primitive in intersections]
            x = [(ip, wire.abscissa(point)) \
                 for ip, (point, _) in enumerate(intersections)]
            intersection_to_primitives_index = {
                i: self.primitives.index(primitive) \
                for i, (_, primitive) in enumerate(intersections)}
=======
            # primitives_split = [primitive.split(point) \
            #                     for point, primitive in intersections]
            x = [(ip, wire.abscissa(point)) \
                 for ip, (point, _) in enumerate(intersections)]
            # intersection_to_primitives_index = {
            #     i: self.primitives.index(primitive) \
            #     for i, (_, primitive) in enumerate(intersections)}
>>>>>>> d3e91bdf
            sorted_inter_index = [x[0] for x in sorted(x, key=lambda x: x[1])]
            sorted_inter_index_dict = {i: ii for ii, i in
                                       enumerate(sorted_inter_index)}
            sorted_inter_index_dict[n_inter] = sorted_inter_index_dict[0]

            # Side 1: opposite side of begining of contour
<<<<<<< HEAD
            remaining_transitions1 = [i for i in range(n_inter // 2)]
            enclosing_transitions = {}
=======
            
            remaining_transitions1 = list(range(n_inter // 2))
            # enclosing_transitions = {}
>>>>>>> d3e91bdf
            while len(remaining_transitions1) > 0:
                nb_max_enclosed_transitions = -1
                enclosed_transitions = {}
                for it in remaining_transitions1:
                    i1 = sorted_inter_index_dict[2 * it]
                    i2 = sorted_inter_index_dict[2 * it + 1]
                    net = abs(i2 - i1) - 1
                    if net > nb_max_enclosed_transitions:
                        nb_max_enclosed_transitions = net
                        best_transition = it
                        if i1 < i2:
                            enclosed_transitions[it] = [(i + 1) // 2 for i in
                                                        sorted_inter_index[
                                                        i2 - 1:i1:-2]]
                        else:
                            enclosed_transitions[it] = [(i + 1) // 2 for i in
                                                        sorted_inter_index[
                                                        i2 + 1:i1:2]]

                remaining_transitions1.remove(best_transition)
                point_start, primitive1 = intersections[2 * best_transition]
                point2, primitive2 = intersections[2 * best_transition + 1]
                primitives = self.extract_primitives(point_start, primitive1,
                                                     point2, primitive2, inside=True)
                last_point = point2
                for transition in enclosed_transitions[best_transition]:
                    point1, primitive1 = intersections[2 * transition]
                    point2, primitive2 = intersections[2 * transition + 1]
                    primitives.append(
                        volmdlr.edges.LineSegment2D(last_point, point1))
                    primitives.extend(
                        self.extract_primitives(point1, primitive1, point2,
                                                primitive2,inside=True))
                    last_point = point2
                    remaining_transitions1.remove(transition)
<<<<<<< HEAD

                primitives.append(
                    volmdlr.edges.LineSegment2D(last_point, point_start))
                
                # points = (volmdlr.edges.LineSegment2D(last_point, point_start)).discretise(5)
                # line_segment=volmdlr.edges.LineSegment2D(last_point, point_start)
                # for p in points[1:-1]:
                #     r = line_segment.split(p)
                #     primitives.append(r[0])
                #     line_segment = r[1]
                #     if p == points[-2]:
                #         primitives.append(r[1])
                
                # primitives.extend(
                #         wire.extract_with_points(last_point, point_start ,inside=True))
                

                contour = Contour2D(primitives)
                # contour = contour.order_contour()
                contours.append(contour)

            # Side 2: start of contour to first intersect (i=0) and  i odd to i+1 even
            intersections.append(intersections[0])

            remaining_transitions2 = [i for i in range(n_inter // 2)]
            while len(remaining_transitions2) > 0:
                nb_max_enclosed_transitions = -1
                enclosed_transitions = {}
                for it in remaining_transitions2:
                    i1 = sorted_inter_index_dict[2 * it + 1]
                    i2 = sorted_inter_index_dict[2 * it + 2]
                    net = abs(i2 - i1) - 1
                    if net > nb_max_enclosed_transitions:
                        nb_max_enclosed_transitions = net
                        best_transition = it
                        if i1 < i2:
                            enclosed_transitions[it] = [i // 2 for i in
                                                        sorted_inter_index[
                                                        i2 - 1:i1:-2]]
                        else:
                            enclosed_transitions[it] = [i // 2 for i in
                                                        sorted_inter_index[
                                                        i2 + 1:i1:2]]

=======

                primitives.append(
                    volmdlr.edges.LineSegment2D(last_point, point_start))
                
                # points = (volmdlr.edges.LineSegment2D(last_point, point_start)).discretise(5)
                # line_segment=volmdlr.edges.LineSegment2D(last_point, point_start)
                # for p in points[1:-1]:
                #     r = line_segment.split(p)
                #     primitives.append(r[0])
                #     line_segment = r[1]
                #     if p == points[-2]:
                #         primitives.append(r[1])
                
                # primitives.extend(
                #         wire.extract_with_points(last_point, point_start ,inside=True))
                

                contour = Contour2D(primitives)
                # contour = contour.order_contour()
                contours.append(contour)

            # Side 2: start of contour to first intersect (i=0) and  i odd to i+1 even
            intersections.append(intersections[0])

            remaining_transitions2 = list(range(n_inter // 2))
            while len(remaining_transitions2) > 0:
                nb_max_enclosed_transitions = -1
                enclosed_transitions = {}
                for it in remaining_transitions2:
                    i1 = sorted_inter_index_dict[2 * it + 1]
                    i2 = sorted_inter_index_dict[2 * it + 2]
                    net = abs(i2 - i1) - 1
                    if net > nb_max_enclosed_transitions:
                        nb_max_enclosed_transitions = net
                        best_transition = it
                        if i1 < i2:
                            enclosed_transitions[it] = [i // 2 for i in
                                                        sorted_inter_index[
                                                        i2 - 1:i1:-2]]
                        else:
                            enclosed_transitions[it] = [i // 2 for i in
                                                        sorted_inter_index[
                                                        i2 + 1:i1:2]]

>>>>>>> d3e91bdf
                remaining_transitions2.remove(best_transition)
                point_start, primitive1 = intersections[
                    2 * best_transition + 1]
                point2, primitive2 = intersections[2 * best_transition + 2]
                primitives = self.extract_primitives(point_start, primitive1,
                                                     point2, primitive2, inside=False)
                last_point = point2
                for transition in enclosed_transitions[best_transition]:
                    point1, primitive1 = intersections[2 * transition + 1]
                    point2, primitive2 = intersections[2 * transition + 2]
                    primitives.append(
                        volmdlr.edges.LineSegment2D(last_point, point1))
                    primitives.extend(
                        self.extract_primitives(point1, primitive1, point2,
                                                primitive2, inside= False))
                    last_point = point2
                    remaining_transitions2.remove(transition)

                primitives.append(
                    volmdlr.edges.LineSegment2D(last_point, point_start))
                
                # points = (volmdlr.edges.LineSegment2D(last_point, point_start)).discretise(5)
                # line_segment=volmdlr.edges.LineSegment2D(last_point, point_start)
                # for p in points[1:-1]:
                #     r = line_segment.split(p)
                #     primitives.append(r[0])
                #     line_segment = r[1]
                #     if p == points[-2]:
                #         primitives.append(r[1])
                
                # primitives.extend(
                #         wire.extract_with_points(last_point, point_start ,inside=True))
                
                contour = Contour2D(primitives)
                # contour = contour.order_contour()
                contours.append(contour)

            return contours

        # ax = self.plot(equal_aspect=False)
        # # line.plot(ax=ax, color='b')
        # for point, prim in intersections:
        #     point.plot(ax=ax, color='r')
        # ax = self.plot()
        # for p in intersections:
        #     p[0].plot(ax=ax, color='r')
        # ax.set_aspect('auto')
        raise NotImplementedError(
            '{} intersections not supported yet'.format(len(intersections)))


    @classmethod
    def from_points(cls, points: List[volmdlr.Point2D]):
        ''' 
        define a wire based on points2d with line_segments2d
        '''
        
        edges = []
        for i in range(0, len(points)-1):
            edges.append(volmdlr.edges.LineSegment2D(points[i], points[i+1]))       
        
        return cls(edges)        
        

class Wire3D(volmdlr.core.CompositePrimitive3D, Wire):
    """
    A collection of simple primitives, following each other making a wire
    """

    def __init__(self, primitives: List[volmdlr.core.Primitive3D],
                 name: str = ''):
        volmdlr.core.CompositePrimitive3D.__init__(self, primitives, name)

    def extract(self, point1, primitive1, point2, primitive2):
        return Wire3D(self.extract_primitives(self, point1, primitive1, point2,
                                              primitive2))

    def extract_with_points(self, point1: volmdlr.Point3D,
                            point2: volmdlr.Point3D, inside):
        return self.extract_without_primitives(point1, point2, inside)

    # TODO: method to check if it is a wire

    def FreeCADExport(self, ip):
        name = 'primitive' + str(ip)

        s = 'E = []\n'
        for ip, primitive in enumerate(self.primitives):
            s += primitive.FreeCADExport('L{}'.format(ip))
            s += 'E.append(Part.Edge(L{}))\n'.format(ip)
        s += '{} = Part.Wire(E[:])\n'.format(name)

        return s

    def frame_mapping(self, frame, side, copy=True):
        new_wire = []
        if side == 'new':
            if copy:
                for primitive in self.primitives:
                    new_wire.append(primitive.frame_mapping(frame, side, copy))
                return Wire3D(new_wire)
            else:
                for primitive in self.primitives:
                    primitive.frame_mapping(frame, side, copy=False)

        if side == 'old':
            if copy:
                for primitive in self.primitives:
                    new_wire.append(primitive.frame_mapping(frame, side, copy))
                return Wire3D(new_wire)
            else:
                for primitive in self.primitives:
                    primitive.frame_mapping(frame, side, copy=False)

    def minimum_distance(self, wire2):
        distance = []
        for element in self.primitives:
            for element2 in wire2.primitives:
                distance.append(element.minimum_distance(element2))

        return min(distance)

    def extrusion(self, extrusion_vector):
        faces = []
        for primitive in self.primitives:
            faces.extend(primitive.extrusion(extrusion_vector))
        return faces
    
    
    def to_bspline(self, discretization_parameter, degree):
        '''
        convert a wire3d to a bspline curve3d 
        '''
        
        discretized_points = self.discretization_points(discretization_parameter)  
        bspline_curve = volmdlr.edges.BSplineCurve3D.from_points_interpolation(discretized_points, degree)
        
        return bspline_curve

    # def copy(self, deep=True, memo=None):
    #     primitives_copy = []
    #     for primitive in self.primitives:
    #         primitives_copy.append(primitive.copy())
    #     return Wire3D(primitives_copy)


# TODO: define an edge as an opened polygon and allow to compute area from this reference

class Contour:
    
    def __init__(self):
        raise TypeError ('It cannot be instantiated') 
        
    def extract_primitives(self, point1, primitive1, point2, primitive2, inside:bool = True):
        """
        inside: extracted contour is between the two points if True and outside these points if False
        """
        primitives = []
        ip1 = self.primitive_to_index(primitive1)
        ip2 = self.primitive_to_index(primitive2)
        if inside:
            if ip1 < ip2:
                pass
            elif ip1 == ip2:  # primitive1 == primitive2
                if point1.point_distance(
                        primitive1.start) < point2.point_distance(
                    primitive1.start):
                    pass
                else:
                    primitive1, primitive2 = primitive2, primitive1
                    point1, point2 = point2, point1

            else:
                primitive1, primitive2 = primitive2, primitive1
                point1, point2 = point2, point1
        else:
            if ip1 > ip2:
                pass
            elif ip1 == ip2:  # primitive1 == primitive2
                if point1.point_distance(
                        primitive1.start) > point2.point_distance(
                    primitive1.start):
                    pass
                else:
                    primitive1, primitive2 = primitive2, primitive1
                    point1, point2 = point2, point1
            else:
                primitive1, primitive2 = primitive2, primitive1
                point1, point2 = point2, point1

        ip1 = self.primitive_to_index(primitive1)
        ip2 = self.primitive_to_index(primitive2)

        if ip1 < ip2:
            if primitive1.start == point1:
                primitives.append(primitive1)
            elif primitive1.end == point1:
                pass
            else:
                primitives.append(primitive1.split(point1)[1])
            primitives.extend(self.primitives[ip1 + 1:ip2])
            if primitive2.start == point2:
                pass
            elif primitive2.end == point2:
                primitives.append(primitive2)
            else:
                primitives.append(primitive2.split(point2)[0])
        elif ip1 > ip2 or (ip1 == ip2 and point1.point_distance(
                primitive1.start) > point2.point_distance(primitive1.start)):
            if primitive1.start == point1:
                primitives.append(primitive1)
            elif primitive1.end == point1:
                pass
            else:
                primitives.append(primitive1.split(point1)[1])
            # primitives.append(primitive1.split(point1)[1])
            primitives.extend(self.primitives[ip1 + 1:])
            primitives.extend(self.primitives[:ip2])
            if primitive2.start == point2:
                pass
            elif primitive2.end == point2:
                primitives.append(primitive2)
            else:
                primitives.append(primitive2.split(point2)[0])
        elif (ip1 == ip2 and point1.point_distance(
                primitive1.start) < point2.point_distance(primitive1.start)):
            if primitive1.start != point1:
                primitive = primitive1.split(point1)[1]
                primitive = primitive.split(point2)[0]
                primitives.append(primitive)
            elif primitive1.end != point2:
                primitive = primitive1.split(point2)[0]
                primitives.append(primitive)
            else:
                print('spliting here')
                primitives.append(primitive2)

        return primitives

    def ordering_contour(self):
        """
        returns the points of the contour ordered
        """
        list_point_pairs = [(prim.start, prim.end) for prim in self.primitives]
        length_list_points = len(list_point_pairs)
        # print('fisrt list point pairs :', list_point_pairs)
        points = [list_point_pairs[0]]
        list_point_pairs.remove(
            (list_point_pairs[0][0], list_point_pairs[0][1]))
        finished = False
        counter = 0
        counter1 = 0
        while not finished:
            for p1, p2 in list_point_pairs:
                if p1.point_distance(p2) < 10e-5: #p1 == p2:
                    list_point_pairs.remove((p1, p2))
                elif p1.point_distance(points[-1][-1]) < 10e-5: #p1 == points[-1][-1]:
                    points.append((p1, p2))
                    list_point_pairs.remove((p1, p2))
                elif p2.point_distance(points[-1][-1]) < 10e-5: #p2 == points[-1][-1]:
                    points.append((p2, p1))
                    list_point_pairs.remove((p1, p2))
                elif p1.point_distance( points[0][0]) < 10e-5: #p1 == points[0][0]:
                    points = [(p2, p1)] + points
                    list_point_pairs.remove((p1, p2))
                elif p2.point_distance(points[0][0]) < 10e-5: #p2 == points[0][0]:
                    points = [(p1, p2)] + points
                    list_point_pairs.remove((p1, p2))
            if len(list_point_pairs) == 0:
                finished = True
            counter1 += 1
            if counter1 >= 100*length_list_points:
                self.plot()
                raise NotImplementedError
            if len(list_point_pairs) == 1:
                # print('list_point_pairs :', list_point_pairs)
                # print('points :', points)
                counter += 1
                if counter > 3:
                    finished = True
                    warnings.warn('There may exist a problem with this'
                                  ' contour, it seems it cannot be reordered.'
                                  ' Please, verify its points')
                    raise NotImplementedError
            #     finished = True
            # counter += 1

        return points

<<<<<<< HEAD
=======
    def shared_edges_between2contours(self, contour):
        ''' extract shared edges index between two contours and return it in a tuple form (edge_ind_1, edge_ind_2)'''

        edges_index=[]
        for edge1, edge2 in itertools.product(self.primitives,contour.primitives):
            if ((edge1.start == edge2.start and edge1.end == edge2.end)
                or (edge1.start == edge2.end and edge2.start == edge1.end)
                or (((edge1.start).point_distance(edge2.start) < 1e-2) 
                    and ((edge1.end).point_distance(edge2.end) < 1e-2))
                or (((edge1.start).point_distance(edge2.end) < 1e-2) 
                    and ((edge1.end).point_distance(edge2.start) < 1e-2))):
                # or (edge1.point_belongs(edge2.start) and edge1.point_belongs(edge2.end))
                # or (edge2.point_belongs(edge1.start) and edge2.point_belongs(edge1.end))): 
                   
                edges_index.append((self.primitives.index(edge1),contour.primitives.index(edge2)))

        return edges_index

    def shared_edges_by_contour(self, contour):
        ''' extract shared edges with an adjacent contour '''
        shared_edges_index = []
        shared_edges = []
        edges_index = self.shared_edges_between2contours(contour)
        for i in range (0,2):
            shared_edges = []
            for j in range(0,len(edges_index)):
                shared_edges.append(edges_index[j][i])
            shared_edges_index.append(sorted(shared_edges))

        return shared_edges_index

    def merged_contour_primitives(self,contour):
        ''' merge two adjacent contours '''

        merged_primitives = []
        shared_edges_index_by_contour = self.shared_edges_by_contour(contour)
        contours = [self, contour]
        for j in range(0,len(contours)):
            for i in range(0,len(contours[j].primitives)):
                if i not in shared_edges_index_by_contour[j]:
                    merged_primitives.append(contours[j].primitives[i])
        
        return merged_primitives
    
        # contour_int = merged_primitives[:]
        # start, end = [], []
        # for primitive in contour_int:
        #     start.append(primitive.start)
        #     end.append(primitive.end)
            
        # merged_primitives_order = [contour_int[0]]
        # for i in range(0,len(contour_int)):
        #     # i=i+1
        #     # merged_primitives_order.append(contour_int[start.index(merged_primitives_order[i].end)])
        #     distances=[]
        #     for j in range(0,len(start)):
        #         distances.append((merged_primitives_order[i].end).point_distance(start[j]))
            
        #     merged_primitives_order.append(contour_int[distances.index(min(distances))])

        #     # merged_primitives_order[i].plot(ax=ax, color='g')
        #     if len(merged_primitives_order) == merged_primitives:
        #         break
        
        # return merged_primitives_order
    
>>>>>>> d3e91bdf

    @classmethod
    def contours_from_edges(cls, edges, tol=5e-5):
        list_contours = []
        finished = False
        contour = []
        while not finished:
            len1 = len(edges)
            for line in edges:
                points = [p for prim in contour for p in prim]
                if not contour:
                    contour.append(line)
                    edges.remove(line)
                    break
                elif line.start in points or line.end in points:
                    contour.append(line)
                    edges.remove(line)
                    break
                else:
                    for point in points:

<<<<<<< HEAD
                        if point.is_close(line.start, tol= 3e-4): #Previously tol=5e-5
=======
                        if point.is_close(line.start, tol=tol):
>>>>>>> d3e91bdf
                            line.start = point
                            contour.append(line)
                            edges.remove(line)
                            break
<<<<<<< HEAD
                        elif point.is_close(line.end, tol= 3e-4): #Previously tol=5e-5
=======
                        elif point.is_close(line.end, tol=tol):
>>>>>>> d3e91bdf
                            line.end = point
                            contour.append(line)
                            edges.remove(line)
                            break

            if len(edges) != 0 and len(edges) == len1 and len(contour) != 0:
                contour_n = cls(contour[:])
                contour_n.order_contour()
                list_contours.append(contour_n)
                contour = []
            elif len(edges) == 0 and len(contour) != 0:
                contour_n = cls(contour[:])
                contour_n.order_contour()
                list_contours.append(contour_n)
                finished = True
        return list_contours

    def discretized_primitives(self, n: float):
        """ 
        discretize each contour's primitive and return a list of discretized primitives
        """
<<<<<<< HEAD

        # edges = []
        # for primitive in self.primitives:
        #     points = primitive.discretise(n)
        #     print(primitive.__dict__)
        #     print(n, points)
        #     line_segment = primitive
        #     for p in points[1:-1]:
        #         r = line_segment.split(p)
        #         edges.append(r[0])
        #         line_segment = r[1]
        #         if p == points[-2]:
        #             edges.append(r[1])

        edges = []
        for primitive in self.primitives:
            points = primitive.discretise(n)
            for p1, p2 in zip(points[:-1], points[1:]):
                edges.append(volmdlr.edges.LineSegment2D(p1, p2))

        return edges

    
    def edges_order_with_adjacent_contour(self, contour):
        """
        check if the shared edges between two adjacent contours are traversed with two different directions along each contour
        """
        
        contour1 = self
        contour2 = contour
        
        shared_tuple = contour1.shared_edges_between2contours(contour2)

        p1_start = contour1.primitives[shared_tuple[0][0]].start
        p2_start = contour2.primitives[shared_tuple[0][1]].start
        p2_end = contour2.primitives[shared_tuple[0][1]].end

        if (p1_start.point_distance(p2_start)) < (p1_start.point_distance(p2_end)):
            return False
        else:
            return True


    def is_sharing_primitives_with(self, contour):
        '''
        check is two contour are sharing primitives
        '''

        list_p = []

        for edge1, edge2 in itertools.product(self.primitives,
                                              contour.primitives):
            if edge1.point_belongs(edge2.start):
                # list_p.append(edge2.start)
                # instead of point not in list_p (due to errors)
                if list_p == []:
                    list_p.append(edge2.start)
                if list_p != [] and edge2.start.point_distance(edge2.start.nearest_point(list_p)) > 1e-4:
                    list_p.append(edge2.start)

            elif edge2.point_belongs(edge1.start):
                # list_p.append(edge1.start)
                # instead of point not in list_p (due to errors)
                if list_p == []:
                    list_p.append(edge1.start)
                if list_p != [] and edge1.start.point_distance(edge1.start.nearest_point(list_p)) > 1e-4:
                    list_p.append(edge1.start)

            elif edge1.point_belongs(edge2.end):
                # list_p.append(edge2.end)
                # instead of point not in list_p (due to errors)
                if list_p == []:
                    list_p.append(edge2.end)
                if list_p != [] and edge2.end.point_distance(edge2.end.nearest_point(list_p)) > 1e-4:
                    list_p.append(edge2.end)

            elif edge2.point_belongs(edge1.end):
                # list_p.append(edge1.end)
                # instead of point not in list_p (due to errors)
                if list_p == []:
                    list_p.append(edge1.end)
                if list_p != [] and edge1.end.point_distance(edge1.end.nearest_point(list_p)) > 1e-4:
                    list_p.append(edge1.end)

            if len(list_p) == 2:
                return True

        return False

    def shared_primitives_extremities(self, contour):
        '''
        extract shared primitives extremities between two adjacent contours
        '''
        edges1 = set()
        # edges2 = set()
        list_p = []

        for edge1, edge2 in itertools.product(self.primitives,
                                              contour.primitives):
            if edge1.point_belongs(edge2.start, 1e-5):
                # list_p.add(edge2.start)
                # instead of point not in list_p (due to errors)
                if list_p == []:
                    list_p.append(edge2.start)
                if list_p != [] and edge2.start.point_distance(edge2.start.nearest_point(list_p)) > 1e-4:
                    list_p.append(edge2.start)

                # edges2.add(edge2)
                edges1.add(edge1)

            elif edge2.point_belongs(edge1.start, 1e-5):
                # list_p.add(edge1.start)
                # instead of point not in list_p (due to errors)
                if list_p == []:
                    list_p.append(edge1.start)
                if list_p != [] and edge1.start.point_distance(edge1.start.nearest_point(list_p)) > 1e-4:
                    list_p.append(edge1.start)

                edges1.add(edge1)
                # edges2.add(edge2)

            elif edge1.point_belongs(edge2.end, 1e-5):
                # list_p.add(edge2.end)
                # instead of point not in list_p (due to errors)
                if list_p == []:
                    list_p.append(edge2.end)
                if list_p != [] and edge2.end.point_distance(edge2.end.nearest_point(list_p)) > 1e-4:
                    list_p.append(edge2.end)

                # edges2.add(edge2)
                edges1.add(edge1)


            elif edge2.point_belongs(edge1.end, 1e-5):
                # list_p.add(edge1.end)
                # instead of point not in list_p (due to errors)
                if list_p == []:
                    list_p.append(edge1.end)
                if list_p != [] and edge1.end.point_distance(edge1.end.nearest_point(list_p)) > 1e-4:
                    list_p.append(edge1.end)

                edges1.add(edge1)
                # edges2.add(edge2)

        edges1 = list(edges1)
        # edges2 = list(edges2)

        if (len(list_p) < 2):
            raise ValueError(
                    'The contours are not adjacent. They dont share primitives')
        elif (len(list_p) == 2):
            return list_p
        else:
            if isinstance(self, volmdlr.wires.Contour2D):
                contours1 = volmdlr.wires.Contour2D.contours_from_edges(edges1)
                # contours2 = volmdlr.wires.Contour2D.contours_from_edges(edges2)
            elif isinstance(self, volmdlr.wires.Contour3D):
                contours1 = volmdlr.wires.Contour3D.contours_from_edges(edges1)
                # contours2 = volmdlr.wires.Contour3D.contours_from_edges(edges2)
            points = []

            for c in contours1:
                primitives = c.primitives
                br1 = False
                br2 = False
                for i in range(0,len(primitives)):
                    for p in list_p: #due to errors
                        if p.point_distance(primitives[i].start) < 1e-4:
                            points.append(primitives[i].start)
                            br1=True
                        if br1:
                            break
                    if br1:
                        break
                    # if primitives[i].start in list_p:
                    #     points.append(primitives[i].start)
                        # break

                for i in range(len(primitives)-1, -1, -1):
                    for p in list_p: #due to errors
                        if p.point_distance(primitives[i].end) < 1e-4:
                            points.append(primitives[i].end)
                            br2=True
                        if br2:
                            break
                    if br2:
                        break
                    # if primitives[i].end in list_p:
                    #     points.append(primitives[i].end)
                        # break

            return points

    def shared_primitives_with(self, contour):
        '''
        extract shared primitives between two adjacent contours
        '''

        shared_primitives_1 = []
        shared_primitives_2 = []

        points = self.shared_primitives_extremities(contour)
        for i in range(0, len(points), 2):
            point1, point2 = points[i], points[i+1]

            shared_primitives_prim = self.extract_without_primitives(point1,
                                                                     point2,
                                                                     False)
            if contour.point_over_contour(shared_primitives_prim[0].point_at_abscissa(0.2)) is False:
                shared_primitives_1.extend(self.extract_without_primitives(point1,
                                                                           point2,
                                                                           True))
            else:
                shared_primitives_1.extend(shared_primitives_prim)
    
            shared_primitives_prim = contour.extract_without_primitives(point1,
                                                                          point2,
                                                                          False)
            if self.point_over_contour(shared_primitives_prim[0].point_at_abscissa(0.2)) is False:
                shared_primitives_2.extend(contour.extract_without_primitives(point1,
                                                                                point2,
                                                                                True))
            else:
                shared_primitives_2.extend(shared_primitives_prim)

        return [shared_primitives_1, shared_primitives_2]


    def merge_primitives_with(self, contour):
        '''
        extract not shared primitives between two adjacent contours, to be merged
        '''

        points = self.shared_primitives_extremities(contour)
        merge_primitives = []

        for i in range(1, len(points)+1, 2):
            if i == (len(points)-1):
                point1, point2 = points[i], points[0]
            else:
                point1, point2 = points[i], points[i+1]

            merge_primitives_prim = self.extract_without_primitives(point1,
                                                                    point2,
                                                                    False)
            if contour.point_over_contour(merge_primitives_prim[0].point_at_abscissa(0.2)) is True:
                merge_primitives_prim = self.extract_without_primitives(point1,
                                                                        point2,
                                                                        True)
                merge_primitives.extend(merge_primitives_prim)
            else:
                merge_primitives.extend(merge_primitives_prim)

            merge_primitives_prim = contour.extract_without_primitives(point1,
                                                                         point2,
                                                                         False)
            if self.point_over_contour(merge_primitives_prim[0].point_at_abscissa(0.2)) is True:
                merge_primitives_prim = contour.extract_without_primitives(point1,
                                                                             point2,
                                                                             True)
                merge_primitives.extend(merge_primitives_prim)
            else:
                merge_primitives.extend(merge_primitives_prim)

        return merge_primitives
=======
        
        edges = []
        for primitive in self.primitives:
            points = primitive.discretise(n)
            line_segment=primitive
            for p in points[1:-1]:
                r = line_segment.split(p)
                edges.append(r[0])
                line_segment = r[1]
                if p == points[-2]:
                    edges.append(r[1])
            
        return edges  
                
    
    def edges_order_with_adjacent_contour(self, contour):
        """
        check if the shared edges between two adjacent contours are traversed with two different directions along each contour
        """
        
        contour1 = self
        contour2 = contour
        
        shared_tuple = contour1.shared_edges_between2contours(contour2)

        p1_start = contour1.primitives[shared_tuple[0][0]].start
        p2_start = contour2.primitives[shared_tuple[0][1]].start
        p2_end = contour2.primitives[shared_tuple[0][1]].end

        if (p1_start.point_distance(p2_start)) < (p1_start.point_distance(p2_end)):
            return False
        else:
            return True
>>>>>>> d3e91bdf


class Contour2D(Contour, Wire2D):
    """
    A collection of 2D primitives forming a closed wire2D
    TODO : center_of_mass and second_moment_area should be changed accordingly
    to area considering the triangle drawn by the arcs
    """
    _non_data_hash_attributes = ['_internal_arcs', '_external_arcs',
                                 '_polygon', '_straight_line_contour_polygon',
                                 'primitive_to_index',
                                 'basis_primitives', '_utd_analysis']
    _non_serializable_attributes = ['_internal_arcs', '_external_arcs',
                                    '_polygon',
                                    '_straight_line_contour_polygon',
                                    'primitive_to_index',
                                    'basis_primitives', '_utd_analysis']

    def __init__(self, primitives: List[volmdlr.core.Primitive2D],
                 name: str = ''):
        Wire2D.__init__(self, primitives, name)
        self._utd_edge_polygon = False

    # def __eq__(self, other_):
    #     if other_.__class__.__name__ != self.__class__.__name__:
    #         return False
    #     if len(self.primitives) != len(other_.primitives):
    #         return False
    #     equal = True
    #     for prim1, prim2 in zip(self.primitives, other_.primitives):
    #         equal = (equal and prim1 == prim2)
    #     return equal

    @property
    def edge_polygon(self):
        if not self._utd_edge_polygon:
            self._edge_polygon = self._get_edge_polygon()
            self._utd_edge_polygon = True
        return self._edge_polygon

    def _get_edge_polygon(self):
        points = []
        for edge in self.primitives:

            if points:
                if edge.start != points[-1]:
                    points.append(edge.start)
            else:
                points.append(edge.start)
        return ClosedPolygon2D(points)


    def to_3d(self, plane_origin, x, y):
        p3d = []
        for edge in self.primitives:
            p3d.append(edge.to_3d(plane_origin, x, y))

        return Contour3D(p3d)

    def point_belongs(self, point):
        # if self.edge_polygon.point_belongs(point):
        #     return True
        if self.discretized_contour(n=10).point_belongs(point):
            return True
        # TODO: This is incomplete!!!
        return False

    def point_over_contour(self, point, abs_tol=1e-7):
        belongs = False
        for primitive in self.primitives:
            if primitive.point_belongs(point, abs_tol):
                belongs = True
        return belongs

    def primitive_over_contour(self, primitive):
        for prim in self.primitives:
            if not hasattr(prim, 'unit_direction_vector') and \
                    hasattr(prim, 'tangent'):
                vector1 = prim.tangent(0.5)
            else:
                vector1 = prim.unit_direction_vector()

            if not hasattr(primitive, 'unit_direction_vector') and \
                    hasattr(primitive, 'tangent'):
                vector2 = primitive.tangent(0.5)
            else:
                vector2 = primitive.unit_direction_vector()

            if vector1.is_colinear_to(vector2):
                mid_point = primitive.middle_point()
                if self.point_over_contour(mid_point):
                    return True
        return False

    def point_distance(self, point):
        min_distance = self.primitives[0].point_distance(point)
        for primitive in self.primitives[1:]:
            distance = primitive.point_distance(point)
            if distance < min_distance:
                min_distance = distance
        return min_distance

    def bounding_points(self):
        points = self.edge_polygon.points[:]
        for primitive in self.primitives:
            if hasattr(primitive, 'polygon_points'):
                points.extend(primitive.polygon_points())
        xmin = min([p[0] for p in points])
        xmax = max([p[0] for p in points])
        ymin = min([p[1] for p in points])
        ymax = max([p[1] for p in points])
        return (volmdlr.Point2D(xmin, ymin), volmdlr.Point2D(xmax, ymax))

    def area(self):
        area = self.edge_polygon.area()
        if self.edge_polygon.is_trigo():
            trigo = 1
        else:
            trigo = -1
        for edge in self.primitives:
            area += trigo * edge.straight_line_area()

        return area

    def center_of_mass(self):
        center = self.edge_polygon.area() * self.edge_polygon.center_of_mass()
        # ax = self.plot()
        # self.edge_polygon.center_of_mass().plot(ax=ax, color='b')
        if self.edge_polygon.is_trigo():
            trigo = 1
        else:
            trigo = -1
        for edge in self.primitives:
            # edge.straight_line_center_of_mass().plot(ax=ax, color='g')
            center += trigo * edge.straight_line_area() \
                      * edge.straight_line_center_of_mass()

        return center / self.area()

    def second_moment_area(self, point):

        Ix, Iy, Ixy = self.edge_polygon.second_moment_area(point)
        for edge in self.primitives:
            Ix_e, Iy_e, Ixy_e = edge.straight_line_second_moment_area(point)
            if self.edge_polygon.is_trigo():
                Ix += Ix_e
                Iy += Iy_e
                Ixy += Ixy_e
            else:
                Ix -= Ix_e
                Iy -= Iy_e
                Ixy -= Ixy_e

        return Ix, Iy, Ixy

    def plot_data(self, edge_style: plot_data.EdgeStyle = None,
                  surface_style: plot_data.SurfaceStyle = None):
        plot_data_primitives = [item.plot_data() for item in self.primitives]
        return plot_data.Contour2D(plot_data_primitives=plot_data_primitives,
                                   edge_style=edge_style,
                                   surface_style=surface_style,
                                   name=self.name)


    def is_inside_contour(self, contour2):
        """
        verifies if a contour is inside another contour perimiter,
        including the edges
        return True or False
        """
        points_contour2 = []
        for prim in contour2.primitives:
            if prim.start not in points_contour2:
                points_contour2.append(prim.start)
            if prim.end not in points_contour2:
                points_contour2.append(prim.end)
        for point in points_contour2:
            if not self.point_belongs(point) and not self.point_over_contour(point, abs_tol=1e-7):
                return False
        return True


    def bounding_rectangle(self):
        xmin, xmax, ymin, ymax = self.primitives[0].bounding_rectangle()
        for edge in self.primitives[1:]:
            xmin_edge, xmax_edge, ymin_edge, ymax_edge = \
                edge.bounding_rectangle()
            xmin = min(xmin, xmin_edge)
            xmax = max(xmax, xmax_edge)
            ymin = min(ymin, ymin_edge)
            ymax = max(ymax, ymax_edge)
        return xmin, xmax, ymin, ymax

    def random_point_inside(self):
        xmin, xmax, ymin, ymax = self.bounding_rectangle()
        for i in range(2000):
            p = volmdlr.Point2D.random(xmin, xmax, ymin, ymax)
            if self.point_belongs(p):
                return p
        raise ValueError('Could not find a point inside')


    def order_contour(self):
<<<<<<< HEAD

        if len(self.primitives) < 2:
            return self

        else:
            initial_primitives = self.primitives[:]
            initial_points = []
            for p in self.primitives:
                initial_points.append((p.start, p.end))
            new_primitives = []
            points = self.ordering_contour()

            for p1, p2 in points:
                try:
                    index = initial_points.index((p1, p2))
                except ValueError:
                    index = initial_points.index((p2, p1))

                if isinstance(initial_primitives[index],
                              volmdlr.edges.LineSegment2D):
                    new_primitives.append(volmdlr.edges.LineSegment2D(p1, p2))
                elif isinstance(initial_primitives[index],
                                volmdlr.edges.Arc2D):
                    new_primitives.append(
                        volmdlr.edges.Arc2D(p1,
                                            initial_primitives[index].interior,
                                            p2))
                elif isinstance(initial_primitives[index],
                                volmdlr.edges.BSplineCurve2D):
                    if (p1, p2) == (initial_primitives[index].start,
                                    initial_primitives[index].end):
                        new_primitives.append(initial_primitives[index])
                    else:
                        new_primitives.append(
                            initial_primitives[index].reverse())

                initial_primitives.pop(index)
                initial_points.pop(index)
=======
        
        if len(self.primitives) < 2:
            return self
        
        initial_points = []
        for p in self.primitives:
            initial_points.append((p.start, p.end))
        
        new_primitives = []
        points = self.ordering_contour()
        for p1, p2 in points:
            try:
                index = initial_points.index((p1, p2))
            except ValueError:
                index = initial_points.index((p2, p1))
            
            if isinstance(self.primitives[index], volmdlr.edges.LineSegment2D):
                new_primitives.append(volmdlr.edges.LineSegment2D(p1, p2))
            elif isinstance(self.primitives[index], volmdlr.edges.Arc2D):
                new_primitives.append(volmdlr.edges.Arc2D(p1, self.primitives[index].interior, p2))
            elif isinstance(self.primitives[index], volmdlr.edges.BSplineCurve2D):
                if (p1, p2) == (self.primitives[index].start, self.primitives[index].end):
                    new_primitives.append(self.primitives[index])
                else:
                    new_primitives.append(self.primitives[index].reverse())
>>>>>>> d3e91bdf

        self.primitives = new_primitives

        return self


    @classmethod
    def extract_contours(cls, contour, point1: volmdlr.Point3D,
                         point2: volmdlr.Point3D, inside=False):

        new_primitives = contour.extract_with_points(point1, point2, inside)
        contours = [cls(new_primitives)]
        return contours

    def cut_by_linesegments(self, lines: List[volmdlr.edges.LineSegment2D]):
        for c in lines:
            if not isinstance(c, volmdlr.edges.LineSegment2D):
                raise KeyError(
                    'contour must be a list of LineSegment2D object')

        cut_lines = []
        for p in lines:
            cut_lines.append(p.to_line())

        contour_to_cut = [self]
        for l in cut_lines:
            new_contour_to_cut = []
            for c in contour_to_cut:
                cs = c.cut_by_line(l)
                new_contour_to_cut.extend(cs)
            contour_to_cut.extend(new_contour_to_cut)

        p1 = Contour2D(lines).center_of_mass()
        dist_min = math.inf
        for c in contour_to_cut:
            if c.area() > 1e-10:
                p0 = c.center_of_mass()
                if p0.point_distance(p1) < dist_min:
                    c_opti = c
                    dist_min = p0.point_distance(p1)
        return c_opti
    
    def repair_cut_contour(self, n, intersections, line):
        """
        Choose:
        n=0 for Side 1: opposite side of begining of contour
        n=1 for Side 2: start of contour to first intersect (i=0) and
         i odd to i+1 even
        """
        if n not in [0, 1]:
            raise ValueError

        n_inter = len(intersections)
        contours = []
        # primitives_split = [primitive.split(point)
        #                     for point, primitive in intersections]
        x = [(ip, line.abscissa(point))
             for ip, (point, _) in enumerate(intersections)]
        # intersection_to_primitives_index = {
        #     i: self.primitives.index(primitive)
        #     for i, (_, primitive) in enumerate(intersections)}
        sorted_inter_index = [x[0] for x in sorted(x, key=lambda p: p[1])]
        sorted_inter_index_dict = {i: ii for ii, i in
                                   enumerate(sorted_inter_index)}
        sorted_inter_index_dict[n_inter] = sorted_inter_index_dict[0]
        if n == 1:
            intersections.append(intersections[0])

        remaining_transitions = [i for i in range(n_inter // 2)]
        # enclosing_transitions = {}
        while len(remaining_transitions) > 0:
            nb_max_enclosed_transitions = -1
            enclosed_transitions = {}
            for it in remaining_transitions:
                i1 = sorted_inter_index_dict[2 * it + n]
                i2 = sorted_inter_index_dict[2 * it + 1 + n]
                net = abs(i2 - i1) - 1
                if net > nb_max_enclosed_transitions:
                    nb_max_enclosed_transitions = net
                    best_transition = it
                    if i1 < i2:
                        enclosed_transitions[it] = [(i + abs(n-1)) // 2 for i
                                                    in sorted_inter_index[
                                                    i2 - 1:i1:-2]]
                    else:
                        enclosed_transitions[it] = [(i + abs(n-1)) // 2 for i
                                                    in sorted_inter_index[
                                                    i2 + 1:i1:2]]

            remaining_transitions.remove(best_transition)
            point_start, primitive1 = intersections[2 * best_transition + n]
            point2, primitive2 = intersections[2 * best_transition + 1 + n]
            primitives = self.extract_primitives(point_start, primitive1,
                                                 point2, primitive2,
                                                 inside=not n)
            last_point = point2
            for transition in enclosed_transitions[best_transition]:
                point1, primitive1 = intersections[2 * transition + n]
                point2, primitive2 = intersections[2 * transition + 1 + n]
                primitives.append(
                    volmdlr.edges.LineSegment2D(last_point, point1))
                primitives.extend(
                    self.extract_primitives(point1, primitive1, point2,
                                            primitive2, inside=not n))
                last_point = point2
                if transition in remaining_transitions:
                    remaining_transitions.remove(transition)

            primitives.append(
                volmdlr.edges.LineSegment2D(last_point, point_start))

            # points = (volmdlr.edges.LineSegment2D(last_point, point_start)).discretise(5)
            # line_segment=volmdlr.edges.LineSegment2D(last_point, point_start)
            # for p in points[1:-1]:
            #     r = line_segment.split(p)
            #     primitives.append(r[0])
            #     line_segment = r[1]
            #     if p == points[-2]:
            #         primitives.append(r[1])

            contour = Contour2D(primitives)
            contour.order_contour()
            contours.append(contour)
        return contours

    def cut_by_line(self, line: volmdlr.edges.Line2D) -> List['Contour2D']:
        """
        Cut a contour by a line. Return a list of contours of the result
        """
        # if len(self.primitives) <=4:
        #     self = self.discretized_contour(2)
        intersections = self.line_crossings(line)
        n_inter = len(intersections)
        if not intersections:
            return [self]

        if n_inter < 2:
            return [self]

        elif n_inter % 2 == 0:
            contours = []
<<<<<<< HEAD
            contours1 = self.repair_cut_contour(0, intersections, line)
            contours.extend(contours1)
            contours2 = self.repair_cut_contour(1, intersections, line)
            contours.extend(contours2)
=======
            # primitives_split = [primitive.split(point) \
            #                     for point, primitive in intersections]
            x = [(ip, line.abscissa(point)) \
                 for ip, (point, _) in enumerate(intersections)]
            # intersection_to_primitives_index = {
            #     i: self.primitives.index(primitive) \
            #     for i, (_, primitive) in enumerate(intersections)}
            sorted_inter_index = [x[0] for x in sorted(x, key=lambda x: x[1])]
            sorted_inter_index_dict = {i: ii for ii, i in
                                       enumerate(sorted_inter_index)}
            sorted_inter_index_dict[n_inter] = sorted_inter_index_dict[0]

            # Side 1: opposite side of begining of contour
            remaining_transitions1 = list(range(n_inter // 2))
            # enclosing_transitions = {}
            while len(remaining_transitions1) > 0:
                nb_max_enclosed_transitions = -1
                enclosed_transitions = {}
                for it in remaining_transitions1:
                    i1 = sorted_inter_index_dict[2 * it]
                    i2 = sorted_inter_index_dict[2 * it + 1]
                    net = abs(i2 - i1) - 1
                    if net > nb_max_enclosed_transitions:
                        nb_max_enclosed_transitions = net
                        best_transition = it
                        if i1 < i2:
                            enclosed_transitions[it] = [(i + 1) // 2 for i in
                                                        sorted_inter_index[
                                                        i2 - 1:i1:-2]]
                        else:
                            enclosed_transitions[it] = [(i + 1) // 2 for i in
                                                        sorted_inter_index[
                                                        i2 + 1:i1:2]]

                remaining_transitions1.remove(best_transition)
                point_start, primitive1 = intersections[2 * best_transition]
                point2, primitive2 = intersections[2 * best_transition + 1]
                primitives = self.extract_primitives(point_start, primitive1,
                                                     point2, primitive2,
                                                     inside=True)
                last_point = point2
                for transition in enclosed_transitions[best_transition]:
                    point1, primitive1 = intersections[2 * transition]
                    point2, primitive2 = intersections[2 * transition + 1]
                    primitives.append(
                        volmdlr.edges.LineSegment2D(last_point, point1))
                    primitives.extend(
                        self.extract_primitives(point1, primitive1, point2,
                                                primitive2, inside=True))
                    last_point = point2
                    remaining_transitions1.remove(transition)

                primitives.append(
                    volmdlr.edges.LineSegment2D(last_point, point_start))
                
                # points = (volmdlr.edges.LineSegment2D(last_point, point_start)).discretise(5)
                # line_segment=volmdlr.edges.LineSegment2D(last_point, point_start)
                # for p in points[1:-1]:
                #     r = line_segment.split(p)
                #     primitives.append(r[0])
                #     line_segment = r[1]
                #     if p == points[-2]:
                #         primitives.append(r[1])
                
                contour = Contour2D(primitives)
                contour.order_contour()
                contours.append(contour)

            # Side 2: start of contour to first intersect (i=0) and  i odd to i+1 even
            intersections.append(intersections[0])

            remaining_transitions2 = list(range(n_inter // 2))
            while len(remaining_transitions2) > 0:
                nb_max_enclosed_transitions = -1
                enclosed_transitions = {}
                for it in remaining_transitions2:
                    i1 = sorted_inter_index_dict[2 * it + 1]
                    i2 = sorted_inter_index_dict[2 * it + 2]
                    net = abs(i2 - i1) - 1
                    if net > nb_max_enclosed_transitions:
                        nb_max_enclosed_transitions = net
                        best_transition = it
                        if i1 < i2:
                            enclosed_transitions[it] = [i // 2 for i in
                                                        sorted_inter_index[
                                                        i2 - 1:i1:-2]]
                        else:
                            enclosed_transitions[it] = [i // 2 for i in
                                                        sorted_inter_index[
                                                        i2 + 1:i1:2]]

                remaining_transitions2.remove(best_transition)
                point_start, primitive1 = intersections[
                    2 * best_transition + 1]
                point2, primitive2 = intersections[2 * best_transition + 2]
                primitives = self.extract_primitives(point_start, primitive1,
                                                     point2, primitive2,
                                                     inside=False)
                last_point = point2
                for transition in enclosed_transitions[best_transition]:
                    point1, primitive1 = intersections[2 * transition + 1]
                    point2, primitive2 = intersections[2 * transition + 2]
                    primitives.append(
                        volmdlr.edges.LineSegment2D(last_point, point1))
                    primitives.extend(
                        self.extract_primitives(point1, primitive1, point2,
                                                primitive2, inside=False))
                    last_point = point2
                    if transition in remaining_transitions2:
                        remaining_transitions2.remove(transition)

                primitives.append(
                    volmdlr.edges.LineSegment2D(last_point, point_start))
                
                # points = (volmdlr.edges.LineSegment2D(last_point, point_start)).discretise(5)
                # line_segment=volmdlr.edges.LineSegment2D(last_point, point_start)
                # for p in points[1:-1]:
                #     r = line_segment.split(p)
                #     primitives.append(r[0])
                #     line_segment = r[1]
                #     if p == points[-2]:
                #         primitives.append(r[1])
                

                contour = Contour2D(primitives)
                contour.order_contour()
                contours.append(contour)

>>>>>>> d3e91bdf
            return contours

        # ax = self.plot(equal_aspect=False)
        # # line.plot(ax=ax, color='b')
        # for point, prim in intersections:
        #     point.plot(ax=ax, color='r')
        # ax = self.plot()
        # for p in intersections:
        #     p[0].plot(ax=ax, color='r')
        # ax.set_aspect('auto')
        # ax = self.plot()
        # line.plot(ax=ax, color='r')
        # for point, line_seg in intersections:
        #     point.plot(ax=ax, color='b')
        #     line_seg.plot(ax=ax, color='b')
        raise NotImplementedError(
            '{} intersections not supported yet'.format(len(intersections)))

    def get_pattern(self):
        """ A pattern is portion of the contour from which the contour can be 
        reconstructed by rotations of this portion"""
        xmin, xmax, ymin, ymax = self.bounding_rectangle()

        # ax=plt.subplot() 
        # line = Line2D(Point2D([xi, 0]),Point2D([xi,1])) 
        line = volmdlr.edges.Line2D(volmdlr.Point2D([0, -0.17]),
                                    volmdlr.Point2D([0, 0.17]))
        line_2 = line.Rotation(self.center_of_mass(), 0.26)
        line_3 = line.Rotation(self.center_of_mass(), -0.26)

        intersections = []

        intersections += self.line_intersections(line_2)
        intersections += self.line_intersections(line_3)
        if isinstance(intersections[0][0], volmdlr.Point2D) and \
                isinstance(intersections[1][0], volmdlr.Point2D):
            ip1, ip2 = sorted([self.primitives.index(intersections[0][1]),
                               self.primitives.index(intersections[1][1])])

            ip3, ip4 = sorted([self.primitives.index(intersections[2][1]),
                               self.primitives.index(intersections[3][1])])

            sp11, sp12 = intersections[1][1].split(intersections[1][0])
            sp22, sp21 = intersections[2][1].split(intersections[2][0])

            primitives = []

            a = volmdlr.edges.Arc2D(sp12.end, sp12.interior, sp12.start)
            primitives.append(a)
            primitives.extend(self.primitives[:ip3])
            primitives.append(sp22)
            l = volmdlr.edges.LineSegment2D(sp22.start, sp12.end)
            interior = l.point_at_abscissa(l.Length() / 2)
            primitives.append(
                volmdlr.edges.Arc2D(sp22.start, interior, sp12.end))

        return Contour2D(primitives)

    def contour_from_pattern(self):
        pattern = self.get_pattern()
        pattern_rotations = []
        # pattern_rotations.append(self)
        for k in range(1, 13):
            new_pattern = pattern.Rotation(self.CenterOfMass(),
                                           k * math.pi / 6)
            pattern_rotations.append(new_pattern)

        return pattern_rotations

    def simple_triangulation(self):
        lpp = len(self.polygon.points)
        if lpp == 3:
            return self.polygon.points, [(0, 1, 2)]
        elif lpp == 4:
            return self.polygon.points, [(0, 1, 2), (0, 2, 3)]

        # Use delaunay triangulation
        tri = Delaunay([p.vector for p in self.polygon.points])
        # indices = tri.simplices
        return self.polygon.points, tri.simplices

    def split_regularly(self, n):
        """
        Split in n slices
        """
        xmin, xmax, ymin, ymax = self.bounding_rectangle()
        cutted_contours = []
        iteration_contours = [self]
        for i in range(n - 1):
            xi = xmin + (i + 1) * (xmax - xmin) / n
            cut_line = volmdlr.edges.Line2D(volmdlr.Point2D(xi, 0),
                                            volmdlr.Point2D(xi, 1))

            iteration_contours2 = []
            for c in iteration_contours:
                sc = c.cut_by_line(cut_line)
                lsc = len(sc)
                if lsc == 1:
                    cutted_contours.append(c)
                else:
                    iteration_contours2.extend(sc)

            iteration_contours = iteration_contours2[:]
        cutted_contours.extend(iteration_contours)
        return cutted_contours

    def triangulation(self):
        return self.grid_triangulation(number_points_x=20,
                                       number_points_y=20)

    def to_polygon(self, angle_resolution):

        polygon_points = []
        # print([(line.start, line.end) for line in self.primitives])

        for primitive in self.primitives:
            polygon_points.extend(primitive.polygon_points()[:-1])
        #     print('1: ', primitive.polygon_points())
        #     print('2 :', primitive.polygon_points()[:-1])
        # print(polygon_points)
        return ClosedPolygon2D(polygon_points)

    def grid_triangulation(self, x_density: float = None,
                           y_density: float = None,
                           min_points_x: int = 20,
                           min_points_y: int = 20,
                           number_points_x: int = None,
                           number_points_y: int = None):
        """
        Use a n by m grid to triangulize the contour
        """
        xmin, xmax, ymin, ymax = self.bounding_rectangle()
        dx = xmax - xmin
        dy = ymax - ymin
        if number_points_x is None:
            n = max(math.ceil(x_density * dx), min_points_x)
        else:
            n = number_points_x
        if number_points_y is None:
            m = max(math.ceil(y_density * dy), min_points_y)
        else:
            m = number_points_y

        x = [xmin + i * dx / n for i in range(n + 1)]
        y = [ymin + i * dy / m for i in range(m + 1)]

        point_index = {}
        ip = 0
        points = []
        triangles = []
        for xi in x:
            for yi in y:
                p = volmdlr.Point2D(xi, yi)
                if self.point_belongs(p):
                    point_index[p] = ip
                    points.append(p)
                    ip += 1

        for i in range(n):
            for j in range(m):
                p1 = volmdlr.Point2D(x[i], y[j])
                p2 = volmdlr.Point2D(x[i + 1], y[j])
                p3 = volmdlr.Point2D(x[i + 1], y[j + 1])
                p4 = volmdlr.Point2D(x[i], y[j + 1])
                points_in = []
                for p in [p1, p2, p3, p4]:
                    if p in point_index:
                        points_in.append(p)
                if len(points_in) == 4:
                    triangles.append(
                        [point_index[p1], point_index[p2], point_index[p3]])
                    triangles.append(
                        [point_index[p1], point_index[p3], point_index[p4]])

                elif len(points_in) == 3:
                    triangles.append([point_index[p] for p in points_in])
        
        return vmd.DisplayMesh2D(points, triangles)

    # def extract_contours(self, point1: volmdlr.Point2D, point2: volmdlr.Point2D):
    #     split_primitives  = []
    #     # primitives = [p for p in contour.primitives]
    #     primitives = self.primitives
    #     for point in [point1, point2]:
    #         dist_min = math.inf
    #         for primitive in primitives:
    #             # print(point)
    #             dist = primitive.point_distance(point)
    #             if dist < dist_min:
    #                 dist_min = dist
    #                 prim_opt = primitive
    #         split_primitives.append(prim_opt)
    #     print(len(split_primitives))
    #     return self.extract_primitives(point1, split_primitives[0], point2, split_primitives[1])

    def contour_intersections(self, contour2d):
        intersecting_points = []
        for primitive1 in self.primitives:
            for primitive2 in contour2d.primitives:
                line_intersection = primitive1.linesegment_intersections(
                    primitive2)
                if line_intersection:
                    if line_intersection[0] not in intersecting_points:
                        intersecting_points.extend(line_intersection)
                else:
                    point1, point2 = contour2d.primitives[0].start, \
                                     contour2d.primitives[-1].end
                    if primitive1.point_belongs(point1):
                        intersecting_points.append(point1)
                    if primitive1.point_belongs(point2):
                        intersecting_points.append(point2)
            if len(intersecting_points) == 2:
                break
        return intersecting_points

    def divide(self, contours, inside):
        new_base_contours = [self]
        finished = False
        counter = 0
        list_contour = contours[:]
        list_cutting_contours = contours[:]
        list_valid_contours = []
        while not finished:
            cutting_contour = contours[0]
            for base_contour in new_base_contours:
                cutting_points = []
                point1, point2 = [cutting_contour.primitives[0].start,
                                  cutting_contour.primitives[-1].end]
                if base_contour.point_over_contour(
                        point1) and base_contour.point_over_contour(point2):
                    cutting_points = [point1, point2]

                if cutting_points:
                    extracted_outerpoints_contour1 = \
                        volmdlr.wires.Contour2D.extract_contours(base_contour,
                                                                 cutting_points[0],
                                                                 cutting_points[1],
                                                                 inside)[0]
                    extracted_innerpoints_contour1 = \
                        volmdlr.wires.Contour2D.extract_contours(base_contour,
                                                                 cutting_points[0],
                                                                 cutting_points[1],
                                                                 not inside)[0]
                    primitives1 = extracted_outerpoints_contour1.primitives + cutting_contour.primitives

                    primitives2 = extracted_innerpoints_contour1.primitives + cutting_contour.primitives
                    contour1 = volmdlr.wires.Contour2D(primitives1)
                    contour1.order_contour()
                    contour2 = volmdlr.wires.Contour2D(primitives2)
                    contour2.order_contour()

                    new_base_contours.remove(base_contour)
                    for cntr in [contour1, contour2]:
                        valid_contour = True
                        for cut_contour in list_cutting_contours:
                            point_at_abs = cut_contour.point_at_abscissa(
                                cut_contour.length() / 2)
                            if cntr.point_belongs(
                                    point_at_abs) and (not cntr.point_over_contour(
                                    point_at_abs) or True not in [
                                    cntr.primitive_over_contour(
                                        prim) for prim in cut_contour.primitives]):
                                valid_contour = False

                        if valid_contour and cntr.area() != 0.0:
                            list_valid_contours.append(cntr)
                        else:

                            new_base_contours.append(cntr)
                    contours.remove(cutting_contour)
                    break
            if len(contours) == 0:
                finished = True
            counter += 1
            if counter >= 100 * len(list_contour):
            # if counter >= 100*len(list_contour) and contours[-1] == cutting_contour:
                # axx = self.plot(color='c')
                # axc = cutting_contour.plot()
                # # print('cutting_contour_points :', [(p.start, p.end) for p in cutting_contour.primitives])
                # # list_contour.remove(cutting_contour)
                # # ax1 = list_contour[0].plot()
                # for ctr in list_contour:
                #     # if ctr != list_contour[0]:
                #     #     ctr.plot(ax=ax1, color = 'g')
                #     print('list_contour_points :', [(p.start, p.end) for p in
                #                                     ctr.primitives])
                #     ctr.plot(ax=axc, color='r')
                #     ctr.plot(ax=axx, color='r')
                # base_contour.plot(ax=axc, color='b')
                # base_contour.plot(ax=axx, color='b')
                # print('base_contour area:', base_contour.area())
                # print('base_contour_points :', [(p.start, p.end) for p in
                #                            base_contour.primitives])
                # print('self_contour_points :', [(p.start, p.end) for p in
                #                                 self.primitives])
                # print('len list_contour', len(list_contour))
                # print('list valid contours:', len(list_valid_contours))
                # base_contour.plot(ax=axx)
                # for pt in cutting_points:
                #     pt.plot(ax=axc)
                warnings.warn('There probably exists an open contour (two wires that could not be connected)')
                # raise ValueError('There probably exists an open contour (two wires that could not be jointed), see graph generated')
                finished = True

        return list_valid_contours

<<<<<<< HEAD
        
    def discretized_contour(self, n: float):
        """ 
        discretize each contour's primitive and return a new contour with teses discretized primitives
        """
            
        contour = volmdlr.wires.Contour2D((self.discretized_primitives(n))) 
        ordered_contour = contour.order_contour()
        polygon = ClosedPolygon2D(points=[p.start for p
                                          in ordered_contour.primitives])
        return polygon
    
    @classmethod
    def from_bounding_rectangle(cls, xmin, xmax, ymin, ymax):
        """ 
        create a contour2d with bounding_box parameters, using linesegments2d
        """
        
        edge0=volmdlr.edges.LineSegment2D(volmdlr.Point2D(xmin, ymin), volmdlr.Point2D(xmax, ymin))
        edge1=volmdlr.edges.LineSegment2D(volmdlr.Point2D(xmax, ymin), volmdlr.Point2D(xmax, ymax))
        edge2=volmdlr.edges.LineSegment2D(volmdlr.Point2D(xmax, ymax), volmdlr.Point2D(xmin, ymax))
        edge3=volmdlr.edges.LineSegment2D(volmdlr.Point2D(xmin, ymax), volmdlr.Point2D(xmin, ymin))
        
        edges = [edge0, edge1, edge2, edge3]
        
        return volmdlr.wires.Contour2D(edges)
    
    
    def merge_with(self, contour2d):
        '''
        merge two adjacent contours, sharing primitives, and returns one outer contour and inner contours (if there are any)
        '''

        merged_primitives = self.merge_primitives_with(contour2d)
        contours = volmdlr.wires.Contour2D.contours_from_edges(merged_primitives)
        contours = sorted(contours, key=lambda contour: contour.area(), reverse=True)

        return contours


    @classmethod
    def from_points(cls, points: List[volmdlr.Point2D]):
        '''
        create a contour2d from points with line_segments2D
        '''
        
        if len(points)<3:
            raise ValueError('contour is defined at least with three points')
        else:
            edges = []
            for i in range(0, len(points)-1):
                edges.append(volmdlr.edges.LineSegment2D(points[i], points[i+1]))
            
            edges.append(volmdlr.edges.LineSegment2D(points[-1], points[0]))
            
            contour = cls(edges)
            
            return contour
    
    def cut_by_bspline_curve(self, bspline_curve2d: volmdlr.edges.BSplineCurve2D):
        '''
        cut a contou2d with bspline_curve2d to define two different contours
        '''
        # TODO: BsplineCurve is descretized and defined with a wire. To be improved! 

=======
    def merge_contours(self, contour2d):
        ''' merge two adjacent contours, and return a list of contours (outer, and inner) '''
        
        primitives = self.merged_contour_primitives(contour2d)
        
        return volmdlr.wires.Contour2D.contours_from_edges(primitives, tol= 3e-4)

        
    def discretized_contour(self, n: float):
        """ 
        discretize each contour's primitive and return a new contour with teses discretized primitives
        """
            
        contour = volmdlr.wires.Contour2D((self.discretized_primitives(n))) 
        
        return contour.order_contour()
    
    @classmethod
    def from_bounding_rectangle(cls, xmin, xmax, ymin, ymax):
        """ 
        create a contour2d with bounding_box parameters, using linesegments2d
        """
        
        edge0=volmdlr.edges.LineSegment2D(volmdlr.Point2D(xmin, ymin), volmdlr.Point2D(xmax, ymin))
        edge1=volmdlr.edges.LineSegment2D(volmdlr.Point2D(xmax, ymin), volmdlr.Point2D(xmax, ymax))
        edge2=volmdlr.edges.LineSegment2D(volmdlr.Point2D(xmax, ymax), volmdlr.Point2D(xmin, ymax))
        edge3=volmdlr.edges.LineSegment2D(volmdlr.Point2D(xmin, ymax), volmdlr.Point2D(xmin, ymin))
        
        edges = [edge0, edge1, edge2, edge3]
        
        return volmdlr.wires.Contour2D(edges)
    
    
    def merge_with(self, contour2d):
        '''
        merge two adjacent contours
        '''
        
        primitives = []

        for edge1 in self.primitives:
            if not contour2d.point_over_contour(edge1.start) or not contour2d.point_over_contour(edge1.end):
                primitives.append(edge1)
                
        for edge2 in contour2d.primitives:
            if not self.point_over_contour(edge2.start) or not self.point_over_contour(edge2.end):
                primitives.append(edge2)
   
        contour = volmdlr.wires.Contour2D(primitives)

        return contour

    @classmethod
    def from_points(cls, points: List[volmdlr.Point2D]):
        '''
        create a contour2d from points with line_segments2D
        '''
        
        if len(points)<3:
            raise ValueError('contour is defined at least with three points')
        else:
            edges = []
            for i in range(0, len(points)-1):
                edges.append(volmdlr.edges.LineSegment2D(points[i], points[i+1]))
            
            edges.append(volmdlr.edges.LineSegment2D(points[-1], points[0]))
            
            contour = cls(edges)
            
            return contour
    
    def cut_by_bspline_curve(self, bspline_curve2d: volmdlr.edges.BSplineCurve2D):
        '''
        cut a contou2d with bspline_curve2d to define two different contours
        '''
        # TODO: BsplineCurve is descretized and defined with a wire. To be improved! 

>>>>>>> d3e91bdf
        contours = self.cut_by_wire(bspline_curve2d.to_wire(20))
        
        return contours
     
    def clean_primitives(self):
        ''' 
        delete primitives with start=end, and return a new contour
        '''
        
        new_primitives = []
        for p in self.primitives:
            if p.start != p.end:
                new_primitives.append(p)
        
        return Contour2D(new_primitives)
    
        
class ClosedPolygon:

    def length(self):
        list_ = []
        for k in range(len(self.line_segments)):
            list_.append(self.line_segments[k].length())
        return sum(list_)

    def min_length(self):
        list_ = []
        for k in range(len(self.line_segments)):
            list_.append(self.line_segments[k].length())
        return min(list_)

    def max_length(self):
        list_ = []
        for k in range(len(self.line_segments)):
            list_.append(self.line_segments[k].length())
        return max(list_)

    def edge_statistics(self):
        distances = []
        for i, point in enumerate(self.points):
            if i != 0:
                distances.append(point.point_distance(self.points[i - 1]))
        mean_distance = mean(distances)
        std = npy.std(distances)
        return mean_distance, std

    def simplify_polygon(self, min_distance: float = 0.01,
                         max_distance: float = 0.05, angle: float = 20):
        points = [self.points[0]]
        previous_point = None
        for i, point in enumerate(self.points[1:]):
            distance = point.point_distance(points[-1])
            if distance > min_distance:
                if distance > max_distance:
                    number_segmnts = round(distance / max_distance) + 2
                    for n in range(number_segmnts):
                        new_point = points[-1] + (point - points[-1]) * (
                                n + 1) / number_segmnts
                        distance1 = new_point.point_distance(points[-1])
                        if distance1 > max_distance:
                            points.append(new_point)
                else:

                    if point not in points:
                        points.append(point)
            elif len(points) > 1:
                vector1 = points[-1] - points[-2]
                vector2 = point - points[-2]
                cos = vector1.dot(vector2) / (vector1.norm() * vector2.norm())
                cos = math.degrees(math.acos(round(cos, 6)))
                if abs(cos) > angle:
                    if previous_point not in points:
                        points.append(previous_point)
                    if point not in points:
                        points.append(point)
            if len(points) > 2:
                distance2 = points[-3].point_distance(points[-2])
                vector1 = points[-2] - points[-3]
                vector2 = points[-1] - points[-3]
                cos = vector1.dot(vector2) / (vector1.norm() * vector2.norm())
                cos = math.degrees(math.acos(round(cos, 6)))
                if distance2 < min_distance and cos < angle:
                    points = points[:-2] + [points[-1]]
            previous_point = point
        distance = points[0].point_distance(points[-1])
        if distance < min_distance:
            points.remove(points[-1])

        return self.__class__(points)


class ClosedPolygon2D(Contour2D, ClosedPolygon):
    _non_serializable_attributes = ['line_segments', 'primitives',
                                    'basis_primitives']

    def __init__(self, points: List[volmdlr.Point2D], name: str = ''):
        self.points = points
        self.line_segments = self._line_segments()

        Contour2D.__init__(self, self.line_segments, name)

    def copy(self, deep=True, memo=None):
        points = [p.copy() for p in self.points]
        return ClosedPolygon2D(points, self.name)

    def __hash__(self):
        return sum([hash(p) for p in self.points])

    def __eq__(self, other_):
        if not isinstance(other_, self.__class__):
            return False
        equal = True
        for point, other_point in zip(self.points, other_.points):
            equal = (equal and point == other_point)
        return equal

    def area(self):
        # TODO: perf: cache number of points
        if len(self.points) < 3:
            return 0.

        x = [point.x for point in self.points]
        y = [point.y for point in self.points]

        x1 = [x[-1]] + x[0:-1]
        y1 = [y[-1]] + y[0:-1]
        return 0.5 * abs(sum([i * j for i, j in zip(x, y1)])
                         - sum([i * j for i, j in zip(y, x1)]))
        # return 0.5 * npy.abs(
        #     npy.dot(x, npy.roll(y, 1)) - npy.dot(y, npy.roll(x, 1)))

    def center_of_mass(self):
        lp = len(self.points)
        if lp == 0:
            return volmdlr.O2D
        elif lp == 1:
            return self.points[0]
        elif lp == 2:
            return 0.5 * (self.points[0] + self.points[1])

        x = [point.x for point in self.points]
        y = [point.y for point in self.points]

        xi_xi1 = x + npy.roll(x, -1)
        yi_yi1 = y + npy.roll(y, -1)
        xi_yi1 = npy.multiply(x, npy.roll(y, -1))
        xi1_yi = npy.multiply(npy.roll(x, -1), y)

        a = 0.5 * npy.sum(xi_yi1 - xi1_yi)  # signed area!
        # print('a :', a)
        #        a=self.area()
        if not math.isclose(a, 0, abs_tol=1e-08):
            cx = npy.sum(npy.multiply(xi_xi1, (xi_yi1 - xi1_yi))) / 6. / a
            cy = npy.sum(npy.multiply(yi_yi1, (xi_yi1 - xi1_yi))) / 6. / a
            return volmdlr.Point2D(cx, cy)

        else:
            self.plot()
            raise NotImplementedError

    def barycenter(self):
        """
        calculates the geometric center of the polygon, which is the
        average position of all the points in it

        returns a Volmdlr.Point2D point
        """
        barycenter1_2d = self.points[0]
        for point in self.points[1:]:
            barycenter1_2d += point
        return barycenter1_2d / len(self.points)

    def point_belongs(self, point):
        """
        Ray casting algorithm copied from internet...
        """
        return polygon_point_belongs((point.x, point.y),
                                     [(p.x, p.y) for p in self.points])

    def second_moment_area(self, point):
        Ix, Iy, Ixy = 0., 0., 0.
        for pi, pj in zip(self.points, self.points[1:] + [self.points[0]]):
            xi, yi = (pi - point)
            xj, yj = (pj - point)
            Ix += (yi ** 2 + yi * yj + yj ** 2) * (xi * yj - xj * yi)
            Iy += (xi ** 2 + xi * xj + xj ** 2) * (xi * yj - xj * yi)
            Ixy += (xi * yj + 2 * xi * yi + 2 * xj * yj + xj * yi) * (
                    xi * yj - xj * yi)
        if Ix < 0:
            Ix = - Ix
            Iy = - Iy
            Ixy = - Ixy
        return Ix / 12., Iy / 12., Ixy / 24.

    def _line_segments(self):
        lines = []
        if len(self.points) > 1:
            for p1, p2 in zip(self.points,
                              list(self.points[1:]) + [self.points[0]]):
                if p1 != p2:
                    lines.append(volmdlr.edges.LineSegment2D(p1, p2))
        return lines

    def rotation(self, center, angle, copy=True):
        if copy:
            return ClosedPolygon2D(
                [p.rotation(center, angle, copy=True) for p in self.points])
        else:
            for p in self.points:
                p.rotation(center, angle, copy=False)

    # @classmethod
    # def polygon_from_segments(cls, list_point_pairs):
    #     points = [list_point_pairs[0][0], list_point_pairs[0][1]]
    #     list_point_pairs.remove((list_point_pairs[0][0], list_point_pairs[0][1]))
    #     finished =  False

    #     while not finished:
    #         for p1, p2 in list_point_pairs:
    #             if p1 == points[-1]:
    #                 points.append(p2)
    #                 break
    #             elif p2 == points[-1]:
    #                 points.append(p1)
    #                 break
    #         list_point_pairs.remove((p1, p2))
    #         if len(list_point_pairs)==0:
    #             finished = True

    #     # for i, i_p1, i_p2 in enumerate(list_point_pairs):
    #     #     for j, j_p1, j_p2 in enumerate(list_point_pairs):
    #     #         if i != j:

    #     #             if p1 == points[-1]:
    #     #                 points.append(p2)
    #     #             elif p2 == points[-1]:
    #     #                 points.append(p1)
    #     # print('points : ', points)
    #     return cls(points)

    def translation(self, offset, copy=True):
        if copy:
            return ClosedPolygon2D(
                [p.translation(offset, copy=True) for p in self.points])
        else:
            for p in self.points:
                p.translation(offset, copy=False)

    def polygon_distance(self,
                         polygon: 'volmdlr.wires.ClosedPolygon2D'):
        p = self.points[0]
        d = []
        for point in polygon.points:
            d.append(p.point_distance(point))
        index = d.index(min(d))
        return d[index]

    def is_trigo(self):
        if len(self.points) < 3:
            return True

        angle = 0.
        for ls1, ls2 in zip(self.line_segments,
                            self.line_segments[1:] + [self.line_segments[0]]):
            u = ls2.unit_direction_vector()
            x = u.dot(ls1.unit_direction_vector())
            y = u.dot(ls1.normal_vector())
            angle += math.atan2(y, x)
        return angle > 0


    def delaunay_triangulation(self):
        points = self.points
        new_points = []
        delaunay_triangles = []
        # ax=plt.subplot()
        for point in points:
            new_points.append([point[0], point[1]])

        delaunay = npy.array(new_points)

        tri = Delaunay(delaunay)

        for simplice in delaunay[tri.simplices]:
            triangle = Triangle2D(volmdlr.Point2D(simplice[0]),
                                  volmdlr.Point2D(simplice[1]),
                                  volmdlr.Point2D(simplice[2]))
            delaunay_triangles.append(triangle)

        return delaunay_triangles

    def offset(self, offset):
        xmin, xmax, ymin, ymax = self.bounding_rectangle()

        max_offset_len = min(xmax - xmin, ymax - ymin) / 2
        if offset <= -max_offset_len:
            print('Inadapted offset, '
                  'polygon might turn over. Offset must be greater than',
                  -max_offset_len)
            raise ValueError('inadapted offset')
        else:
            nb = len(self.points)
            vectors = []
            for i in range(nb - 1):
                v1 = self.points[i + 1] - self.points[i]
                v2 = self.points[i] - self.points[i + 1]
                v1.normalize()
                v2.normalize()
                vectors.append(v1)
                vectors.append(v2)

        v1 = self.points[0] - self.points[-1]
        v2 = self.points[-1] - self.points[0]
        v1.normalize()
        v2.normalize()
        vectors.append(v1)
        vectors.append(v2)

        offset_vectors = []
        offset_points = []

        for i in range(nb):

            # check = False
            ni = vectors[2 * i - 1] + vectors[2 * i]
            if ni == volmdlr.Vector2D(0, 0):
                ni = vectors[2 * i]
                ni = ni.normal_vector()
                offset_vectors.append(ni)
            else:
                ni.normalize()
                if ni.dot(vectors[2 * i - 1].normal_vector()) > 0:
                    ni = - ni
                    # check = True
                offset_vectors.append(ni)

            normal_vector1 = - vectors[2 * i - 1].normal_vector()
            normal_vector2 = vectors[2 * i].normal_vector()
            normal_vector1.normalize()
            normal_vector2.normalize()
            alpha = math.acos(normal_vector1.dot(normal_vector2))

            offset_point = self.points[i] + offset / math.cos(alpha / 2) * \
                           (-offset_vectors[i])

            # ax=self.plot()
            # offset_point.plot(ax=ax, color='g')

            # if self.point_belongs(offset_point):
            #     offset_point = self.points[i] + offset / math.cos(alpha / 2) * \
            #                    (-offset_vectors[i])

            offset_points.append(offset_point)

            # self.points[i].plot(ax=ax, color='b')
            # offset_point.plot(ax=ax, color='r')

        return self.__class__(offset_points)

    def point_border_distance(self, point, return_other_point=False):
        """
        Compute the distance to the border distance of polygon
        Output is always positive, even if the point belongs to the polygon
        """
        d_min, other_point_min = self.line_segments[0].point_distance(
            point, return_other_point=True)
        for line in self.line_segments[1:]:
            d, other_point = line.point_distance(
                point, return_other_point=True)
            if d < d_min:
                d_min = d
                other_point_min = other_point
        if return_other_point:
            return d_min, other_point_min
        return d_min

    def to_polygon(self, angle_resolution=None):
        return self

    def self_intersects(self):
        epsilon = 0
        # BENTLEY-OTTMANN ALGORITHM
        # Sort the points along ascending x for the Sweep Line method
        sorted_index = sorted(range(len(self.points)), key=lambda p: (
            self.points[p][0], self.points[p][1]))
        nb = len(sorted_index)
        segments = []
        deleted = []

        while len(
                sorted_index) != 0:  # While all the points haven't been swept
            # Stock the segments between 2 consecutive edges
            # Ex: for the ABCDE polygon, if Sweep Line is on C, the segments
            #   will be (C,B) and (C,D)
            if sorted_index[0] - 1 < 0:
                segments.append((sorted_index[0], nb - 1))
            else:
                segments.append((sorted_index[0], sorted_index[0] - 1))
            if sorted_index[0] >= len(self.points) - 1:
                segments.append((sorted_index[0], 0))
            else:
                segments.append((sorted_index[0], sorted_index[0] + 1))

            # Once two edges linked by a segment have been swept, delete the
            # segment from the list
            to_del = []
            for index in deleted:
                if abs(index - sorted_index[0]) == 1 or abs(
                        index - sorted_index[0]) == nb - 1:
                    to_del.append((index, sorted_index[0]))
                    to_del.append((sorted_index[0], index))

            # Keep track of which edges have been swept
            deleted.append(sorted_index[0])
            sorted_index.pop(0)

            # Delete the segments that have just been swept
            index_to_del = []
            for i, segment in enumerate(segments):
                for seg_to_del in to_del:
                    if segment == seg_to_del:
                        index_to_del.append(i)
            for index in index_to_del[::-1]:
                segments.pop(index)

            # Checks if two segments are intersecting each other, returns True
            # if yes, otherwise the algorithm continues at WHILE
            for segment1 in segments:
                for segment2 in segments:
                    if segment1[0] != segment2[0] and segment1[1] != segment2[
                        1] and segment1[0] != segment2[1] and segment1[1] != \
                            segment2[0]:

                        line1 = volmdlr.edges.LineSegment2D(
                            self.points[segment1[0]],
                            self.points[segment1[1]])
                        line2 = volmdlr.edges.LineSegment2D(
                            self.points[segment2[0]],
                            self.points[segment2[1]])

                        p, a, b = volmdlr.Point2D.line_intersection(line1,
                                                                    line2,
                                                                    True)
                        if p is not None:
                            if 0 + epsilon <= a <= 1 - epsilon \
                                    and 0 + epsilon <= b <= 1 - epsilon:
                                return True, line1, line2

        return False, None, None

    @classmethod
    def points_convex_hull(cls, points):
        if len(points) < 3:
            return
        ymax, pos_ymax = volmdlr.core.max_pos([pt.y for pt in points])
        point_start = points[pos_ymax]
        hull = [point_start]

        barycenter = points[0]
        for pt in points[1:]:
            barycenter += pt
        barycenter = barycenter / (len(points))
        # second point of hull
        theta = []
        remaining_points = points
        del remaining_points[pos_ymax]

        vec1 = point_start - barycenter
        for pt in remaining_points:
            vec2 = pt - point_start
            theta_i = -volmdlr.core.clockwise_angle(vec1, vec2)
            theta.append(theta_i)

        min_theta, posmin_theta = volmdlr.core.min_pos(theta)
        next_point = remaining_points[posmin_theta]
        hull.append(next_point)
        del remaining_points[posmin_theta]
        # Adding first point to close the loop at the end
        remaining_points.append(hull[0])

        initial_vector = vec1.copy()
        total_angle = 0
        while next_point != point_start:
            vec1 = next_point - hull[-2]
            theta = []
            for pt in remaining_points:
                vec2 = pt - next_point
                theta_i = -volmdlr.core.clockwise_angle(vec1, vec2)
                theta.append(theta_i)

            min_theta, posmin_theta = volmdlr.core.min_pos(theta)
            if math.isclose(min_theta, -2 * math.pi, abs_tol=1e-6) \
                    or math.isclose(min_theta, 0, abs_tol=1e-6):
                if remaining_points[posmin_theta] == point_start:
                    break

            else:
                next_point = remaining_points[posmin_theta]

                vec_next_point = next_point - barycenter
                total_angle += (2*math.pi - volmdlr.core.clockwise_angle(initial_vector, vec_next_point))

                if total_angle > 2*math.pi :
                    break
                else :
                    initial_vector = vec_next_point

                hull.append(next_point)

            del remaining_points[posmin_theta]

        hull.pop()

        return cls(hull)

    @classmethod
    def concave_hull(cls, points, concavity, scale_factor):
        """
        Calculates the concave hull from a cloud of points, i.e., it Unites all points under the smallest possible area.
        
        :param points: list of points corresponding to the cloud of points
        :type points: class: 'volmdlr.Point2D'
        :param concavity: Sets how sharp the concave angles can be. It goes from -1 (not concave at all. in fact,
                          the hull will be left convex) up to +1 (very sharp angles can occur. Setting concavity to +1 might 
                          result in 0º angles!) concavity is defined as the cosine of the concave angles.
        :type concavity: float
        :param scale_factor: Sets how big is the area where concavities are going to be searched. 
                             The bigger, the more sharp the angles can be. Setting it to a very high value might affect the performance of the program.
                             This value should be relative to how close to each other the points to be connected are.
        :type scale_factor: float

        """

        def get_nearby_points(line, points, scale_factor):
            # print('i enter here')
            nearby_points = []
            line_midpoint = 0.5 * (line.start + line.end)
            # print(line_midpoint)
            tries = 0
            n = 5
            bounding_box = [line_midpoint.x - line.length() / 2,
                            line_midpoint.x + line.length() / 2,
                            line_midpoint.y - line.length() / 2,
                            line_midpoint.y + line.length() / 2]
            boundary = [int(bounding / scale_factor) for bounding in
                        bounding_box]
            while tries < n and len(nearby_points) == 0:
                for point in points:
                    if not ((
                                    point.x == line.start.x and point.y == line.start.y) or (
                                    point.x == line.end.x and point.y == line.end.y)):
                        point_x_rel_pos = int(point.x / scale_factor)
                        point_y_rel_pos = int(point.y / scale_factor)
                        if point_x_rel_pos >= boundary[
                            0] and point_x_rel_pos <= boundary[
                            1] and point_y_rel_pos >= boundary[
                            2] and point_y_rel_pos <= boundary[3]:
                            nearby_points.append(point)

                scale_factor *= 4 / 3
                tries += 1

            return nearby_points

        def line_colides_with_hull(line, concave_hull):
            for hull_line in concave_hull:
                if line.start != hull_line.start and line.start != hull_line.end and line.end != hull_line.start and line.end != hull_line.end:
                    if line.line_intersections(hull_line):
                        return True
            return False

        def get_divided_line(line, nearby_points, hull_concave_edges,
                             concavity):
            divided_line = []
            ok_middle_points = []
            list_cossines = []
            for middle_point in nearby_points:
                vect1 = line.start - middle_point
                vect2 = line.end - middle_point
                if middle_point in (line.start, line.end):
                    continue
                cos = round(vect1.dot(vect2) / (vect1.norm() * vect2.norm()),
                            4)
                if cos < concavity:
                    new_lineA = volmdlr.edges.LineSegment2D(start=line.start,
                                                            end=middle_point)
                    new_lineB = volmdlr.edges.LineSegment2D(start=middle_point,
                                                            end=line.end)
                    if not (line_colides_with_hull(line=new_lineA,
                                                   concave_hull=hull_concave_edges) and line_colides_with_hull(
                        line=new_lineB, concave_hull=hull_concave_edges)):
                        ok_middle_points.append(middle_point)
                        list_cossines.append(cos)
            if len(ok_middle_points) > 0:
                #  We want the middlepoint to be the one with widest angle (smallest cossine)
                min_cossine_index = list_cossines.index(min(list_cossines))
                divided_line.append(volmdlr.edges.LineSegment2D(line.start,
                                                                ok_middle_points[
                                                                    min_cossine_index]))
                divided_line.append(volmdlr.edges.LineSegment2D(
                    ok_middle_points[min_cossine_index], line.end))
            return divided_line

        hull_convex_edges = cls.points_convex_hull(points).line_segments
        hull_convex_edges.sort(key=lambda x: x.length(), reverse=True)
        hull_concave_edges = []
        hull_concave_edges.extend(hull_convex_edges)
        hull_points = list(set(
            [pt for line in hull_concave_edges for pt in [line[0], line[1]]]))
        unused_points = []
        for point in points:
            if point not in hull_points:
                unused_points.append(point)

        aLineWasDividedInTheIteration = True
        while aLineWasDividedInTheIteration:
            aLineWasDividedInTheIteration = False
            for line_position_hull in range(len(hull_concave_edges)):

                line = hull_concave_edges[line_position_hull]
                nearby_points = get_nearby_points(line, unused_points,
                                                  scale_factor)
                divided_line = get_divided_line(line, nearby_points,
                                                hull_concave_edges, concavity)
                if len(divided_line) > 0:
                    aLineWasDividedInTheIteration = True
                    unused_points.remove(divided_line[0].end)
                    hull_concave_edges.remove(line)
                    hull_concave_edges.extend(divided_line)
                    break

            hull_concave_edges.sort(key=lambda x: x.length(), reverse=True)

        # line  = hull_concave_edges[0]
        # print('first line legth :', line.length())
        # nearby_points = get_nearby_points(line, unused_points, scale_factor)
        # print('points next the first line in the end: ', nearby_points)
        # divided_line = get_divided_line(line, nearby_points, hull_concave_edges, concavity)
        # print('len divided line :', len(divided_line))
        polygon_points = [(line.start, line.end) for line in hull_concave_edges]
        # polygon_points = [(line.start, line.end) for line in hull_concave_edges
        #                   if line.length() != 0]

        points = [polygon_points[0][0], polygon_points[0][1]]
        polygon_points.remove((polygon_points[0][0], polygon_points[0][1]))
        finished = False

        while not finished:
            for p1, p2 in polygon_points:
                if p1 == points[-1] and p2 not in points:
                    points.append(p2)
                    break
                elif p2 == points[-1] and p1 not in points:
                    points.append(p1)
                    break
            polygon_points.remove((p1, p2))
            if len(polygon_points) == 0:
                finished = True

        return cls(points)  # , nearby_points

    @classmethod
    def convex_hull_points(cls, points):
        """
        Uses the scipy method ConvexHull to calculate the convex hull from
        a cloud of points
        """
        numpy_points = npy.array([(p.x, p.y) for p in points])
        hull = ConvexHull(numpy_points)
        polygon_points = []
        for simplex in hull.simplices:
            polygon_points.append((points[simplex[0]], points[simplex[1]]))

        points = [polygon_points[0][0], polygon_points[0][1]]
        polygon_points.remove((polygon_points[0][0], polygon_points[0][1]))
        finished = False

        while not finished:
            for p1, p2 in polygon_points:
                if p1 == points[-1]:
                    points.append(p2)
                    break
                elif p2 == points[-1]:
                    points.append(p1)
                    break
            polygon_points.remove((p1, p2))
            if len(polygon_points) == 0:
                finished = True
                
        if points[0] == points[-1] :
            return cls(points[:-1])

        return cls(points)

    def to_3d(self, plane_origin, x, y):
        points3d = [point.to_3d(plane_origin, x, y) for point in self.points]
        return ClosedPolygon3D(points3d)

    def plot(self, ax=None, color='k', alpha=1,
             plot_points=False, point_numbering=False,
             fill=False, fill_color='w', equal_aspect=True):
        if ax is None:
            fig, ax = plt.subplots()
            ax.set_aspect('equal')

        if fill:
            ax.fill([p[0] for p in self.points], [p[1] for p in self.points],
                    facecolor=fill_color)
        for ls in self.line_segments:
            ls.plot(ax=ax, color=color, alpha=alpha)

        if plot_points or point_numbering:
            for point in self.points:
                point.plot(ax=ax, color=color, alpha=alpha)

        if point_numbering:
            for ip, point in enumerate(self.points):
                ax.text(*point, 'point {}'.format(ip + 1),
                        ha='center', va='top')

        if equal_aspect:
            ax.set_aspect('equal')
        else:
            ax.set_aspect('auto')

        ax.margins(0.1)
        plt.show()

        return ax

    def triangulation(self):
        """
        Note: triangles have been inverted for a better rendering in babylonjs
        """
        # ear clipping
        points = self.points[:]
        initial_point_to_index = {p: i for i, p in enumerate(self.points)}
        triangles = []

        remaining_points = self.points[:]
        # ax = ClosedPolygon2D(remaining_points).plot()

        # inital_number_points = len(remaining_points)
        number_remaining_points = len(remaining_points)
        while number_remaining_points > 3:
            current_polygon = ClosedPolygon2D(remaining_points)
            # print('remaining_points')
            # print(len(remaining_points))
            # pl2 = ClosedPolygon2D(remaining_points[1:]+remaining_points[0:1])
            # pl3 = ClosedPolygon2D(remaining_points[2:]+remaining_points[0:2])
            # current_polygon.plot(ax = ax)
            # pl2.plot(point_numbering=True)
            # pl3.plot(point_numbering=True)

            found_ear = False
            for p1, p2, p3 in zip(remaining_points,
                                  remaining_points[1:] + remaining_points[0:1],
                                  remaining_points[2:] + remaining_points[
                                                         0:2]):
                # ax.text(*p2, '{}')
                # ax = current_polygon.plot(point_numbering=True)
                if p1 != p3:
                    line_segment = volmdlr.edges.LineSegment2D(p1, p3)
                # line_segment.plot(color='grey', ax=ax)

                # ax2 = p1.plot(color='r')
                # p2.plot(color='g', ax=ax2)
                # p3.plot(color='b', ax=ax2)

                # Checking if intersections does not contrain the verticies
                # of line_segment
                intersect = False
                intersections = current_polygon.linesegment_intersections(
                    line_segment)
                if intersections:
                    for inter in intersections:
                        if inter[0] not in [line_segment.start,
                                            line_segment.end]:
                            intersect = True
                            break

                if not intersect:
                # if not current_polygon.linesegment_intersections(line_segment):
                    # May be an ear
                    # print('ear?')
                    # if current_polygon.point_belongs(line_segment.middle_point()):
                    #     line_segment.middle_point().plot(color='g', ax=ax)
                    # else:
                    #     line_segment.middle_point().plot(color='r', ax=ax)
                    # print(current_polygon.point_belongs(
                    #         line_segment.middle_point()))


                    if current_polygon.point_belongs(
                            line_segment.middle_point()):
                        # Confirmed as an ear
                        # print('ear!')

                        triangles.append((initial_point_to_index[p1],
                                          initial_point_to_index[p3],
                                          initial_point_to_index[p2]))
                        remaining_points.remove(p2)
                        # ax.text(*points[initial_point_to_index[p2]], str(number_remaining_points))
                        number_remaining_points -= 1
                        found_ear = True
                        break

            if not found_ear:
                remaining_polygon = ClosedPolygon2D(remaining_points)
                if remaining_polygon.area() > 0.:
                    # Searching for a flat ear
                    found_flat_ear = False
                    for p1, p2, p3 in zip(remaining_points,
                                          remaining_points[
                                          1:] + remaining_points[0:1],
                                          remaining_points[
                                          2:] + remaining_points[0:2]):
                        triangle = Triangle2D(p1, p2, p3)
                        if triangle.area() == 0:
                            remaining_points.remove(p2)
                            found_flat_ear = True
                            break

                    if not found_flat_ear:
                        # remaining_polygon.plot(point_numbering=True, plot_points=True)     
                        # vmd.DisplayMesh2D(points, triangles).plot()
                        # print(remaining_points)
                        # raise ValueError('There are no ear in the polygon, it seems malformed')
                        print(
                            'Warning : There are no ear in the polygon, it seems malformed: skipping triangulation')
                        return vmd.DisplayMesh2D(points, triangles)
                else:
                    return vmd.DisplayMesh2D(points, triangles)

        if len(remaining_points) == 3:
            p1, p2, p3 = remaining_points
            triangles.append((initial_point_to_index[p1],
                              initial_point_to_index[p3],
                              initial_point_to_index[p2]))

        return vmd.DisplayMesh2D(points, triangles)

    def simplify(self, min_distance: float = 0.01, max_distance: float = 0.05):
        return ClosedPolygon2D(self.simplify_polygon(min_distance=min_distance,
                                                     max_distance=max_distance).points)

    def line_intersecting_closing_point(self, crossing_point):
        """
        finds closing point for the sewing method using intersection of lines
        drawn from the barycenter
        returns the closing point
        """
        vec_dir = crossing_point.copy()
        vec_dir.normalize()

        line = volmdlr.edges.LineSegment2D(volmdlr.O2D,
                                           crossing_point + vec_dir * 5)
        # line.plot(ax=ax2d, color='b')

        point_intersections = {}
        for line_segment in self.line_segments:
            point_intersection = line_segment.linesegment_intersections(
                line)
            if point_intersection:
                point_intersections[line_segment] = point_intersection[
                    0]
            else:
                if line.point_belongs(line_segment.start):
                    point_intersections[line_segment] = line_segment.start
                if line.point_belongs(line_segment.end):
                    point_intersections[line_segment] = line_segment.end
        point_distance = list(point_intersections.values())[
            0].point_distance(crossing_point)
        point_intersection = list(point_intersections.values())[0]
        line_segment = list(point_intersections.keys())[0]
        for line, point in list(point_intersections.items())[1:]:
            dist = crossing_point.point_distance(point)
            if dist < point_distance:
                point_distance = dist
                point_intersection = point
                line_segment = line

        # point_intersection.plot(ax=ax2d)

        if point_intersection.point_distance(
                line_segment.start) < point_intersection.point_distance(
                                                            line_segment.end):
            closing_point = line_segment.start
        else:
            closing_point = line_segment.end

        return closing_point

    def point_in_polygon(self):
        """
        In case the barycenter of the polygon is outside, this method
        finds another point inside the polygon
        """
        intersetions1 = {}
        linex_pos = volmdlr.edges.LineSegment2D(volmdlr.O2D, volmdlr.X2D * 5)
        linex_neg = volmdlr.edges.LineSegment2D(volmdlr.O2D, -volmdlr.X2D * 5)
        liney_pos = volmdlr.edges.LineSegment2D(volmdlr.O2D, volmdlr.Y2D * 5)
        liney_neg = volmdlr.edges.LineSegment2D(volmdlr.O2D, -volmdlr.Y2D * 5)
        for line in [linex_pos, linex_neg, liney_pos, liney_neg]:
            intersections = []
            for line_segment in self.line_segments:
                point_intersection = line_segment.linesegment_intersections(
                    line)
                intersections.extend(point_intersection)
                if not point_intersection:
                    if line.point_belongs(line_segment.start):
                        intersections.append(line_segment.start)
                    if line.point_belongs(line_segment.end):
                        intersections.append(line_segment.end)
            intersetions1[line] = intersections[:]
        for i, value in enumerate(intersetions1.values()):
            if not value:
                if i % 2 == 0:
                    if len(list(intersetions1.values())[i + 1]) == 2:
                        translation1 = (list(intersetions1.values())[
                                            i + 1][0] +
                                        list(intersetions1.values())[
                                            i + 1][1]) * 0.5
                        break
                if i % 2 != 0:
                    if len(list(intersetions1.values())[i - 1]) == 2:
                        translation1 = (list(intersetions1.values())[
                                            i - 1][0] +
                                        list(intersetions1.values())[
                                            i - 1][1]) * 0.5
                        break

        return translation1

    def repositioned_polygon(self, x, y):
        linex = volmdlr.edges.LineSegment2D(-x.to_2d(volmdlr.O2D, x, y),
                                            x.to_2d(volmdlr.O2D, x, y))
        way_back = volmdlr.O3D
        barycenter = self.barycenter()
        if not self.point_belongs(barycenter):
            barycenter1_2d = self.point_in_polygon()
            self.translation(-barycenter1_2d, False)
            way_back = barycenter1_2d.to_3d(volmdlr.O3D, x, y)
        else:
            inters = self.linesegment_intersections(linex)
            distance = inters[0][0].point_distance(inters[-1][0])
            if distance / 2 > 3 * min(
                    self.point_distance(inters[0][0]),
                    self.point_distance(inters[-1][0])):
                mid_point = (inters[0][0] + inters[-1][0]) * 0.5
                self.translation(-mid_point, False)
                way_back = mid_point.to_3d(volmdlr.O3D, x, y)

        return self, way_back

    def get_closing_point(self, polygon2_2d, primitive, ax=None):
        closing_point = volmdlr.O2D
        middle_point = primitive.middle_point()

        normal_vector = primitive.normal_vector()
        line_segment1 = volmdlr.edges.LineSegment2D(
            middle_point - normal_vector, middle_point)
        line_segment2 = volmdlr.edges.LineSegment2D(middle_point,
                                                    middle_point + normal_vector)

        # print('angle in radians :', primitive.unit_direction_vector().dot(normal_vector))
        # print('vector1 :', primitive.unit_direction_vector())
        # print('normal: ', normal_vector)
        line_intersections = {line_segment1: [], line_segment2: []}
        for ls in [line_segment1, line_segment2]:
            inter_points = []
            for prim in polygon2_2d.line_segments + self.line_segments[
                                                    :self.line_segments.index(
                                                            primitive)] + self.line_segments[
                                                                           self.line_segments.index(
                                                                                   primitive) + 1:]:
                inters = prim.linesegment_intersections(ls)
                if inters:
                    line_intersections[ls].append((inters[0], prim))
                    inter_points.append(inters[0])
                elif ls.point_belongs(prim.start):
                    if prim.start not in inter_points:
                        line_intersections[ls].append((prim.start, prim))
                        inter_points.append(prim.start)
                elif ls.point_belongs(prim.end):
                    if prim.end not in inter_points:
                        line_intersections[ls].append((prim.end, prim))
                        inter_points.append(prim.end)
                elif prim.point_belongs(middle_point):
                    line_intersections[ls].append((prim.middle_point(), prim))
                    inter_points.append(prim.middle_point())
        if line_intersections[line_segment1]:
            # print('passing here, debug me')
            # inters_points = [intr_list[0] for intr_list in line_intersections[line_segment1]]
            distance = math.inf
            for intr_list in line_intersections[line_segment1]:
                # if intr_list[0] not in self.points:
                if intr_list[1] not in self.line_segments:
                    dist = intr_list[0].point_distance(line_segment1.start)
                    if dist < distance:
                        distance = dist
                        if intr_list[0].point_distance(intr_list[1].start) < \
                                intr_list[0].point_distance(intr_list[1].end):
                            closing_point = intr_list[1].start
                        else:
                            closing_point = intr_list[1].end
                elif intr_list[0] == middle_point and \
                        primitive.length() == intr_list[1].length():
                    closing_point = intr_list[1].start
        else:
            # print('last passed here, sure of it ')
            distance = math.inf
            for intr_list in line_intersections[line_segment2]:
                if intr_list[1] not in self.line_segments:
                    dist = intr_list[0].point_distance(line_segment1.start)
                    if dist < distance:
                        distance = dist
                        if intr_list[0].point_distance(intr_list[1].start) < \
                                intr_list[0].point_distance(intr_list[1].end):
                            closing_point = intr_list[1].start
                        else:
                            closing_point = intr_list[1].end
                elif intr_list[0] == middle_point and \
                        primitive.length() == intr_list[1].length():
                    closing_point = intr_list[1].start
        if ax is not None:
            middle_point.plot(ax=ax, color='r')
            line_segment1.plot(ax=ax, color='y')
            line_segment2.plot(ax=ax, color='b')
            closing_point.plot(ax=ax)

        return closing_point

    def validate_sewing_polygons(self, polygon2_2d):
        primitive1 = self.line_segments[0]
        closing_point = self.get_closing_point(polygon2_2d,
                                               primitive1)
        if closing_point != volmdlr.O2D:
            return True
        return False

    def get_valid_sewing_polygons(self, polygon2_2d):
        for i, primitive1 in enumerate(self.line_segments):
            closing_point = self.get_closing_point(polygon2_2d,
                                                          primitive1)
            if closing_point != volmdlr.O2D:
                if i == 0:
                    return self
                new_polygon_primitives = \
                    self.line_segments[self.line_segments.index(primitive1):] + \
                    self.line_segments[:self.line_segments.index(primitive1)]
                new_points = []
                for prim in new_polygon_primitives:
                    if prim.start not in new_points:
                        new_points.append(prim.start)
                    if prim.end not in new_points:
                        new_points.append(prim.end)
                return ClosedPolygon2D(new_points)
        raise NotImplementedError('make sure the two polygons '
                                   'you are trying to sew are valid ones')


class Triangle2D(ClosedPolygon2D):
    def __init__(self, point1: volmdlr.Point2D, point2: volmdlr.Point2D,
                 point3: volmdlr.Point2D, name: str = ''):
        self.point1 = point1
        self.point2 = point2
        self.point3 = point3
        self.name = name

        # ClosedPolygon2D.__init__(self, points=[point1, point2, point3],
        # name=name)

    def area(self):
        u = self.point2 - self.point1
        v = self.point3 - self.point1
        return abs(u.cross(v)) / 2

    def incircle_radius(self):
        a = self.point1.point_distance(self.point2)
        b = self.point1.point_distance(self.point3)
        c = self.point2.point_distance(self.point3)
        return 2 * self.area() / (a + b + c)

    def circumcircle_radius(self):
        a = self.point1.point_distance(self.point2)
        b = self.point1.point_distance(self.point3)
        c = self.point2.point_distance(self.point3)
        return a * b * c / (self.area() * 4.0)

    def ratio_circumr_length(self):
        return self.circumcircle_radius() / self.length()

    def ratio_incircler_length(self):
        return self.incircle_radius() / self.length()

    def aspect_ratio(self):
        a = self.point1.point_distance(self.point2)
        b = self.point1.point_distance(self.point3)
        c = self.point2.point_distance(self.point3)
        s = 0.5 * (a + b + c)
        try:
            return 0.125 * a * b * c / (s - a) / (s - b) / (s - c)
        except ZeroDivisionError:
            return 1000000.


class Circle2D(Contour2D):
    _non_serializable_attributes = ['internal_arcs', 'external_arcs',
                                    'polygon', 'straight_line_contour_polygon',
                                    'primitives', 'basis_primitives']

    def __init__(self, center: volmdlr.Point2D, radius: float, name: str = ''):
        self.center = center
        self.radius = radius
        self.angle = volmdlr.TWO_PI

        # self.points = self.tessellation_points()

        Contour2D.__init__(self, [self], name=name)  # !!! this is dangerous

    def __hash__(self):
        return int(round(1e6 * (self.center.x + self.center.y + self.radius)))

    def __eq__(self, other_circle):
        if self.__class__.__name__ != other_circle.__class__.__name__:
            return False

        return math.isclose(self.center.x,
                            other_circle.center.x, abs_tol=1e-06) \
               and math.isclose(self.center.y,
                                other_circle.center.y, abs_tol=1e-06) \
               and math.isclose(self.radius, other_circle.radius,
                                abs_tol=1e-06)

    def to_polygon(self, angle_resolution: float):
        return ClosedPolygon2D(
            self.polygon_points(angle_resolution=angle_resolution))

    def tessellation_points(self, resolution=40):
        return [(self.center
                 + self.radius * math.cos(teta) * volmdlr.X2D
                 + self.radius * math.sin(teta) * volmdlr.Y2D)
                for teta in npy.linspace(0, volmdlr.TWO_PI, resolution + 1)][
               :-1]

    def point_belongs(self, point, tolerance=1e-9):
        return point.point_distance(self.center) <= self.radius + tolerance

    # def border_points(self):
    #     start = self.center - self.radius * volmdlr.Point2D(1, 0)
    #     end = self.center + self.radius * volmdlr.Point2D(1, 0)
    #     return [start, end]

    def bounding_rectangle(self):

        xmin = self.center.x - self.radius
        xmax = self.center.x + self.radius
        ymin = self.center.y - self.radius
        ymax = self.center.y + self.radius
        return xmin, xmax, ymin, ymax

    def line_intersections(self, line2d: volmdlr.edges.Line2D, tol=1e-9):
        # Duplicate from ffull arc
        Q = self.center
        if line2d.points[0] == self.center:
            P1 = line2d.points[1]
            V = line2d.points[0] - line2d.points[1]
        else:
            P1 = line2d.points[0]
            V = line2d.points[1] - line2d.points[0]
        a = V.dot(V)
        b = 2 * V.dot(P1 - Q)
        c = P1.dot(P1) + Q.dot(Q) - 2 * P1.dot(Q) - self.radius ** 2

        disc = b ** 2 - 4 * a * c
        if math.isclose(disc, 0., abs_tol=tol):
            t1 = -b / (2 * a)
            return [P1 + t1 * V]

        elif disc > 0:
            sqrt_disc = math.sqrt(disc)
            t1 = (-b + sqrt_disc) / (2 * a)
            t2 = (-b - sqrt_disc) / (2 * a)
            return [P1 + t1 * V,
                    P1 + t2 * V]
        else:
            return []

    def cut_by_line(self, line: volmdlr.edges.Line2D):
        intersection_points = self.line_intersections(line)
        if not intersection_points:
            return [self]
        elif len(intersection_points) == 1:
            raise NotImplementedError
        elif len(intersection_points) == 2:
            linesegment = volmdlr.edges.LineSegment2D(*intersection_points)
            arc1, arc2 = self.split(*intersection_points)
            contour1 = Contour2D([arc1, linesegment.copy()])
            contour2 = Contour2D([arc2, linesegment.copy()])
            return [contour1, contour2]
        else:
            raise ValueError

    def circle_intersections(self, circle: 'volmdlr.wires.Circle2D'):
        x0, y0 = self.center
        x1, y1 = circle.center
        r0 = self.radius
        r1 = circle.radius

        d = math.sqrt((x1 - x0) ** 2 + (y1 - y0) ** 2)

        # non intersecting
        if d > r0 + r1:
            return []
        # One circle within other
        if d < abs(r0 - r1):
            return []
        # coincident circles
        if d == 0 and r0 == r1:
            return []
        else:
            a = (r0 ** 2 - r1 ** 2 + d ** 2) / (2 * d)
            h = math.sqrt(r0 ** 2 - a ** 2)
            x2 = x0 + a * (x1 - x0) / d
            y2 = y0 + a * (y1 - y0) / d
            x3 = x2 + h * (y1 - y0) / d
            y3 = y2 - h * (x1 - x0) / d

            x4 = x2 - h * (y1 - y0) / d
            y4 = y2 + h * (x1 - x0) / d

        return [volmdlr.Point2D(x3, y3), volmdlr.Point2D(x4, y4)]

    def arc_intersections(self, arc2d: volmdlr.edges.Arc2D):
        circle = Circle2D(arc2d.center, arc2d.radius)
        intersections = []

        for inter in self.circle_intersections(circle):
            try:
                arc2d.abscissa(inter)# I guess it is a test?
                intersections.append(inter)
            except ValueError:
                pass
        return intersections

    def length(self):
        return volmdlr.TWO_PI * self.radius

    def plot(self, ax=None, linestyle='-', color='k', linewidth=1, alpha=1.,
             equal_aspect=True):
        if ax is None:
            fig, ax = plt.subplots()
        # else:
        #     fig = ax.figure
        if self.radius > 0:
            ax.add_patch(matplotlib.patches.Arc((self.center.x, self.center.y),
                                                2 * self.radius,
                                                2 * self.radius,
                                                angle=0,
                                                theta1=0,
                                                theta2=360,
                                                color=color,
                                                alpha=alpha,
                                                linestyle=linestyle,
                                                linewidth=linewidth))
        if equal_aspect:
            ax.set_aspect('equal')
        return ax

    def to_3d(self, plane_origin, x, y):
        normal = x.cross(y)
        center3d = self.center.to_3d(plane_origin, x, y)
        return Circle3D(volmdlr.Frame3D(center3d, x, y, normal),
                        self.radius, self.name)

    def rotation(self, center, angle, copy=True):
        if copy:
            return Circle2D(self.center.rotation(center, angle, copy=True),
                            self.radius)
        else:
            self.center.rotation(center, angle, copy=False)

    def translation(self, offset, copy=True):
        if copy:
            return Circle2D(self.center.translation(offset, copy=True),
                            self.radius)
        else:
            self.center.translation(offset, copy=False)

    def frame_mapping(self, frame, side, copy=True):
        """
        side = 'old' or 'new'
        """
        if side == 'old':
            if copy:
                return Circle2D(frame.old_coordinates(self.center),
                                self.radius)
            else:
                self.center = frame.old_coordinates(self.center)
        if side == 'new':
            if copy:
                return Circle2D(frame.new_coordinates(self.center),
                                self.radius)
            else:
                self.points = frame.new_coordinates(self.center)

    def area(self):
        return math.pi * self.radius ** 2

    def second_moment_area(self, point):
        """
        Second moment area of part of disk
        """
        I = math.pi * self.radius ** 4 / 4
        return volmdlr.geometry.huygens2d(I, I, 0, self.area(), self.center,
                                          point)

    def center_of_mass(self):
        return self.center

    def point_symmetric(self, point):
        center = 2 * point - self.center
        return Circle2D(center, self.radius)

    def plot_data(self, edge_style: plot_data.EdgeStyle = None,
                  surface_style: plot_data.SurfaceStyle = None):
        return plot_data.Circle2D(cx=self.center.x,
                                  cy=self.center.y,
                                  r=self.radius,
                                  edge_style=edge_style,
                                  surface_style=surface_style)

    def copy(self, deep=True, memo=None):
        return Circle2D(self.center.copy(), self.radius)

    def point_at_abscissa(self, curvilinear_abscissa):
        start = self.center + self.radius * volmdlr.X3D
        return start.rotation(self.center,
                              curvilinear_abscissa / self.radius)

    # def triangulation(self, n=35):
    #     l = self.length()
    #     points = [self.point_at_abscissa(l * i / n) for i in range(n)]
    #     points.append(self.center)
    #     triangles = [(i, i + 1, n) for i in range(n - 1)] + [(n - 1, 0, n)]

    def split(self, split_start, split_end):
        x1, y1 = split_start - self.center
        x2, y2 = split_end - self.center

        angle1 = math.atan2(y1, x1)
        angle2 = math.atan2(y2, x2)
        angle_i1 = 0.5 * (angle2 - angle1)
        angle_i2 = angle_i1 + math.pi
        interior_point1 = split_start.rotation(self.center, angle_i1)
        interior_point2 = split_start.rotation(self.center, angle_i2)

        return [volmdlr.edges.Arc2D(split_start, interior_point1,
                                    split_end),
                volmdlr.edges.Arc2D(split_start, interior_point2,
                                    split_end)]

    def discretise(self, n: float):
        # BUGGED: returns method
        circle_to_nodes = {}
        nodes = []
        if n * self.length() < 1:
            circle_to_nodes[self] = self.border_points
        else:
            n0 = int(math.ceil(n * self.length()))
            l0 = self.length() / n0

            for k in range(n0):
                node = self.point_at_abscissa(k * l0)

                nodes.append(node)

            circle_to_nodes[self] = nodes

        return circle_to_nodes[self]

    def polygon_points(self, angle_resolution=10):
        return volmdlr.edges.Arc2D.polygon_points(
            self, angle_resolution=angle_resolution)


class Contour3D(Contour, Wire3D):
    _non_serializable_attributes = ['points']
    _non_eq_attributes = ['name']
    _non_hash_attributes = ['points', 'name']
    _generic_eq = True
    """
    A collection of 3D primitives forming a closed wire3D
    """

    def __init__(self, primitives: List[volmdlr.core.Primitive3D],
                 name: str = ''):
        """

        """

        Wire3D.__init__(self, primitives=primitives, name=name)
        self._utd_edge_polygon = False

    def __hash__(self):
        return sum([hash(e) for e in self.primitives])

    def __eq__(self, other_):
        if self.__class__.__name__ != other_.__class__.__name__:
            return False
        equal = True
        for edge, other_edge in zip(self.primitives, other_.edges):
            equal = (equal and edge == other_edge)
        return equal

    @property
    def edge_polygon(self):
        if not self._utd_edge_polygon:
            self._edge_polygon = self._get_edge_polygon()
            self._utd_edge_polygon = True
        return self._edge_polygon

    def _get_edge_polygon(self):
        points = []
        for edge in self.primitives:
            if points:
                if edge.start != points[-1]:
                    points.append(edge.start)
            else:
                points.append(edge.start)
        return ClosedPolygon3D(points)

    @classmethod
    def from_step(cls, arguments, object_dict):
        name = arguments[0][1:-1]
        raw_edges = []
        # edge_ends = {}
        for ie, edge_id in enumerate(arguments[1]):
            edge = object_dict[int(edge_id[1:])]
            raw_edges.append(edge)

        if (len(raw_edges)) == 1:
            if isinstance(raw_edges[0], cls):
                # Case of a circle, ellipse...
                return raw_edges[0]
            else:
                return cls(raw_edges, name=name)

        distances = [raw_edges[0].end.point_distance(raw_edges[1].start),
                     raw_edges[0].start.point_distance(raw_edges[1].start),
                     raw_edges[0].end.point_distance(raw_edges[1].end),
                     raw_edges[0].start.point_distance(raw_edges[1].end)]
        index = distances.index(min(distances))
        if min(distances) > 5e-4:
            ax = raw_edges[0].plot()
            raw_edges[1].plot(ax=ax)
            deltax1 = abs(raw_edges[0].start.x - raw_edges[1].end.x)
            deltax2 = abs(raw_edges[0].end.x - raw_edges[1].end.x)
            deltay1 = abs(raw_edges[0].start.y - raw_edges[1].end.y)
            deltay2 = abs(raw_edges[0].end.y - raw_edges[1].end.y)
            deltaz1 = abs(raw_edges[0].start.z - raw_edges[1].end.z)
            deltaz2 = abs(raw_edges[0].end.z - raw_edges[1].end.z)
            raise NotImplementedError(
                'First 2 edges of contour not follwing each other',
                'delta = {}, {}, {}, {}, {}, {}'.format(deltax1, deltax2,
                                                        deltay1, deltay2,
                                                        deltaz1, deltaz2))
        # Making things right for first 2 primitives

        if index == 0:
            edges = [raw_edges[0], raw_edges[1]]
        elif index == 1:
            edges = [raw_edges[0].reverse(), raw_edges[1]]
        elif index == 2:
            edges = [raw_edges[0], raw_edges[1].reverse()]
        elif index == 3:
            edges = [raw_edges[0].reverse(), raw_edges[1].reverse()]
        else:
            raise NotImplementedError

        last_edge = edges[-1]
        for raw_edge in raw_edges[2:]:
            distances = [raw_edge.start.point_distance(last_edge.end),
                         raw_edge.end.point_distance(last_edge.end)]
            index = distances.index(min(distances))
            if min(distances) > 5e-4:
                ax = last_edge.plot(color='b')
                raw_edge.plot(ax=ax, color='r')
                last_edge.end.plot(ax=ax, color='b')
                raw_edges[0].plot(ax=ax, color='g')
                deltax1 = abs(raw_edge.start.x - last_edge.end.x)
                deltax2 = abs(raw_edge.end.x - last_edge.end.x)
                deltay1 = abs(raw_edge.start.y - last_edge.end.y)
                deltay2 = abs(raw_edge.end.y - last_edge.end.y)
                deltaz1 = abs(raw_edge.start.z - last_edge.end.z)
                deltaz2 = abs(raw_edge.end.z - last_edge.end.z)
                raise NotImplementedError(
                    'Edges of contour not follwing each other',
                    'delta = {}, {}, {}, {}, {}, {}'.format(deltax1, deltax2,
                                                            deltay1, deltay2,
                                                            deltaz1, deltaz2))
            if index == 0:
                last_edge = raw_edge
            elif index == 1:
                last_edge = raw_edge.reverse()

            edges.append(last_edge)
        return cls(edges, name=name)

    def to_step(self, current_id, surface_id=None):

        content = ''
        edge_ids = []
        for primitive in self.primitives:
            if isinstance(primitive, volmdlr.edges.BSplineCurve3D):
                continue
            primitive_content, primitive_ids = primitive.to_step(current_id)
            content += primitive_content
            current_id = primitive_ids[-1] + 1
            for primitive_id in primitive_ids:
                content += "#{} = ORIENTED_EDGE('{}',*,*,#{},.T.);\n".format(
                    current_id,
                    primitive.name,
                    primitive_id)
                edge_ids.append(current_id)

                current_id += 1

        content += "#{} = EDGE_LOOP('{}',({}));\n".format(
            current_id, self.name, volmdlr.core.step_ids_to_str(edge_ids))
        return content, current_id

    def average_center_point(self):
        nb = len(self.points)
        x = npy.sum([p[0] for p in self.points]) / nb
        y = npy.sum([p[1] for p in self.points]) / nb
        z = npy.sum([p[2] for p in self.points]) / nb

        return volmdlr.Point3D(x, y, z)

    def rotation(self, center, axis, angle, copy=True):
        if copy:
            new_edges = [edge.rotation(center, axis, angle, copy=True) for edge
                         in self.primitives]
            # new_points = [p.rotation(center, axis, copy=True) for p in self.points]
            return Contour3D(new_edges, None, self.name)
        else:
            for edge in self.primitives:
                edge.rotation(center, axis, angle, copy=False)
            for point in self.tessel_points:
                point.rotation(center, axis, angle, copy=False)

    def translation(self, offset, copy=True):
        if copy:
            new_edges = [edge.translation(offset, copy=True) for edge in
                         self.primitives]
            # new_points = [p.translation(offset, copy=True) for p in self.points]
            return Contour3D(new_edges, self.name)
        else:
            for edge in self.primitives:
                edge.translation(offset, copy=False)
            for point in self.tessel_points:
                point.translation(offset, copy=False)

    def order_contour(self):
        # new_primitives = []
        # points = self.ordering_contour()
        # for p1, p2 in points:
        #     new_primitives.append(volmdlr.edges.LineSegment3D(p1, p2))
        # self.primitives = new_primitives

        initial_points = []
        for p in self.primitives:
            initial_points.append((p.start, p.end))
        
        new_primitives = []
        points = self.ordering_contour()
        for p1, p2 in points:
            try:
                index = initial_points.index((p1, p2))
            except ValueError:
                index = initial_points.index((p2, p1))
            
            if isinstance(self.primitives[index], volmdlr.edges.LineSegment3D):
                new_primitives.append(volmdlr.edges.LineSegment3D(p1, p2))
            elif isinstance(self.primitives[index], volmdlr.edges.Arc3D):
                new_primitives.append(volmdlr.edges.Arc3D(p1, self.primitives[index].interior, p2))
            elif isinstance(self.primitives[index], volmdlr.edges.BSplineCurve3D):
                if (self.primitives[index].start == p1 and self.primitives[index].end == p2):
                    new_primitives.append(self.primitives[index])
                else:
                    new_primitives.append(self.primitives[index].reverse())
 
        self.primitives = new_primitives

        return self

    def point_over_contour(self, point):
        belongs = False
        for primitive in self.primitives:
            if primitive.point_belongs(point):
                belongs = True
        return belongs

    def frame_mapping(self, frame, side, copy=True):
        """
        side = 'old' or 'new'
        """
        if copy:
            new_edges = [edge.frame_mapping(frame, side, copy=True) for edge in
                         self.primitives]
            # new_points = [p.frame_mapping(frame, side, copy=True) for p in self.points]
            return Contour3D(new_edges, None, self.name)
        else:
            for edge in self.primitives:
                edge.frame_mapping(frame, side, copy=False)
            for point in self.tessel_points:
                point.frame_mapping(frame, side, copy=False)

    def copy(self, deep=True, memo=None):
        new_edges = [edge.copy() for edge in self.primitives]
        if self.point_inside_contour is not None:
            new_point_inside_contour = self.point_inside_contour.copy()
        else:
            new_point_inside_contour = None
        return Contour3D(new_edges, new_point_inside_contour, self.name)

    def length(self):
        # TODO: this is duplicated code from Wire3D!
        length = 0.
        for edge in self.primitives:
            length += edge.length()
        return length

    def point_at_abscissa(self, curvilinear_abscissa):
        # TODO: this is duplicated code from Wire3D!
        length = 0.
        for primitive in self.primitives:
            primitive_length = primitive.length()
            if length + primitive_length > curvilinear_abscissa:
                return primitive.point_at_abscissa(
                    curvilinear_abscissa - length)
            length += primitive_length
        if math.isclose(curvilinear_abscissa, length, abs_tol=1e-6):
            return primitive.point_at_abscissa(primitive_length)
        raise ValueError('abscissa out of contour length')

    def plot(self, ax=None, color='k', alpha=1, edge_details=False):
        if ax is None:
            ax = Axes3D(plt.figure())

        for edge in self.primitives:
            edge.plot(ax=ax, color=color, alpha=alpha,
                      edge_ends=edge_details, edge_direction=edge_details)

        return ax

    def to_2d(self, plane_origin, x, y):
        z = x.cross(y)
        plane3d = volmdlr.faces.Plane3D(volmdlr.Frame3D(plane_origin, x, y, z))
        primitives2d = [plane3d.point3d_to_2d(p) for p in self.primitives]
        return Contour2D(primitives=primitives2d)

    def _bounding_box(self):

        """
        Flawed method, to be enforced by overloading
        """
        n = 50
        l = self.length()
        points = [self.point_at_abscissa(i / n * l) \
                  for i in range(n)]
        return volmdlr.core.BoundingBox.from_points(points)

    @classmethod
    def extract_contours(cls, contour, point1: volmdlr.Point3D,
                         point2: volmdlr.Point3D, inside=False):

        new_primitives = contour.extract_with_points(point1, point2, inside)
        contours = [cls(new_primitives)]
        return contours

    def contour_intersection(self, contour3d):
        dict_intersecting_points = {}
        for primitive in self.primitives:
            for primitive2 in contour3d.primitives:
                intersecting_point = primitive.linesegment_intersection(
                    primitive2)
                if intersecting_point is not None:
                    dict_intersecting_points[primitive2] = intersecting_point
        if dict_intersecting_points:
            return dict_intersecting_points
        return None

    
<<<<<<< HEAD
=======
    def merge_contours(self, contour3d):
        ''' merge two adjacent contours, and return a list of contours (outer, and inner) '''

        primitives = self.merged_contour_primitives(contour3d)
        
        return volmdlr.wires.Contour3D.contours_from_edges(primitives, tol= 3e-4)
    
>>>>>>> d3e91bdf
    @classmethod
    def from_points(cls, points: List[volmdlr.Point3D]):
        '''
        create a contour3d from points with line_segments3D  
        '''
        
        if len(points)<3:
            raise ValueError('contour is defined at least with three points')
        else:
            edges = []
            for i in range(0, len(points)-1):
                edges.append(volmdlr.edges.LineSegment3D(points[i], points[i+1]))
            
            edges.append(volmdlr.edges.LineSegment3D(points[len(points)], points[0]))
            
            contour = cls(edges)
            
            return contour
    
    def clean_primitives(self):
        ''' 
        delete primitives with start=end, and return a new contour
        '''
        
        new_primitives = []
        for p in self.primitives:
            if p.start != p.end:
                new_primitives.append(p)
        
        return Contour3D(new_primitives)
    
<<<<<<< HEAD
    def merge_with(self, contour3d):
        '''
        merge two adjacent contours, sharing primitives, and returns one outer contour and inner contours (if there are any)
        '''

        merged_primitives = self.merge_primitives_with(contour3d)
        contours = volmdlr.wires.Contour3D.contours_from_edges(merged_primitives)
        # contours = sorted(contours, key=lambda contour: contour.area(), reverse=True)

        return contours

=======
>>>>>>> d3e91bdf

class Circle3D(Contour3D):
    _non_serializable_attributes = ['point', 'edges', 'point_inside_contour']
    _non_eq_attributes = ['name']
    _non_hash_attributes = ['name']
    _generic_eq = True

    def __init__(self, frame: volmdlr.Frame3D, radius: float,
                 name: str = ''):
        """
        frame.u, frame.v define the plane, frame.w the normal
        """
        self.radius = radius
        self.frame = frame
        self.angle = volmdlr.TWO_PI
        Contour3D.__init__(self, [self], name=name)

    @property
    def center(self):
        return self.frame.origin

    @property
    def normal(self):
        return self.frame.w

    def __hash__(self):
        return hash(self.frame.origin)

    def __eq__(self, other_circle):
        return self.frame.origin == other_circle.frame.origin \
               and self.frame.w.is_colinear(other_circle.frame.w) \
               and math.isclose(self.radius,
                                other_circle.radius, abs_tol=1e-06)

    def tessellation_points(self, resolution=20):

        tessellation_points_3d = [
                                     self.center + self.radius * math.cos(
                                         teta) * self.frame.u
                                     + self.radius * math.sin(
                                         teta) * self.frame.v
                                     for teta in
                                     npy.linspace(0, volmdlr.TWO_PI,
                                                  resolution + 1)][:-1]
        return tessellation_points_3d

    def length(self):
        return volmdlr.TWO_PI * self.radius

    def FreeCADExport(self, name, ndigits=3):
        xc, yc, zc = round(1000 * self.center, ndigits)
        xn, yn, zn = round(self.normal, ndigits)
        return '{} = Part.Circle(fc.Vector({},{},{}),fc.Vector({},{},{}),{})\n'.format(
            name, xc, yc, zc, xn, yn, zn, 1000 * self.radius)

    def rotation(self, rot_center, axis, angle, copy=True):
        new_center = self.center.rotation(rot_center, axis, angle, True)
        new_normal = self.normal.rotation(rot_center, axis, angle, True)
        if copy:
            return Circle3D(new_center, self.radius, new_normal, self.name)
        else:
            self.center = new_center
            self.normal = new_normal

    def translation(self, offset, copy=True):
        # new_frame = self.center.translation(offset, True)
        new_frame = self.frame.translation(offset, True)

        if copy:

            # return Circle3D(new_frame, self.radius, self.frame,
            #                 self.name)
            return Circle3D(new_frame, self.radius, self.name)

        else:
            self.frame = new_frame

    def plot(self, ax=None, color='k', alpha=1., edge_details=False):
        if ax is None:
            fig = plt.figure()
            ax = Axes3D(fig)
        else:
            fig = None

        x = []
        y = []
        z = []
        for px, py, pz in self.tessellation_points():
            x.append(px)
            y.append(py)
            z.append(pz)
        x.append(x[0])
        y.append(y[0])
        z.append(z[0])
        ax.plot(x, y, z, color=color, alpha=alpha)
        return ax

    def point_at_abscissa(self, curvilinear_abscissa):
        """
        start point is at intersection of frame.u axis
        """
        start = self.frame.origin + self.radius * self.frame.u
        return start.rotation(self.frame.origin, self.frame.w,
                              curvilinear_abscissa / self.radius,
                              copy=True)

    @classmethod
    def from_step(cls, arguments, object_dict):
        center = object_dict[arguments[1]].origin
        radius = float(arguments[2]) / 1000
        if object_dict[arguments[1]].u is not None:
            normal = object_dict[arguments[1]].u
            other_vec = object_dict[arguments[1]].v
            if other_vec is not None:
                other_vec.normalize()
        else:
            normal = object_dict[arguments[1]].v  # ou w
            other_vec = None
        normal.normalize()
        return cls.from_center_normal(center, normal, radius,
                                      arguments[0][1:-1])

    def to_step(self, current_id, surface_id=None):
        circle_frame = volmdlr.Frame3D(self.center, self.frame.w, self.frame.u,
                                       self.frame.v)
        content, frame_id = circle_frame.to_step(current_id)
        curve_id = frame_id + 1
        content += "#{} = CIRCLE('{}',#{},{});\n".format(
            curve_id, self.name, frame_id, round(self.radius * 1000, 3))

        if surface_id:
            content += "#{} = SURFACE_CURVE('',#{},(#{}),.PCURVE_S1.);\n".format(
                curve_id + 1, curve_id, surface_id)
            curve_id += 1

        p1 = self.frame.origin + self.frame.u * self.radius
        # p2 = self.frame.origin + self.frame.v*self.radius
        p3 = self.frame.origin - self.frame.u * self.radius
        # p4 = self.frame.origin - self.frame.v*self.radius

        p1_content, p1_id = p1.to_step(curve_id + 1, vertex=True)
        # p2_content, p2_id = p2.to_step(p1_id+1, vertex=True)
        p3_content, p3_id = p3.to_step(p1_id + 1, vertex=True)
        # p4_content, p4_id = p4.to_step(p3_id+1, vertex=True)
        content += p1_content + p3_content

        arc1_id = p3_id + 1
        content += "#{} = EDGE_CURVE('{}',#{},#{},#{},.T.);\n".format(
            arc1_id, self.name, p1_id, p3_id, curve_id)
        oriented_edge1_id = arc1_id + 1
        content += "#{} = ORIENTED_EDGE('',*,*,#{},.T.);\n".format(
            oriented_edge1_id, arc1_id)

        arc2_id = oriented_edge1_id + 1
        content += "#{} = EDGE_CURVE('{}',#{},#{},#{},.T.);\n".format(
            arc2_id, self.name, p3_id, p1_id, curve_id)
        oriented_edge2_id = arc2_id + 1
        content += "#{} = ORIENTED_EDGE('',*,*,#{},.T.);\n".format(
            oriented_edge2_id, arc2_id)

        current_id = oriented_edge2_id + 1
        content += "#{} = EDGE_LOOP('{}',(#{},#{}));\n".format(
            current_id, self.name, oriented_edge1_id, oriented_edge2_id)

        return content, current_id

    def _bounding_box(self):
        """
        """
        # u = self.normal.deterministic_unit_normal_vector()
        # v = self.normal.cross(u)
        points = [self.frame.origin + self.radius * v
                  for v in [self.frame.u, -self.frame.u,
                            self.frame.v, -self.frame.v]]
        return volmdlr.core.BoundingBox.from_points(points)

    def to_2d(self, plane_origin, x, y):
        z = x.cross(y)
        plane3d = volmdlr.faces.Plane3D(volmdlr.Frame3D(plane_origin, x, y, z))
        return Circle2D(plane3d.point3d_to_2d(self.center), self.radius)

    @classmethod
    def from_center_normal(cls, center: volmdlr.Point3D,
                           normal: volmdlr.Vector3D,
                           radius: float,
                           name: str = ''):
        u = normal.deterministic_unit_normal_vector()
        v = normal.cross(u)
        return cls(volmdlr.Frame3D(center, u, v, normal), radius, name)

    @classmethod
    def from_3_points(cls, point1, point2, point3):
        u1 = (point2 - point1)
        u2 = (point2 - point3)
        try:
            u1.normalize()
            u2.normalize()
        except ZeroDivisionError:
            raise ValueError(
                'the 3 points must be distincts')

        normal = u2.cross(u1)
        normal.normalize()

        if u1 == u2:
            u2 = normal.cross(u1)
            u2.normalize()

        v1 = normal.cross(u1)  # v1 is normal, equal u2
        v2 = normal.cross(u2)  # equal -u1

        p11 = 0.5 * (point1 + point2)  # Mid point of segment s,m
        p21 = 0.5 * (point2 + point3)  # Mid point of segment s,m

        l1 = volmdlr.edges.Line3D(p11, p11 + v1)
        l2 = volmdlr.edges.Line3D(p21, p21 + v2)

        try:
            center, _ = l1.minimum_distance_points(l2)
        except ZeroDivisionError:
            raise ValueError(
                'Start, end and interior points  of an arc must be distincts')

        radius = (center - point1).norm()
        return cls(frame=volmdlr.Frame3D(center, u1, normal.cross(u1), normal),
                   radius=radius)

    def extrusion(self, extrusion_vector):

        if self.normal.is_colinear_to(extrusion_vector):
            u = self.normal.deterministic_unit_normal_vector()
            v = self.normal.cross(u)
            w = extrusion_vector.copy()
            w.normalize()
            cylinder = volmdlr.faces.CylindricalSurface3D(
                volmdlr.Frame3D(self.center, u, v, w), self.radius)
            return [cylinder.rectangular_cut(0, volmdlr.TWO_PI,
                                             0, extrusion_vector.norm())]
        else:
            raise NotImplementedError(
                'Extrusion along vector not colinar to normal for circle not handled yet: dot={}'.format(
                    self.normal.dot(extrusion_vector)))

    def revolution(self, axis_point: volmdlr.Point3D, axis: volmdlr.Vector3D,
                   angle: float):
        line3d = volmdlr.edges.Line3D(axis_point, axis_point + axis)
        tore_center, _ = line3d.point_projection(self.center)
        u = self.center - tore_center
        u.normalize()
        v = axis.cross(u)
        if not math.isclose(self.normal.dot(u), 0., abs_tol=1e-9):
            raise NotImplementedError(
                'Outside of plane revolution not supported')

        R = tore_center.point_distance(self.center)
        surface = volmdlr.faces.ToroidalSurface3D(
            volmdlr.Frame3D(tore_center, u, v, axis),
            R, self.radius)
        return [surface.rectangular_cut(0, angle, 0, volmdlr.TWO_PI)]

    def point_on_circle(self, point: volmdlr.Point3D):
        distance = point.point_distance(self.center)
        vec = volmdlr.Vector3D(*point-self.center)
        dot = self.normal.dot(vec)
        if math.isclose(distance, self.radius, abs_tol=1e-6)\
                and math.isclose(dot, 0, abs_tol=5e-6):
            return True
        return False

    def trim(self, point1: volmdlr.Point3D, point2: volmdlr.Point3D):
        if not self.point_on_circle(point1)\
                or not self.point_on_circle(point2):
            ax = self.plot()
            point1.plot(ax=ax, color='r')
            point2.plot(ax=ax, color='b')
            raise ValueError('Point not on circle for trim method')
        if point1 == point2:
            return volmdlr.edges.FullArc3D(self.frame.origin, point1,
                                           self.frame.w)
        interior = volmdlr.core.clockwise_interior_from_circle3d(
            point1, point2, self)
        return volmdlr.edges.Arc3D(point1, interior, point2)


class Ellipse3D(Contour3D):
    """
    :param major_axis: Largest radius of the ellipse
    :type major_axis: float
    :param minor_axis: Smallest radius of the ellipse
    :type minor_axis: float
    :param center: Ellipse's center
    :type center: Point3D
    :param normal: Ellipse's normal
    :type normal: Vector3D
    :param major_dir: Direction of the largest radius/major_axis
    :type major_dir: Vector3D
    """

    def __init__(self, major_axis: float, minor_axis: float,
                 center: volmdlr.Point3D, normal: volmdlr.Vector3D,
                 major_dir: volmdlr.Vector3D, name: str = ''):

        self.major_axis = major_axis
        self.minor_axis = minor_axis
        self.center = center
        normal.normalize()
        self.normal = normal
        major_dir.normalize()
        self.major_dir = major_dir
        Contour3D.__init__(self, [self], name=name)

    def tessellation_points(self, resolution=20):
        # plane = Plane3D.from_normal(self.center, self.normal)
        tessellation_points_3d = [
                                     self.center + self.major_axis * math.cos(
                                         teta) * self.major_dir
                                     + self.minor_axis * math.sin(
                                         teta) * self.major_dir.cross(
                                         self.normal) for teta in
                                     npy.linspace(0, volmdlr.TWO_PI,
                                                  resolution + 1)][:-1]
        return tessellation_points_3d

    def trim(self, point1: volmdlr.Point3D, point2: volmdlr.Point3D):
        minor_dir = self.normal.cross(self.major_dir)
        frame = volmdlr.Frame3D(self.center, self.major_dir,
                                minor_dir, self.normal)
        # Positionnement des points dans leur frame
        p1_new, p2_new = frame.new_coordinates(
            point1), frame.new_coordinates(point2)
        # Angle pour le p1
        u1, u2 = p1_new.x / self.major_axis, p1_new.y / self.minor_axis
        theta1 = volmdlr.core.sin_cos_angle(u1, u2)
        # Angle pour le p2
        u3, u4 = p2_new.x / self.major_axis, p2_new.y / self.minor_axis
        theta2 = volmdlr.core.sin_cos_angle(u3, u4)

        if theta1 > theta2:  # sens trigo
            angle = math.pi + (theta1 + theta2) / 2
        else:
            angle = (theta1 + theta2) / 2

        p_3 = volmdlr.Point3D(self.major_axis * math.cos(angle),
                              self.minor_axis * math.sin(angle), 0)
        p3 = frame.old_coordinates(p_3)

        return volmdlr.edges.ArcEllipse3D(point1, p3, point2, self.center,
                                          self.major_dir)

    def FreeCADExport(self, ip, ndigits=3):
        name = 'primitive{}'.format(ip)
        xc, yc, zc = npy.round(1000 * self.center.vector, ndigits)
        major_vector = self.center + self.major_axis / 2 * self.major_dir
        xmaj, ymaj, zmaj = npy.round(1000 * major_vector.vector, ndigits)
        minor_vector = self.center + self.minor_axis / 2 * self.normal.cross(
            self.major_dir)
        xmin, ymin, zmin = npy.round(1000 * minor_vector.vector, ndigits)
        return '{} = Part.Ellipse(fc.Vector({},{},{}), fc.Vector({},{},{}), fc.Vector({},{},{}))\n'.format(
            name, xmaj, ymaj, zmaj, xmin, ymin, zmin, xc, yc, zc)

    def rotation(self, rot_center, axis, angle, copy=True):
        new_center = self.center.rotation(rot_center, axis, angle, True)
        new_normal = self.normal.rotation(rot_center, axis, angle, True)
        new_major_dir = self.major_dir.rotation(rot_center, axis, angle, True)
        if copy:
            return Ellipse3D(self.major_axis, self.minor_axis, new_center,
                             new_normal, new_major_dir, self.name)
        else:
            self.center = new_center
            self.normal = new_normal
            self.major_dir = new_major_dir

    def translation(self, offset, copy=True):
        new_center = self.center.translation(offset, True)
        new_normal = self.normal.translation(offset, True)
        new_major_dir = self.major_dir.translation(offset, True)
        if copy:
            return Ellipse3D(self.major_axis, self.minor_axis, new_center,
                             new_normal, new_major_dir, self.name)
        else:
            self.center = new_center
            self.normal = new_normal
            self.major_dir = new_major_dir

    def plot(self, ax=None, color='k', alpha=1, edge_details=False):
        if ax is None:
            fig = plt.figure()
            ax = Axes3D(fig)
        else:
            fig = None

        x = []
        y = []
        z = []
        for px, py, pz in self.tessellation_points():
            x.append(px)
            y.append(py)
            z.append(pz)
        x.append(x[0])
        y.append(y[0])
        z.append(z[0])
        ax.plot(x, y, z, color)
        return ax

    @classmethod
    def from_step(cls, arguments, object_dict):
        center = object_dict[arguments[1]].origin
        normal = object_dict[arguments[1]].u  # ancien w
        major_dir = object_dict[arguments[1]].v  # ancien u
        major_axis = float(arguments[2]) / 1000
        minor_axis = float(arguments[3]) / 1000
        return cls(major_axis, minor_axis, center, normal, major_dir,
                   arguments[0][1:-1])


class ClosedPolygon3D(Contour3D, ClosedPolygon):

    def __init__(self, points: List[volmdlr.Point3D], name: str = ''):
        self.points = points
        self.line_segments = self._line_segments()

        Contour3D.__init__(self, self.line_segments, name)

    def _line_segments(self):
        lines = []
        if len(self.points) > 1:
            for p1, p2 in zip(self.points,
                              list(self.points[1:]) + [self.points[0]]):
                lines.append(volmdlr.edges.LineSegment3D(p1, p2))
        return lines

    def copy(self, deep=True, memo=None):
        points = [p.copy() for p in self.points]
        return ClosedPolygon2D(points, self.name)

    def __hash__(self):
        return sum([hash(p) for p in self.points])

    def __eq__(self, other_):
        if not isinstance(other_, self.__class__):
            return False
        equal = True
        for point, other_point in zip(self.points, other_.points):
            equal = (equal and point == other_point)
        return equal

    def plot(self, ax=None, color='k', alpha=1, edge_details=False):
        for line_segment in self.line_segments:
            ax = line_segment.plot(ax=ax, color=color, alpha=alpha,
                                   edge_ends=True, edge_direction=True)
        return ax

    def rotation(self, center, axis, angle, copy=True):
        if copy:
            return ClosedPolygon3D(
                [p.rotation(center, axis, angle, copy=True) for p in
                 self.points])
        else:
            for p in self.points:
                p.rotation(center, axis, angle, copy=False)

    def translation(self, offset, copy=True):
        if copy:
            new_points = [point.translation(offset, copy=True) for point in
                          self.points]
            return ClosedPolygon3D(new_points, self.name)
        else:
            for point in self.points:
                point.translation(offset, copy=False)

    def to_2d(self, plane_origin, x, y):
        points2d = [point.to_2d(plane_origin, x, y) for point in self.points]
        return ClosedPolygon2D(points2d)

    def sewing_with(self, other_poly3d, x, y, normal, resolution=20):
        self_center, other_center = self.average_center_point(), \
                                    other_poly3d.average_center_point()

        self_poly2d, other_poly2d = self.to_2d(self_center, x, y), \
                                    other_poly3d.to_2d(other_center, x, y)
        self_center2d, other_center2d = self_poly2d.center_of_mass(), \
                                        other_poly2d.center_of_mass()
        self_poly2d.translation(-self_center2d, copy=False)
        other_poly2d.translation(-other_center2d, copy=False)

        bbox_self2d, bbox_other2d = self_poly2d.bounding_rectangle(), \
                                    other_poly2d.bounding_rectangle()
        position = [abs(value) for value in bbox_self2d] \
                   + [abs(value) for value in bbox_other2d]
        max_scale = 2 * max(position)

        lines = [volmdlr.edges.LineSegment2D(volmdlr.O2D, max_scale * (
                volmdlr.X2D * math.sin(n * 2 * math.pi / resolution) +
                volmdlr.Y2D * math.cos(n * 2 * math.pi / resolution))
                                             ) for n in range(resolution)]

        self_new_points, other_new_points = [], []
        for l in lines:
            for self_line in self_poly2d.line_segments:
                intersect = l.linesegment_intersections(self_line)
                if intersect:
                    self_new_points.extend(intersect)
                    break

            for other_line in other_poly2d.line_segments:
                intersect = l.linesegment_intersections(other_line)
                if intersect:
                    other_new_points.extend(intersect)
                    break

        new_self_poly2d, new_other_poly2d = ClosedPolygon2D(
            self_new_points), ClosedPolygon2D(other_new_points)
        new_self_poly2d.translation(self_center2d, copy=False)
        new_other_poly2d.translation(other_center2d, copy=False)

        new_poly1, new_poly2 = new_self_poly2d.to_3d(self_center, x, y), \
                               new_other_poly2d.to_3d(other_center, x, y)

        triangles = []
        for point1, point2, other_point in zip(new_poly1.points,
                                               new_poly1.points[
                                               1:] + new_poly1.points[:1],
                                               new_poly2.points):
            triangles.append([point1, point2, other_point])

        for point1, point2, other_point in zip(
                new_poly2.points, new_poly2.points[1:] + new_poly2.points[:1],
                new_poly1.points[1:] + new_poly1.points[:1]):
            triangles.append([other_point, point2, point1])

        return triangles

    def simplify(self, min_distance: float = 0.01, max_distance: float = 0.05):
        return ClosedPolygon3D(self.simplify_polygon(
            min_distance=min_distance, max_distance=max_distance).points)

    def sewing(self, polygon2, x, y):
        """
        x and y are used for plane projection to make sure it is being projected in the right plane
        """
        center1, center2 = self.average_center_point(), polygon2.average_center_point()
        center1_, center2_ = volmdlr.Point3D(center1.x, center1.y,0), volmdlr.Point3D(center2.x,center2.y, 0)
        new_polygon1, new_polygon2 = self.translation(-center1_), polygon2.translation(-center2_)
        new_center1, new_center2 = new_polygon1.average_center_point(), new_polygon2.average_center_point()

        new_polygon1_2d, new_polygon2_2d = new_polygon1.to_2d(new_center1, x,y), new_polygon2.to_2d(new_center2, x, y)
        # barycenter1_2d = new_polygon1_2d.barycenter()
        # barycenter2_2d = new_polygon2_2d.barycenter()

        # # # ax2d = new_polygon1_2d.plot(color='r')
        # # # new_polygon2_2d.plot(ax=ax2d, color='g')
        # # barycenter1_2d = new_polygon1_2d.points[0]
        # # for point in new_polygon1_2d.points[1:]:
        # #     barycenter1_2d += point
        # # barycenter1_2d = barycenter1_2d / len(new_polygon1_2d.points)
        # # barycenter1_2d.plot(ax=ax2d, color='y')
        #
        # barycenter2_2d = new_polygon2_2d.points[0]
        # for point in new_polygon2_2d.points[1:]:
        #     barycenter2_2d += point
        # barycenter2_2d = barycenter2_2d / len(new_polygon2_2d.points)
        #
        # # barycenter2_2d.plot(ax=ax2d, color='r')
        #
        # # ax3d= new_polygon1.plot(color= 'r')
        # # new_polygon2.plot(ax=ax3d, color= 'g')
        # # volmdlr.Point3D(0,0, center1.z).plot(ax=ax3d)
        # # volmdlr.Point3D(0,0, center2.z).plot(ax=ax3d, color = 'r')

        dict_closing_pairs = {}
        triangles = []
        list_closing_point_indexes = []
        new_polygon1_2d_points = new_polygon1_2d.points + [
            new_polygon1_2d.points[0]]
        for i, point_polygon1 in enumerate(
                new_polygon1.points + [new_polygon1.points[0]]):
            if i != 0:
                mean_point2d = 0.5 * (
                        new_polygon1_2d_points[i] + new_polygon1_2d_points[
                    i - 1])
                closing_point = new_polygon2_2d.line_intersecting_closing_point(
                    mean_point2d)
                closing_point_index = new_polygon2_2d.points.index(
                    closing_point)

                if i == 1:
                    previous_closing_point_index = closing_point_index
                if closing_point_index != previous_closing_point_index:
                    if closing_point_index in list_closing_point_indexes:
                        closing_point_index = previous_closing_point_index
                    else:
                        dict_closing_pairs[self.points[i - 1]] = (
                            previous_closing_point_index,
                            closing_point_index)

                if point_polygon1 == new_polygon1.points[0]:
                    if list(dict_closing_pairs.values())[-1][-1] != \
                            list(dict_closing_pairs.values())[0][0]:
                        dict_closing_pairs[self.points[0]] = (
                            list(dict_closing_pairs.values())[-1][-1],
                            list(dict_closing_pairs.values())[0][0])

                real_closing_point = polygon2.points[closing_point_index]

                if not volmdlr.edges.LineSegment3D(
                        self.points[new_polygon1.points.index(point_polygon1)],
                        real_closing_point).point_belongs(self.points[i - 1]):
                    face = volmdlr.faces.Triangle3D(self.points[new_polygon1.points.index(
                        point_polygon1)], self.points[i - 1],
                                      real_closing_point,
                                                    alpha=0.9,
                                                    color=(1, 0.1, 0.1))
                    triangles.append(face)

                list_closing_point_indexes.append(closing_point_index)
                previous_closing_point_index = closing_point_index
        triangles += polygon2.close_sewing(dict_closing_pairs)
        # for i, point_polygon2 in enumerate(
        #         new_polygon2.points + [new_polygon2.points[0]]):
        #     for j, index in enumerate(list(dict_closing_pairs.values())):
        #         if i != 0:
        #             if i - 1 >= index[0] and i <= index[1]:
        #                 # a = polygon2.points[i - 1]
        #                 # b = polygon2.points[
        #                 #     new_polygon2.points.index(point_polygon2)]
        #                 # c = list(dict_closing_pairs.keys())[j]
        #                 # if a != b and a != c and b != c and not volmdlr.edges.LineSegment3D(
        #                 #         a, c).point_belongs(b):
        #                 triangles.append([polygon2.points[i - 1],
        #                                   polygon2.points[
        #                                       new_polygon2.points.index(
        #                                           point_polygon2)],
        #                                   list(dict_closing_pairs.keys())[j]])
        #             elif index[0] > index[1]:
        #                 if (i - 1 <= index[0] and i <= index[1]) or (
        #                         (i - 1 >= index[0]) and i >= index[1]):
        #                     # a = polygon2.points[i - 1]
        #                     # b = polygon2.points[
        #                     #     new_polygon2.points.index(point_polygon2)]
        #                     # c = list(dict_closing_pairs.keys())[j]
        #                     # if a != b and a != c and b != c and not volmdlr.edges.LineSegment3D(
        #                     #         a, c).point_belongs(b):
        #                     triangles.append([polygon2.points[i - 1],
        #                                       polygon2.points[
        #                                           new_polygon2.points.index(
        #                                               point_polygon2)],
        #                                       list(dict_closing_pairs.keys())[j]])

        # print("list closing points indexes :", list_closing_point_indexes)
        # faces = []
        # coords = triangles
        # for trio in coords:
        #     faces.append(volmdlr.faces.Triangle3D(trio[0], trio[1], trio[2]))
        # volum = volmdlr.core.VolumeModel(faces)
        # volum.babylonjs()
        # ax = self.plot()
        # polygon2.plot(ax=ax, color='y')
        # for face in faces:
        #     volmdlr.edges.LineSegment3D(face.point1, face.point2).plot(ax=ax,
        #                                                                color='b')
        #     volmdlr.edges.LineSegment3D(face.point1, face.point3).plot(ax=ax,
        #                                                                color='b')
        #     volmdlr.edges.LineSegment3D(face.point2, face.point3).plot(ax=ax,
        #                                                                color='b')

        return triangles


    def close_sewing(self, dict_closing_pairs):
        triangles = []
        for i, point_polygon2 in enumerate(
                self.points + [self.points[0]]):
            for j, index in enumerate(list(dict_closing_pairs.values())):
                if i != 0:
                    if i - 1 >= index[0] and i <= index[1]:
                        face = volmdlr.faces.Triangle3D(self.points[i - 1],
                                                        point_polygon2,
                                                        list(
                                                            dict_closing_pairs.keys())[
                                                            j],
                                                        alpha=0.9,
                                                        color=(1, 0.1, 0.1))
                        triangles.append(face)
                    elif index[0] > index[1]:
                        if (i - 1 <= index[0] and i <= index[1]) or (
                                (i - 1 >= index[0]) and i >= index[1]):
                            face = volmdlr.faces.Triangle3D(
                                self.points[i - 1],
                                point_polygon2,
                                list(dict_closing_pairs.keys())[j],
                                alpha=0.9,
                                color=(1, 0.1, 0.1))
                            triangles.append(face)
        return triangles

    def check_sewing(self, polygon2, sewing_faces):
        if not len(self.line_segments) + len(polygon2.line_segments) == len(sewing_faces):
            return False
        return True

    @staticmethod
    def validate_closing_point(closing_point_index, list_closing_point_indexes,
                               passed_by_zero_index, ratio_denom):
        if closing_point_index == list_closing_point_indexes[-1]:
            return closing_point_index, [], passed_by_zero_index
        list_remove_closing_points = []
        ratio = (list_closing_point_indexes[-1] - closing_point_index) / ratio_denom
        new_list_closing_point = list(dict.fromkeys(list_closing_point_indexes))
        if closing_point_index < list_closing_point_indexes[-1]:
            if len(list_closing_point_indexes) > 2 and \
                    list_closing_point_indexes[
                        -2] < closing_point_index < list_closing_point_indexes[-1] - 1:
                list_remove_closing_points.append(list_closing_point_indexes[-1])
            elif len(new_list_closing_point) > 3 and \
                    new_list_closing_point[
                        -3] < closing_point_index < new_list_closing_point[-1] - 3:
                for idx in list_closing_point_indexes:
                    if idx in (new_list_closing_point[-1], new_list_closing_point[-2]):
                        list_remove_closing_points.append(idx)
            elif len(list_closing_point_indexes) > 5 and \
                    list_closing_point_indexes[
                        -5] < closing_point_index < \
                    list_closing_point_indexes[-1] - 5 and \
                    list_closing_point_indexes[-5] != \
                    list_closing_point_indexes[-6]:
                list_remove_closing_points.extend(
                    [list_closing_point_indexes[-1],
                     list_closing_point_indexes[-2],
                     list_closing_point_indexes[-3],
                     list_closing_point_indexes[-4]])
            elif closing_point_index in list_closing_point_indexes:
                closing_point_index = list_closing_point_indexes[-1]
            elif math.isclose(ratio, 0, abs_tol=0.3):
                closing_point_index = list_closing_point_indexes[-1]
            else:
                if passed_by_zero_index:
                    ratio = (list_closing_point_indexes[
                                 0] - closing_point_index) / ratio_denom
                    if math.isclose(ratio, 1, abs_tol=0.3):
                        closing_point_index = list_closing_point_indexes[0]
                else:
                    if closing_point_index > list_closing_point_indexes[0]:
                        ratio1 = (closing_point_index -
                                  list_closing_point_indexes[
                                      0]) / ratio_denom
                        if math.isclose(ratio1, 0, abs_tol=0.3) and\
                                math.isclose(ratio, 1, abs_tol=0.3):
                            passed_by_zero_index = True
                            closing_point_index = list_closing_point_indexes[0]
                        else:
                            closing_point_index = list_closing_point_indexes[-1]
                    else:
                        ratio1 = (closing_point_index -
                                  list_closing_point_indexes[
                                      -1]) / ratio_denom
                        if math.isclose(ratio1, -1, abs_tol=0.45):
                            if ratio_denom - list_closing_point_indexes[-1] < 10:
                                passed_by_zero_index = True
                            elif ratio_denom - list_closing_point_indexes[
                                -1] >= 5:
                                closing_point_index = \
                                    list_closing_point_indexes[-1] + 5
                            else:
                                closing_point_index = ratio_denom - 2
                        else:
                            if list_closing_point_indexes.count(
                                    list_closing_point_indexes[-1]) < 5:
                                closing_point_index = \
                                    list_closing_point_indexes[-1]
                            elif ratio_denom - list_closing_point_indexes[-1] >= 5:
                                closing_point_index =\
                                    list_closing_point_indexes[-1] + 5
                            elif list_closing_point_indexes[-1] <= ratio_denom - 2:
                                closing_point_index = ratio_denom - 2

        elif closing_point_index in list_closing_point_indexes:
            closing_point_index = list_closing_point_indexes[-1]
        elif len(list_closing_point_indexes) > 2 and \
                list_closing_point_indexes[0] < closing_point_index < \
                list_closing_point_indexes[-1]:
            closing_point_index = list_closing_point_indexes[-1]
        elif passed_by_zero_index and closing_point_index > \
                list_closing_point_indexes[0]:
            closing_point_index = list_closing_point_indexes[-1]
        elif list_closing_point_indexes[0] == 0 and math.isclose(ratio, -1,
                                                                 abs_tol=0.3):
            closing_point_index = list_closing_point_indexes[-1]
        elif math.isclose(ratio, -1, abs_tol=0.3):
            closing_point_index = list_closing_point_indexes[-1]
        elif closing_point_index - list_closing_point_indexes[-1] > 5 and \
              list_closing_point_indexes[-1] + 4 <= ratio_denom-1:
            closing_point_index = list_closing_point_indexes[-1] + 4

        return closing_point_index, list_remove_closing_points, passed_by_zero_index

    def sewing3(self, polygon2, x, y):
        polygon1_2d = self.to_2d(volmdlr.O2D, x, y)
        polygon2_2d = polygon2.to_2d(volmdlr.O2D, x, y)
        polygon1_3d = self
        polygon2_3d = polygon2
        if polygon2_2d.area() < polygon1_2d.area():
            polygon1_2d, polygon2_2d = polygon2_2d, polygon1_2d
            polygon1_3d = polygon2
            polygon2_3d = self

        valid_polygon = polygon1_2d.validate_sewing_polygons(polygon2_2d)
        if not valid_polygon:
            polygon1_2d = polygon1_2d.get_valid_sewing_polygons(polygon2_2d)
            polygon1_3d = polygon1_2d.to_3d(volmdlr.Point3D(0, 0,
                                                            polygon1_3d.points[0].z), x, y)
        # ax=polygon1_2d.plot()
        # polygon2_2d.plot(ax=ax, color='r')
        dict_closing_pairs = {}
        triangles = []
        list_closing_point_indexes = []
        passed_by_zero_index = False
        ratio_denom = len(polygon2_2d.points)
        previous_closing_point_index = None
        for i, primitive1 in enumerate(polygon1_2d.line_segments):
            list_remove_closing_points = []

            closing_point = polygon1_2d.get_closing_point(polygon2_2d,
                                                          primitive1)
            if closing_point == volmdlr.O2D:
                if previous_closing_point_index is not None:
                    closing_point_index = previous_closing_point_index
                else:
                    raise NotImplementedError(
                        'None of the normal lines intersect polygon2, '
                        'certify projection plane given is correct')
            else:
                closing_point_index = polygon2_2d.points.index(closing_point)

            if i == 0:
                previous_closing_point_index = closing_point_index
            else:
                closing_point_index, list_remove_closing_points,\
                    passed_by_zero_index = self.validate_closing_point(
                        closing_point_index, list_closing_point_indexes,
                        passed_by_zero_index, ratio_denom)

            if list_remove_closing_points:
                new_list_closing_point_indexes = list(dict.fromkeys(list_closing_point_indexes))
                new_list_remove_closing_indexes = list(dict.fromkeys(list_remove_closing_points))
                for n in range(len(list_remove_closing_points)):
                    new_face = volmdlr.faces.Triangle3D(
                        triangles[-(n + 1)].point1,
                        triangles[-(n + 1)].point2,
                        polygon2_3d.points[closing_point_index],
                        alpha=0.9,
                        color=(1, 0.1, 0.1))
                    triangles[-(n + 1)] = new_face
                number_common_closing_point = 0
                for fc in triangles:
                    if fc.point3 == polygon2_3d.points[closing_point_index]:
                        number_common_closing_point += 1
                for n in range(0,
                               len(new_list_remove_closing_indexes) // 2 + 1):
                    del dict_closing_pairs[
                        list(dict_closing_pairs.keys())[-1]]

                dict_closing_pairs[triangles[-number_common_closing_point].point1] = (
                    new_list_closing_point_indexes[
                        -(len(new_list_remove_closing_indexes) + 1)],
                    closing_point_index)
                for pt_index in list_remove_closing_points:
                    list_closing_point_indexes.remove(pt_index)
                list_closing_point_indexes.append(closing_point_index)
            elif closing_point_index != previous_closing_point_index:
                dict_closing_pairs[polygon1_3d.line_segments[i].start] = (previous_closing_point_index, closing_point_index)

            face = volmdlr.faces.Triangle3D(polygon1_3d.line_segments[i].start,
                              polygon1_3d.line_segments[i].end,
                              polygon2_3d.points[closing_point_index], alpha=0.9, color=(1, 0.1, 0.1))
            triangles.append(face)
            list_closing_point_indexes.append(closing_point_index)
            previous_closing_point_index = closing_point_index
            if primitive1 == polygon1_2d.line_segments[-1]:
                if list_closing_point_indexes[-1] != \
                        list_closing_point_indexes[0]:
                    ratio = (list_closing_point_indexes[-1] -
                             list_closing_point_indexes[0]) / len(
                        polygon2_2d.points)
                    if math.isclose(ratio, -1,
                                    abs_tol=0.2) and passed_by_zero_index:
                        dict_closing_pairs[
                            polygon1_3d.points[0]] = (
                            list_closing_point_indexes[-2],
                            list_closing_point_indexes[0])
                        new_face = volmdlr.faces.Triangle3D(
                            triangles[-1].point1,
                            triangles[-1].point2,
                            polygon2_3d.points[list_closing_point_indexes[-2]],
                            alpha=0.9,
                            color=(1, 0.1, 0.1))
                        triangles.remove(triangles[-1])
                        triangles.append(new_face)
                    else:
                        dict_closing_pairs[polygon1_3d.points[0]] = (
                            list(dict_closing_pairs.values())[-1][-1],
                            list(dict_closing_pairs.values())[0][0])
        triangles += polygon2_3d.close_sewing(dict_closing_pairs)

        # print('list closing indexes :', list_closing_point_indexes)
        # print('length polygon2 points: ', len(polygon2_3d.points))
        # print('dict_closing_pairs :', dict_closing_pairs)

        # volum = volmdlr.core.VolumeModel(triangles)
        # volum.babylonjs()
        # print('p1 3d points :', self.points)
        # print('p2 3d points :', polygon2.points)
        return triangles


<|MERGE_RESOLUTION|>--- conflicted
+++ resolved
@@ -32,15 +32,6 @@
     ----------
     contours : List[volmdlr.wires.Contour2D]
 
-<<<<<<< HEAD
-def bounding_rectangle_adjacent_contours(contours: List):
-    '''
-    compute the bounding_box of a list of adjacent contours2d
-
-    Parameters
-    ----------
-    contours : List[volmdlr.wires.Contour2D]
-
     Returns
     -------
     xmin : float
@@ -48,15 +39,6 @@
     ymin : float
     ymax : float
 
-=======
-    Returns
-    -------
-    xmin : float
-    xmax : float
-    ymin : float
-    ymax : float
-
->>>>>>> d3e91bdf
     '''
     xmin, xmax, ymin, ymax = contours[0].bounding_rectangle()
     
@@ -176,21 +158,13 @@
         return self.extract_primitives(point1, split_primitives[0], point2,
                                        split_primitives[1], inside)
 
-<<<<<<< HEAD
-    def point_belongs(self, point):
-=======
     def point_belongs(self, point, abs_tol=1e-7):
->>>>>>> d3e91bdf
         '''
         find out if a point is on the wire or not. If it belongs, we return the primitive's index
         '''
         
         for i, primitive in enumerate(self.primitives):
-<<<<<<< HEAD
-            belongs = primitive.point_belongs(point)
-=======
             belongs = primitive.point_belongs(point, abs_tol=abs_tol)
->>>>>>> d3e91bdf
             if belongs:
                 return i
         return False
@@ -424,15 +398,6 @@
         elif n_inter % 2 == 0:
 
             contours = []
-<<<<<<< HEAD
-            primitives_split = [primitive.split(point) \
-                                for point, primitive in intersections]
-            x = [(ip, wire.abscissa(point)) \
-                 for ip, (point, _) in enumerate(intersections)]
-            intersection_to_primitives_index = {
-                i: self.primitives.index(primitive) \
-                for i, (_, primitive) in enumerate(intersections)}
-=======
             # primitives_split = [primitive.split(point) \
             #                     for point, primitive in intersections]
             x = [(ip, wire.abscissa(point)) \
@@ -440,21 +405,15 @@
             # intersection_to_primitives_index = {
             #     i: self.primitives.index(primitive) \
             #     for i, (_, primitive) in enumerate(intersections)}
->>>>>>> d3e91bdf
             sorted_inter_index = [x[0] for x in sorted(x, key=lambda x: x[1])]
             sorted_inter_index_dict = {i: ii for ii, i in
                                        enumerate(sorted_inter_index)}
             sorted_inter_index_dict[n_inter] = sorted_inter_index_dict[0]
 
             # Side 1: opposite side of begining of contour
-<<<<<<< HEAD
-            remaining_transitions1 = [i for i in range(n_inter // 2)]
-            enclosing_transitions = {}
-=======
             
             remaining_transitions1 = list(range(n_inter // 2))
             # enclosing_transitions = {}
->>>>>>> d3e91bdf
             while len(remaining_transitions1) > 0:
                 nb_max_enclosed_transitions = -1
                 enclosed_transitions = {}
@@ -490,52 +449,6 @@
                                                 primitive2,inside=True))
                     last_point = point2
                     remaining_transitions1.remove(transition)
-<<<<<<< HEAD
-
-                primitives.append(
-                    volmdlr.edges.LineSegment2D(last_point, point_start))
-                
-                # points = (volmdlr.edges.LineSegment2D(last_point, point_start)).discretise(5)
-                # line_segment=volmdlr.edges.LineSegment2D(last_point, point_start)
-                # for p in points[1:-1]:
-                #     r = line_segment.split(p)
-                #     primitives.append(r[0])
-                #     line_segment = r[1]
-                #     if p == points[-2]:
-                #         primitives.append(r[1])
-                
-                # primitives.extend(
-                #         wire.extract_with_points(last_point, point_start ,inside=True))
-                
-
-                contour = Contour2D(primitives)
-                # contour = contour.order_contour()
-                contours.append(contour)
-
-            # Side 2: start of contour to first intersect (i=0) and  i odd to i+1 even
-            intersections.append(intersections[0])
-
-            remaining_transitions2 = [i for i in range(n_inter // 2)]
-            while len(remaining_transitions2) > 0:
-                nb_max_enclosed_transitions = -1
-                enclosed_transitions = {}
-                for it in remaining_transitions2:
-                    i1 = sorted_inter_index_dict[2 * it + 1]
-                    i2 = sorted_inter_index_dict[2 * it + 2]
-                    net = abs(i2 - i1) - 1
-                    if net > nb_max_enclosed_transitions:
-                        nb_max_enclosed_transitions = net
-                        best_transition = it
-                        if i1 < i2:
-                            enclosed_transitions[it] = [i // 2 for i in
-                                                        sorted_inter_index[
-                                                        i2 - 1:i1:-2]]
-                        else:
-                            enclosed_transitions[it] = [i // 2 for i in
-                                                        sorted_inter_index[
-                                                        i2 + 1:i1:2]]
-
-=======
 
                 primitives.append(
                     volmdlr.edges.LineSegment2D(last_point, point_start))
@@ -580,7 +493,6 @@
                                                         sorted_inter_index[
                                                         i2 + 1:i1:2]]
 
->>>>>>> d3e91bdf
                 remaining_transitions2.remove(best_transition)
                 point_start, primitive1 = intersections[
                     2 * best_transition + 1]
@@ -870,75 +782,6 @@
 
         return points
 
-<<<<<<< HEAD
-=======
-    def shared_edges_between2contours(self, contour):
-        ''' extract shared edges index between two contours and return it in a tuple form (edge_ind_1, edge_ind_2)'''
-
-        edges_index=[]
-        for edge1, edge2 in itertools.product(self.primitives,contour.primitives):
-            if ((edge1.start == edge2.start and edge1.end == edge2.end)
-                or (edge1.start == edge2.end and edge2.start == edge1.end)
-                or (((edge1.start).point_distance(edge2.start) < 1e-2) 
-                    and ((edge1.end).point_distance(edge2.end) < 1e-2))
-                or (((edge1.start).point_distance(edge2.end) < 1e-2) 
-                    and ((edge1.end).point_distance(edge2.start) < 1e-2))):
-                # or (edge1.point_belongs(edge2.start) and edge1.point_belongs(edge2.end))
-                # or (edge2.point_belongs(edge1.start) and edge2.point_belongs(edge1.end))): 
-                   
-                edges_index.append((self.primitives.index(edge1),contour.primitives.index(edge2)))
-
-        return edges_index
-
-    def shared_edges_by_contour(self, contour):
-        ''' extract shared edges with an adjacent contour '''
-        shared_edges_index = []
-        shared_edges = []
-        edges_index = self.shared_edges_between2contours(contour)
-        for i in range (0,2):
-            shared_edges = []
-            for j in range(0,len(edges_index)):
-                shared_edges.append(edges_index[j][i])
-            shared_edges_index.append(sorted(shared_edges))
-
-        return shared_edges_index
-
-    def merged_contour_primitives(self,contour):
-        ''' merge two adjacent contours '''
-
-        merged_primitives = []
-        shared_edges_index_by_contour = self.shared_edges_by_contour(contour)
-        contours = [self, contour]
-        for j in range(0,len(contours)):
-            for i in range(0,len(contours[j].primitives)):
-                if i not in shared_edges_index_by_contour[j]:
-                    merged_primitives.append(contours[j].primitives[i])
-        
-        return merged_primitives
-    
-        # contour_int = merged_primitives[:]
-        # start, end = [], []
-        # for primitive in contour_int:
-        #     start.append(primitive.start)
-        #     end.append(primitive.end)
-            
-        # merged_primitives_order = [contour_int[0]]
-        # for i in range(0,len(contour_int)):
-        #     # i=i+1
-        #     # merged_primitives_order.append(contour_int[start.index(merged_primitives_order[i].end)])
-        #     distances=[]
-        #     for j in range(0,len(start)):
-        #         distances.append((merged_primitives_order[i].end).point_distance(start[j]))
-            
-        #     merged_primitives_order.append(contour_int[distances.index(min(distances))])
-
-        #     # merged_primitives_order[i].plot(ax=ax, color='g')
-        #     if len(merged_primitives_order) == merged_primitives:
-        #         break
-        
-        # return merged_primitives_order
-    
->>>>>>> d3e91bdf
 
     @classmethod
     def contours_from_edges(cls, edges, tol=5e-5):
@@ -960,20 +803,12 @@
                 else:
                     for point in points:
 
-<<<<<<< HEAD
-                        if point.is_close(line.start, tol= 3e-4): #Previously tol=5e-5
-=======
                         if point.is_close(line.start, tol=tol):
->>>>>>> d3e91bdf
                             line.start = point
                             contour.append(line)
                             edges.remove(line)
                             break
-<<<<<<< HEAD
-                        elif point.is_close(line.end, tol= 3e-4): #Previously tol=5e-5
-=======
                         elif point.is_close(line.end, tol=tol):
->>>>>>> d3e91bdf
                             line.end = point
                             contour.append(line)
                             edges.remove(line)
@@ -995,7 +830,6 @@
         """ 
         discretize each contour's primitive and return a list of discretized primitives
         """
-<<<<<<< HEAD
 
         # edges = []
         # for primitive in self.primitives:
@@ -1261,41 +1095,6 @@
                 merge_primitives.extend(merge_primitives_prim)
 
         return merge_primitives
-=======
-        
-        edges = []
-        for primitive in self.primitives:
-            points = primitive.discretise(n)
-            line_segment=primitive
-            for p in points[1:-1]:
-                r = line_segment.split(p)
-                edges.append(r[0])
-                line_segment = r[1]
-                if p == points[-2]:
-                    edges.append(r[1])
-            
-        return edges  
-                
-    
-    def edges_order_with_adjacent_contour(self, contour):
-        """
-        check if the shared edges between two adjacent contours are traversed with two different directions along each contour
-        """
-        
-        contour1 = self
-        contour2 = contour
-        
-        shared_tuple = contour1.shared_edges_between2contours(contour2)
-
-        p1_start = contour1.primitives[shared_tuple[0][0]].start
-        p2_start = contour2.primitives[shared_tuple[0][1]].start
-        p2_end = contour2.primitives[shared_tuple[0][1]].end
-
-        if (p1_start.point_distance(p2_start)) < (p1_start.point_distance(p2_end)):
-            return False
-        else:
-            return True
->>>>>>> d3e91bdf
 
 
 class Contour2D(Contour, Wire2D):
@@ -1499,7 +1298,6 @@
 
 
     def order_contour(self):
-<<<<<<< HEAD
 
         if len(self.primitives) < 2:
             return self
@@ -1538,33 +1336,6 @@
 
                 initial_primitives.pop(index)
                 initial_points.pop(index)
-=======
-        
-        if len(self.primitives) < 2:
-            return self
-        
-        initial_points = []
-        for p in self.primitives:
-            initial_points.append((p.start, p.end))
-        
-        new_primitives = []
-        points = self.ordering_contour()
-        for p1, p2 in points:
-            try:
-                index = initial_points.index((p1, p2))
-            except ValueError:
-                index = initial_points.index((p2, p1))
-            
-            if isinstance(self.primitives[index], volmdlr.edges.LineSegment2D):
-                new_primitives.append(volmdlr.edges.LineSegment2D(p1, p2))
-            elif isinstance(self.primitives[index], volmdlr.edges.Arc2D):
-                new_primitives.append(volmdlr.edges.Arc2D(p1, self.primitives[index].interior, p2))
-            elif isinstance(self.primitives[index], volmdlr.edges.BSplineCurve2D):
-                if (p1, p2) == (self.primitives[index].start, self.primitives[index].end):
-                    new_primitives.append(self.primitives[index])
-                else:
-                    new_primitives.append(self.primitives[index].reverse())
->>>>>>> d3e91bdf
 
         self.primitives = new_primitives
 
@@ -1706,143 +1477,11 @@
 
         elif n_inter % 2 == 0:
             contours = []
-<<<<<<< HEAD
             contours1 = self.repair_cut_contour(0, intersections, line)
             contours.extend(contours1)
             contours2 = self.repair_cut_contour(1, intersections, line)
             contours.extend(contours2)
-=======
-            # primitives_split = [primitive.split(point) \
-            #                     for point, primitive in intersections]
-            x = [(ip, line.abscissa(point)) \
-                 for ip, (point, _) in enumerate(intersections)]
-            # intersection_to_primitives_index = {
-            #     i: self.primitives.index(primitive) \
-            #     for i, (_, primitive) in enumerate(intersections)}
-            sorted_inter_index = [x[0] for x in sorted(x, key=lambda x: x[1])]
-            sorted_inter_index_dict = {i: ii for ii, i in
-                                       enumerate(sorted_inter_index)}
-            sorted_inter_index_dict[n_inter] = sorted_inter_index_dict[0]
-
-            # Side 1: opposite side of begining of contour
-            remaining_transitions1 = list(range(n_inter // 2))
-            # enclosing_transitions = {}
-            while len(remaining_transitions1) > 0:
-                nb_max_enclosed_transitions = -1
-                enclosed_transitions = {}
-                for it in remaining_transitions1:
-                    i1 = sorted_inter_index_dict[2 * it]
-                    i2 = sorted_inter_index_dict[2 * it + 1]
-                    net = abs(i2 - i1) - 1
-                    if net > nb_max_enclosed_transitions:
-                        nb_max_enclosed_transitions = net
-                        best_transition = it
-                        if i1 < i2:
-                            enclosed_transitions[it] = [(i + 1) // 2 for i in
-                                                        sorted_inter_index[
-                                                        i2 - 1:i1:-2]]
-                        else:
-                            enclosed_transitions[it] = [(i + 1) // 2 for i in
-                                                        sorted_inter_index[
-                                                        i2 + 1:i1:2]]
-
-                remaining_transitions1.remove(best_transition)
-                point_start, primitive1 = intersections[2 * best_transition]
-                point2, primitive2 = intersections[2 * best_transition + 1]
-                primitives = self.extract_primitives(point_start, primitive1,
-                                                     point2, primitive2,
-                                                     inside=True)
-                last_point = point2
-                for transition in enclosed_transitions[best_transition]:
-                    point1, primitive1 = intersections[2 * transition]
-                    point2, primitive2 = intersections[2 * transition + 1]
-                    primitives.append(
-                        volmdlr.edges.LineSegment2D(last_point, point1))
-                    primitives.extend(
-                        self.extract_primitives(point1, primitive1, point2,
-                                                primitive2, inside=True))
-                    last_point = point2
-                    remaining_transitions1.remove(transition)
-
-                primitives.append(
-                    volmdlr.edges.LineSegment2D(last_point, point_start))
-                
-                # points = (volmdlr.edges.LineSegment2D(last_point, point_start)).discretise(5)
-                # line_segment=volmdlr.edges.LineSegment2D(last_point, point_start)
-                # for p in points[1:-1]:
-                #     r = line_segment.split(p)
-                #     primitives.append(r[0])
-                #     line_segment = r[1]
-                #     if p == points[-2]:
-                #         primitives.append(r[1])
-                
-                contour = Contour2D(primitives)
-                contour.order_contour()
-                contours.append(contour)
-
-            # Side 2: start of contour to first intersect (i=0) and  i odd to i+1 even
-            intersections.append(intersections[0])
-
-            remaining_transitions2 = list(range(n_inter // 2))
-            while len(remaining_transitions2) > 0:
-                nb_max_enclosed_transitions = -1
-                enclosed_transitions = {}
-                for it in remaining_transitions2:
-                    i1 = sorted_inter_index_dict[2 * it + 1]
-                    i2 = sorted_inter_index_dict[2 * it + 2]
-                    net = abs(i2 - i1) - 1
-                    if net > nb_max_enclosed_transitions:
-                        nb_max_enclosed_transitions = net
-                        best_transition = it
-                        if i1 < i2:
-                            enclosed_transitions[it] = [i // 2 for i in
-                                                        sorted_inter_index[
-                                                        i2 - 1:i1:-2]]
-                        else:
-                            enclosed_transitions[it] = [i // 2 for i in
-                                                        sorted_inter_index[
-                                                        i2 + 1:i1:2]]
-
-                remaining_transitions2.remove(best_transition)
-                point_start, primitive1 = intersections[
-                    2 * best_transition + 1]
-                point2, primitive2 = intersections[2 * best_transition + 2]
-                primitives = self.extract_primitives(point_start, primitive1,
-                                                     point2, primitive2,
-                                                     inside=False)
-                last_point = point2
-                for transition in enclosed_transitions[best_transition]:
-                    point1, primitive1 = intersections[2 * transition + 1]
-                    point2, primitive2 = intersections[2 * transition + 2]
-                    primitives.append(
-                        volmdlr.edges.LineSegment2D(last_point, point1))
-                    primitives.extend(
-                        self.extract_primitives(point1, primitive1, point2,
-                                                primitive2, inside=False))
-                    last_point = point2
-                    if transition in remaining_transitions2:
-                        remaining_transitions2.remove(transition)
-
-                primitives.append(
-                    volmdlr.edges.LineSegment2D(last_point, point_start))
-                
-                # points = (volmdlr.edges.LineSegment2D(last_point, point_start)).discretise(5)
-                # line_segment=volmdlr.edges.LineSegment2D(last_point, point_start)
-                # for p in points[1:-1]:
-                #     r = line_segment.split(p)
-                #     primitives.append(r[0])
-                #     line_segment = r[1]
-                #     if p == points[-2]:
-                #         primitives.append(r[1])
-                
-
-                contour = Contour2D(primitives)
-                contour.order_contour()
-                contours.append(contour)
-
->>>>>>> d3e91bdf
             return contours
-
         # ax = self.plot(equal_aspect=False)
         # # line.plot(ax=ax, color='b')
         # for point, prim in intersections:
@@ -2147,8 +1786,13 @@
 
         return list_valid_contours
 
-<<<<<<< HEAD
+    def merge_contours(self, contour2d):
+        ''' merge two adjacent contours, and return a list of contours (outer, and inner) '''
         
+        primitives = self.merged_contour_primitives(contour2d)
+        
+        return volmdlr.wires.Contour2D.contours_from_edges(primitives, tol= 3e-4)
+
     def discretized_contour(self, n: float):
         """ 
         discretize each contour's primitive and return a new contour with teses discretized primitives
@@ -2213,85 +1857,6 @@
         '''
         # TODO: BsplineCurve is descretized and defined with a wire. To be improved! 
 
-=======
-    def merge_contours(self, contour2d):
-        ''' merge two adjacent contours, and return a list of contours (outer, and inner) '''
-        
-        primitives = self.merged_contour_primitives(contour2d)
-        
-        return volmdlr.wires.Contour2D.contours_from_edges(primitives, tol= 3e-4)
-
-        
-    def discretized_contour(self, n: float):
-        """ 
-        discretize each contour's primitive and return a new contour with teses discretized primitives
-        """
-            
-        contour = volmdlr.wires.Contour2D((self.discretized_primitives(n))) 
-        
-        return contour.order_contour()
-    
-    @classmethod
-    def from_bounding_rectangle(cls, xmin, xmax, ymin, ymax):
-        """ 
-        create a contour2d with bounding_box parameters, using linesegments2d
-        """
-        
-        edge0=volmdlr.edges.LineSegment2D(volmdlr.Point2D(xmin, ymin), volmdlr.Point2D(xmax, ymin))
-        edge1=volmdlr.edges.LineSegment2D(volmdlr.Point2D(xmax, ymin), volmdlr.Point2D(xmax, ymax))
-        edge2=volmdlr.edges.LineSegment2D(volmdlr.Point2D(xmax, ymax), volmdlr.Point2D(xmin, ymax))
-        edge3=volmdlr.edges.LineSegment2D(volmdlr.Point2D(xmin, ymax), volmdlr.Point2D(xmin, ymin))
-        
-        edges = [edge0, edge1, edge2, edge3]
-        
-        return volmdlr.wires.Contour2D(edges)
-    
-    
-    def merge_with(self, contour2d):
-        '''
-        merge two adjacent contours
-        '''
-        
-        primitives = []
-
-        for edge1 in self.primitives:
-            if not contour2d.point_over_contour(edge1.start) or not contour2d.point_over_contour(edge1.end):
-                primitives.append(edge1)
-                
-        for edge2 in contour2d.primitives:
-            if not self.point_over_contour(edge2.start) or not self.point_over_contour(edge2.end):
-                primitives.append(edge2)
-   
-        contour = volmdlr.wires.Contour2D(primitives)
-
-        return contour
-
-    @classmethod
-    def from_points(cls, points: List[volmdlr.Point2D]):
-        '''
-        create a contour2d from points with line_segments2D
-        '''
-        
-        if len(points)<3:
-            raise ValueError('contour is defined at least with three points')
-        else:
-            edges = []
-            for i in range(0, len(points)-1):
-                edges.append(volmdlr.edges.LineSegment2D(points[i], points[i+1]))
-            
-            edges.append(volmdlr.edges.LineSegment2D(points[-1], points[0]))
-            
-            contour = cls(edges)
-            
-            return contour
-    
-    def cut_by_bspline_curve(self, bspline_curve2d: volmdlr.edges.BSplineCurve2D):
-        '''
-        cut a contou2d with bspline_curve2d to define two different contours
-        '''
-        # TODO: BsplineCurve is descretized and defined with a wire. To be improved! 
-
->>>>>>> d3e91bdf
         contours = self.cut_by_wire(bspline_curve2d.to_wire(20))
         
         return contours
@@ -3987,9 +3552,6 @@
             return dict_intersecting_points
         return None
 
-    
-<<<<<<< HEAD
-=======
     def merge_contours(self, contour3d):
         ''' merge two adjacent contours, and return a list of contours (outer, and inner) '''
 
@@ -3997,7 +3559,6 @@
         
         return volmdlr.wires.Contour3D.contours_from_edges(primitives, tol= 3e-4)
     
->>>>>>> d3e91bdf
     @classmethod
     def from_points(cls, points: List[volmdlr.Point3D]):
         '''
@@ -4029,7 +3590,6 @@
         
         return Contour3D(new_primitives)
     
-<<<<<<< HEAD
     def merge_with(self, contour3d):
         '''
         merge two adjacent contours, sharing primitives, and returns one outer contour and inner contours (if there are any)
@@ -4041,8 +3601,6 @@
 
         return contours
 
-=======
->>>>>>> d3e91bdf
 
 class Circle3D(Contour3D):
     _non_serializable_attributes = ['point', 'edges', 'point_inside_contour']
