#!/usr/bin/env python3
# -*- coding: utf-8 -*-
"""
Module containing wires & contours
"""

import warnings
import itertools
import math
import random
from collections import deque
from statistics import mean
from typing import List
import numpy as npy
from scipy.spatial import Delaunay, ConvexHull

import matplotlib.pyplot as plt
import matplotlib.patches
from mpl_toolkits.mplot3d import Axes3D
import plot_data.core as plot_data

import volmdlr
from volmdlr.core_compiled import polygon_point_belongs
import volmdlr.core
import volmdlr.edges
import volmdlr.display as vmd


def bounding_rectangle_adjacent_contours(contours: List):
    '''
    compute the bounding_box of a list of adjacent contours2d

    Parameters
    ----------
    contours : List[volmdlr.wires.Contour2D]

    Returns
    -------
    xmin : float
    xmax : float
    ymin : float
    ymax : float

    '''
    xmin, xmax, ymin, ymax = contours[0].bounding_rectangle()

    for i in range(1, len(contours)):
        xmin_contour, xmax_contour, ymin_contour, ymax_contour = contours[i].bounding_rectangle()
        xmin = min(xmin, xmin_contour)
        xmax = max(xmax, xmax_contour)
        ymin = min(ymin, ymin_contour)
        ymax = max(ymax, ymax_contour)

    return xmin, xmax, ymin, ymax


class Wire:
    _non_data_hash_attributes = ['basis_primitives']
    _non_serializable_attributes = ['primitive_to_index',
                                    'basis_primitives']

    # def __init__(self):
    #     raise TypeError ('It cannot be instantiated directly, see Wire2D, Wire3D, Contour2D or Contour3D')

    def length(self):
        length = 0.
        for primitive in self.primitives:
            length += primitive.length()
        return length

    def discretization_points(self, resolution: float):
        '''
        resolution: distance between two discretized points
        '''

        length = self.length()
        n = int(length / resolution) + 1
        return [self.point_at_abscissa(i / n * length) for i in
                range(n + 1)]

    def point_at_abscissa(self, curvilinear_abscissa: float):
        length = 0.
        for primitive in self.primitives:
            primitive_length = primitive.length()
            if length + primitive_length > curvilinear_abscissa:
                return primitive.point_at_abscissa(
                    curvilinear_abscissa - length)
            length += primitive_length
        if math.isclose(curvilinear_abscissa, length, abs_tol=1e-6):
            return primitive.point_at_abscissa(primitive_length)
        raise ValueError('abscissa out of contour length')

    def extract_primitives(self, point1, primitive1, point2, primitive2,
                           inside: bool = True):
        """
        inside: extracted contour is between the two points if True and outside
        these points if False
        """
        primitives = []

        # TODO: Check if it is: self.primitive_to_index[primitive1] OR self.primitive_to_index(primitive1)
        ip1 = self.primitive_to_index(primitive1)
        ip2 = self.primitive_to_index(primitive2)

        if inside:
            if ip1 < ip2:
                pass
            elif ip1 == ip2:  # primitive1 == primitive2
                if point1.point_distance(
                            primitive1.start) < point2.point_distance(
                        primitive1.start):
                    pass
                else:
                    primitive1, primitive2 = primitive2, primitive1
                    point1, point2 = point2, point1

            else:
                primitive1, primitive2 = primitive2, primitive1
                point1, point2 = point2, point1
        else:
            if ip1 > ip2:
                pass
            elif ip1 == ip2:  # primitive1 == primitive2
                if point1.point_distance(
                            primitive1.start) > point2.point_distance(
                        primitive1.start):
                    pass
                else:
                    primitive1, primitive2 = primitive2, primitive1
                    point1, point2 = point2, point1
            else:
                primitive1, primitive2 = primitive2, primitive1
                point1, point2 = point2, point1

        if ip1 < ip2:
            primitives.append(primitive1.split(point1)[1])
            primitives.extend(self.primitives[ip1 + 1:ip2])
            primitives.append(primitive2.split(point2)[0])
        else:
            primitives.append(primitive2.split(point2)[1])
            primitives.extend(self.primitives[ip2 + 1:ip1])
            primitives.append(primitive2.split(point2)[0])

        return primitives

    def extract_without_primitives(self, point1, point2, inside: bool = True):
        """
        inside: extracted contour is between the two points if True and outside
        these points if False
        """
        split_primitives = []
        primitives = self.primitives
<<<<<<< HEAD
        indices = []

        for i, point in enumerate([point1, point2]):
            ind = []
            for prim_index, primitive in enumerate(primitives):
                if primitive.point_belongs(point, 1e-6):
                    ind.append(prim_index)
            indices.append(ind)

        shared = list(set(indices[0]) & set(indices[1]))
        ind = []
        if shared == []:
            ind.append(indices[0][0])
            if len(indices[1]) == 2:
                ind.append(indices[1][1])
            else:
                ind.append(indices[1][0])
        else:
            for indice in indices:
                if len(indice) == 1:
                    ind.append(indice[0])
                else:
                    for i in indice:
                        if i != shared[0]:
                            ind.append(i)

        return self.extract_primitives(point1, primitives[ind[0]], point2,
                                       primitives[ind[1]], inside)
=======
        for point in [point1, point2]:
            dist_min = math.inf
            for primitive in primitives:
                dist = primitive.point_distance(point)
                if dist < dist_min:
                    dist_min = dist
                    prim_opt = primitive
            split_primitives.append(prim_opt)
        return self.extract_primitives(point1, split_primitives[0], point2,
                                       split_primitives[1], inside)
>>>>>>> 1b2d3982

    def point_belongs(self, point, abs_tol=1e-7):
        '''
        find out if a point is on the wire or not. If it belongs, we return the primitive's index
        '''

        for primitive in self.primitives:
            if primitive.point_belongs(point, abs_tol):
                return True
        return False

    def abscissa(self, point):
        '''
        compute the curvilinear abscisse of a point on a wire
        '''

        if self.point_belongs(point, 1e-6):
            length = 0
            for primitive in self.primitives:
                if primitive.point_belongs(point, 1e-6):
                    length += primitive.abscissa(point)
                    break
                length += primitive.length()
            return length

        raise ValueError('Point is not on wire')

    def sort_points_along_wire(self, points):

        return sorted(points, key=lambda point: self.abscissa(point))

    def is_ordered(self, tol=1e-6):
        '''
        check if the wire's primitives are ordered or not
        '''

        for primitive_1, primitive_2 in zip(self.primitives, self.primitives[1:]):
            if primitive_1.end.point_distance(primitive_2.start) > tol:
                return False
        return True

    def order_wire(self, tol=1e-6):
        '''
        order wire's primitives
        '''

        if self.is_ordered(tol=tol):
            return self.__class__(self.primitives[:])

        new_primitives = [self.primitives[0]]
        primitives = self.primitives[1:]
        length_primitives = len(primitives) + 1

        while len(new_primitives) < length_primitives:
            for primitive in primitives:
                if new_primitives[0].start.point_distance(primitive.start) < tol:
                    new_primitives.insert(0, primitive.reverse())
                    primitives.remove(primitive)
                elif new_primitives[-1].end.point_distance(primitive.start) < tol:
                    new_primitives.append(primitive)
                    primitives.remove(primitive)
                elif new_primitives[0].start.point_distance(primitive.end) < tol:
                    new_primitives.insert(0, primitive)
                    primitives.remove(primitive)
                elif new_primitives[-1].end.point_distance(primitive.end) < tol:
                    new_primitives.append(primitive.reverse())
                    primitives.remove(primitive)

        return self.__class__(new_primitives)

    @classmethod
    def from_wires(cls, wires):
        '''
        define a wire from successive wires
        '''

        primitives = []
        for wire in wires:
            primitives.extend(wire.primitives)

        wire = cls(primitives)

        if not wire.is_ordered():
            return wire.order_wire()
        return wire

    def inverted_primitives(self):
        '''
        invert wire's primitives
        '''

        new_primitives = []
        for prim in self.primitives[::-1]:
            new_primitives.append(prim.reverse())
        return new_primitives

    def is_followed_by(self, wire_2, tol=1e-6):
        '''
        check if the wire is followed by wire_2
        '''

        if self.primitives[-1].end.point_distance(wire_2.primitives[0].start) < tol:
            return True
        else:
            return False

    def point_over_wire(self, point, abs_tol=1e-6):

        belongs = False
        for primitive in self.primitives:
            if primitive.point_belongs(point, abs_tol):
                belongs = True
        return belongs

    def primitive_over_wire(self, primitive, tol: float = 1e-6):

        for prim in self.primitives:
            if not hasattr(prim, 'unit_direction_vector') and \
                    hasattr(prim, 'tangent'):
                vector1 = prim.tangent(0.5)
            else:
                vector1 = prim.unit_direction_vector(0.5)

            if not hasattr(primitive, 'unit_direction_vector') and \
                    hasattr(primitive, 'tangent'):
                vector2 = primitive.tangent(0.5)
            else:
                vector2 = primitive.unit_direction_vector(0.5)
            if vector1.is_colinear_to(vector2):
                mid_point = primitive.middle_point()
                if self.point_over_contour(mid_point, tol):
                    return True
        return False


class Wire2D(volmdlr.core.CompositePrimitive2D, Wire):
    """
    A collection of simple primitives, following each other making a wire
    """

    def __init__(self, primitives: List[volmdlr.core.Primitive2D],
                 name: str = ''):
        volmdlr.core.CompositePrimitive2D.__init__(self, primitives, name)

    def to_3d(self, plane_origin, x, y):
        primitives3d = []
        for edge in self.primitives:
            primitives3d.append(edge.to_3d(plane_origin, x, y))

        return Wire3D(primitives3d)

    def extract(self, point1, primitive1, point2, primitive2,
                inside: bool = True):
        """
        inside: extracted contour is between the two points if True and outside these points if False
        """
        return Wire2D(
            self.extract_primitives(point1, primitive1, point2, primitive2,
                                    inside))

    def extract_with_points(self, point1: volmdlr.Point2D,
                            point2: volmdlr.Point2D, inside: bool = True):
        """
        inside: extracted contour is between the two points if True and outside these points if False
        """
        return self.extract_without_primitives(point1, point2, inside)

        # TODO: method to check if it is a wire

    def infinite_intersections(self, infinite_primitives):
        """
        returns a list  that contains:
        the intersections between a succession of infinite primitives (line,
        circle). There must be a method implemented to intersect the two
        infinite primitives.
        """
        offset_intersections = []

        for primitive_1, primitive_2 in zip(infinite_primitives,
                                            infinite_primitives[1:]):

            i = infinite_primitives.index(primitive_1)
            # k = infinite_primitives.index(primitive_2)

            primitive_name = primitive_1.__class__.__name__.lower().replace(
                '2d', '')
            intersection_method_name = '{}_intersections'.format(
                primitive_name)
            next_primitive_name = primitive_2.__class__.__name__.lower(). \
                replace('2d', '')
            next_intersection_method_name = '{}_intersections'.format(
                next_primitive_name)

            if hasattr(primitive_1, next_intersection_method_name):
                intersections = getattr(primitive_1,
                                        next_intersection_method_name)(
                    primitive_2)
                end = self.primitives[i].end

                if len(intersections) == 1:
                    offset_intersections.append(intersections[0])

                else:
                    end = self.primitives[i].end
                    if intersections[0].point_distance(end) > intersections[
                            1].point_distance(end):
                        intersections.reverse()
                    offset_intersections.append(intersections[0])

            elif hasattr(primitive_2, intersection_method_name):
                intersections = getattr(primitive_2, intersection_method_name)(
                    primitive_1)
                if len(intersections) == 1:
                    offset_intersections.append(intersections[0])
                else:
                    end = self.primitives[i].end
                    if intersections[0].point_distance(end) > intersections[
                            1].point_distance(end):
                        intersections.reverse()
                    offset_intersections.append(intersections[0])

            else:
                raise NotImplementedError(
                    'No intersection method between {} and {}. Define {} on {} or {} on {}'.format(
                        primitive_1.__class__.__name__,
                        primitive_2.__class__.__name__,
                        next_intersection_method_name,
                        primitive_1.__class__.__name__,
                        intersection_method_name,
                        primitive_2.__class__.__name__
                    ))

        return offset_intersections

    def offset(self, offset):
        """"
        generates an offset of a Wire2D

        """
        offset_primitives = []
        infinite_primitives = []
        offset_intersections = []
        # ax = self.plot()
        for primitive in self.primitives:
            infinite_primitive = primitive.infinite_primitive(offset)
            infinite_primitives.append(infinite_primitive)
            # infinite_primitive.plot(ax=ax, color='grey')

        offset_intersections += self.infinite_intersections(
            infinite_primitives)

        # [p.plot(ax=ax, color='r') for p in offset_intersections]

        # offset_primitives.append(
        #     self.primitives[0].border_primitive(infinite_primitives[0],
        #                                         offset_intersections[0], 0))

        # offset_primitives.append(
        #     self.primitives[-1].border_primitive(infinite_primitives[-1],
        #                                          offset_intersections[-1],
        #                                          -1))

        for j in range(len(offset_intersections) - 1):
            p1 = offset_intersections[j]
            p2 = offset_intersections[j + 1]
            cutted_primitive = infinite_primitives[
                j + 1].cut_between_two_points(p1, p2)
            offset_primitives.append(cutted_primitive)

        return Wire2D(offset_primitives)

    def plot_data(self, name: str = '', fill=None, color='black',
                  stroke_width: float = 1, opacity: float = 1):
        data = []
        for item in self.primitives:
            data.append(item.plot_data())
        return data

    def line_intersections(self, line: 'volmdlr.edges.Line2D'):
        """
        Returns a list of intersection in ther form of a tuple (point,
        primitive) of the wire primitives intersecting with the line
        """
        intersection_points = []
        for primitive in self.primitives:
            for point in primitive.line_intersections(line):
                intersection_points.append((point, primitive))
        return intersection_points

    def linesegment_intersections(self,
                                  linesegment: 'volmdlr.edges.LineSegment2D'):
        """
        Returns a list of intersection in ther form of a tuple (point,
        primitive) of the wire primitives intersecting with the line
        """
        intersection_points = []
        for primitive in self.primitives:
            for point in primitive.linesegment_intersections(linesegment):
                intersection_points.append((point, primitive))
        return intersection_points

    def is_start_end_crossings_valid(self, line, intersections, primitive):
        """
        :param line: crossing line
        :param intersections: intersections results
         for primitive line intersections
        :param primitive: intersecting primitive
        :return: None if intersection not a start or
        end point of a contours primitives, or a volmdlr.Point2D if it is.
        """
        primitive_index = self.primitives.index(primitive)
        point1, point2 = None, None
        if intersections[0] == primitive.start:
            point1 = primitive.point_at_abscissa(primitive.length() * 0.01)
            point2 = self.primitives[primitive_index - 1].point_at_abscissa(
                self.primitives[primitive_index - 1].length() * .99
            )

            # point2 = primitive.start + \
            #          self.primitives[primitive_index - 1].unit_direction_vector(0.5)
        elif intersections[0] == primitive.end and \
                primitive != self.primitives[-1]:
            point1 = primitive.point_at_abscissa(primitive.length() * 0.99)
            point2 = self.primitives[primitive_index + 1].point_at_abscissa(
                self.primitives[primitive_index + 1].length() * .01)

            # point2 = primitive.end + \
            #          self.primitives[primitive_index + 1].unit_direction_vector(0.5)
        if point1 is not None and point2 is not None:
            return line.is_between_points(point1, point2)
        return False

    @staticmethod
    def is_crossing_start_end_point(intersections, primitive):
        """
        :param intersections: intersections results
         for primitive line intersections
        :param primitive: intersecting primitive
        :return: False if intersection not a start or
        end point of a contours primitives, or True if it is.
        """
        if intersections[0] == primitive.start or intersections[0] == primitive.end:
            return True
        return False

    def line_crossings(self, line: volmdlr.edges.Line2D):
        """
        Calculates valid crossing intersections of a wire and an infinit line
        :param line: line crossing the wire
        :type line: volmdlr.edges.Line2D
        returns a list of Tuples (point, primitive)
        of the wire primitives intersecting with the line
        """
        intersection_points = []
        intersection_points_primitives = []
        for primitive in self.primitives:
            intersections = primitive.line_intersections(line)
            if intersections and intersections[0] not in intersection_points:
                if not self.is_crossing_start_end_point(intersections,
                                                        primitive):
                    intersection_points.append(intersections[0])
                    intersection_points_primitives.append(
                        (intersections[0],
                         primitive))
                elif self.is_start_end_crossings_valid(line, intersections,
                                                       primitive):
                    intersection_points.append(intersections[0])
                    intersection_points_primitives.append(
                        (intersections[0],
                         primitive))
        return intersection_points_primitives

    def wire_intersections(self, wire):
        '''
        compute intersections between two wire2d.

        Parameters
        ----------
        wire : volmdlr.wires.Wire2D

        Returns
        -------
        intersections : List[(volmdlr.Point2D, volmdlr.Primitive2D)]

        '''

        intersections, intersections_points = [], []
        for primitive in wire.primitives:
            method_name = f'{primitive.__class__.__name__.lower()[0:-2]}_intersections'

            if hasattr(self, method_name):
                a_points = getattr(self, method_name)(primitive)
                # a_points = self.linesegment_intersections(primitive)
                if a_points:
                    for point1, point2 in a_points:
                        if point1 not in intersections_points:
                            intersections.append([point1, point2])
                            intersections_points.append(point1)
            else:
                raise NotImplementedError(
                    f'Class {self.__class__.__name__} does not implement {method_name}')

        return intersections

    @classmethod
    def from_points(cls, points: List[volmdlr.Point2D]):
        '''
        define a wire based on points2d with line_segments2d
        '''

        edges = []
        for i in range(0, len(points) - 1):
            edges.append(volmdlr.edges.LineSegment2D(points[i], points[i + 1]))

        return cls(edges)

    def linesegment_crossings(self,
                              linesegment: 'volmdlr.edges.LineSegment2D'):
        """
        Returns a list of crossings in ther form of a tuple (point,
        primitive) of the wire primitives intersecting with the line
        """
        results = self.line_crossings(linesegment.to_line())
        crossings_points = []
        for result in results:
            if linesegment.point_belongs(result[0]):
                crossings_points.append(result)
        return crossings_points

    def wire_crossings(self, wire):
        '''
        compute crossings between two wire2d

        Parameters
        ----------
        wire : volmdlr.wires.Wire2D

        Returns
        -------
        crossings : List[(volmdlr.Point2D, volmdlr.Primitive2D)]

        '''

        crossings, crossings_points = [], []
        for primitive in wire.primitives:
            method_name = f'{primitive.__class__.__name__.lower()[0:-2]}_crossings'

            if hasattr(self, method_name):
                a_points = getattr(self, method_name)(primitive)
                # a_points = self.linesegment_crossings(primitive)
                if a_points:
                    for a in a_points:
                        if a[0] not in crossings_points:
                            crossings.append([a[0], a[1]])
                            crossings_points.append(a[0])
            else:
                raise NotImplementedError(
                    f'Class {self.__class__.__name__} does not implement {method_name}')

        return crossings

    def to_wire_with_linesegments(self):
        '''
        convert a wire with different primitives to a wire with just linesegments
        '''

        wires = []
        for primitive in self.primitives:
            if not isinstance(primitive, volmdlr.edges.LineSegment2D):
                wires.append(primitive.to_wire(10))
            else:
                wires.append(Wire2D([primitive]))

        return Wire2D.from_wires(wires)

    def invert(self):
        return Wire2D(self.inverted_primitives())

    def extend(self, point):
        '''
        extend a wire by adding a linesegment connecting the given point to nearest wire's extremities
        '''

        distances = [self.primitives[0].start.point_distance(point), self.primitives[-1].end.point_distance(point)]
        if distances.index(min(distances)) == 0:
            primitives = [volmdlr.edges.LineSegment2D(point, self.primitives[0].start)]
            primitives.extend(self.primitives)
        else:
            primitives = self.primitives
            primitives.append(volmdlr.edges.LineSegment2D(self.primitives[-1].end, point))

        return Wire2D(primitives)

    def point_distance(self, point):
        '''
        copied from Contour2D
        '''

        min_distance = self.primitives[0].point_distance(point)
        for primitive in self.primitives[1:]:
            distance = primitive.point_distance(point)
            if distance < min_distance:
                min_distance = distance
        return min_distance

    def nearest_primitive_to(self, point):
        '''
        search for the nearest primitive for a point
        '''

        # min_distance = self.primitives[0].middle_point().point_distance(point)
        # index = 0
        # for i, primitive in enumerate(self.primitives[1:]):
        #     distance = primitive.middle_point().point_distance(point)
        #     if distance < min_distance:
        #         min_distance = distance
        #         index = i
        # return self.primitives[index]

        primitives = self.primitives
        primitives_sorted = sorted(primitives, key=lambda primitive: primitive.point_distance(point))

        return primitives_sorted[0]

    def axial_symmetry(self, line):
        '''
        finds out the symmetric wire2d according to a line
        '''

        primitives_symmetry = []
        for primitive in self.primitives:
            try:
                primitives_symmetry.append(primitive.axial_symmetry(line))
            except NotImplementedError:
                print(f'Class {self.__class__.__name__} does not implement symmetry method')

        return self.__class__(primitives=primitives_symmetry)

    def is_symmetric(self, wire2d, line):
        '''
        checks if the two wires2d are symmetric or not according to line
        '''

        c_symmetry_0 = self.symmetry(line)
        c_symmetry_1 = wire2d.symmetry(line)

        if wire2d.is_superposing(c_symmetry_0) and self.is_superposing(c_symmetry_1):
            return True
        return False

    def bsplinecurve_crossings(self,
                               bsplinecurve: 'volmdlr.edges.BSplineCurve2D'):
        """
        Returns a list of crossings in ther form of a tuple (point,
        primitive) of the wire primitives crossings with the bsplinecurve
        """

        linesegments = bsplinecurve.to_wire(25).primitives
        crossings_points = []
        for linesegment in linesegments:
            crossings_linesegment = self.linesegment_crossings(linesegment)
            if crossings_linesegment != []:
                crossings_points.extend(crossings_linesegment)
        return crossings_points

    def bsplinecurve_intersections(self,
                                   bsplinecurve: 'volmdlr.edges.BSplineCurve2D'):
        """
        Returns a list of intersections in ther form of a tuple (point,
        primitive) of the wire primitives intersections with the bsplinecurve
        """

        linesegments = bsplinecurve.to_wire(25).primitives
        intersections_points = []
        for linesegment in linesegments:
            intersections_linesegments = self.linesegment_intersections(linesegment)
            if intersections_linesegments != []:
                intersections_points.extend(intersections_linesegments)
        return intersections_points


class Wire3D(volmdlr.core.CompositePrimitive3D, Wire):
    """
    A collection of simple primitives, following each other making a wire
    """

    def __init__(self, primitives: List[volmdlr.core.Primitive3D],
                 name: str = ''):
        volmdlr.core.CompositePrimitive3D.__init__(self, primitives, name)

    def extract(self, point1, primitive1, point2, primitive2):
        return Wire3D(self.extract_primitives(self, point1, primitive1, point2,
                                              primitive2))

    def extract_with_points(self, point1: volmdlr.Point3D,
                            point2: volmdlr.Point3D, inside):
        return self.extract_without_primitives(point1, point2, inside)

    # TODO: method to check if it is a wire

    # def FreeCADExport(self, ip):
    #     name = 'primitive' + str(ip)

    #     s = 'E = []\n'
    #     for ip, primitive in enumerate(self.primitives):
    #         s += primitive.FreeCADExport('L{}'.format(ip))
    #         s += 'E.append(Part.Edge(L{}))\n'.format(ip)
    #     s += '{} = Part.Wire(E[:])\n'.format(name)

    #     return s

    def frame_mapping(self, frame: volmdlr.Frame3D, side: str):
        """
        Changes frame_mapping and return a new Wire3D
        side = 'old' or 'new'
        """
        new_wire = []
        for primitive in self.primitives:
            new_wire.append(primitive.frame_mapping(frame, side))
        return Wire3D(new_wire)

    def frame_mapping_inplace(self, frame: volmdlr.Frame3D, side: str):
        """
        Changes frame_mapping and the object is updated inplace
        side = 'old' or 'new'
        """
        for primitive in self.primitives:
            primitive.frame_mapping_inplace(frame, side)

    def minimum_distance(self, wire2):
        distance = []
        for element in self.primitives:
            for element2 in wire2.primitives:
                distance.append(element.minimum_distance(element2))

        return min(distance)

    def point_distance(self, point):
        distance, distance_point = math.inf, None
        for prim in self.primitives:
            prim_distance, prim_point = prim.point_distance(point)
            if prim_distance < distance:
                distance = prim_distance
                distance_point = prim_point
        return distance, distance_point

    def extrusion(self, extrusion_vector):
        faces = []
        for primitive in self.primitives:
            faces.extend(primitive.extrusion(extrusion_vector))
        return faces

    def to_bspline(self, discretization_parameter, degree):
        '''
        convert a wire3d to a bspline curve3d
        '''

        discretized_points = self.discretization_points(discretization_parameter)
        bspline_curve = volmdlr.edges.BSplineCurve3D.from_points_interpolation(discretized_points, degree)

        return bspline_curve

    # def copy(self, deep=True, memo=None):
    #     primitives_copy = []
    #     for primitive in self.primitives:
    #         primitives_copy.append(primitive.copy())
    #     return Wire3D(primitives_copy)

    def triangulation(self):
        return None


# TODO: define an edge as an opened polygon and allow to compute area from this reference

class Contour(Wire):

    # def __init__(self):
    #     Wire.__init__(self)

    def extract_primitives(self, point1, primitive1, point2, primitive2, inside: bool = True):
        """
        inside: extracted contour is between the two points if True and outside these points if False
        """
        primitives = []
        ip1 = self.primitive_to_index(primitive1)
        ip2 = self.primitive_to_index(primitive2)
        if inside:
            if ip1 < ip2:
                pass
            elif ip1 == ip2:  # primitive1 == primitive2
                if point1.point_distance(
                            primitive1.start) < point2.point_distance(
                        primitive1.start):
                    pass
                else:
                    primitive1, primitive2 = primitive2, primitive1
                    point1, point2 = point2, point1

            else:
                primitive1, primitive2 = primitive2, primitive1
                point1, point2 = point2, point1
        else:
            if ip1 > ip2:
                pass
            elif ip1 == ip2:  # primitive1 == primitive2
                if point1.point_distance(
                            primitive1.start) > point2.point_distance(
                        primitive1.start):
                    pass
                else:
                    primitive1, primitive2 = primitive2, primitive1
                    point1, point2 = point2, point1
            else:
                primitive1, primitive2 = primitive2, primitive1
                point1, point2 = point2, point1

        ip1 = self.primitive_to_index(primitive1)
        ip2 = self.primitive_to_index(primitive2)

        if ip1 < ip2:
            if primitive1.start == point1:
                primitives.append(primitive1)
            elif primitive1.end == point1:
                pass
            else:
                primitives.append(primitive1.split(point1)[1])
            primitives.extend(self.primitives[ip1 + 1:ip2])
            if primitive2.start == point2:
                pass
            elif primitive2.end == point2:
                primitives.append(primitive2)
            else:
                primitives.append(primitive2.split(point2)[0])
        elif ip1 > ip2 or (ip1 == ip2 and point1.point_distance(
                primitive1.start) > point2.point_distance(primitive1.start)):
            if primitive1.start == point1:
                primitives.append(primitive1)
            elif primitive1.end == point1:
                pass
            else:
                primitives.append(primitive1.split(point1)[1])
            # primitives.append(primitive1.split(point1)[1])
            primitives.extend(self.primitives[ip1 + 1:])
            primitives.extend(self.primitives[:ip2])
            if primitive2.start == point2:
                pass
            elif primitive2.end == point2:
                primitives.append(primitive2)
            else:
                primitives.append(primitive2.split(point2)[0])
        elif (ip1 == ip2 and point1.point_distance(
                primitive1.start) < point2.point_distance(primitive1.start)):
            if primitive1.start != point1:
                primitive = primitive1.split(point1)[1]
                primitive = primitive.split(point2)[0]
                primitives.append(primitive)
            elif primitive1.end != point2:
                primitive = primitive1.split(point2)[0]
                primitives.append(primitive)
            else:
                primitives.append(primitive2)

        return primitives

    def is_ordered(self):
        for prim1, prim2 in zip(
                self.primitives, self.primitives[1:] + [self.primitives[0]]):
            if prim1.end != prim2.start:
                return False
        return True

    def ordering_contour(self, tol=1e-6):
        """
        returns the points of the contour ordered
        """
        list_point_pairs = [(prim.start, prim.end) for prim in self.primitives]
        length_list_points = len(list_point_pairs)
        points = [list_point_pairs[0]]
        list_point_pairs.remove(
            (list_point_pairs[0][0], list_point_pairs[0][1]))
        finished = False
        counter = 0
        counter1 = 0
        while not finished:
            for p1, p2 in list_point_pairs:
                if p1.point_distance(p2) < tol:
                    list_point_pairs.remove((p1, p2))
                elif p1.point_distance(points[-1][-1]) < tol:
                    points.append((p1, p2))
                    list_point_pairs.remove((p1, p2))
                elif p2.point_distance(points[-1][-1]) < tol:
                    points.append((p2, p1))
                    list_point_pairs.remove((p1, p2))
                elif p1.point_distance(points[0][0]) < tol:
                    points = [(p2, p1)] + points
                    list_point_pairs.remove((p1, p2))
                elif p2.point_distance(points[0][0]) < tol:
                    points = [(p1, p2)] + points
                    list_point_pairs.remove((p1, p2))
            if len(list_point_pairs) == 0:
                finished = True
            counter1 += 1
            if counter1 >= 100 * length_list_points:
                self.plot()
                raise NotImplementedError
            if len(list_point_pairs) == 1:
                counter += 1
                if counter > 3:
                    warnings.warn('There may exist a problem with this'
                                  ' contour, it seems it cannot be reordered.'
                                  ' Please, verify its points')
                    finished = True
                    # ax = self.plot()
                    #                     # for point_pair in list_point_pairs:
                    #                     #     point_pair[0].plot(ax=ax, color='r')
                    #                     #     point_pair[1].plot(ax=ax, color='r')
                    # raise NotImplementedError

        return points

    def identify_primitives_groups(self):
        """
        For a contour with invalid primitives (for example: three
        primitives meeting at one point), it identifies each branch and separates
        the fisrt primitive of each branch in a diferent list
        :param contour_primitives:
        :return: A list of all lists representing a branch of the contour
        """
        points = [p for prim in self.primitives for p in prim]
        list_groups_primitives = []
        for primitive in self.primitives:
            for primitive_point in [primitive.start, primitive.end]:
                if points.count(primitive_point) == 3:
                    if [primitive] not in list_groups_primitives:
                        list_groups_primitives.append([primitive])
        return list_groups_primitives

    def regroup_primitives(self, list_groups_primitives):
        """
        Having the list of primitives_groups, This method is responsable
        for realocating all the remaining primitives
        in these diferent primitives_groups
        :param contour_primitives:
        :param list_groups_primitives:
        :return: list of groups primitives complete
        """
        groups_primitives =\
            [group_prim[0] for group_prim in list_groups_primitives]
        contour_primitives =\
            [prim for prim in self.primitives if
             prim not in groups_primitives]
        finished = False
        while not finished:
            for primitive in contour_primitives:
                for group in list_groups_primitives:
                    group_points = [p for prim in group for p in prim]
                    if primitive.start in group_points or \
                            primitive.end in group_points:
                        group.append(primitive)
                        contour_primitives.remove(primitive)
                        break
                if not contour_primitives:
                    finished = True
        return list_groups_primitives

    @staticmethod
    def delete_smallest_primitives_groups(list_groups_primitives):
        """
        Deletes the smallest branch in the list of the groups_primitives,
        leaving only the groups of primitives that could make a valid contour
        :param list_groups_primitives:
        :return: valid groups_primitives
        """
        dict_groups_lengths = {}
        for group in list_groups_primitives:
            length = 0
            for prim in group:
                length += prim.length()
            dict_groups_lengths[length] = group
        dict_groups_lengths = dict(sorted(dict_groups_lengths.items(),
                                          key=lambda item: item[0]))
        longest = list(dict_groups_lengths.keys())[-1]
        new_groups_primitives = []
        for key, value in dict_groups_lengths.items():
            if key / longest > 0.003:
                new_groups_primitives.append(value)
        return new_groups_primitives

    def validate_contour_primitives(self):
        """
        Verifies if the contour\'s are valid, that is, if there are not three
        primitives meeting at the same point. If not valid, it treats it deletes
        not valid primitives
        :param contour_primitives:
        :return:
        """
        list_groups_primitives = self.identify_primitives_groups()
        if not list_groups_primitives:
            return

        contour_primitives = self.primitives[:]
        if len(contour_primitives) == len(list_groups_primitives):
            list_lengths = [prim.length() for prim in contour_primitives]
            index = list_lengths.index(min(list_lengths))
            contour_primitives.remove(contour_primitives[index])
            self.primitives = contour_primitives
            return

        list_groups_primitives = self.regroup_primitives(list_groups_primitives)
        new_primitives_groups = Contour.delete_smallest_primitives_groups(
            list_groups_primitives)
        new_primitives_contour = []
        for group in new_primitives_groups:
            new_primitives_contour.extend(group)

        self.primitives = new_primitives_contour

    @classmethod
    def contours_from_edges(cls, edges, tol=5e-5):
        if not edges:
            return []
        list_contours = []
        finished = False
        contour_primitives = []

        while not finished:
            len1 = len(edges)
            for line in edges:
                points = [p for prim in contour_primitives for p in prim]
                if not contour_primitives:
                    contour_primitives.append(line)
                    edges.remove(line)
                    break

                if (line.start in points or line.end in points) and\
                        line not in contour_primitives:
                    contour_primitives.append(line)
                    edges.remove(line)
                    break

                for point in points:
                    if point.is_close(line.start, tol=tol) and\
                            line not in contour_primitives:
                        line.start = point
                        contour_primitives.append(line)
                        edges.remove(line)
                        break
                    if point.is_close(line.end, tol=tol) and\
                            line not in contour_primitives:
                        line.end = point
                        contour_primitives.append(line)
                        edges.remove(line)
                        break

            if len(edges) != 0 and len(edges) == len1 and len(contour_primitives) != 0:
                contour_n = cls(contour_primitives[:])
                contour_n.validate_contour_primitives()
                contour_n.order_contour()
                list_contours.append(contour_n)
                contour_primitives = []
            elif len(edges) == 0 and len(contour_primitives) != 0:
                contour_n = cls(contour_primitives[:])
                contour_n.validate_contour_primitives()
                contour_n.order_contour()
                list_contours.append(contour_n)
                finished = True

        return list_contours

    def discretized_primitives(self, number_points: float):
        """
        discretize each contour's primitive and return a list of discretized primitives
        """
        edges = []
        for primitive in self.primitives:
            points = primitive.discretization_points(number_points=number_points)
            for p1, p2 in zip(points[:-1], points[1:]):
                edges.append(volmdlr.edges.LineSegment2D(p1, p2))

        return edges

    def shares_primitives(self, contour):
        """checks if two contour share primitives"""
        for prim1 in self.primitives:
            if contour.primitive_over_contour(prim1):
                return True
        return False

    def is_superposing(self, contour2):
        '''
        check if the contours are superposing (one on the other without
        necessarily having an absolute equality)
        '''

        for primitive_2 in contour2.primitives:
            if not self.primitive_over_contour(primitive_2):
                return False
        return True

    def is_overlapping(self, contour2, intersecting_points=None):
        '''
        check if the contours are overlapping (a part of one is on the other)
        '''

        if not intersecting_points:
            intersecting_points = self.contour_intersections(contour2)

        vec1_2 = volmdlr.edges.LineSegment2D(intersecting_points[0],
                                             intersecting_points[1])
        middle_point = vec1_2.middle_point()
        normal = vec1_2.normal_vector()
        point1 = middle_point + normal * 0.00001
        point2 = middle_point - normal * 0.00001
        if (self.point_belongs(point1) and contour2.point_belongs(point1)) or\
                (not self.point_belongs(point1) and not contour2.point_belongs(point1)) or\
                (self.point_belongs(point1) and self.point_belongs(point2)) or\
                (contour2.point_belongs(point1) and contour2.point_belongs(point2)):
            return True
        return False

    def is_sharing_primitives_with(self, contour, all_points=False):
        '''
        check if two contour are sharing primitives
        "all_points" is by default False. Turn it True if you need to get
        points and edges used to find out shared primitives
        '''

        list_p = []
        edges1 = set()
        # edges2 = set()

        for edge_1, edge_2 in itertools.product(self.primitives,
                                                contour.primitives):
            edges = [edge_1, edge_2, edge_1]
            for edge1, edge2 in zip(edges, edges[1:]):
                for point in [edge2.start, edge2.end]:
                    if edge1.point_belongs(point, 1e-6):
                        # list_p.append(point)
                        # instead of point not in list_p (due to errors)
                        if list_p == []:
                            list_p.append(point)
                        if list_p != [] and point.point_distance(point.nearest_point(list_p)) > 1e-4:
                            list_p.append(point)

<<<<<<< HEAD
                    if len(list_p) == 2:
                        if isinstance(self, Contour2D):
                            linesegment = volmdlr.edges.LineSegment2D(list_p[0], list_p[1])
                        else:
                            linesegment = volmdlr.edges.LineSegment3D(list_p[0], list_p[1])
                        if self.primitive_over_contour(linesegment) and \
                                contour.primitive_over_contour(linesegment):
                            return True
                        return False
        return False

    def shared_primitives_extremities(self, contour):
        '''
        extract shared primitives extremities between two adjacent contours
        '''

        if self.is_superposing(contour):
            warnings.warn('The contours are superposing')
            return []

        list_p, edges1 = [], set()
        for edge_1, edge_2 in itertools.product(self.primitives,
                                                contour.primitives):
            edges = [edge_1, edge_2, edge_1]
            for edge1, edge2 in zip(edges, edges[1:]):
                for point in [edge2.start, edge2.end]:
                    if edge1.point_belongs(point, 1e-6):
                        if not list_p:
                            list_p.append(point)
                        if list_p != [] and point.point_distance(point.nearest_point(list_p)) > 1e-4:
                            list_p.append(point)

=======
                        # edges2.add(edge2)
>>>>>>> 1b2d3982
                        try:
                            self.primitive_to_index(edge1)
                            edges1.add(edge1)
                        except KeyError:
                            edges1.add(edge2)

                    if len(list_p) == 2 and all_points is False:
                        if self.is_overlapping(contour, list_p):
                            return False
                        return True
        if len(list_p) < 2:
            return False
        if len(list_p) >= 2 and all_points is True:
            if len(list_p) == 2 and self.is_overlapping(contour, list_p):
                return False
            return (edges1, list_p)
        else:
            return False

    def shared_primitives_extremities(self, contour):
        '''
        extract shared primitives extremities between two adjacent contours
        '''

        results = self.is_sharing_primitives_with(contour, all_points=True)
        if results is False:
            raise ValueError(
                    'The contours are not adjacent. They dont share primitives')
        elif len(results[1]) == 2:
            return results[1]
        else:
            edges1, list_p = results
            if isinstance(self, volmdlr.wires.Contour2D):
                contours1 = volmdlr.wires.Contour2D.contours_from_edges(edges1)
                # contours2 = volmdlr.wires.Contour2D.contours_from_edges(edges2)
            elif isinstance(self, volmdlr.wires.Contour3D):
                contours1 = volmdlr.wires.Contour3D.contours_from_edges(edges1)
                # contours2 = volmdlr.wires.Contour3D.contours_from_edges(edges2)
            points = []

            for contour_i in contours1:
                points.extend(contour_i.extremities_points(list_p))

            return points

    def shared_primitives_with(self, contour):
        '''
        extract shared primitives between two adjacent contours
        '''

        shared_primitives_1 = []
        shared_primitives_2 = []

        points = self.shared_primitives_extremities(contour)
        for i in range(0, len(points), 2):
            point1, point2 = points[i], points[i + 1]

            shared_primitives_prim = self.extract_without_primitives(point1,
                                                                     point2,
                                                                     False)
            if contour.point_over_contour(shared_primitives_prim[0].middle_point(), 1e-4) is False:
                shared_primitives_1.extend(self.extract_without_primitives(point1,
                                                                           point2,
                                                                           True))
            else:
                shared_primitives_1.extend(shared_primitives_prim)

            shared_primitives_prim = contour.extract_without_primitives(point1,
                                                                        point2,
                                                                        False)
            if self.point_over_contour(shared_primitives_prim[0].middle_point(), 1e-4) is False:
                shared_primitives_2.extend(contour.extract_without_primitives(point1,
                                                                              point2,
                                                                              True))
            else:
                shared_primitives_2.extend(shared_primitives_prim)

        return [shared_primitives_1, shared_primitives_2]

    def merge_primitives_with(self, contour):
        '''
        extract not shared primitives between two adjacent contours, to be merged
        '''

        points = self.shared_primitives_extremities(contour)
        merge_primitives = []

        for i in range(1, len(points) + 1, 2):
            if i == (len(points) - 1):
                point1, point2 = points[i], points[0]
            else:
                point1, point2 = points[i], points[i + 1]

            merge_primitives_prim = self.extract_without_primitives(point1,
                                                                    point2,
                                                                    False)
            if contour.point_over_contour(merge_primitives_prim[0].middle_point(), 1e-4) is True:
                merge_primitives_prim = self.extract_without_primitives(point1,
                                                                        point2,
                                                                        True)
                merge_primitives.extend(merge_primitives_prim)
            else:
                merge_primitives.extend(merge_primitives_prim)

            merge_primitives_prim = contour.extract_without_primitives(point1,
                                                                       point2,
                                                                       False)
            if self.point_over_contour(merge_primitives_prim[0].middle_point(), 1e-4) is True:
                merge_primitives_prim = contour.extract_without_primitives(point1,
                                                                           point2,
                                                                           True)
                merge_primitives.extend(merge_primitives_prim)
            else:
                merge_primitives.extend(merge_primitives_prim)

        return merge_primitives

    def edges_order_with_adjacent_contour(self, contour):
        """
        check if the shared edges between two adjacent contours are traversed with two different directions along each contour
        """

        contour1 = self
        contour2 = contour

        # shared_tuple = contour1.shared_edges_between2contours(contour2)
        shared_tuple = contour1.shared_primitives_with(contour2)
        # [shared_primitives_1, shared_primitives_2] = contour1.shared_primitives_with(contour2)

        p1_start = contour1.primitives[shared_tuple[0][0]].start
        p2_start = contour2.primitives[shared_tuple[0][1]].start
        p2_end = contour2.primitives[shared_tuple[0][1]].end

        if (p1_start.point_distance(p2_start)) < (p1_start.point_distance(p2_end)):
            return False
        else:
            return True

    def extremities_points(self, list_p):
        '''
        return extremitises points of a list of points on a contour
        '''
        points = []
        primitives = self.primitives
        for i in range(0, len(primitives)):
            pts = []
            for p in list_p:  # due to errors
                if primitives[i].point_belongs(p):
                    pts.append(p)
            if len(pts) == 1:
                points.append(pts[0])
                break
            elif len(pts) > 1:
                points.append(primitives[i].start.nearest_point(pts))
                break

        for i in range(len(primitives) - 1, -1, -1):
            pts = []
            for p in list_p:  # due to errors
                if primitives[i].point_belongs(p):
                    pts.append(p)
            if len(pts) == 1:
                if pts[0] not in points:
                    points.append(pts[0])
                    break
            elif len(pts) > 1:
                point = primitives[i].end.nearest_point(pts)
                if point not in points:
                    points.append(point)
                    break
        return points

    def primitive_over_contour(self, primitive, tol: float = 1e-6):
        return self.primitive_over_wire(primitive, tol)

    def point_over_contour(self, point, abs_tol=1e-6):
        return self.point_over_wire(point, abs_tol)


class Contour2D(Contour, Wire2D):
    """
    A collection of 2D primitives forming a closed wire2D
    TODO : center_of_mass and second_moment_area should be changed accordingly
    to area considering the triangle drawn by the arcs
    """
    _non_data_hash_attributes = ['_internal_arcs', '_external_arcs',
                                 '_polygon', '_straight_line_contour_polygon',
                                 'primitive_to_index',
                                 'basis_primitives', '_utd_analysis']
    _non_serializable_attributes = ['_internal_arcs', '_external_arcs',
                                    '_polygon',
                                    '_straight_line_contour_polygon',
                                    'primitive_to_index',
                                    'basis_primitives', '_utd_analysis']

    def __init__(self, primitives: List[volmdlr.core.Primitive2D],
                 name: str = ''):
        Wire2D.__init__(self, primitives, name)
        self._utd_edge_polygon = False
        self._bounding_rectangle = None

    def __hash__(self):
        return sum(hash(e) for e in self.primitives)

    # def __eq__(self, other_):
    #     if other_.__class__.__name__ != self.__class__.__name__:
    #         return False
    #     if len(self.primitives) != len(other_.primitives):
    #         return False
    #     equal = True
    #     for prim1, prim2 in zip(self.primitives, other_.primitives):
    #         equal = (equal and prim1 == prim2)
    #     return equal

    def __eq__(self, other_):
        if other_.__class__.__name__ != self.__class__.__name__:
            return False
        if len(self.primitives) != len(other_.primitives):
            return False
        equal = 0
        for prim1 in self.primitives:
            reverse1 = prim1.reverse()
            found = False
            for prim2 in other_.primitives:
                reverse2 = prim2.reverse()
                if (prim1 == prim2 or reverse1 == prim2
                        or reverse2 == prim1 or reverse1 == reverse2):
                    equal += 1
                    found = True
            if not found:
                return False
        if equal == len(self.primitives):
            return True
        return False

    @property
    def edge_polygon(self):
        if not self._utd_edge_polygon:
            self._edge_polygon = self._get_edge_polygon()
            self._utd_edge_polygon = True
        return self._edge_polygon

    def _get_edge_polygon(self):
        points = []
        for edge in self.primitives:

            if points:
                if edge.start != points[-1]:
                    points.append(edge.start)
            else:
                points.append(edge.start)
        return ClosedPolygon2D(points)

    def to_3d(self, plane_origin, x, y):
        p3d = []
        for edge in self.primitives:
            p3d.append(edge.to_3d(plane_origin, x, y))

        return Contour3D(p3d)

    def point_belongs(self, point):
        if self.edge_polygon.point_belongs(point):
            return True
        # TODO: This is incomplete!!!
        return False

    # def point_over_contour(self, point, abs_tol=1e-6):
    #     belongs = False
    #     for primitive in self.primitives:
    #         if primitive.point_belongs(point, abs_tol):
    #             belongs = True
    #     return belongs

    # def primitive_over_contour(self, primitive, tol: float = 1e-6):
    #     for prim in self.primitives:
    #         if not hasattr(prim, 'unit_direction_vector') and \
    #                 hasattr(prim, 'tangent'):
    #             vector1 = prim.tangent(0.5)
    #         else:
    #             vector1 = prim.unit_direction_vector(0.5)

    #         if not hasattr(primitive, 'unit_direction_vector') and \
    #                 hasattr(primitive, 'tangent'):
    #             vector2 = primitive.tangent(0.5)
    #         else:
    #             vector2 = primitive.unit_direction_vector(0.5)
    #         if vector1.is_colinear_to(vector2):
    #             mid_point = primitive.middle_point()
    #             if self.point_over_contour(mid_point, tol):
    #                 return True
    #     return False

    def point_distance(self, point):
        min_distance = self.primitives[0].point_distance(point)
        for primitive in self.primitives[1:]:
            distance = primitive.point_distance(point)
            if distance < min_distance:
                min_distance = distance
        return min_distance

    def bounding_points(self):
        points = self.edge_polygon.points[:]
        for primitive in self.primitives:
<<<<<<< HEAD
            if hasattr(primitive, 'discretization_points'):
                points.extend(primitive.discretization_points())
=======
            if hasattr(primitive, 'polygon_points'):
                points.extend(primitive.polygon_points())
>>>>>>> 1b2d3982
        xmin = min(p[0] for p in points)
        xmax = max(p[0] for p in points)
        ymin = min(p[1] for p in points)
        ymax = max(p[1] for p in points)
        return (volmdlr.Point2D(xmin, ymin), volmdlr.Point2D(xmax, ymax))

    def area(self):
        area = self.edge_polygon.area()
        if self.edge_polygon.is_trigo():
            trigo = 1
        else:
            trigo = -1
        for edge in self.primitives:
            area += trigo * edge.straight_line_area()

        return area

    def center_of_mass(self):
        center = self.edge_polygon.area() * self.edge_polygon.center_of_mass()
        # ax = self.plot()
        # self.edge_polygon.center_of_mass().plot(ax=ax, color='b')
        if self.edge_polygon.is_trigo():
            trigo = 1
        else:
            trigo = -1
        for edge in self.primitives:
            # edge.straight_line_center_of_mass().plot(ax=ax, color='g')
            center += trigo * edge.straight_line_area() \
                      * edge.straight_line_center_of_mass()

        return center / self.area()

    def second_moment_area(self, point):

        Ix, Iy, Ixy = self.edge_polygon.second_moment_area(point)
        for edge in self.primitives:
            Ix_e, Iy_e, Ixy_e = edge.straight_line_second_moment_area(point)
            if self.edge_polygon.is_trigo():
                Ix += Ix_e
                Iy += Iy_e
                Ixy += Ixy_e
            else:
                Ix -= Ix_e
                Iy -= Iy_e
                Ixy -= Ixy_e

        return Ix, Iy, Ixy

    def plot_data(self, edge_style: plot_data.EdgeStyle = None,
                  surface_style: plot_data.SurfaceStyle = None):
        plot_data_primitives = [item.plot_data() for item in self.primitives]
        return plot_data.Contour2D(plot_data_primitives=plot_data_primitives,
                                   edge_style=edge_style,
                                   surface_style=surface_style,
                                   name=self.name)

    def is_inside(self, contour2):
        """
        verifies if a contour is inside another contour perimiter,
        including the edges
        return True or False
        """
        points_contour2 = []
        for prim in contour2.primitives:
            if prim.start not in points_contour2:
                points_contour2.append(prim.start)
            if prim.end not in points_contour2:
                points_contour2.append(prim.end)
            points_contour2.append(prim.middle_point())
        for point in points_contour2:
            if not self.point_belongs(point) and not self.point_over_contour(point, abs_tol=1e-7):
                return False
        return True

    def bounding_rectangle(self):
        if not self._bounding_rectangle:
            self._bounding_rectangle = self.get_bouding_rectangle()
        return self._bounding_rectangle

    def get_bouding_rectangle(self):
        xmin, xmax, ymin, ymax = self.primitives[0].bounding_rectangle()
        for edge in self.primitives[1:]:
            xmin_edge, xmax_edge, ymin_edge, ymax_edge = \
                edge.bounding_rectangle()
            xmin = min(xmin, xmin_edge)
            xmax = max(xmax, xmax_edge)
            ymin = min(ymin, ymin_edge)
            ymax = max(ymax, ymax_edge)
        return xmin, xmax, ymin, ymax

    def inverted_primitives(self):
        new_primitives = []
        for prim in self.primitives[::-1]:
            new_primitives.append(
                volmdlr.edges.LineSegment2D(prim.end, prim.start))
        return new_primitives

    def invert(self):
        return Contour2D(self.inverted_primitives())

    def invert_inplace(self):
        self.primitives = self.inverted_primitives()

    def random_point_inside(self):
        xmin, xmax, ymin, ymax = self.bounding_rectangle()
        for i in range(2000):
            p = volmdlr.Point2D.random(xmin, xmax, ymin, ymax)
            if self.point_belongs(p):
                return p

    def order_contour(self):
        if self.is_ordered() or len(self.primitives) < 2:
            return self

        initial_points = []
        for p in self.primitives:
            initial_points.append((p.start, p.end))

        new_primitives = []
        points = self.ordering_contour()
        for p1, p2 in points:
            try:
                index = initial_points.index((p1, p2))
            except ValueError:
                index = initial_points.index((p2, p1))

            if isinstance(self.primitives[index], volmdlr.edges.LineSegment2D):
                new_primitives.append(volmdlr.edges.LineSegment2D(p1, p2))
            elif isinstance(self.primitives[index], volmdlr.edges.Arc2D):
                new_primitives.append(volmdlr.edges.Arc2D(p1, self.primitives[index].interior, p2))
            elif isinstance(self.primitives[index], volmdlr.edges.BSplineCurve2D):
                if (p1, p2) == (self.primitives[index].start, self.primitives[index].end):
                    new_primitives.append(self.primitives[index])
                else:
                    new_primitives.append(self.primitives[index].reverse())

        self.primitives = new_primitives

        return self

    @classmethod
    def extract_contours(cls, contour, point1: volmdlr.Point3D,
                         point2: volmdlr.Point3D, inside=False):

        new_primitives = contour.extract_with_points(point1, point2, inside)
        contours = [cls(new_primitives)]
        return contours

    def cut_by_linesegments(self, lines: List[volmdlr.edges.LineSegment2D]):
        for c in lines:
            if not isinstance(c, volmdlr.edges.LineSegment2D):
                raise KeyError(
                    'contour must be a list of LineSegment2D object')

        cut_lines = []
        for p in lines:
            cut_lines.append(p.to_line())

        contour_to_cut = [self]
        for l in cut_lines:
            new_contour_to_cut = []
            for c in contour_to_cut:
                cs = c.cut_by_line(l)
                new_contour_to_cut.extend(cs)
            contour_to_cut.extend(new_contour_to_cut)

        p1 = Contour2D(lines).center_of_mass()
        dist_min = math.inf
        for c in contour_to_cut:
            if c.area() > 1e-10:
                p0 = c.center_of_mass()
                if p0.point_distance(p1) < dist_min:
                    c_opti = c
                    dist_min = p0.point_distance(p1)
        return c_opti

    def cut_by_line(self, line: volmdlr.edges.Line2D) -> List['Contour2D']:
        """
        :param line: The line used to cut the contour
        :return: A list of resulting contours
        """
        intersections = self.line_crossings(line)
        if not intersections or len(intersections) < 2:
            return [self]
        if len(intersections) % 2 != 0:
            raise NotImplementedError(
                '{} intersections not supported yet'.format(
                    len(intersections)))

        points_intersections = [point for point, prim in intersections]
        sorted_points = line.sort_points_along_line(points_intersections)
        list_contours = []
        contour_to_cut = self
        cutting_points_counter = 0
        while cutting_points_counter != len(sorted_points):

            point1 = sorted_points[cutting_points_counter]
            point2 = sorted_points[cutting_points_counter + 1]
            closing_line = volmdlr.edges.LineSegment2D(point1, point2)
            closing_contour = Contour2D([closing_line])
            contour1, contour2 = contour_to_cut.get_divided_contours(point1,
                                                                     point2,
                                                                     closing_contour,
                                                                     True)
            if sorted_points.index(point1) + 2 < len(sorted_points) - 1:
                if contour1.point_over_contour(
                        sorted_points[sorted_points.index(point1) + 2]):
                    contour_to_cut = contour1
                    list_contours.append(contour2)
                elif contour2.point_over_contour(
                        sorted_points[sorted_points.index(point1) + 2]):
                    contour_to_cut = contour2
                    list_contours.append(contour1)
            else:
                list_contours.extend([contour1, contour2])
            cutting_points_counter += 2
        return list_contours

    def get_pattern(self):
        """ A pattern is portion of the contour from which the contour can be
        reconstructed by rotations of this portion"""
        xmin, xmax, ymin, ymax = self.bounding_rectangle()

        # ax=plt.subplot()
        # line = Line2D(Point2D([xi, 0]),Point2D([xi,1]))
        line = volmdlr.edges.Line2D(volmdlr.Point2D([0, -0.17]),
                                    volmdlr.Point2D([0, 0.17]))
        line_2 = line.Rotation(self.center_of_mass(), 0.26)
        line_3 = line.Rotation(self.center_of_mass(), -0.26)

        intersections = []

        intersections += self.line_intersections(line_2)
        intersections += self.line_intersections(line_3)
        if isinstance(intersections[0][0], volmdlr.Point2D) and \
                isinstance(intersections[1][0], volmdlr.Point2D):
            ip1, ip2 = sorted([self.primitives.index(intersections[0][1]),
                               self.primitives.index(intersections[1][1])])

            ip3, ip4 = sorted([self.primitives.index(intersections[2][1]),
                               self.primitives.index(intersections[3][1])])

            sp11, sp12 = intersections[1][1].split(intersections[1][0])
            sp22, sp21 = intersections[2][1].split(intersections[2][0])

            primitives = []

            a = volmdlr.edges.Arc2D(sp12.end, sp12.interior, sp12.start)
            primitives.append(a)
            primitives.extend(self.primitives[:ip3])
            primitives.append(sp22)
            l = volmdlr.edges.LineSegment2D(sp22.start, sp12.end)
            interior = l.point_at_abscissa(l.Length() / 2)
            primitives.append(
                volmdlr.edges.Arc2D(sp22.start, interior, sp12.end))

        return Contour2D(primitives)

    def contour_from_pattern(self):
        # TODO: Delete this function?
        pattern = self.get_pattern()
        pattern_rotations = []
        # pattern_rotations.append(self)
        for k in range(1, 13):
            new_pattern = pattern.rotation(self.center_of_mass(),
                                           k * math.pi / 6)
            pattern_rotations.append(new_pattern)

        return pattern_rotations

    def simple_triangulation(self):
        lpp = len(self.polygon.points)
        if lpp == 3:
            return self.polygon.points, [(0, 1, 2)]
        elif lpp == 4:
            return self.polygon.points, [(0, 1, 2), (0, 2, 3)]

        # Use delaunay triangulation
        tri = Delaunay([p.vector for p in self.polygon.points])
        # indices = tri.simplices
        return self.polygon.points, tri.simplices

    def split_regularly(self, n):
        """
        Split in n slices
        """
        xmin, xmax, ymin, ymax = self.bounding_rectangle()
        cutted_contours = []
        iteration_contours = [self]
        for i in range(n - 1):
            xi = xmin + (i + 1) * (xmax - xmin) / n
            cut_line = volmdlr.edges.Line2D(volmdlr.Point2D(xi, 0),
                                            volmdlr.Point2D(xi, 1))

            iteration_contours2 = []
            for c in iteration_contours:
                sc = c.cut_by_line(cut_line)
                lsc = len(sc)
                if lsc == 1:
                    cutted_contours.append(c)
                else:
                    iteration_contours2.extend(sc)

            iteration_contours = iteration_contours2[:]
        cutted_contours.extend(iteration_contours)
        return cutted_contours

    def triangulation(self):
        return self.grid_triangulation(number_points_x=20,
                                       number_points_y=20)

    def to_polygon(self, angle_resolution):
        """
        Transform the contour to a polygon.
        :param angle_resolution: arcs are discretized with respect of an angle resolution in points per radians
        """

        polygon_points = []
        # print([(line.start, line.end) for line in self.primitives])

        for primitive in self.primitives:
            polygon_points.extend(primitive.discretization_points(angle_resolution=angle_resolution)[:-1])
        return ClosedPolygon2D(polygon_points)

    def grid_triangulation(self, x_density: float = None,
                           y_density: float = None,
                           min_points_x: int = 20,
                           min_points_y: int = 20,
                           number_points_x: int = None,
                           number_points_y: int = None):
        """
        Use a n by m grid to triangulize the contour
        """
        bounding_rectangle = self.bounding_rectangle()
        # xmin, xmax, ymin, ymax = self.bounding_rectangle()
        dx = bounding_rectangle[1] - bounding_rectangle[0]  # xmax - xmin
        dy = bounding_rectangle[3] - bounding_rectangle[2]  # ymax - ymin
        if number_points_x is None:
            n = max(math.ceil(x_density * dx), min_points_x)
        else:
            n = number_points_x
        if number_points_y is None:
            m = max(math.ceil(y_density * dy), min_points_y)
        else:
            m = number_points_y

        x = [bounding_rectangle[0] + i * dx / n for i in range(n + 1)]
        y = [bounding_rectangle[2] + i * dy / m for i in range(m + 1)]

        point_index = {}
        ip = 0
        points = []
        triangles = []
        for xi in x:
            for yi in y:
                p = volmdlr.Point2D(xi, yi)
                if self.point_belongs(p):
                    point_index[p] = ip
                    points.append(p)
                    ip += 1

        for i in range(n):
            for j in range(m):
                p1 = volmdlr.Point2D(x[i], y[j])
                p2 = volmdlr.Point2D(x[i + 1], y[j])
                p3 = volmdlr.Point2D(x[i + 1], y[j + 1])
                p4 = volmdlr.Point2D(x[i], y[j + 1])
                points_in = []
                for p in [p1, p2, p3, p4]:
                    if p in point_index:
                        points_in.append(p)
                if len(points_in) == 4:
                    triangles.append(
                        [point_index[p1], point_index[p2], point_index[p3]])
                    triangles.append(
                        [point_index[p1], point_index[p3], point_index[p4]])

                elif len(points_in) == 3:
                    triangles.append([point_index[p] for p in points_in])

        return vmd.DisplayMesh2D(points, triangles)

    # def extract_contours(self, point1: volmdlr.Point2D, point2: volmdlr.Point2D):
    #     split_primitives  = []
    #     # primitives = [p for p in contour.primitives]
    #     primitives = self.primitives
    #     for point in [point1, point2]:
    #         dist_min = math.inf
    #         for primitive in primitives:
    #             # print(point)
    #             dist = primitive.point_distance(point)
    #             if dist < dist_min:
    #                 dist_min = dist
    #                 prim_opt = primitive
    #         split_primitives.append(prim_opt)
    #     print(len(split_primitives))
    #     return self.extract_primitives(point1, split_primitives[0], point2, split_primitives[1])

    def contour_intersections(self, contour2d):
        intersecting_points = []
        for primitive1 in self.primitives:
            for primitive2 in contour2d.primitives:
                line_intersection = primitive1.linesegment_intersections(
                    primitive2)
                if line_intersection:
                    if line_intersection[0] not in intersecting_points:
                        intersecting_points.extend(line_intersection)
                else:
                    point1, point2 = contour2d.primitives[0].start, \
                                     contour2d.primitives[-1].end
                    if point1 not in intersecting_points and primitive1.point_belongs(point1):
                        intersecting_points.append(point1)
                    if point2 not in intersecting_points and primitive1.point_belongs(point2):
                        intersecting_points.append(point2)
            if len(intersecting_points) == 2:
                break
        return intersecting_points

    def get_divided_contours(self, cutting_point1: volmdlr.Point2D,
                             cutting_point2: volmdlr.Point2D,
                             closing_contour,
                             inside: bool):
        extracted_outerpoints_contour1 = \
            volmdlr.wires.Contour2D.extract_contours(self,
                                                     cutting_point1,
                                                     cutting_point2,
                                                     inside)[0]
        extracted_innerpoints_contour1 = \
            volmdlr.wires.Contour2D.extract_contours(self,
                                                     cutting_point1,
                                                     cutting_point2,
                                                     not inside)[0]
        primitives1 = extracted_outerpoints_contour1.primitives + closing_contour.primitives
        primitives2 = extracted_innerpoints_contour1.primitives + closing_contour.primitives
        if extracted_outerpoints_contour1.primitives[0].start == \
                closing_contour.primitives[0].start:
            cutting_contour_new = closing_contour.invert()
            primitives1 = cutting_contour_new.primitives + \
                extracted_outerpoints_contour1.primitives
        elif extracted_outerpoints_contour1.primitives[0].start == \
                closing_contour.primitives[-1].end:
            primitives1 = closing_contour.primitives + \
                          extracted_outerpoints_contour1.primitives

        if extracted_innerpoints_contour1.primitives[0].start == \
                closing_contour.primitives[0].start:
            cutting_contour_new = \
                closing_contour.invert()
            primitives2 = cutting_contour_new.primitives + \
                extracted_innerpoints_contour1.primitives
        elif extracted_innerpoints_contour1.primitives[
                0].start == closing_contour.primitives[-1].end:
            primitives2 = closing_contour.primitives + \
                          extracted_innerpoints_contour1.primitives
        contour1 = volmdlr.wires.Contour2D(primitives1)
        contour1.order_contour()
        contour2 = volmdlr.wires.Contour2D(primitives2)
        contour2.order_contour()
        return contour1, contour2

    def divide(self, contours, inside):
        new_base_contours = [self]
        finished = False
        counter = 0
        list_contour = contours[:]
        list_cutting_contours = contours[:]
        list_valid_contours = []
        while not finished:
            cutting_contour = contours[0]
            for base_contour in new_base_contours:
                cutting_points = []
                point1, point2 = [cutting_contour.primitives[0].start,
                                  cutting_contour.primitives[-1].end]
                if base_contour.point_over_contour(
                        point1) and base_contour.point_over_contour(point2):
                    cutting_points = [point1, point2]
                if cutting_points:
                    contour1, contour2 = base_contour.get_divided_contours(
                        cutting_points[0], cutting_points[1], cutting_contour,
                        inside)

                    new_base_contours.remove(base_contour)
                    for cntr in [contour1, contour2]:
                        valid_contour = True
                        for cut_contour in list_cutting_contours:
                            point_at_abs = cut_contour.point_at_abscissa(
                                cut_contour.length() / 2)
                            if cntr.point_belongs(
                                    point_at_abs) and (not cntr.point_over_contour(
                                    point_at_abs) or True not in [
                                    cntr.primitive_over_contour(
                                        prim) for prim in cut_contour.primitives]):
                                valid_contour = False

                        if valid_contour and cntr.area() != 0.0:
                            list_valid_contours.append(cntr)
                        else:
                            new_base_contours.append(cntr)
                    contours.remove(cutting_contour)
                    break
            if len(contours) == 0:
                finished = True
            if len(contours) == 1 and not new_base_contours:
                finished = True
            counter += 1
            if counter >= 100 * len(list_contour):
                # print('new_base_contours:', len(new_base_contours))
                # print('len(contours):', len(contours))
                # ax=contours[0].plot()
                # base_contour.plot(ax=ax, color='b')
                warnings.warn('There probably exists an open contour (two wires that could not be connected)')
                finished = True

        return list_valid_contours

    def discretized_contour(self, n: float):
        """
        discretize each contour's primitive and return a new contour with teses discretized primitives
        """
        contour = volmdlr.wires.Contour2D((self.discretized_primitives(n)))

        return contour.order_contour()

    @classmethod
    def from_bounding_rectangle(cls, xmin, xmax, ymin, ymax):
        """
        create a contour2d with bounding_box parameters, using linesegments2d
        """

        edge0 = volmdlr.edges.LineSegment2D(volmdlr.Point2D(xmin, ymin), volmdlr.Point2D(xmax, ymin))
        edge1 = volmdlr.edges.LineSegment2D(volmdlr.Point2D(xmax, ymin), volmdlr.Point2D(xmax, ymax))
        edge2 = volmdlr.edges.LineSegment2D(volmdlr.Point2D(xmax, ymax), volmdlr.Point2D(xmin, ymax))
        edge3 = volmdlr.edges.LineSegment2D(volmdlr.Point2D(xmin, ymax), volmdlr.Point2D(xmin, ymin))

        edges = [edge0, edge1, edge2, edge3]

        return volmdlr.wires.Contour2D(edges)

    @classmethod
    def from_points(cls, points: List[volmdlr.Point2D]):
        '''
        create a contour2d from points with line_segments2D
        '''

        if len(points) < 3:
            raise ValueError('contour is defined at least with three points')
        else:
            edges = []
            for i in range(0, len(points) - 1):
                edges.append(volmdlr.edges.LineSegment2D(points[i], points[i + 1]))

            edges.append(volmdlr.edges.LineSegment2D(points[-1], points[0]))

            contour = cls(edges)

            return contour

    def cut_by_bspline_curve(self, bspline_curve2d: volmdlr.edges.BSplineCurve2D):
        '''
        cut a contou2d with bspline_curve2d to define two different contours
        '''
        # TODO: BsplineCurve is descretized and defined with a wire. To be improved!

        contours = self.cut_by_wire(bspline_curve2d.to_wire(20))

        return contours

    def clean_primitives(self):
        '''
        delete primitives with start=end, and return a new contour
        '''

        new_primitives = []
        for p in self.primitives:
            if p.start != p.end:
                new_primitives.append(p)

        return Contour2D(new_primitives)

    def merge_with(self, contour2d):
        '''
        merge two adjacent contours, sharing primitives, and returns one outer contour and inner contours (if there are any)
        '''

        if self.is_inside(contour2d) and not self.is_sharing_primitives_with(contour2d):
            return [self]
        elif contour2d.is_inside(self) and not self.is_sharing_primitives_with(contour2d):
            return [contour2d]

        merged_primitives = self.merge_primitives_with(contour2d)
        contours = volmdlr.wires.Contour2D.contours_from_edges(merged_primitives)
        contours = sorted(contours, key=lambda contour: contour.area(), reverse=True)

        return contours

    def union(self, contour2: 'Contour2D'):
        """
        Union two contours, if they adjacent, or overlap somehow
        """
        if self.is_inside(contour2):
            return [self]
        if contour2.is_inside(self):
            return [contour2]
        contours_intersections = self.contour_intersections(contour2)
        if not self.is_sharing_primitives_with(contour2) and contours_intersections:
            resulting_primitives = []
            primitives1_inside = self.extract_with_points(contours_intersections[0], contours_intersections[1], True)
            primitives1_outside = self.extract_with_points(contours_intersections[0], contours_intersections[1], False)
            primitives2_inside = contour2.extract_with_points(contours_intersections[0],
                                                              contours_intersections[1], True)
            primitives2_outside = contour2.extract_with_points(contours_intersections[0],
                                                               contours_intersections[1], False)
            if contour2.point_belongs(primitives1_inside[0].middle_point()):
                resulting_primitives.extend(primitives1_outside)
            else:
                resulting_primitives.extend(primitives1_inside)
            if self.point_belongs(primitives2_inside[0].middle_point()):
                resulting_primitives.extend(primitives2_outside)
            else:
                resulting_primitives.extend(primitives2_inside)
            return [Contour2D(resulting_primitives).order_contour()]

        return self.merge_with(contour2)

    def cut_by_wire(self, wire: Wire2D):
        """
        cut a contour2d with a wire2d and return a list of contours2d

        Parameters
        ----------
        wire : volmdlr.wires.Wire2D

        Returns
        -------
        contours2d : list[volmdlr.wires.Contour2D]

        """

        intersections = self.wire_crossings(wire)  # crossings OR intersections (?)
        if not intersections or len(intersections) < 2:
            return [self]
        if len(intersections) % 2 != 0:
            raise NotImplementedError(
                f'{len(intersections)} intersections not supported yet')

        points_intersections = [point for point, prim in intersections]
        sorted_points = wire.sort_points_along_wire(points_intersections)
        list_contours = []
        contour_to_cut = self
        cutting_points_counter = 0
        while cutting_points_counter != len(sorted_points):

            point1 = sorted_points[cutting_points_counter]
            point2 = sorted_points[cutting_points_counter + 1]

            closing_wire = wire.extract_without_primitives(point1, point2, True)
            closing_wire_prim = []
            for closing_w in closing_wire:
                if closing_w:
                    closing_wire_prim.append(closing_w)
            closing_contour = Contour2D(closing_wire_prim)
            contour1, contour2 = contour_to_cut.get_divided_contours(point1,
                                                                     point2,
                                                                     closing_contour,
                                                                     True)
            if sorted_points.index(point1) + 2 < len(sorted_points) - 1:
                if contour1.point_over_contour(
                        sorted_points[sorted_points.index(point1) + 2]):
                    contour_to_cut = contour1
                    list_contours.append(contour2)
                elif contour2.point_over_contour(
                        sorted_points[sorted_points.index(point1) + 2]):
                    contour_to_cut = contour2
                    list_contours.append(contour1)
            else:
                list_contours.extend([contour1, contour2])
            cutting_points_counter += 2

        return list_contours


class ClosedPolygonMixin:

    def length(self):
        list_ = []
        for k in range(len(self.line_segments)):
            list_.append(self.line_segments[k].length())
        return sum(list_)

    def min_length(self):
        list_ = []
        for k in range(len(self.line_segments)):
            list_.append(self.line_segments[k].length())
        return min(list_)

    def max_length(self):
        list_ = []
        for k in range(len(self.line_segments)):
            list_.append(self.line_segments[k].length())
        return max(list_)

    def edge_statistics(self):
        distances = []
        for i, point in enumerate(self.points):
            if i != 0:
                distances.append(point.point_distance(self.points[i - 1]))
        mean_distance = mean(distances)
        std = npy.std(distances)
        return mean_distance, std

    def simplify_polygon(self, min_distance: float = 0.01,
                         max_distance: float = 0.05, angle: float = 15):
        points = [self.points[0]]
        previous_point = None
        for i, point in enumerate(self.points[1:]):
            distance = point.point_distance(points[-1])
            if distance > min_distance:
                if distance > max_distance:
                    number_segmnts = round(distance / max_distance) + 2
                    for n in range(number_segmnts):
                        new_point = points[-1] + (point - points[-1]) * (
                                n + 1) / number_segmnts
                        distance1 = new_point.point_distance(points[-1])
                        if distance1 > max_distance:
                            points.append(new_point)
                else:
                    if point not in points:
                        points.append(point)
            if len(points) > 1:
                vector1 = points[-1] - points[-2]
                vector2 = point - points[-2]
                cos = vector1.dot(vector2) / (vector1.norm() * vector2.norm())
                cos = math.degrees(math.acos(round(cos, 6)))
                if abs(cos) > angle:
                    if previous_point not in points:
                        points.append(previous_point)
                    if point not in points:
                        points.append(point)
            if len(points) > 2:
                distance2 = points[-3].point_distance(points[-2])
                vector1 = points[-2] - points[-3]
                vector2 = points[-1] - points[-3]
                cos = vector1.dot(vector2) / (vector1.norm() * vector2.norm())
                cos = math.degrees(math.acos(round(cos, 6)))
                if distance2 < min_distance and cos < angle:
                    points = points[:-2] + [points[-1]]
            previous_point = point
        distance = points[0].point_distance(points[-1])
        if distance < min_distance:
            points.remove(points[-1])

        if volmdlr.wires.ClosedPolygon2D(points).area() == 0.0:
            return self

        return self.__class__(points)

    @property
    def line_segments(self):
        if not self._line_segments:
            self._line_segments = self.get_line_segments()
        return self._line_segments

    def get_line_segments(self):
        raise NotImplementedError(
            f"get_line_segments method must be overloaded by {self.__class__.__name__}")


class ClosedPolygon2D(Contour2D, ClosedPolygonMixin):
    _non_serializable_attributes = ['line_segments', 'primitives',
                                    'basis_primitives']

    def __init__(self, points: List[volmdlr.Point2D], name: str = ''):
        self.points = points
        self._line_segments = None

        Contour2D.__init__(self, self.line_segments, name)

    def copy(self, *args, **kwargs):
        points = [p.copy() for p in self.points]
        return ClosedPolygon2D(points, self.name)

    def __hash__(self):
        return sum(hash(p) for p in self.points)

    def __eq__(self, other_):
        if not isinstance(other_, self.__class__):
            return False
        equal = True
        for point, other_point in zip(self.points, other_.points):
            equal = (equal and point == other_point)
        return equal

    def area(self):
        # TODO: perf: cache number of points
        if len(self.points) < 3:
            return 0.

        x = [point.x for point in self.points]
        y = [point.y for point in self.points]

        x1 = [x[-1]] + x[0:-1]
        y1 = [y[-1]] + y[0:-1]
        return 0.5 * abs(sum(i * j for i, j in zip(x, y1))
                         - sum(i * j for i, j in zip(y, x1)))
        # return 0.5 * npy.abs(
        #     npy.dot(x, npy.roll(y, 1)) - npy.dot(y, npy.roll(x, 1)))

    def center_of_mass(self):
        lp = len(self.points)
        if lp == 0:
            return volmdlr.O2D
        elif lp == 1:
            return self.points[0]
        elif lp == 2:
            return 0.5 * (self.points[0] + self.points[1])

        x = [point.x for point in self.points]
        y = [point.y for point in self.points]

        xi_xi1 = x + npy.roll(x, -1)
        yi_yi1 = y + npy.roll(y, -1)
        xi_yi1 = npy.multiply(x, npy.roll(y, -1))
        xi1_yi = npy.multiply(npy.roll(x, -1), y)

        a = 0.5 * npy.sum(xi_yi1 - xi1_yi)  # signed area!
        # print('a :', a)
        #        a=self.area()
        if not math.isclose(a, 0, abs_tol=1e-08):
            cx = npy.sum(npy.multiply(xi_xi1, (xi_yi1 - xi1_yi))) / 6. / a
            cy = npy.sum(npy.multiply(yi_yi1, (xi_yi1 - xi1_yi))) / 6. / a
            return volmdlr.Point2D(cx, cy)

        else:
            self.plot()
            raise NotImplementedError

    def barycenter(self):
        """
        calculates the geometric center of the polygon, which is the
        average position of all the points in it

        returns a Volmdlr.Point2D point
        """
        barycenter1_2d = self.points[0]
        for point in self.points[1:]:
            barycenter1_2d += point
        return barycenter1_2d / len(self.points)

    def point_belongs(self, point):
        """
        Ray casting algorithm copied from internet...
        """
        return polygon_point_belongs((point.x, point.y),
                                     [(p.x, p.y) for p in self.points])

    def second_moment_area(self, point):
        Ix, Iy, Ixy = 0., 0., 0.
        for pi, pj in zip(self.points, self.points[1:] + [self.points[0]]):
            xi, yi = (pi - point)
            xj, yj = (pj - point)
            Ix += (yi ** 2 + yi * yj + yj ** 2) * (xi * yj - xj * yi)
            Iy += (xi ** 2 + xi * xj + xj ** 2) * (xi * yj - xj * yi)
            Ixy += (xi * yj + 2 * xi * yi + 2 * xj * yj + xj * yi) * (
                    xi * yj - xj * yi)
        if Ix < 0:
            Ix = - Ix
            Iy = - Iy
            Ixy = - Ixy
        return Ix / 12., Iy / 12., Ixy / 24.

    def get_line_segments(self):
        lines = []
        if len(self.points) > 1:
            for p1, p2 in zip(self.points,
                              list(self.points[1:]) + [self.points[0]]):
                if p1 != p2:
                    lines.append(volmdlr.edges.LineSegment2D(p1, p2))
        return lines

    def rotation(self, center: volmdlr.Point2D, angle: float):
        """
        ClosedPolygon2D rotation
        :param center: rotation center
        :param angle: angle rotation
        :return: a new rotated ClosedPolygon2D
        """
        return ClosedPolygon2D(
            [point.rotation(center, angle) for point in self.points])

    def rotation_inplace(self, center: volmdlr.Point2D, angle: float):
        """
        Line2D rotation. Object is updated inplace
        :param center: rotation center
        :param angle: rotation angle
        """
        for point in self.points:
            point.rotation_inplace(center, angle)

    # @classmethod
    # def polygon_from_segments(cls, list_point_pairs):
    #     points = [list_point_pairs[0][0], list_point_pairs[0][1]]
    #     list_point_pairs.remove((list_point_pairs[0][0], list_point_pairs[0][1]))
    #     finished =  False

    #     while not finished:
    #         for p1, p2 in list_point_pairs:
    #             if p1 == points[-1]:
    #                 points.append(p2)
    #                 break
    #             elif p2 == points[-1]:
    #                 points.append(p1)
    #                 break
    #         list_point_pairs.remove((p1, p2))
    #         if len(list_point_pairs)==0:
    #             finished = True

    #     # for i, i_p1, i_p2 in enumerate(list_point_pairs):
    #     #     for j, j_p1, j_p2 in enumerate(list_point_pairs):
    #     #         if i != j:

    #     #             if p1 == points[-1]:
    #     #                 points.append(p2)
    #     #             elif p2 == points[-1]:
    #     #                 points.append(p1)
    #     # print('points : ', points)
    #     return cls(points)

    def translation(self, offset: volmdlr.Vector2D):
        """
        ClosedPolygon2D translation
        :param offset: translation vector
        :return: A new translated ClosedPolygon2D
        """
        return ClosedPolygon2D(
            [point.translation(offset) for point in self.points])

    def translation_inplace(self, offset: volmdlr.Vector2D):
        """
        ClosedPolygon2D translation. Object is updated inplace
        :param offset: translation vector
        """
        for point in self.points:
            point.translation_inplace(offset)

    def frame_mapping(self, frame: volmdlr.Frame2D, side: str):
        return self.__class__([point.frame_mapping(frame, side) for point in self.points])

    def frame_mapping_inplace(self, frame: volmdlr.Frame2D, side: str):
        for point in self.points:
            point.frame_mapping_inplace(frame, side)

    def polygon_distance(self,
                         polygon: 'volmdlr.wires.ClosedPolygon2D'):
        p = self.points[0]
        d = []
        for point in polygon.points:
            d.append(p.point_distance(point))
        index = d.index(min(d))
        return d[index]

    def is_trigo(self):
        if len(self.points) < 3:
            return True

        angle = 0.
        for ls1, ls2 in zip(self.line_segments,
                            self.line_segments[1:] + [self.line_segments[0]]):
            u = ls2.unit_direction_vector()
            x = u.dot(ls1.unit_direction_vector())
            y = u.dot(ls1.normal_vector())
            angle += math.atan2(y, x)
        return angle > 0

    def delaunay_triangulation(self):
        points = self.points
        new_points = []
        delaunay_triangles = []
        # ax=plt.subplot()
        for point in points:
            new_points.append([point[0], point[1]])

        delaunay = npy.array(new_points)

        tri = Delaunay(delaunay)

        for simplice in delaunay[tri.simplices]:
            triangle = Triangle2D(volmdlr.Point2D(simplice[0]),
                                  volmdlr.Point2D(simplice[1]),
                                  volmdlr.Point2D(simplice[2]))
            delaunay_triangles.append(triangle)

        return delaunay_triangles

    def offset(self, offset):
        xmin, xmax, ymin, ymax = self.bounding_rectangle()

        max_offset_len = min(xmax - xmin, ymax - ymin) / 2
        if offset <= -max_offset_len:
            print('Inadapted offset, '
                  'polygon might turn over. Offset must be greater than',
                  -max_offset_len)
            raise ValueError('inadapted offset')
        else:
            nb = len(self.points)
            vectors = []
            for i in range(nb - 1):
                v1 = self.points[i + 1] - self.points[i]
                v2 = self.points[i] - self.points[i + 1]
                v1.normalize()
                v2.normalize()
                vectors.append(v1)
                vectors.append(v2)

        v1 = self.points[0] - self.points[-1]
        v2 = self.points[-1] - self.points[0]
        v1.normalize()
        v2.normalize()
        vectors.append(v1)
        vectors.append(v2)

        offset_vectors = []
        offset_points = []

        for i in range(nb):

            # check = False
            ni = vectors[2 * i - 1] + vectors[2 * i]
            if ni == volmdlr.Vector2D(0, 0):
                ni = vectors[2 * i]
                ni = ni.normal_vector()
                offset_vectors.append(ni)
            else:
                ni.normalize()
                if ni.dot(vectors[2 * i - 1].normal_vector()) > 0:
                    ni = - ni
                    # check = True
                offset_vectors.append(ni)

            normal_vector1 = - vectors[2 * i - 1].normal_vector()
            normal_vector2 = vectors[2 * i].normal_vector()
            normal_vector1.normalize()
            normal_vector2.normalize()
            alpha = math.acos(normal_vector1.dot(normal_vector2))

            offset_point = self.points[i] + offset / math.cos(alpha / 2) * \
                (-offset_vectors[i])

            # ax=self.plot()
            # offset_point.plot(ax=ax, color='g')

            # if self.point_belongs(offset_point):
            #     offset_point = self.points[i] + offset / math.cos(alpha / 2) * \
            #                    (-offset_vectors[i])

            offset_points.append(offset_point)

            # self.points[i].plot(ax=ax, color='b')
            # offset_point.plot(ax=ax, color='r')

        return self.__class__(offset_points)

    def point_border_distance(self, point, return_other_point=False):
        """
        Compute the distance to the border distance of polygon
        Output is always positive, even if the point belongs to the polygon
        """
        d_min, other_point_min = self.line_segments[0].point_distance(
            point, return_other_point=True)
        for line in self.line_segments[1:]:
            d, other_point = line.point_distance(
                point, return_other_point=True)
            if d < d_min:
                d_min = d
                other_point_min = other_point
        if return_other_point:
            return d_min, other_point_min
        return d_min

    def to_polygon(self, angle_resolution=None):
        return self

    def self_intersects(self):
        epsilon = 0
        # BENTLEY-OTTMANN ALGORITHM
        # Sort the points along ascending x for the Sweep Line method
        sorted_index = sorted(range(len(self.points)), key=lambda p: (
            self.points[p][0], self.points[p][1]))
        nb = len(sorted_index)
        segments = []
        deleted = []

        while len(
                sorted_index) != 0:  # While all the points haven't been swept
            # Stock the segments between 2 consecutive edges
            # Ex: for the ABCDE polygon, if Sweep Line is on C, the segments
            #   will be (C,B) and (C,D)
            if sorted_index[0] - 1 < 0:
                segments.append((sorted_index[0], nb - 1))
            else:
                segments.append((sorted_index[0], sorted_index[0] - 1))
            if sorted_index[0] >= len(self.points) - 1:
                segments.append((sorted_index[0], 0))
            else:
                segments.append((sorted_index[0], sorted_index[0] + 1))

            # Once two edges linked by a segment have been swept, delete the
            # segment from the list
            to_del = []
            for index in deleted:
                if abs(index - sorted_index[0]) == 1 or abs(
                        index - sorted_index[0]) == nb - 1:
                    to_del.append((index, sorted_index[0]))
                    to_del.append((sorted_index[0], index))

            # Keep track of which edges have been swept
            deleted.append(sorted_index[0])
            sorted_index.pop(0)

            # Delete the segments that have just been swept
            index_to_del = []
            for i, segment in enumerate(segments):
                for seg_to_del in to_del:
                    if segment == seg_to_del:
                        index_to_del.append(i)
            for index in index_to_del[::-1]:
                segments.pop(index)

            # Checks if two segments are intersecting each other, returns True
            # if yes, otherwise the algorithm continues at WHILE
            for segment1 in segments:
                for segment2 in segments:
                    if segment1[0] != segment2[0] and segment1[1] != segment2[
                        1] and segment1[0] != segment2[1] and segment1[1] != \
                            segment2[0]:

                        line1 = volmdlr.edges.LineSegment2D(
                            self.points[segment1[0]],
                            self.points[segment1[1]])
                        line2 = volmdlr.edges.LineSegment2D(
                            self.points[segment2[0]],
                            self.points[segment2[1]])

                        p, a, b = volmdlr.Point2D.line_intersection(line1,
                                                                    line2,
                                                                    True)
                        if p is not None:
                            if 0 + epsilon <= a <= 1 - epsilon \
                                    and 0 + epsilon <= b <= 1 - epsilon:
                                return True, line1, line2

        return False, None, None

    @classmethod
    def points_convex_hull(cls, points):
        if len(points) < 3:
            return

        points_hull = [pt.copy() for pt in points]

        ymax, pos_ymax = volmdlr.core.max_pos([pt.y for pt in points_hull])
        point_start = points_hull[pos_ymax]
        hull = [point_start]

        barycenter = points_hull[0]
        for pt in points_hull[1:]:
            barycenter += pt
        barycenter = barycenter / (len(points_hull))
        # second point of hull
        theta = []
        remaining_points = points_hull
        del remaining_points[pos_ymax]

        vec1 = point_start - barycenter
        for pt in remaining_points:
            vec2 = pt - point_start
            theta_i = -volmdlr.core.clockwise_angle(vec1, vec2)
            theta.append(theta_i)

        min_theta, posmin_theta = volmdlr.core.min_pos(theta)
        next_point = remaining_points[posmin_theta]
        hull.append(next_point)
        del remaining_points[posmin_theta]
        # Adding first point to close the loop at the end
        remaining_points.append(hull[0])

        initial_vector = vec1.copy()
        total_angle = 0
        while next_point != point_start:
            vec1 = next_point - hull[-2]
            theta = []
            for pt in remaining_points:
                vec2 = pt - next_point
                theta_i = -volmdlr.core.clockwise_angle(vec1, vec2)
                theta.append(theta_i)

            min_theta, posmin_theta = volmdlr.core.min_pos(theta)
            if math.isclose(min_theta, -2 * math.pi, abs_tol=1e-6) \
                    or math.isclose(min_theta, 0, abs_tol=1e-6):
                if remaining_points[posmin_theta] == point_start:
                    break

            else:
                next_point = remaining_points[posmin_theta]

                vec_next_point = next_point - barycenter
                total_angle += (2 * math.pi - volmdlr.core.clockwise_angle(initial_vector, vec_next_point))

                if total_angle > 2 * math.pi:
                    break
                else:
                    initial_vector = vec_next_point

                hull.append(next_point)

            del remaining_points[posmin_theta]

        hull.pop()

        return cls(hull)

    @classmethod
    def concave_hull(cls, points, concavity, scale_factor):
        """
        Calculates the concave hull from a cloud of points, i.e., it Unites all points under the smallest possible area.

        :param points: list of points corresponding to the cloud of points
        :type points: class: 'volmdlr.Point2D'
        :param concavity: Sets how sharp the concave angles can be. It goes from -1 (not concave at all. in fact,
                          the hull will be left convex) up to +1 (very sharp angles can occur. Setting concavity to +1 might
                          result in 0º angles!) concavity is defined as the cosine of the concave angles.
        :type concavity: float
        :param scale_factor: Sets how big is the area where concavities are going to be searched.
                             The bigger, the more sharp the angles can be. Setting it to a very high value might affect the performance of the program.
                             This value should be relative to how close to each other the points to be connected are.
        :type scale_factor: float

        """

        def get_nearby_points(line, points, scale_factor):
            points_hull = [pt.copy() for pt in points]

            # print('i enter here')
            nearby_points = []
            line_midpoint = 0.5 * (line.start + line.end)
            # print(line_midpoint)
            tries = 0
            n = 5
            bounding_box = [line_midpoint.x - line.length() / 2,
                            line_midpoint.x + line.length() / 2,
                            line_midpoint.y - line.length() / 2,
                            line_midpoint.y + line.length() / 2]
            boundary = [int(bounding / scale_factor) for bounding in
                        bounding_box]
            while tries < n and len(nearby_points) == 0:
                for point in points_hull:
                    if not ((
                                    point.x == line.start.x and point.y == line.start.y) or (
                                    point.x == line.end.x and point.y == line.end.y)):
                        point_x_rel_pos = int(point.x / scale_factor)
                        point_y_rel_pos = int(point.y / scale_factor)
                        if point_x_rel_pos >= boundary[
                                0] and point_x_rel_pos <= boundary[
                                1] and point_y_rel_pos >= boundary[
                                2] and point_y_rel_pos <= boundary[3]:
                            nearby_points.append(point)

                scale_factor *= 4 / 3
                tries += 1

            return nearby_points

        def line_colides_with_hull(line, concave_hull):
            for hull_line in concave_hull:
                if line.start != hull_line.start and line.start != hull_line.end and line.end != hull_line.start and line.end != hull_line.end:
                    if line.line_intersections(hull_line.to_line()):
                        return True
            return False

        def get_divided_line(line, nearby_points, hull_concave_edges,
                             concavity):
            divided_line = []
            ok_middle_points = []
            list_cossines = []
            for middle_point in nearby_points:
                vect1 = line.start - middle_point
                vect2 = line.end - middle_point
                if middle_point in (line.start, line.end):
                    continue
                cos = round(vect1.dot(vect2) / (vect1.norm() * vect2.norm()),
                            4)
                if cos < concavity:
                    new_lineA = volmdlr.edges.LineSegment2D(start=line.start,
                                                            end=middle_point)
                    new_lineB = volmdlr.edges.LineSegment2D(start=middle_point,
                                                            end=line.end)
                    if not (line_colides_with_hull(line=new_lineA,
                                                   concave_hull=hull_concave_edges) and line_colides_with_hull(
                            line=new_lineB, concave_hull=hull_concave_edges)):
                        ok_middle_points.append(middle_point)
                        list_cossines.append(cos)
            if len(ok_middle_points) > 0:
                #  We want the middlepoint to be the one with widest angle (smallest cossine)
                min_cossine_index = list_cossines.index(min(list_cossines))
                divided_line.append(volmdlr.edges.LineSegment2D(line.start,
                                                                ok_middle_points[
                                                                    min_cossine_index]))
                divided_line.append(volmdlr.edges.LineSegment2D(
                    ok_middle_points[min_cossine_index], line.end))
            return divided_line

        hull_convex_edges = cls.points_convex_hull(points).line_segments
        hull_convex_edges.sort(key=lambda x: x.length(), reverse=True)
        hull_concave_edges = []
        hull_concave_edges.extend(hull_convex_edges)
        hull_points = list(set(
            [pt for line in hull_concave_edges for pt in [line[0], line[1]]]))
        unused_points = []
        for point in points:
            if point not in hull_points:
                unused_points.append(point)

        aLineWasDividedInTheIteration = True
        while aLineWasDividedInTheIteration:
            aLineWasDividedInTheIteration = False
            for line_position_hull in range(len(hull_concave_edges)):

                line = hull_concave_edges[line_position_hull]
                nearby_points = get_nearby_points(line, unused_points,
                                                  scale_factor)
                divided_line = get_divided_line(line, nearby_points,
                                                hull_concave_edges, concavity)
                if len(divided_line) > 0:
                    aLineWasDividedInTheIteration = True
                    unused_points.remove(divided_line[0].end)
                    hull_concave_edges.remove(line)
                    hull_concave_edges.extend(divided_line)
                    break

            hull_concave_edges.sort(key=lambda x: x.length(), reverse=True)

        # line  = hull_concave_edges[0]
        # print('first line legth :', line.length())
        # nearby_points = get_nearby_points(line, unused_points, scale_factor)
        # print('points next the first line in the end: ', nearby_points)
        # divided_line = get_divided_line(line, nearby_points, hull_concave_edges, concavity)
        # print('len divided line :', len(divided_line))
        polygon_points = [(line.start, line.end) for line in hull_concave_edges]
        # polygon_points = [(line.start, line.end) for line in hull_concave_edges
        #                   if line.length() != 0]

        points = [polygon_points[0][0], polygon_points[0][1]]
        polygon_points.remove((polygon_points[0][0], polygon_points[0][1]))
        finished = False

        while not finished:
            for p1, p2 in polygon_points:
                if p1 == points[-1] and p2 not in points:
                    points.append(p2)
                    break
                elif p2 == points[-1] and p1 not in points:
                    points.append(p1)
                    break
            polygon_points.remove((p1, p2))
            if len(polygon_points) == 0:
                finished = True

        return cls(points)  # , nearby_points

    @classmethod
    def convex_hull_points(cls, points):
        """
        Uses the scipy method ConvexHull to calculate the convex hull from
        a cloud of points
        """

        points_hull = [pt.copy() for pt in points]

        numpy_points = npy.array([(p.x, p.y) for p in points_hull])
        hull = ConvexHull(numpy_points)
        polygon_points = []
        for simplex in hull.simplices:
            polygon_points.append((points_hull[simplex[0]], points_hull[simplex[1]]))

        points_hull = [polygon_points[0][0], polygon_points[0][1]]
        polygon_points.remove((polygon_points[0][0], polygon_points[0][1]))
        finished = False

        while not finished:
            for p1, p2 in polygon_points:
                if p1 == points_hull[-1]:
                    points_hull.append(p2)
                    break
                elif p2 == points_hull[-1]:
                    points_hull.append(p1)
                    break
            polygon_points.remove((p1, p2))
            if len(polygon_points) == 0:
                finished = True

        points_hull.pop(-1)

        # the first point is the one with the lowest x value
        i_min = 0
        min_x = points_hull[0].x
        for i, point in enumerate(points_hull):
            if point.x < min_x:
                min_x = point.x
                i_min = i

        points_hull = points_hull[i_min:] + points_hull[:i_min]

        # we make sure that the points are ordered in the trigonometric direction
        if points_hull[0].y < points_hull[1].y:
            points_hull.reverse()

        return cls(points_hull)

    def to_3d(self, plane_origin, x, y):
        points3d = [point.to_3d(plane_origin, x, y) for point in self.points]
        return ClosedPolygon3D(points3d)

    def plot(self, ax=None, color='k', alpha=1,
             plot_points=False, point_numbering=False,
             fill=False, fill_color='w', equal_aspect=True):
        if ax is None:
            fig, ax = plt.subplots()
            ax.set_aspect('equal')

        if fill:
            ax.fill([p[0] for p in self.points], [p[1] for p in self.points],
                    facecolor=fill_color)
        for ls in self.line_segments:
            ls.plot(ax=ax, color=color, alpha=alpha)

        if plot_points or point_numbering:
            for point in self.points:
                point.plot(ax=ax, color=color, alpha=alpha)

        if point_numbering:
            for ip, point in enumerate(self.points):
                ax.text(*point, 'point {}'.format(ip + 1),
                        ha='center', va='top')

        if equal_aspect:
            ax.set_aspect('equal')
        else:
            ax.set_aspect('auto')

        ax.margins(0.1)
        plt.show()

        return ax

    def triangulation(self):
        """
        Note: triangles have been inverted for a better rendering in babylonjs
        """
        # ear clipping
        points = self.points[:]
        initial_point_to_index = {p: i for i, p in enumerate(self.points)}
        triangles = []

        remaining_points = self.points[:]
        # ax = ClosedPolygon2D(remaining_points).plot()

        # inital_number_points = len(remaining_points)
        number_remaining_points = len(remaining_points)
        while number_remaining_points > 3:
            current_polygon = ClosedPolygon2D(remaining_points)

            found_ear = False
            for p1, p2, p3 in zip(remaining_points,
                                  remaining_points[1:] + remaining_points[0:1],
                                  remaining_points[2:] + remaining_points[
                                                         0:2]):
                if p1 != p3:
                    line_segment = volmdlr.edges.LineSegment2D(p1, p3)

                # Checking if intersections does not contrain the verticies
                # of line_segment
                intersect = False
                intersections = current_polygon.linesegment_intersections(
                    line_segment)
                if intersections:
                    for inter in intersections:
                        if inter[0] not in [line_segment.start,
                                            line_segment.end]:
                            intersect = True
                            break

                if not intersect:
                    if current_polygon.point_belongs(
                            line_segment.middle_point()):
                        # Confirmed as an ear
                        # print('ear!')

                        triangles.append((initial_point_to_index[p1],
                                          initial_point_to_index[p3],
                                          initial_point_to_index[p2]))
                        remaining_points.remove(p2)
                        number_remaining_points -= 1
                        found_ear = True

                        # Rolling the remaining list
                        if number_remaining_points > 4:
                            deq = deque(remaining_points)
                            # random.randint(1, number_remaining_points-1))
                            deq.rotate(int(0.3 * number_remaining_points))
                            remaining_points = list(deq)

                        break

            # Searching for a flat ear
            if not found_ear:
                remaining_polygon = ClosedPolygon2D(remaining_points)
                if remaining_polygon.area() > 0.:

                    found_flat_ear = False
                    for p1, p2, p3 in zip(remaining_points,
                                          remaining_points[
                                              1:] + remaining_points[0:1],
                                          remaining_points[
                                              2:] + remaining_points[0:2]):
                        triangle = Triangle2D(p1, p2, p3)
                        if triangle.area() == 0:
                            remaining_points.remove(p2)
                            found_flat_ear = True
                            break

                    if not found_flat_ear:
                        print(
                            'Warning : There are no ear in the polygon, it seems malformed: skipping triangulation')
                        return vmd.DisplayMesh2D(points, triangles)
                else:
                    return vmd.DisplayMesh2D(points, triangles)

        if len(remaining_points) == 3:
            p1, p2, p3 = remaining_points
            triangles.append((initial_point_to_index[p1],
                              initial_point_to_index[p3],
                              initial_point_to_index[p2]))

        return vmd.DisplayMesh2D(points, triangles)

    def simplify(self, min_distance: float = 0.01, max_distance: float = 0.05):
        return ClosedPolygon2D(self.simplify_polygon(min_distance=min_distance,
                                                     max_distance=max_distance).points)

    def line_intersecting_closing_point(self, crossing_point):
        """
        finds closing point for the sewing method using intersection of lines
        drawn from the barycenter
        returns the closing point
        """
        vec_dir = crossing_point.copy()
        vec_dir.normalize()

        line = volmdlr.edges.LineSegment2D(volmdlr.O2D,
                                           crossing_point + vec_dir * 5)
        # line.plot(ax=ax2d, color='b')

        point_intersections = {}
        for line_segment in self.line_segments:
            point_intersection = line_segment.linesegment_intersections(
                line)
            if point_intersection:
                point_intersections[line_segment] = point_intersection[
                    0]
            else:
                if line.point_belongs(line_segment.start):
                    point_intersections[line_segment] = line_segment.start
                if line.point_belongs(line_segment.end):
                    point_intersections[line_segment] = line_segment.end
        point_distance = list(point_intersections.values())[
            0].point_distance(crossing_point)
        point_intersection = list(point_intersections.values())[0]
        line_segment = list(point_intersections.keys())[0]
        for line, point in list(point_intersections.items())[1:]:
            dist = crossing_point.point_distance(point)
            if dist < point_distance:
                point_distance = dist
                point_intersection = point
                line_segment = line

        # point_intersection.plot(ax=ax2d)

        if point_intersection.point_distance(
                line_segment.start) < point_intersection.point_distance(
                                                            line_segment.end):
            closing_point = line_segment.start
        else:
            closing_point = line_segment.end

        return closing_point

    def point_in_polygon(self):
        """
        In case the barycenter of the polygon is outside, this method
        finds another point inside the polygon
        """
        intersetions1 = {}
        linex_pos = volmdlr.edges.LineSegment2D(volmdlr.O2D, volmdlr.X2D * 5)
        linex_neg = volmdlr.edges.LineSegment2D(volmdlr.O2D, -volmdlr.X2D * 5)
        liney_pos = volmdlr.edges.LineSegment2D(volmdlr.O2D, volmdlr.Y2D * 5)
        liney_neg = volmdlr.edges.LineSegment2D(volmdlr.O2D, -volmdlr.Y2D * 5)
        for line in [linex_pos, linex_neg, liney_pos, liney_neg]:
            intersections = []
            for line_segment in self.line_segments:
                point_intersection = line_segment.linesegment_intersections(
                    line)
                intersections.extend(point_intersection)
                if not point_intersection:
                    if line.point_belongs(line_segment.start):
                        intersections.append(line_segment.start)
                    if line.point_belongs(line_segment.end):
                        intersections.append(line_segment.end)
            intersetions1[line] = intersections[:]
        for i, value in enumerate(intersetions1.values()):
            if not value:
                if i % 2 == 0:
                    if len(list(intersetions1.values())[i + 1]) == 2:
                        translation1 = (list(intersetions1.values())[i + 1][0] +
                                        list(intersetions1.values())[
                                            i + 1][1]) * 0.5
                        break
                if i % 2 != 0:
                    if len(list(intersetions1.values())[i - 1]) == 2:
                        translation1 = (list(intersetions1.values())[i - 1][0]
                                        + list(intersetions1.values())[i - 1][1]) * 0.5
                        break

        return translation1

    def repositioned_polygon(self, x, y):
        linex = volmdlr.edges.LineSegment2D(-x.to_2d(volmdlr.O2D, x, y),
                                            x.to_2d(volmdlr.O2D, x, y))
        way_back = volmdlr.O3D
        barycenter = self.barycenter()
        if not self.point_belongs(barycenter):
            barycenter1_2d = self.point_in_polygon()
            self.translation(-barycenter1_2d, False)
            way_back = barycenter1_2d.to_3d(volmdlr.O3D, x, y)
        else:
            inters = self.linesegment_intersections(linex)
            distance = inters[0][0].point_distance(inters[-1][0])
            if distance / 2 > 3 * min(
                    self.point_distance(inters[0][0]),
                    self.point_distance(inters[-1][0])):
                mid_point = (inters[0][0] + inters[-1][0]) * 0.5
                self.translation(-mid_point, False)
                way_back = mid_point.to_3d(volmdlr.O3D, x, y)

        return self, way_back

    def get_possible_sewing_closing_points(self, polygon2, polygon_primitive,
                                           line_segment1: None, line_segment2: None):
        """
        Searches all possibles closing points available for the given primitive
        """
        middle_point = polygon_primitive.middle_point()
        if line_segment1 is None and line_segment2 is None:
            normal_vector = polygon_primitive.unit_normal_vector()
            line_segment1 = volmdlr.edges.LineSegment2D(middle_point,
                                                        middle_point - normal_vector)
            line_segment2 = volmdlr.edges.LineSegment2D(middle_point,
                                                        middle_point + normal_vector)

        line_intersections = {line_segment1: [], line_segment2: []}
        for ls in [line_segment1, line_segment2
                   ]:
            inter_points = []
            for prim in polygon2.line_segments + self.line_segments[
                                                 :self.line_segments.index(
                                                     polygon_primitive)] + self.line_segments[
                                                                           self.line_segments.index(
                                                                               polygon_primitive) + 1:]:
                inters = prim.linesegment_intersections(ls)
                if inters:
                    line_intersections[ls].append((inters[0], prim))
                    inter_points.append(inters[0])
                elif ls.point_belongs(prim.start, 1e-7):
                    if prim.start not in inter_points:
                        line_intersections[ls].append((prim.start, prim))
                        inter_points.append(prim.start)
                elif ls.point_belongs(prim.end, 1e-7):
                    if prim.end not in inter_points:
                        line_intersections[ls].append((prim.end, prim))
                        inter_points.append(prim.end)
                elif prim.point_belongs(middle_point, 1e-7):
                    line_intersections[ls].append((prim.middle_point(), prim))
                    inter_points.append(prim.middle_point())
        return line_intersections

    def select_farthest_sewing_closing_point(self,
                                             line_segment: volmdlr.edges.LineSegment2D,
                                             polygon_primitive,
                                             possible_closing_points):
        """
        Searches the closest sewing closing point available
        """
        closing_point = volmdlr.O2D
        middle_point = polygon_primitive.middle_point()
        distance = 0
        for intr_list in possible_closing_points:
            if intr_list[1] not in self.line_segments:
                dist = intr_list[0].point_distance(line_segment.start)
                if dist > distance:
                    distance = dist
                    closing_point = (intr_list[1].start if
                                     intr_list[0].point_distance(
                                         intr_list[1].start) <
                                     intr_list[0].point_distance(
                                         intr_list[1].end) else
                                     intr_list[1].end)

            elif intr_list[0] == middle_point and \
                    polygon_primitive.length() == intr_list[1].length():
                closing_point = intr_list[1].start
                distance = 0

        return closing_point

    def select_closest_sewing_closing_point(self,
                                            line_segment: volmdlr.edges.LineSegment2D,
                                            polygon_primitive,
                                            possible_closing_points):
        """
        Searches the closest sewing closing point available
        """
        closing_point = volmdlr.O2D
        middle_point = polygon_primitive.middle_point()
        distance = math.inf
        for intr_list in possible_closing_points:
            if intr_list[1] not in self.line_segments:
                dist = intr_list[0].point_distance(line_segment.start)
                if dist < distance:
                    distance = dist
                    closing_point = (intr_list[1].start if
                                     intr_list[0].point_distance(
                                         intr_list[1].start) <
                                     intr_list[0].point_distance(
                                         intr_list[1].end) else
                                     intr_list[1].end)

            elif intr_list[0] == middle_point and \
                    polygon_primitive.length() == intr_list[1].length():
                closing_point = intr_list[1].start
                distance = 0

        return closing_point

    def search_farthest(self, interseting_point, possible_closing_points):
        """
        While Sewing two Polygons, and searching a face\'s closing point, this
        method verifies it shoul the closest of the farthest available
        :return: True if to search the farthest of False if not
        """
        distance = math.inf
        target_prim = None
        for intersection_point, prim in possible_closing_points:
            dist = interseting_point.point_distance(intersection_point)
            if dist < distance:
                distance = dist
                target_prim = prim
        if target_prim in self.line_segments:
            return True
        return False

    def get_closing_point(self, polygon2_2d, primitive, ax=None):
        """Gets sewing closing points for given primitive points"""
        closing_point = volmdlr.O2D
        middle_point = primitive.middle_point()

        normal_vector = primitive.unit_normal_vector()
        line_segment1 = volmdlr.edges.LineSegment2D(middle_point,
                                                    middle_point - normal_vector)
        line_segment2 = volmdlr.edges.LineSegment2D(middle_point,
                                                    middle_point + normal_vector)

        possible_sewing_closing_points_in_linesegment =\
            self.get_possible_sewing_closing_points(polygon2_2d, primitive,
                                                    line_segment1,
                                                    line_segment2)
        if possible_sewing_closing_points_in_linesegment[line_segment1] and\
                not possible_sewing_closing_points_in_linesegment[line_segment2]:
            closing_point = self.select_closest_sewing_closing_point(
                line_segment1, primitive,
                possible_sewing_closing_points_in_linesegment[line_segment1])
            if ax is not None:
                closing_point.plot(ax=ax, color='g')
        if possible_sewing_closing_points_in_linesegment[line_segment2] and \
                not possible_sewing_closing_points_in_linesegment[
                    line_segment1]:
            closing_point = self.select_closest_sewing_closing_point(
                line_segment2, primitive,
                possible_sewing_closing_points_in_linesegment[line_segment2])

        else:
            if len(possible_sewing_closing_points_in_linesegment[line_segment1]) == 1:
                closing_point = self.select_closest_sewing_closing_point(
                    line_segment1, primitive,
                    possible_sewing_closing_points_in_linesegment[
                        line_segment1])
                if closing_point == volmdlr.O2D:
                    closing_point = self.select_farthest_sewing_closing_point(
                        line_segment2, primitive,
                        possible_sewing_closing_points_in_linesegment[
                            line_segment2])
                if ax is not None:
                    closing_point.plot(ax=ax, color='c')
            elif len(possible_sewing_closing_points_in_linesegment[line_segment2]) == 1:
                closing_point = self.select_closest_sewing_closing_point(
                    line_segment2, primitive,
                    possible_sewing_closing_points_in_linesegment[
                        line_segment2])
                if closing_point == volmdlr.O2D:
                    closing_point = self.select_farthest_sewing_closing_point(
                        line_segment1, primitive,
                        possible_sewing_closing_points_in_linesegment[
                            line_segment1])
            else:
                if possible_sewing_closing_points_in_linesegment[line_segment1]:
                    if self.search_farthest(
                            middle_point,
                            possible_sewing_closing_points_in_linesegment[
                                line_segment2]):
                        closing_point =\
                            self.select_farthest_sewing_closing_point(
                                line_segment1, primitive,
                                possible_sewing_closing_points_in_linesegment[
                                    line_segment1])
                    else:
                        closing_point =\
                            self.select_closest_sewing_closing_point(
                                line_segment1, primitive,
                                possible_sewing_closing_points_in_linesegment[
                                    line_segment1])

                elif possible_sewing_closing_points_in_linesegment[
                        line_segment2]:
                    closing_point = self.select_closest_sewing_closing_point(
                        line_segment2, primitive,
                        possible_sewing_closing_points_in_linesegment[
                            line_segment2])
        if ax is not None:
            middle_point.plot(ax=ax, color='r')
            line_segment1.plot(ax=ax, color='y')
            line_segment2.plot(ax=ax, color='b')
            # closing_point.plot(ax=ax)

        return closing_point

    def get_valid_sewing_polygon_primitive(self, polygon2_2d):
        """Get valid primitive to start sewing two polygons"""
        for primitive1 in self.line_segments:
            middle_point = primitive1.middle_point()
            normal_vector = primitive1.unit_normal_vector()
            line_segment1 = volmdlr.edges.LineSegment2D(middle_point,
                                                        middle_point - normal_vector)
            line_segment2 = volmdlr.edges.LineSegment2D(middle_point,
                                                        middle_point + normal_vector)
            possible_closing_points = self.get_possible_sewing_closing_points(
                polygon2_2d, primitive1, line_segment1, line_segment2)
            if len(possible_closing_points[line_segment1]) == 1 and\
                    possible_closing_points[line_segment1][0][1] in polygon2_2d.line_segments:
                closing_point = (possible_closing_points[
                                     line_segment1][0][1].start if
                                 possible_closing_points[
                                     line_segment1][0][0].point_distance(
                                     possible_closing_points[
                                         line_segment1][0][1].start) <
                                 possible_closing_points[
                                     line_segment1][0][0].point_distance(
                                     possible_closing_points[
                                         line_segment1][0][1].end) else
                                 possible_closing_points[
                                     line_segment1][0][1].end)

                if polygon2_2d.points.index(closing_point) >= len(polygon2_2d.points) * 2 / 4:
                    return primitive1

            if len(possible_closing_points[line_segment2]) == 1 and\
                    possible_closing_points[line_segment2][0][1] in polygon2_2d.line_segments:
                closing_point = (possible_closing_points[
                                     line_segment2][0][1].start if
                                 possible_closing_points[
                                     line_segment2][0][0].point_distance(
                                     possible_closing_points[
                                         line_segment2][0][1].start) <
                                 possible_closing_points[
                                     line_segment2][0][0].point_distance(
                                     possible_closing_points[
                                         line_segment2][0][1].end) else
                                 possible_closing_points[
                                     line_segment2][0][1].end)

                if polygon2_2d.points.index(closing_point) >= len(polygon2_2d.points) * 2 / 4:
                    return primitive1

        for primitive1 in self.line_segments:
            closing_point = self.get_closing_point(polygon2_2d,
                                                   primitive1)
            if closing_point != volmdlr.O2D:
                return primitive1

        raise NotImplementedError('make sure the two polygons '
                                  'you are trying to sew are valid ones')

    def is_convex(self):
        """
        Verifies if a polygon is convex or Not
        """
        for prim1, prim2 in zip(self.line_segments, self.line_segments[1:] + [self.line_segments[0]]):
            vector1 = prim1.direction_vector()
            vector2 = prim2.direction_vector()
            angle = volmdlr.core.clockwise_angle(vector1, vector2)
            if self.is_trigo():
                if angle < math.pi and angle != 0:
                    return False
            elif angle > math.pi and angle != 2 * math.pi:
                return False
        return True

    def axial_symmetry(self, line):
        '''
        finds out the symmetric closed_polygon2d according to a line
        '''

        axial_points = [point.axial_symmetry(line) for point in self.points]

        return self.__class__(points=axial_points)


class Triangle2D(ClosedPolygon2D):
    def __init__(self, point1: volmdlr.Point2D, point2: volmdlr.Point2D,
                 point3: volmdlr.Point2D, name: str = ''):
        self.point1 = point1
        self.point2 = point2
        self.point3 = point3
        self.name = name

        # ClosedPolygon2D.__init__(self, points=[point1, point2, point3],
        # name=name)

    def area(self):
        u = self.point2 - self.point1
        v = self.point3 - self.point1
        return abs(u.cross(v)) / 2

    def incircle_radius(self):
        a = self.point1.point_distance(self.point2)
        b = self.point1.point_distance(self.point3)
        c = self.point2.point_distance(self.point3)
        return 2 * self.area() / (a + b + c)

    def circumcircle_radius(self):
        a = self.point1.point_distance(self.point2)
        b = self.point1.point_distance(self.point3)
        c = self.point2.point_distance(self.point3)
        return a * b * c / (self.area() * 4.0)

    def ratio_circumr_length(self):
        return self.circumcircle_radius() / self.length()

    def ratio_incircler_length(self):
        return self.incircle_radius() / self.length()

    def aspect_ratio(self):
        a = self.point1.point_distance(self.point2)
        b = self.point1.point_distance(self.point3)
        c = self.point2.point_distance(self.point3)
        s = 0.5 * (a + b + c)
        try:
            return 0.125 * a * b * c / (s - a) / (s - b) / (s - c)
        except ZeroDivisionError:
            return 1000000.

    def axial_symmetry(self, line):
        '''
        finds out the symmetric triangle2d according to a line
        '''

        [point1, point2, point3] = [point.axial_symmetry(line)
                                    for point in [self.point1,
                                                  self.point2,
                                                  self.point3]]

        return self.__class__(point1, point2, point3)


class Circle2D(Contour2D):
    _non_serializable_attributes = ['internal_arcs', 'external_arcs',
                                    'polygon', 'straight_line_contour_polygon',
                                    'primitives', 'basis_primitives']

    def __init__(self, center: volmdlr.Point2D, radius: float, name: str = ''):
        self.center = center
        self.radius = radius
        self.angle = volmdlr.TWO_PI

        # self.points = self.tessellation_points()

        Contour2D.__init__(self, [self], name=name)  # !!! this is dangerous

    def __hash__(self):
        return int(round(1e6 * (self.center.x + self.center.y + self.radius)))

    def __eq__(self, other_circle):
        if self.__class__.__name__ != other_circle.__class__.__name__:
            return False

        return math.isclose(self.center.x,
                            other_circle.center.x, abs_tol=1e-06) \
            and math.isclose(self.center.y,
                             other_circle.center.y, abs_tol=1e-06) \
            and math.isclose(self.radius, other_circle.radius,
                             abs_tol=1e-06)

    def to_polygon(self, angle_resolution: float):
        return ClosedPolygon2D(
            self.discretization_points(angle_resolution=angle_resolution))

    @classmethod
    def from_arc(cls, arc: volmdlr.edges.Arc2D):
        return cls(arc.center, arc.radius, arc.name + ' to circle')

    def tessellation_points(self, resolution=40):
        return [(self.center
                 + self.radius * math.cos(teta) * volmdlr.X2D
                 + self.radius * math.sin(teta) * volmdlr.Y2D)
                for teta in npy.linspace(0, volmdlr.TWO_PI, resolution + 1)][
               :-1]

    def point_belongs(self, point, tolerance=1e-9):
        return point.point_distance(self.center) <= self.radius + tolerance

    # def border_points(self):
    #     start = self.center - self.radius * volmdlr.Point2D(1, 0)
    #     end = self.center + self.radius * volmdlr.Point2D(1, 0)
    #     return [start, end]

    def bounding_rectangle(self):

        xmin = self.center.x - self.radius
        xmax = self.center.x + self.radius
        ymin = self.center.y - self.radius
        ymax = self.center.y + self.radius
        return xmin, xmax, ymin, ymax

    def line_intersections(self, line2d: volmdlr.edges.Line2D, tol=1e-9):
        full_arc_2d = volmdlr.edges.FullArc2D(
            center=self.center, start_end=self.point_at_abscissa(0),
            name=self.name)
        return full_arc_2d.line_intersections(line2d, tol)

    def linesegment_intersections(self, lineseg2d: volmdlr.edges.LineSegment2D,
                                  tol=1e-9):
        full_arc_2d = volmdlr.edges.FullArc2D(
            center=self.center, start_end=self.point_at_abscissa(0),
            name=self.name)
        return full_arc_2d.linesegment_intersections(lineseg2d, tol)

    def circle_intersections(self, circle: 'volmdlr.wires.Circle2D'):
        x0, y0 = self.center
        x1, y1 = circle.center
        r0 = self.radius
        r1 = circle.radius

        d = math.sqrt((x1 - x0) ** 2 + (y1 - y0) ** 2)

        # non intersecting
        if d > r0 + r1:
            return []
        # One circle within other
        if d < abs(r0 - r1):
            return []
        # coincident circles
        if d == 0 and r0 == r1:
            return []
        else:
            a = (r0 ** 2 - r1 ** 2 + d ** 2) / (2 * d)
            h = math.sqrt(r0 ** 2 - a ** 2)
            x2 = x0 + a * (x1 - x0) / d
            y2 = y0 + a * (y1 - y0) / d
            x3 = x2 + h * (y1 - y0) / d
            y3 = y2 - h * (x1 - x0) / d

            x4 = x2 - h * (y1 - y0) / d
            y4 = y2 + h * (x1 - x0) / d

        return [volmdlr.Point2D(x3, y3), volmdlr.Point2D(x4, y4)]

    def arc_intersections(self, arc2d: volmdlr.edges.Arc2D):
        circle = Circle2D(arc2d.center, arc2d.radius)
        intersections = []

        for inter in self.circle_intersections(circle):
            try:
                arc2d.abscissa(inter)  # I guess it is a test?
                intersections.append(inter)
            except ValueError:
                pass
        return intersections

    def length(self):
        return volmdlr.TWO_PI * self.radius

    def plot(self, ax=None, linestyle='-', color='k', linewidth=1, alpha=1.,
             equal_aspect=True):
        if ax is None:
            fig, ax = plt.subplots()
        # else:
        #     fig = ax.figure
        if self.radius > 0:
            ax.add_patch(matplotlib.patches.Arc((self.center.x, self.center.y),
                                                2 * self.radius,
                                                2 * self.radius,
                                                angle=0,
                                                theta1=0,
                                                theta2=360,
                                                color=color,
                                                alpha=alpha,
                                                linestyle=linestyle,
                                                linewidth=linewidth))
        if equal_aspect:
            ax.set_aspect('equal')
        return ax

    def to_3d(self, plane_origin, x, y):
        normal = x.cross(y)
        center3d = self.center.to_3d(plane_origin, x, y)
        return Circle3D(volmdlr.Frame3D(center3d, x, y, normal),
                        self.radius, self.name)

    def rotation(self, center: volmdlr.Point2D, angle: float):
        """
        Circle2D rotation
        :param center: rotation center
        :param angle: angle rotation
        :return: a new rotated Circle2D
        """
        return Circle2D(self.center.rotation(center, angle), self.radius)

    def rotation_inplace(self, center: volmdlr.Point2D, angle: float):
        """
        Circle2D rotation. Object is updated inplace
        :param center: rotation center
        :param angle: rotation angle
        """
        self.center.rotation_inplace(center, angle)

    def translation(self, offset: volmdlr.Vector2D):
        """
        Circle2D translation
        :param offset: translation vector
        :return: A new translated Circle2D
        """
        return Circle2D(self.center.translation(offset), self.radius)

    def translation_inplace(self, offset: volmdlr.Vector3D):
        """
        Circle2D translation. Object is updated inplace
        :param offset: translation vector
        """
        self.center.translation_inplace(offset)

    def frame_mapping(self, frame: volmdlr.Frame3D, side: str):
        """
        Changes frame_mapping and return a new Circle2D
        side = 'old' or 'new'
        """
        if side == 'old':
            return Circle2D(frame.old_coordinates(self.center),
                            self.radius)
        elif side == 'new':
            return Circle2D(frame.new_coordinates(self.center),
                            self.radius)
        else:
            raise ValueError('Side should be \'new\' \'old\'')

    def frame_mapping_inplace(self, frame: volmdlr.Frame3D, side: str):
        """
        Changes frame_mapping and the object is updated inplace
        side = 'old' or 'new'
        """
        if side == 'old':
            self.center = frame.old_coordinates(self.center)
        elif side == 'new':
            self.center = frame.new_coordinates(self.center)
        else:
            raise ValueError('Side should be \'new\' \'old\'')

    def area(self):
        return math.pi * self.radius ** 2

    def second_moment_area(self, point):
        """
        Second moment area of part of disk
        """
        I = math.pi * self.radius ** 4 / 4
        return volmdlr.geometry.huygens2d(I, I, 0, self.area(), self.center,
                                          point)

    def center_of_mass(self):
        return self.center

    def point_symmetric(self, point):
        center = 2 * point - self.center
        return Circle2D(center, self.radius)

    def plot_data(self, edge_style: plot_data.EdgeStyle = None,
                  surface_style: plot_data.SurfaceStyle = None):
        return plot_data.Circle2D(cx=self.center.x,
                                  cy=self.center.y,
                                  r=self.radius,
                                  edge_style=edge_style,
                                  surface_style=surface_style)

    def copy(self, *args, **kwargs):
        return Circle2D(self.center.copy(), self.radius)

    def point_at_abscissa(self, curvilinear_abscissa):
        start = self.center + self.radius * volmdlr.X3D
        return start.rotation(self.center,
                              curvilinear_abscissa / self.radius)

    # def triangulation(self, n=35):
    #     l = self.length()
    #     points = [self.point_at_abscissa(l * i / n) for i in range(n)]
    #     points.append(self.center)
    #     triangles = [(i, i + 1, n) for i in range(n - 1)] + [(n - 1, 0, n)]

    def split(self, split_start, split_end):
        x1, y1 = split_start - self.center
        x2, y2 = split_end - self.center

        angle1 = math.atan2(y1, x1)
        angle2 = math.atan2(y2, x2)
        angle_i1 = 0.5 * (angle2 - angle1)
        angle_i2 = angle_i1 + math.pi
        interior_point1 = split_start.rotation(self.center, angle_i1)
        interior_point2 = split_start.rotation(self.center, angle_i2)

        return [volmdlr.edges.Arc2D(split_start, interior_point1,
                                    split_end),
                volmdlr.edges.Arc2D(split_start, interior_point2,
                                    split_end)]

    def axial_symmetry(self, line):
        """
        finds out the symmetric circle2d according to a line
        """

        return self.__class__(center=self.center.axial_symmetry(line),
                              radius=self.radius)

    def discretization_points(self, angle_resolution: float = 10):
        number_points = math.ceil(volmdlr.TWO_PI * angle_resolution) + 2
        step = self.length() / (number_points - 1)
        return [self.point_at_abscissa(i * step) for i in range(number_points)]

    def polygon_points(self, discretization_resolution: int):
        warnings.warn('polygon_points is deprecated,\
        please use discretization_points instead',
                      DeprecationWarning)
        return self.discretization_points(discretization_resolution)


class Contour3D(Contour, Wire3D):
    _non_serializable_attributes = ['points']
    _non_eq_attributes = ['name']
    _non_hash_attributes = ['points', 'name']
    _generic_eq = True
    """
    A collection of 3D primitives forming a closed wire3D
    """

    def __init__(self, primitives: List[volmdlr.core.Primitive3D],
                 name: str = ''):
        """

        """

        Wire3D.__init__(self, primitives=primitives, name=name)
        self._utd_edge_polygon = False
        self._utd_bounding_box = False

    def __hash__(self):
        return sum(hash(e) for e in self.primitives)
<<<<<<< HEAD
=======

    def __eq__(self, other_):
        if other_.__class__.__name__ != self.__class__.__name__:
            return False
        if len(self.primitives) != len(other_.primitives):
            return False
        equal = 0
        for prim1 in self.primitives:
            reverse1 = prim1.reverse()
            found = False
            for prim2 in other_.primitives:
                reverse2 = prim2.reverse()
                if (prim1 == prim2 or reverse1 == prim2
                        or reverse2 == prim1 or reverse1 == reverse2):
                    equal += 1
                    found = True
            if not found:
                return False
        if equal == len(self.primitives):
            return True
        return False
>>>>>>> 1b2d3982

    @property
    def edge_polygon(self):
        if not self._utd_edge_polygon:
            self._edge_polygon = self._get_edge_polygon()
            self._utd_edge_polygon = True
        return self._edge_polygon

    def _get_edge_polygon(self):
        points = []
        for edge in self.primitives:
            if points:
                if edge.start != points[-1]:
                    points.append(edge.start)
            else:
                points.append(edge.start)
        return ClosedPolygon3D(points)

    @classmethod
    def from_step(cls, arguments, object_dict):
        name = arguments[0][1:-1]
        raw_edges = []
        # edge_ends = {}
        for ie, edge_id in enumerate(arguments[1]):
            edge = object_dict[int(edge_id[1:])]
            raw_edges.append(edge)

        if (len(raw_edges)) == 1:
            if isinstance(raw_edges[0], cls):
                # Case of a circle, ellipse...
                return raw_edges[0]
            else:
                return cls(raw_edges, name=name)

        distances = [raw_edges[0].end.point_distance(raw_edges[1].start),
                     raw_edges[0].start.point_distance(raw_edges[1].start),
                     raw_edges[0].end.point_distance(raw_edges[1].end),
                     raw_edges[0].start.point_distance(raw_edges[1].end)]
        index = distances.index(min(distances))
        if min(distances) > 5e-4:
            ax = raw_edges[0].plot()
            raw_edges[1].plot(ax=ax)
            deltax1 = abs(raw_edges[0].start.x - raw_edges[1].end.x)
            deltax2 = abs(raw_edges[0].end.x - raw_edges[1].end.x)
            deltay1 = abs(raw_edges[0].start.y - raw_edges[1].end.y)
            deltay2 = abs(raw_edges[0].end.y - raw_edges[1].end.y)
            deltaz1 = abs(raw_edges[0].start.z - raw_edges[1].end.z)
            deltaz2 = abs(raw_edges[0].end.z - raw_edges[1].end.z)
            raise NotImplementedError(
                'First 2 edges of contour not follwing each other',
                'delta = {}, {}, {}, {}, {}, {}'.format(deltax1, deltax2,
                                                        deltay1, deltay2,
                                                        deltaz1, deltaz2))
        # Making things right for first 2 primitives

        if index == 0:
            edges = [raw_edges[0], raw_edges[1]]
        elif index == 1:
            edges = [raw_edges[0].reverse(), raw_edges[1]]
        elif index == 2:
            edges = [raw_edges[0], raw_edges[1].reverse()]
        elif index == 3:
            edges = [raw_edges[0].reverse(), raw_edges[1].reverse()]
        else:
            raise NotImplementedError

        last_edge = edges[-1]
        for raw_edge in raw_edges[2:]:
            distances = [raw_edge.start.point_distance(last_edge.end),
                         raw_edge.end.point_distance(last_edge.end)]
            index = distances.index(min(distances))
            if min(distances) > 5e-4:
                ax = last_edge.plot(color='b')
                raw_edge.plot(ax=ax, color='r')
                last_edge.end.plot(ax=ax, color='b')
                raw_edges[0].plot(ax=ax, color='g')
                deltax1 = abs(raw_edge.start.x - last_edge.end.x)
                deltax2 = abs(raw_edge.end.x - last_edge.end.x)
                deltay1 = abs(raw_edge.start.y - last_edge.end.y)
                deltay2 = abs(raw_edge.end.y - last_edge.end.y)
                deltaz1 = abs(raw_edge.start.z - last_edge.end.z)
                deltaz2 = abs(raw_edge.end.z - last_edge.end.z)
                raise NotImplementedError(
                    'Edges of contour not follwing each other',
                    'delta = {}, {}, {}, {}, {}, {}'.format(deltax1, deltax2,
                                                            deltay1, deltay2,
                                                            deltaz1, deltaz2))
            if index == 0:
                last_edge = raw_edge
            elif index == 1:
                last_edge = raw_edge.reverse()

            edges.append(last_edge)
        return cls(edges, name=name)

    def to_step(self, current_id, surface_id=None):

        content = ''
        edge_ids = []
        for primitive in self.primitives:
            if isinstance(primitive, volmdlr.edges.BSplineCurve3D):
                continue
            primitive_content, primitive_ids = primitive.to_step(current_id)
            content += primitive_content
            current_id = primitive_ids[-1] + 1
            for primitive_id in primitive_ids:
                content += "#{} = ORIENTED_EDGE('{}',*,*,#{},.T.);\n".format(
                    current_id,
                    primitive.name,
                    primitive_id)
                edge_ids.append(current_id)

                current_id += 1

        content += "#{} = EDGE_LOOP('{}',({}));\n".format(
            current_id, self.name, volmdlr.core.step_ids_to_str(edge_ids))
        return content, current_id

    def average_center_point(self):
        nb = len(self.points)
        x = sum(point[0] for point in self.points) / nb
        y = sum(point[1] for point in self.points) / nb
        z = sum(point[2] for point in self.points) / nb

        return volmdlr.Point3D(x, y, z)

    def rotation(self, center: volmdlr.Point3D, axis: volmdlr.Vector3D,
                 angle: float):
        """
        Contour3D rotation
        :param center: rotation center
        :param axis: rotation axis
        :param angle: angle rotation
        :return: a new rotated Contour3D
        """
        new_edges = [edge.rotation(center, axis, angle) for edge
                     in self.primitives]
        return Contour3D(new_edges, self.name)

    def rotation_inplace(self, center: volmdlr.Point3D, axis: volmdlr.Vector3D,
                         angle: float):
        """
        Contour3D rotation. Object is updated inplace
        :param center: rotation center
        :param axis: rotation axis
        :param angle: rotation angle
        """
        for edge in self.primitives:
            edge.rotation_inplace(center, axis, angle)

    def translation(self, offset: volmdlr.Vector3D):
        """
        Contour3D translation
        :param offset: translation vector
        :return: A new translated Contour3D
        """
        new_edges = [edge.translation(offset) for edge in
                     self.primitives]
        return Contour3D(new_edges, self.name)

    def translation_inplace(self, offset: volmdlr.Vector3D):
        """
        Contour3D translation. Object is updated inplace
        :param offset: translation vector
        """
        for edge in self.primitives:
            edge.translation_inplace(offset)

    def order_contour(self):
        # new_primitives = []
        # points = self.ordering_contour()
        # for p1, p2 in points:
        #     new_primitives.append(volmdlr.edges.LineSegment3D(p1, p2))
        # self.primitives = new_primitives

        initial_points = []
        for p in self.primitives:
            initial_points.append((p.start, p.end))

        new_primitives = []
        if self.is_ordered():
            return self
        points = self.ordering_contour()
        for p1, p2 in points:
            try:
                index = initial_points.index((p1, p2))
            except ValueError:
                index = initial_points.index((p2, p1))

            if isinstance(self.primitives[index], volmdlr.edges.LineSegment3D):
                new_primitives.append(volmdlr.edges.LineSegment3D(p1, p2))
            elif isinstance(self.primitives[index], volmdlr.edges.Arc3D):
                new_primitives.append(volmdlr.edges.Arc3D(p1, self.primitives[index].interior, p2))
            elif isinstance(self.primitives[index], volmdlr.edges.BSplineCurve3D):
                if (self.primitives[index].start == p1 and self.primitives[index].end == p2):
                    new_primitives.append(self.primitives[index])
                else:
                    new_primitives.append(self.primitives[index].reverse())

        self.primitives = new_primitives

        return self

    # def point_over_contour(self, point, abs_tol=1e-7):
    #     belongs = False
    #     for primitive in self.primitives:
    #         if primitive.point_belongs(point, abs_tol):
    #             belongs = True
    #     return belongs

    def frame_mapping(self, frame: volmdlr.Frame3D, side: str):
        """
        Changes frame_mapping and return a new Contour3D
        side = 'old' or 'new'
        """
        new_edges = [edge.frame_mapping(frame, side) for edge in
                     self.primitives]
        return Contour3D(new_edges, self.name)

    def frame_mapping_inplace(self, frame: volmdlr.Frame3D, side: str):
        """
        Changes frame_mapping and the object is updated inplace
        side = 'old' or 'new'
        """
        for edge in self.primitives:
            edge.frame_mapping_inplace(frame, side)

    def copy(self, deep=True, memo=None):
        new_edges = [edge.copy(deep=deep, memo=memo) for edge in self.primitives]
        if self.point_inside_contour is not None:
            new_point_inside_contour = self.point_inside_contour.copy()
        else:
            new_point_inside_contour = None
        return Contour3D(new_edges, new_point_inside_contour, self.name)

    def plot(self, ax=None, color='k', alpha=1, edge_details=False):
        if ax is None:
            ax = Axes3D(plt.figure())

        for edge in self.primitives:
            edge.plot(ax=ax, color=color, alpha=alpha,
                      edge_ends=edge_details, edge_direction=edge_details)

        return ax

    def to_2d(self, plane_origin, x, y):
        z = x.cross(y)
        plane3d = volmdlr.faces.Plane3D(volmdlr.Frame3D(plane_origin, x, y, z))
        primitives2d = []
        for primitive in self.primitives:
            primitive2d = plane3d.point3d_to_2d(primitive)
            if primitive2d is not None:
                primitives2d.append(primitive2d)
        return Contour2D(primitives=primitives2d)

    def _bounding_box(self):
        """
        Flawed method, to be enforced by overloading
        """
        n = 50
        l = self.length()
        points = [self.point_at_abscissa(i / n * l)
                  for i in range(n)]
        return volmdlr.core.BoundingBox.from_points(points)

    @property
    def bounding_box(self):
        if not self._utd_bounding_box:
            self._bbox = self._bounding_box()
            self._utd_bounding_box = True
        return self._bbox

    @classmethod
    def extract_contours(cls, contour, point1: volmdlr.Point3D,
                         point2: volmdlr.Point3D, inside=False):

        new_primitives = contour.extract_with_points(point1, point2, inside)
        contours = [cls(new_primitives)]
        return contours

    def contour_intersection(self, contour3d):
        dict_intersecting_points = {}
        for primitive in self.primitives:
            for primitive2 in contour3d.primitives:
                intersecting_point = primitive.linesegment_intersection(
                    primitive2)
                if intersecting_point is not None:
                    dict_intersecting_points[primitive2] = intersecting_point
        if dict_intersecting_points:
            return dict_intersecting_points
        return None

    @classmethod
    def from_points(cls, points: List[volmdlr.Point3D]):
        '''
        create a contour3d from points with line_segments3D
        '''

        if len(points) < 3:
            raise ValueError('contour is defined at least with three points')
        else:
            edges = []
            for i in range(0, len(points) - 1):
                edges.append(volmdlr.edges.LineSegment3D(points[i], points[i + 1]))

            edges.append(volmdlr.edges.LineSegment3D(points[-1], points[0]))

            contour = cls(edges)

            return contour

    def clean_primitives(self):
        '''
        delete primitives with start=end, and return a new contour
        '''

        new_primitives = []
        for p in self.primitives:
            if p.start != p.end:
                new_primitives.append(p)

        return Contour3D(new_primitives)

    def merge_with(self, contour3d):
        '''
        merge two adjacent contours, sharing primitives, and returns one outer contour and inner contours (if there are any)
        '''

        merged_primitives = self.merge_primitives_with(contour3d)
        contours = volmdlr.wires.Contour3D.contours_from_edges(merged_primitives, tol=3e-4)
        # contours = sorted(contours, key=lambda contour: contour.area(), reverse=True)

        return contours

    # def primitive_over_contour(self, primitive):
    #     '''
    #     copied from Contour2D
    #     '''
    #     for prim in self.primitives:
    #         if not hasattr(prim, 'unit_direction_vector') and \
    #                 hasattr(prim, 'tangent'):
    #             vector1 = prim.tangent(0.5)
    #         else:
    #             vector1 = prim.unit_direction_vector(abscissa=0.)

    #         if not hasattr(primitive, 'unit_direction_vector') and \
    #                 hasattr(primitive, 'tangent'):
    #             vector2 = primitive.tangent(0.5)
    #         else:
    #             vector2 = primitive.unit_direction_vector(abscissa=0.)

    #         if vector1.is_colinear_to(vector2):
    #             mid_point = primitive.middle_point()
    #             if self.point_over_contour(mid_point):
    #                 return True
    #     return False


class Circle3D(Contour3D):
    _non_serializable_attributes = ['point', 'edges', 'point_inside_contour']
    _non_eq_attributes = ['name']
    _non_hash_attributes = ['name']
    _generic_eq = True

    def __init__(self, frame: volmdlr.Frame3D, radius: float,
                 name: str = ''):
        """
        frame.u, frame.v define the plane, frame.w the normal
        """
        self.radius = radius
        self.frame = frame
        self.angle = volmdlr.TWO_PI
        Contour3D.__init__(self, [self], name=name)

    @property
    def center(self):
        return self.frame.origin

    @property
    def normal(self):
        return self.frame.w

    def __hash__(self):
        return hash(self.frame.origin)

    def __eq__(self, other_circle):
        return self.frame.origin == other_circle.frame.origin \
               and self.frame.w.is_colinear(other_circle.frame.w) \
               and math.isclose(self.radius,
                                other_circle.radius, abs_tol=1e-06)

    def tessellation_points(self, resolution=20):

        tessellation_points_3d = [
                                     self.center + self.radius * math.cos(
                                         teta) * self.frame.u
                                     + self.radius * math.sin(
                                         teta) * self.frame.v
                                     for teta in
                                     npy.linspace(0, volmdlr.TWO_PI,
                                                  resolution + 1)][:-1]
        return tessellation_points_3d

    def length(self):
        return volmdlr.TWO_PI * self.radius

    # def FreeCADExport(self, name, ndigits=3):
    #     xc, yc, zc = round(1000 * self.center, ndigits)
    #     xn, yn, zn = round(self.normal, ndigits)
    #     return '{} = Part.Circle(fc.Vector({},{},{}),fc.Vector({},{},{}),{})\n'.format(
    #         name, xc, yc, zc, xn, yn, zn, 1000 * self.radius)

    def rotation(self, center: volmdlr.Point3D, axis: volmdlr.Vector3D, angle: float):
        """
        Circle3D rotation
        :param center: rotation center
        :param axis: rotation axis
        :param angle: angle rotation
        :return: a new rotated Circle3D
        """
        return Circle3D(self.frame.rotation(center, axis, angle),
                        self.radius, self.name)

    def rotation_inplace(self, center: volmdlr.Point3D, axis: volmdlr.Vector3D, angle: float):
        """
        Circle3D rotation. Object is updated inplace
        :param center: rotation center
        :param axis: rotation axis
        :param angle: rotation angle
        """
        self.frame.rotation_inplace(center, axis, angle)

    def translation(self, offset: volmdlr.Vector3D):
        """
        Circle3D translation
        :param offset: translation vector
        :return: A new translated Circle3D
        """
        return Circle3D(self.frame.translation(offset), self.radius, self.name)

    def translation_inplace(self, offset: volmdlr.Vector3D):
        """
        Circle3D translation. Object is updated inplace
        :param offset: translation vector
        """
        self.frame.translation_inplace(offset)

    def plot(self, ax=None, color='k', alpha=1., edge_details=False):
        if ax is None:
            fig = plt.figure()
            ax = Axes3D(fig)
        else:
            fig = None

        x = []
        y = []
        z = []
        for px, py, pz in self.tessellation_points():
            x.append(px)
            y.append(py)
            z.append(pz)
        x.append(x[0])
        y.append(y[0])
        z.append(z[0])
        ax.plot(x, y, z, color=color, alpha=alpha)
        return ax

    def point_at_abscissa(self, curvilinear_abscissa):
        """
        start point is at intersection of frame.u axis
        """
        start = self.frame.origin + self.radius * self.frame.u
        return start.rotation(self.frame.origin, self.frame.w,
                              curvilinear_abscissa / self.radius)

    @classmethod
    def from_step(cls, arguments, object_dict):
        center = object_dict[arguments[1]].origin
        radius = float(arguments[2]) / 1000
        if object_dict[arguments[1]].u is not None:
            normal = object_dict[arguments[1]].u
            other_vec = object_dict[arguments[1]].v
            if other_vec is not None:
                other_vec.normalize()
        else:
            normal = object_dict[arguments[1]].v  # ou w
            other_vec = None
        normal.normalize()
        return cls.from_center_normal(center, normal, radius,
                                      arguments[0][1:-1])

    def to_step(self, current_id, surface_id=None):
        circle_frame = volmdlr.Frame3D(self.center, self.frame.w, self.frame.u,
                                       self.frame.v)
        content, frame_id = circle_frame.to_step(current_id)
        curve_id = frame_id + 1
        content += "#{} = CIRCLE('{}',#{},{});\n".format(
            curve_id, self.name, frame_id, round(self.radius * 1000, 3))

        if surface_id:
            content += "#{} = SURFACE_CURVE('',#{},(#{}),.PCURVE_S1.);\n".format(
                curve_id + 1, curve_id, surface_id)
            curve_id += 1

        p1 = self.frame.origin + self.frame.u * self.radius
        # p2 = self.frame.origin + self.frame.v*self.radius
        p3 = self.frame.origin - self.frame.u * self.radius
        # p4 = self.frame.origin - self.frame.v*self.radius

        p1_content, p1_id = p1.to_step(curve_id + 1, vertex=True)
        # p2_content, p2_id = p2.to_step(p1_id+1, vertex=True)
        p3_content, p3_id = p3.to_step(p1_id + 1, vertex=True)
        # p4_content, p4_id = p4.to_step(p3_id+1, vertex=True)
        content += p1_content + p3_content

        arc1_id = p3_id + 1
        content += "#{} = EDGE_CURVE('{}',#{},#{},#{},.T.);\n".format(
            arc1_id, self.name, p1_id, p3_id, curve_id)
        oriented_edge1_id = arc1_id + 1
        content += "#{} = ORIENTED_EDGE('',*,*,#{},.T.);\n".format(
            oriented_edge1_id, arc1_id)

        arc2_id = oriented_edge1_id + 1
        content += "#{} = EDGE_CURVE('{}',#{},#{},#{},.T.);\n".format(
            arc2_id, self.name, p3_id, p1_id, curve_id)
        oriented_edge2_id = arc2_id + 1
        content += "#{} = ORIENTED_EDGE('',*,*,#{},.T.);\n".format(
            oriented_edge2_id, arc2_id)

        current_id = oriented_edge2_id + 1
        content += "#{} = EDGE_LOOP('{}',(#{},#{}));\n".format(
            current_id, self.name, oriented_edge1_id, oriented_edge2_id)

        return content, current_id

    def _bounding_box(self):
        """
        """
        # u = self.normal.deterministic_unit_normal_vector()
        # v = self.normal.cross(u)
        points = [self.frame.origin + self.radius * v
                  for v in [self.frame.u, -self.frame.u,
                            self.frame.v, -self.frame.v]]
        return volmdlr.core.BoundingBox.from_points(points)

    def to_2d(self, plane_origin, x, y):
        z = x.cross(y)
        plane3d = volmdlr.faces.Plane3D(volmdlr.Frame3D(plane_origin, x, y, z))
        return Circle2D(plane3d.point3d_to_2d(self.center), self.radius)

    @classmethod
    def from_center_normal(cls, center: volmdlr.Point3D,
                           normal: volmdlr.Vector3D,
                           radius: float,
                           name: str = ''):
        u = normal.deterministic_unit_normal_vector()
        v = normal.cross(u)
        return cls(volmdlr.Frame3D(center, u, v, normal), radius, name)

    @classmethod
    def from_3_points(cls, point1, point2, point3):
        u1 = (point2 - point1)
        u2 = (point2 - point3)
        try:
            u1.normalize()
            u2.normalize()
        except ZeroDivisionError:
            raise ValueError(
                'the 3 points must be distincts')

        normal = u2.cross(u1)
        normal.normalize()

        if u1 == u2:
            u2 = normal.cross(u1)
            u2.normalize()

        v1 = normal.cross(u1)  # v1 is normal, equal u2
        v2 = normal.cross(u2)  # equal -u1

        p11 = 0.5 * (point1 + point2)  # Mid point of segment s,m
        p21 = 0.5 * (point2 + point3)  # Mid point of segment s,m

        l1 = volmdlr.edges.Line3D(p11, p11 + v1)
        l2 = volmdlr.edges.Line3D(p21, p21 + v2)

        try:
            center, _ = l1.minimum_distance_points(l2)
        except ZeroDivisionError:
            raise ValueError(
                'Start, end and interior points  of an arc must be distincts')

        radius = (center - point1).norm()
        return cls(frame=volmdlr.Frame3D(center, u1, normal.cross(u1), normal),
                   radius=radius)

    def extrusion(self, extrusion_vector):

        if self.normal.is_colinear_to(extrusion_vector):
            u = self.normal.deterministic_unit_normal_vector()
            v = self.normal.cross(u)
            w = extrusion_vector.copy()
            w.normalize()
            cylinder = volmdlr.faces.CylindricalSurface3D(
                volmdlr.Frame3D(self.center, u, v, w), self.radius)
            return [cylinder.rectangular_cut(0, volmdlr.TWO_PI,
                                             0, extrusion_vector.norm())]
        else:
            raise NotImplementedError(
                'Extrusion along vector not colinar to normal for circle not handled yet: dot={}'.format(
                    self.normal.dot(extrusion_vector)))

    def revolution(self, axis_point: volmdlr.Point3D, axis: volmdlr.Vector3D,
                   angle: float):
        line3d = volmdlr.edges.Line3D(axis_point, axis_point + axis)
        tore_center, _ = line3d.point_projection(self.center)
        u = self.center - tore_center
        u.normalize()
        v = axis.cross(u)
        if not math.isclose(self.normal.dot(u), 0., abs_tol=1e-9):
            raise NotImplementedError(
                'Outside of plane revolution not supported')

        R = tore_center.point_distance(self.center)
        surface = volmdlr.faces.ToroidalSurface3D(
            volmdlr.Frame3D(tore_center, u, v, axis),
            R, self.radius)
        return [surface.rectangular_cut(0, angle, 0, volmdlr.TWO_PI)]

    def point_on_circle(self, point: volmdlr.Point3D):
        distance = point.point_distance(self.center)
        vec = volmdlr.Vector3D(*point - self.center)
        dot = self.normal.dot(vec)
        if math.isclose(distance, self.radius, abs_tol=1e-6)\
                and math.isclose(dot, 0, abs_tol=5e-6):
            return True
        return False

    def trim(self, point1: volmdlr.Point3D, point2: volmdlr.Point3D):
        if not self.point_on_circle(point1)\
                or not self.point_on_circle(point2):
            ax = self.plot()
            point1.plot(ax=ax, color='r')
            point2.plot(ax=ax, color='b')
            raise ValueError('Point not on circle for trim method')
        if point1 == point2:
            return volmdlr.edges.FullArc3D(self.frame.origin, point1,
                                           self.frame.w)
        interior = volmdlr.core.clockwise_interior_from_circle3d(
            point1, point2, self)
        return volmdlr.edges.Arc3D(point1, interior, point2)


class Ellipse3D(Contour3D):
    """
    :param major_axis: Largest radius of the ellipse
    :type major_axis: float
    :param minor_axis: Smallest radius of the ellipse
    :type minor_axis: float
    :param center: Ellipse's center
    :type center: Point3D
    :param normal: Ellipse's normal
    :type normal: Vector3D
    :param major_dir: Direction of the largest radius/major_axis
    :type major_dir: Vector3D
    """

    def __init__(self, major_axis: float, minor_axis: float,
                 center: volmdlr.Point3D, normal: volmdlr.Vector3D,
                 major_dir: volmdlr.Vector3D, name: str = ''):

        self.major_axis = major_axis
        self.minor_axis = minor_axis
        self.center = center
        normal.normalize()
        self.normal = normal
        major_dir.normalize()
        self.major_dir = major_dir
        Contour3D.__init__(self, [self], name=name)

    def tessellation_points(self, resolution=20):
        # plane = Plane3D.from_normal(self.center, self.normal)
        tessellation_points_3d = [
                                     self.center + self.major_axis * math.cos(
                                         teta) * self.major_dir
                                     + self.minor_axis * math.sin(
                                         teta) * self.major_dir.cross(
                                         self.normal) for teta in
                                     npy.linspace(0, volmdlr.TWO_PI,
                                                  resolution + 1)][:-1]
        return tessellation_points_3d

    def trim(self, point1: volmdlr.Point3D, point2: volmdlr.Point3D):
        # minor_dir = self.normal.cross(self.major_dir)
        # frame = volmdlr.Frame3D(self.center, self.major_dir,
        #                         minor_dir, self.normal)
        frame = volmdlr.Frame3D(self.center, self.major_dir,
                                self.normal.cross(self.major_dir), self.normal)

        # Positionnement des points dans leur frame
        p1_new, p2_new = frame.new_coordinates(
            point1), frame.new_coordinates(point2)

        # Angle pour le p1
        # u1, u2 = p1_new.x / self.major_axis, p1_new.y / self.minor_axis
        # theta1 = volmdlr.core.sin_cos_angle(u1, u2)
        theta1 = volmdlr.core.sin_cos_angle(p1_new.x / self.major_axis, p1_new.y / self.minor_axis)

        # Angle pour le p2
        # u3, u4 = p2_new.x / self.major_axis, p2_new.y / self.minor_axis
        # theta2 = volmdlr.core.sin_cos_angle(u3, u4)
        theta2 = volmdlr.core.sin_cos_angle(p2_new.x / self.major_axis, p2_new.y / self.minor_axis)

        if theta1 > theta2:  # sens trigo
            angle = math.pi + (theta1 + theta2) / 2
        else:
            angle = (theta1 + theta2) / 2

        # p_3 = volmdlr.Point3D(self.major_axis * math.cos(angle),
        #                       self.minor_axis * math.sin(angle), 0)
        # p3 = frame.old_coordinates(p_3)
        p3 = frame.old_coordinates(volmdlr.Point3D(self.major_axis * math.cos(angle),
                                                   self.minor_axis * math.sin(angle), 0))

        return volmdlr.edges.ArcEllipse3D(point1, p3, point2, self.center,
                                          self.major_dir)

    # def FreeCADExport(self, ip, ndigits=3):
    #     name = 'primitive{}'.format(ip)
    #     xc, yc, zc = npy.round(1000 * self.center.vector, ndigits)
    #     major_vector = self.center + self.major_axis / 2 * self.major_dir
    #     xmaj, ymaj, zmaj = npy.round(1000 * major_vector.vector, ndigits)
    #     minor_vector = self.center + self.minor_axis / 2 * self.normal.cross(
    #         self.major_dir)
    #     xmin, ymin, zmin = npy.round(1000 * minor_vector.vector, ndigits)
    #     return '{} = Part.Ellipse(fc.Vector({},{},{}), fc.Vector({},{},{}), fc.Vector({},{},{}))\n'.format(
    #         name, xmaj, ymaj, zmaj, xmin, ymin, zmin, xc, yc, zc)

    def rotation(self, center: volmdlr.Point3D, axis: volmdlr.Vector3D, angle: float):
        """
        Ellipse3D rotation
        :param center: rotation center
        :param axis: rotation axis
        :param angle: angle rotation
        :return: a new rotated Ellipse3D
        """
        new_center = self.center.rotation(center, axis, angle)
        new_normal = self.normal.rotation(center, axis, angle)
        new_major_dir = self.major_dir.rotation(center, axis, angle)
        return Ellipse3D(self.major_axis, self.minor_axis, new_center,
                         new_normal, new_major_dir, self.name)

    def rotation_inplace(self, center: volmdlr.Point3D, axis: volmdlr.Vector3D, angle: float):
        """
        Ellipse3D rotation. Object is updated inplace
        :param center: rotation center
        :param axis: rotation axis
        :param angle: rotation angle
        """
        self.center.rotation_inplace(center, axis, angle)
        self.normal.rotation_inplace(center, axis, angle)
        self.major_dir.rotation_inplace(center, axis, angle)

    def translation(self, offset: volmdlr.Vector3D):
        """
        Ellipse3D translation
        :param offset: translation vector
        :return: A new translated Ellipse3D
        """
        new_center = self.center.translation(offset)
        new_normal = self.normal.translation(offset)
        new_major_dir = self.major_dir.translation(offset)
        return Ellipse3D(self.major_axis, self.minor_axis, new_center,
                         new_normal, new_major_dir, self.name)

    def translation_inplace(self, offset: volmdlr.Vector3D):
        """
        Ellipse3D translation. Object is updated inplace
        :param offset: translation vector
        """
        self.center.translation_inplace(offset)
        self.normal.translation_inplace(offset)
        self.major_dir.translation_inplace(offset)

    def plot(self, ax=None, color='k', alpha=1, edge_details=False):
        if ax is None:
            fig = plt.figure()
            ax = Axes3D(fig)
        else:
            fig = None

        x = []
        y = []
        z = []
        for px, py, pz in self.tessellation_points():
            x.append(px)
            y.append(py)
            z.append(pz)
        x.append(x[0])
        y.append(y[0])
        z.append(z[0])
        ax.plot(x, y, z, color)
        return ax

    @classmethod
    def from_step(cls, arguments, object_dict):
        center = object_dict[arguments[1]].origin
        normal = object_dict[arguments[1]].u  # ancien w
        major_dir = object_dict[arguments[1]].v  # ancien u
        major_axis = float(arguments[2]) / 1000
        minor_axis = float(arguments[3]) / 1000
        return cls(major_axis, minor_axis, center, normal, major_dir,
                   arguments[0][1:-1])


class ClosedPolygon3D(Contour3D, ClosedPolygonMixin):
    _non_serializable_attributes = ['line_segments', 'primitives']
    _non_eq_attributes = ['line_segments', 'primitives']

    def __init__(self, points: List[volmdlr.Point3D], name: str = ''):
        self.points = points
        self._line_segments = None

        Contour3D.__init__(self, self.line_segments, name)

    def get_line_segments(self):
        lines = []
        if len(self.points) > 1:
            for p1, p2 in zip(self.points,
                              list(self.points[1:]) + [self.points[0]]):
                lines.append(volmdlr.edges.LineSegment3D(p1, p2))
        return lines

    def copy(self, *args, **kwargs):
        points = [point.copy() for point in self.points]
        return ClosedPolygon3D(points, self.name)

    def __hash__(self):
<<<<<<< HEAD
        return sum(hash(point) for point in self.points)
=======
        return sum(hash(p) for p in self.points)
>>>>>>> 1b2d3982

    def __eq__(self, other_):
        if not isinstance(other_, self.__class__):
            return False
        equal = True
        for point, other_point in zip(self.points, other_.points):
            equal = (equal and point == other_point)
        return equal

    def plot(self, ax=None, color='k', alpha=1, edge_details=False):
        for line_segment in self.line_segments:
            ax = line_segment.plot(ax=ax, color=color, alpha=alpha,
                                   edge_ends=True, edge_direction=True)
        return ax

    def rotation(self, center: volmdlr.Point3D, axis: volmdlr.Vector3D,
                 angle: float):
        """
        ClosedPolygon3D rotation
        :param center: rotation center
        :param axis: rotation axis
        :param angle: angle rotation
        :return: a new rotated ClosedPolygon3D
        """
        return ClosedPolygon3D(
            [point.rotation(center, axis, angle) for point in
             self.points])

    def rotation_inplace(self, center: volmdlr.Point3D, axis: volmdlr.Vector3D,
                         angle: float):
        """
        ClosedPolygon3D rotation. Object is updated inplace
        :param center: rotation center
        :param axis: rotation axis
        :param angle: rotation angle
        """
        for point in self.points:
            point.rotation_inplace(center, axis, angle)

    def translation(self, offset: volmdlr.Vector3D):
        """
        ClosedPolygon3D translation
        :param offset: translation vector
        :return: A new translated ClosedPolygon3D
        """
        new_points = [point.translation(offset) for point in
                      self.points]
        return ClosedPolygon3D(new_points, self.name)

    def translation_inplace(self, offset: volmdlr.Vector3D):
        """
        ClosedPolygon3D translation. Object is updated inplace
        :param offset: translation vector
        """
        for point in self.points:
            point.translation_inplace(offset)

    def to_2d(self, plane_origin, x, y):
        points2d = [point.to_2d(plane_origin, x, y) for point in self.points]
        return ClosedPolygon2D(points2d)

    def sewing_with(self, other_poly3d, x, y, normal, resolution=20):
        self_center, other_center = self.average_center_point(), \
                                    other_poly3d.average_center_point()

        self_poly2d, other_poly2d = self.to_2d(self_center, x, y), \
            other_poly3d.to_2d(other_center, x, y)
        self_center2d, other_center2d = self_poly2d.center_of_mass(), \
            other_poly2d.center_of_mass()
        self_poly2d.translation_inplace(-self_center2d)
        other_poly2d.translation_inplace(-other_center2d)

        bbox_self2d, bbox_other2d = self_poly2d.bounding_rectangle(), \
            other_poly2d.bounding_rectangle()
        position = [abs(value) for value in bbox_self2d] \
            + [abs(value) for value in bbox_other2d]
        max_scale = 2 * max(position)

        lines = [volmdlr.edges.LineSegment2D(volmdlr.O2D, max_scale * (
                volmdlr.X2D * math.sin(n * 2 * math.pi / resolution) +
                volmdlr.Y2D * math.cos(n * 2 * math.pi / resolution))
                                             ) for n in range(resolution)]

        self_new_points, other_new_points = [], []
        for l in lines:
            for self_line in self_poly2d.line_segments:
                intersect = l.linesegment_intersections(self_line)
                if intersect:
                    self_new_points.extend(intersect)
                    break

            for other_line in other_poly2d.line_segments:
                intersect = l.linesegment_intersections(other_line)
                if intersect:
                    other_new_points.extend(intersect)
                    break

        new_self_poly2d, new_other_poly2d = ClosedPolygon2D(
            self_new_points), ClosedPolygon2D(other_new_points)
        new_self_poly2d.translation_inplace(self_center2d)
        new_other_poly2d.translation_inplace(other_center2d)

        new_poly1, new_poly2 = new_self_poly2d.to_3d(self_center, x, y), \
            new_other_poly2d.to_3d(other_center, x, y)

        triangles = []
        for point1, point2, other_point in zip(new_poly1.points,
                                               new_poly1.points[
                                                   1:] + new_poly1.points[:1],
                                               new_poly2.points):
            triangles.append([point1, point2, other_point])

        for point1, point2, other_point in zip(
                new_poly2.points, new_poly2.points[1:] + new_poly2.points[:1],
                new_poly1.points[1:] + new_poly1.points[:1]):
            triangles.append([other_point, point2, point1])

        return triangles

    def simplify(self, min_distance: float = 0.01, max_distance: float = 0.05):
        return ClosedPolygon3D(self.simplify_polygon(
            min_distance=min_distance, max_distance=max_distance).points)

    def convex_sewing(self, polygon2, x, y):
        """
        x and y are used for plane projection to make
        sure it is being projected in the right plane
        """
        center1, center2 = self.average_center_point(), polygon2.average_center_point()
        center1_, center2_ = volmdlr.Point3D(center1.x, center1.y, 0), volmdlr.Point3D(center2.x, center2.y, 0)
        new_polygon1, new_polygon2 = self.translation(-center1_), polygon2.translation(-center2_)
        new_center1, new_center2 = new_polygon1.average_center_point(), new_polygon2.average_center_point()

        new_polygon1_2d, new_polygon2_2d =\
            new_polygon1.to_2d(new_center1, x, y), new_polygon2.to_2d(new_center2, x, y)

        dict_closing_pairs = {}
        triangles = []
        list_closing_point_indexes = []
        new_polygon1_2d_points = new_polygon1_2d.points + [
            new_polygon1_2d.points[0]]
        for i, point_polygon1 in enumerate(
                new_polygon1.points + [new_polygon1.points[0]]):
            if i != 0:
                mean_point2d = 0.5 * (
                        new_polygon1_2d_points[i] + new_polygon1_2d_points[
                            i - 1])
                closing_point = new_polygon2_2d.line_intersecting_closing_point(
                    mean_point2d)
                closing_point_index = new_polygon2_2d.points.index(
                    closing_point)

                if i == 1:
                    previous_closing_point_index = closing_point_index
                if closing_point_index != previous_closing_point_index:
                    if closing_point_index in list_closing_point_indexes:
                        closing_point_index = previous_closing_point_index
                    else:
                        dict_closing_pairs[self.points[i - 1]] = (
                            previous_closing_point_index,
                            closing_point_index)

                if point_polygon1 == new_polygon1.points[0]:
                    if list(dict_closing_pairs.values())[-1][-1] != \
                            list(dict_closing_pairs.values())[0][0]:
                        dict_closing_pairs[self.points[0]] = (
                            list(dict_closing_pairs.values())[-1][-1],
                            list(dict_closing_pairs.values())[0][0])

                real_closing_point = polygon2.points[closing_point_index]

                face_points = [self.points[new_polygon1.points.index(
                    point_polygon1)], self.points[i - 1],
                                  real_closing_point]
                triangles.append(face_points)

                list_closing_point_indexes.append(closing_point_index)
                previous_closing_point_index = closing_point_index
        triangles += polygon2.close_sewing(dict_closing_pairs)

        return triangles

    def get_valid_concave_sewing_polygon(self, polygon1_2d, polygon2_2d):
        polygon1_2d_valid__primitive =\
            polygon1_2d.get_valid_sewing_polygon_primitive(polygon2_2d)
        if polygon1_2d_valid__primitive == polygon1_2d.line_segments[0]:
            return self
        new_polygon_primitives = \
            self.line_segments[polygon1_2d.line_segments.index(polygon1_2d_valid__primitive):] + \
            self.line_segments[:polygon1_2d.line_segments.index(polygon1_2d_valid__primitive)]
        polygon1_3d_points = []
        for prim in new_polygon_primitives:
            if prim.start not in polygon1_3d_points:
                polygon1_3d_points.append(prim.start)
            if prim.end not in polygon1_3d_points:
                polygon1_3d_points.append(prim.end)
        return ClosedPolygon3D(polygon1_3d_points)

    def close_sewing(self, dict_closing_pairs):
        triangles_points = []
        for i, point_polygon2 in enumerate(
                self.points + [self.points[0]]):
            for j, index in enumerate(list(dict_closing_pairs.values())):
                if i != 0:
                    if i - 1 >= index[0] and i <= index[1]:
                        face_points = [self.points[i - 1],
                                       point_polygon2,
                                       list(dict_closing_pairs.keys())[j]]
                        triangles_points.append(face_points)
                    elif index[0] > index[1]:
                        if (i - 1 <= index[0] and i <= index[1]) or (
                                (i - 1 >= index[0]) and i >= index[1]):
                            face_points = [self.points[i - 1],
                                           point_polygon2,
                                           list(dict_closing_pairs.keys())[j]]
                            triangles_points.append(face_points)
        return triangles_points

    def check_sewing(self, polygon2, sewing_faces):
        if not len(self.line_segments) + len(polygon2.line_segments) == len(sewing_faces):
            return False
        return True

    def redefine_sewing_triangles_points(self, triangles_points,
                                         passed_by_zero_index,
                                         closing_point_index,
                                         previous_closing_point_index):
        for n, triangle_points in enumerate(triangles_points[::-1]):
            if (not passed_by_zero_index and
                self.points.index(
                    triangle_points[2]) > closing_point_index) or \
                    (passed_by_zero_index and
                     0 <= self.points.index(triangle_points[
                                                       2]) <= previous_closing_point_index and
                     self.points.index(
                         triangle_points[2]) > closing_point_index):
                new_face_points = [triangles_points[-(n + 1)][0],
                                   triangles_points[-(n + 1)][1],
                                   self.points[
                                       closing_point_index]]
                triangles_points[-(n + 1)] = new_face_points

        return triangles_points

    @staticmethod
    def clean_sewing_closing_pairs_dictionary(dict_closing_pairs,
                                              closing_point_index,
                                              passed_by_zero_index):
        """
        Cleans the dictionnary containing the sewing closing pairs informations
        in case it needs to be recalculated due to changing closing points
        """
        dict_closing_pairs_values = list(dict_closing_pairs.values())
        dict_closing_pairs_keys = list(dict_closing_pairs.keys())
        previous_closing_point_index = dict_closing_pairs_values[-1][1]
        last_dict_value = previous_closing_point_index
        for i, key in enumerate(dict_closing_pairs_keys[::-1]):
            if (not passed_by_zero_index and
                last_dict_value > closing_point_index) or \
                    (passed_by_zero_index and
                     0 <= last_dict_value <= previous_closing_point_index and
                     last_dict_value > closing_point_index):
                lower_bounddary_closing_point = key
                del dict_closing_pairs[key]
                if not dict_closing_pairs:
                    break
                last_dict_value = dict_closing_pairs_values[-i - 2][1]

        return dict_closing_pairs, lower_bounddary_closing_point

    @staticmethod
    def is_sewing_forward(closing_point_index, list_closing_point_indexes) -> bool:
        if closing_point_index < list_closing_point_indexes[-1]:
            return False
        return True

    @staticmethod
    def sewing_closing_points_to_remove(closing_point_index, list_closing_point_indexes, passed_by_zero_index):
        list_remove_closing_points = []
        for idx in list_closing_point_indexes[::-1]:
            if not passed_by_zero_index:
                if idx > closing_point_index:
                    list_remove_closing_points.append(idx)
                else:
                    break
            else:
                if 0 < idx <= list_closing_point_indexes[-1] and \
                        idx > closing_point_index:
                    list_remove_closing_points.append(idx)
                else:
                    break
        return list_remove_closing_points

    @staticmethod
    def sewing_closing_point_past_point0(closing_point_index, list_closing_point_indexes,
                                         passed_by_zero_index, ratio_denominator):
        last_to_new_point_index_ratio = (list_closing_point_indexes[-1] -
                                         closing_point_index) / ratio_denominator
        if passed_by_zero_index:
            ratio = (list_closing_point_indexes[0] - closing_point_index) / ratio_denominator
            if math.isclose(ratio, 1, abs_tol=0.3):
                closing_point_index = list_closing_point_indexes[0]
            else:
                closing_point_index = list_closing_point_indexes[-1]
        else:
            if closing_point_index > list_closing_point_indexes[0]:
                ratio1 = (closing_point_index -
                          list_closing_point_indexes[0]) / ratio_denominator
                if math.isclose(ratio1, 0, abs_tol=0.3) and \
                        math.isclose(last_to_new_point_index_ratio, 1, abs_tol=0.3):
                    passed_by_zero_index = True
                    closing_point_index = list_closing_point_indexes[0]
                else:
                    closing_point_index = list_closing_point_indexes[-1]
            else:
                if closing_point_index < ratio_denominator / 4:
                    passed_by_zero_index = True
                elif ratio_denominator - list_closing_point_indexes[-1] >= 6:
                    closing_point_index = list_closing_point_indexes[-1] + 5
                else:
                    closing_point_index = list_closing_point_indexes[-1]
        return closing_point_index, passed_by_zero_index

    @staticmethod
    def validate_concave_closing_point(closing_point_index,
                                       list_closing_point_indexes,
                                       passed_by_zero_index,
                                       ratio_denominator, polygons_points_ratio):
        if closing_point_index == list_closing_point_indexes[-1]:
            return closing_point_index, [], passed_by_zero_index

        list_remove_closing_points = []
        ratio = (list_closing_point_indexes[-1] - closing_point_index) / ratio_denominator
        if not ClosedPolygon3D.is_sewing_forward(closing_point_index, list_closing_point_indexes):
            if closing_point_index > list_closing_point_indexes[-1] - 10 and\
                    closing_point_index != list_closing_point_indexes[-1] - 1:
                if closing_point_index - 1 in list_closing_point_indexes and\
                        closing_point_index + 1 in list_closing_point_indexes:
                    closing_point_index = list_closing_point_indexes[-1]
                    return closing_point_index, list_remove_closing_points, passed_by_zero_index

                list_remove_closing_points = ClosedPolygon3D.sewing_closing_points_to_remove(
                    closing_point_index, list_closing_point_indexes, passed_by_zero_index)

            elif closing_point_index in list_closing_point_indexes:
                closing_point_index = list_closing_point_indexes[-1]
            elif math.isclose(ratio, 0, abs_tol=0.3):
                closing_point_index = list_closing_point_indexes[-1]
            else:
                closing_point_index, passed_by_zero_index = ClosedPolygon3D.sewing_closing_point_past_point0(
                    closing_point_index, list_closing_point_indexes, passed_by_zero_index, ratio_denominator)

        elif closing_point_index in list_closing_point_indexes:
            closing_point_index = list_closing_point_indexes[-1]
        elif len(list_closing_point_indexes) > 2 and \
                list_closing_point_indexes[0] < closing_point_index < \
                list_closing_point_indexes[-1]:
            closing_point_index = list_closing_point_indexes[-1]
        elif passed_by_zero_index and closing_point_index > \
                list_closing_point_indexes[0]:
            closing_point_index = list_closing_point_indexes[-1]
        elif list_closing_point_indexes[0] == 0 and math.isclose(ratio, -1,
                                                                 abs_tol=0.3):
            closing_point_index = list_closing_point_indexes[-1]
        elif math.isclose(ratio, -1, abs_tol=0.3):
            closing_point_index = list_closing_point_indexes[-1]
        elif closing_point_index - list_closing_point_indexes[-1] > 5 and \
            list_closing_point_indexes[-1] + 4 <= ratio_denominator - 1 and\
                polygons_points_ratio > 0.95:
            closing_point_index = list_closing_point_indexes[-1] + 4

        return closing_point_index, list_remove_closing_points, passed_by_zero_index

    def concave_sewing(self, polygon2, x, y):
        polygon1_2d = self.to_2d(volmdlr.O2D, x, y)
        polygon2_2d = polygon2.to_2d(volmdlr.O2D, x, y)
        polygon1_3d = self
        polygon2_3d = polygon2
        if polygon2_2d.area() < polygon1_2d.area():
            polygon1_2d, polygon2_2d = polygon2_2d, polygon1_2d
            polygon1_3d = polygon2
            polygon2_3d = self
        polygon1_3d = polygon1_3d.get_valid_concave_sewing_polygon(
            polygon1_2d, polygon2_2d)
        polygon1_2d = polygon1_3d.to_2d(volmdlr.O2D, x, y)

        # ax=polygon1_2d.plot()
        # polygon2_2d.plot(ax=ax, color='r')

        dict_closing_pairs = {}
        triangles_points = []
        list_closing_point_indexes = []
        passed_by_zero_index = False
        ratio_denom = len(polygon2_2d.points)
        polygons_points_ratio = len(polygon1_2d.points) / ratio_denom
        previous_closing_point_index = None
        for i, primitive1 in enumerate(polygon1_2d.line_segments):
            list_remove_closing_points = []
            closing_point = polygon1_2d.get_closing_point(polygon2_2d,
                                                          primitive1)
            if closing_point == volmdlr.O2D:
                if previous_closing_point_index is not None:
                    closing_point_index = previous_closing_point_index
                else:
                    raise NotImplementedError(
                        'None of the normal lines intersect polygon2, '
                        'certify projection plane given is correct')
            else:
                closing_point_index = polygon2_2d.points.index(closing_point)

            if i == 0:
                previous_closing_point_index = closing_point_index
            else:
                closing_point_index, list_remove_closing_points,\
                    passed_by_zero_index = self.validate_concave_closing_point(
                        closing_point_index, list_closing_point_indexes,
                        passed_by_zero_index, ratio_denom, polygons_points_ratio)

            if list_remove_closing_points:
                new_list_closing_point_indexes = list(
                    dict.fromkeys(list_closing_point_indexes))
                new_list_remove_closing_indexes = list(
                    dict.fromkeys(list_remove_closing_points))

                # print('closing_point_index:', closing_point_index)
                # print('list_remove_closing_points:',
                #       list_remove_closing_points)
                # print('list_closing_point_indexes:',
                #       list_closing_point_indexes)
                # print('new_list_closing_point_indexes:',
                #       new_list_closing_point_indexes)
                # print('new_list_remove_closing_indexes:',
                #       new_list_remove_closing_indexes)
                # print('dict_closing_pairs before:', dict_closing_pairs)
                if len(list_remove_closing_points) == len(triangles_points):
                    triangles_points = \
                        polygon2_3d.redefine_sewing_triangles_points(
                            triangles_points, passed_by_zero_index,
                            closing_point_index, previous_closing_point_index)
                    if dict_closing_pairs:
                        dict_closing_pairs, lower_bounddary_closing_point = \
                            self.clean_sewing_closing_pairs_dictionary(
                                dict_closing_pairs,
                                closing_point_index,
                                passed_by_zero_index)

                        if len(new_list_remove_closing_indexes) <\
                                len(new_list_closing_point_indexes):
                            dict_closing_pairs[
                                lower_bounddary_closing_point] = (
                                new_list_closing_point_indexes[
                                    -(len(new_list_remove_closing_indexes) + 1)],
                                closing_point_index)
                    for pt_index in list_remove_closing_points:
                        list_closing_point_indexes.remove(pt_index)
                    list_closing_point_indexes.append(closing_point_index)

                elif (not passed_by_zero_index and
                      closing_point_index > polygon2_3d.points.index(
                        triangles_points[-len(list_remove_closing_points) - 1][2])) or\
                        (passed_by_zero_index and closing_point_index >= 0):
                    triangles_points =\
                        polygon2_3d.redefine_sewing_triangles_points(
                            triangles_points, passed_by_zero_index,
                            closing_point_index, previous_closing_point_index)
                    dict_closing_pairs, lower_bounddary_closing_point =\
                        self.clean_sewing_closing_pairs_dictionary(
                            dict_closing_pairs, closing_point_index, passed_by_zero_index)

                    if not list(dict_closing_pairs.keys()) or dict_closing_pairs[
                            list(dict_closing_pairs.keys())[-1]][1] !=\
                            closing_point_index:
                        dict_closing_pairs[lower_bounddary_closing_point] =\
                            (new_list_closing_point_indexes[
                                 -(len(new_list_remove_closing_indexes) + 1)],
                             closing_point_index)

                    for pt_index in list_remove_closing_points:
                        list_closing_point_indexes.remove(pt_index)
                    list_closing_point_indexes.append(closing_point_index)
                else:
                    closing_point_index = previous_closing_point_index

            elif closing_point_index != previous_closing_point_index:
                dict_closing_pairs[polygon1_3d.line_segments[i].start] =\
                    (previous_closing_point_index, closing_point_index)
            face_points = [polygon1_3d.line_segments[i].start,
                           polygon1_3d.line_segments[i].end,
                           polygon2_3d.points[closing_point_index]]
            triangles_points.append(face_points)
            list_closing_point_indexes.append(closing_point_index)
            previous_closing_point_index = closing_point_index
            if primitive1 == polygon1_2d.line_segments[-1]:
                if list_closing_point_indexes[-1] != \
                        list_closing_point_indexes[0]:
                    ratio = (list_closing_point_indexes[-1] -
                             list_closing_point_indexes[0]) / len(
                        polygon2_2d.points)
                    if math.isclose(ratio, -1,
                                    abs_tol=0.2) and passed_by_zero_index:
                        dict_closing_pairs[
                            polygon1_3d.points[0]] = (
                            list_closing_point_indexes[-2],
                            list_closing_point_indexes[0])
                        new_face_points = [triangles_points[-1][0],
                                           triangles_points[-1][1],
                                           polygon2_3d.points[
                                               list_closing_point_indexes[-2]]]
                        triangles_points.remove(triangles_points[-1])
                        triangles_points.append(new_face_points)
                    else:
                        dict_closing_pairs[polygon1_3d.points[0]] = (
                            list(dict_closing_pairs.values())[-1][-1],
                            list(dict_closing_pairs.values())[0][0])

        triangles_points += polygon2_3d.close_sewing(dict_closing_pairs)

        # print('list closing indexes :', list_closing_point_indexes)
        # # print('length polygon2 points: ', len(polygon2_3d.points))
        # print('dict_closing_pairs :', dict_closing_pairs)

        # volum = volmdlr.core.VolumeModel(triangles)
        # volum.babylonjs()
        # print('p1 3d points :', self.points)
        # print('p2 3d points :', polygon2.points)
        return triangles_points

    def sewing(self, polygon2, x, y):
        polygon1_2d = self.to_2d(volmdlr.O2D, x, y)
        polygon2_2d = polygon2.to_2d(volmdlr.O2D, x, y)
        if polygon1_2d.is_convex() and polygon2_2d.is_convex():
            return self.convex_sewing(polygon2, x, y)
        return self.concave_sewing(polygon2, x, y)<|MERGE_RESOLUTION|>--- conflicted
+++ resolved
@@ -150,7 +150,6 @@
         """
         split_primitives = []
         primitives = self.primitives
-<<<<<<< HEAD
         indices = []
 
         for i, point in enumerate([point1, point2]):
@@ -179,18 +178,6 @@
 
         return self.extract_primitives(point1, primitives[ind[0]], point2,
                                        primitives[ind[1]], inside)
-=======
-        for point in [point1, point2]:
-            dist_min = math.inf
-            for primitive in primitives:
-                dist = primitive.point_distance(point)
-                if dist < dist_min:
-                    dist_min = dist
-                    prim_opt = primitive
-            split_primitives.append(prim_opt)
-        return self.extract_primitives(point1, split_primitives[0], point2,
-                                       split_primitives[1], inside)
->>>>>>> 1b2d3982
 
     def point_belongs(self, point, abs_tol=1e-7):
         '''
@@ -1138,7 +1125,7 @@
                         contour_primitives.append(line)
                         edges.remove(line)
                         break
-                    if point.is_close(line.end, tol=tol) and\
+                    elif point.is_close(line.end, tol=tol) and\
                             line not in contour_primitives:
                         line.end = point
                         contour_primitives.append(line)
@@ -1235,7 +1222,6 @@
                         if list_p != [] and point.point_distance(point.nearest_point(list_p)) > 1e-4:
                             list_p.append(point)
 
-<<<<<<< HEAD
                     if len(list_p) == 2:
                         if isinstance(self, Contour2D):
                             linesegment = volmdlr.edges.LineSegment2D(list_p[0], list_p[1])
@@ -1268,9 +1254,6 @@
                         if list_p != [] and point.point_distance(point.nearest_point(list_p)) > 1e-4:
                             list_p.append(point)
 
-=======
-                        # edges2.add(edge2)
->>>>>>> 1b2d3982
                         try:
                             self.primitive_to_index(edge1)
                             edges1.add(edge1)
@@ -1574,13 +1557,8 @@
     def bounding_points(self):
         points = self.edge_polygon.points[:]
         for primitive in self.primitives:
-<<<<<<< HEAD
             if hasattr(primitive, 'discretization_points'):
                 points.extend(primitive.discretization_points())
-=======
-            if hasattr(primitive, 'polygon_points'):
-                points.extend(primitive.polygon_points())
->>>>>>> 1b2d3982
         xmin = min(p[0] for p in points)
         xmax = max(p[0] for p in points)
         ymin = min(p[1] for p in points)
@@ -3870,8 +3848,6 @@
 
     def __hash__(self):
         return sum(hash(e) for e in self.primitives)
-<<<<<<< HEAD
-=======
 
     def __eq__(self, other_):
         if other_.__class__.__name__ != self.__class__.__name__:
@@ -3893,7 +3869,6 @@
         if equal == len(self.primitives):
             return True
         return False
->>>>>>> 1b2d3982
 
     @property
     def edge_polygon(self):
@@ -4732,11 +4707,7 @@
         return ClosedPolygon3D(points, self.name)
 
     def __hash__(self):
-<<<<<<< HEAD
         return sum(hash(point) for point in self.points)
-=======
-        return sum(hash(p) for p in self.points)
->>>>>>> 1b2d3982
 
     def __eq__(self, other_):
         if not isinstance(other_, self.__class__):
