#!/usr/bin/env python3
# -*- coding: utf-8 -*-
"""
Module containing wires & contours.
"""

import itertools
import math
import sys
import warnings
# import random
from collections import deque
from functools import cached_property
from statistics import mean
from typing import List

import matplotlib.patches
import matplotlib.pyplot as plt
import networkx as nx
import numpy as npy
import plot_data.core as plot_data
import scipy.integrate as scipy_integrate
from mpl_toolkits.mplot3d import Axes3D
from scipy.spatial import ConvexHull, Delaunay
from triangle import triangulate

import volmdlr
import volmdlr.core
import volmdlr.display as vmd
import volmdlr.edges
import volmdlr.utils.intersections as vm_utils_intersections
from volmdlr.core_compiled import polygon_point_belongs
from volmdlr.core import EdgeStyle


def argmax(list_of_float):
    """
    Returns the max value and the argmax.
    """
    pos_max, max_float = 0, list_of_float[0]
    for pos, fl in enumerate(list_of_float):
        if pos == 0:
            continue
        if fl > max_float:
            max_float = fl
            pos_max = pos
    return max_float, pos_max


def argmin(list_of_float):
    """
    Returns the min value and the argmin.
    """
    pos_min, min_float = 0, list_of_float[0]
    for pos, fl in enumerate(list_of_float):
        if pos == 0:
            continue
        if fl < min_float:
            min_float = fl
            pos_min = pos
    return min_float, pos_min


def bounding_rectangle_adjacent_contours(contours: List):
    """
    Compute the bounding box of a list of adjacent contours 2d.

    :param contours: A list of adjacent contours
    :type contours: List[:class:`volmdlr.wires.Contour2D`]
    :return: The bounding box
    :rtype: :class:`volmdlr.core.BoundingRectangle`
    """
    x_min, x_max, y_min, y_max = contours[0].bounding_rectangle.bounds()

    for i in range(1, len(contours)):
        xmin_contour, xmax_contour, ymin_contour, ymax_contour = contours[i].bounding_rectangle.bounds()
        x_min = min(x_min, xmin_contour)
        x_max = max(x_max, xmax_contour)
        y_min = min(y_min, ymin_contour)
        y_max = max(y_max, ymax_contour)

    return volmdlr.core.BoundingRectangle(x_min, x_max, y_min, y_max)


class WireMixin:
    """
    Abstract class for Wire, storing methods and attributes used by many classes in this module.

    """
    _non_data_hash_attributes = ['basis_primitives']
    _non_serializable_attributes = ['primitive_to_index',
                                    'basis_primitives']

    def _data_hash(self):
        return sum(hash(e) for e in self.primitives) + len(self.primitives)

    def length(self):
        length = 0.
        for primitive in self.primitives:
            length += primitive.length()
        return length

    def discretization_points(self, *, number_points: int = None, angle_resolution: int = 20):
        """

        :param angle_resolution: distance between two discretized points.
        """
        length = self.length()
        if number_points:
            n = number_points - 1
        elif angle_resolution:
            n = int(length / angle_resolution) + 1

        return [self.point_at_abscissa(i / n * length) for i in
                range(n + 1)]

    def point_at_abscissa(self, curvilinear_abscissa: float):
        length = 0.
        for primitive in self.primitives:
            primitive_length = primitive.length()
            if length + primitive_length > curvilinear_abscissa:
                return primitive.point_at_abscissa(
                    curvilinear_abscissa - length)
            length += primitive_length
        # In case we did not find yet, ask last primitive its end
        if math.isclose(curvilinear_abscissa, length, abs_tol=1e-6):
            return self.primitives[-1].end  # point_at_abscissa(primitive_length)
        raise ValueError('abscissa out of contour length')

    def extract_primitives(self, point1, primitive1, point2, primitive2,
                           inside: bool = True):
        """

        :param inside: extracted contour is between the two points if True and outside these points if False.
        """

        primitives = []

        ip1 = self.primitive_to_index(primitive1)
        ip2 = self.primitive_to_index(primitive2)

        if ip1 < ip2:
            pass
        elif ip1 == ip2:
            if primitive1.abscissa(point1) < primitive1.abscissa(point2):
                pass
            else:
                primitive1, primitive2 = primitive2, primitive1
                point1, point2 = point2, point1
        else:
            primitive1, primitive2 = primitive2, primitive1
            point1, point2 = point2, point1

        if inside:
            if ip1 == ip2:
                prim = primitive1.split(point1)[1]
                if prim:
                    prim = prim.split(point2)[0]
                    if prim:
                        primitives.append(prim)
            else:
                prim = primitive1.split(point1)[1]
                if prim:
                    primitives.append(prim)
                primitives.extend(self.primitives[self.primitive_to_index(
                    primitive1) + 1:self.primitive_to_index(primitive2)])
                prim = primitive2.split(point2)[0]
                if prim:
                    primitives.append(prim)
        else:
            primitives.extend(self.primitives[0:self.primitive_to_index(primitive1)])
            if ip1 == ip2:
                prim = primitive1.split(point1)
                if prim[0]:
                    primitives.append(prim[0])
                if prim[1]:
                    prim = prim[1].split(point2)[1]
                    if prim:
                        primitives.append(prim)
            else:
                prim = primitive1.split(point1)[0]
                if prim:
                    primitives.append(prim)
                prim = primitive2.split(point2)[1]
                if prim:
                    primitives.append(prim)
            primitives.extend(self.primitives[self.primitive_to_index(primitive2) + 1::])

        return primitives

    def extract_without_primitives(self, point1, point2, inside: bool = True):
        """

        :param inside: extracted contour is between the two points if True and outside these points if False.
        """
        primitives = self.primitives
        indices = []

        for i, point in enumerate([point1, point2]):
            ind = []
            for prim_index, primitive in enumerate(primitives):
                if primitive.point_belongs(point, 1e-6):
                    ind.append(prim_index)
            indices.append(ind)

        shared = list(set(indices[0]) & set(indices[1]))
        ind = []
        if shared == []:
            ind.append(indices[0][0])
            if len(indices[1]) == 2:
                ind.append(indices[1][1])
            else:
                ind.append(indices[1][0])
        else:
            for indice in indices:
                if len(indice) == 1:
                    ind.append(indice[0])
                else:
                    for i in indice:
                        if i != shared[0]:
                            ind.append(i)
        return self.extract_primitives(point1, primitives[ind[0]], point2,
                                       primitives[ind[1]], inside)

    def abscissa(self, point, tol=1e-6):
        """
        Compute the curvilinear abscissa of a point on a wire.

        """
        if self.point_over_wire(point, tol):
            length = 0
            for primitive in self.primitives:
                if primitive.point_belongs(point, tol):
                    length += primitive.abscissa(point)
                    break
                length += primitive.length()
            return length

        raise ValueError('Point is not on wire')

    def sort_points_along_wire(self, points):

        return sorted(points, key=lambda point: self.abscissa(point))

    def is_ordered(self, tol=1e-6):
        """
        Check if the wire's primitives are ordered or not.

        """

        for primitive_1, primitive_2 in zip(self.primitives, self.primitives[1:]):
            if primitive_1.end.point_distance(primitive_2.start) > tol:
                return False
        return True

    def order_wire(self, tol=1e-6):
        """
        Order wire's primitives.

        """

        if self.is_ordered(tol=tol):
            return self.__class__(self.primitives[:])

        new_primitives = [self.primitives[0]]
        primitives = self.primitives[1:]
        length_primitives = len(primitives) + 1

        while len(new_primitives) < length_primitives:
            for primitive in primitives:
                if new_primitives[0].start.point_distance(primitive.start) < tol:
                    new_primitives.insert(0, primitive.reverse())
                    primitives.remove(primitive)
                elif new_primitives[-1].end.point_distance(primitive.start) < tol:
                    new_primitives.append(primitive)
                    primitives.remove(primitive)
                elif new_primitives[0].start.point_distance(primitive.end) < tol:
                    new_primitives.insert(0, primitive)
                    primitives.remove(primitive)
                elif new_primitives[-1].end.point_distance(primitive.end) < tol:
                    new_primitives.append(primitive.reverse())
                    primitives.remove(primitive)

        return self.__class__(new_primitives)

    @classmethod
    def from_wires(cls, wires):
        """
        Define a wire from successive wires.

        """

        primitives = []
        for wire in wires:
            primitives.extend(wire.primitives)

        wire = cls(primitives)

        if not wire.is_ordered():
            return wire.order_wire()
        return wire

    def inverted_primitives(self):
        """
        Invert wire's primitives.

        """

        new_primitives = []
        for prim in self.primitives[::-1]:
            new_primitives.append(prim.reverse())
        return new_primitives

    def is_followed_by(self, wire_2, tol=1e-6):
        """
        Check if the wire is followed by wire_2.

        """
        return self.primitives[-1].end.point_distance(wire_2.primitives[0].start) < tol

    def point_over_wire(self, point, abs_tol=1e-6):

        belongs = False
        for primitive in self.primitives:
            if primitive.point_belongs(point, abs_tol):
                belongs = True
        return belongs

    def primitive_over_wire(self, primitive, tol: float = 1e-6):
        points = primitive.discretization_points(number_points=10)
        if all(self.point_over_contour(point, tol) for point in points):
            return True
        return False

    @classmethod
    def from_points(cls, points):
        """
        Create a contour from points with line_segments.

        """
        linesegment_name = 'LineSegment' + points[0].__class__.__name__[-2:]
        edges = []
        for i in range(0, len(points) - 1):
            edges.append(getattr(volmdlr.edges, linesegment_name)(points[i], points[i + 1]))
        contour = cls(edges)
        return contour


class EdgeCollection3D(WireMixin):
    """
    A collection of simple edges 3D.
    """
    _standalone_in_db = True
    _eq_is_data_eq = True
    _non_serializable_attributes = ['basis_primitives']
    _non_data_eq_attributes = ['name', 'basis_primitives']
    _non_data_hash_attributes = []

    def __init__(self, primitives: List[volmdlr.edges.Edge], color=None, alpha=1, name: str = ''):
        self.primitives = primitives
        self.color = color
        self.alpha = alpha
        self._bbox = None
        self.name = name

    def plot(self, ax=None, edge_style: EdgeStyle = EdgeStyle()):
        """ Plot edges with matplolib, not tested. """
        if ax is None:
            fig = plt.figure()
            ax = fig.add_subplot(111, projection='3d')
        for primitive in self.primitives:
            primitive.plot(ax=ax, edge_style=edge_style)
        return ax

    def _bounding_box(self):
        """ Flawed method, to be enforced by overloading. """
        return volmdlr.core.BoundingBox.from_points(self.points())

    @property
    def bounding_box(self):
        """ Get big bounding box of all edges. """
        if not self._bbox:
            self._bbox = self._bounding_box()
        return self._bbox

    def points(self):
        """ Get list of all points. """
        points = []
        for prim in self.primitives:
            points += [prim.start, prim.end]
        return points

    def babylon_param(self):
        """ Get dict for babylonjs object settings. """
        babylon_param = {'alpha': self.alpha,
                         'name': self.name,
                         'color': [0, 0, 0.6]}
        if self.color is None:
            babylon_param['edges_color'] = [0, 0, 0.6]
        else:
            babylon_param['edges_color'] = list(self.color)
        return babylon_param

    def babylon_points(self):
        """ Get list of points coordinates. """
        return [[p.x, p.y, p.z] for p in self.points()]

    def to_babylon(self):
        """ Generate a mesh from all edges for performance when drawing. """
        positions = []
        for prim in self.primitives:
            positions += [prim.start.x, prim.start.y, prim.start.z,
                          prim.end.x, prim.end.y, prim.end.z,
                          prim.end.x, prim.end.y, prim.end.z]

        indices = list(range(len(positions)))
        return positions, indices

    def babylon_meshes(self):
        """ Set the mesh for babylonjs. """
        positions, indices = self.to_babylon()
        babylon_mesh = {'positions': positions,
                        'indices': indices}
        babylon_mesh.update(self.babylon_param())
        return [babylon_mesh]


class Wire2D(volmdlr.core.CompositePrimitive2D, WireMixin):
    """
    A collection of simple primitives, following each other making a wire.

    """

    def __init__(self, primitives: List[volmdlr.core.Primitive2D],
                 name: str = ''):
        self._bounding_rectangle = None
        volmdlr.core.CompositePrimitive2D.__init__(self, primitives, name)

    def to_3d(self, plane_origin, x, y):
        """
        Transforms a Wire2D into an Wire3D, given a plane origin and an u and v plane vector.

        :param plane_origin: plane origin.
        :param x: plane u vector.
        :param y: plane v vector.
        :return: Wire3D.
        """
        primitives3d = []
        for edge in self.primitives:
            primitives3d.append(edge.to_3d(plane_origin, x, y))

        return Wire3D(primitives3d)

    def extract(self, point1, primitive1, point2, primitive2,
                inside: bool = True):
        """

        :param inside: extracted contour is between the two points if True and outside these points if False.
        """
        return Wire2D(
            self.extract_primitives(point1, primitive1, point2, primitive2,
                                    inside))

    def extract_with_points(self, point1: volmdlr.Point2D,
                            point2: volmdlr.Point2D, inside: bool = True):
        """

        :param inside: extracted contour is between the two points if True and outside these points if False.
        """
        return self.extract_without_primitives(point1, point2, inside)

        # TODO: method to check if it is a wire

    def infinite_intersections(self, infinite_primitives):
        """
        Returns a list that contains:

        the intersections between a succession of infinite primitives (line,
        circle). There must be a method implemented to intersect the two
        infinite primitives.
        """
        offset_intersections = []

        for primitive_1, primitive_2 in zip(infinite_primitives,
                                            infinite_primitives[1:] + [infinite_primitives[0]]):

            i = infinite_primitives.index(primitive_1)
            # k = infinite_primitives.index(primitive_2)

            primitive_name = primitive_1.__class__.__name__.lower().replace('2d', '')
            intersection_method_name = '{}_intersections'.format(primitive_name)
            next_primitive_name = primitive_2.__class__.__name__.lower().replace('2d', '')
            next_intersection_method_name = '{}_intersections'.format(next_primitive_name)

            if hasattr(primitive_1, next_intersection_method_name):
                intersections = getattr(primitive_1, next_intersection_method_name)(
                    primitive_2)
                end = self.primitives[i].end
                if not intersections:
                    continue

                if len(intersections) == 1:
                    offset_intersections.append(intersections[0])

                else:
                    end = self.primitives[i].end
                    if intersections[0].point_distance(end) > intersections[1].point_distance(end):
                        intersections.reverse()
                    offset_intersections.append(intersections[0])

            elif hasattr(primitive_2, intersection_method_name):
                intersections = getattr(primitive_2, intersection_method_name)(primitive_1)
                if not intersections:
                    continue
                if len(intersections) == 1:
                    offset_intersections.append(intersections[0])
                else:
                    end = self.primitives[i].end
                    if intersections[0].point_distance(end) > intersections[
                            1].point_distance(end):
                        intersections.reverse()
                    offset_intersections.append(intersections[0])

            else:
                raise NotImplementedError(
                    'No intersection method between {} and {}. Define {} on {} or {} on {}'.format(
                        primitive_1.__class__.__name__,
                        primitive_2.__class__.__name__,
                        next_intersection_method_name,
                        primitive_1.__class__.__name__,
                        intersection_method_name,
                        primitive_2.__class__.__name__
                    ))

        return offset_intersections

    def offset(self, offset):
        """
        Generates an offset of a Wire2D.

        """
        offset_primitives = []
        infinite_primitives = []
        offset_intersections = []
        # ax = self.plot()
        for primitive in self.primitives:
            infinite_primitive = primitive.infinite_primitive(offset)
            if infinite_primitive is not None:
                infinite_primitives.append(infinite_primitive)
        offset_intersections += self.infinite_intersections(infinite_primitives)
        for i, (point1, point2) in enumerate(zip(offset_intersections,
                                                 offset_intersections[1:] + [offset_intersections[0]])):
            if i + 1 == len(offset_intersections):
                cutted_primitive = infinite_primitives[0].cut_between_two_points(point1, point2)
            else:
                cutted_primitive = infinite_primitives[i + 1].cut_between_two_points(point1, point2)
            offset_primitives.append(cutted_primitive)

        return self.__class__(offset_primitives)

    def plot_data(self, name: str = '', fill=None, color='black',
                  stroke_width: float = 1, opacity: float = 1):
        data = []
        for item in self.primitives:
            data.append(item.plot_data())
        return data

    def line_intersections(self, line: 'volmdlr.edges.Line2D'):
        """
        Returns a list of intersection in the form of a tuple (point,
        primitive) of the wire primitives intersecting with the line.

        """
        intersection_points = []
        for primitive in self.primitives:
            for point in primitive.line_intersections(line):
                intersection_points.append((point, primitive))
        return intersection_points

    def linesegment_intersections(self,
                                  linesegment: 'volmdlr.edges.LineSegment2D'):
        """
        Returns a list of intersection in the form of a tuple (point,
        primitive) of the wire primitives intersecting with the line.

        """
        intersection_points = []
        for primitive in self.primitives:
            inters = primitive.linesegment_intersections(linesegment)
            for point in inters:
                intersection_points.append((point, primitive))
        return intersection_points

    def is_start_end_crossings_valid(self, line, intersections, primitive):
        """
        :param line: crossing line
        :param intersections: intersections results
         for primitive line intersections
        :param primitive: intersecting primitive
        :return: None if intersection not a start or
        end point of a contours primitives, or a volmdlr.Point2D if it is.
        """
        primitive_index = self.primitives.index(primitive)
        point1, point2 = None, None
        if intersections[0].is_close(primitive.start):
            point1 = primitive.point_at_abscissa(primitive.length() * 0.01)
            point2 = self.primitives[primitive_index - 1].point_at_abscissa(
                self.primitives[primitive_index - 1].length() * .99
            )

            # point2 = primitive.start + \
            #          self.primitives[primitive_index - 1].unit_direction_vector(0.5)
        elif intersections[0].is_close(primitive.end) and primitive != self.primitives[-1]:
            point1 = primitive.point_at_abscissa(primitive.length() * 0.99)
            point2 = self.primitives[primitive_index + 1].point_at_abscissa(
                self.primitives[primitive_index + 1].length() * .01)

            # point2 = primitive.end + \
            #          self.primitives[primitive_index + 1].unit_direction_vector(0.5)
        if point1 is not None and point2 is not None:
            return line.is_between_points(point1, point2)
        return False

    @staticmethod
    def is_crossing_start_end_point(intersections, primitive):
        """
        Returns True if the crossings provided arestart or end of the Wire2D.

        :param intersections: intersection results
         for primitive line intersections
        :param primitive: intersecting primitive
        :return: False if intersection not a start or
        end point of a contours primitives, or True if it is.
        """
        if intersections[0].is_close(primitive.start) or intersections[0].is_close(primitive.end):
            return True
        return False

    def line_crossings(self, line: volmdlr.edges.Line2D):
        """
        Calculates valid crossing intersections of a wire and an infinite line.

        :param line: line crossing the wire
        :type line: volmdlr.edges.Line2D
        returns a list of Tuples (point, primitive)
        of the wire primitives intersecting with the line
        """
        intersection_points = []
        intersection_points_primitives = []
        for primitive in self.primitives:
            intersections = primitive.line_intersections(line)
            for intersection in intersections:
                if not volmdlr.core.point_in_list(intersection, intersection_points):
                    if not self.is_crossing_start_end_point(intersections, primitive):
                        intersection_points.append(intersection)
                        intersection_points_primitives.append((intersection, primitive))
                    elif self.is_start_end_crossings_valid(line, intersections, primitive):
                        intersection_points.append(intersection)
                        intersection_points_primitives.append((intersection, primitive))
        return intersection_points_primitives

    def wire_intersections(self, wire):
        """
        Compute intersections between two wire 2d.

        :param wire : volmdlr.wires.Wire2D.
        :return: intersections : List[(volmdlr.Point2D, volmdlr.Primitive2D)]
        """
        intersections, intersections_points = [], []
        for primitive in wire.primitives:
            method_name = f'{primitive.__class__.__name__.lower()[0:-2]}_intersections'

            if hasattr(self, method_name):
                a_points = getattr(self, method_name)(primitive)
                # a_points = self.linesegment_intersections(primitive)
                if a_points:
                    for point1, point2 in a_points:
                        if not volmdlr.core.point_in_list(point1, intersections_points):
                            intersections.append([point1, point2])
                            intersections_points.append(point1)
            else:
                raise NotImplementedError(
                    f'Class {self.__class__.__name__} does not implement {method_name}')

        return intersections

    @classmethod
    def from_points(cls, points: List[volmdlr.Point2D]):
        """
        Define a wire based on points 2d with line_segments2d.

        :param points: points to define wire 2d.
        """
        edges = []
        for i in range(0, len(points) - 1):
            edges.append(volmdlr.edges.LineSegment2D(points[i], points[i + 1]))

        return cls(edges)

    def linesegment_crossings(self,
                              linesegment: 'volmdlr.edges.LineSegment2D'):
        """
        Returns a list of crossings in the form of a tuple (point,
        primitive) of the wire primitives intersecting with the line.
        """
        results = self.line_crossings(linesegment.to_line())
        crossings_points = []
        for result in results:
            if linesegment.point_belongs(result[0]):
                crossings_points.append(result)
        return crossings_points

    def wire_crossings(self, wire):
        """
        Compute crossings between two wire 2d.

        :param wire: volmdlr.wires.Wire2D
        :type crossings: List[(volmdlr.Point2D, volmdlr.Primitive2D)]
        """
        crossings, crossings_points = [], []
        for primitive in wire.primitives:
            method_name = f'{primitive.__class__.__name__.lower()[0:-2]}_crossings'

            if hasattr(self, method_name):
                a_points = getattr(self, method_name)(primitive)
                # a_points = self.linesegment_crossings(primitive)
                if a_points:
                    for a in a_points:
                        if not volmdlr.core.point_in_list(a[0], crossings_points):
                            crossings.append([a[0], a[1]])
                            crossings_points.append(a[0])
            else:
                raise NotImplementedError(
                    f'Class {self.__class__.__name__} does not implement {method_name}')

        return crossings

    def to_wire_with_linesegments(self):
        """
        Convert a wire with different primitives to a wire with just linesegments.
        """

        wires = []
        for primitive in self.primitives:
            if not isinstance(primitive, volmdlr.edges.LineSegment2D):
                wires.append(primitive.to_wire(10))
            else:
                wires.append(Wire2D([primitive]))

        return Wire2D.from_wires(wires)

    def invert(self):
        return Wire2D(self.inverted_primitives())

    def extend(self, point):
        """
        Extend a wire by adding a linesegment connecting the given point to the nearest wire's extremities.
        """

        distances = [self.primitives[0].start.point_distance(point), self.primitives[-1].end.point_distance(point)]
        if distances.index(min(distances)) == 0:
            primitives = [volmdlr.edges.LineSegment2D(point, self.primitives[0].start)]
            primitives.extend(self.primitives)
        else:
            primitives = self.primitives
            primitives.append(volmdlr.edges.LineSegment2D(self.primitives[-1].end, point))

        return Wire2D(primitives)

    def point_distance(self, point):
        """
        Copied from Contour2D.

        """

        min_distance = self.primitives[0].point_distance(point)
        for primitive in self.primitives[1:]:
            distance = primitive.point_distance(point)
            if distance < min_distance:
                min_distance = distance
        return min_distance

    def nearest_primitive_to(self, point):
        """
        Search for the nearest primitive for a point.

        """

        primitives = self.primitives
        primitives_sorted = sorted(primitives, key=lambda primitive: primitive.point_distance(point))

        return primitives_sorted[0]

    def axial_symmetry(self, line):
        """
        Finds out the symmetric wire 2d according to a line.

        """

        primitives_symmetry = []
        for primitive in self.primitives:
            try:
                primitives_symmetry.append(primitive.axial_symmetry(line))
            except NotImplementedError:
                print(f'Class {self.__class__.__name__} does not implement symmetry method')

        return self.__class__(primitives=primitives_symmetry)

    def symmetry(self, line):
        """
        TODO: code this
        """
        raise NotImplementedError('Not coded yet')

    def is_symmetric(self, wire2d, line):
        """
        Checks if the two wires 2d are symmetric or not according to line.

        """

        c_symmetry_0 = self.symmetry(line)
        c_symmetry_1 = wire2d.symmetry(line)

        if wire2d.is_superposing(c_symmetry_0) and self.is_superposing(c_symmetry_1):
            return True
        return False

    def bsplinecurve_crossings(self,
                               bsplinecurve: 'volmdlr.edges.BSplineCurve2D'):
        """
        Returns a list of crossings in the form of a tuple (point,
        primitive) of the wire primitives crossings with the bsplinecurve.

        """

        linesegments = bsplinecurve.to_wire(25).primitives
        crossings_points = []
        for linesegment in linesegments:
            crossings_linesegment = self.linesegment_crossings(linesegment)
            if crossings_linesegment:
                crossings_points.extend(crossings_linesegment)
        return crossings_points

    def bsplinecurve_intersections(self,
                                   bsplinecurve: 'volmdlr.edges.BSplineCurve2D'):
        """
        Returns a list of intersections in the form of a tuple (point,
        primitive) of the wire primitives intersections with the bsplinecurve.

        """

        linesegments = bsplinecurve.to_wire(25).primitives
        intersections_points = []
        for linesegment in linesegments:
            intersections_linesegments = self.linesegment_intersections(linesegment)
            if intersections_linesegments:
                intersections_points.extend(intersections_linesegments)
        return intersections_points

    @property
    def bounding_rectangle(self):
        if not self._bounding_rectangle:
            self._bounding_rectangle = self.get_bouding_rectangle()
        return self._bounding_rectangle

    def get_bouding_rectangle(self):
        x_min, x_max, y_min, y_max = self.primitives[0].bounding_rectangle.bounds()
        for edge in self.primitives[1:]:
            xmin_edge, xmax_edge, ymin_edge, ymax_edge = \
                edge.bounding_rectangle.bounds()
            x_min = min(x_min, xmin_edge)
            x_max = max(x_max, xmax_edge)
            y_min = min(y_min, ymin_edge)
            y_max = max(y_max, ymax_edge)
        return volmdlr.core.BoundingRectangle(x_min, x_max, y_min, y_max)


class Wire3D(volmdlr.core.CompositePrimitive3D, WireMixin):
    """
    A collection of simple primitives, following each other making a wire.

    """

    def __init__(self, primitives: List[volmdlr.core.Primitive3D],
                 name: str = ''):
        self._bbox = None
        volmdlr.core.CompositePrimitive3D.__init__(self, primitives=primitives, name=name)

    def _bounding_box(self):
        """
        Flawed method, to be enforced by overloading
        """
        n = 20
        points = []
        for prim in self.primitives:
            points_ = prim.discretization_points(number_points=n)
            for point in points_:
                if point not in points:
                    points.append(point)
        return volmdlr.core.BoundingBox.from_points(points)

    @property
    def bounding_box(self):
        if not self._bbox:
            self._bbox = self._bounding_box()
        return self._bbox

    def extract(self, point1, primitive1, point2, primitive2):
        return Wire3D(self.extract_primitives(self, point1, primitive1, point2,
                                              primitive2))

    def extract_with_points(self, point1: volmdlr.Point3D,
                            point2: volmdlr.Point3D, inside):
        return self.extract_without_primitives(point1, point2, inside)

    def frame_mapping(self, frame: volmdlr.Frame3D, side: str):
        """
        Changes frame_mapping and return a new Wire3D.

        :param side: 'old' or 'new'
        """
        new_wire = []
        for primitive in self.primitives:
            new_wire.append(primitive.frame_mapping(frame, side))
        return Wire3D(new_wire)

    def frame_mapping_inplace(self, frame: volmdlr.Frame3D, side: str):
        """
        Changes frame_mapping and the object is updated inplace.

        :param side: 'old' or 'new'
        """
        warnings.warn("'inplace' methods are deprecated. Use a not inplace method instead.", DeprecationWarning)

        for primitive in self.primitives:
            primitive.frame_mapping_inplace(frame, side)

    def minimum_distance(self, wire2):
        distance = []
        for element in self.primitives:
            for element2 in wire2.primitives:
                distance.append(element.minimum_distance(element2))

        return min(distance)

    def point_distance(self, point):
        distance, distance_point = math.inf, None
        for prim in self.primitives:
            prim_distance, prim_point = prim.point_distance(point)
            if prim_distance < distance:
                distance = prim_distance
                distance_point = prim_point
        return distance, distance_point

    def extrusion(self, extrusion_vector):
        faces = []
        for primitive in self.primitives:
            faces.extend(primitive.extrusion(extrusion_vector))
        return faces

    def to_bspline(self, discretization_parameter, degree):
        """
        Convert a wire 3d to a bspline curve 3d.

        """

        discretized_points = self.discretization_points(discretization_parameter)
        bspline_curve = volmdlr.edges.BSplineCurve3D.from_points_interpolation(discretized_points, degree)

        return bspline_curve

    def triangulation(self):
        return None

    def get_primitives_2d(self, plane_origin, x, y):
        """
        Pass primitives to 2d
        :param plane_origin: plane origin
        :param x: vector u
        :param y: vector v
        :return: list of 2d primitives
        """
        z = x.cross(y)
        plane3d = volmdlr.faces.Plane3D(volmdlr.Frame3D(plane_origin, x, y, z))
        primitives2d = []
        for primitive in self.primitives:
            primitive2d = plane3d.point3d_to_2d(primitive)
            if primitive2d is not None:
                primitives2d.append(primitive2d)
        return primitives2d

    def to_2d(self, plane_origin, x, y):
        primitives2d = self.get_primitives_2d(plane_origin, x, y)
        return Wire2D(primitives=primitives2d)

    def rotation(self, center: volmdlr.Point3D, axis: volmdlr.Vector3D,
                 angle: float):
        """
        Wire3D rotation.

        :param center: rotation center.
        :param axis: rotation axis.
        :param angle: angle rotation.
        :return: a new rotated Wire3D.
        """
        new_edges = [edge.rotation(center, axis, angle) for edge
                     in self.primitives]
        return Wire3D(new_edges, self.name)


# TODO: define an edge as an opened polygon and allow to compute area from this reference

class ContourMixin(WireMixin):
    """
    Abstract class for Contour, storing methods and attributes used by Contour2D and Contour3D.

    """

    def is_ordered(self, tol=1e-6):
        for prim1, prim2 in zip(
                self.primitives, self.primitives[1:] + [self.primitives[0]]):
            if not prim1.end.is_close(prim2.start, tol):
                return False
        return True

    def ordering_contour(self, tol=1e-6):
        """
        Returns the points of the contour ordered.

        """
        list_point_pairs = [(prim.start, prim.end) for prim in self.primitives]
        length_list_points = len(list_point_pairs)
        points = [list_point_pairs[0]]
        primitives = self.primitives[:]
        new_primitives = [primitives[0]]
        primitives.remove(primitives[0])
        list_point_pairs.remove(
            (list_point_pairs[0][0], list_point_pairs[0][1]))
        finished = False
        counter = 0
        counter1 = 0

        while not finished:
            for i, (p1, p2) in enumerate(list_point_pairs):
                if p1.point_distance(p2) < tol:
                    list_point_pairs.remove((p1, p2))
                    primitives.remove(primitives[i])
                elif p1.point_distance(points[-1][-1]) < tol:
                    points.append((p1, p2))
                    new_primitives.append(primitives[i])
                    primitives.remove(primitives[i])
                    list_point_pairs.remove((p1, p2))
                elif p2.point_distance(points[-1][-1]) < tol:
                    points.append((p2, p1))
                    new_primitives.append(primitives[i].reverse())
                    primitives.remove(primitives[i])
                    list_point_pairs.remove((p1, p2))
                elif p1.point_distance(points[0][0]) < tol:
                    points = [(p2, p1)] + points
                    new_primitives = [primitives[i].reverse()] + new_primitives
                    primitives.remove(primitives[i])
                    list_point_pairs.remove((p1, p2))
                elif p2.point_distance(points[0][0]) < tol:
                    points = [(p1, p2)] + points
                    new_primitives = [primitives[i]] + new_primitives
                    primitives.remove(primitives[i])
                    list_point_pairs.remove((p1, p2))
            if len(list_point_pairs) == 0:
                finished = True
            counter1 += 1
            if counter1 >= 100 * length_list_points:
                self.plot()
                raise NotImplementedError
            if len(list_point_pairs) == 1:
                counter += 1
                if counter > 3:
                    # for point_pair in list_point_pairs:
                    if list_point_pairs[0][0] in points or list_point_pairs[0][::-1] in points:
                        finished = True
                        continue
                    warnings.warn('There may exist a problem with this'
                                  ' contour, it seems it cannot be reordered.'
                                  ' Please, verify its points')
                    finished = True
                    # ax = self.plot()
                    # for point_pair in list_point_pairs:
                    #     point_pair[0].plot(ax=ax, color='r')
                    #     point_pair[1].plot(ax=ax, color='r')
                    # raise NotImplementedError
        return new_primitives

    @staticmethod
    def touching_edges_pairs(edges):  # TO DO: move this to edges?
        touching_primitives = []
        for i, primitive1 in enumerate(edges):
            for j, primitive2 in enumerate(edges):
                if j > i:
                    if not primitive2.end.is_close(primitive1.start) and \
                            not primitive1.start.is_close(primitive2.start) and \
                            not primitive2.end.is_close(primitive1.end) and \
                            not primitive1.end.is_close(primitive2.start):
                        if primitive1.unit_direction_vector(abscissa=0).is_colinear_to(
                                primitive2.unit_direction_vector(abscissa=0)):
                            continue
                        if primitive1.point_belongs(primitive2.start) or primitive1.point_belongs(primitive2.end):
                            touching_primitives.append([primitive2, primitive1])
                        elif primitive2.point_belongs(primitive1.start) or primitive2.point_belongs(primitive1.end):
                            touching_primitives.append([primitive1, primitive2])
        return touching_primitives

    @staticmethod
    def contours_primitives_touching_primitives(touching_primitives):
        contours_primitives_lists = []
        for prim1, prim2 in touching_primitives:
            if prim2.point_belongs(prim1.start):
                intersection = prim1.start
            elif prim2.point_belongs(prim1.end):
                intersection = prim1.end
            prim2_split = prim2.split(intersection)
            for prim in prim2_split:
                if not prim:
                    continue
                if prim1.start == prim.start or prim1.end == prim.end:
                    prim = prim.reverse()
                if [prim1, prim] not in contours_primitives_lists:
                    contours_primitives_lists.append([prim1, prim])
        return contours_primitives_lists

    @staticmethod
    def connected_to_splited_primitives(edge, contours_list):
        """
        Verifies if edge is connected to one of the primitives inside contours.

        :param edge: edge for verification.
        :param contours_list: contours lists.
        :return: update contours_primitives_lists and a boolean to indicate if the edge should be removed or not.
        """
        remove = False
        for i, contour in enumerate(contours_list):
            if not contour.primitive_over_contour(edge):
                if volmdlr.core.point_in_list(contour.primitives[0].start, [edge.end, edge.start]):
                    contours_list[i].primitives = [edge.copy(deep=True)] + contour.primitives
                    remove = True
                elif volmdlr.core.point_in_list(contour.primitives[-1].end, [edge.end, edge.start]):
                    contours_list[i].primitives = contour.primitives + [edge.copy(deep=True)]
                    remove = True
        return contours_list, remove

    @staticmethod
    def is_edge_connected(contour_primitives, edge, tol):
        """
        Verifies if edge is connected to one of the primitives inside contour_primitives.

        :param contour_primitives: list of primitives to create a contour.
        :param edge: edge for verification.
        :param tol: tolerance use in verification.
        :return: returns the edge if true, and None if not connected.
        """
        edge_connected = None
        points = [p for prim in contour_primitives for p in prim]
        if (edge.start in points or edge.end in points) and edge not in contour_primitives:
            edge_connected = edge
            return edge_connected

        for point in points:
            if point.is_close(edge.start, tol=tol) and \
                    edge not in contour_primitives:
                edge.start = point
                edge_connected = edge
                return edge_connected
            if point.is_close(edge.end, tol=tol) and \
                    edge not in contour_primitives:
                edge.end = point
                edge_connected = edge
                return edge_connected
        return edge_connected

    @staticmethod
    def find_connected_edges(edges, contours_list, contour_primitives, tol):
        for line in edges:
            if contours_list:
                contours_list, remove = ContourMixin.connected_to_splited_primitives(line, contours_list)
                if remove:
                    edges.remove(line)
                    break
            if not contour_primitives:
                contour_primitives.append(line)
                edges.remove(line)
                break
            edge_connected = ContourMixin.is_edge_connected(contour_primitives, line, tol)
            if edge_connected is not None:
                contour_primitives.append(edge_connected)
                edges.remove(edge_connected)
                break
        return edges, contour_primitives, contours_list

    @staticmethod
    def get_edges_bifurcations(contour_primitives, edges, finished_loop):
        graph = nx.Graph()
        for prim in contour_primitives[:]:
            graph.add_edge(prim.start, prim.end)
        for node in graph.nodes:
            degree = graph.degree(node)
            if degree <= 2:
                continue
            for i, neihgbor in enumerate(graph.neighbors(node)):
                if graph.degree(neihgbor) == 1:
                    i_edge = volmdlr.edges.LineSegment2D(node, neihgbor)
                    if i_edge in contour_primitives:
                        contour_primitives.remove(i_edge)
                        edges.append(volmdlr.edges.LineSegment2D(node, neihgbor))
                        finished_loop = False
                        if i + 1 == degree - 2:
                            break
        return contour_primitives, edges, finished_loop

    @classmethod
    def contours_from_edges(cls, edges, tol=1e-7):
        if not edges:
            return []
        if len(edges) == 1:
            return [cls(edges)]
        touching_primitives = cls.touching_edges_pairs(edges)
        for prims in touching_primitives:
            if prims[0] in edges:
                edges.remove(prims[0])
            if prims[1] in edges:
                edges.remove(prims[1])
        contours_primitives_lists = cls.contours_primitives_touching_primitives(touching_primitives)
        contours_list = [cls(primitives) for primitives in contours_primitives_lists]
        if not edges:
            return contours_list
        list_contours = []
        finished = False
        contour_primitives = []

        while not finished:
            len1 = len(edges)
            edges, contour_primitives, contours_list = cls.find_connected_edges(
                edges, contours_list, contour_primitives, tol)
            if not edges:
                finished = True
            valid = False

            if edges and len(edges) == len1 and len(contour_primitives) != 0:
                valid = True
            elif len(edges) == 0 and len(contour_primitives) != 0:
                valid = True
                finished = True
            if valid:
                contour_primitives, edges, finished = cls.get_edges_bifurcations(contour_primitives,
                                                                                 edges, finished)
                if len(contour_primitives[:]) != 0:
                    contour_n = cls(contour_primitives[:])
                    contour_n.order_contour()
                    list_contours.append(contour_n)
                contour_primitives = []
        list_contours = list_contours + [cls(primitives).order_contour()
                                         for primitives
                                         in contours_primitives_lists]
        valid_contours = [list_contours[0]]
        list_contours.remove(list_contours[0])
        for contour in list_contours:
            for contour2 in valid_contours:
                if contour.is_superposing(contour2):
                    break
            else:
                valid_contours.append(contour)
        return valid_contours

    def discretized_primitives(self, number_points: float):
        """
        Discretize each contour's primitive and return a list of discretized primitives.

        """
        edges = []
        for primitive in self.primitives:
            auto_nb_pts = min(number_points, max(2, int(primitive.length() / 1e-6)))
            points = primitive.discretization_points(number_points=auto_nb_pts)
            for p1, p2 in zip(points[:-1], points[1:]):
                edges.append(volmdlr.edges.LineSegment2D(p1, p2))
        return edges

    def shares_primitives(self, contour):
        """
        Checks if two contour share primitives.

        """
        for prim1 in self.primitives:
            if contour.primitive_over_contour(prim1):
                return True
        return False

    def is_superposing(self, contour2):
        """
        Check if the contours are superposing (one on the other without necessarily having an absolute equality).

        """

        for primitive_2 in contour2.primitives:
            if not self.primitive_over_contour(primitive_2):
                return False
        return True

    def is_overlapping(self, contour2, intersecting_points=None):
        """
        Check if the contours are overlapping (a part of one is on the other).

        """

        if not intersecting_points:
            intersecting_points = self.contour_intersections(contour2)

        if len(intersecting_points) < 2:
            return False

        vec1_2 = volmdlr.edges.LineSegment2D(intersecting_points[0],
                                             intersecting_points[1])
        middle_point = vec1_2.middle_point()
        normal = vec1_2.normal_vector()
        point1 = middle_point + normal * 0.00001
        point2 = middle_point - normal * 0.00001
        if (self.point_belongs(point1) and contour2.point_belongs(point1)) or\
                (not self.point_belongs(point1) and not contour2.point_belongs(point1)) or\
                (self.point_belongs(point1) and self.point_belongs(point2)) or\
                (contour2.point_belongs(point1) and contour2.point_belongs(point2)):
            return True
        return False

    def is_sharing_primitives_with(self, contour):
        """
        Check if two contour are sharing primitives.

        "all_points" is by default False. Turn it True if you need to get
        points and edges used to find out shared primitives.
        """

        list_p = []

        for edge_1, edge_2 in itertools.product(self.primitives,
                                                contour.primitives):
            edges = [edge_1, edge_2, edge_1]
            for edge1, edge2 in zip(edges, edges[1:]):
                for point in [edge2.start, edge2.end]:
                    if edge1.point_belongs(point, 1e-6):
                        # list_p.append(point)
                        # instead of point not in list_p (due to errors)
                        if not list_p:
                            list_p.append(point)
                        if list_p != [] and point.point_distance(point.nearest_point(list_p)) > 1e-4:
                            list_p.append(point)

                    if len(list_p) == 2:
                        if isinstance(self, Contour2D):
                            linesegment = volmdlr.edges.LineSegment2D(list_p[0], list_p[1])
                        else:
                            linesegment = volmdlr.edges.LineSegment3D(list_p[0], list_p[1])
                        if self.primitive_over_contour(linesegment) and \
                                contour.primitive_over_contour(linesegment):
                            return True
                        return False
        return False

    def shared_primitives_extremities(self, contour):
        """
        #todo: is this description correct?
        Extract shared primitives extremities between two adjacent contours.

        """

        if self.is_superposing(contour):
            warnings.warn('The contours are superposing')
            return []

        list_p, edges1 = [], set()
        for edge_1, edge_2 in itertools.product(self.primitives, contour.primitives):
            edges = [edge_1, edge_2, edge_1]
            for edge1, edge2 in zip(edges, edges[1:]):
                for point in [edge2.start, edge2.end]:
                    if edge1.point_belongs(point, 1e-6):
                        if not list_p:
                            list_p.append(point)
                        if list_p != [] and point.point_distance(point.nearest_point(list_p)) > 1e-4:
                            list_p.append(point)
                        try:
                            self.primitive_to_index(edge1)
                            edges1.add(edge1)
                        except KeyError:
                            edges1.add(edge2)

        if len(list_p) < 2:
            warnings.warn('The contours are not adjacent')
            return []

        if len(list_p) == 2:
            return list_p

        contours = self.__class__.contours_from_edges(edges1)
        points = []
        for contour_i in contours:
            points.extend(contour_i.extremities_points(list_p))

        return points

    def shared_primitives_with(self, contour):
        """
        Extract shared primitives between two adjacent contours.

        """

        shared_primitives_1 = []
        shared_primitives_2 = []

        points = self.shared_primitives_extremities(contour)
        for i in range(0, len(points), 2):
            point1, point2 = points[i], points[i + 1]

            shared_primitives_prim = self.extract_without_primitives(point1, point2, False)
            if any(not contour.point_over_contour(prim.middle_point(), 1e-4) for prim in shared_primitives_prim):
                shared_primitives_1.extend(self.extract_without_primitives(point1, point2, True))
            else:
                shared_primitives_1.extend(shared_primitives_prim)

            shared_primitives_prim = contour.extract_without_primitives(point1, point2, False)
            if any(not self.point_over_contour(prim.middle_point(), 1e-4) for prim in shared_primitives_prim):
                shared_primitives_2.extend(contour.extract_without_primitives(point1, point2, True))
            else:
                shared_primitives_2.extend(shared_primitives_prim)

        return [shared_primitives_1, shared_primitives_2]

    def merge_primitives_with(self, contour):
        """
        Extract not shared primitives between two adjacent contours, to be merged.

        """
        contour1 = self
        contour2 = contour
        points = self.shared_primitives_extremities(contour)
        points = self.sort_points_along_wire(points)
        merge_primitives1 = []
        merge_primitives2 = []
        for point1, point2 in zip(points[:-1], points[1:]):
            merge_primitives_prim1 = contour1.extract_without_primitives(point1, point2, False)
            merge_primitives_prim2 = contour1.extract_without_primitives(point1, point2, True)
            for prims in [merge_primitives_prim1, merge_primitives_prim2]:
                if all(contour.point_over_contour(prim.middle_point(), 1e-4) for prim in prims):
                    continue
                if not all(not contour.point_over_contour(prim.middle_point(), 1e-4) for prim in prims):
                    contour1 = getattr(sys.modules[__name__], 'Contour' + self.__class__.__name__[-2:])(prims)
                elif all(not contour.point_over_contour(prim.middle_point(), 1e-4) for prim in prims):
                    merge_primitives1.extend(prims)
            merge_primitives_prim3 = contour2.extract_without_primitives(point1, point2, False)
            merge_primitives_prim4 = contour2.extract_without_primitives(point1, point2, True)
            for prims in [merge_primitives_prim3, merge_primitives_prim4]:
                if all(self.point_over_contour(prim.middle_point(), 1e-4) for prim in prims):
                    continue
                if not all(not self.point_over_contour(prim.middle_point(), 1e-4) for prim in prims):
                    contour2 = getattr(sys.modules[__name__], 'Contour' + self.__class__.__name__[-2:])(prims)
                elif all(not self.point_over_contour(prim.middle_point(), 1e-4) for prim in prims):
                    merge_primitives2.extend(prims)
        merge_primitives = merge_primitives1 + merge_primitives2
        return merge_primitives

    def edges_order_with_adjacent_contour(self, contour):
        """
        Check if the shared edges between two adjacent contours are traversed with two
        different directions along each contour.

        """

        contour1 = self
        contour2 = contour

        # shared_tuple = contour1.shared_edges_between2contours(contour2)
        shared_tuple = contour1.shared_primitives_with(contour2)
        # [shared_primitives_1, shared_primitives_2] = contour1.shared_primitives_with(contour2)

        # p1_start = contour1.primitives[shared_tuple[0][0]].start
        # p2_start = contour2.primitives[shared_tuple[0][1]].start
        # p2_end = contour2.primitives[shared_tuple[0][1]].end

        p1_start = shared_tuple[0][0].start
        p2_start = shared_tuple[1][-1].start
        p2_end = shared_tuple[1][-1].end

        if (p1_start.point_distance(p2_start)) < \
                (p1_start.point_distance(p2_end)):
            return False
        return True

    def extremities_points(self, list_p):
        """
        Return extremities points of a list of points on a contour.

        """
        # TODO: rewrite this awfull code!
        points = []
        primitives = self.primitives
        for i in range(0, len(primitives)):
            pts = []
            for point in list_p:  # due to errors
                if primitives[i].point_belongs(point):
                    pts.append(point)
            if len(pts) == 1:
                points.append(pts[0])
                break
            if len(pts) > 1:
                points.append(primitives[i].start.nearest_point(pts))
                break

        for i in range(len(primitives) - 1, -1, -1):
            pts = []
            for point in list_p:  # due to errors
                if primitives[i].point_belongs(point):
                    pts.append(point)
            if len(pts) == 1:
                if not volmdlr.core.point_in_list(pts[0], points):
                    points.append(pts[0])
                    break
            elif len(pts) > 1:
                point = primitives[i].end.nearest_point(pts)
                if not volmdlr.core.point_in_list(point, points):
                    points.append(point)
                    break
        return points

    def primitive_over_contour(self, primitive, tol: float = 1e-6):
        return self.primitive_over_wire(primitive, tol)

    def point_over_contour(self, point, abs_tol=1e-6):
        return self.point_over_wire(point, abs_tol)

    def get_geo_lines(self, tag: int, primitives_tags: List[int]):
        """
        Gets the lines that define a Contour in a .geo file.

        :param tag: The contour index
        :type tag: int
        :param primitives_tags: The contour's primitives index
        :type primitives_tags: List[int]

        :return: A line
        :rtype: str
        """

        return 'Line Loop(' + str(tag) + ') = {' + str(primitives_tags)[1:-1] + '};'

    def get_geo_points(self):
        points = set()
        for primitive in self.primitives:
            points.update(primitive.get_geo_points())
        return points

    def to_polygon(self, angle_resolution, discretize_line: bool = False):
        """
        Transform the contour_mixin to a polygon, COPY/PASTE from Contour2D.

        :param angle_resolution: Number of points per radians.
        :type angle_resolution: float
        :param discretize_line: Boolean indicating whether the line segments should be discretized or not.
        :type discretize_line: bool
        :return: The discretized version of the contour.
        :rtype: ClosedPolygon2D
        """

        polygon_points = []

        for primitive in self.primitives:
            if isinstance(primitive, volmdlr.edges.LineSegment2D) and not discretize_line:
                polygon_points.append(primitive.start)
            else:
                polygon_points.extend(primitive.discretization_points(angle_resolution=angle_resolution)[:-1])

        if isinstance(self, Contour2D):
            return ClosedPolygon2D(polygon_points)
        return ClosedPolygon3D(polygon_points)


class Contour2D(ContourMixin, Wire2D):
    """
    A collection of 2D primitives forming a closed wire2D.

    TODO : center_of_mass and second_moment_area should be changed accordingly
    to area considering the triangle drawn by the arcs
    """
    _non_data_hash_attributes = ['_internal_arcs', '_external_arcs',
                                 '_polygon', '_straight_line_contour_polygon',
                                 'primitive_to_index',
                                 'basis_primitives', '_utd_analysis']
    _non_serializable_attributes = ['_internal_arcs', '_external_arcs',
                                    '_polygon',
                                    '_straight_line_contour_polygon',
                                    'primitive_to_index',
                                    'basis_primitives', '_utd_analysis']

    def __init__(self, primitives: List[volmdlr.edges.Edge],
                 name: str = ''):
        Wire2D.__init__(self, primitives, name)
        self._edge_polygon = None
        self._polygon_100_points = None
        self._area = None

    def __hash__(self):
        return hash(tuple(self.primitives))

    def __eq__(self, other_):
        if other_.__class__.__name__ != self.__class__.__name__:
            return False
        if len(self.primitives) != len(other_.primitives):
            return False
        if self.length() != other_.length():
            return False
        equal = 0
        for prim1 in self.primitives:
            reverse1 = prim1.reverse()
            found = False
            for prim2 in other_.primitives:
                reverse2 = prim2.reverse()
                if (prim1 == prim2 or reverse1 == prim2
                        or reverse2 == prim1 or reverse1 == reverse2):
                    equal += 1
                    found = True
            if not found:
                return False
        if equal == len(self.primitives):
            return True
        return False

    @property
    def edge_polygon(self):
        if self._edge_polygon is None:
            self._edge_polygon = self._get_edge_polygon()
        return self._edge_polygon

    def _get_edge_polygon(self):
        points = []
        for edge in self.primitives:
            if points:
                if not edge.start.is_close(points[-1]):
                    points.append(edge.start)
            else:
                points.append(edge.start)
        return ClosedPolygon2D(points)

    def to_3d(self, plane_origin, x, y):
        """
        Transforms a Contour2D into an Contour3D, given a plane origin and an u and v plane vector.

        :param plane_origin: plane origin.
        :param x: plane u vector.
        :param y: plane v vector.
        :return: Contour3D.
        """
        p3d = []
        for edge in self.primitives:
            p3d.append(edge.to_3d(plane_origin, x, y))

        return Contour3D(p3d)

    def point_belongs(self, point, include_edge_points: bool = False):
        # TODO: This is incomplete!!!
        x_min, x_max, y_min, y_max = self.bounding_rectangle
        if point.x < x_min or point.x > x_max or point.y < y_min or point.y > y_max:
            return False
        # if self.edge_polygon.point_belongs(point):
        #     return True
        # for edge in self.primitives:
        #     if hasattr(edge, 'straight_line_point_belongs'):
        #         if edge.straight_line_point_belongs(point):
        #             return True
        #     warnings.warn(f'{edge.__class__.__name__} does not implement straight_line_point_belongs yet')
        if not self._polygon_100_points:
            self._polygon_100_points = self.to_polygon(100)
        if self._polygon_100_points.point_belongs(point):
            return True
        return False

    def middle_point(self):
        return self.point_at_abscissa(self.length() / 2)

    def point_distance(self, point):
        min_distance = self.primitives[0].point_distance(point)
        for primitive in self.primitives[1:]:
            distance = primitive.point_distance(point)
            if distance < min_distance:
                min_distance = distance
        return min_distance

    def bounding_points(self):
        points = self.edge_polygon.points[:]
        for primitive in self.primitives:
            if hasattr(primitive, 'discretization_points'):
                points.extend(primitive.discretization_points(number_points=10))
        x_min = min(p[0] for p in points)
        x_max = max(p[0] for p in points)
        y_min = min(p[1] for p in points)
        y_max = max(p[1] for p in points)
        return volmdlr.Point2D(x_min, y_min), volmdlr.Point2D(x_max, y_max)

    def area(self):
        if not self._area:
            area = self.edge_polygon.area()
            classes = {prim.__class__ for prim in self.primitives}
            verify_classes = classes.issubset({volmdlr.edges.LineSegment2D, volmdlr.edges.Arc2D})
            if verify_classes:
                if self.edge_polygon.is_trigo:
                    trigo = 1
                else:
                    trigo = -1
                for edge in self.primitives:
                    area += trigo * edge.straight_line_area()
                    self._area = abs(area)
            else:
                polygon = self.to_polygon(angle_resolution=50)
                self._area = polygon.triangulation().area()
        return self._area

    def center_of_mass(self):
        """
        Calculates the center of mass of the Contour2D.

        :return: Contour's center of mass.
        """
        center = self.edge_polygon.area() * self.edge_polygon.center_of_mass()
        # ax = self.plot()
        # self.edge_polygon.center_of_mass().plot(ax=ax, color='b')
        if self.edge_polygon.is_trigo:
            trigo = 1
        else:
            trigo = -1
        for edge in self.primitives:
            # edge.straight_line_center_of_mass().plot(ax=ax, color='g')
            center += trigo * edge.straight_line_area() \
                      * edge.straight_line_center_of_mass()

        return center / self.area()

    def second_moment_area(self, point):

        Ix, Iy, Ixy = self.edge_polygon.second_moment_area(point)
        for edge in self.primitives:
            Ix_e, Iy_e, Ixy_e = edge.straight_line_second_moment_area(point)
            if self.edge_polygon.is_trigo:
                Ix += Ix_e
                Iy += Iy_e
                Ixy += Ixy_e
            else:
                Ix -= Ix_e
                Iy -= Iy_e
                Ixy -= Ixy_e

        return Ix, Iy, Ixy

    def plot_data(self, edge_style: plot_data.EdgeStyle = None,
                  surface_style: plot_data.SurfaceStyle = None):
        plot_data_primitives = [item.plot_data() for item in self.primitives]
        return plot_data.Contour2D(plot_data_primitives=plot_data_primitives,
                                   edge_style=edge_style,
                                   surface_style=surface_style,
                                   name=self.name)

    def is_inside(self, contour2):
        """
        Verifies if a contour is inside another contour perimiter, including the edges.

        :returns: True or False
        """
        if contour2.area() > self.area():
            return False
        points_contour2 = []
        for prim in contour2.primitives:
            if not volmdlr.core.point_in_list(prim.start, points_contour2):
                points_contour2.append(prim.start)
            if not volmdlr.core.point_in_list(prim.end, points_contour2):
                points_contour2.append(prim.end)
            points_contour2.extend(prim.discretization_points(number_points=10))
        for point in points_contour2:
            if not self.point_belongs(point) and not self.point_over_contour(point, abs_tol=1e-7):
                return False
        return True

    def inverted_primitives(self):
        new_primitives = []
        for prim in self.primitives[::-1]:
            new_primitives.append(prim.reverse())
        return new_primitives

    def invert(self):
        return Contour2D(self.inverted_primitives())

    def invert_inplace(self):
        warnings.warn("'inplace' methods are deprecated. Use a not inplace method instead.", DeprecationWarning)

        self.primitives = self.inverted_primitives()

    def random_point_inside(self, include_edge_points: bool = False):
        """
        Finds a random point inside the polygon.

        :param include_edge_points: Choose True if you want to consider a point on the polygon inside.
        :type include_edge_points: bool
        :return: A random point inside the polygon
        :rtype: `volmdlr.Point2D`
        """
        x_min, x_max, y_min, y_max = self.bounding_rectangle.bounds()
        for _ in range(2000):
            p = volmdlr.Point2D.random(x_min, x_max, y_min, y_max)
            if self.point_belongs(p, include_edge_points):
                return p
        print(True)
        raise ValueError('Could not find a point inside')

    def order_contour(self):
        if self.is_ordered() or len(self.primitives) < 2:
            return self
        new_primitives = self.ordering_contour()
        self.primitives = new_primitives

        return self

    @classmethod
    def extract_contours(cls, contour, point1: volmdlr.Point3D,
                         point2: volmdlr.Point3D, inside=False):

        new_primitives = contour.extract_with_points(point1, point2, inside)
        contours = [cls(new_primitives)]
        return contours

    def cut_by_linesegments(self, lines: List[volmdlr.edges.LineSegment2D]):
        # for c in lines:
        #     if not isinstance(c, volmdlr.edges.LineSegment2D):
        #         raise KeyError(
        #             'contour must be a list of LineSegment2D object')

        cut_lines = []
        for cut_ls in lines:
            cut_lines.append(cut_ls.to_line())

        contour_to_cut = [self]
        for line in cut_lines:
            new_contour_to_cut = []
            for contour in contour_to_cut:
                cs = contour.cut_by_line(line)
                new_contour_to_cut.extend(cs)
            contour_to_cut.extend(new_contour_to_cut)

        p1 = Contour2D(lines).center_of_mass()
        dist_min = math.inf
        for contour in contour_to_cut:
            if contour.area() > 1e-10:
                p0 = contour.center_of_mass()
                if p0.point_distance(p1) < dist_min:
                    c_opti = contour
                    dist_min = p0.point_distance(p1)
        return c_opti

    def repair_cut_contour(self, n, intersections, line):
        """
        Choose:
        n=0 for Side 1: opposite side of beginning of contour
        n=1 for Side 2: start of contour to first intersect (i=0) and
         i odd to i+1 even
        """
        if n not in [0, 1]:
            raise ValueError

        n_inter = len(intersections)
        contours = []
        # primitives_split = [primitive.split(point)
        #                     for point, primitive in intersections]
        x = [(ip, line.abscissa(point))
             for ip, (point, _) in enumerate(intersections)]
        # intersection_to_primitives_index = {
        #     i: self.primitives.index(primitive)
        #     for i, (_, primitive) in enumerate(intersections)}
        sorted_inter_index = [x[0] for x in sorted(x, key=lambda p: p[1])]
        sorted_inter_index_dict = {i: ii for ii, i in
                                   enumerate(sorted_inter_index)}
        sorted_inter_index_dict[n_inter] = sorted_inter_index_dict[0]
        if n == 1:
            intersections.append(intersections[0])

        remaining_transitions = list(range(n_inter // 2))
        # enclosing_transitions = {}
        while len(remaining_transitions) > 0:
            nb_max_enclosed_transitions = -1
            enclosed_transitions = {}
            for it in remaining_transitions:
                i1 = sorted_inter_index_dict[2 * it + n]
                i2 = sorted_inter_index_dict[2 * it + 1 + n]
                net = abs(i2 - i1) - 1
                if net > nb_max_enclosed_transitions:
                    nb_max_enclosed_transitions = net
                    best_transition = it
                    if i1 < i2:
                        enclosed_transitions[it] = [(i + abs(n - 1)) // 2 for i
                                                    in sorted_inter_index[
                                                    i2 - 1:i1:-2]]
                    else:
                        enclosed_transitions[it] = [(i + abs(n - 1)) // 2 for i
                                                    in sorted_inter_index[
                                                    i2 + 1:i1:2]]

            remaining_transitions.remove(best_transition)
            point_start, primitive1 = intersections[2 * best_transition + n]
            point2, primitive2 = intersections[2 * best_transition + 1 + n]
            primitives = self.extract_primitives(point_start, primitive1,
                                                 point2, primitive2,
                                                 inside=not n)
            last_point = point2
            for transition in enclosed_transitions[best_transition]:
                point1, primitive1 = intersections[2 * transition + n]
                point2, primitive2 = intersections[2 * transition + 1 + n]
                primitives.append(
                    volmdlr.edges.LineSegment2D(last_point, point1))
                primitives.extend(
                    self.extract_primitives(point1, primitive1, point2,
                                            primitive2, inside=not n))
                last_point = point2
                if transition in remaining_transitions:
                    remaining_transitions.remove(transition)

            primitives.append(
                volmdlr.edges.LineSegment2D(last_point, point_start))

            # points = (volmdlr.edges.LineSegment2D(last_point, point_start)).discretise(5)
            # line_segment=volmdlr.edges.LineSegment2D(last_point, point_start)
            # for p in points[1:-1]:
            #     r = line_segment.split(p)
            #     primitives.append(r[0])
            #     line_segment = r[1]
            #     if p == points[-2]:
            #         primitives.append(r[1])

            contour = Contour2D(primitives)
            contour.order_contour()
            contours.append(contour)
        return contours

    def cut_by_line(self, line: volmdlr.edges.Line2D) -> List['Contour2D']:
        """
        :param line: The line used to cut the contour.

        :return: A list of resulting contours
        """
        intersections = self.line_crossings(line)
        if not intersections or len(intersections) < 2:
            return [self]
        points_intersections = [point for point, prim in intersections]
        sorted_points = line.sort_points_along_line(points_intersections)
        list_contours = []
        contour_to_cut = self

        for point1, point2 in zip(sorted_points[:-1], sorted_points[1:]):
            closing_line = volmdlr.edges.LineSegment2D(point1, point2)
            if not contour_to_cut.point_belongs(closing_line.middle_point()):
                continue
            closing_contour = Contour2D([closing_line])
            contour1, contour2 = contour_to_cut.get_divided_contours(point1, point2, closing_contour, True)
            if sorted_points.index(point1) + 2 <= len(sorted_points) - 1:
                if contour1.point_over_contour(sorted_points[sorted_points.index(point1) + 2]):
                    contour_to_cut = contour1
                    list_contours.append(contour2)
                elif contour2.point_over_contour(sorted_points[sorted_points.index(point1) + 2]):
                    contour_to_cut = contour2
                    list_contours.append(contour1)
            else:
                list_contours.extend([contour1, contour2])

        return list_contours

    def split_by_line(self, line: volmdlr.edges.Line2D) -> List['Contour2D']:
        intersections = self.line_crossings(line)
        intersections = [point for point, prim in intersections]
        if not intersections:
            return [self]
        if len(intersections) < 2:
            extracted_outerpoints_contour1 = \
                volmdlr.wires.Contour2D.extract_contours(self, self.primitives[0].start, intersections[0], True)[0]
            extracted_innerpoints_contour1 = \
                volmdlr.wires.Contour2D.extract_contours(self, intersections[0], self.primitives[0].end, True)[0]
            return extracted_outerpoints_contour1, extracted_innerpoints_contour1
        if len(intersections) == 2:
            extracted_outerpoints_contour1 = \
                volmdlr.wires.Contour2D.extract_contours(self, intersections[0], intersections[1], True)[0]
            extracted_innerpoints_contour1 = \
                volmdlr.wires.Contour2D.extract_contours(self, intersections[0], intersections[1], False)[0]
            return extracted_innerpoints_contour1, extracted_outerpoints_contour1
        raise NotImplementedError

    def split_regularly(self, n):
        """
        Split in n slices.

        """
        x_min, x_max, _, _ = self.bounding_rectangle.bounds()
        cutted_contours = []
        iteration_contours = [self]
        for i in range(n - 1):
            xi = x_min + (i + 1) * (x_max - x_min) / n
            cut_line = volmdlr.edges.Line2D(volmdlr.Point2D(xi, 0),
                                            volmdlr.Point2D(xi, 1))

            iteration_contours2 = []
            for c in iteration_contours:
                sc = c.cut_by_line(cut_line)
                lsc = len(sc)
                if lsc == 1:
                    cutted_contours.append(c)
                else:
                    iteration_contours2.extend(sc)

            iteration_contours = iteration_contours2[:]
        cutted_contours.extend(iteration_contours)
        return cutted_contours

    def triangulation(self):
        return self.grid_triangulation(number_points_x=20,
                                       number_points_y=20)

    def grid_triangulation(self, x_density: float = None,
                           y_density: float = None,
                           min_points_x: int = 20,
                           min_points_y: int = 20,
                           number_points_x: int = None,
                           number_points_y: int = None):
        """
        Compute a triangulation using an n-by-m grid to triangulize the contour.
        """
        bounding_rectangle = self.bounding_rectangle
        # xmin, xmax, ymin, ymax = self.bounding_rectangle
        dx = bounding_rectangle[1] - bounding_rectangle[0]  # xmax - xmin
        dy = bounding_rectangle[3] - bounding_rectangle[2]  # ymax - ymin
        if number_points_x is None:
            n = max(math.ceil(x_density * dx), min_points_x)
        if number_points_y is None:
            m = max(math.ceil(y_density * dy), min_points_y)
        x = [bounding_rectangle[0] + i * dx / n for i in range(n + 1)]
        y = [bounding_rectangle[2] + i * dy / m for i in range(m + 1)]

        point_index = {}
        number_points = 0
        points = []
        triangles = []
        for xi in x:
            for yi in y:
                point = volmdlr.Point2D(xi, yi)
                if self.point_belongs(point):
                    point_index[point] = number_points
                    points.append(point)
                    number_points += 1

        for i in range(n):
            for j in range(m):
                p1 = volmdlr.Point2D(x[i], y[j])
                p2 = volmdlr.Point2D(x[i + 1], y[j])
                p3 = volmdlr.Point2D(x[i + 1], y[j + 1])
                p4 = volmdlr.Point2D(x[i], y[j + 1])
                points_in = []
                for p in [p1, p2, p3, p4]:
                    if p in point_index:
                        points_in.append(p)
                if len(points_in) == 4:
                    triangles.append(
                        [point_index[p1], point_index[p2], point_index[p3]])
                    triangles.append(
                        [point_index[p1], point_index[p3], point_index[p4]])

                elif len(points_in) == 3:
                    triangles.append([point_index[p] for p in points_in])

        return vmd.DisplayMesh2D(points, triangles)

    def contour_intersections(self, contour2d):
        intersecting_points = []
        for primitive1 in self.primitives:
            for primitive2 in contour2d.primitives:
                line_intersection = primitive1.linesegment_intersections(primitive2)
                if line_intersection:
                    if not volmdlr.core.point_in_list(line_intersection[0], intersecting_points):
                        intersecting_points.extend(line_intersection)
                else:
                    touching_points = primitive1.touching_points(primitive2)
                    for point in touching_points:
                        if not volmdlr.core.point_in_list(point, intersecting_points):
                            intersecting_points.append(point)
            if len(intersecting_points) == 2:
                break
        return intersecting_points

    def get_divided_contours(self, cutting_point1: volmdlr.Point2D,
                             cutting_point2: volmdlr.Point2D,
                             closing_contour,
                             inside: bool):
        extracted_outerpoints_contour1 = \
            volmdlr.wires.Contour2D.extract_contours(self,
                                                     cutting_point1,
                                                     cutting_point2,
                                                     inside)[0]
        extracted_innerpoints_contour1 = \
            volmdlr.wires.Contour2D.extract_contours(self,
                                                     cutting_point1,
                                                     cutting_point2,
                                                     not inside)[0]
        primitives1 = extracted_outerpoints_contour1.primitives + closing_contour.primitives
        primitives2 = extracted_innerpoints_contour1.primitives + closing_contour.primitives
        if extracted_outerpoints_contour1.primitives[0].start.is_close(closing_contour.primitives[0].start):
            cutting_contour_new = closing_contour.invert()
            primitives1 = cutting_contour_new.primitives + \
                extracted_outerpoints_contour1.primitives
        elif extracted_outerpoints_contour1.primitives[0].start.is_close(closing_contour.primitives[-1].end):
            primitives1 = closing_contour.primitives + \
                          extracted_outerpoints_contour1.primitives

        if extracted_innerpoints_contour1.primitives[0].start.is_close(closing_contour.primitives[0].start):
            cutting_contour_new = \
                closing_contour.invert()
            primitives2 = cutting_contour_new.primitives + \
                extracted_innerpoints_contour1.primitives
        elif extracted_innerpoints_contour1.primitives[0].start.is_close(closing_contour.primitives[-1].end):
            primitives2 = closing_contour.primitives + \
                          extracted_innerpoints_contour1.primitives
        contour1 = Contour2D(primitives1)
        contour1.order_contour()
        contour2 = Contour2D(primitives2)
        contour2.order_contour()
        return contour1, contour2

    def divide(self, contours, inside):
        # TODO: This method has a modified-iterating-list pylint error to be fixed
        new_base_contours = [self]
        finished = False
        counter = 0
        list_contour = contours[:]
        list_cutting_contours = contours[:]
        list_valid_contours = []
        while not finished:
            cutting_contour = contours[0]
            for base_contour in new_base_contours:
                cutting_points = []
                point1, point2 = [cutting_contour.primitives[0].start,
                                  cutting_contour.primitives[-1].end]
                if not any(base_contour.point_belongs(prim.middle_point()) for prim in cutting_contour.primitives):
                    continue
                if base_contour.point_over_contour(point1) and base_contour.point_over_contour(point2):
                    cutting_points = [point1, point2]
                elif len(new_base_contours) == 1:
                    contours.remove(cutting_contour)
                    continue
                if cutting_points:
                    contour1, contour2 = base_contour.get_divided_contours(
                        cutting_points[0], cutting_points[1], cutting_contour, inside)

                    new_base_contours.remove(base_contour)
                    for cntr in [contour1, contour2]:
                        all_divided_contour = True
                        for cut_contour in list_cutting_contours:
                            points_at_abs = [prim.middle_point() for prim in cut_contour.primitives]
                            for point_at_abs in points_at_abs:
                                if cntr.point_belongs(point_at_abs) and \
                                        (not cntr.point_over_contour(point_at_abs) and
                                         True not in [cntr.primitive_over_contour(prim)
                                                      for prim in cut_contour.primitives]):
                                    all_divided_contour = False
                                    break
                            else:
                                continue
                            break
                        if all_divided_contour and not math.isclose(cntr.area(), 0.0, abs_tol=1e-6):
                            list_valid_contours.append(cntr)
                        else:
                            new_base_contours.append(cntr)
                    contours.remove(cutting_contour)
                    break
            if len(contours) == 0:
                finished = True
                continue
            if len(contours) == 1 and not new_base_contours:
                finished = True
                continue
            counter += 1
            if counter >= 100 * len(list_contour):
                # if base_contour.is_inside(contours[0]):
                #     contours.remove(cutting_contour)
                #     continue
                # list_valid_contours.append(base_contour)
                # finished = True
                contours = contours[::-1]
                if counter > 100 * len(list_contour) + len(contours):
                    # print('new_base_contours:', len(new_base_contours))
                    # print('len(contours):', len(contours))
                    # ax = contours[0].plot()
                    # base_contour.plot(ax=ax, color='b')
                    warnings.warn('There probably exists an open contour (two wires that could not be connected)')
                    finished = True

        return list_valid_contours

    def discretized_contour(self, n: float):
        """
        Discretize each contour's primitive and return a new contour with teses discretized primitives.
        """
        contour = Contour2D((self.discretized_primitives(n)))

        return contour.order_contour()

    @classmethod
    def from_bounding_rectangle(cls, x_min, x_max, y_min, y_max):
        """
        Create a contour 2d with bounding_box parameters, using linesegments2d.
        """

        edge0 = volmdlr.edges.LineSegment2D(volmdlr.Point2D(x_min, y_min), volmdlr.Point2D(x_max, y_min))
        edge1 = volmdlr.edges.LineSegment2D(volmdlr.Point2D(x_max, y_min), volmdlr.Point2D(x_max, y_max))
        edge2 = volmdlr.edges.LineSegment2D(volmdlr.Point2D(x_max, y_max), volmdlr.Point2D(x_min, y_max))
        edge3 = volmdlr.edges.LineSegment2D(volmdlr.Point2D(x_min, y_max), volmdlr.Point2D(x_min, y_min))

        edges = [edge0, edge1, edge2, edge3]

        return Contour2D(edges)

    def cut_by_bspline_curve(self, bspline_curve2d: volmdlr.edges.BSplineCurve2D):
        """
        Cut a contour 2d with bspline_curve2d to define two different contours.
        """
        # TODO: BsplineCurve is descretized and defined with a wire. To be improved!

        contours = self.cut_by_wire(bspline_curve2d.to_wire(20))

        return contours

    def clean_primitives(self):
        """
        Delete primitives with start=end, and return a new contour.
        """

        new_primitives = []
        for p in self.primitives:
            if not p.start.is_close(p.end):
                new_primitives.append(p)

        return Contour2D(new_primitives)

    def merge_with(self, contour2d):
        """
        Merge two adjacent contours, sharing primitives, and returns one outer contour and inner contours
        (if there are any).

        :param contour2d: contour to merge with
        :return: merged contours
        """
        is_sharing_primitive = self.is_sharing_primitives_with(contour2d)
        if self.is_inside(contour2d) and not is_sharing_primitive:
            return [self]
        if contour2d.is_inside(self) and not is_sharing_primitive:
            return [contour2d]

        merged_primitives = self.merge_primitives_with(contour2d)
        contours = Contour2D.contours_from_edges(merged_primitives)
        contours = sorted(contours, key=lambda contour: contour.area(),
                          reverse=True)
        return contours

    def union(self, contour2: 'Contour2D'):
        """
        Union two contours, if they adjacent, or overlap somehow
        """
        if self.is_inside(contour2):
            return [self]
        if contour2.is_inside(self):
            return [contour2]
        contours_intersections = self.contour_intersections(contour2)
        if not self.is_sharing_primitives_with(contour2) and contours_intersections:
            resulting_primitives = []
            primitives1_inside = self.extract_with_points(contours_intersections[0], contours_intersections[1], True)
            primitives1_outside = self.extract_with_points(contours_intersections[0], contours_intersections[1], False)
            primitives2_inside = contour2.extract_with_points(contours_intersections[0],
                                                              contours_intersections[1], True)
            primitives2_outside = contour2.extract_with_points(contours_intersections[0],
                                                               contours_intersections[1], False)
            if contour2.point_belongs(primitives1_inside[0].middle_point()):
                resulting_primitives.extend(primitives1_outside)
            else:
                resulting_primitives.extend(primitives1_inside)
            if self.point_belongs(primitives2_inside[0].middle_point()):
                resulting_primitives.extend(primitives2_outside)
            else:
                resulting_primitives.extend(primitives2_inside)
            return [Contour2D(resulting_primitives).order_contour()]

        return self.merge_with(contour2)

    def cut_by_wire(self, wire: Wire2D):
        """
        Cut a contour2d with a wire2d and return a list of contours 2d.

        :param wire: volmdlr.wires.Wire2D
        :rtype: list[volmdlr.wires.Contour2D]

        :param wire: volmdlr.wires.Wire2D.
        :return: contours2d : list[volmdlr.wires.Contour2D].
        """

        intersections = self.wire_crossings(wire)  # crossings OR intersections (?)
        if not intersections or len(intersections) < 2:
            return [self]
        points_intersections = []
        for intersection, _ in intersections:
            if intersection not in points_intersections:
                points_intersections.append(intersection)
        if len(points_intersections) % 2 != 0:
            raise NotImplementedError(
                f'{len(points_intersections)} intersections not supported yet')

        # points_intersections = [point for point, prim in intersections]

        sorted_points = wire.sort_points_along_wire(points_intersections)
        list_contours = []
        contour_to_cut = self
        cutting_points_counter = 0
        while cutting_points_counter != len(sorted_points):

            point1 = sorted_points[cutting_points_counter]
            point2 = sorted_points[cutting_points_counter + 1]

            closing_wire = wire.extract_without_primitives(point1, point2, True)

            for point in points_intersections:
                if point not in [point1, point2] and Wire2D(closing_wire).point_over_wire(point):
                    closing_wire = wire.extract_without_primitives(point1, point2, False)
                    break

            closing_wire_prim = [closing_w for closing_w in closing_wire if closing_w]
            closing_contour = Contour2D(closing_wire_prim)
            contour1, contour2 = contour_to_cut.get_divided_contours(point1,
                                                                     point2,
                                                                     closing_contour,
                                                                     True)

            if sorted_points.index(point1) + 2 < len(sorted_points) - 1:
                if contour1.point_over_contour(
                        sorted_points[sorted_points.index(point1) + 2]):
                    contour_to_cut = contour1
                    list_contours.append(contour2)
                elif contour2.point_over_contour(
                        sorted_points[sorted_points.index(point1) + 2]):
                    contour_to_cut = contour2
                    list_contours.append(contour1)
            else:
                list_contours.extend([contour1, contour2])
            cutting_points_counter += 2

        return list_contours


class ClosedPolygonMixin:
    """
    Abstract class for ClosedPolygon, storing methods used by ClosedPolygon2D and ClosedPolygon3D.

    """

    def length(self):
        list_ = []
        for k in range(len(self.line_segments)):
            list_.append(self.line_segments[k].length())
        return sum(list_)

    def min_length(self):
        list_ = []
        for k in range(len(self.line_segments)):
            list_.append(self.line_segments[k].length())
        return min(list_)

    def max_length(self):
        list_ = []
        for k in range(len(self.line_segments)):
            list_.append(self.line_segments[k].length())
        return max(list_)

    def edge_statistics(self):
        distances = []
        for i, point in enumerate(self.points):
            if i != 0:
                distances.append(point.point_distance(self.points[i - 1]))
        mean_distance = mean(distances)
        std = npy.std(distances)
        return mean_distance, std

    def simplify_polygon(self, min_distance: float = 0.01,
                         max_distance: float = 0.05, angle: float = 15):
        points = [self.points[0]]
        previous_point = None
        for point in self.points[1:]:
            distance = point.point_distance(points[-1])
            if distance > min_distance:
                if distance > max_distance:
                    number_segmnts = round(distance / max_distance) + 2
                    for n in range(number_segmnts):
                        new_point = points[-1] + (point - points[-1]) * (
                                n + 1) / number_segmnts
                        if new_point.point_distance(points[-1]) > max_distance:
                            points.append(new_point)
                else:
                    if not volmdlr.core.point_in_list(point, points):
                        points.append(point)
            if len(points) > 1:
                vector1 = points[-1] - points[-2]
                vector2 = point - points[-2]
                cos = vector1.dot(vector2) / (vector1.norm() * vector2.norm())
                cos = math.degrees(math.acos(round(cos, 6)))
                if abs(cos) > angle:
                    if not volmdlr.core.point_in_list(previous_point, points):
                        points.append(previous_point)
                    if not volmdlr.core.point_in_list(point, points):
                        points.append(point)
            if len(points) > 2:
                vector1 = points[-2] - points[-3]
                vector2 = points[-1] - points[-3]
                cos = vector1.dot(vector2) / (vector1.norm() * vector2.norm())
                cos = math.degrees(math.acos(round(cos, 6)))
                if points[-3].point_distance(points[-2]) < min_distance and cos < angle:
                    points = points[:-2] + [points[-1]]
            previous_point = point
        if points[0].point_distance(points[-1]) < min_distance:
            points.remove(points[-1])

        if math.isclose(volmdlr.wires.ClosedPolygon2D(points).area(), 0.0, abs_tol=1e-6):
            return self

        return self.__class__(points)

    @property
    def line_segments(self):
        if not self._line_segments:
            self._line_segments = self.get_line_segments()
        return self._line_segments

    def get_line_segments(self):
        raise NotImplementedError(
            f"get_line_segments method must be overloaded by {self.__class__.__name__}")


class ClosedPolygon2D(Contour2D, ClosedPolygonMixin):
    """
    A collection of points, connected by linesegments, following each other.

    """
    _non_serializable_attributes = ['line_segments', 'primitives',
                                    'basis_primitives']

    def __init__(self, points: List[volmdlr.Point2D], name: str = ''):
        self.points = points
        self._line_segments = None

        Contour2D.__init__(self, self.line_segments, name)

    def copy(self, *args, **kwargs):
        points = [p.copy() for p in self.points]
        return ClosedPolygon2D(points, self.name)

    def __hash__(self):
        return sum(hash(p) for p in self.points)

    def __eq__(self, other_):
        if not isinstance(other_, self.__class__):
            return False
        equal = True
        for point, other_point in zip(self.points, other_.points):
            equal = (equal and point == other_point)
        return equal

    def area(self):
        # TODO: perf: cache number of points
        if len(self.points) < 3:
            return 0.

        x = [point.x for point in self.points]
        y = [point.y for point in self.points]

        x1 = [x[-1]] + x[0:-1]
        y1 = [y[-1]] + y[0:-1]
        return 0.5 * abs(sum(i * j for i, j in zip(x, y1))
                         - sum(i * j for i, j in zip(y, x1)))
        # return 0.5 * npy.abs(
        #     npy.dot(x, npy.roll(y, 1)) - npy.dot(y, npy.roll(x, 1)))

    def center_of_mass(self):
        lp = len(self.points)
        if lp == 0:
            return volmdlr.O2D
        if lp == 1:
            return self.points[0]
        if lp == 2:
            return 0.5 * (self.points[0] + self.points[1])

        x = [point.x for point in self.points]
        y = [point.y for point in self.points]

        xi_xi1 = x + npy.roll(x, -1)
        yi_yi1 = y + npy.roll(y, -1)
        xi_yi1 = npy.multiply(x, npy.roll(y, -1))
        xi1_yi = npy.multiply(npy.roll(x, -1), y)

        a = 0.5 * npy.sum(xi_yi1 - xi1_yi)  # signed area!
        # print('a :', a)
        #        a=self.area()
        if not math.isclose(a, 0, abs_tol=1e-08):
            cx = npy.sum(npy.multiply(xi_xi1, (xi_yi1 - xi1_yi))) / 6. / a
            cy = npy.sum(npy.multiply(yi_yi1, (xi_yi1 - xi1_yi))) / 6. / a
            return volmdlr.Point2D(cx, cy)

        self.plot()
        raise NotImplementedError

    def barycenter(self):
        """
        Calculates the geometric center of the polygon, which is the average position of all the points in it.

        :rtype: volmdlr.Point2D
        """
        barycenter1_2d = self.points[0]
        for point in self.points[1:]:
            barycenter1_2d += point
        return barycenter1_2d / len(self.points)

    def point_belongs(self, point, include_edge_points: bool = False):
        """
        Ray casting algorithm copied from internet.
        """
        return polygon_point_belongs((point.x, point.y),
                                     [(p.x, p.y) for p in self.points], include_edge_points=include_edge_points)

    def second_moment_area(self, point):
        Ix, Iy, Ixy = 0., 0., 0.
        for pi, pj in zip(self.points, self.points[1:] + [self.points[0]]):
            xi, yi = pi - point
            xj, yj = pj - point
            Ix += (yi ** 2 + yi * yj + yj ** 2) * (xi * yj - xj * yi)
            Iy += (xi ** 2 + xi * xj + xj ** 2) * (xi * yj - xj * yi)
            Ixy += (xi * yj + 2 * xi * yi + 2 * xj * yj + xj * yi) * (
                    xi * yj - xj * yi)
        if Ix < 0:
            Ix = - Ix
            Iy = - Iy
            Ixy = - Ixy
        return Ix / 12., Iy / 12., Ixy / 24.

    def get_line_segments(self):
        lines = []
        if len(self.points) > 1:
            for p1, p2 in zip(self.points,
                              list(self.points[1:]) + [self.points[0]]):
                if not p1.is_close(p2):
                    lines.append(volmdlr.edges.LineSegment2D(p1, p2))
        return lines

    def rotation(self, center: volmdlr.Point2D, angle: float):
        """
        ClosedPolygon2D rotation.

        :param center: rotation center
        :param angle: angle rotation
        :return: a new rotated ClosedPolygon2D
        """
        return ClosedPolygon2D(
            [point.rotation(center, angle) for point in self.points])

    def rotation_inplace(self, center: volmdlr.Point2D, angle: float):
        """
        Line2D rotation, Object is updated inplace.

        :param center: rotation center
        :param angle: rotation angle
        """
        warnings.warn("'inplace' methods are deprecated. Use a not inplace method instead.", DeprecationWarning)

        for point in self.points:
            point.rotation_inplace(center, angle)

    def translation(self, offset: volmdlr.Vector2D):
        """
        ClosedPolygon2D translation.

        :param offset: translation vector
        :return: A new translated ClosedPolygon2D
        """
        return ClosedPolygon2D(
            [point.translation(offset) for point in self.points])

    def translation_inplace(self, offset: volmdlr.Vector2D):
        """
        ClosedPolygon2D translation. Object is updated inplace.

        :param offset: translation vector
        """
        warnings.warn("'inplace' methods are deprecated. Use a not inplace method instead.", DeprecationWarning)

        for point in self.points:
            point.translation_inplace(offset)

    def frame_mapping(self, frame: volmdlr.Frame2D, side: str):
        return self.__class__([point.frame_mapping(frame, side) for point in self.points])

    def frame_mapping_inplace(self, frame: volmdlr.Frame2D, side: str):
        warnings.warn("'inplace' methods are deprecated. Use a not inplace method instead.", DeprecationWarning)

        for point in self.points:
            point.frame_mapping_inplace(frame, side)

    def polygon_distance(self,
                         polygon: 'volmdlr.wires.ClosedPolygon2D'):
        p = self.points[0]
        d = []
        for point in polygon.points:
            d.append(p.point_distance(point))
        index = d.index(min(d))
        return d[index]

    @cached_property
    def is_trigo(self):
        if len(self.points) < 3:
            return True

        angle = 0.
        for ls1, ls2 in zip(self.line_segments,
                            self.line_segments[1:] + [self.line_segments[0]]):
            u = ls2.unit_direction_vector()
            x = u.dot(ls1.unit_direction_vector())
            y = u.dot(ls1.normal_vector())
            angle += math.atan2(y, x)
        return angle > 0

    def delaunay_triangulation(self):
        points = self.points
        new_points = []
        delaunay_triangles = []
        # ax=plt.subplot()
        for point in points:
            new_points.append([point[0], point[1]])

        delaunay = npy.array(new_points)

        tri = Delaunay(delaunay)

        for simplice in delaunay[tri.simplices]:
            triangle = Triangle2D(volmdlr.Point2D(simplice[0]),
                                  volmdlr.Point2D(simplice[1]),
                                  volmdlr.Point2D(simplice[2]))
            delaunay_triangles.append(triangle)

        return delaunay_triangles

    def offset(self, offset):
        x_min, x_max, y_min, y_max = self.bounding_rectangle.bounds()

        max_offset_len = min(x_max - x_min, y_max - y_min) / 2
        if offset <= -max_offset_len:
            print('Inadapted offset, '
                  'polygon might turn over. Offset must be greater than',
                  -max_offset_len)
            raise ValueError('inadapted offset')

        nb = len(self.points)
        vectors = []
        for i in range(nb - 1):
            v1 = self.points[i + 1] - self.points[i]
            v2 = self.points[i] - self.points[i + 1]
            v1.normalize()
            v2.normalize()
            vectors.append(v1)
            vectors.append(v2)

        v1 = self.points[0] - self.points[-1]
        v2 = self.points[-1] - self.points[0]
        v1.normalize()
        v2.normalize()
        vectors.append(v1)
        vectors.append(v2)

        offset_vectors = []
        offset_points = []

        for i in range(nb):

            # check = False
            ni = vectors[2 * i - 1] + vectors[2 * i]
            if ni == volmdlr.Vector2D(0, 0):
                ni = vectors[2 * i]
                ni = ni.normal_vector()
                offset_vectors.append(ni)
            else:
                ni.normalize()
                if ni.dot(vectors[2 * i - 1].normal_vector()) > 0:
                    ni = - ni
                    # check = True
                offset_vectors.append(ni)

            normal_vector1 = - vectors[2 * i - 1].normal_vector()
            normal_vector2 = vectors[2 * i].normal_vector()
            normal_vector1.normalize()
            normal_vector2.normalize()
            alpha = math.acos(normal_vector1.dot(normal_vector2))

            offset_point = self.points[i] + offset / math.cos(alpha / 2) * \
                (-offset_vectors[i])

            # ax=self.plot()
            # offset_point.plot(ax=ax, color='g')

            # if self.point_belongs(offset_point):
            #     offset_point = self.points[i] + offset / math.cos(alpha / 2) * \
            #                    (-offset_vectors[i])

            offset_points.append(offset_point)

            # self.points[i].plot(ax=ax, color='b')
            # offset_point.plot(ax=ax, color='r')

        return self.__class__(offset_points)

    def point_border_distance(self, point, return_other_point=False):
        """
        Compute the distance to the border distance of polygon.
        Output is always positive, even if the point belongs to the polygon.
        """
        d_min, other_point_min = self.line_segments[0].point_distance(
            point, return_other_point=True)
        for line in self.line_segments[1:]:
            d, other_point = line.point_distance(
                point, return_other_point=True)
            if d < d_min:
                d_min = d
                other_point_min = other_point
        if return_other_point:
            return d_min, other_point_min
        return d_min

    def self_intersects(self):
        epsilon = 0
        # BENTLEY-OTTMANN ALGORITHM
        # Sort the points along ascending x for the Sweep Line method
        sorted_index = sorted(range(len(self.points)), key=lambda p: (
            self.points[p][0], self.points[p][1]))
        nb = len(sorted_index)
        segments = []
        deleted = []

        while len(sorted_index) != 0:  # While all the points haven't been swept
            # Stock the segments between 2 consecutive edges
            # Ex: for the ABCDE polygon, if Sweep Line is on C, the segments
            #   will be (C,B) and (C,D)
            if sorted_index[0] - 1 < 0:
                segments.append((sorted_index[0], nb - 1))
            else:
                segments.append((sorted_index[0], sorted_index[0] - 1))
            if sorted_index[0] >= len(self.points) - 1:
                segments.append((sorted_index[0], 0))
            else:
                segments.append((sorted_index[0], sorted_index[0] + 1))

            # Once two edges linked by a segment have been swept, delete the
            # segment from the list
            to_del = []
            for index in deleted:
                if abs(index - sorted_index[0]) == 1 or abs(
                        index - sorted_index[0]) == nb - 1:
                    to_del.append((index, sorted_index[0]))
                    to_del.append((sorted_index[0], index))

            # Keep track of which edges have been swept
            deleted.append(sorted_index[0])
            sorted_index.pop(0)

            # Delete the segments that have just been swept
            index_to_del = []
            for i, segment in enumerate(segments):
                for seg_to_del in to_del:
                    if segment == seg_to_del:
                        index_to_del.append(i)
            for index in index_to_del[::-1]:
                segments.pop(index)

            # Checks if two segments are intersecting each other, returns True
            # if yes, otherwise the algorithm continues at WHILE
            for segment1 in segments:
                for segment2 in segments:
                    if segment1[0] != segment2[0] and segment1[1] != segment2[
                        1] and segment1[0] != segment2[1] and segment1[1] != \
                            segment2[0]:

                        line1 = volmdlr.edges.LineSegment2D(
                            self.points[segment1[0]],
                            self.points[segment1[1]])
                        line2 = volmdlr.edges.LineSegment2D(
                            self.points[segment2[0]],
                            self.points[segment2[1]])

                        p, a, b = volmdlr.Point2D.line_intersection(line1,
                                                                    line2,
                                                                    True)
                        if p is not None:
                            if 0 + epsilon <= a <= 1 - epsilon \
                                    and 0 + epsilon <= b <= 1 - epsilon:
                                return True, line1, line2

        return False, None, None

    @classmethod
    def points_convex_hull(cls, points):
        if len(points) < 3:
            return None

        points_hull = [pt.copy() for pt in points]

        _, pos_ymax = argmax([pt.y for pt in points_hull])
        point_start = points_hull[pos_ymax]
        hull = [point_start]

        barycenter = points_hull[0]
        for pt in points_hull[1:]:
            barycenter += pt
        barycenter = barycenter / (len(points_hull))
        # second point of hull
        theta = []
        remaining_points = points_hull
        del remaining_points[pos_ymax]

        vec1 = point_start - barycenter
        for pt in remaining_points:
            vec2 = pt - point_start
            theta_i = -volmdlr.geometry.clockwise_angle(vec1, vec2)
            theta.append(theta_i)

        min_theta, posmin_theta = argmin(theta)
        next_point = remaining_points[posmin_theta]
        hull.append(next_point)
        del remaining_points[posmin_theta]
        # Adding first point to close the loop at the end
        remaining_points.append(hull[0])

        initial_vector = vec1.copy()
        total_angle = 0
        while not next_point.is_close(point_start):
            vec1 = next_point - hull[-2]
            theta = []
            for pt in remaining_points:
                vec2 = pt - next_point
                theta_i = -volmdlr.geometry.clockwise_angle(vec1, vec2)
                theta.append(theta_i)

            min_theta, posmin_theta = argmin(theta)
            if math.isclose(min_theta, -2 * math.pi, abs_tol=1e-6) \
                    or math.isclose(min_theta, 0, abs_tol=1e-6):
                if remaining_points[posmin_theta] == point_start:
                    break

            else:
                next_point = remaining_points[posmin_theta]

                vec_next_point = next_point - barycenter
                total_angle += (2 * math.pi - volmdlr.geometry.clockwise_angle(initial_vector, vec_next_point))

                if total_angle > 2 * math.pi:
                    break
                initial_vector = vec_next_point

                hull.append(next_point)

            del remaining_points[posmin_theta]

        hull.pop()

        return cls(hull)

    @classmethod
    def concave_hull(cls, points, concavity, scale_factor):
        """
        Calculates the concave hull from a cloud of points, i.e., it Unites all points under the smallest possible area.

        :param points: list of points corresponding to the cloud of points
        :type points: class: 'volmdlr.Point2D'
        :param concavity: Sets how sharp the concave angles can be. It goes from -1 (not concave at all. in fact,
                          the hull will be left convex) up to +1 (very sharp angles can occur. Setting concavity to
                          +1 might result in 0º angles!) concavity is defined as the cosine of the concave angles.
        :type concavity: float
        :param scale_factor: Sets how big is the area where concavities are going to be searched.
                             The bigger, the more sharp the angles can be. Setting it to a very high value might
                             affect the performance of the program.
                             This value should be relative to how close to each other the points to be connected are.
        :type scale_factor: float

        """

        def get_nearby_points(line, points, scale_factor):
            points_hull = [pt.copy() for pt in points]

            # print('i enter here')
            nearby_points = []
            line_midpoint = 0.5 * (line.start + line.end)
            # print(line_midpoint)
            tries = 0
            n = 5
            bounding_box = [line_midpoint.x - line.length() / 2,
                            line_midpoint.x + line.length() / 2,
                            line_midpoint.y - line.length() / 2,
                            line_midpoint.y + line.length() / 2]
            boundary = [int(bounding / scale_factor) for bounding in
                        bounding_box]
            while tries < n and len(nearby_points) == 0:
                for point in points_hull:
                    if not ((
                                    point.x == line.start.x and point.y == line.start.y) or (
                                    point.x == line.end.x and point.y == line.end.y)):
                        point_x_rel_pos = int(point.x / scale_factor)
                        point_y_rel_pos = int(point.y / scale_factor)
                        if boundary[0] <= point_x_rel_pos <= boundary[1] \
                                and point_y_rel_pos >= boundary[2]\
                                and point_y_rel_pos <= boundary[3]:
                            nearby_points.append(point)

                scale_factor *= 4 / 3
                tries += 1

            return nearby_points

        def line_colides_with_hull(line, concave_hull):
            for hull_line in concave_hull:
                if not line.start.is_close(hull_line.start) and not line.start.is_close(hull_line.end) and\
                        not line.end.is_close(hull_line.start) and not line.end.is_close(hull_line.end):
                    if line.line_intersections(hull_line.to_line()):
                        return True
            return False

        def get_divided_line(line, nearby_points, hull_concave_edges, concavity):
            divided_line = []
            ok_middle_points = []
            list_cossines = []
            for middle_point in nearby_points:
                vect1 = line.start - middle_point
                vect2 = line.end - middle_point
                if middle_point.is_close(line.start) or middle_point.is_close(line.end):
                    continue
                cos = round(vect1.dot(vect2) / (vect1.norm() * vect2.norm()),
                            4)
                if cos < concavity:
                    new_line_a = volmdlr.edges.LineSegment2D(start=line.start, end=middle_point)
                    new_line_b = volmdlr.edges.LineSegment2D(start=middle_point, end=line.end)
                    if not (line_colides_with_hull(line=new_line_a,
                                                   concave_hull=hull_concave_edges) and line_colides_with_hull(
                            line=new_line_b, concave_hull=hull_concave_edges)):
                        ok_middle_points.append(middle_point)
                        list_cossines.append(cos)
            if len(ok_middle_points) > 0:
                #  We want the middlepoint to be the one with the widest angle (smallest cossine)
                min_cossine_index = list_cossines.index(min(list_cossines))
                divided_line.append(volmdlr.edges.LineSegment2D(line.start,
                                                                ok_middle_points[
                                                                    min_cossine_index]))
                divided_line.append(volmdlr.edges.LineSegment2D(
                    ok_middle_points[min_cossine_index], line.end))
            return divided_line

        hull_convex_edges = cls.points_convex_hull(points).line_segments
        hull_convex_edges.sort(key=lambda x: x.length(), reverse=True)
        hull_concave_edges = []
        hull_concave_edges.extend(hull_convex_edges)
        hull_points = list({pt for line in hull_concave_edges for pt in [line[0], line[1]]})
        unused_points = []
        for point in points:
            if not volmdlr.core.point_in_list(point, hull_points):
                unused_points.append(point)

        a_line_was_divided_in_the_iteration = True
        while a_line_was_divided_in_the_iteration:
            a_line_was_divided_in_the_iteration = False
            for line_position_hull in range(len(hull_concave_edges)):

                line = hull_concave_edges[line_position_hull]
                nearby_points = get_nearby_points(line, unused_points,
                                                  scale_factor)
                divided_line = get_divided_line(line, nearby_points,
                                                hull_concave_edges, concavity)
                if len(divided_line) > 0:
                    a_line_was_divided_in_the_iteration = True
                    unused_points.remove(divided_line[0].end)
                    hull_concave_edges.remove(line)
                    hull_concave_edges.extend(divided_line)
                    break

            hull_concave_edges.sort(key=lambda x: x.length(), reverse=True)

        # line  = hull_concave_edges[0]
        # print('first line length :', line.length())
        # nearby_points = get_nearby_points(line, unused_points, scale_factor)
        # print('points next the first line in the end: ', nearby_points)
        # divided_line = get_divided_line(line, nearby_points, hull_concave_edges, concavity)
        # print('len divided line :', len(divided_line))
        polygon_points = [(line.start, line.end) for line in hull_concave_edges]
        # polygon_points = [(line.start, line.end) for line in hull_concave_edges
        #                   if line.length() != 0]

        points = [polygon_points[0][0], polygon_points[0][1]]
        polygon_points.remove((polygon_points[0][0], polygon_points[0][1]))
        finished = False

        while not finished:
            for p1, p2 in polygon_points:
                if p1.is_close(points[-1]) and not volmdlr.core.point_in_list(p2, points):
                    points.append(p2)
                    break
                if p2.is_close(points[-1]) and not volmdlr.core.point_in_list(p1, points):
                    points.append(p1)
                    break
            polygon_points.remove((p1, p2))
            if len(polygon_points) == 0:
                finished = True

        return cls(points)  # , nearby_points

    @classmethod
    def convex_hull_points(cls, points):
        """
        Uses the scipy method ConvexHull to calculate the convex hull from
        a cloud of points
        """

        points_hull = [pt.copy() for pt in points]

        numpy_points = npy.array([(p.x, p.y) for p in points_hull])
        hull = ConvexHull(numpy_points)
        polygon_points = []
        for simplex in hull.simplices:
            polygon_points.append((points_hull[simplex[0]], points_hull[simplex[1]]))

        points_hull = [polygon_points[0][0], polygon_points[0][1]]
        polygon_points.remove((polygon_points[0][0], polygon_points[0][1]))
        finished = False

        while not finished:
            for p1, p2 in polygon_points:
                if p1.is_close(points_hull[-1]):
                    points_hull.append(p2)
                    break
                if p2.is_close(points_hull[-1]):
                    points_hull.append(p1)
                    break
            polygon_points.remove((p1, p2))
            if len(polygon_points) == 0:
                finished = True

        points_hull.pop(-1)

        # the first point is the one with the lowest x value
        i_min = 0
        min_x = points_hull[0].x
        for i, point in enumerate(points_hull):
            if point.x < min_x:
                min_x = point.x
                i_min = i

        points_hull = points_hull[i_min:] + points_hull[:i_min]

        # we make sure that the points are ordered in the trigonometric direction
        if points_hull[0].y < points_hull[1].y:
            points_hull.reverse()

        return cls(points_hull)

    def to_3d(self, plane_origin, x, y):
        """
        Transforms a ClosedPolygon2D into an ClosedPolygon3D, given a plane origin and an u and v plane vector.

        :param plane_origin: plane origin.
        :param x: plane u vector.
        :param y: plane v vector.
        :return: ClosedPolygon3D.
        """
        points3d = [point.to_3d(plane_origin, x, y) for point in self.points]
        return ClosedPolygon3D(points3d)

    def plot(self, ax=None, edge_style: EdgeStyle = EdgeStyle(), point_numbering=False,
             fill=False, fill_color='w'):
        if ax is None:
            _, ax = plt.subplots()
            ax.set_aspect('equal')

        if fill:
            ax.fill([p[0] for p in self.points], [p[1] for p in self.points],
                    facecolor=fill_color)
        for line_segment in self.line_segments:
            line_segment.plot(ax=ax, edge_style=edge_style)

        if edge_style.plot_points or point_numbering:
            for point in self.points:
                point.plot(ax=ax, color=edge_style.color, alpha=edge_style.alpha)

        if point_numbering:
            for ip, point in enumerate(self.points):
                ax.text(*point, 'point {}'.format(ip + 1),
                        ha='center', va='top')

        if edge_style.equal_aspect:
            ax.set_aspect('equal')
        else:
            ax.set_aspect('auto')

        ax.margins(0.1)
        plt.show()

        return ax

    def triangulation(self, tri_opt: str = 'pd'):
        """
        Perform triangulation on the polygon.

        To detail documentation, please refer to https://rufat.be/triangle/API.html

        :param tri_opt: (Optional) Triangulation preferences.
        :type tri_opt: str
        :return: A 2D mesh.
        :rtype: :class:`vmd.DisplayMesh2D`
        """
        # Converting points to nodes for performance
        nodes = [vmd.Node2D.from_point(p) for p in self.points]
        vertices = [(p.x, p.y) for p in nodes]
        n = len(nodes)
        segments = [(i, i + 1) for i in range(n - 1)]
        segments.append((n - 1, 0))

        tri = {'vertices': npy.array(vertices).reshape((-1, 2)),
               'segments': npy.array(segments).reshape((-1, 2)),
               }
        t = triangulate(tri, tri_opt)
        triangles = t['triangles'].tolist()
        np = t['vertices'].shape[0]
        points = [vmd.Node2D(*t['vertices'][i, :]) for i in range(np)]
        return vmd.DisplayMesh2D(points, triangles=triangles, edges=None)

    def grid_triangulation_points(self, number_points_x: int = 25, number_points_y: int = 25):
        """
        Use an n by m grid to triangulize the contour.

        :param number_points_x: Number of discretization points in x direction.
        :type number_points_x: int
        :param number_points_y: Number of discretization points in y direction.
        :type number_points_y: int
        :return: Discretization data.
        :rtype: list
        """
        x_min, x_max, y_min, y_max = self.bounding_rectangle.bounds()

        n = number_points_x + 2
        m = number_points_y + 2

        x = npy.linspace(x_min, x_max, num=n)
        y = npy.linspace(y_min, y_max, num=m)

        grid_point_index = {}

        polygon_points = {vmd.Node2D.from_point(p) for p in self.points}
        points = []
        for i, xi in enumerate(x):
            for j, yi in enumerate(y):
                point = vmd.Node2D(xi, yi)
                if self.point_belongs(point, include_edge_points=True) and point not in polygon_points:
                    grid_point_index[(i, j)] = point
                    points.append(point)

        return points, x, y, grid_point_index

    def ear_clipping_triangulation(self):
        """
        Computes the triangulation of the polygon using ear clipping algorithm.
        Note: triangles have been inverted for a better rendering in babylonjs
        """
        # Converting to nodes for performance
        nodes = [vmd.Node2D.from_point(p) for p in self.points]

        initial_point_to_index = {p: i for i, p in enumerate(nodes)}
        triangles = []

        remaining_points = nodes[:]

        number_remaining_points = len(remaining_points)
        while number_remaining_points > 3:
            current_polygon = ClosedPolygon2D(remaining_points)

            found_ear = False
            for p1, p2, p3 in zip(remaining_points,
                                  remaining_points[1:] + remaining_points[0:1],
                                  remaining_points[2:] + remaining_points[0:2]):
                if not p1.is_close(p3):
                    line_segment = volmdlr.edges.LineSegment2D(p1, p3)

                # Checking if intersections does not contain the vertices
                # of line_segment
                intersect = False
                intersections = current_polygon.linesegment_intersections(line_segment)
                if intersections:
                    for inter in intersections:
                        if not volmdlr.core.point_in_list(inter[0], [line_segment.start, line_segment.end]):
                            intersect = True
                            break

                if not intersect:
                    if current_polygon.point_belongs(line_segment.middle_point()):

                        triangles.append((initial_point_to_index[p1],
                                          initial_point_to_index[p3],
                                          initial_point_to_index[p2]))
                        remaining_points.remove(p2)
                        number_remaining_points -= 1
                        found_ear = True

                        # Rolling the remaining list
                        if number_remaining_points > 4:
                            deq = deque(remaining_points)
                            # random.randint(1, number_remaining_points-1))
                            deq.rotate(int(0.3 * number_remaining_points))
                            remaining_points = list(deq)

                        break

            # Searching for a flat ear
            if not found_ear:
                remaining_polygon = ClosedPolygon2D(remaining_points)
                if remaining_polygon.area() > 0.:

                    found_flat_ear = False
                    for p1, p2, p3 in zip(remaining_points,
                                          remaining_points[1:] + remaining_points[0:1],
                                          remaining_points[2:] + remaining_points[0:2]):
                        triangle = Triangle2D(p1, p2, p3)
                        if math.isclose(triangle.area(), 0, abs_tol=1e-8):
                            remaining_points.remove(p2)
                            found_flat_ear = True
                            break

                    if not found_flat_ear:
                        print('Warning : There are no ear in the polygon, it seems malformed: skipping triangulation')
                        return vmd.DisplayMesh2D(nodes, triangles)
                else:
                    return vmd.DisplayMesh2D(nodes, triangles)

        if len(remaining_points) == 3:
            p1, p2, p3 = remaining_points
            triangles.append((initial_point_to_index[p1],
                              initial_point_to_index[p3],
                              initial_point_to_index[p2]))

        return vmd.DisplayMesh2D(nodes, triangles)

    def simplify(self, min_distance: float = 0.01, max_distance: float = 0.05):
        return ClosedPolygon2D(self.simplify_polygon(min_distance=min_distance,
                                                     max_distance=max_distance).points)

    def line_intersecting_closing_point(self, crossing_point):
        """
        Finds closing point for the sewing method using intersection of lines
        drawn from the barycenter.

        returns the closing point
        """
        vec_dir = crossing_point.copy()
        vec_dir.normalize()

        line = volmdlr.edges.LineSegment2D(volmdlr.O2D,
                                           crossing_point + vec_dir * 5)
        # line.plot(ax=ax2d, color='b')

        point_intersections = {}
        for line_segment in self.line_segments:
            point_intersection = line_segment.linesegment_intersections(
                line)
            if point_intersection:
                point_intersections[line_segment] = point_intersection[
                    0]
            else:
                if line.point_belongs(line_segment.start):
                    point_intersections[line_segment] = line_segment.start
                if line.point_belongs(line_segment.end):
                    point_intersections[line_segment] = line_segment.end
        point_distance = list(point_intersections.values())[
            0].point_distance(crossing_point)
        point_intersection = list(point_intersections.values())[0]
        line_segment = list(point_intersections.keys())[0]
        for line, point in list(point_intersections.items())[1:]:
            dist = crossing_point.point_distance(point)
            if dist < point_distance:
                point_distance = dist
                point_intersection = point
                line_segment = line

        # point_intersection.plot(ax=ax2d)

        if point_intersection.point_distance(
                line_segment.start) < point_intersection.point_distance(
                                                            line_segment.end):
            closing_point = line_segment.start
        else:
            closing_point = line_segment.end

        return closing_point

    def point_in_polygon(self):
        """
        In case the barycenter of the polygon is outside, this method
        finds another point inside the polygon.

        """
        barycenter = self.barycenter()
        if self.point_belongs(barycenter):
            return barycenter
        intersetions1 = {}
        linex_pos = volmdlr.edges.LineSegment2D(volmdlr.O2D, volmdlr.X2D * 5)
        linex_neg = volmdlr.edges.LineSegment2D(volmdlr.O2D, -volmdlr.X2D * 5)
        liney_pos = volmdlr.edges.LineSegment2D(volmdlr.O2D, volmdlr.Y2D * 5)
        liney_neg = volmdlr.edges.LineSegment2D(volmdlr.O2D, -volmdlr.Y2D * 5)
        for line in [linex_pos, linex_neg, liney_pos, liney_neg]:
            intersections = []
            for line_segment in self.line_segments:
                point_intersection = line_segment.linesegment_intersections(
                    line)
                intersections.extend(point_intersection)
                if not point_intersection:
                    if line.point_belongs(line_segment.start):
                        intersections.append(line_segment.start)
                    if line.point_belongs(line_segment.end):
                        intersections.append(line_segment.end)
            intersetions1[line] = intersections[:]
        for i, value in enumerate(intersetions1.values()):
            if not value:
                if i % 2 == 0:
                    if len(list(intersetions1.values())[i + 1]) == 2:
                        translation1 = (list(intersetions1.values())[i + 1][0] +
                                        list(intersetions1.values())[
                                            i + 1][1]) * 0.5
                        break
                if i % 2 != 0:
                    if len(list(intersetions1.values())[i - 1]) == 2:
                        translation1 = (list(intersetions1.values())[i - 1][0]
                                        + list(intersetions1.values())[i - 1][1]) * 0.5
                        break

        return translation1

    def repositioned_polygon(self, x, y):
        linex = volmdlr.edges.LineSegment2D(-x.to_2d(volmdlr.O2D, x, y),
                                            x.to_2d(volmdlr.O2D, x, y))
        way_back = volmdlr.O3D
        barycenter = self.barycenter()
        if not self.point_belongs(barycenter):
            barycenter1_2d = self.point_in_polygon()
            self.translation(-barycenter1_2d, False)
            way_back = barycenter1_2d.to_3d(volmdlr.O3D, x, y)
        else:
            inters = self.linesegment_intersections(linex)
            distance = inters[0][0].point_distance(inters[-1][0])
            if distance / 2 > 3 * min(
                    self.point_distance(inters[0][0]),
                    self.point_distance(inters[-1][0])):
                mid_point = (inters[0][0] + inters[-1][0]) * 0.5
                self.translation(-mid_point)
                way_back = mid_point.to_3d(volmdlr.O3D, x, y)

        return self, way_back

    def get_possible_sewing_closing_points(self, polygon2, polygon_primitive,
                                           line_segment1: None, line_segment2: None):
        """
        Searches all possibles closing points available for the given primitive
        """
        middle_point = polygon_primitive.middle_point()
        if line_segment1 is None and line_segment2 is None:
            normal_vector = polygon_primitive.unit_normal_vector()
            line_segment1 = volmdlr.edges.LineSegment2D(middle_point,
                                                        middle_point - normal_vector)
            line_segment2 = volmdlr.edges.LineSegment2D(middle_point,
                                                        middle_point + normal_vector)

        line_intersections = {line_segment1: [], line_segment2: []}
        for line_segment in [line_segment1, line_segment2
                             ]:
            inter_points = []
            for prim in polygon2.line_segments + self.line_segments[
                                                 :self.line_segments.index(
                                                     polygon_primitive)] + self.line_segments[
                                                                           self.line_segments.index(
                                                                               polygon_primitive) + 1:]:
                inters = prim.linesegment_intersections(line_segment)
                if inters:
                    line_intersections[line_segment].append((inters[0], prim))
                    inter_points.append(inters[0])
                elif line_segment.point_belongs(prim.start, 1e-7):
                    if not volmdlr.core.point_in_list(prim.start, inter_points):
                        line_intersections[line_segment].append((prim.start, prim))
                        inter_points.append(prim.start)
                elif line_segment.point_belongs(prim.end, 1e-7):
                    if not volmdlr.core.point_in_list(prim.end, inter_points):
                        line_intersections[line_segment].append((prim.end, prim))
                        inter_points.append(prim.end)
                elif prim.point_belongs(middle_point, 1e-7):
                    line_intersections[line_segment].append((prim.middle_point(), prim))
                    inter_points.append(prim.middle_point())
        return line_intersections

    def select_farthest_sewing_closing_point(self,
                                             line_segment: volmdlr.edges.LineSegment2D,
                                             polygon_primitive,
                                             possible_closing_points):
        """
        Searches the closest sewing closing point available
        """
        closing_point = volmdlr.O2D
        middle_point = polygon_primitive.middle_point()
        distance = 0
        for intr_list in possible_closing_points:
            if intr_list[1] not in self.line_segments:
                dist = intr_list[0].point_distance(line_segment.start)
                if dist > distance:
                    distance = dist
                    closing_point = (intr_list[1].start if
                                     intr_list[0].point_distance(
                                         intr_list[1].start) <
                                     intr_list[0].point_distance(
                                         intr_list[1].end) else
                                     intr_list[1].end)

            elif intr_list[0].is_close(middle_point) and \
                    polygon_primitive.length() == intr_list[1].length():
                closing_point = intr_list[1].start
                distance = 0

        return closing_point

    def select_closest_sewing_closing_point(self,
                                            line_segment: volmdlr.edges.LineSegment2D,
                                            polygon_primitive,
                                            possible_closing_points):
        """
        Searches the closest sewing closing point available
        """
        closing_point = volmdlr.O2D
        middle_point = polygon_primitive.middle_point()
        distance = math.inf
        for intr_list in possible_closing_points:
            if intr_list[1] not in self.line_segments:
                dist = intr_list[0].point_distance(line_segment.start)
                if dist < distance:
                    distance = dist
                    closing_point = (intr_list[1].start if
                                     intr_list[0].point_distance(
                                         intr_list[1].start) <
                                     intr_list[0].point_distance(
                                         intr_list[1].end) else
                                     intr_list[1].end)

            elif intr_list[0].is_close(middle_point) and \
                    polygon_primitive.length() == intr_list[1].length():
                closing_point = intr_list[1].start
                distance = 0

        return closing_point

    def search_farthest(self, interseting_point, possible_closing_points):
        """
        While Sewing two Polygons, and searching a face\'s closing point, this
        method verifies it chooses the closest of the farthest available
        :return: True if to search the farthest or False if not
        """
        distance = math.inf
        target_prim = None
        for intersection_point, prim in possible_closing_points:
            dist = interseting_point.point_distance(intersection_point)
            if dist < distance:
                distance = dist
                target_prim = prim
        if target_prim in self.line_segments:
            return True
        return False

    def get_closing_point(self, polygon2_2d, primitive, ax=None):
        """Gets sewing closing points for given primitive points"""
        closing_point = volmdlr.O2D
        middle_point = primitive.middle_point()

        normal_vector = primitive.unit_normal_vector()
        line_segment1 = volmdlr.edges.LineSegment2D(middle_point,
                                                    middle_point - normal_vector)
        line_segment2 = volmdlr.edges.LineSegment2D(middle_point,
                                                    middle_point + normal_vector)

        possible_sewing_closing_points_in_linesegment =\
            self.get_possible_sewing_closing_points(polygon2_2d, primitive,
                                                    line_segment1,
                                                    line_segment2)
        if possible_sewing_closing_points_in_linesegment[line_segment1] and\
                not possible_sewing_closing_points_in_linesegment[line_segment2]:
            closing_point = self.select_closest_sewing_closing_point(
                line_segment1, primitive,
                possible_sewing_closing_points_in_linesegment[line_segment1])
            if ax is not None:
                closing_point.plot(ax=ax, color='g')
        if possible_sewing_closing_points_in_linesegment[line_segment2] and \
                not possible_sewing_closing_points_in_linesegment[
                    line_segment1]:
            closing_point = self.select_closest_sewing_closing_point(
                line_segment2, primitive,
                possible_sewing_closing_points_in_linesegment[line_segment2])

        else:
            if len(possible_sewing_closing_points_in_linesegment[line_segment1]) == 1:
                closing_point = self.select_closest_sewing_closing_point(
                    line_segment1, primitive,
                    possible_sewing_closing_points_in_linesegment[
                        line_segment1])
                if closing_point.is_close(volmdlr.O2D):
                    closing_point = self.select_farthest_sewing_closing_point(
                        line_segment2, primitive,
                        possible_sewing_closing_points_in_linesegment[
                            line_segment2])
                if ax is not None:
                    closing_point.plot(ax=ax, color='c')
            elif len(possible_sewing_closing_points_in_linesegment[line_segment2]) == 1:
                closing_point = self.select_closest_sewing_closing_point(
                    line_segment2, primitive,
                    possible_sewing_closing_points_in_linesegment[
                        line_segment2])
                if closing_point.is_close(volmdlr.O2D):
                    closing_point = self.select_farthest_sewing_closing_point(
                        line_segment1, primitive,
                        possible_sewing_closing_points_in_linesegment[
                            line_segment1])
            else:
                if possible_sewing_closing_points_in_linesegment[line_segment1]:
                    if self.search_farthest(
                            middle_point,
                            possible_sewing_closing_points_in_linesegment[
                                line_segment2]):
                        closing_point =\
                            self.select_farthest_sewing_closing_point(
                                line_segment1, primitive,
                                possible_sewing_closing_points_in_linesegment[
                                    line_segment1])
                    else:
                        closing_point =\
                            self.select_closest_sewing_closing_point(
                                line_segment1, primitive,
                                possible_sewing_closing_points_in_linesegment[
                                    line_segment1])

                elif possible_sewing_closing_points_in_linesegment[
                        line_segment2]:
                    closing_point = self.select_closest_sewing_closing_point(
                        line_segment2, primitive,
                        possible_sewing_closing_points_in_linesegment[
                            line_segment2])
        if ax is not None:
            middle_point.plot(ax=ax, color='r')
            line_segment1.plot(ax=ax, edge_style=EdgeStyle(color='y'))
            line_segment2.plot(ax=ax, edge_style=EdgeStyle(color='b'))
            closing_point.plot(ax=ax)
            raise NotImplementedError('There should not be a plot inside this method')

        return closing_point

    def get_valid_sewing_polygon_primitive(self, polygon2_2d):
        """Get valid primitive to start sewing two polygons"""
        for primitive1 in self.line_segments:
            middle_point = primitive1.middle_point()
            normal_vector = primitive1.unit_normal_vector()
            line_segment1 = volmdlr.edges.LineSegment2D(middle_point,
                                                        middle_point - normal_vector)
            line_segment2 = volmdlr.edges.LineSegment2D(middle_point,
                                                        middle_point + normal_vector)
            possible_closing_points = self.get_possible_sewing_closing_points(
                polygon2_2d, primitive1, line_segment1, line_segment2)
            if len(possible_closing_points[line_segment1]) == 1 and\
                    possible_closing_points[line_segment1][0][1] in polygon2_2d.line_segments:
                closing_point = (possible_closing_points[
                                     line_segment1][0][1].start if
                                 possible_closing_points[
                                     line_segment1][0][0].point_distance(
                                     possible_closing_points[
                                         line_segment1][0][1].start) <
                                 possible_closing_points[
                                     line_segment1][0][0].point_distance(
                                     possible_closing_points[
                                         line_segment1][0][1].end) else
                                 possible_closing_points[
                                     line_segment1][0][1].end)

                if polygon2_2d.points.index(closing_point) >= len(polygon2_2d.points) * 2 / 4:
                    return primitive1

            if len(possible_closing_points[line_segment2]) == 1 and\
                    possible_closing_points[line_segment2][0][1] in polygon2_2d.line_segments:
                closing_point = (possible_closing_points[
                                     line_segment2][0][1].start if
                                 possible_closing_points[
                                     line_segment2][0][0].point_distance(
                                     possible_closing_points[
                                         line_segment2][0][1].start) <
                                 possible_closing_points[
                                     line_segment2][0][0].point_distance(
                                     possible_closing_points[
                                         line_segment2][0][1].end) else
                                 possible_closing_points[
                                     line_segment2][0][1].end)

                if polygon2_2d.points.index(closing_point) >= len(polygon2_2d.points) * 2 / 4:
                    return primitive1

        for primitive1 in self.line_segments:
            closing_point = self.get_closing_point(polygon2_2d,
                                                   primitive1)
            if not closing_point.is_close(volmdlr.O2D):
                return primitive1

        raise NotImplementedError('make sure the two polygons '
                                  'you are trying to sew are valid ones')

    def is_convex(self):
        """
        Verifies if a polygon is convex or Not
        """
        for prim1, prim2 in zip(self.line_segments, self.line_segments[1:] + [self.line_segments[0]]):
            vector1 = prim1.direction_vector()
            vector2 = prim2.direction_vector()
            angle = volmdlr.geometry.clockwise_angle(vector1, vector2)
            if self.is_trigo:
                if angle < math.pi and angle != 0:
                    return False
            elif angle > math.pi and angle != 2 * math.pi:
                return False
        return True

    def axial_symmetry(self, line):
        """
        Finds out the symmetric closed_polygon2d according to a line.

        """

        axial_points = [point.axial_symmetry(line) for point in self.points]

        return self.__class__(points=axial_points)


class Triangle(ClosedPolygonMixin):
    """
    Defines a triangle from 3 points. It is a Super Class for Triangle2D and Triangle3D,
    storing their main attribute and methods.


    """

    def __init__(self, point1, point2,
                 point3, name: str = ''):

        self.point1 = point1
        self.point2 = point2
        self.point3 = point3
        self.name = name
        self._line_segments = None


class Triangle2D(ClosedPolygon2D):
    """
    Defines a triangle 2D.

    :param point1: triangle point 1.
    :param point2: triangle point 2.
    :param point3: triangle point 3.
    """

    def __init__(self, point1: volmdlr.Point2D, point2: volmdlr.Point2D,
                 point3: volmdlr.Point2D, name: str = ''):
        # TODO: This seems buggy. Is it still used?
        # self.point1 = point1
        # self.point2 = point2
        # self.point3 = point3
        # self.name = name

        ClosedPolygon2D.__init__(self, points=[point1, point2, point3], name=name)
        #
        # Triangle.__init__(self, point1,
        #                   point2,
        #                   point3,
        #                   name)

    def area(self):
        u = self.point2 - self.point1
        v = self.point3 - self.point1
        return abs(u.cross(v)) / 2

    def incircle_radius(self):
        a = self.point1.point_distance(self.point2)
        b = self.point1.point_distance(self.point3)
        c = self.point2.point_distance(self.point3)
        return 2 * self.area() / (a + b + c)

    def circumcircle_radius(self):
        a = self.point1.point_distance(self.point2)
        b = self.point1.point_distance(self.point3)
        c = self.point2.point_distance(self.point3)
        return a * b * c / (self.area() * 4.0)

    def ratio_circumr_length(self):
        return self.circumcircle_radius() / self.length()

    def ratio_incircler_length(self):
        return self.incircle_radius() / self.length()

    def aspect_ratio(self):
        a = self.point1.point_distance(self.point2)
        b = self.point1.point_distance(self.point3)
        c = self.point2.point_distance(self.point3)
        s = 0.5 * (a + b + c)
        try:
            return 0.125 * a * b * c / (s - a) / (s - b) / (s - c)
        except ZeroDivisionError:
            return 1000000.

    def axial_symmetry(self, line):
        """
        Finds out the symmetric triangle 2d according to a line.

        """

        [point1, point2, point3] = [point.axial_symmetry(line)
                                    for point in [self.point1,
                                                  self.point2,
                                                  self.point3]]

        return self.__class__(point1, point2, point3)


class Circle2D(Contour2D):
    """
    Defines a Circle in two dimensions, with a center and a radius.

    """
    _non_serializable_attributes = ['internal_arcs', 'external_arcs',
                                    'polygon', 'straight_line_contour_polygon',
                                    'primitives', 'basis_primitives']

    def __init__(self, center: volmdlr.Point2D, radius: float, name: str = ''):
        self.center = center
        self.radius = radius
        self.angle = volmdlr.TWO_PI
        self.primitives = self._primitives()

        # self.points = self.tessellation_points()

        Contour2D.__init__(self, self.primitives, name=name)  # !!! this is dangerous

    def __hash__(self):
        return int(round(1e6 * (self.center.x + self.center.y + self.radius)))

    def __eq__(self, other_circle):
        if self.__class__.__name__ != other_circle.__class__.__name__:
            return False

        return math.isclose(self.center.x,
                            other_circle.center.x, abs_tol=1e-06) \
            and math.isclose(self.center.y,
                             other_circle.center.y, abs_tol=1e-06) \
            and math.isclose(self.radius, other_circle.radius,
                             abs_tol=1e-06)

    def _primitives(self):
        points = [
            volmdlr.Point2D(self.center.x + self.radius, self.center.y),
            volmdlr.Point2D(self.center.x, self.center.y - self.radius),
            volmdlr.Point2D(self.center.x - self.radius, self.center.y),
            volmdlr.Point2D(self.center.x, self.center.y + self.radius)]

        return [volmdlr.edges.Arc2D(points[0], points[1], points[2]),
                volmdlr.edges.Arc2D(points[2], points[3], points[0])]

    @classmethod
    def from_arc(cls, arc: volmdlr.edges.Arc2D):
        return cls(arc.center, arc.radius, arc.name + ' to circle')

    def point_belongs(self, point, include_edge_points: bool = False):
        """
        Verifies if a point is inside the Circle2D.

        :param point: A 2D point to check if it is inside the Circle2D.
        :type point: `volmdlr.Point2D`
        :param include_edge_points: A boolean indicating whether points on the edge of the Circle2D
            should be considered inside the circle.
        :type include_edge_points: bool
        :return: True if point inside the circle or false otherwise.
        :rtype: bool
        """

        if include_edge_points:
            return point.point_distance(self.center) <= self.radius
        return point.point_distance(self.center) < self.radius

    def point_distance(self, point):
        """
        Calculates the distance of given point to the circle.

        :param point: point to calculate distance.
        :return: the distance from the point to the circle 2D.
        """
        return point.point_distance(self.center) - self.radius

    def get_bounding_rectangle(self):

        x_min = self.center.x - self.radius
        x_max = self.center.x + self.radius
        y_min = self.center.y - self.radius
        y_max = self.center.y + self.radius
        return volmdlr.core.BoundingRectangle(x_min, x_max, y_min, y_max)

    def line_intersections(self, line: volmdlr.edges.Line2D, tol=1e-9):
        """
        Calculates the intersections between a circle 2D and Line 2D.

        :param line: line to calculate intersections
        :param tol: tolerance to consider in calculations.
        :return: circle and line intersections.
        """
        full_arc_2d = volmdlr.edges.FullArc2D(
            center=self.center, start_end=self.point_at_abscissa(0),
            name=self.name)
        return full_arc_2d.line_intersections(line, tol)

    def linesegment_intersections(self, linesegment: volmdlr.edges.LineSegment2D, tol=1e-9):
        """
        Calculates the intersections between a circle 2D and LineSegment 2D.

        :param linesegment: linesegment to calculate intersections
        :param tol: tolerance to consider in calculations.
        :return: circle and linesegment intersections.
        """
        full_arc_2d = volmdlr.edges.FullArc2D(
            center=self.center, start_end=self.point_at_abscissa(0),
            name=self.name)
        return full_arc_2d.linesegment_intersections(linesegment, tol)

    def cut_by_line(self, line: volmdlr.edges.Line2D):
        intersection_points = self.line_intersections(line)
        if not intersection_points:
            return [self]
        if len(intersection_points) == 1:
            raise NotImplementedError
        if len(intersection_points) == 2:
            linesegment = volmdlr.edges.LineSegment2D(intersection_points[0],
                                                      intersection_points[1])
            arc1, arc2 = self.split(intersection_points[0],
                                    intersection_points[1])
            contour1 = Contour2D([arc1, linesegment.copy()])
            contour2 = Contour2D([arc2, linesegment.copy()])
            return [contour1, contour2]
        raise ValueError

    def circle_intersections(self, circle: 'volmdlr.wires.Circle2D'):
        x0, y0 = self.center
        x1, y1 = circle.center
        # r0 = self.radius
        # r1 = circle.radius

        d = math.sqrt((x1 - x0) ** 2 + (y1 - y0) ** 2)

        # non-intersecting
        if d > self.radius + circle.radius:
            return []
        # One circle within other
        if d < abs(self.radius - circle.radius):
            return []
        # coincident circles
        if d == 0 and self.radius == circle.radius:
            return []
        a = (self.radius ** 2 - circle.radius ** 2 + d ** 2) / (2 * d)
        h = math.sqrt(self.radius ** 2 - a ** 2)
        x2 = x0 + a * (x1 - x0) / d
        y2 = y0 + a * (y1 - y0) / d
        x3 = x2 + h * (y1 - y0) / d
        y3 = y2 - h * (x1 - x0) / d

        x4 = x2 - h * (y1 - y0) / d
        y4 = y2 + h * (x1 - x0) / d

        return [volmdlr.Point2D(x3, y3), volmdlr.Point2D(x4, y4)]

    def arc_intersections(self, arc2d: volmdlr.edges.Arc2D):
        circle = Circle2D(arc2d.center, arc2d.radius)
        intersections = []

        for inter in self.circle_intersections(circle):
            try:
                arc2d.abscissa(inter)  # I guess it is a test?
                intersections.append(inter)
            except ValueError:
                pass
        return intersections

    def length(self):
        """
        Calculates the length of the Circle 2D.

        :return: the circle's length.
        """

        return volmdlr.TWO_PI * self.radius

    def plot(self, ax=None, edge_style: EdgeStyle = EdgeStyle()):
        if ax is None:
            _, ax = plt.subplots()
        # else:
        #     fig = ax.figure
        if self.radius > 0:
            ax.add_patch(matplotlib.patches.Arc((self.center.x, self.center.y),
                                                2 * self.radius,
                                                2 * self.radius,
                                                angle=0,
                                                theta1=0,
                                                theta2=360,
                                                color=edge_style.color,
                                                alpha=edge_style.alpha,
                                                linestyle=edge_style.linestyle,
                                                linewidth=edge_style.linewidth))
        if edge_style.equal_aspect:
            ax.set_aspect('equal')
        return ax

    def to_3d(self, plane_origin, x, y):
        """
        Transforms a Circle2D into an Circle3D, given a plane origin and an u and v plane vector.

        :param plane_origin: plane origin.
        :param x: plane u vector.
        :param y: plane v vector.
        :return: Circle3D.
        """
        normal = x.cross(y)
        center3d = self.center.to_3d(plane_origin, x, y)
        return Circle3D(volmdlr.Frame3D(center3d, x, y, normal),
                        self.radius, self.name)

    def rotation(self, center: volmdlr.Point2D, angle: float):
        """
        Circle2D rotation.

        :param center: rotation center.
        :param angle: angle rotation.
        :return: a new rotated Circle2D.
        """
        return Circle2D(self.center.rotation(center, angle), self.radius)

    def rotation_inplace(self, center: volmdlr.Point2D, angle: float):
        """
        Circle2D rotation. Object is updated inplace.

        :param center: rotation center
        :param angle: rotation angle
        """
        warnings.warn("'inplace' methods are deprecated. Use a not inplace method instead.", DeprecationWarning)

        self.center.rotation_inplace(center, angle)

    def translation(self, offset: volmdlr.Vector2D):
        """
        Circle2D translation.

        :param offset: translation vector
        :return: A new translated Circle2D
        """
        return Circle2D(self.center.translation(offset), self.radius)

    def translation_inplace(self, offset: volmdlr.Vector3D):
        """
        Circle2D translation. Object is updated inplace.

        :param offset: translation vector
        """
        warnings.warn("'inplace' methods are deprecated. Use a not inplace method instead.", DeprecationWarning)

        self.center.translation_inplace(offset)

    def frame_mapping(self, frame: volmdlr.Frame3D, side: str):
        """
        Changes frame_mapping and return a new Circle2D
        side = 'old' or 'new'
        """
        if side == 'old':
            return Circle2D(frame.local_to_global_coordinates(self.center),
                            self.radius)
        if side == 'new':
            return Circle2D(frame.global_to_local_coordinates(self.center),
                            self.radius)
        raise ValueError('Side should be \'new\' \'old\'')

    def frame_mapping_inplace(self, frame: volmdlr.Frame3D, side: str):
        """
        Changes frame_mapping and the object is updated inplace
        side = 'old' or 'new'
        """
        warnings.warn("'inplace' methods are deprecated. Use a not inplace method instead.", DeprecationWarning)

        if side == 'old':
            self.center = frame.local_to_global_coordinates(self.center)
        elif side == 'new':
            self.center = frame.global_to_local_coordinates(self.center)
        else:
            raise ValueError('Side should be \'new\' \'old\'')

    def area(self):
        return math.pi * self.radius ** 2

    def second_moment_area(self, point):
        """
        Second moment area of part of disk
        """
        sma = math.pi * self.radius ** 4 / 4
        return volmdlr.geometry.huygens2d(sma, sma, 0, self.area(), self.center, point)

    def center_of_mass(self):
        return self.center

    def point_symmetric(self, point):
        center = 2 * point - self.center
        return Circle2D(center, self.radius)

    def plot_data(self, edge_style: plot_data.EdgeStyle = None,
                  surface_style: plot_data.SurfaceStyle = None):
        return plot_data.Circle2D(cx=self.center.x, cy=self.center.y,
                                  r=self.radius,
                                  edge_style=edge_style,
                                  surface_style=surface_style)

    def copy(self, *args, **kwargs):
        return Circle2D(self.center.copy(), self.radius)

    def point_at_abscissa(self, curvilinear_abscissa):
        start = self.center + self.radius * volmdlr.X3D
        return start.rotation(self.center,
                              curvilinear_abscissa / self.radius)

    def split_by_line(self, line: volmdlr.edges.Line2D):
        """
        Split the Circle with a line into two Arc2D.
        """
        split_points = self.line_intersections(line)
        return self.split(split_points[0], split_points[1])

    def split(self, split_start, split_end):
        x1, y1 = split_start - self.center
        x2, y2 = split_end - self.center

        angle1 = math.atan2(y1, x1)
        angle2 = math.atan2(y2, x2)
        angle_i1 = 0.5 * (angle2 - angle1)
        angle_i2 = angle_i1 + math.pi
        interior_point1 = split_start.rotation(self.center, angle_i1)
        interior_point2 = split_start.rotation(self.center, angle_i2)

        return [volmdlr.edges.Arc2D(split_start, interior_point1,
                                    split_end),
                volmdlr.edges.Arc2D(split_start, interior_point2,
                                    split_end)]

    def axial_symmetry(self, line):
        """
        Finds out the symmetric circle 2d according to a line.
        """
        return self.__class__(center=self.center.axial_symmetry(line),
                              radius=self.radius)

    def discretization_points(self, *, number_points: int = None, angle_resolution: int = 40):
        """
        Discretize a Contour to have "n" points.

        :param number_points: the number of points (including start and end points)
             if unset, only start and end will be returned
        :param angle_resolution: if set, the sampling will be adapted to have a controlled angular distance. Useful
            to mesh an arc
        :return: a list of sampled points
        """
        if not number_points and angle_resolution:
            number_points = math.ceil(math.pi * angle_resolution) + 2
        step = self.length() / (number_points - 1)
        return [self.point_at_abscissa(i * step) for i in range(number_points)]

    def polygon_points(self, discretization_resolution: int):
        warnings.warn('polygon_points is deprecated,\
        please use discretization_points instead',
                      DeprecationWarning)
        return self.discretization_points(angle_resolution=discretization_resolution)

    def get_geo_points(self):
        return [volmdlr.Point3D(self.radius, self.center.y, 0),
                volmdlr.Point3D(self.center.x, self.center.y, 0),
                volmdlr.Point3D(-self.radius, self.center.y, 0)]

    def bsplinecurve_intersections(self, bsplinecurve: volmdlr.edges.BSplineCurve2D, abs_tol: float = 1e-7):
        """
        Calculates the intersections between a circle 2d and a BSpline Curve 2D.

        :param bsplinecurve: bsplinecurve to search for intersections.
        :param abs_tol: tolerance to be considered while validating an intersection.
        :return: a list with all intersections between circle and bsplinecurve.
        """
        circle_bounding_rectangle = self.bounding_rectangle
        bspline_discretized_points = bsplinecurve.discretization_points(number_points=10)
        param_intersections = []
        for point1, point2 in zip(bspline_discretized_points[:-1], bspline_discretized_points[1:]):
            line_seg = volmdlr.edges.LineSegment2D(point1, point2)
            abscissa1 = bsplinecurve.abscissa(point1)
            abscissa2 = bsplinecurve.abscissa(point2)
            if line_seg.bounding_rectangle.b_rectangle_intersection(circle_bounding_rectangle):
                intersection = self.linesegment_intersections(line_seg)
                if intersection:
                    param_intersections.append((abscissa1, abscissa2))
        intersections = []
        while True:
            if not param_intersections:
                break
            for abscissa1, abscissa2 in param_intersections:
                discretized_points_between_1_2 = [bsplinecurve.point_at_abscissa(abscissa) for abscissa
                                                  in npy.linspace(abscissa1, abscissa2, num=10)]
                break_flag = False
                for point1, point2 in zip(discretized_points_between_1_2[:-1], discretized_points_between_1_2[1:]):
                    line_seg = volmdlr.edges.LineSegment2D(point1, point2)
                    if line_seg.bounding_rectangle.b_rectangle_intersection(circle_bounding_rectangle):
                        intersection = self.linesegment_intersections(line_seg, 1e-12)
                        if not intersection:
                            continue
                        if bsplinecurve.point_distance(intersection[0]) > abs_tol:
                            param_intersections.insert(0, (bsplinecurve.abscissa(point1),
                                                           bsplinecurve.abscissa(point2)))
                        else:
                            intersections.append(intersection[0])
                        param_intersections.remove((abscissa1, abscissa2))
                        break_flag = True
                        break
                if break_flag:
                    break
        return intersections


class Ellipse2D(Contour2D):
    """
    Defines an Ellipse in two-dimensions.

    Ellipse2D defined by a major axis (A), minor axis (B), a center and a vector
    representing the direction of the major axis.

    :param major_axis: ellipse's major axis (A)
    :type major_axis: float
    :param minor_axis: ellipse's minor axis (B)
    :type minor_axis: float
    :param center: ellipse's center
    :type center: volmdlr.Point3D
    :param major_dir: direction vector for major axis
    :type major_dir: volmdlr.Vector3D

    :Example:
    >>> ellipse2d = wires.Ellipse2D(4, 2, volmdlr.O2D, volmdlr.Vector2D(1, 1))
    """

    def __init__(self, major_axis, minor_axis, center, major_dir, name=''):
        self.major_axis = major_axis
        self.minor_axis = minor_axis
        self.center = center
        self.major_dir = major_dir
        self.major_dir.normalize()
        self.minor_dir = - self.major_dir.normal_vector()
        self.theta = volmdlr.geometry.clockwise_angle(self.major_dir, volmdlr.X2D)
        if self.theta == math.pi * 2:
            self.theta = 0.0
        Contour2D.__init__(self, [self], name=name)

    def __hash__(self):
        return int(round(1e6 * (self.center.x + self.center.y + self.major_axis + self.minor_axis)))

    def area(self):
        """
        Calculates the ellipe's area.

        :return: ellipe's area, float.
        """
        return math.pi * self.major_axis * self.minor_axis

    def length(self):
        """
        Calculates the ellipse's length.

        :return: ellipe's length.
        """
        mid_point = self.center - self.major_axis * self.major_dir
        if self.theta != 0.0:
            mid_point = self.center - volmdlr.Point2D(self.major_axis, 0)
            mid_point = mid_point.rotation(self.center, self.theta)
        length = 2 * self.abscissa(mid_point)
        return length

    def to_3d(self, plane_origin, x, y):
        """
        Transforms a Ellipse2D into an Ellipse3D, given a plane origin and an u and v plane vector.

        :param plane_origin: plane origin.
        :param x: plane u vector.
        :param y: plane v vector.
        :return: Ellipse3D.
        """
        raise NotImplementedError

    def point_over_ellipse(self, point, abs_tol=1e-6):
        """
        Verifies if a point is on the ellipse.

        :param point: point to be verified.
         :param abs_tol: tolerance.
        :return: True or False.
        """
        return math.isclose(
            ((point.x - self.center.x) * math.cos(self.theta) +
             (point.y - self.center.y) * math.sin(self.theta)) ** 2 / self.major_axis ** 2 +
            ((point.x - self.center.x) * math.sin(self.theta) -
             (point.y - self.center.y) * math.cos(self.theta)) ** 2 / self.minor_axis ** 2, 1, abs_tol=abs_tol)

    def point_over_contour(self, point, abs_tol=1e-6):
        """
        Verifies if a point is on the ellipse.

        :param point: point to be verified.
        :param abs_tol: tolerance.
        :return: True or False.
        """
        return self.point_over_ellipse(point, abs_tol)

    def line_intersections(self, line: 'volmdlr.edges.Line2D'):
        """
        Calculates the intersections between a line and an ellipse.

        :param line: line to calculate intersections
        :return: list of points intersections, if there are any
        """
        intersections = vm_utils_intersections.ellipse2d_line_intersections(self, line)
        return intersections

    def linesegment_intersections(self, linesegment: 'volmdlr.edges.LineSegment2D'):
        """
        Calculates the intersections between a linesegment and an ellipse.

        :param linesegment: linesegment to calculate intersections.
        :return: list of points intersections, if there are any.
        """
        line_intersections = self.line_intersections(linesegment.to_line())
        intersections = []
        for intersection in line_intersections:
            if linesegment.point_belongs(intersection):
                intersections.append(intersection)
        return intersections

    def discretization_points(self, *, number_points: int = None, angle_resolution: int = 20):
        """
        Calculates the discretized points for the ellipse.

        :param number_points: number of point to have in the discretized points.
        :param angle_resolution: the angle resolution to be used to discretize points.
        :return: discretized points.
        """
        if number_points:
            angle_resolution = number_points
        discretization_points = [self.center + volmdlr.Point2D(self.major_axis * math.cos(theta),
                                                               self.minor_axis * math.sin(theta))
                                 for theta in npy.linspace(0, volmdlr.TWO_PI, angle_resolution + 1)]
        discretization_points = [point.rotation(self.center, self.theta) for point in discretization_points]
        return discretization_points

    def abscissa(self, point: volmdlr.Point2D):
        """
        Calculates the abscissa for a given point.

        :param point: point to calculate the abscissa.
        :return: the corresponding abscissa, 0 < abscissa < ellipse's length.
        """
        if self.point_over_ellipse(point):
            angle_abscissa = self.point_angle_with_major_dir(point)

            def arc_length(theta):
                return math.sqrt((self.major_axis ** 2) * math.sin(theta) ** 2 +
                                 (self.minor_axis ** 2) * math.cos(theta) ** 2)

            res, _ = scipy_integrate.quad(arc_length, 0, angle_abscissa)
            return res
        raise ValueError(f'point {point} does not belong to ellipse')

    def point_angle_with_major_dir(self, point2d):
        """
        Given a point in the ellipse, calculates it angle with the major direction vector.

        """
        center2d_point2d = point2d - self.center
        angle_abscissa = volmdlr.geometry.clockwise_angle(center2d_point2d, self.major_dir)
        return angle_abscissa

    def plot(self, ax=None, edge_style: EdgeStyle = EdgeStyle()):
        """
        Matplotlib plot for an ellipse.

        """
        if ax is None:
            _, ax = plt.subplots()
        x = []
        y = []
        for point_x, point_y in self.discretization_points(number_points=50):
            x.append(point_x)
            y.append(point_y)
        plt.plot(x, y, color=edge_style.color, alpha=edge_style.alpha)
        if edge_style.equal_aspect:
            ax.set_aspect('equal')
        return ax

    def rotation(self, center: volmdlr.Point2D, angle: float):
        """
        Rotation of ellipse around a center and an angle.

        :param center: center of the rotation.
        :param angle: angle to rotated of.
        :return: a rotationed new ellipse.
        """
        rotationed_center = self.center.rotation(center, angle)
        point_major_dir = self.center + self.major_dir * self.major_axis
        rotationed_major_dir_point = point_major_dir.rotation(center, angle)
        major_dir = rotationed_major_dir_point - rotationed_center
        return Ellipse2D(self.major_axis, self.minor_axis, rotationed_center,
                         major_dir)

    def translation(self, offset: volmdlr.Vector2D):
        """
        Translation of ellipse from an offset vector.

        :param offset: corresponding translation vector.
        :return: translated new ellipse 2d.
        """
        return Ellipse2D(self.major_axis, self.minor_axis, self.center.translation(offset), self.major_dir)

    def frame_mapping(self, frame: volmdlr.Frame2D, side: str):
        """
        Changes frame_mapping and return a new Ellipse2D.
        side = 'old' or 'new'
        """
        if side == 'old':
            return Ellipse2D(self.major_axis, self.minor_axis, frame.local_to_global_coordinates(self.center),
                             self.major_dir)
        if side == 'new':
            point_major_dir = self.center + self.major_dir * self.major_axis
            major_dir = frame.global_to_local_coordinates(point_major_dir) - self.center
            return Ellipse2D(self.major_axis, self.minor_axis, frame.global_to_local_coordinates(self.center),
                             major_dir)
        raise ValueError('Side should be \'new\' \'old\'')


class Contour3D(ContourMixin, Wire3D):
    """
    A collection of 3D primitives forming a closed wire3D.

    """
    _non_serializable_attributes = ['points']
    _non_eq_attributes = ['name']
    _non_hash_attributes = ['points', 'name']
    _generic_eq = True

    def __init__(self, primitives: List[volmdlr.core.Primitive3D],
                 name: str = ''):
        """
        Defines a contour3D from a collection of edges following each other stored in primitives list.
        """

        Wire3D.__init__(self, primitives=primitives, name=name)
        self._edge_polygon = None
        self._utd_bounding_box = False

    def __eq__(self, other_):
        if other_.__class__.__name__ != self.__class__.__name__:
            return False
        if len(self.primitives) != len(other_.primitives):
            return False
        equal = 0
        for prim1 in self.primitives:
            reverse1 = prim1.reverse()
            found = False
            for prim2 in other_.primitives:
                reverse2 = prim2.reverse()
                if (prim1 == prim2 or reverse1 == prim2
                        or reverse2 == prim1 or reverse1 == reverse2):
                    equal += 1
                    found = True
            if not found:
                return False
        if equal == len(self.primitives):
            return True
        return False

    @property
    def edge_polygon(self):
        if self._edge_polygon is None:
            self._edge_polygon = self._get_edge_polygon()
        return self._edge_polygon

    def _get_edge_polygon(self):
        points = []
        for edge in self.primitives:
            if points:
                if not edge.start.is_close(points[-1]):
                    points.append(edge.start)
            else:
                points.append(edge.start)
        return ClosedPolygon3D(points)

    @classmethod
    def from_step(cls, arguments, object_dict, **kwargs):
        """
        Converts a step primitive to a Contour3D.

        :param arguments: The arguments of the step primitive.
        :type arguments: list
        :param object_dict: The dictionary containing all the step primitives that have already been instantiated.
        :type object_dict: dict
        :return: The corresponding Contour3D object.
        :rtype: :class:`volmdlr.wires.Contour3D`
        """
        step_id = kwargs.get("step_id", "#UNKNOW_ID")
        step_name = kwargs.get("name", "EDGE_LOOP")
        name = arguments[0][1:-1]
        raw_edges = []
        # edge_ends = {}
        for edge_id in arguments[1]:
            raw_edges.append(object_dict[int(edge_id[1:])])

        if (len(raw_edges)) == 1:
            if isinstance(raw_edges[0], cls):
                # Case of a circle, ellipse...
                return raw_edges[0]
            return cls(raw_edges, name=name)

        if any(edge is None for edge in raw_edges):
            warnings.warn(f"Could not instantiate #{step_id} = {step_name}({arguments})"
                          f" because some of the edges are NoneType."
                          "See Contour3D.from_step method")
            return None
        # Making things right for first 2 primitives
        distances = [raw_edges[0].end.point_distance(raw_edges[1].start),
                     raw_edges[0].start.point_distance(raw_edges[1].start),
                     raw_edges[0].end.point_distance(raw_edges[1].end),
                     raw_edges[0].start.point_distance(raw_edges[1].end)]
        index = distances.index(min(distances))
        if min(distances) > 6e-4:
            # Green color : well-placed and well-read
<<<<<<< HEAD
            ax = raw_edges[0].plot(edge_style=EdgeStyle(color='g'))
=======
            ax = raw_edges[0].plot(color='g')
            ax.set_title(f"Step ID: #{step_id}")
>>>>>>> 19b65ff7
            # Red color : can't be connected to green edge
            raw_edges[1].plot(ax=ax, edge_style=EdgeStyle(color='r'))
            # Black color : to be placed
            for re in raw_edges[2:]:
                re.plot(ax=ax)

            warnings.warn(
                f"Could not instantiate #{step_id} = {step_name}({arguments})"
                "because the first 2 edges of contour not following each other.\n"
                f'Number of edges: {len(raw_edges)}.\n'
                f'delta_x = {abs(raw_edges[0].start.x - raw_edges[1].end.x)}, '
                f' {abs(raw_edges[0].end.x - raw_edges[1].end.x)}.\n'
                f'delta_y = {abs(raw_edges[0].start.y - raw_edges[1].end.y)} ,'
                f' {abs(raw_edges[0].end.y - raw_edges[1].end.y)}.\n'
                f'delta_z = {abs(raw_edges[0].start.z - raw_edges[1].end.z)}, '
                f' {abs(raw_edges[0].end.z - raw_edges[1].end.z)}.\n'
                f'distance = {min(distances)}')
            return None

        if index == 0:
            edges = [raw_edges[0], raw_edges[1]]
        elif index == 1:
            edges = [raw_edges[0].reverse(), raw_edges[1]]
        elif index == 2:
            edges = [raw_edges[0], raw_edges[1].reverse()]
        elif index == 3:
            edges = [raw_edges[0].reverse(), raw_edges[1].reverse()]
        else:
            raise NotImplementedError

        # Connecting the next edges
        last_edge = edges[-1]
        for i, raw_edge in enumerate(raw_edges[2:]):
            distances = [raw_edge.start.point_distance(last_edge.end),
                         raw_edge.end.point_distance(last_edge.end)]
            index = distances.index(min(distances))
            if min(distances) > 6e-4:
                # Green color : well-placed and well-read
<<<<<<< HEAD
                ax = last_edge.plot(EdgeStyle(color='g'))
=======
                ax = last_edge.plot(color='g')
                ax.set_title(f"Step ID: #{step_id}")
>>>>>>> 19b65ff7
                for re in raw_edges[:2 + i]:
                    re.plot(ax=ax, edge_style=EdgeStyle(color='g'))
                    re.start.plot(ax=ax, edge_style=EdgeStyle(color='g'))
                    re.end.plot(ax=ax, edge_style=EdgeStyle(color='g'))
                last_edge.end.plot(ax=ax, edge_style=EdgeStyle(color='g'))
                # Red color : can't be connected to red dot
                raw_edge.plot(ax=ax, edge_style=EdgeStyle(color='g'))
                # Black color : to be placed
                for re in raw_edges[2 + i + 1:]:
                    re.plot(ax=ax)
                    re.start.plot(ax=ax)
                    re.end.plot(ax=ax)

                warnings.warn(
                    f"Could not instantiate #{step_id} = {step_name}({arguments})"
                    "because some Edges of contour are not following each other.\n"
                    f'Number of edges: {len(raw_edges)}.\n'
                    f'delta_x = {abs(raw_edge.start.x - last_edge.end.x)}, '
                    f' {abs(raw_edge.end.x - last_edge.end.x)}.\n'
                    f'delta_y = {abs(raw_edge.start.y - last_edge.end.y)}, '
                    f' {abs(raw_edge.end.y - last_edge.end.y)}.\n'
                    f'delta_z = {abs(raw_edge.start.z - last_edge.end.z)}, '
                    f' {abs(raw_edge.end.z - last_edge.end.z)}.\n'
                    f'distance = {min(distances)}')
                return None
            if index == 0:
                last_edge = raw_edge
            elif index == 1:
                last_edge = raw_edge.reverse()

            edges.append(last_edge)
        return cls(edges, name=name)

    def to_step(self, current_id, surface_id=None, surface3d=None):
        """
        Create a Circle3D step object.

        """
        content = ''
        edge_ids = []
        for primitive in self.primitives:
            if primitive.__class__.__name__ == 'BSplineCurve3D':
                method_name = f'{primitive.__class__.__name__.lower()}_to_2d'
                curve2d = getattr(surface3d, method_name)(primitive)[0]
                if curve2d.__class__.__name__ == 'LineSegment3D':
                    curve2d = curve2d.to_bspline_curve()
                primitive_content, primitive_ids = primitive.to_step(
                    current_id, surface_id=surface_id, curve2d=curve2d)
            else:
                primitive_content, primitive_ids = primitive.to_step(current_id, surface_id=surface_id)
            content += primitive_content
            current_id = primitive_ids[-1] + 1
            for primitive_id in primitive_ids:
                content += "#{} = ORIENTED_EDGE('{}',*,*,#{},.T.);\n".format(
                    current_id,
                    primitive.name,
                    primitive_id)
                edge_ids.append(current_id)

                current_id += 1

        content += "#{} = EDGE_LOOP('{}',({}));\n".format(
            current_id, self.name, volmdlr.core.step_ids_to_str(edge_ids))
        return content, current_id

    def average_center_point(self):
        nb = len(self.edge_polygon.points)
        x = sum(point[0] for point in self.edge_polygon.points) / nb
        y = sum(point[1] for point in self.edge_polygon.points) / nb
        z = sum(point[2] for point in self.edge_polygon.points) / nb

        return volmdlr.Point3D(x, y, z)

    def to_2d(self, plane_origin, x, y):
        primitives2d = self.get_primitives_2d(plane_origin, x, y)
        return Contour2D(primitives=primitives2d)

    def rotation(self, center: volmdlr.Point3D, axis: volmdlr.Vector3D,
                 angle: float):
        """
        Contour3D rotation.

        :param center: rotation center.
        :param axis: rotation axis.
        :param angle: angle rotation.
        :return: a new rotated Contour3D.
        """
        new_edges = [edge.rotation(center, axis, angle) for edge
                     in self.primitives]
        return Contour3D(new_edges, self.name)

    def rotation_inplace(self, center: volmdlr.Point3D, axis: volmdlr.Vector3D,
                         angle: float):
        """
        Contour3D rotation. Object is updated inplace.

        :param center: rotation center.
        :param axis: rotation axis.
        :param angle: rotation angle.
        """
        warnings.warn("'inplace' methods are deprecated. Use a not inplace method instead.", DeprecationWarning)

        for edge in self.primitives:
            edge.rotation_inplace(center, axis, angle)

    def translation(self, offset: volmdlr.Vector3D):
        """
        Contour3D translation.

        :param offset: translation vector.
        :return: A new translated Contour3D.
        """
        new_edges = [edge.translation(offset) for edge in
                     self.primitives]
        return Contour3D(new_edges, self.name)

    def translation_inplace(self, offset: volmdlr.Vector3D):
        """
        Contour3D translation. Object is updated inplace.

        :param offset: translation vector.
        """
        warnings.warn("'inplace' methods are deprecated. Use a not inplace method instead.", DeprecationWarning)

        for edge in self.primitives:
            edge.translation_inplace(offset)

    def order_contour(self):
        # new_primitives = []
        # points = self.ordering_contour()
        # for p1, p2 in points:
        #     new_primitives.append(volmdlr.edges.LineSegment3D(p1, p2))
        # self.primitives = new_primitives

        initial_points = []
        for primitive in self.primitives:
            initial_points.append((primitive.start, primitive.end))

        new_primitives = []
        if self.is_ordered():
            return self
        points = self.ordering_contour()
        for p1, p2 in points:
            try:
                index = initial_points.index((p1, p2))
            except ValueError:
                index = initial_points.index((p2, p1))

            if isinstance(self.primitives[index], volmdlr.edges.LineSegment3D):
                new_primitives.append(volmdlr.edges.LineSegment3D(p1, p2))
            elif isinstance(self.primitives[index], volmdlr.edges.Arc3D):
                new_primitives.append(volmdlr.edges.Arc3D(p1, self.primitives[index].interior, p2))
            elif isinstance(self.primitives[index], volmdlr.edges.BSplineCurve3D):
                if (self.primitives[index].start.is_close(p1) and self.primitives[index].end.is_close(p2)):
                    new_primitives.append(self.primitives[index])
                else:
                    new_primitives.append(self.primitives[index].reverse())

        self.primitives = new_primitives

        return self

    def frame_mapping(self, frame: volmdlr.Frame3D, side: str):
        """
        Changes frame_mapping and return a new Contour3D
        side = 'old' or 'new'
        """
        new_edges = [edge.frame_mapping(frame, side) for edge in
                     self.primitives]
        return Contour3D(new_edges, self.name)

    def frame_mapping_inplace(self, frame: volmdlr.Frame3D, side: str):
        """
        Changes frame_mapping and the object is updated inplace.

        :param side: 'old' or 'new'
        """
        warnings.warn("'inplace' methods are deprecated. Use a not inplace method instead.", DeprecationWarning)

        for edge in self.primitives:
            edge.frame_mapping_inplace(frame, side)

    def copy(self, deep=True, memo=None):
        """
        Copies the Contour3D.
        """
        new_edges = [edge.copy(deep=deep, memo=memo) for edge in self.primitives]
        # if self.point_inside_contour is not None:
        #     new_point_inside_contour = self.point_inside_contour.copy()
        # else:
        #     new_point_inside_contour = None
        return Contour3D(new_edges, self.name)

    def plot(self, ax=None, edge_style: EdgeStyle = EdgeStyle()):
        if ax is None:
            # ax = Axes3D(plt.figure())
            fig = plt.figure()
            ax = fig.add_subplot(111, projection='3d')

        for edge in self.primitives:
            edge.plot(ax=ax, edge_style=edge_style)

        return ax

    def _bounding_box(self):
        """
        Computes the bounding box of the contour3D.

        """
        return volmdlr.core.BoundingBox.from_bounding_boxes([p.bounding_box for p in self.primitives])

    @property
    def bounding_box(self):
        if not self._utd_bounding_box:
            self._bbox = self._bounding_box()
            self._utd_bounding_box = True
        return self._bbox

    @classmethod
    def extract_contours(cls, contour, point1: volmdlr.Point3D,
                         point2: volmdlr.Point3D, inside=False):

        new_primitives = contour.extract_with_points(point1, point2, inside)
        contours = [cls(new_primitives)]
        return contours

    def line_intersections(self, line: volmdlr.edges.Line3D):
        """
        Calculates intersections between a contour 3d and Line 3d.

        :param line: Line3D to verify intersections.
        :return: list with the contour intersections with line
        """
        intersections = []
        for primitive in self.primitives:
            prim_line_intersections = primitive.line_intersections(line)
            if prim_line_intersections:
                for inters in prim_line_intersections:
                    if inters not in intersections:
                        intersections.append(inters)
        return intersections

    def linesegment_intersections(self, linesegment: volmdlr.edges.LineSegment3D):
        """
        Calculates intersections between a contour 3d and LineSegment3D.

        :param linesegment: LineSegment3D to verify intersections.
        :return: list with the contour intersections with line
        """
        intersections = []
        for primitive in self.primitives:
            prim_line_intersections = primitive.linesegment_intersections(linesegment)
            if prim_line_intersections:
                for inters in prim_line_intersections:
                    if inters not in intersections:
                        intersections.append(inters)
        return intersections

    def contour_intersection(self, contour3d):
        """
        Calculates intersections between two Contour3D.

        :param contour3d: second contour
        :return: list of points
        """
        dict_intersecting_points = {}
        for primitive in self.primitives:
            for primitive2 in contour3d.primitives:
                intersecting_point = primitive.linesegment_intersection(
                    primitive2)
                if intersecting_point is not None:
                    dict_intersecting_points[primitive2] = intersecting_point
        if dict_intersecting_points:
            return dict_intersecting_points
        return None

    @classmethod
    def from_points(cls, points: List[volmdlr.Point3D]):
        """
        Create a contour 3d from points with line_segments3D.

        """

        if len(points) < 3:
            raise ValueError('contour is defined at least with three points')
        edges = []
        for i in range(0, len(points) - 1):
            edges.append(volmdlr.edges.LineSegment3D(points[i], points[i + 1]))

        edges.append(volmdlr.edges.LineSegment3D(points[-1], points[0]))
        contour = cls(edges)

        return contour

    def clean_primitives(self):
        """
        Delete primitives with start=end, and return a new contour.

        """

        new_primitives = []
        for primitive in self.primitives:
            if not primitive.start.is_close(primitive.end):
                new_primitives.append(primitive)

        return Contour3D(new_primitives)

    def merge_with(self, contour3d):
        """
        Merge two adjacent contours, sharing primitives, and returns one outer contour and inner
        contours (if there are any),

        """

        merged_primitives = self.merge_primitives_with(contour3d)
        contours = Contour3D.contours_from_edges(merged_primitives, tol=3e-4)

        return contours


class Circle3D(Contour3D):
    """
    Defines a Circle in three dimensions, with a center and a radius.

    """
    _non_serializable_attributes = ['point', 'edges', 'point_inside_contour']
    _non_eq_attributes = ['name']
    _non_hash_attributes = ['name']
    _generic_eq = True

    def __init__(self, frame: volmdlr.Frame3D, radius: float,
                 name: str = ''):
        """
        frame.u, frame.v define the plane, frame.w the normal
        """
        self.radius = radius
        self.frame = frame
        self.angle = volmdlr.TWO_PI
        self._primitives = None
        self.primitives = self.get_primitives()
        Contour3D.__init__(self, self.primitives, name=name)

    @property
    def center(self):
        return self.frame.origin

    @property
    def normal(self):
        return self.frame.w

    def __hash__(self):
        return hash(self.frame.origin)

    def __eq__(self, other_circle):
        return self.frame.origin.is_close(other_circle.frame.origin) \
               and self.frame.w.is_colinear(other_circle.frame.w) \
               and math.isclose(self.radius,
                                other_circle.radius, abs_tol=1e-06)

    def get_primitives(self):
        """
        Calculates primitives to compose Circle: 2 Arc3D.

        :return: list containing two Arc3D
        """
        if not self._primitives:
            points = [self.center + self.frame.u * self.radius,
                      self.center - self.frame.v * self.radius,
                      self.center - self.frame.u * self.radius,
                      self.center + self.frame.v * self.radius]
            self._primitives = [volmdlr.edges.Arc3D(points[0], points[1], points[2]),
                                volmdlr.edges.Arc3D(points[2], points[3], points[0])]

        return self._primitives

    def discretization_points(self, *, number_points: int = None, angle_resolution: int = 20):
        """
        Discretize a Circle to have "n" points.

        :param number_points: the number of points (including start and end points)
             if unset, only start and end will be returned
        :param angle_resolution: if set, the sampling will be adapted to have a controlled angular distance. Useful
            to mesh an arc
        :return: a list of sampled points
        """
        if number_points:
            angle_resolution = number_points
        discretization_points_3d = [self.center + self.radius * math.cos(teta) * self.frame.u +
                                    self.radius * math.sin(teta) * self.frame.v for teta in
                                    npy.linspace(0, volmdlr.TWO_PI, angle_resolution + 1)][:-1]
        return discretization_points_3d

    def abscissa(self, point: volmdlr.Point3D):
        """
        Calculates the abscissa a given point.

        :param point: point to calculate abscissa.
        :return: abscissa
        """
        x, y, _ = self.frame.global_to_local_coordinates(point)
        u1 = x / self.radius
        u2 = y / self.radius
        theta = volmdlr.geometry.sin_cos_angle(u1, u2)

        return self.radius * abs(theta)

    def length(self):
        return volmdlr.TWO_PI * self.radius

    def rotation(self, center: volmdlr.Point3D, axis: volmdlr.Vector3D, angle: float):
        """
        Circle3D rotation.

        :param center: rotation center
        :param axis: rotation axis
        :param angle: angle rotation
        :return: a new rotated Circle3D
        """
        return Circle3D(self.frame.rotation(center, axis, angle),
                        self.radius, self.name)

    def rotation_inplace(self, center: volmdlr.Point3D, axis: volmdlr.Vector3D, angle: float):
        """
        Circle3D rotation. Object is updated inplace.

        :param center: rotation center
        :param axis: rotation axis
        :param angle: rotation angle
        """
        warnings.warn("'inplace' methods are deprecated. Use a not inplace method instead.", DeprecationWarning)

        self.frame.rotation_inplace(center, axis, angle)

    def translation(self, offset: volmdlr.Vector3D):
        """
        Circle3D translation.

        :param offset: translation vector
        :return: A new translated Circle3D
        """
        return Circle3D(self.frame.translation(offset), self.radius, self.name)

    def translation_inplace(self, offset: volmdlr.Vector3D):
        """
        Circle3D translation. Object is updated inplace.

        :param offset: translation vector
        """
        warnings.warn("'inplace' methods are deprecated. Use a not inplace method instead.", DeprecationWarning)

        self.frame.translation_inplace(offset)

    def plot(self, ax=None, edge_style: EdgeStyle = EdgeStyle()):
        if ax is None:
            fig = plt.figure()
            ax = fig.add_subplot(111, projection='3d')
        else:
            fig = None

        x = []
        y = []
        z = []
        for point_x, point_y, point_z in self.discretization_points():
            x.append(point_x)
            y.append(point_y)
            z.append(point_z)
        x.append(x[0])
        y.append(y[0])
        z.append(z[0])
        ax.plot(x, y, z, color=edge_style.color, alpha=edge_style.alpha)
        return ax

    def point_at_abscissa(self, curvilinear_abscissa):
        """ Start point is at intersection of frame.u axis. """
        start = self.frame.origin + self.radius * self.frame.u
        return start.rotation(self.frame.origin, self.frame.w,
                              curvilinear_abscissa / self.radius)

    def linesegment_intersections(self, linesegment: volmdlr.edges.LineSegment3D):
        """
        Calculates the intersections between the Circle3D and a LineSegment3D.

        :param linesegment: LineSegment3D to verify intersections
        :return: list of points intersecting Circle
        """
        intersections = []
        circle3d_line_intersections = vm_utils_intersections.circle_3d_line_intersections(self, linesegment.to_line())
        for intersection in circle3d_line_intersections:
            if linesegment.point_belongs(intersection):
                intersections.append(intersection)
        return intersections

    @classmethod
    def from_step(cls, arguments, object_dict, **kwargs):
        """
        Converts a step primitive to a Circle3D.

        :param arguments: The arguments of the step primitive.
        :type arguments: list
        :param object_dict: The dictionary containing all the step primitives that have already been instantiated.
        :type object_dict: dict
        :return: The corresponding Circle3D object.
        :rtype: :class:`volmdlr.wires.Circle3D`
        """
        length_conversion_factor = kwargs.get("length_conversion_factor", 1)

        center = object_dict[arguments[1]].origin
        radius = float(arguments[2]) * length_conversion_factor
        if object_dict[arguments[1]].u is not None:
            normal = object_dict[arguments[1]].u
            other_vec = object_dict[arguments[1]].v
            if other_vec is not None:
                other_vec.normalize()
        else:
            normal = object_dict[arguments[1]].v  # ou w
            other_vec = None
        normal.normalize()
        return cls.from_center_normal(center, normal, radius, arguments[0][1:-1])

    def to_step(self, current_id, surface_id=None, surface3d=None):
        circle_frame = volmdlr.Frame3D(self.center, self.frame.w, self.frame.u,
                                       self.frame.v)
        content, frame_id = circle_frame.to_step(current_id)
        curve_id = frame_id + 1
        content += "#{} = CIRCLE('{}',#{},{});\n".format(
            curve_id, self.name, frame_id, round(self.radius * 1000, 3))

        if surface_id:
            content += "#{} = SURFACE_CURVE('',#{},(#{}),.PCURVE_S1.);\n".format(
                curve_id + 1, curve_id, surface_id)
            curve_id += 1

        p1 = self.frame.origin + self.frame.u * self.radius
        # p2 = self.frame.origin + self.frame.v*self.radius
        p3 = self.frame.origin - self.frame.u * self.radius
        # p4 = self.frame.origin - self.frame.v*self.radius

        p1_content, p1_id = p1.to_step(curve_id + 1, vertex=True)
        # p2_content, p2_id = p2.to_step(p1_id+1, vertex=True)
        p3_content, p3_id = p3.to_step(p1_id + 1, vertex=True)
        # p4_content, p4_id = p4.to_step(p3_id+1, vertex=True)
        content += p1_content + p3_content

        arc1_id = p3_id + 1
        content += "#{} = EDGE_CURVE('{}',#{},#{},#{},.T.);\n".format(
            arc1_id, self.name, p1_id, p3_id, curve_id)
        oriented_edge1_id = arc1_id + 1
        content += "#{} = ORIENTED_EDGE('',*,*,#{},.T.);\n".format(
            oriented_edge1_id, arc1_id)

        arc2_id = oriented_edge1_id + 1
        content += "#{} = EDGE_CURVE('{}',#{},#{},#{},.T.);\n".format(
            arc2_id, self.name, p3_id, p1_id, curve_id)
        oriented_edge2_id = arc2_id + 1
        content += "#{} = ORIENTED_EDGE('',*,*,#{},.T.);\n".format(
            oriented_edge2_id, arc2_id)

        current_id = oriented_edge2_id + 1
        content += "#{} = EDGE_LOOP('{}',(#{},#{}));\n".format(
            current_id, self.name, oriented_edge1_id, oriented_edge2_id)

        return content, current_id

    def _bounding_box(self):
        """
        Computes the bounding box.

        """
        points = [self.frame.origin + self.radius * v
                  for v in [self.frame.u, -self.frame.u,
                            self.frame.v, -self.frame.v]]
        return volmdlr.core.BoundingBox.from_points(points)

    def to_2d(self, plane_origin, x, y):
        """
        Transforms a Circle3D into an Circle2D, given a plane origin and an u and v plane vector.

        :param plane_origin: plane origin.
        :param x: plane u vector.
        :param y: plane v vector.
        :return: Circle2D.
        """
        z = x.cross(y)
        plane3d = volmdlr.faces.Plane3D(volmdlr.Frame3D(plane_origin, x, y, z))
        return Circle2D(plane3d.point3d_to_2d(self.center), self.radius)

    @classmethod
    def from_center_normal(cls, center: volmdlr.Point3D,
                           normal: volmdlr.Vector3D,
                           radius: float,
                           name: str = ''):
        u = normal.deterministic_unit_normal_vector()
        v = normal.cross(u)
        return cls(volmdlr.Frame3D(center, u, v, normal), radius, name)

    @classmethod
    def from_3_points(cls, point1, point2, point3):
        u1 = point2 - point1
        u2 = point2 - point3
        try:
            u1.normalize()
            u2.normalize()
        except ZeroDivisionError:
            raise ValueError(
                'the 3 points must be distincts')

        normal = u2.cross(u1)
        normal.normalize()

        if u1.is_close(u2):
            u2 = normal.cross(u1)
            u2.normalize()

        v1 = normal.cross(u1)  # v1 is normal, equal u2
        v2 = normal.cross(u2)  # equal -u1

        p11 = 0.5 * (point1 + point2)  # Mid-point of segment s,m
        p21 = 0.5 * (point2 + point3)  # Mid-point of segment s,m

        l1 = volmdlr.edges.Line3D(p11, p11 + v1)
        l2 = volmdlr.edges.Line3D(p21, p21 + v2)

        try:
            center, _ = l1.minimum_distance_points(l2)
        except ZeroDivisionError:
            raise ValueError(
                'Start, end and interior points  of an arc must be distincts')

        radius = (center - point1).norm()
        return cls(frame=volmdlr.Frame3D(center, u1, normal.cross(u1), normal),
                   radius=radius)

    def extrusion(self, extrusion_vector):
        """
        Returns the cylindrical face generated by extrusion of the circle.
        """
        if self.normal.is_colinear_to(extrusion_vector):
            u = self.normal.deterministic_unit_normal_vector()
            v = self.normal.cross(u)
            w = extrusion_vector.copy()
            w.normalize()
            cylinder = volmdlr.faces.CylindricalSurface3D(
                volmdlr.Frame3D(self.center, u, v, w), self.radius)
            return [cylinder.rectangular_cut(0, volmdlr.TWO_PI,
                                             0, extrusion_vector.norm())]

        raise NotImplementedError(
            'Extrusion along vector not colinar to normal for circle not handled yet: dot={}'.format(
                self.normal.dot(extrusion_vector)))

    def revolution(self, axis_point: volmdlr.Point3D, axis: volmdlr.Vector3D,
                   angle: float):
        """
        Return the Toroidal face generated by the revolution of the circle.
        """
        line3d = volmdlr.edges.Line3D(axis_point, axis_point + axis)
        tore_center, _ = line3d.point_projection(self.center)
        u = self.center - tore_center
        u.normalize()
        v = axis.cross(u)
        if not math.isclose(self.normal.dot(u), 0., abs_tol=1e-9):
            raise NotImplementedError(
                'Outside of plane revolution not supported')

        R = tore_center.point_distance(self.center)
        surface = volmdlr.faces.ToroidalSurface3D(
            volmdlr.Frame3D(tore_center, u, v, axis),
            R, self.radius)
        return [surface.rectangular_cut(0, angle, 0, volmdlr.TWO_PI)]

    def point_belongs(self, point: volmdlr.Point3D, abs_tol: float = 1e-6):
        """
        Returns if given point belongs to the Circle3D.
        """
        distance = point.point_distance(self.center)
        vec = volmdlr.Vector3D(*point - self.center)
        dot = self.normal.dot(vec)
        if math.isclose(distance, self.radius, abs_tol=abs_tol) \
                and math.isclose(dot, 0, abs_tol=abs_tol):
            return True
        return False

    def trim(self, point1: volmdlr.Point3D, point2: volmdlr.Point3D):
        if not self.point_belongs(point1, 1e-4) or not self.point_belongs(point2, 1e-4):
            ax = self.plot()
            point1.plot(ax=ax, color='r')
            point2.plot(ax=ax, color='b')
            raise ValueError('Point not on circle for trim method')
        if point1.is_close(point2):
            return volmdlr.edges.FullArc3D(self.frame.origin, point1,
                                           self.frame.w)
        interior = volmdlr.geometry.clockwise_interior_from_circle3d(
            point1, point2, self)
        return volmdlr.edges.Arc3D(point1, interior, point2)


class Ellipse3D(Contour3D):
    """
    Defines a 3D ellipse.

    :param major_axis: Largest radius of the ellipse
    :type major_axis: float
    :param minor_axis: The Smallest radius of the ellipse
    :type minor_axis: float
    :param center: Ellipse's center
    :type center: Point3D
    :param normal: Ellipse's normal
    :type normal: Vector3D
    :param major_dir: Direction of the largest radius/major_axis
    :type major_dir: Vector3D
    """

    def __init__(self, major_axis: float, minor_axis: float,
                 center: volmdlr.Point3D, normal: volmdlr.Vector3D,
                 major_dir: volmdlr.Vector3D, name: str = ''):

        self.major_axis = major_axis
        self.minor_axis = minor_axis
        self.center = center
        normal.normalize()
        self.normal = normal
        major_dir.normalize()
        self.major_dir = major_dir
        self._frame = None
        Contour3D.__init__(self, [self], name=name)

    @property
    def frame(self):
        """
        Gets the Ellipse's Frame3D.

        :return: Frame3D.
        """
        if not self._frame:
            self._frame = volmdlr.Frame3D(self.center, self.major_dir, self.normal.cross(self.major_dir), self.normal)
        return self._frame

    def point_belongs(self, point):
        """
        Verifies if a given point lies on the Ellipse3D.

        :param point: point to be verified.
        :return: True is point lies on the Ellipse, False otherwise
        """
        new_point = self.frame.global_to_local_coordinates(point)
        return math.isclose(new_point.x ** 2 / self.major_axis ** 2 +
                            new_point.y ** 2 / self.minor_axis ** 2, 1, abs_tol=1e-6)

    def length(self):
        """
        Calculates the length of the ellipse.

        Ramanujan's approximation for the perimeter of the ellipse.
        P = π (a + b) [ 1 + (3h) / (10 + √(4 - 3h) ) ], where h = (a - b)**2/(a + b)**2
        :return:
        """
        perimeter_formular_h = (self.major_axis - self.minor_axis) ** 2 / (self.major_axis + self.minor_axis) ** 2
        return math.pi * (self.major_axis + self.minor_axis) *\
            (1 + (3 * perimeter_formular_h / (10 + math.sqrt(4 - 3 * perimeter_formular_h))))

    def discretization_points(self, *, number_points: int = None, angle_resolution: int = 20):
        """
        Discretize a Contour to have "n" points.

        :param number_points: the number of points (including start and end points)
             if unset, only start and end will be returned.
        :param angle_resolution: if set, the sampling will be adapted to have a controlled angular distance. Useful
            to mesh an arc.
        :return: a list of sampled points.
        """
        if number_points:
            angle_resolution = number_points
        discretization_points_3d = [
                                      self.center + self.major_axis * math.cos(
                                          teta) * self.major_dir
                                      + self.minor_axis * math.sin(
                                          teta) * self.major_dir.cross(
                                          self.normal) for teta in
                                      npy.linspace(0, volmdlr.TWO_PI,
                                                   angle_resolution + 1)][:-1]
        return discretization_points_3d

    def to_2d(self, plane_origin, x, y):
        """
        Transforms a Ellipse3D into an EllipseD, given a plane origin and an u and v plane vector.

        :param plane_origin: plane origin.
        :param x: plane u vector.
        :param y: plane v vector.
        :return: Ellipse2D.
        """
        center = self.center.to_2d(plane_origin, x, y)
        major_dir_d2 = self.major_dir.to_2d(plane_origin, x, y)
        return Ellipse2D(self.major_axis, self.minor_axis, center, major_dir_d2)

    def abscissa(self, point: volmdlr.Point3D):
        """
        Calculates the abscissa a given point.

        :param point: point to calculate abscissa.
        :return: abscissa
        """
        vector_2 = self.normal.cross(self.major_dir)
        ellipse_2d = self.to_2d(self.center, self.major_dir, vector_2)
        point2d = point.to_2d(self.center, self.major_dir, vector_2)
        return ellipse_2d.abscissa(point2d)

    def trim(self, point1: volmdlr.Point3D, point2: volmdlr.Point3D):
        frame = volmdlr.Frame3D(self.center, self.major_dir,
                                self.normal.cross(self.major_dir), self.normal)

        p1_new, p2_new = frame.global_to_local_coordinates(point1), frame.global_to_local_coordinates(point2)

        theta1 = volmdlr.geometry.sin_cos_angle(p1_new.x / self.major_axis, p1_new.y / self.minor_axis)

        theta2 = volmdlr.geometry.sin_cos_angle(p2_new.x / self.major_axis, p2_new.y / self.minor_axis)

        if theta1 > theta2:  # sens trigo
            angle = math.pi + (theta1 + theta2) / 2
        else:
            angle = (theta1 + theta2) / 2

        p3 = frame.local_to_global_coordinates(volmdlr.Point3D(self.major_axis * math.cos(angle),
                                                               self.minor_axis * math.sin(angle), 0))

        return volmdlr.edges.ArcEllipse3D(point1, p3, point2, self.center,
                                          self.major_dir)

    def rotation(self, center: volmdlr.Point3D, axis: volmdlr.Vector3D, angle: float):
        """
        Ellipse3D rotation.

        :param center: rotation center.
        :param axis: rotation axis.
        :param angle: angle rotation.
        :return: a new rotated Ellipse3D.
        """
        new_center = self.center.rotation(center, axis, angle)
        new_normal = self.normal.rotation(center, axis, angle)
        new_major_dir = self.major_dir.rotation(center, axis, angle)
        return Ellipse3D(self.major_axis, self.minor_axis, new_center,
                         new_normal, new_major_dir, self.name)

    def rotation_inplace(self, center: volmdlr.Point3D, axis: volmdlr.Vector3D, angle: float):
        """
        Ellipse3D rotation. Object is updated inplace.

        :param center: rotation center
        :param axis: rotation axis
        :param angle: rotation angle
        """
        warnings.warn("'inplace' methods are deprecated. Use a not inplace method instead.", DeprecationWarning)

        self.center.rotation_inplace(center, axis, angle)
        self.normal.rotation_inplace(center, axis, angle)
        self.major_dir.rotation_inplace(center, axis, angle)

    def translation(self, offset: volmdlr.Vector3D):
        """
        Ellipse3D translation.

        :param offset: translation vector.
        :return: A new translated Ellipse3D
        """
        new_center = self.center.translation(offset)
        new_normal = self.normal.translation(offset)
        new_major_dir = self.major_dir.translation(offset)
        return Ellipse3D(self.major_axis, self.minor_axis, new_center,
                         new_normal, new_major_dir, self.name)

    def translation_inplace(self, offset: volmdlr.Vector3D):
        """
        Ellipse3D translation. Object is updated inplace.

        :param offset: translation vector
        """
        warnings.warn("'inplace' methods are deprecated. Use a not inplace method instead.", DeprecationWarning)

        self.center.translation_inplace(offset)
        self.normal.translation_inplace(offset)
        self.major_dir.translation_inplace(offset)

    def plot(self, ax=None, edge_style: EdgeStyle = EdgeStyle()):
        if ax is None:
            fig = plt.figure()
            ax = Axes3D(fig)
        else:
            fig = None

        x = []
        y = []
        z = []
        for px, py, pz in self.discretization_points():
            x.append(px)
            y.append(py)
            z.append(pz)
        x.append(x[0])
        y.append(y[0])
        z.append(z[0])
        ax.plot(x, y, z, edge_style.color)
        return ax

    @classmethod
    def from_step(cls, arguments, object_dict, **kwargs):
        """
        Converts a step primitive to a Ellipse3D.

        :param arguments: The arguments of the step primitive.
        :type arguments: list
        :param object_dict: The dictionary containing all the step primitives that have already been instantiated.
        :type object_dict: dict
        :return: The corresponding Ellipse3D object.
        :rtype: :class:`volmdlr.wires.Ellipse3D`
        """
        length_conversion_factor = kwargs.get("length_conversion_factor", 1)

        center = object_dict[arguments[1]].origin
        normal = object_dict[arguments[1]].u  # ancien w
        major_dir = object_dict[arguments[1]].v  # ancien u
        major_axis = float(arguments[2]) * length_conversion_factor
        minor_axis = float(arguments[3]) * length_conversion_factor
        return cls(major_axis, minor_axis, center, normal, major_dir,
                   arguments[0][1:-1])


class ClosedPolygon3D(Contour3D, ClosedPolygonMixin):
    """
    A collection of points, connected by linesegments, following each other.

    """
    _non_serializable_attributes = ['line_segments', 'primitives']
    _non_eq_attributes = ['line_segments', 'primitives']

    def __init__(self, points: List[volmdlr.Point3D], name: str = ''):
        self.points = points
        self._line_segments = None

        Contour3D.__init__(self, self.line_segments, name)

    def get_line_segments(self):
        lines = []
        if len(self.points) > 1:
            for p1, p2 in zip(self.points,
                              list(self.points[1:]) + [self.points[0]]):
                lines.append(volmdlr.edges.LineSegment3D(p1, p2))
        return lines

    def copy(self, *args, **kwargs):
        points = [point.copy() for point in self.points]
        return ClosedPolygon3D(points, self.name)

    def __hash__(self):
        return sum(hash(point) for point in self.points)

    def __eq__(self, other_):
        if not isinstance(other_, self.__class__):
            return False
        equal = True
        for point, other_point in zip(self.points, other_.points):
            equal = (equal and point.is_close(other_point))
        return equal

    def plot(self, ax=None, edge_style: EdgeStyle = EdgeStyle()):
        for line_segment in self.line_segments:
            ax = line_segment.plot(ax=ax, edge_style=edge_style)
        return ax

    def rotation(self, center: volmdlr.Point3D, axis: volmdlr.Vector3D,
                 angle: float):
        """
        ClosedPolygon3D rotation.

        :param center: rotation center.
        :param axis: rotation axis.
        :param angle: angle rotation.
        :return: a new rotated ClosedPolygon3D.
        """
        return ClosedPolygon3D(
            [point.rotation(center, axis, angle) for point in
             self.points])

    def rotation_inplace(self, center: volmdlr.Point3D, axis: volmdlr.Vector3D,
                         angle: float):
        """
        ClosedPolygon3D rotation. Object is updated inplace.

        :param center: rotation center.
        :param axis: rotation axis.
        :param angle: rotation angle.
        """
        warnings.warn("'inplace' methods are deprecated. Use a not inplace method instead.", DeprecationWarning)

        for point in self.points:
            point.rotation_inplace(center, axis, angle)

    def translation(self, offset: volmdlr.Vector3D):
        """
        ClosedPolygon3D translation.

        :param offset: translation vector.
        :return: A new translated ClosedPolygon3D.
        """
        new_points = [point.translation(offset) for point in
                      self.points]
        return ClosedPolygon3D(new_points, self.name)

    def translation_inplace(self, offset: volmdlr.Vector3D):
        """
        ClosedPolygon3D translation. Object is updated inplace.

        :param offset: translation vector.
        """
        warnings.warn("'inplace' methods are deprecated. Use a not inplace method instead.", DeprecationWarning)

        for point in self.points:
            point.translation_inplace(offset)

    def to_2d(self, plane_origin, x, y):
        """
        Transforms a ClosedPolygon3D into an ClosedPolygon2D, given a plane origin and an u and v plane vector.

        :param plane_origin: plane origin.
        :param x: plane u vector.
        :param y: plane v vector.
        :return: ClosedPolygon2D.
        """
        points2d = [point.to_2d(plane_origin, x, y) for point in self.points]
        return ClosedPolygon2D(points2d)

    def sewing_with(self, other_poly3d, x, y, resolution=20):
        self_center, other_center = self.average_center_point(), \
                                    other_poly3d.average_center_point()

        self_poly2d, other_poly2d = self.to_2d(self_center, x, y), \
            other_poly3d.to_2d(other_center, x, y)
        self_center2d, other_center2d = self_poly2d.center_of_mass(), \
            other_poly2d.center_of_mass()
        self_poly2d.translation_inplace(-self_center2d)
        other_poly2d.translation_inplace(-other_center2d)

        bbox_self2d, bbox_other2d = self_poly2d.bounding_rectangle.bounds(), \
            other_poly2d.bounding_rectangle.bounds()
        position = [abs(value) for value in bbox_self2d] \
            + [abs(value) for value in bbox_other2d]
        max_scale = 2 * max(position)

        lines = [volmdlr.edges.LineSegment2D(volmdlr.O2D, max_scale * (
                volmdlr.X2D * math.sin(n * 2 * math.pi / resolution) +
                volmdlr.Y2D * math.cos(n * 2 * math.pi / resolution))
                                             ) for n in range(resolution)]

        self_new_points, other_new_points = [], []
        for line in lines:
            for self_line in self_poly2d.line_segments:
                intersect = line.linesegment_intersections(self_line)
                if intersect:
                    self_new_points.extend(intersect)
                    break

            for other_line in other_poly2d.line_segments:
                intersect = line.linesegment_intersections(other_line)
                if intersect:
                    other_new_points.extend(intersect)
                    break

        new_self_poly2d, new_other_poly2d = ClosedPolygon2D(
            self_new_points), ClosedPolygon2D(other_new_points)
        new_self_poly2d.translation_inplace(self_center2d)
        new_other_poly2d.translation_inplace(other_center2d)

        new_poly1, new_poly2 = new_self_poly2d.to_3d(self_center, x, y), \
            new_other_poly2d.to_3d(other_center, x, y)

        triangles = []
        for point1, point2, other_point in zip(new_poly1.points,
                                               new_poly1.points[
                                                   1:] + new_poly1.points[:1],
                                               new_poly2.points):
            triangles.append([point1, point2, other_point])

        for point1, point2, other_point in zip(
                new_poly2.points, new_poly2.points[1:] + new_poly2.points[:1],
                new_poly1.points[1:] + new_poly1.points[:1]):
            triangles.append([other_point, point2, point1])

        return triangles

    def simplify(self, min_distance: float = 0.01, max_distance: float = 0.05):
        """
        Simplifies polygon 3d.

        :param min_distance: minimal allowed distance.
        :param max_distance: maximal allowed distance.
        :return: Simplified closed polygon 3d.
        """
        return ClosedPolygon3D(self.simplify_polygon(
            min_distance=min_distance, max_distance=max_distance).points)

    def convex_sewing(self, polygon2, x, y):
        """
        Sew to Convex Polygon.

        :param polygon2: other polygon to sew with.
        :param x: u vector for plane projection.
        :param y: v vector for plane projection.
        """
        center1, center2 = self.average_center_point(), polygon2.average_center_point()
        center1_, center2_ = volmdlr.Point3D(center1.x, center1.y, 0), volmdlr.Point3D(center2.x, center2.y, 0)
        new_polygon1, new_polygon2 = self.translation(-center1_), polygon2.translation(-center2_)
        new_center1, new_center2 = new_polygon1.average_center_point(), new_polygon2.average_center_point()

        new_polygon1_2d, new_polygon2_2d =\
            new_polygon1.to_2d(new_center1, x, y), new_polygon2.to_2d(new_center2, x, y)

        dict_closing_pairs = {}
        triangles = []
        list_closing_point_indexes = []
        new_polygon1_2d_points = new_polygon1_2d.points + [
            new_polygon1_2d.points[0]]
        for i, point_polygon1 in enumerate(
                new_polygon1.points + [new_polygon1.points[0]]):
            if i != 0:
                mean_point2d = 0.5 * (
                        new_polygon1_2d_points[i] + new_polygon1_2d_points[
                            i - 1])
                closing_point = new_polygon2_2d.line_intersecting_closing_point(
                    mean_point2d)
                closing_point_index = new_polygon2_2d.points.index(
                    closing_point)

                if i == 1:
                    previous_closing_point_index = closing_point_index
                if closing_point_index != previous_closing_point_index:
                    if closing_point_index in list_closing_point_indexes:
                        closing_point_index = previous_closing_point_index
                    else:
                        dict_closing_pairs[self.points[i - 1]] = (previous_closing_point_index, closing_point_index)

                if point_polygon1.is_close(new_polygon1.points[0]):
                    if list(dict_closing_pairs.values())[-1][-1] != list(dict_closing_pairs.values())[0][0]:
                        dict_closing_pairs[self.points[0]] = (list(dict_closing_pairs.values())[-1][-1],
                                                              list(dict_closing_pairs.values())[0][0])

                real_closing_point = polygon2.points[closing_point_index]

                face_points = [self.points[new_polygon1.points.index(
                    point_polygon1)], self.points[i - 1],
                                  real_closing_point]
                triangles.append(face_points)

                list_closing_point_indexes.append(closing_point_index)
                previous_closing_point_index = closing_point_index
        triangles += polygon2.close_sewing(dict_closing_pairs)

        return triangles

    def get_valid_concave_sewing_polygon(self, polygon1_2d, polygon2_2d):
        polygon1_2d_valid__primitive =\
            polygon1_2d.get_valid_sewing_polygon_primitive(polygon2_2d)
        if polygon1_2d_valid__primitive == polygon1_2d.line_segments[0]:
            return self
        new_polygon_primitives = \
            self.line_segments[polygon1_2d.line_segments.index(polygon1_2d_valid__primitive):] + \
            self.line_segments[:polygon1_2d.line_segments.index(polygon1_2d_valid__primitive)]
        polygon1_3d_points = []
        for prim in new_polygon_primitives:
            if not volmdlr.core.point_in_list(prim.start, polygon1_3d_points):
                polygon1_3d_points.append(prim.start)
            if not volmdlr.core.point_in_list(prim.end, polygon1_3d_points):
                polygon1_3d_points.append(prim.end)
        return ClosedPolygon3D(polygon1_3d_points)

    def close_sewing(self, dict_closing_pairs):
        triangles_points = []
        for i, point_polygon2 in enumerate(
                self.points + [self.points[0]]):
            for j, index in enumerate(list(dict_closing_pairs.values())):
                if i != 0:
                    if i - 1 >= index[0] and i <= index[1]:
                        face_points = [self.points[i - 1],
                                       point_polygon2,
                                       list(dict_closing_pairs.keys())[j]]
                        triangles_points.append(face_points)
                    elif index[0] > index[1]:
                        if (i - 1 <= index[0] and i <= index[1]) or (
                                (i - 1 >= index[0]) and i >= index[1]):
                            face_points = [self.points[i - 1],
                                           point_polygon2,
                                           list(dict_closing_pairs.keys())[j]]
                            triangles_points.append(face_points)
        return triangles_points

    def check_sewing(self, polygon2, sewing_faces):
        if not len(self.line_segments) + len(polygon2.line_segments) == len(sewing_faces):
            return False
        return True

    def redefine_sewing_triangles_points(self, triangles_points,
                                         passed_by_zero_index,
                                         closing_point_index,
                                         previous_closing_point_index):
        for n, triangle_points in enumerate(triangles_points[::-1]):
            if (not passed_by_zero_index and
                self.points.index(
                    triangle_points[2]) > closing_point_index) or \
                    (passed_by_zero_index and
                     0 <= self.points.index(triangle_points[
                                                       2]) <= previous_closing_point_index and
                     self.points.index(
                         triangle_points[2]) > closing_point_index):
                new_face_points = [triangles_points[-(n + 1)][0],
                                   triangles_points[-(n + 1)][1],
                                   self.points[
                                       closing_point_index]]
                triangles_points[-(n + 1)] = new_face_points

        return triangles_points

    @staticmethod
    def clean_sewing_closing_pairs_dictionary(dict_closing_pairs,
                                              closing_point_index,
                                              passed_by_zero_index):
        """
        Cleans the dictionary containing the sewing closing pairs information
        in case it needs to be recalculated due to changing closing points.

        """
        dict_closing_pairs_values = list(dict_closing_pairs.values())
        dict_closing_pairs_keys = list(dict_closing_pairs.keys())
        previous_closing_point_index = dict_closing_pairs_values[-1][1]
        last_dict_value = previous_closing_point_index
        for i, key in enumerate(dict_closing_pairs_keys[::-1]):
            if (not passed_by_zero_index and
                last_dict_value > closing_point_index) or \
                    (passed_by_zero_index and
                     0 <= last_dict_value <= previous_closing_point_index and
                     last_dict_value > closing_point_index):
                lower_bounddary_closing_point = key
                del dict_closing_pairs[key]
                if not dict_closing_pairs:
                    break
                last_dict_value = dict_closing_pairs_values[-i - 2][1]

        return dict_closing_pairs, lower_bounddary_closing_point

    @staticmethod
    def is_sewing_forward(closing_point_index, list_closing_point_indexes) -> bool:
        if closing_point_index < list_closing_point_indexes[-1]:
            return False
        return True

    @staticmethod
    def sewing_closing_points_to_remove(closing_point_index, list_closing_point_indexes, passed_by_zero_index):
        list_remove_closing_points = []
        for idx in list_closing_point_indexes[::-1]:
            if not passed_by_zero_index:
                if idx > closing_point_index:
                    list_remove_closing_points.append(idx)
                else:
                    break
            else:
                if 0 < idx <= list_closing_point_indexes[-1] and \
                        idx > closing_point_index:
                    list_remove_closing_points.append(idx)
                else:
                    break
        return list_remove_closing_points

    @staticmethod
    def sewing_closing_point_past_point0(closing_point_index, list_closing_point_indexes,
                                         passed_by_zero_index, ratio_denominator):
        last_to_new_point_index_ratio = (list_closing_point_indexes[-1] -
                                         closing_point_index) / ratio_denominator
        if passed_by_zero_index:
            ratio = (list_closing_point_indexes[0] - closing_point_index) / ratio_denominator
            if math.isclose(ratio, 1, abs_tol=0.3):
                closing_point_index = list_closing_point_indexes[0]
            else:
                closing_point_index = list_closing_point_indexes[-1]
        else:
            if closing_point_index > list_closing_point_indexes[0]:
                ratio1 = (closing_point_index -
                          list_closing_point_indexes[0]) / ratio_denominator
                if math.isclose(ratio1, 0, abs_tol=0.3) and \
                        math.isclose(last_to_new_point_index_ratio, 1, abs_tol=0.3):
                    passed_by_zero_index = True
                    closing_point_index = list_closing_point_indexes[0]
                else:
                    closing_point_index = list_closing_point_indexes[-1]
            else:
                if closing_point_index < ratio_denominator / 4:
                    passed_by_zero_index = True
                elif ratio_denominator - list_closing_point_indexes[-1] >= 6:
                    closing_point_index = list_closing_point_indexes[-1] + 5
                else:
                    closing_point_index = list_closing_point_indexes[-1]
        return closing_point_index, passed_by_zero_index

    @staticmethod
    def validate_concave_closing_point(closing_point_index,
                                       list_closing_point_indexes,
                                       passed_by_zero_index,
                                       ratio_denominator, polygons_points_ratio):
        last_index = list_closing_point_indexes[-1]

        if closing_point_index == last_index:
            return closing_point_index, [], passed_by_zero_index

        list_remove_closing_points = []
        ratio = (last_index - closing_point_index) / ratio_denominator

        if not ClosedPolygon3D.is_sewing_forward(closing_point_index, list_closing_point_indexes):
            if closing_point_index > last_index - 10 and closing_point_index != last_index - 1:
                if closing_point_index - 1 in list_closing_point_indexes and\
                        closing_point_index + 1 in list_closing_point_indexes:
                    closing_point_index = last_index
                    return closing_point_index, list_remove_closing_points, passed_by_zero_index

                list_remove_closing_points = ClosedPolygon3D.sewing_closing_points_to_remove(
                    closing_point_index, list_closing_point_indexes, passed_by_zero_index)

            elif closing_point_index in list_closing_point_indexes:
                closing_point_index = last_index
            elif math.isclose(ratio, 0, abs_tol=0.3):
                closing_point_index = last_index
            else:
                closing_point_index, passed_by_zero_index = ClosedPolygon3D.sewing_closing_point_past_point0(
                    closing_point_index, list_closing_point_indexes, passed_by_zero_index, ratio_denominator)

        elif closing_point_index in list_closing_point_indexes:
            closing_point_index = last_index
        elif len(list_closing_point_indexes) > 2 and list_closing_point_indexes[0] < closing_point_index < last_index:
            closing_point_index = last_index
        elif passed_by_zero_index and closing_point_index > list_closing_point_indexes[0]:
            closing_point_index = last_index
        elif list_closing_point_indexes[0] == 0 and math.isclose(ratio, -1, abs_tol=0.3):
            closing_point_index = last_index
        elif math.isclose(ratio, -1, abs_tol=0.3):
            closing_point_index = last_index
        elif closing_point_index - last_index > 5 and list_closing_point_indexes[
                -1] + 4 <= ratio_denominator - 1 and polygons_points_ratio > 0.95:
            closing_point_index = last_index + 4

        return closing_point_index, list_remove_closing_points, passed_by_zero_index

    def concave_sewing(self, polygon2, x, y):
        polygon1_2d = self.to_2d(volmdlr.O2D, x, y)
        polygon2_2d = polygon2.to_2d(volmdlr.O2D, x, y)
        polygon1_3d = self
        polygon2_3d = polygon2
        if polygon2_2d.area() < polygon1_2d.area():
            polygon1_2d, polygon2_2d = polygon2_2d, polygon1_2d
            polygon1_3d = polygon2
            polygon2_3d = self
        polygon1_3d = polygon1_3d.get_valid_concave_sewing_polygon(
            polygon1_2d, polygon2_2d)
        polygon1_2d = polygon1_3d.to_2d(volmdlr.O2D, x, y)

        # ax=polygon1_2d.plot()
        # polygon2_2d.plot(ax=ax, color='r')

        dict_closing_pairs = {}
        triangles_points = []
        list_closing_point_indexes = []
        passed_by_zero_index = False
        ratio_denom = len(polygon2_2d.points)
        polygons_points_ratio = len(polygon1_2d.points) / ratio_denom
        previous_closing_point_index = None
        for i, primitive1 in enumerate(polygon1_2d.line_segments):
            list_remove_closing_points = []
            closing_point = polygon1_2d.get_closing_point(polygon2_2d,
                                                          primitive1)
            if closing_point.is_close(volmdlr.O2D):
                if previous_closing_point_index is not None:
                    closing_point_index = previous_closing_point_index
                else:
                    raise NotImplementedError(
                        'None of the normal lines intersect polygon2, '
                        'certify projection plane given is correct')
            else:
                closing_point_index = polygon2_2d.points.index(closing_point)

            if i == 0:
                previous_closing_point_index = closing_point_index
            else:
                closing_point_index, list_remove_closing_points,\
                    passed_by_zero_index = self.validate_concave_closing_point(
                        closing_point_index, list_closing_point_indexes,
                        passed_by_zero_index, ratio_denom, polygons_points_ratio)

            if list_remove_closing_points:
                new_list_closing_point_indexes = list(
                    dict.fromkeys(list_closing_point_indexes))
                new_list_remove_closing_indexes = list(
                    dict.fromkeys(list_remove_closing_points))
                if len(list_remove_closing_points) == len(triangles_points):
                    triangles_points = \
                        polygon2_3d.redefine_sewing_triangles_points(
                            triangles_points, passed_by_zero_index,
                            closing_point_index, previous_closing_point_index)
                    if dict_closing_pairs:
                        dict_closing_pairs, lower_bounddary_closing_point = \
                            self.clean_sewing_closing_pairs_dictionary(
                                dict_closing_pairs,
                                closing_point_index,
                                passed_by_zero_index)

                        if len(new_list_remove_closing_indexes) <\
                                len(new_list_closing_point_indexes):
                            dict_closing_pairs[
                                lower_bounddary_closing_point] = (
                                new_list_closing_point_indexes[
                                    -(len(new_list_remove_closing_indexes) + 1)],
                                closing_point_index)
                    for pt_index in list_remove_closing_points:
                        list_closing_point_indexes.remove(pt_index)
                    list_closing_point_indexes.append(closing_point_index)

                elif (not passed_by_zero_index and
                      closing_point_index > polygon2_3d.points.index(
                        triangles_points[-len(list_remove_closing_points) - 1][2])) or\
                        (passed_by_zero_index and closing_point_index >= 0):
                    triangles_points =\
                        polygon2_3d.redefine_sewing_triangles_points(
                            triangles_points, passed_by_zero_index,
                            closing_point_index, previous_closing_point_index)
                    dict_closing_pairs, lower_bounddary_closing_point =\
                        self.clean_sewing_closing_pairs_dictionary(
                            dict_closing_pairs, closing_point_index, passed_by_zero_index)

                    if not list(dict_closing_pairs.keys()) or dict_closing_pairs[
                            list(dict_closing_pairs.keys())[-1]][1] !=\
                            closing_point_index:
                        dict_closing_pairs[lower_bounddary_closing_point] =\
                            (new_list_closing_point_indexes[
                                 -(len(new_list_remove_closing_indexes) + 1)],
                             closing_point_index)

                    for pt_index in list_remove_closing_points:
                        list_closing_point_indexes.remove(pt_index)
                    list_closing_point_indexes.append(closing_point_index)
                else:
                    closing_point_index = previous_closing_point_index

            elif closing_point_index != previous_closing_point_index:
                dict_closing_pairs[polygon1_3d.line_segments[i].start] =\
                    (previous_closing_point_index, closing_point_index)
            face_points = [polygon1_3d.line_segments[i].start,
                           polygon1_3d.line_segments[i].end,
                           polygon2_3d.points[closing_point_index]]
            triangles_points.append(face_points)
            list_closing_point_indexes.append(closing_point_index)
            previous_closing_point_index = closing_point_index
            if primitive1 == polygon1_2d.line_segments[-1]:
                if list_closing_point_indexes[-1] != list_closing_point_indexes[0]:
                    ratio = (list_closing_point_indexes[-1] -
                             list_closing_point_indexes[0]) / len(
                        polygon2_2d.points)
                    if math.isclose(ratio, -1,
                                    abs_tol=0.2) and passed_by_zero_index:
                        dict_closing_pairs[
                            polygon1_3d.points[0]] = (
                            list_closing_point_indexes[-2],
                            list_closing_point_indexes[0])
                        new_face_points = [triangles_points[-1][0],
                                           triangles_points[-1][1],
                                           polygon2_3d.points[
                                               list_closing_point_indexes[-2]]]
                        triangles_points.remove(triangles_points[-1])
                        triangles_points.append(new_face_points)
                    else:
                        dict_closing_pairs[polygon1_3d.points[0]] = (
                            list(dict_closing_pairs.values())[-1][-1],
                            list(dict_closing_pairs.values())[0][0])

        triangles_points += polygon2_3d.close_sewing(dict_closing_pairs)

        return triangles_points

    def sewing(self, polygon2, x, y):
        polygon1_2d = self.to_2d(volmdlr.O2D, x, y)
        polygon2_2d = polygon2.to_2d(volmdlr.O2D, x, y)
        if polygon1_2d.is_convex() and polygon2_2d.is_convex():
            return self.convex_sewing(polygon2, x, y)
        return self.concave_sewing(polygon2, x, y)


class Triangle3D(Triangle):
    """
    Defines a triangle 3D.

    :param point1: triangle point 1.
    :param point2: triangle point 2.
    :param point3: triangle point3.
    """

    def __init__(self, point1: volmdlr.Point3D, point2: volmdlr.Point3D,
                 point3: volmdlr.Point3D, name: str = ''):

        Triangle.__init__(self, point1,
                          point2,
                          point3,
                          name)<|MERGE_RESOLUTION|>--- conflicted
+++ resolved
@@ -4455,12 +4455,9 @@
         index = distances.index(min(distances))
         if min(distances) > 6e-4:
             # Green color : well-placed and well-read
-<<<<<<< HEAD
             ax = raw_edges[0].plot(edge_style=EdgeStyle(color='g'))
-=======
-            ax = raw_edges[0].plot(color='g')
             ax.set_title(f"Step ID: #{step_id}")
->>>>>>> 19b65ff7
+
             # Red color : can't be connected to green edge
             raw_edges[1].plot(ax=ax, edge_style=EdgeStyle(color='r'))
             # Black color : to be placed
@@ -4499,12 +4496,9 @@
             index = distances.index(min(distances))
             if min(distances) > 6e-4:
                 # Green color : well-placed and well-read
-<<<<<<< HEAD
                 ax = last_edge.plot(EdgeStyle(color='g'))
-=======
-                ax = last_edge.plot(color='g')
                 ax.set_title(f"Step ID: #{step_id}")
->>>>>>> 19b65ff7
+
                 for re in raw_edges[:2 + i]:
                     re.plot(ax=ax, edge_style=EdgeStyle(color='g'))
                     re.start.plot(ax=ax, edge_style=EdgeStyle(color='g'))
