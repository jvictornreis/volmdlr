--- conflicted
+++ resolved
@@ -737,7 +737,6 @@
 
         return primitives
 
-<<<<<<< HEAD
     def is_ordered(self):
         for prim1, prim2 in zip(
                 self.primitives, self.primitives[1:] + [self.primitives[0]]):
@@ -745,10 +744,7 @@
                 return False
         return True
 
-    def ordering_contour(self):
-=======
     def ordering_contour(self, tol=1e-6):
->>>>>>> 8520cb59
         """
         returns the points of the contour ordered
         """
@@ -770,11 +766,7 @@
                 elif p2.point_distance(points[-1][-1]) < tol:
                     points.append((p2, p1))
                     list_point_pairs.remove((p1, p2))
-<<<<<<< HEAD
-                elif p1.point_distance(points[0][0]) < 10e-5: #p1 == points[0][0]:
-=======
                 elif p1.point_distance(points[0][0]) < tol:
->>>>>>> 8520cb59
                     points = [(p2, p1)] + points
                     list_point_pairs.remove((p1, p2))
                 elif p2.point_distance(points[0][0]) < tol:
@@ -795,75 +787,6 @@
 
         return points
 
-<<<<<<< HEAD
-    def shared_edges_between2contours(self, contour):
-        ''' extract shared edges index between two contours and return it in a tuple form (edge_ind_1, edge_ind_2)'''
-
-        edges_index=[]
-        for edge1, edge2 in itertools.product(self.primitives,contour.primitives):
-            if ((edge1.start == edge2.start and edge1.end == edge2.end)
-                or (edge1.start == edge2.end and edge2.start == edge1.end)
-                or (((edge1.start).point_distance(edge2.start) < 1e-2) 
-                    and ((edge1.end).point_distance(edge2.end) < 1e-2))
-                or (((edge1.start).point_distance(edge2.end) < 1e-2) 
-                    and ((edge1.end).point_distance(edge2.start) < 1e-2))):
-                # or (edge1.point_belongs(edge2.start) and edge1.point_belongs(edge2.end))
-                # or (edge2.point_belongs(edge1.start) and edge2.point_belongs(edge1.end))): 
-                   
-                edges_index.append((self.primitives.index(edge1),contour.primitives.index(edge2)))
-
-        return edges_index
-
-    def shared_edges_by_contour(self, contour):
-        ''' extract shared edges with an adjacent contour '''
-        shared_edges_index = []
-        shared_edges = []
-        edges_index = self.shared_edges_between2contours(contour)
-        for i in range (0,2):
-            shared_edges = []
-            for j in range(0,len(edges_index)):
-                shared_edges.append(edges_index[j][i])
-            shared_edges_index.append(sorted(shared_edges))
-
-        return shared_edges_index
-
-    def merged_contour_primitives(self,contour):
-        ''' merge two adjacent contours '''
-
-        merged_primitives = []
-        shared_edges_index_by_contour = self.shared_edges_by_contour(contour)
-        contours = [self, contour]
-        for j in range(0,len(contours)):
-            for i in range(0,len(contours[j].primitives)):
-                if i not in shared_edges_index_by_contour[j]:
-                    merged_primitives.append(contours[j].primitives[i])
-        
-        return merged_primitives
-    
-        # contour_int = merged_primitives[:]
-        # start, end = [], []
-        # for primitive in contour_int:
-        #     start.append(primitive.start)
-        #     end.append(primitive.end)
-            
-        # merged_primitives_order = [contour_int[0]]
-        # for i in range(0,len(contour_int)):
-        #     # i=i+1
-        #     # merged_primitives_order.append(contour_int[start.index(merged_primitives_order[i].end)])
-        #     distances=[]
-        #     for j in range(0,len(start)):
-        #         distances.append((merged_primitives_order[i].end).point_distance(start[j]))
-            
-        #     merged_primitives_order.append(contour_int[distances.index(min(distances))])
-
-        #     # merged_primitives_order[i].plot(ax=ax, color='g')
-        #     if len(merged_primitives_order) == merged_primitives:
-        #         break
-        
-        # return merged_primitives_order
-    
-=======
->>>>>>> 8520cb59
     @classmethod
     def contours_from_edges(cls, edges, tol=5e-5):
         list_contours = []
@@ -920,225 +843,13 @@
 
         return edges
 
-<<<<<<< HEAD
     def shares_primitives(self, contour):
         """checks if two contour share primitives"""
         for prim1 in self.primitives:
             if contour.primitive_over_contour(prim1):
                 return True
         return False
-    
-    def is_sharing_primitives_with(self, contour):
-        '''
-        check is two contour are sharing primitives
-        '''
-
-        list_p = []
-
-        for edge1, edge2 in itertools.product(self.primitives,
-                                              contour.primitives):
-            if edge1.point_belongs(edge2.start):
-                # list_p.append(edge2.start)
-                # instead of point not in list_p (due to errors)
-                if list_p == []:
-                    list_p.append(edge2.start)
-                if list_p != [] and edge2.start.point_distance(edge2.start.nearest_point(list_p)) > 1e-4:
-                    list_p.append(edge2.start)
-
-            elif edge2.point_belongs(edge1.start):
-                # list_p.append(edge1.start)
-                # instead of point not in list_p (due to errors)
-                if list_p == []:
-                    list_p.append(edge1.start)
-                if list_p != [] and edge1.start.point_distance(edge1.start.nearest_point(list_p)) > 1e-4:
-                    list_p.append(edge1.start)
-
-            elif edge1.point_belongs(edge2.end):
-                # list_p.append(edge2.end)
-                # instead of point not in list_p (due to errors)
-                if list_p == []:
-                    list_p.append(edge2.end)
-                if list_p != [] and edge2.end.point_distance(edge2.end.nearest_point(list_p)) > 1e-4:
-                    list_p.append(edge2.end)
-
-            elif edge2.point_belongs(edge1.end):
-                # list_p.append(edge1.end)
-                # instead of point not in list_p (due to errors)
-                if list_p == []:
-                    list_p.append(edge1.end)
-                if list_p != [] and edge1.end.point_distance(edge1.end.nearest_point(list_p)) > 1e-4:
-                    list_p.append(edge1.end)
-
-            if len(list_p) == 2:
-                return True
-
-        return False
-
-    def shared_primitives_extremities(self, contour):
-        '''
-        extract shared primitives extremities between two adjacent contours
-        '''
-        edges1 = set()
-        list_p = []
-
-        for edge1, edge2 in itertools.product(self.primitives,
-                                              contour.primitives):
-            if edge1.point_belongs(edge2.start):
-                if not list_p:
-                    list_p.append(edge2.start)
-                if list_p != [] and edge2.start.point_distance(edge2.start.nearest_point(list_p)) > 1e-4:
-                    list_p.append(edge2.start)
-
-                edges1.add(edge1)
-
-            elif edge2.point_belongs(edge1.start):
-                if not list_p:
-                    list_p.append(edge1.start)
-                if list_p != [] and edge1.start.point_distance(edge1.start.nearest_point(list_p)) > 1e-4:
-                    list_p.append(edge1.start)
-
-                edges1.add(edge1)
-
-            elif edge1.point_belongs(edge2.end):
-                if not list_p:
-                    list_p.append(edge2.end)
-                if list_p != [] and edge2.end.point_distance(edge2.end.nearest_point(list_p)) > 1e-4:
-                    list_p.append(edge2.end)
-
-                edges1.add(edge1)
-
-            elif edge2.point_belongs(edge1.end):
-                if not list_p:
-                    list_p.append(edge1.end)
-                if list_p != [] and edge1.end.point_distance(edge1.end.nearest_point(list_p)) > 1e-4:
-                    list_p.append(edge1.end)
-
-                edges1.add(edge1)
-
-        edges1 = list(edges1)
-
-        if len(list_p) < 2:
-            raise ValueError(
-                    'The contours are not adjacent. They dont share primitives')
-        elif len(list_p) == 2:
-            return list_p
-        else:
-            if isinstance(self, volmdlr.wires.Contour2D):
-                contours1 = volmdlr.wires.Contour2D.contours_from_edges(edges1)
-                # contours2 = volmdlr.wires.Contour2D.contours_from_edges(edges2)
-            elif isinstance(self, volmdlr.wires.Contour3D):
-                contours1 = volmdlr.wires.Contour3D.contours_from_edges(edges1)
-                # contours2 = volmdlr.wires.Contour3D.contours_from_edges(edges2)
-            points = []
-
-            for c in contours1:
-                primitives = c.primitives
-                br1 = False
-                br2 = False
-                for i in range(0,len(primitives)):
-                    for p in list_p: #due to errors
-                        if p.point_distance(primitives[i].start) < 1e-4:
-                            points.append(primitives[i].start)
-                            br1=True
-                        if br1:
-                            break
-                    if br1:
-                        break
-                    # if primitives[i].start in list_p:
-                    #     points.append(primitives[i].start)
-                        # break
-
-                for i in range(len(primitives)-1, -1, -1):
-                    for p in list_p: #due to errors
-                        if p.point_distance(primitives[i].end) < 1e-4:
-                            points.append(primitives[i].end)
-                            br2=True
-                        if br2:
-                            break
-                    if br2:
-                        break
-                    # if primitives[i].end in list_p:
-                    #     points.append(primitives[i].end)
-                        # break
-
-            return points
-
-    def shared_primitives_with(self, contour):
-        '''
-        extract shared primitives between two adjacent contours
-        '''
-
-        shared_primitives_1 = []
-        shared_primitives_2 = []
-
-        points = self.shared_primitives_extremities(contour)
-        for i in range(0, len(points), 2):
-            point1, point2 = points[i], points[i+1]
-
-            shared_primitives_prim = self.extract_without_primitives(point1,
-                                                                     point2,
-                                                                     False)
-            if contour.point_over_contour(shared_primitives_prim[0].middle_point()) is False:
-                shared_primitives_1.extend(self.extract_without_primitives(point1,
-                                                                           point2,
-                                                                           True))
-            else:
-                shared_primitives_1.extend(shared_primitives_prim)
-    
-            shared_primitives_prim = contour.extract_without_primitives(point1,
-                                                                          point2,
-                                                                          False)
-            if self.point_over_contour(shared_primitives_prim[0].middle_point()) is False:
-                shared_primitives_2.extend(contour.extract_without_primitives(point1,
-                                                                                point2,
-                                                                                True))
-            else:
-                shared_primitives_2.extend(shared_primitives_prim)
-
-        return [shared_primitives_1, shared_primitives_2]
-
-    def merge_primitives_with(self, contour):
-        '''
-        extract not shared primitives between two adjacent contours, to be merged
-        '''
-
-        points = self.shared_primitives_extremities(contour)
-        merge_primitives = []
-
-        for i in range(1, len(points)+1, 2):
-            if i == (len(points)-1):
-                point1, point2 = points[i], points[0]
-            else:
-                point1, point2 = points[i], points[i+1]
-
-            merge_primitives_prim = self.extract_without_primitives(point1,
-                                                                    point2,
-                                                                    False)
-            if contour.point_over_contour(merge_primitives_prim[0].middle_point()) is True:
-                merge_primitives_prim = self.extract_without_primitives(point1,
-                                                                        point2,
-                                                                        True)
-                merge_primitives.extend(merge_primitives_prim)
-            else:
-                merge_primitives.extend(merge_primitives_prim)
-
-
-            merge_primitives_prim = contour.extract_without_primitives(point1,
-                                                                         point2,
-                                                                         False)
-            if self.point_over_contour(merge_primitives_prim[0].middle_point()) is True:
-                merge_primitives_prim = contour.extract_without_primitives(point1,
-                                                                             point2,
-                                                                             True)
-                merge_primitives.extend(merge_primitives_prim)
-            else:
-                merge_primitives.extend(merge_primitives_prim)
-
-        return merge_primitives
-                
-=======
->>>>>>> 8520cb59
-    
+  
     def is_sharing_primitives_with(self, contour, all_points = False):
         '''
         check if two contour are sharing primitives
@@ -1300,8 +1011,6 @@
         else:
             return True
 
-<<<<<<< HEAD
-=======
     def extremities_points(self, list_p):
         '''
         return extremitises points of a list of points on a contour
@@ -1343,8 +1052,7 @@
                 # break
         return points
 
-
->>>>>>> 8520cb59
+      
 class Contour2D(Contour, Wire2D):
     """
     A collection of 2D primitives forming a closed wire2D
@@ -2063,21 +1771,6 @@
 
         return list_valid_contours
 
-<<<<<<< HEAD
-    def merge_with(self, contour2d):
-        '''
-        merge two adjacent contours, sharing primitives, and returns one outer contour and inner contours (if there are any)
-        '''
-
-        merged_primitives = self.merge_primitives_with(contour2d)
-        contours = volmdlr.wires.Contour2D.contours_from_edges(merged_primitives)
-        contours = sorted(contours, key=lambda contour: contour.area(), reverse=True)
-
-        return contours
-        
-=======
-
->>>>>>> 8520cb59
     def discretized_contour(self, n: float):
         """ 
         discretize each contour's primitive and return a new contour with teses discretized primitives
@@ -3823,10 +3516,6 @@
         if dict_intersecting_points:
             return dict_intersecting_points
         return None
-<<<<<<< HEAD
-=======
-
->>>>>>> 8520cb59
     
     @classmethod
     def from_points(cls, points: List[volmdlr.Point3D]):
@@ -3858,29 +3547,17 @@
                 new_primitives.append(p)
         
         return Contour3D(new_primitives)
-<<<<<<< HEAD
-    
-=======
-
->>>>>>> 8520cb59
+
     def merge_with(self, contour3d):
         '''
         merge two adjacent contours, sharing primitives, and returns one outer contour and inner contours (if there are any)
         '''
 
         merged_primitives = self.merge_primitives_with(contour3d)
-<<<<<<< HEAD
-        contours = volmdlr.wires.Contour3D.contours_from_edges(merged_primitives)
-        contours = sorted(contours, key=lambda contour: contour.area(), reverse=True)
-
-        return contours
-=======
         contours = volmdlr.wires.Contour3D.contours_from_edges(merged_primitives, tol=3e-4)
         # contours = sorted(contours, key=lambda contour: contour.area(), reverse=True)
 
         return contours
-
->>>>>>> 8520cb59
 
 class Circle3D(Contour3D):
     _non_serializable_attributes = ['point', 'edges', 'point_inside_contour']
