--- conflicted
+++ resolved
@@ -195,11 +195,7 @@
 
     def sort_points_along_wire(self, points):
         """ Sort given points along the wire with respect to the abscissa. """
-<<<<<<< HEAD
-        return sorted(points, key=lambda point: self.abscissa(point))
-=======
         return sorted(points, key=self.abscissa)
->>>>>>> be39ef13
 
     def is_ordered(self, tol=1e-6):
         """ Check if the wire's primitives are ordered or not. """
