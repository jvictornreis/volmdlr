--- conflicted
+++ resolved
@@ -2080,15 +2080,9 @@
                     for cntr in [contour1, contour2]:
                         all_divided_contour = True
                         for cut_contour in list_cutting_contours:
-<<<<<<< HEAD
                             # points_at_abs = cut_contour.discretization_points(cut_contour.length() / 5)
                             points_at_abs = [prim.middle_point() for prim in cut_contour.primitives]
                             for point_at_abs in points_at_abs:
-                                n = cut_contour.point_over_contour(point_at_abs)
-=======
-                            points_at_abs = cut_contour.discretization_points(angle_resolution=cut_contour.length() / 5)
-                            for point_at_abs in points_at_abs[1:-1]:
->>>>>>> 0217ec9d
                                 if cntr.point_belongs(point_at_abs) and \
                                         (not cntr.point_over_contour(point_at_abs) and
                                          True not in [cntr.primitive_over_contour(prim)
@@ -3962,7 +3956,6 @@
         return self.__class__(center=self.center.axial_symmetry(line),
                               radius=self.radius)
 
-<<<<<<< HEAD
     def discretization_points(self, *, number_points: int = None, angle_resolution: int = 40):
         """
         discretize a Contour to have "n" points
@@ -3972,9 +3965,6 @@
             to mesh an arc
         :return: a list of sampled points
         """
-=======
-    def discretization_points(self, *, number_points: int = None, angle_resolution: int = 20):
->>>>>>> 0217ec9d
         if not number_points and angle_resolution:
             number_points = math.ceil(volmdlr.TWO_PI * angle_resolution) + 2
         step = self.length() / (number_points - 1)
@@ -4565,11 +4555,9 @@
 
         return ax
 
-<<<<<<< HEAD
-=======
     def to_2d(self, plane_origin, x, y):
         """
-        Tranforms a Ellipse3D into an Contour2D, given a plane origin and an u and v plane vector.
+        Tranforms a Contour3D into a Contour2D, given a plane origin and an u and v plane vector.
 
         :param plane_origin: plane origin.
         :param x: plane u vector.
@@ -4585,7 +4573,6 @@
                 primitives2d.append(primitive2d)
         return Contour2D(primitives=primitives2d)
 
->>>>>>> 0217ec9d
     def _bounding_box(self):
         """
         Flawed method, to be enforced by overloading.
@@ -4626,26 +4613,15 @@
         intersections = []
         for primitive in self.primitives:
             prim_line_intersections = primitive.line_intersections(line)
-<<<<<<< HEAD
-            if prim_line_intersections is not None:
-                # for inters in prim_line_intersections:
-                if prim_line_intersections not in intersections:
-                    intersections.append(prim_line_intersections)
-=======
             if prim_line_intersections:
                 for inters in prim_line_intersections:
                     if inters not in intersections:
                         intersections.append(inters)
->>>>>>> 0217ec9d
         return intersections
 
     def linesegment_intersections(self, linesegment: volmdlr.edges.LineSegment3D):
         """
-<<<<<<< HEAD
         Calculates intersections between a contour 3d and LineSegment3D.
-=======
-        Calculates intersections between a contour3d and LineSegment3d.
->>>>>>> 0217ec9d
 
         :param linesegment: LineSegment3D to verify intersections.
         :return: list with the contour intersections with line
@@ -4813,20 +4789,9 @@
         """
         if number_points:
             angle_resolution = number_points
-<<<<<<< HEAD
         discretization_points_3d = [self.center + self.radius * math.cos(teta) * self.frame.u +\
                                     self.radius * math.sin(teta) * self.frame.v for teta in
                                     npy.linspace(0, volmdlr.TWO_PI, angle_resolution + 1)][:-1]
-=======
-        discretization_points_3d = [
-                                       self.center + self.radius * math.cos(
-                                           teta) * self.frame.u
-                                       + self.radius * math.sin(
-                                           teta) * self.frame.v
-                                       for teta in
-                                       npy.linspace(0, volmdlr.TWO_PI,
-                                                    angle_resolution + 1)][:-1]
->>>>>>> 0217ec9d
         return discretization_points_3d
 
     def abscissa(self, point3d: volmdlr.Point3D):
@@ -5097,12 +5062,7 @@
         return False
 
     def trim(self, point1: volmdlr.Point3D, point2: volmdlr.Point3D):
-<<<<<<< HEAD
         if not self.point_belongs(point1) or not self.point_belongs(point2):
-=======
-        if not self.point_belongs(point1) \
-                or not self.point_belongs(point2):
->>>>>>> 0217ec9d
             ax = self.plot()
             point1.plot(ax=ax, color='r')
             point2.plot(ax=ax, color='b')
