#!/usr/bin/env python3
# -*- coding: utf-8 -*-
"""
Script checking offset and Curvilinear absissa of roundedline2D
"""

import math
from typing import List
import numpy as npy
import matplotlib.pyplot as plt
import matplotlib.patches
from mpl_toolkits.mplot3d import Axes3D
from typing import List
import networkx as nx

import volmdlr
import volmdlr.core
import volmdlr.edges

import volmdlr.display as vmd

import volmdlr.geometry as vmgeo

# import volmdlr.plot_data
from volmdlr.core_compiled import (
    LineSegment2DPointDistance,
    polygon_point_belongs, Matrix22
)

import itertools
from typing import List, Tuple, Dict
from scipy.spatial import Delaunay, ConvexHull
import plot_data.core as plot_data

import plot_data.core as plot_data
# import cv2
import numpy as np
from statistics import mean


class Wire:

    def length(self):
        length = 0.
        for primitive in self.primitives:
            length += primitive.length()
        return length

    def discretization_points(self, resolution: float):
        length = self.length()
        n = int(length / resolution)
        return [self.point_at_abscissa(i / (n + 1) * length) for i in
                range(n + 1)]

    def point_at_abscissa(self, curvilinear_abscissa: float):
        length = 0.
        for primitive in self.primitives:
            primitive_length = primitive.length()
            if length + primitive_length > curvilinear_abscissa:
                return primitive.point_at_abscissa(
                    curvilinear_abscissa - length)
            length += primitive_length

        if curvilinear_abscissa < length + 1e-9:
            return self.primitives[-1].end
        raise ValueError(
            'abscissa over length: {}>{}'.format(curvilinear_abscissa, length))

    def extract_primitives(self, point1, primitive1, point2, primitive2, inside:bool = True):
        """
        inside: extracted contour is between the two points if True and outside these points if False
        """
        primitives = []
        ip1 = self.primitive_to_index[primitive1]
        ip2 = self.primitive_to_index[primitive2]
        if inside:
            if ip1 < ip2:
                pass
            elif ip1 == ip2: #primitive1 == primitive2
                if point1.point_distance(primitive1.start) < point2.point_distance(primitive1.start):
                    pass
                else:
                    primitive1, primitive2 = primitive2, primitive1
                    point1, point2 = point2, point1

            else:
                primitive1, primitive2 = primitive2, primitive1
                point1, point2 = point2, point1
        else:
            if ip1 > ip2:
                pass
            elif ip1 == ip2: #primitive1 == primitive2
                if point1.point_distance(primitive1.start) > point2.point_distance(primitive1.start):
                    pass
                else:
                    primitive1, primitive2 = primitive2, primitive1
                    point1, point2 = point2, point1
            else:
                primitive1, primitive2 = primitive2, primitive1
                point1, point2 = point2, point1

        if ip1 < ip2:
            primitives.append(primitive1.split(point1)[1])
            primitives.extend(self.primitives[ip1 + 1:ip2])
            primitives.append(primitive2.split(point2)[0])
        else:
            primitives.append(primitive2.split(point2)[1])
            primitives.extend(self.primitives[ip2 + 1:ip1])
            primitives.append(primitive2.split(point2)[0])

        return primitives
    
    def extract_without_primitives(self, point1, point2, inside:bool = True):
        """
        inside: extracted contour is between the two points if True and outside these points if False
        """
        split_primitives  = []
        primitives = self.primitives
        for point in [point1, point2]:
            dist_min = math.inf
            for primitive in primitives:
                dist = primitive.point_distance(point)
                if dist < dist_min:
                    dist_min = dist
                    prim_opt = primitive
            split_primitives.append(prim_opt)
        return self.extract_primitives(point1, split_primitives[0], point2, split_primitives[1], inside)


class Wire2D(volmdlr.core.CompositePrimitive2D, Wire):
    """
    A collection of simple primitives, following each other making a wire
    """

    def __init__(self, primitives, name=''):
        volmdlr.core.CompositePrimitive2D.__init__(self, primitives, name)

    def to_3d(self, plane_origin, x, y):
        primitives3d = []
        for edge in self.primitives:
            primitives3d.append(edge.to_3d(plane_origin, x, y))

        return Wire3D(primitives3d)

    def extract(self, point1, primitive1, point2, primitive2, inside:bool = True):
        """
        inside: extracted contour is between the two points if True and outside these points if False
        """
        return Wire2D(self.extract_primitives(point1, primitive1, point2, primitive2, inside))
    
    def extract_with_points(self, point1: volmdlr.Point2D, point2: volmdlr.Point2D, inside:bool = True):
        """
        inside: extracted contour is between the two points if True and outside these points if False
        """
        return self.extract_without_primitives(point1, point2, inside)

        # TODO: method to check if it is a wire

    def infinite_intersections(self, infinite_primitives):
        """
        returns a list  that contains:
        the intersections between a succession of infinite primitives (line, circle).
        There must be a method implemented to intersect the two infinite primitives.

        """
        offset_intersections = []

        for primitive_1, primitive_2 in zip(infinite_primitives,
                                            infinite_primitives[1:]):

            i = infinite_primitives.index(primitive_1)
            k = infinite_primitives.index(primitive_2)

            primitive_name = primitive_1.__class__.__name__.lower().replace(
                '2d', '')
            intersection_method_name = '{}_intersections'.format(
                primitive_name)
            next_primitive_name = primitive_2.__class__.__name__.lower().replace(
                '2d', '')
            next_intersection_method_name = '{}_intersections'.format(
                next_primitive_name)

            if hasattr(primitive_1, next_intersection_method_name):
                intersections = getattr(primitive_1,
                                        next_intersection_method_name)(
                    primitive_2)
                end = self.primitives[i].end

                if len(intersections) == 1:
                    offset_intersections.append(intersections[0])

                else:
                    end = self.primitives[i].end
                    if intersections[0].point_distance(end) > intersections[
                        1].point_distance(end):
                        intersections.reverse()
                    offset_intersections.append(intersections[0])

            elif hasattr(primitive_2, intersection_method_name):
                intersections = getattr(primitive_2, intersection_method_name)(
                    primitive_1)
                if len(intersections) == 1:
                    offset_intersections.append(intersections[0])
                else:
                    end = self.primitives[i].end
                    if intersections[0].point_distance(end) > intersections[
                        1].point_distance(end):
                        intersections.reverse()
                    offset_intersections.append(intersections[0])

            else:
                raise NotImplementedError(
                    'No intersection method between {} and {}. Define {} on {} or {} on {}'.format(
                        primitive_1.__class__.__name__,
                        primitive_2.__class__.__name__,
                        next_intersection_method_name,
                        primitive_1.__class__.__name__,
                        intersection_method_name,
                        primitive_2.__class__.__name__
                    ))

        return offset_intersections

    def offset(self, offset):
        """"
        generates an offset of a Wire2D

        """
        offset_primitives = []
        infinite_primitives = []
        offset_intersections = []
        # ax = self.plot()
        for primitive in self.primitives:
            infinite_primitive = primitive.infinite_primitive(offset)
            infinite_primitives.append(infinite_primitive)
            # infinite_primitive.plot(ax=ax, color='grey')

        offset_intersections += self.infinite_intersections(
            infinite_primitives)

        # [p.plot(ax=ax, color='r') for p in offset_intersections]

        # offset_primitives.append(
        #     self.primitives[0].border_primitive(infinite_primitives[0],
        #                                         offset_intersections[0], 0))

        # offset_primitives.append(
        #     self.primitives[-1].border_primitive(infinite_primitives[-1],
        #                                          offset_intersections[-1], -1))

        for j in range(len(offset_intersections) - 1):
            p1 = offset_intersections[j]
            p2 = offset_intersections[j + 1]
            cutted_primitive = infinite_primitives[
                j + 1].cut_between_two_points(p1, p2)
            offset_primitives.append(cutted_primitive)

        return Wire2D(offset_primitives)

    def plot_data(self, name: str = '', fill=None, color='black',
                  stroke_width: float = 1, opacity: float = 1):
        plot_data = []
 
        for item in self.primitives:
            plot_data.append(item.plot_data())
        return plot_data

    def line_intersections(self, line: 'volmdlr.edges.Line2D'):
        """
        Returns a list of intersection in ther form of a tuple (point, primitive)
        of the wire primitives intersecting with the line
        """
        intersection_points = []
        for primitive in self.primitives:
            for p in primitive.line_intersections(line):
                intersection_points.append((p, primitive))
        return intersection_points

    def linesegment_intersections(self, linesegment: 'volmdlr.edges.LineSegment2D'):
        """
        Returns a list of intersection in ther form of a tuple (point, primitive)
        of the wire primitives intersecting with the line
        """
        intersection_points = []
        for primitive in self.primitives:
            for p in primitive.linesegment_intersections(linesegment):
                intersection_points.append((p, primitive))
        return intersection_points

    def line_crossings(self, line: 'volmdlr.edges.Line2D'):
        """
        Returns a list of crossings with in the form of a tuple (point, primitive)
        of the wire primitives intersecting with the line
        """
        intersection_points = []
        for primitive in self.primitives:
            for p in primitive.line_crossings(line):
                intersection_points.append((p, primitive))
        return intersection_points


class Wire3D(volmdlr.core.CompositePrimitive3D, Wire):
    """
    A collection of simple primitives, following each other making a wire
    """

    def __init__(self, primitives, name=''):
        volmdlr.core.CompositePrimitive3D.__init__(self, primitives, name)

    def extract(self, point1, primitive1, point2, primitive2):
        return Wire3D(self.extract_primitives(self, point1, primitive1, point2,
                                              primitive2))
    def extract_with_points(self, point1: volmdlr.Point3D, point2: volmdlr.Point3D, inside):
        return self.extract_without_primitives(point1, point2, inside )

    # TODO: method to check if it is a wire
    def FreeCADExport(self, ip):
        name = 'primitive' + str(ip)

        s = 'E = []\n'
        for ip, primitive in enumerate(self.primitives):
            s += primitive.FreeCADExport('L{}'.format(ip))
            s += 'E.append(Part.Edge(L{}))\n'.format(ip)
        s += '{} = Part.Wire(E[:])\n'.format(name)

        return s

    def frame_mapping(self, frame, side, copy=True):
        new_wire = []
        if side == 'new':
            if copy:
                for primitive in self.primitives:
                    new_wire.append(primitive.frame_mapping(frame, side, copy))
                return Wire3D(new_wire)
            else:
                for primitive in self.primitives:
                    primitive.frame_mapping(frame, side, copy=False)

        if side == 'old':
            if copy:
                for primitive in self.primitives:
                    new_wire.append(primitive.frame_mapping(frame, side, copy))
                return Wire3D(new_wire)
            else:
                for primitive in self.primitives:
                    primitive.frame_mapping(frame, side, copy=False)

    def minimum_distance(self, wire2):
        distance = []
        for element in self.primitives:
            for element2 in wire2.primitives:
                distance.append(element.minimum_distance(element2))

        return min(distance)

    def extrusion(self, extrusion_vector):
        faces = []
        for primitive in self.primitives:
            faces.extend(primitive.extrusion(extrusion_vector))
        return faces

    # def copy(self):
    #     primitives_copy = []
    #     for primitive in self.primitives:
    #         primitives_copy.append(primitive.copy())
    #     return Wire3D(primitives_copy)


# TODO: define an edge as an opened polygon and allow to compute area from this reference

class Contour():

    def extract_primitives(self, point1, primitive1, point2, primitive2, inside:bool = True):
        """
        inside: extracted contour is between the two points if True and outside these points if False
        """
        primitives = []
        ip1 = self.primitive_to_index(primitive1)
        ip2 = self.primitive_to_index(primitive2)
        if inside:
            if ip1 < ip2:
                pass
            elif ip1 == ip2: #primitive1 == primitive2
                if point1.point_distance(primitive1.start) < point2.point_distance(primitive1.start):
                    pass
                else:
                    primitive1, primitive2 = primitive2, primitive1
                    point1, point2 = point2, point1

            else:
                primitive1, primitive2 = primitive2, primitive1
                point1, point2 = point2, point1
        else:
            if ip1 > ip2:
                pass
            elif ip1 == ip2: #primitive1 == primitive2
                if point1.point_distance(primitive1.start) > point2.point_distance(primitive1.start):
                    pass
                else:
                    primitive1, primitive2 = primitive2, primitive1
                    point1, point2 = point2, point1
            else:
                primitive1, primitive2 = primitive2, primitive1
                point1, point2 = point2, point1
        
        ip1 = self.primitive_to_index(primitive1)
        ip2 = self.primitive_to_index(primitive2)

        if ip1 < ip2:
            primitives.append(primitive1.split(point1)[1])
            primitives.extend(self.primitives[ip1 + 1:ip2])
            primitives.append(primitive2.split(point2)[0])
        elif ip1 > ip2 or (ip1 == ip2 and point1.point_distance(primitive1.start) > point2.point_distance(primitive1.start)):
            primitives.append(primitive1.split(point1)[1])
            primitives.extend(self.primitives[ip1 + 1:])
            primitives.extend(self.primitives[:ip2])
            primitives.append(primitive2.split(point2)[0])
        elif (ip1 == ip2 and point1.point_distance(primitive1.start) < point2.point_distance(primitive1.start)):
            primitive = primitive1.split(point1)[1]
            primitive = primitive.split(point2)[0]
            primitives.append(primitive)
            
        return primitives
    
    def ordering_contour(self):
        """
        returns the points of the contour ordered
        """
        list_point_pairs = [(prim.start, prim.end) for prim in self.primitives]
        # print('fisrt list point pairs :', list_point_pairs)
        points = [list_point_pairs[0]]
        list_point_pairs.remove((list_point_pairs[0][0], list_point_pairs[0][1]))
        finished =  False
        counter = 0
        while not finished:
            for p1, p2 in list_point_pairs:
                if p1 == p2:
                    list_point_pairs.remove((p1, p2))
                elif p1 == points[-1][-1]:
                    points.append((p1, p2))
                    list_point_pairs.remove((p1, p2))
                elif p2 == points[-1][-1]:
                    points.append((p2, p1))
                    list_point_pairs.remove((p1, p2))
                elif p1 == points[0][0]:
                    points = [(p2, p1)] + points
                    list_point_pairs.remove((p1, p2))
                elif p2 == points[0][0]:
                    points = [(p1, p2)] + points
                    list_point_pairs.remove((p1, p2))
            if len(list_point_pairs)==0:
                finished = True
            # if counter >= max_interations:
            if len(list_point_pairs)==1:
                # print('list_point_pairs :', list_point_pairs)
                # print('points :', points)
                counter += 1
                if counter > 3:
                    finished = True
                    raise NotImplementedError
            #     finished = True
            # counter += 1
    
        return points
    
    @classmethod
    def contours_from_edges(cls, edges):
        list_contours = []
        finished = False
        contour = []
        while not finished:
            len1 = len(edges)
            for line in edges:
                points = [p for prim in contour for p in prim]
                if not contour:
                    contour.append(line)
                    edges.remove(line)
                    break
                elif line.start in points or line.end in points:
                    contour.append(line)
                    edges.remove(line)
                    break
                else:
                    for point in points:
                        if point.is_close(line.start, tol= 3e-6):
                            line.start = point
                            contour.append(line)
                            edges.remove(line)
                            break
                        elif point.is_close(line.end, tol= 3e-6):
                            line.end = point
                            contour.append(line)
                            edges.remove(line)
                            break
                    
            if len(edges) != 0 and len(edges) == len1:
                contour_n = cls(contour[:])
                contour_n.order_contour()
                list_contours.append(contour_n)
                contour = []
            elif len(edges) == 0:
                contour_n = cls(contour[:])
                contour_n.order_contour()
                list_contours.append(contour_n)
                finished = True
        return list_contours

class Contour2D(Contour, Wire2D):
    """
    A collection of 2D primitives forming a closed wire2D
    TODO : center_of_mass and second_moment_area should be changed accordingly to
    area considering the triangle drawn by the arcs
    """
    _non_data_hash_attributes = ['_internal_arcs', '_external_arcs',
                                 '_polygon', '_straight_line_contour_polygon',
                                 'primitive_to_index',
                                 'basis_primitives', '_utd_analysis']
    _non_serializable_attributes = ['_internal_arcs', '_external_arcs',
                                    '_polygon',
                                    '_straight_line_contour_polygon',
                                    'primitive_to_index',
                                    'basis_primitives', '_utd_analysis']

    def __init__(self, primitives, name=''):
        Wire2D.__init__(self, primitives, name)
        self._utd_edge_polygon = False

    @property
    def edge_polygon(self):
        if not self._utd_edge_polygon:
            self._edge_polygon = self._get_edge_polygon()
            self._utd_edge_polygon = True
        return self._edge_polygon

    def _get_edge_polygon(self):
        points = []
        for edge in self.primitives:

            if points:
                if edge.start != points[-1]:
                    points.append(edge.start)
            else:
                points.append(edge.start)
        return ClosedPolygon2D(points)

    # def _primitives_analysis(self):
    #     """
    #     An internal arc is an arc that has his interior point inside the polygon
    #     """
    #     arcs = []
    #     internal_arcs = []
    #     external_arcs = []
    #     points_polygon = []
    #     points_straight_line_contour = []
    #     for primitive in self.primitives:
    #         # TODO: change this!!!
    #         if primitive.__class__.__name__ == 'LineSegment2D':
    #             points_polygon.append(primitive.start)
    #             points_straight_line_contour.append(primitive.start)
    #             points_straight_line_contour.append(primitive.end)
    #         elif primitive.__class__.__name__ == 'Arc2D':
    #             points_polygon.append(primitive.start)
    #             points_polygon.append(primitive.center)
    #
    #             # points_polygon.append(primitive.end)
    #             arcs.append(primitive)
    #         elif primitive.__class__.__name__ == 'Circle2D':
    #             raise ValueError(
    #                 'Circle2D primitives should not be inserted in a contour, as a circle is already a contour. Use directcly the circle')
    #             # return None
    #         elif primitive.__class__.__name__ == 'OpenedRoundedLineSegments2D':
    #             for prim in primitive.primitives:
    #                 if prim.__class__.__name__ == 'LineSegment2D':
    #                     points_polygon.extend(prim.points)
    #                     points_straight_line_contour.extend(prim.points)
    #                 elif prim.__class__.__name__ == 'Arc2D':
    #                     #                points_polygon.append(primitive.center)
    #                     points_polygon.append(prim.start)
    #                     points_polygon.append(prim.end)
    #                     arcs.append(prim)
    #         elif primitive.__class__.__name__ == 'BSplineCurve2D':
    #             points_polygon.extend(primitive.polygon_points()[:-1])
    #             points_straight_line_contour.extend(primitive.polygon_points()[:-1])
    #         else:
    #             raise NotImplementedError(
    #                 'primitive of type {} is not handled'.format(primitive))
    #
    #     # points_polygon = list(set(points_polygon))
    #     polygon = ClosedPolygon2D(points_polygon)
    #     points_straight_line_contour = list(set(points_straight_line_contour))
    #     straight_line_contour_polygon = ClosedPolygon2D(
    #         points_straight_line_contour)
    #
    #     for arc in arcs:
    #         if polygon.point_belongs(arc.interior):
    #             internal_arcs.append(arc)
    #         else:
    #             external_arcs.append(arc)
    #
    #     return internal_arcs, external_arcs, polygon, straight_line_contour_polygon
    #
    # def _get_internal_arcs(self):
    #     if not self._utd_analysis:
    #         (self._internal_arcs, self._external_arcs,
    #          self._polygon,
    #          self._straight_line_contour_polygon) = self._primitives_analysis()
    #         self._utd_analysis = True
    #     return self._internal_arcs
    #
    # internal_arcs = property(_get_internal_arcs)
    #
    # def _get_external_arcs(self):
    #     if not self._utd_analysis:
    #         (self._internal_arcs, self._external_arcs,
    #          self._polygon,
    #          self._straight_line_contour_polygon) = self._primitives_analysis()
    #         self._utd_analysis = True
    #     return self._external_arcs
    #
    # external_arcs = property(_get_external_arcs)
    #
    # def _get_polygon(self):
    #     if not self._utd_analysis:
    #         (self._internal_arcs, self._external_arcs,
    #          self._polygon,
    #          self._straight_line_contour_polygon) = self._primitives_analysis()
    #         self._utd_analysis = True
    #     return self._polygon
    #
    # polygon = property(_get_polygon)
    #
    # def _get_straight_line_contour_polygon(self):
    #     if not self._utd_analysis:
    #         (self._internal_arcs, self._external_arcs,
    #          self._polygon,
    #          self._straight_line_contour_polygon) = self._primitives_analysis()
    #         self._utd_analysis = True
    #     return self._straight_line_contour_polygon
    #
    # straight_line_contour_polygon = property(
    #     _get_straight_line_contour_polygon)

    def to_3d(self, plane_origin, x, y):
        p3d = []
        for edge in self.primitives:
            p3d.append(edge.to_3d(plane_origin, x, y))

        return Contour3D(p3d)

    def point_belongs(self, point):
        if self.edge_polygon.point_belongs(point):
            return True
        # TODO: This is incomplete!!!
        return False
    
    def point_over_contour(self, point):
        belongs = False
        for primitive in self.primitives:
            if primitive.point_belongs(point):
                belongs = True
        return belongs

    def point_distance(self, point):
        min_distance = self.primitives[0].point_distance(point)
        for primitive in self.primitives[1:]:
            distance = primitive.point_distance(point)
            if distance < min_distance:
                min_distance = distance
        return min_distance

    def bounding_points(self):
        points = self.edge_polygon.points[:]
        for primitive in self.primitives:
            if hasattr(primitive, 'polygon_points'):
                points.extend(primitive.polygon_points())
        xmin = min([p[0] for p in points])
        xmax = max([p[0] for p in points])
        ymin = min([p[1] for p in points])
        ymax = max([p[1] for p in points])
        return (volmdlr.Point2D(xmin, ymin), volmdlr.Point2D(xmax, ymax))

    # def To3D(self, plane_origin, x, y, name=None):
    #     if name is None:
    #         name = '3D of {}'.format(self.name)
    #     primitives3D = [p.To3D(plane_origin, x, y) for p in self.primitives]
    #     return Contour3D(primitives=primitives3D, name=name)

    def area(self):
        area = self.edge_polygon.area()
        if self.edge_polygon.is_trigo():
            trigo = 1
        else:
            trigo = -1
        for edge in self.primitives:
            area += trigo * edge.straight_line_area()

        return area

    def center_of_mass(self):
        center = self.edge_polygon.area() * self.edge_polygon.center_of_mass()
        # ax = self.plot()
        # self.edge_polygon.center_of_mass().plot(ax=ax, color='b')
        if self.edge_polygon.is_trigo():
            trigo = 1
        else:
            trigo = -1
        for edge in self.primitives:
            # edge.straight_line_center_of_mass().plot(ax=ax, color='g')
            center += trigo * edge.straight_line_area() * edge.straight_line_center_of_mass()

        return center / self.area()

    def second_moment_area(self, point):

        Ix, Iy, Ixy = self.edge_polygon.second_moment_area(point)
        for edge in self.primitives:
            Ix_e, Iy_e, Ixy_e = edge.straight_line_second_moment_area(point)
            if self.edge_polygon.is_trigo():
                Ix += Ix_e
                Iy += Iy_e
                Ixy += Ixy_e
            else:
                Ix -= Ix_e
                Iy -= Iy_e
                Ixy -= Ixy_e

        return Ix, Iy, Ixy

    def plot_data(self, edge_style: plot_data.EdgeStyle = None,
                  surface_style: plot_data.SurfaceStyle = None):
        plot_data_primitives = [item.plot_data() for item in self.primitives]
        return plot_data.Contour2D(plot_data_primitives=plot_data_primitives,
                                   edge_style=edge_style,
                                   surface_style=surface_style,
                                   name=self.name)

    # def copy(self):
    #     primitives_copy = []
    #     for primitive in self.primitives:
    #         primitives_copy.append(primitive.copy())
    #     return Contour2D(primitives_copy)

    # def average_center_point(self):
    #     nb = len(self.tessel_points)
    #     x = npy.sum([p[0] for p in self.tessel_points]) / nb
    #     y = npy.sum([p[1] for p in self.tessel_points]) / nb
    #     return volmdlr.Point2D(x, y)

    # def clean_points(self):
    #     """
    #     This method is copy from Contour3D, if changes are done there or here,
    #     please change both method
    #     Be aware about primitives = 2D, edges = 3D
    #     """
    #     if hasattr(self.primitives[0], 'endpoints'):
    #         points = self.primitives[0].endpoints[:]
    #     else:
    #         points = self.primitives[0].tessellation_points()
    #     for primitive in self.primitives[1:]:
    #         if hasattr(primitive, 'endpoints'):
    #             points_to_add = primitive.endpoints[:]
    #         else:
    #             points_to_add = primitive.tessellation_points()
    #         if points[0] == points[
    #             -1]:  # Dans le cas où le (dernier) edge relie deux fois le même point
    #             points.extend(points_to_add[::-1])
    #
    #         elif points_to_add[0] == points[-1]:
    #             points.extend(points_to_add[1:])
    #         elif points_to_add[-1] == points[-1]:
    #             points.extend(points_to_add[-2::-1])
    #         elif points_to_add[0] == points[0]:
    #             points = points[::-1]
    #             points.extend(points_to_add[1:])
    #         elif points_to_add[-1] == points[0]:
    #             points = points[::-1]
    #             points.extend(points_to_add[-2::-1])
    #         else:
    #             d1, d2 = (points_to_add[0] - points[0]).norm(), (
    #                         points_to_add[0] - points[-1]).norm()
    #             d3, d4 = (points_to_add[-1] - points[0]).norm(), (
    #                         points_to_add[-1] - points[-1]).norm()
    #             if math.isclose(d2, 0, abs_tol=1e-3):
    #                 points.extend(points_to_add[1:])
    #             elif math.isclose(d4, 0, abs_tol=1e-3):
    #                 points.extend(points_to_add[-2::-1])
    #             elif math.isclose(d1, 0, abs_tol=1e-3):
    #                 points = points[::-1]
    #                 points.extend(points_to_add[1:])
    #             elif math.isclose(d3, 0, abs_tol=1e-3):
    #                 points = points[::-1]
    #                 points.extend(points_to_add[-2::-1])
    #
    #     if len(points) > 1:
    #         if points[0] == points[-1]:
    #             points.pop()
    #     return points

    def bounding_rectangle(self):
        xmin, xmax, ymin, ymax = self.primitives[0].bounding_rectangle()
        for edge in self.primitives[1:]:
            xmin_edge, xmax_edge, ymin_edge, ymax_edge = edge.bounding_rectangle()
            xmin = min(xmin, xmin_edge)
            xmax = max(xmax, xmax_edge)
            ymin = min(ymin, ymin_edge)
            ymax = max(ymax, ymax_edge)
        return xmin, xmax, ymin, ymax

    def random_point_inside(self):
        xmin, xmax, ymin, ymax = self.bounding_rectangle()
        for i in range(2000):
            p = volmdlr.Point2D.random(xmin, xmax, ymin, ymax)
            if self.point_belongs(p):
                return p
    # def line_intersections(self, line:Line2D) -> List[Tuple[volmdlr.Point2D, Primitive2D]]:
    #     """
    #     Returns a list of points and lines of intersection with the contour
    #     """
    #     intersection_points = Wire2D.line_intersections(self, line)
    #     if not intersection_points:
    #         return []
    #     elif len(intersection_points) == 2:
    #         return [LineSegment2D(*intersection_points)]
    #     else:
    #         raise NotImplementedError('Non convex contour not supported yet')

    # @classmethod
    # def add_points_on_contour(cls, contour, points: List[volmdlr.Point3D]):
    #     for primitive in contour.primitives:
    #         if not isinstance(primitive, volmdlr.edges.LineSegment2D):
    #             raise KeyError('primitives must be define with only LineSegment2D')

    #     primitives = [p for p in contour.primitives]
    #     for point in points:
    #         dist_min = math.inf
    #         for primitive in primitives:
    #             dist = primitive.point_distance(point)
    #             if dist < dist_min:
    #                 dist_min = dist
    #                 prim_opt = primitive
    #         if dist_min > 1e-15:
    #             continue
    #         new_primitives = []
    #         for primitive in primitives:
    #             if prim_opt.start != point and prim_opt.end != point and primitive == prim_opt:
    #                 new_primitives.append(volmdlr.edges.LineSegment2D(prim_opt.start, point))
    #                 new_primitives.append(volmdlr.edges.LineSegment2D(prim_opt.end, point))
    #             elif primitive != prim_opt:
    #                 new_primitives.append(primitive)
    #         primitives = new_primitives
    #     return cls(primitives)

    # def order_contour(self):
    #     pt_start = self.primitives[0].start
    #     graph = nx.Graph()
    #     for p in self.primitives:
    #         graph.add_edges_from([(p.start, p.end)])
    #     pts = list(nx.dfs_edges(graph, pt_start))
    #     print('points ordered :', pts)
    #     lns = [volmdlr.edges.LineSegment2D(p[0], p[1]) for p in pts]
    #     lns.append(volmdlr.edges.LineSegment2D(pts[-1][-1], pts[0][0]))
    #     self.primitives = lns
    #     print('primitives points :', [(prim[0], prim[1]) for prim in self.primitives])
    
    def order_contour(self):
        new_primitives = []
        points = self.ordering_contour()
        for p1, p2 in points:
            new_primitives.append(volmdlr.edges.LineSegment2D(p1, p2))
        self.primitives = new_primitives

    

    # @classmethod
    # def extract_contours(cls, contour, point1: volmdlr.Point3D, point2: volmdlr.Point3D):
    #     update_contour = volmdlr.wires.Contour2D.add_points_on_contour(contour, [point1, point2])
    #     graph = nx.Graph()
    #     for primitive in update_contour.primitives:
    #         graph.add_edges_from([(primitive.start, primitive.end)])
    #     if point1 in graph.nodes() and point2 in graph.nodes():
    #         all_path = list(nx.all_simple_paths(graph, point1, point2))
    #         contours = []
    #         for path in all_path:
    #             primitives = []
    #             for p1, p2 in zip(path[0: -1], path[1:]):
    #                 primitives.append(volmdlr.edges.LineSegment2D(p1, p2))
    #             contours.append(cls(primitives))
    #         if len(all_path) == 1:  # open contour
    #             contour_short = contours[0]
    #             new_primitives = []
    #             for primitive in update_contour.primitives:
    #                 check = True
    #                 for inside_prim in contour_short.primitives:
    #                     if (primitive.start == inside_prim.start and primitive.end == inside_prim.end) or (
    #                             primitive.start == inside_prim.end and primitive.end == inside_prim.start):
    #                         check = False
    #                 if check:
    #                     new_primitives.append(primitive)
    #             contours.append(cls(new_primitives))
    #         return contours
    #     else:
    #         return None
        
    @classmethod
    def extract_contours(cls, contour, point1: volmdlr.Point3D, point2: volmdlr.Point3D, inside = False):
        
        new_primitives = contour.extract_with_points(point1, point2, inside)
        contours = [cls(new_primitives)]
        return contours 

    def cut_by_linesegments(self, lines: List[volmdlr.edges.LineSegment2D]):
        for c in lines:
            if not isinstance(c, volmdlr.edges.LineSegment2D):
                raise KeyError(
                    'contour must be a list of LineSegment2D object')

        cut_lines = []
        for p in lines:
            cut_lines.append(p.to_line())

        contour_to_cut = [self]
        for l in cut_lines:
            new_contour_to_cut = []
            for c in contour_to_cut:
                cs = c.cut_by_line(l)
                new_contour_to_cut.extend(cs)
            contour_to_cut.extend(new_contour_to_cut)

        p1 = volmdlr.wires.Contour2D(lines).center_of_mass()
        dist_min = math.inf
        for c in contour_to_cut:
            if c.area() > 1e-10:
                p0 = c.center_of_mass()
                if p0.point_distance(p1) < dist_min:
                    c_opti = c
                    dist_min = p0.point_distance(p1)
        return c_opti

    def cut_by_line(self, line: volmdlr.edges.Line2D) -> List['Contour2D']:
        """
        Cut a contours
        """
        # TODO: there are some copy/paste in this function but refactoring is not trivial
        intersections = self.line_crossings(line)
        n_inter = len(intersections)
        if not intersections:
            return [self]

        if n_inter < 2:
            return [self]
        elif n_inter % 2 == 0:

            contours = []
            primitives_split = [primitive.split(point) \
                                for point, primitive in intersections]
            x = [(ip, line.abscissa(point)) \
                 for ip, (point, _) in enumerate(intersections)]
            intersection_to_primitives_index = {
                i: self.primitives.index(primitive) \
                for i, (_, primitive) in enumerate(intersections)}
            sorted_inter_index = [x[0] for x in sorted(x, key=lambda x: x[1])]
            sorted_inter_index_dict = {i: ii for ii, i in
                                       enumerate(sorted_inter_index)}
            sorted_inter_index_dict[n_inter] = sorted_inter_index_dict[0]

            # Side 1: opposite side of begining of contour
            remaining_transitions1 = [i for i in range(n_inter // 2)]
            enclosing_transitions = {}
            while len(remaining_transitions1) > 0:
                nb_max_enclosed_transitions = -1
                enclosed_transitions = {}
                for it in remaining_transitions1:
                    i1 = sorted_inter_index_dict[2 * it]
                    i2 = sorted_inter_index_dict[2 * it + 1]
                    net = abs(i2 - i1) - 1
                    if net > nb_max_enclosed_transitions:
                        nb_max_enclosed_transitions = net
                        best_transition = it
                        if i1 < i2:
                            enclosed_transitions[it] = [(i + 1) // 2 for i in
                                                        sorted_inter_index[
                                                        i2 - 1:i1:-2]]
                        else:
                            enclosed_transitions[it] = [(i + 1) // 2 for i in
                                                        sorted_inter_index[
                                                        i2 + 1:i1:2]]

                remaining_transitions1.remove(best_transition)
                point_start, primitive1 = intersections[2 * best_transition]
                point2, primitive2 = intersections[2 * best_transition + 1]
                primitives = self.extract_primitives(point_start, primitive1,
                                                     point2, primitive2, inside=True)
                last_point = point2
                for transition in enclosed_transitions[best_transition]:
                    point1, primitive1 = intersections[2 * transition]
                    point2, primitive2 = intersections[2 * transition + 1]
                    primitives.append(
                        volmdlr.edges.LineSegment2D(last_point, point1))
                    primitives.extend(
                        self.extract_primitives(point1, primitive1, point2,
                                                primitive2,inside=True))
                    last_point = point2
                    remaining_transitions1.remove(transition)

                primitives.append(
                    volmdlr.edges.LineSegment2D(last_point, point_start))
                contour = Contour2D(primitives)
                contours.append(contour)

            # Side 2: start of contour to first intersect (i=0) and  i odd to i+1 even
            intersections.append(intersections[0])

            remaining_transitions2 = [i for i in range(n_inter // 2)]
            while len(remaining_transitions2) > 0:
                nb_max_enclosed_transitions = -1
                enclosed_transitions = {}
                for it in remaining_transitions2:
                    i1 = sorted_inter_index_dict[2 * it + 1]
                    i2 = sorted_inter_index_dict[2 * it + 2]
                    net = abs(i2 - i1) - 1
                    if net > nb_max_enclosed_transitions:
                        nb_max_enclosed_transitions = net
                        best_transition = it
                        if i1 < i2:
                            enclosed_transitions[it] = [i // 2 for i in
                                                        sorted_inter_index[
                                                        i2 - 1:i1:-2]]
                        else:
                            enclosed_transitions[it] = [i // 2 for i in
                                                        sorted_inter_index[
                                                        i2 + 1:i1:2]]

                remaining_transitions2.remove(best_transition)
                point_start, primitive1 = intersections[
                    2 * best_transition + 1]
                point2, primitive2 = intersections[2 * best_transition + 2]
                primitives = self.extract_primitives(point_start, primitive1,
                                                     point2, primitive2, inside=False)
                last_point = point2
                for transition in enclosed_transitions[best_transition]:
                    point1, primitive1 = intersections[2 * transition + 1]
                    point2, primitive2 = intersections[2 * transition + 2]
                    primitives.append(
                        volmdlr.edges.LineSegment2D(last_point, point1))
                    primitives.extend(
                        self.extract_primitives(point1, primitive1, point2,
                                                primitive2, inside= False))
                    last_point = point2
                    remaining_transitions2.remove(transition)

                primitives.append(
                    volmdlr.edges.LineSegment2D(last_point, point_start))
                contour = Contour2D(primitives)
                contours.append(contour)

            return contours

        # ax = self.plot(equal_aspect=False)
        # # line.plot(ax=ax, color='b')
        # for point, prim in intersections:
        #     point.plot(ax=ax, color='r')
        # ax = self.plot()
        # for p in intersections:
        #     p[0].plot(ax=ax, color='r')
        # ax.set_aspect('auto')
        raise NotImplementedError(
            '{} intersections not supported yet'.format(len(intersections)))

    def get_pattern(self):
        """ A pattern is portion of the contour from which the contour can be 
        reconstructed by rotations of this portion"""
        xmin, xmax, ymin, ymax = self.bounding_rectangle()

        # ax=plt.subplot() 
        # line = Line2D(Point2D([xi, 0]),Point2D([xi,1])) 
        line = volmdlr.edges.Line2D(volmdlr.Point2D([0, -0.17]),
                                    volmdlr.Point2D([0, 0.17]))
        line_2 = line.Rotation(self.center_of_mass(), 0.26)
        line_3 = line.Rotation(self.center_of_mass(), -0.26)

        intersections = []

        intersections += self.line_intersections(line_2)
        intersections += self.line_intersections(line_3)
        if isinstance(intersections[0][0], volmdlr.Point2D) and \
                isinstance(intersections[1][0], volmdlr.Point2D):
            ip1, ip2 = sorted([self.primitives.index(intersections[0][1]),
                               self.primitives.index(intersections[1][1])])

            ip3, ip4 = sorted([self.primitives.index(intersections[2][1]),
                               self.primitives.index(intersections[3][1])])

            sp11, sp12 = intersections[1][1].split(intersections[1][0])
            sp22, sp21 = intersections[2][1].split(intersections[2][0])

            primitives = []

            a = volmdlr.edges.Arc2D(sp12.end, sp12.interior, sp12.start)
            primitives.append(a)
            primitives.extend(self.primitives[:ip3])
            primitives.append(sp22)
            l = volmdlr.edges.LineSegment2D(sp22.start, sp12.end)
            interior = l.point_at_abscissa(l.Length() / 2)
            primitives.append(
                volmdlr.edges.Arc2D(sp22.start, interior, sp12.end))

        return Contour2D(primitives)

    def contour_from_pattern(self):
        pattern = self.get_pattern()
        pattern_rotations = []
        # pattern_rotations.append(self)
        for k in range(1, 13):
            new_pattern = pattern.Rotation(self.CenterOfMass(),
                                           k * math.pi / 6)
            pattern_rotations.append(new_pattern)

        return pattern_rotations

    def simple_triangulation(self):
        lpp = len(self.polygon.points)
        if lpp == 3:
            return self.polygon.points, [(0, 1, 2)]
        elif lpp == 4:
            return self.polygon.points, [(0, 1, 2), (0, 2, 3)]

        # Use delaunay triangulation
        tri = Delaunay([p.vector for p in self.polygon.points])
        indices = tri.simplices
        return self.polygon.points, tri.simplices

    def split_regularly(self, n):
        """
        Split in n slices
        """
        xmin, xmax, ymin, ymax = self.bounding_rectangle()
        cutted_contours = []
        iteration_contours = [self]
        for i in range(n - 1):
            xi = xmin + (i + 1) * (xmax - xmin) / n
            cut_line = volmdlr.edges.Line2D(volmdlr.Point2D(xi, 0),
                                            volmdlr.Point2D(xi, 1))

            iteration_contours2 = []
            for c in iteration_contours:
                sc = c.cut_by_line(cut_line)
                lsc = len(sc)
                if lsc == 1:
                    cutted_contours.append(c)
                else:
                    iteration_contours2.extend(sc)

            iteration_contours = iteration_contours2[:]
        cutted_contours.extend(iteration_contours)
        return cutted_contours

    def triangulation(self):
        return self.grid_triangulation(number_points_x=20,
                                       number_points_y=20)

    def to_polygon(self, angle_resolution):

        polygon_points = []
        # print([(line.start, line.end) for line in self.primitives])

        for primitive in self.primitives:
            polygon_points.extend(primitive.polygon_points()[:-1])
        #     print('1: ', primitive.polygon_points())
        #     print('2 :', primitive.polygon_points()[:-1])
        # print(polygon_points)
        return ClosedPolygon2D(polygon_points)

    def grid_triangulation(self, x_density: float = None,
                           y_density: float = None,
                           min_points_x: int = 20,
                           min_points_y: int = 20,
                           number_points_x: int = None,
                           number_points_y: int = None):
        """
        Use a n by m grid to triangulize the contour
        """
        xmin, xmax, ymin, ymax = self.bounding_rectangle()
        dx = xmax - xmin
        dy = ymax - ymin
        if number_points_x is None:
            n = max(math.ceil(x_density * dx), min_points_x)
        else:
            n = number_points_x
        if number_points_y is None:
            m = max(math.ceil(y_density * dy), min_points_y)
        else:
            m = number_points_y

        x = [xmin + i * dx / n for i in range(n + 1)]
        y = [ymin + i * dy / m for i in range(m + 1)]

        point_is_inside = {}
        point_index = {}
        ip = 0
        points = []
        triangles = []
        for xi in x:
            for yi in y:
                p = volmdlr.Point2D(xi, yi)
                if self.point_belongs(p):
                    point_index[p] = ip
                    points.append(p)
                    ip += 1

        for i in range(n):
            for j in range(m):
                p1 = volmdlr.Point2D(x[i], y[j])
                p2 = volmdlr.Point2D(x[i + 1], y[j])
                p3 = volmdlr.Point2D(x[i + 1], y[j + 1])
                p4 = volmdlr.Point2D(x[i], y[j + 1])
                points_in = []
                for p in [p1, p2, p3, p4]:
                    if p in point_index:
                        points_in.append(p)
                if len(points_in) == 4:
                    triangles.append(
                        [point_index[p1], point_index[p2], point_index[p3]])
                    triangles.append(
                        [point_index[p1], point_index[p3], point_index[p4]])

                elif len(points_in) == 3:
                    triangles.append([point_index[p] for p in points_in])

        return vmd.DisplayMesh2D(points, triangles)
    # def extract_contours(self, point1: volmdlr.Point2D, point2: volmdlr.Point2D):
    #     split_primitives  = []
    #     # primitives = [p for p in contour.primitives]
    #     primitives = self.primitives
    #     for point in [point1, point2]:
    #         dist_min = math.inf
    #         for primitive in primitives:
    #             # print(point)
    #             dist = primitive.point_distance(point)
    #             if dist < dist_min:
    #                 dist_min = dist
    #                 prim_opt = primitive
    #         split_primitives.append(prim_opt)
    #     print(len(split_primitives))
    #     return self.extract_primitives(point1, split_primitives[0], point2, split_primitives[1])
    
    def contour_intersections(self, contour2d):
        intersecting_points = []
        for primitive1 in self.primitives:
            for primitive2 in contour2d.primitives:
                line_intersection = primitive1.linesegment_intersections(primitive2)
                if line_intersection:
                    if line_intersection[0] not in intersecting_points:
                        intersecting_points.extend(line_intersection)
                else:
                    point1, point2 = contour2d.primitives[0].start, contour2d.primitives[-1].end
                    if primitive1.point_belongs(point1):
                        intersecting_points.append(point1)
                    if primitive1.point_belongs(point2):
                        intersecting_points.append(point2)
            if len(intersecting_points) ==2:
                break
        return intersecting_points
    
    def divide(self, contours, inside):
        new_base_contours = [self]
        list_contours = []
        finished = False
        counter = 0
        list_contour = contours[:]
        while not finished:
            cutting_points = []
            cutting_contour = contours[0]
           
            for base_contour in new_base_contours:

                # cutting_points = base_contour.contour_intersections(cutting_contour)
                cutting_points = []
                point1, point2 = [cutting_contour.primitives[0].start,cutting_contour.primitives[-1].end]
                if base_contour.point_over_contour(point1) and base_contour.point_over_contour(point2):
                    cutting_points = [point1, point2]

                # cutting_points = [cutting_contour.primitives[0].start,cutting_contour.primitives[-1].end]
                # axc = cutting_contour.plot()
                # base_contour.plot(ax=axc, color = 'b')
                # for pt in cutting_points:
                #     pt.plot(ax=axc)
                if cutting_points:
<<<<<<< HEAD
                    extracted_outerpoints_contour1 = volmdlr.wires.Contour2D.extract_contours(base_contour, cutting_points[0], cutting_points[1], inter_points_contour)[0]
                    extracted_innerpoints_contour1 = volmdlr.wires.Contour2D.extract_contours(base_contour, cutting_points[0], cutting_points[1], not inter_points_contour)[0]
                    # extracted_contour2 = volmdlr.wires.Contour2D.extract_contours(cutting_contour, cutting_points[0], cutting_points[1], inter_points_contour = True)[0]
=======
                    extracted_outerpoints_contour1 = volmdlr.wires.Contour2D.extract_contours(base_contour, cutting_points[0], cutting_points[1], inside)[0]
                    extracted_innerpoints_contour1 = volmdlr.wires.Contour2D.extract_contours(base_contour, cutting_points[0], cutting_points[1], not inside)[0]
                    # extracted_contour2 = volmdlr.wires.Contour2D.extract_contours(cutting_contour, cutting_points[0], cutting_points[1], inside = True)[0]
>>>>>>> de8dfb48
                   
                    # axx = extracted_outerpoints_contour1.plot(color = 'r')
                    # extracted_innerpoints_contour1.plot(ax = axx, color = 'b')
                    # extracted_contour2.plot(ax =axx, color='g')
                    # cutting_contour.plot(ax=axx)
                    # cutting_points[0].plot(ax=axx)
                    # cutting_points[1].plot(ax=axx)
                    # extracted_contour2.plot(ax =axc, color='b')
    
                    contour1  = volmdlr.wires.Contour2D(extracted_outerpoints_contour1.primitives + cutting_contour.primitives)
                    contour1.order_contour()
                    contour2 = volmdlr.wires.Contour2D(extracted_innerpoints_contour1.primitives + cutting_contour.primitives)
                    contour2.order_contour()
                    # contour2.plot(ax = axc, color = 'g')
                    for ct in [contour1, contour2]:
    #                         
                        new_contour_points = [point for prim in ct.primitives for point in prim]
                        valid = True
                        if list_contours:
                            for contour in list_contours:
                                self_contour_points = [point for prim in self.primitives for point in prim]
                                if len(self.primitives) == len(ct.primitives) and all(point in self_contour_points for point in new_contour_points):
                                    valid = False
                                    break
                        # if ct.area() < 1e-6:
                        #     valid = False

                        if valid:
                            list_contours.append(ct)
                    for ct in list_contours:
                        if ct == base_contour:
                            list_contours.remove(ct)
    
                    if new_base_contours[0] == self:
                        new_base_contours.remove(self)
                    new_base_contours.append(contour1)
                    new_base_contours.append(contour2)
                    # print('new_base_contours :', new_base_contours)
                    contours.remove(cutting_contour)
                    break
                # else:
                #     contours.remove(cutting_contour)
                #     axc = cutting_contour.plot()
                #     base_contour.plot(ax=axc, color = 'b')
                #     for pt in cutting_points:
                #         pt.plot(ax=axc)
                #     break
                    

            if len(contours) == 0:
                finished = True
            counter += 1
            if counter >= 100:
                axx  = cutting_contour.plot(color = 'g')
                axc = cutting_contour.plot(color = 'r')
                list_contour.remove(cutting_contour)
                for ctr in list_contour:
                    ctr.plot(ax=axc, color = 'r')
                base_contour.plot(ax=axc, color = 'b')
                base_contour.plot(ax=axx)
                for pt in cutting_points:
                    pt.plot(ax=axc)
                # raise ValueError('There probably exists an open contour (two wires that could not be jointed), see graph generated')
                finished = True
        if base_contour in list_contours:
            list_contours.remove(base_contour)
        return list_contours

    # def is_closed(self):

        
    
class ClosedPolygon():
    
    def length(self):
        L = []
        for k in range(len(self.line_segments)):
            L.append(self.line_segments[k].length())
        return sum(L)
    
    
    def min_length(self):
        L = []

        for k in range(len(self.line_segments)):
            L.append(self.line_segments[k].length())

        return min(L)

    def max_length(self):
        L = []

        for k in range(len(self.line_segments)):
            L.append(self.line_segments[k].length())
        return max(L)
    
    def edge_statistics(self):
        distances=[]
        for i, point in enumerate(self.points):
            if i!=0:
                distances.append(point.point_distance(self.points[i-1]))
        mean_distance = mean(distances)
        std = npy.std(distances)
        return mean_distance, std
                
    def simplify_polygon(self, min_distance:float = 0.01, max_distance:float=0.05, angle:  float = 20):
        points = [self.points[0]]
        previous_point = None
        for i, point in enumerate(self.points[1:]):
            distance = point.point_distance(points[-1])
            if distance > min_distance:
                if distance > max_distance:
                    number_segmnts = round(distance/max_distance)+2
                    for n in range(number_segmnts):
                        new_point = points[-1] + (point - points[-1])*(n+1)/number_segmnts
                        distance1 = new_point.point_distance(points[-1])
                        if distance1 > max_distance:
                            points.append(new_point)
                else:

                    if point not in points:
                        points.append(point)
            elif len(points)>1:
                vector1 = points[-1] - points[-2]
                vector2 = point - points[-2]
                cos = vector1.dot(vector2) / (vector1.norm() * vector2.norm())
                cos = math.degrees(math.acos(round(cos, 6)))
                if abs(cos) > angle:
                    if previous_point not in points:
                        points.append(previous_point)
                    if point not in points:
                        points.append(point)
            if len(points) > 2:
                distance2 = points[-3].point_distance(points[-2])
                vector1 = points[-2] - points[-3]
                vector2 = points[-1] - points[-3]
                cos = vector1.dot(vector2) / (vector1.norm() * vector2.norm())
                cos = math.degrees(math.acos(round(cos, 6)))
                if distance2 < min_distance and cos < angle:
                    points = points[:-2] + [points[-1]]
            previous_point = point
        distance = points[0].point_distance(points[-1])
        if distance < min_distance:
            points.remove(points[-1])
        return self.__class__(points)

    
class ClosedPolygon2D(Contour2D, ClosedPolygon):
    _non_serializable_attributes = ['line_segments']

    def __init__(self, points: List[volmdlr.Point2D], name=''):
        self.points = points
        self.line_segments = self._line_segments()

        Contour2D.__init__(self, self.line_segments, name)

    def copy(self):
        points = [p.copy() for p in self.points]
        return ClosedPolygon2D(points, self.name)

    def __hash__(self):
        return sum([hash(p) for p in self.points])

    def __eq__(self, other_):
        if not isinstance(other_, self.__class__):
            return False
        equal = True
        for point, other_point in zip(self.points, other_.points):
            equal = (equal and point == other_point)
        return equal

    def area(self):
        # TODO: perf: cache number of points
        if len(self.points) < 3:
            return 0.

        x = [point.x for point in self.points]
        y = [point.y for point in self.points]

        x1 = [x[-1]] + x[0:-1]
        y1 = [y[-1]] + y[0:-1]
        return 0.5 * abs(sum([i * j for i, j in zip(x, y1)])
                         - sum([i * j for i, j in zip(y, x1)]))
        # return 0.5 * npy.abs(
        #     npy.dot(x, npy.roll(y, 1)) - npy.dot(y, npy.roll(x, 1)))

    def center_of_mass(self):
        lp = len(self.points)
        if lp == 0:
            return volmdlr.O2D
        elif lp == 1:
            return self.points[0]
        elif lp == 2:
            return 0.5 * (self.points[0] + self.points[1])

        x = [point.x for point in self.points]
        y = [point.y for point in self.points]

        xi_xi1 = x + npy.roll(x, -1)
        yi_yi1 = y + npy.roll(y, -1)
        xi_yi1 = npy.multiply(x, npy.roll(y, -1))
        xi1_yi = npy.multiply(npy.roll(x, -1), y)

        a = 0.5 * npy.sum(xi_yi1 - xi1_yi)  # signed area!
        # print('a :', a)
        #        a=self.area()
        if not math.isclose(a, 0, abs_tol=1e-08):
            cx = npy.sum(npy.multiply(xi_xi1, (xi_yi1 - xi1_yi))) / 6. / a
            cy = npy.sum(npy.multiply(yi_yi1, (xi_yi1 - xi1_yi))) / 6. / a
            return volmdlr.Point2D(cx, cy)

        else:
            self.plot()
            raise NotImplementedError

    def point_belongs(self, point):
        """
        Ray casting algorithm copied from internet...
        """
        return polygon_point_belongs((point.x, point.y),
                                     [(p.x, p.y) for p in self.points])

    def second_moment_area(self, point):
        Ix, Iy, Ixy = 0., 0., 0.
        for pi, pj in zip(self.points, self.points[1:] + [self.points[0]]):
            xi, yi = (pi - point)
            xj, yj = (pj - point)
            Ix += (yi ** 2 + yi * yj + yj ** 2) * (xi * yj - xj * yi)
            Iy += (xi ** 2 + xi * xj + xj ** 2) * (xi * yj - xj * yi)
            Ixy += (xi * yj + 2 * xi * yi + 2 * xj * yj + xj * yi) * (
                    xi * yj - xj * yi)
        if Ix < 0:
            Ix = - Ix
            Iy = - Iy
            Ixy = - Ixy
        return Ix / 12., Iy / 12., Ixy / 24.

    def _line_segments(self):
        lines = []
        if len(self.points) > 1:
            for p1, p2 in zip(self.points,
                              list(self.points[1:]) + [self.points[0]]):
                lines.append(volmdlr.edges.LineSegment2D(p1, p2))
        return lines

    def rotation(self, center, angle, copy=True):
        if copy:
            return ClosedPolygon2D(
                [p.rotation(center, angle, copy=True) for p in self.points])
        else:
            for p in self.points:
                p.rotation(center, angle, copy=False)
    
    # @classmethod
    # def polygon_from_segments(cls, list_point_pairs):
    #     points = [list_point_pairs[0][0], list_point_pairs[0][1]]
    #     list_point_pairs.remove((list_point_pairs[0][0], list_point_pairs[0][1]))
    #     finished =  False
        
    #     while not finished:
    #         for p1, p2 in list_point_pairs:
    #             if p1 == points[-1]:
    #                 points.append(p2)
    #                 break
    #             elif p2 == points[-1]:
    #                 points.append(p1)
    #                 break
    #         list_point_pairs.remove((p1, p2))
    #         if len(list_point_pairs)==0:
    #             finished = True
            
            
            
    #     # for i, i_p1, i_p2 in enumerate(list_point_pairs):
    #     #     for j, j_p1, j_p2 in enumerate(list_point_pairs):
    #     #         if i != j:
                    
    #     #             if p1 == points[-1]:
    #     #                 points.append(p2)
    #     #             elif p2 == points[-1]:
    #     #                 points.append(p1)
    #     # print('points : ', points)
    #     return cls(points)
           

    def translation(self, offset, copy=True):
        if copy:
            return ClosedPolygon2D(
                [p.translation(offset, copy=True) for p in self.points])
        else:
            for p in self.points:
                p.translation(offset, copy=False)

    def polygon_distance(self, polygon: 'ClosedPolygon2D'):
        p = self.points[0]
        d = []
        for point in polygon.points:
            d.append(p.point_distance(point))
        index = d.index(min(d))
        return d[index]

    def is_trigo(self):
        if len(self.points) < 3:
            return True

        angle = 0.
        for ls1, ls2 in zip(self.line_segments, self.line_segments[1:] + [self.line_segments[0]]):
            l1 = ls1.to_line()
            # print('bugging lines:', (ls1[0], ls1[1]), (ls2[0], ls2[1]))
            u = ls2.unit_direction_vector()
            x = u.dot(ls1.unit_direction_vector())
            y = u.dot(ls1.normal_vector())
            angle += math.atan2(y, x)
        return angle > 0

    # def min_length(self):
    #     L = []

    #     for k in range(len(self.line_segments)):
    #         L.append(self.line_segments[k].length())

    #     return min(L)

    # def max_length(self):
    #     L = []

    #     for k in range(len(self.line_segments)):
    #         L.append(self.line_segments[k].length())

    #     return max(L)

    def delaunay_triangulation(self):
        points = self.points
        new_points = []
        delaunay_triangles = []
        # ax=plt.subplot()
        for point in points:
            new_points.append([point[0], point[1]])

        delaunay = npy.array(new_points)

        tri = Delaunay(delaunay)

        for simplice in delaunay[tri.simplices]:
            triangle = Triangle2D(
                [volmdlr.Point2D(simplice[0]), volmdlr.Point2D(simplice[1]),
                 volmdlr.Point2D(simplice[2])])
            delaunay_triangles.append(triangle)

        return delaunay_triangles

    def offset(self, offset):
        xmin, xmax, ymin, ymax = self.bounding_rectangle()

        max_offset_len = min(xmax - xmin, ymax - ymin) / 2
        if offset <= -max_offset_len:
            print('Inadapted offset, '
                  'polygon might turn over. Offset must be greater than',
                  -max_offset_len)
            raise ValueError('inadapted offset')
        else:
            nb = len(self.points)
            vectors = []
            for i in range(nb - 1):
                v1 = self.points[i + 1] - self.points[i]
                v2 = self.points[i] - self.points[i + 1]
                v1.normalize()
                v2.normalize()
                vectors.append(v1)
                vectors.append(v2)

        v1 = self.points[0] - self.points[-1]
        v2 = self.points[-1] - self.points[0]
        v1.normalize()
        v2.normalize()
        vectors.append(v1)
        vectors.append(v2)

        offset_vectors = []
        offset_points = []

        for i in range(nb):

            check = False
            ni = vectors[2 * i - 1] + vectors[2 * i]
            if ni == volmdlr.Vector2D(0, 0):
                ni = vectors[2 * i]
                ni = ni.normalVector()
                offset_vectors.append(ni)
            else:
                ni.normalize()
                if ni.dot(vectors[2 * i - 1].normal_vector()) > 0:
                    ni = - ni
                    check = True
                offset_vectors.append(ni)

            normal_vector1 = - vectors[2 * i - 1].normal_vector()
            normal_vector2 = vectors[2 * i].normal_vector()
            normal_vector1.normalize()
            normal_vector2.normalize()
            alpha = math.acos(normal_vector1.dot(normal_vector2))

            offset_point = self.points[i] + offset / math.cos(alpha / 2) * \
                           offset_vectors[i]
            offset_points.append(offset_point)

        return self.__class__(offset_points)

    def point_border_distance(self, point, return_other_point=False):
        """
        Compute the distance to the border distance of polygon
        Output is always positive, even if the point belongs to the polygon
        """
        d_min, other_point_min = self.line_segments[0].point_distance(point,
                                                                      return_other_point=True)
        for line in self.line_segments[1:]:
            d, other_point = line.point_distance(point,
                                                 return_other_point=True)
            if d < d_min:
                d_min = d
                other_point_min = other_point
        if return_other_point:
            return d_min, other_point_min
        return d_min

    def to_polygon(self, angle_resolution=None):
        return self

    def self_intersects(self):
        epsilon = 0
        # BENTLEY-OTTMANN ALGORITHM
        # Sort the points along ascending x for the Sweep Line method
        sorted_index = sorted(range(len(self.points)), key=lambda p: (
            self.points[p][0], self.points[p][1]))
        nb = len(sorted_index)
        segments = []
        deleted = []

        while len(
                sorted_index) != 0:  # While all the points haven't been swept
            # Stock the segments between 2 consecutive edges
            # Ex: for the ABCDE polygon, if Sweep Line is on C, the segments
            #   will be (C,B) and (C,D)
            if sorted_index[0] - 1 < 0:
                segments.append((sorted_index[0], nb - 1))
            else:
                segments.append((sorted_index[0], sorted_index[0] - 1))
            if sorted_index[0] >= len(self.points) - 1:
                segments.append((sorted_index[0], 0))
            else:
                segments.append((sorted_index[0], sorted_index[0] + 1))

            # Once two edges linked by a segment have been swept, delete the
            # segment from the list
            to_del = []
            for index in deleted:
                if abs(index - sorted_index[0]) == 1 or abs(
                        index - sorted_index[0]) == nb - 1:
                    to_del.append((index, sorted_index[0]))
                    to_del.append((sorted_index[0], index))

            # Keep track of which edges have been swept
            deleted.append(sorted_index[0])
            sorted_index.pop(0)

            # Delete the segments that have just been swept
            index_to_del = []
            for i, segment in enumerate(segments):
                for seg_to_del in to_del:
                    if segment == seg_to_del:
                        index_to_del.append(i)
            for index in index_to_del[::-1]:
                segments.pop(index)

            # Checks if two segments are intersecting each other, returns True
            # if yes, otherwise the algorithm continues at WHILE
            for segment1 in segments:
                for segment2 in segments:
                    if segment1[0] != segment2[0] and segment1[1] != segment2[
                        1] and segment1[0] != segment2[1] and segment1[1] != \
                            segment2[0]:

                        line1 = volmdlr.edges.LineSegment2D(
                            self.points[segment1[0]],
                            self.points[segment1[1]])
                        line2 = volmdlr.edges.LineSegment2D(
                            self.points[segment2[0]],
                            self.points[segment2[1]])

                        p, a, b = volmdlr.Point2D.line_intersection(line1,
                                                                    line2,
                                                                    True)

                        if p is not None:
                            if a >= 0 + epsilon and a <= 1 - epsilon and b >= 0 + epsilon and b <= 1 - epsilon:
                                return True, line1, line2

        return False, None, None

    # def plot_data(self, marker=None, color='black', stroke_width=1, opacity=1):
    #     data = []
    #     for nd in self.points:
    #         data.append({'x': nd.vector[0], 'y': nd.vector[1]})
    #     return {'type': 'wire',
    #             'data': data,
    #             'color': color,
    #             'size': stroke_width,
    #             'dash': None,
    #             'marker': marker,
    #             'opacity': opacity}
    @classmethod
    def points_convex_hull(cls, points):
        if len(points) < 3:
            return
        ymax, pos_ymax = volmdlr.core.max_pos([pt.y for pt in points])
        point_start = points[pos_ymax]
        hull = [point_start]
        
        barycenter = points[0]
        for pt in points[1:]:
            barycenter += pt
        barycenter = barycenter / (len(points))
        # second point of hull
        theta = []
        remaining_points = points
        del remaining_points[pos_ymax]

        vec1 = point_start - barycenter
        for pt in remaining_points:
            vec2 = pt - point_start
            theta_i = -volmdlr.core.clockwise_angle(vec1, vec2)
            theta.append(theta_i)

        min_theta, posmin_theta = volmdlr.core.min_pos(theta)
        next_point = remaining_points[posmin_theta]
        hull.append(next_point)
        del remaining_points[posmin_theta]
        # Adding first point to close the loop at the end
        remaining_points.append(hull[0])

        while next_point != point_start:
            vec1 = next_point - hull[-2]
            theta = []
            for pt in remaining_points:
                vec2 = pt - next_point
                theta_i = -volmdlr.core.clockwise_angle(vec1, vec2)
                theta.append(theta_i)

            min_theta, posmin_theta = volmdlr.core.min_pos(theta)
            if math.isclose(min_theta, -2*math.pi, abs_tol=1e-6) or math.isclose(min_theta, 0, abs_tol=1e-6):
                if remaining_points[posmin_theta] == point_start :
                    break
            else :
                next_point = remaining_points[posmin_theta]
                hull.append(next_point)
                
            del remaining_points[posmin_theta]

        hull.pop()

        return cls(hull)
    
    @classmethod
    def concave_hull(cls, points, concavity, scale_factor):
        """
        Calculates the concave hull from a cloud of points, i.e., it Unites all points under the smallest possible area.
        
        :param points: list of points corresponding to the cloud of points
        :type points: class: 'volmdlr.Point2D'
        :param concavity: Sets how sharp the concave angles can be. It goes from -1 (not concave at all. in fact,
                          the hull will be left convex) up to +1 (very sharp angles can occur. Setting concavity to +1 might 
                          result in 0º angles!) concavity is defined as the cosine of the concave angles.
        :type concavity: float
        :param scale_factor: Sets how big is the area where concavities are going to be searched. 
                             The bigger, the more sharp the angles can be. Setting it to a very high value might affect the performance of the program.
                             This value should be relative to how close to each other the points to be connected are.
        :type scale_factor: float

        """
        
        def get_nearby_points(line, points, scale_factor):
            # print('i enter here')
            nearby_points = []
            line_midpoint = 0.5*(line.start + line.end)
            # print(line_midpoint)
            tries = 0
            n = 5
            bounding_box = [line_midpoint.x - line.length()/2, line_midpoint.x + line.length()/2, line_midpoint.y - line.length()/2, line_midpoint.y + line.length()/2]
            boundary = [int(bounding / scale_factor) for bounding in bounding_box]
            while tries < n and len(nearby_points) == 0:
                for point in points:
                    if not ((point.x == line.start.x and point.y == line.start.y) or (point.x == line.end.x and point.y == line.end.y)):
                        point_x_rel_pos = int(point.x / scale_factor)
                        point_y_rel_pos = int(point.y / scale_factor)
                        if point_x_rel_pos >= boundary[0] and point_x_rel_pos <= boundary[1] and point_y_rel_pos >=  boundary[2] and point_y_rel_pos <= boundary[3]:
                            nearby_points.append(point)
                
                
                scale_factor *= 4 / 3
                tries += 1
                
            return nearby_points
        def line_colides_with_hull(line, concave_hull):
            for hull_line in concave_hull:
                if line.start != hull_line.start and line.start != hull_line.end and line.end != hull_line.start and line.end != hull_line.end:
                    if line.line_intersections(hull_line):
                        return True
            return False
        
        def get_divided_line(line, nearby_points, hull_concave_edges, concavity):
            divided_line = []
            ok_middle_points = []
            list_cossines = []
            for midle_point in nearby_points:
                vect1 = line.start - midle_point
                vect2 = line.end - midle_point
                cos  = round(vect1.dot(vect2) / (vect1.norm() * vect2.norm()),4)
                if cos < concavity:
                    new_lineA = volmdlr.edges.LineSegment2D(start=line.start, end = midle_point)
                    new_lineB = volmdlr.edges.LineSegment2D(start=midle_point, end = line.end)
                    if not (line_colides_with_hull(line=new_lineA, concave_hull=hull_concave_edges) and line_colides_with_hull(line=new_lineB, concave_hull=hull_concave_edges)):
                        ok_middle_points.append(midle_point)
                        list_cossines.append(cos)
            if len(ok_middle_points) > 0:
                #  We want the middlepoint to be the one with widest angle (smallest cossine)
                min_cossine_index = list_cossines.index(min(list_cossines))
                divided_line.append(volmdlr.edges.LineSegment2D(line.start, ok_middle_points[min_cossine_index]))
                divided_line.append(volmdlr.edges.LineSegment2D(ok_middle_points[min_cossine_index], line.end))
            return divided_line
                        
        hull_convex_edges = cls.points_convex_hull(points).line_segments
        hull_convex_edges.sort(key = lambda x : x.length(), reverse= True)
        hull_concave_edges = []
        hull_concave_edges.extend(hull_convex_edges)
        hull_points = list(set([pt for line in hull_concave_edges for pt in [line[0], line[1]]]))
        unused_points = []
        for point in points:
            if point not in hull_points:
                unused_points.append(point)
        
        aLineWasDividedInTheIteration = True
        while aLineWasDividedInTheIteration:
            aLineWasDividedInTheIteration = False
            for line_position_hull in range(len(hull_concave_edges)):
                
                line  = hull_concave_edges[line_position_hull]
                nearby_points = get_nearby_points(line, unused_points, scale_factor)
                divided_line = get_divided_line(line, nearby_points, hull_concave_edges, concavity)
                if len(divided_line) > 0:
                    aLineWasDividedInTheIteration = True
                    unused_points.remove(divided_line[0].end)
                    hull_concave_edges.remove(line)
                    hull_concave_edges.extend(divided_line)
                    break
                
            hull_concave_edges.sort(key = lambda x : x.length(), reverse=True)

        # line  = hull_concave_edges[0]
        # print('first line legth :', line.length())
        # nearby_points = get_nearby_points(line, unused_points, scale_factor)
        # print('points next the first line in the end: ', nearby_points)
        # divided_line = get_divided_line(line, nearby_points, hull_concave_edges, concavity)
        # print('len divided line :', len(divided_line))
        polygon_points = [(line.start, line.end) for line in hull_concave_edges]
        
        points = [polygon_points[0][0], polygon_points[0][1]]
        polygon_points.remove((polygon_points[0][0], polygon_points[0][1]))
        finished =  False
        
        while not finished:
            for p1, p2 in polygon_points:
                if p1 == points[-1]:
                    points.append(p2)
                    break
                elif p2 == points[-1]:
                    points.append(p1)
                    break
            polygon_points.remove((p1, p2))
            if len(polygon_points)==0:
                finished = True
                
        return cls(points)#, nearby_points

    @classmethod
    def convex_hull_points(cls, points):
        '''
        Uses the scipy method ConvexHull to calculate the convex hull from a cloud of points
        '''
        numpy_points = np.array([(p.x, p.y) for p in points])
        hull = ConvexHull(numpy_points)
        polygon_points = []
        for simplex in hull.simplices:
            polygon_points.append((points[simplex[0]], points[simplex[1]]))
            
        points = [polygon_points[0][0], polygon_points[0][1]]
        polygon_points.remove((polygon_points[0][0], polygon_points[0][1]))
        finished =  False
        
        while not finished:
            for p1, p2 in polygon_points:
                if p1 == points[-1]:
                    points.append(p2)
                    break
                elif p2 == points[-1]:
                    points.append(p1)
                    break
            polygon_points.remove((p1, p2))
            if len(polygon_points)==0:
                finished = True
                
        return cls(points)
        
    def to_3d(self, plane_origin, x, y):
        points3d = [point.to_3d(plane_origin, x, y) for point in self.points]
        return ClosedPolygon3D(points3d)

    def plot(self, ax=None, color='k', alpha=1,
             plot_points=False, point_numbering=False,
             fill=False, fill_color='w', equal_aspect=True):
        if ax is None:
            fig, ax = plt.subplots()
            ax.set_aspect('equal')

        if fill:
            ax.fill([p[0] for p in self.points], [p[1] for p in self.points],
                    facecolor=fill_color)
        for ls in self.line_segments:
            ls.plot(ax=ax, color=color, alpha=alpha)

        if plot_points or point_numbering:
            for point in self.points:
                point.plot(ax=ax, color=color, alpha=alpha)

        if point_numbering:
            for ip, point in enumerate(self.points):
                ax.text(*point, 'point {}'.format(ip + 1),
                        ha='center', va='top')

        if equal_aspect:
            ax.set_aspect('equal')
        else:
            ax.set_aspect('auto')

        ax.margins(0.1)
        plt.show()

        return ax

    def triangulation(self):
        #ear clipping 
        points = self.points[:]
        initial_point_to_index = {p: i for i,p in enumerate(self.points)}
        triangles = []
        
        remaining_points = self.points[:]
        # ax = ClosedPolygon2D(remaining_points).plot()

        # inital_number_points = len(remaining_points)
        number_remaining_points = len(remaining_points)
        while number_remaining_points > 3:
            current_polygon = ClosedPolygon2D(remaining_points)
            # print('remaining_points')
            # print(len(remaining_points))
            # pl2 = ClosedPolygon2D(remaining_points[1:]+remaining_points[0:1])
            # pl3 = ClosedPolygon2D(remaining_points[2:]+remaining_points[0:2])
            # current_polygon.plot(ax = ax)
            # pl2.plot(point_numbering=True)
            # pl3.plot(point_numbering=True)
            
            found_ear = False
            for p1, p2, p3 in zip(remaining_points,
                                  remaining_points[1:]+remaining_points[0:1],
                                  remaining_points[2:]+remaining_points[0:2]):
                # ax.text(*p2, '{}')
                # ax = current_polygon.plot(point_numbering=True)
                
                line_segment = volmdlr.edges.LineSegment2D(p1, p3)
                # line_segment.plot(color='grey', ax=ax)

                
                # ax2 = p1.plot(color='r')
                # p2.plot(color='g', ax=ax2)
                # p3.plot(color='b', ax=ax2)
                
                # print(current_polygon.linesegment_intersections(line_segment))
                if not current_polygon.linesegment_intersections(line_segment):
                    # May be an ear
                    # print('ear?')
                    # if current_polygon.point_belongs(line_segment.middle_point()):
                    #     line_segment.middle_point().plot(color='g', ax=ax)
                    # else:
                    #     line_segment.middle_point().plot(color='r', ax=ax)
    
                    if current_polygon.point_belongs(line_segment.middle_point()):
                        # Confirmed as an ear
                        # print('ear!')
                        
                        triangles.append((initial_point_to_index[p1],
                                          initial_point_to_index[p2],
                                          initial_point_to_index[p3]))
                        remaining_points.remove(p2)
                        # ax.text(*points[initial_point_to_index[p2]], str(number_remaining_points))
                        number_remaining_points -= 1
                        found_ear = True
                        break
        
            if not found_ear:
                remaining_polygon = ClosedPolygon2D(remaining_points)
                if remaining_polygon.area() > 0.:
                    # Searching for a flat ear
                    found_flat_ear = False
                    for p1, p2, p3 in zip(remaining_points,
                                  remaining_points[1:]+remaining_points[0:1],
                                  remaining_points[2:]+remaining_points[0:2]):
                        triangle = Triangle2D(p1, p2, p3)
                        if triangle.area() == 0:
                            remaining_points.remove(p2)
                            found_flat_ear = True
                            break
                        
                    if not found_flat_ear:
                        # remaining_polygon.plot(point_numbering=True, plot_points=True)     
                        # vmd.DisplayMesh2D(points, triangles).plot()
                        # print(remaining_points)
                        # raise ValueError('There are no ear in the polygon, it seems malformed')
                        print('Warning : There are no ear in the polygon, it seems malformed: skipping triangulation')
                        return vmd.DisplayMesh2D(points, triangles)
                else:
                    return vmd.DisplayMesh2D(points, triangles)
            
        if len(remaining_points) == 3:
            p1, p2, p3 = remaining_points
            triangles.append((initial_point_to_index[p1],
                              initial_point_to_index[p2],
                              initial_point_to_index[p3]))
        
        return vmd.DisplayMesh2D(points, triangles)
    
                
    def simplify(self, min_distance:float = 0.01, max_distance:float=0.05):
        return ClosedPolygon2D(self.simplify_polygon(min_distance = min_distance, max_distance = max_distance).points)
        
        
        

class Triangle2D(ClosedPolygon2D):

    def __init__(self, point1, point2, point3, name=''):
        self.point1 = point1
        self.point2 = point2
        self.point3 = point3

        # ClosedPolygon2D.__init__(self, points=[point1, point2, point3], name=name)
    def area(self):
        u = self.point2 - self.point1
        v = self.point3 - self.point1
        return abs(u.cross(v)) / 2
    
    def incircle_radius(self):
        a = self.point1.point_distance(self.point2)
        b = self.point1.point_distance(self.point3)
        c = self.point2.point_distance(self.point3)
        return 2*self.area()/(a + b + c)
    
    def circumcircle_radius(self):
        a = self.point1.point_distance(self.point2)
        b = self.point1.point_distance(self.point3)
        c = self.point2.point_distance(self.point3)
        return a * b * c / (self.area()*4.0)
    
    def ratio_circumr_length(self):
        return self.circumcircle_radius()/self.length()


    def ratio_incircler_length(self):
        return self.incircle_radius()/self.length()

    def aspect_ratio(self):
        a = self.point1.point_distance(self.point2)
        b = self.point1.point_distance(self.point3)
        c = self.point2.point_distance(self.point3)
        s = 0.5*(a + b + c)
        try:
            return 0.125*a*b*c/(s-a)/(s-b)/(s-c)
        except ZeroDivisionError:
            return 1000000.




class Circle2D(Contour2D):
    _non_serializable_attributes = ['internal_arcs', 'external_arcs',
                                    'polygon', 'straight_line_contour_polygon',
                                    'primitives', 'basis_primitives']

    def __init__(self, center: volmdlr.Point2D, radius: float, name: str = ''):
        self.center = center
        self.radius = radius
        self.angle = volmdlr.TWO_PI

        # self.points = self.tessellation_points()

        Contour2D.__init__(self, [self], name=name)  # !!! this is dangerous

    def __hash__(self):
        return int(round(1e6 * (self.center.x + self.center.y + self.radius)))

    def __eq__(self, other_circle):
        if self.__class__.__name__ != other_circle.__class__.__name__:
            return False

        return math.isclose(self.center.x,
                            other_circle.center.x, abs_tol=1e-06) \
               and math.isclose(self.center.y,
                                other_circle.center.y, abs_tol=1e-06) \
               and math.isclose(self.radius, other_circle.radius,
                                abs_tol=1e-06)

    def to_polygon(self, angle_resolution: float):
        return ClosedPolygon2D(
            self.polygon_points(angle_resolution=angle_resolution))

    def tessellation_points(self, resolution=40):
        return [(self.center
                 + self.radius * math.cos(teta) * volmdlr.X2D
                 + self.radius * math.sin(teta) * volmdlr.Y2D) \
                for teta in npy.linspace(0, volmdlr.TWO_PI, resolution + 1)][
               :-1]

    def point_belongs(self, point, tolerance=1e-9):
        return point.point_distance(self.center) <= self.radius + tolerance

    # def border_points(self):
    #     start = self.center - self.radius * volmdlr.Point2D(1, 0)
    #     end = self.center + self.radius * volmdlr.Point2D(1, 0)
    #     return [start, end]

    def bounding_rectangle(self):

        xmin = self.center.x - self.radius
        xmax = self.center.x + self.radius
        ymin = self.center.y - self.radius
        ymax = self.center.y + self.radius
        return xmin, xmax, ymin, ymax

    def line_intersections(self, line2d: volmdlr.edges.Line2D, tol=1e-9):
        # Duplicate from ffull arc
        Q = self.center
        if line2d.points[0] == self.center:
            P1 = line2d.points[1]
            V = line2d.points[0] - line2d.points[1]
        else:
            P1 = line2d.points[0]
            V = line2d.points[1] - line2d.points[0]
        a = V.dot(V)
        b = 2 * V.dot(P1 - Q)
        c = P1.dot(P1) + Q.dot(Q) - 2 * P1.dot(Q) - self.radius ** 2

        disc = b ** 2 - 4 * a * c
        if math.isclose(disc, 0., abs_tol=tol):
            t1 = -b / (2 * a)
            return [P1 + t1 * V]

        elif disc > 0:
            sqrt_disc = math.sqrt(disc)
            t1 = (-b + sqrt_disc) / (2 * a)
            t2 = (-b - sqrt_disc) / (2 * a)
            return [P1 + t1 * V,
                    P1 + t2 * V]
        else:
            return []

    def circle_intersections(self, circle: 'Circle2D'):
        x0, y0 = self.center
        x1, y1 = circle.center
        r0 = self.radius
        r1 = circle.radius

        d = math.sqrt((x1 - x0) ** 2 + (y1 - y0) ** 2)

        # non intersecting
        if d > r0 + r1:
            return []
        # One circle within other
        if d < abs(r0 - r1):
            return []
        # coincident circles
        if d == 0 and r0 == r1:
            return []
        else:
            a = (r0 ** 2 - r1 ** 2 + d ** 2) / (2 * d)
            h = math.sqrt(r0 ** 2 - a ** 2)
            x2 = x0 + a * (x1 - x0) / d
            y2 = y0 + a * (y1 - y0) / d
            x3 = x2 + h * (y1 - y0) / d
            y3 = y2 - h * (x1 - x0) / d

            x4 = x2 - h * (y1 - y0) / d
            y4 = y2 + h * (x1 - x0) / d

        return [volmdlr.Point2D(x3, y3), volmdlr.Point2D(x4, y4)]

    def arc_intersections(self, arc2d: volmdlr.edges.Arc2D):
        circle = Circle2D(arc2d.center, arc2d.radius)
        intersections = []

        for inter in self.circle_intersections(circle):
            try:
                li = arc2d.abscissa(inter)
                intersections.append(inter)
            except ValueError:
                pass
        return intersections

    def length(self):
        return volmdlr.TWO_PI * self.radius

    def plot(self, ax=None, linestyle='-', color='k', linewidth=1, alpha=1.,
             equal_aspect=True):
        if ax is None:
            fig, ax = plt.subplots()
        # else:
        #     fig = ax.figure
        if self.radius > 0:
            ax.add_patch(matplotlib.patches.Arc((self.center.x, self.center.y),
                                                2 * self.radius,
                                                2 * self.radius,
                                                angle=0,
                                                theta1=0,
                                                theta2=360,
                                                color=color,
                                                alpha=alpha,
                                                linestyle=linestyle,
                                                linewidth=linewidth))
        if equal_aspect:
            ax.set_aspect('equal')
        return ax

    def to_3d(self, plane_origin, x, y):
        normal = x.cross(y)
        center3d = self.center.to_3d(plane_origin, x, y)
        return Circle3D(volmdlr.Frame3D(center3d, x, y, normal),
                        self.radius, self.name)

    def rotation(self, center, angle, copy=True):
        if copy:
            return Circle2D(self.center.rotation(center, angle, copy=True),
                            self.radius)
        else:
            self.center.rotation(center, angle, copy=False)

    def translation(self, offset, copy=True):
        if copy:
            return Circle2D(self.center.translation(offset, copy=True),
                            self.radius)
        else:
            self.center.translation(offset, copy=False)

    def frame_mapping(self, frame, side, copy=True):
        """
        side = 'old' or 'new'
        """
        if side == 'old':
            if copy:
                return Circle2D(frame.old_coordinates(self.center),
                                self.radius)
            else:
                self.center = frame.old_coordinates(self.center)
        if side == 'new':
            if copy:
                return Circle2D(frame.new_coordinates(self.center),
                                self.radius)
            else:
                self.points = frame.new_coordinates(self.center)

    def area(self):
        return math.pi * self.radius ** 2

    def second_moment_area(self, point):
        """
        Second moment area of part of disk
        """
        I = math.pi * self.radius ** 4 / 4
        Ic = npy.array([[I, 0], [0, I]])
        return volmdlr.geometry.huygens2d(I, I, 0, self.area(), self.center, point)

    def center_of_mass(self):
        return self.center

    def point_symmetric(self, point):
        center = 2 * point - self.center
        return Circle2D(center, self.radius)

    def plot_data(self, edge_style: plot_data.EdgeStyle = None,
                  surface_style: plot_data.SurfaceStyle = None):
        return plot_data.Circle2D(cx=self.center.x,
                                  cy=self.center.y,
                                  r=self.radius,
                                  edge_style=edge_style,
                                  surface_style=surface_style)

    def copy(self):
        return Circle2D(self.center.copy(), self.radius)

    def point_at_abscissa(self, curvilinear_abscissa):
        start = self.center + self.radius * volmdlr.X3D
        return start.rotation(self.center,
                              curvilinear_abscissa / self.radius)

    def triangulation(self, n=35):
        l = self.length()
        points = [self.point_at_abscissa(l * i / n) for i in range(n)]
        points.append(self.center)
        triangles = [(i, i + 1, n) for i in range(n - 1)] + [(n - 1, 0, n)]

    def split(self, split_start, split_end):
        x1, y1 = split_start - self.center
        x2, y2 = split_end - self.center

        angle1 = math.atan2(y1, x1)
        angle2 = math.atan2(y2, x2)
        angle_i1 = 0.5 * (angle2 - angle1)
        angle_i2 = angle_i1 + math.pi
        interior_point1 = split_start.rotation(self.center, angle_i1)
        interior_point2 = split_start.rotation(self.center, angle_i2)

        return [volmdlr.edges.Arc2D(split_start, interior_point1,
                                    split_end),
                volmdlr.edges.Arc2D(split_start, interior_point2,
                                    split_end)]

    def point_at_abscissa(self, curvilinear_abscissa):
        start = self.center + self.radius * volmdlr.X3D
        return start.rotation(self.center,
                              curvilinear_abscissa / self.radius)

    def discretise(self, n: float):
        # BUGGED: returns method
        circle_to_nodes = {}
        nodes = []
        if n * self.length() < 1:
            circle_to_nodes[self] = self.border_points
        else:
            n0 = int(math.ceil(n * self.length()))
            l0 = self.length() / n0

            for k in range(n0):
                node = self.point_at_abscissa(k * l0)

                nodes.append(node)

            circle_to_nodes[self] = nodes

        return circle_to_nodes[self]

    def polygon_points(self, angle_resolution=10):
        return volmdlr.edges.Arc2D.polygon_points(
            self, angle_resolution=angle_resolution)


class Contour3D(Contour, Wire3D):
    _non_serializable_attributes = ['points']
    _non_eq_attributes = ['name']
    _non_hash_attributes = ['points', 'name']
    _generic_eq = True
    """
    A collection of 3D primitives forming a closed wire3D
    """

    def __init__(self, primitives, name=''):
        """

        """

        Wire3D.__init__(self, primitives=primitives, name=name)

    def __hash__(self):
        return sum([hash(e) for e in self.primitives])

    def __eq__(self, other_):
        if self.__class__.__name__ != other_.__class__.__name__:
            return False
        equal = True
        for edge, other_edge in zip(self.primitives, other_.edges):
            equal = (equal and edge == other_edge)
        return equal

    @classmethod
    def from_step(cls, arguments, object_dict):
        name = arguments[0][1:-1]
        raw_edges = []
        edge_ends = {}
        for ie, edge_id in enumerate(arguments[1]):
            edge = object_dict[int(edge_id[1:])]
            raw_edges.append(edge)

        if (len(raw_edges)) == 1:
            if isinstance(raw_edges[0], cls):
                # Case of a circle, ellipse...
                return raw_edges[0]
            else:
                return cls(raw_edges, name=name)

        # Making things right for first 2 primitives
        if raw_edges[0].end == raw_edges[1].start:
            edges = [raw_edges[0], raw_edges[1]]
        elif raw_edges[0].start == raw_edges[1].start:
            edges = [raw_edges[0].reverse(), raw_edges[1]]
        elif raw_edges[0].end == raw_edges[1].end:
            edges = [raw_edges[0], raw_edges[1].reverse()]
        elif raw_edges[0].start == raw_edges[1].end:
            edges = [raw_edges[0].reverse(), raw_edges[1].reverse()]
        else:
            raise NotImplementedError(
                'First 2 edges of contour not follwing each other')

        last_edge = edges[-1]
        for raw_edge in raw_edges[2:]:
            if raw_edge.start == last_edge.end:
                last_edge = raw_edge
            elif raw_edge.end == last_edge.end:
                last_edge = raw_edge.reverse()
            else:
                ax = last_edge.plot(color='b')
                ax = raw_edge.plot(ax=ax, color='r')
                raise NotImplementedError(
                    'Edges of contour not follwing each other')

            edges.append(last_edge)
        return cls(edges, name=name)

    def to_step(self, current_id, surface_id=None):

        content = ''
        edge_ids = []
        for primitive in self.primitives:
            if isinstance(primitive, volmdlr.edges.BSplineCurve3D):
                continue
            primitive_content, primitive_ids = primitive.to_step(current_id)
            content += primitive_content
            current_id = primitive_ids[-1] + 1
            for primitive_id in primitive_ids:
                content += "#{} = ORIENTED_EDGE('{}',*,*,#{},.T.);\n".format(
                    current_id,
                    primitive.name,
                    primitive_id)
                edge_ids.append(current_id)

                current_id += 1

        content += "#{} = EDGE_LOOP('{}',({}));\n".format(current_id,
                                                          self.name,
                                                          volmdlr.core.step_ids_to_str(
                                                              edge_ids))
        return content, current_id

    def average_center_point(self):
        nb = len(self.points)
        x = npy.sum([p[0] for p in self.points]) / nb
        y = npy.sum([p[1] for p in self.points]) / nb
        z = npy.sum([p[2] for p in self.points]) / nb

        return volmdlr.Point3D(x, y, z)

    def rotation(self, center, axis, angle, copy=True):
        if copy:
            new_edges = [edge.rotation(center, axis, angle, copy=True) for edge
                         in self.primitives]
            # new_points = [p.rotation(center, axis, copy=True) for p in self.points]
            return Contour3D(new_edges, None, self.name)
        else:
            for edge in self.primitives:
                edge.rotation(center, axis, angle, copy=False)
            for point in self.tessel_points:
                point.rotation(center, axis, angle, copy=False)

    def translation(self, offset, copy=True):
        if copy:
            new_edges = [edge.translation(offset, copy=True) for edge in
                         self.primitives]
            # new_points = [p.translation(offset, copy=True) for p in self.points]
            return Contour3D(new_edges, self.name)
        else:
            for edge in self.primitives:
                edge.translation(offset, copy=False)
            for point in self.tessel_points:
                point.translation(offset, copy=False)
    
    def order_contour(self):
        new_primitives = []
        points = self.ordering_contour()
        for p1, p2 in points:
            new_primitives.append(volmdlr.edges.LineSegment3D(p1, p2))
        self.primitives = new_primitives
        
    def point_over_contour(self, point):
        belongs = False
        for primitive in self.primitives:
            if primitive.point_belongs(point):
                belongs = True
        return belongs
                

    def frame_mapping(self, frame, side, copy=True):
        """
        side = 'old' or 'new'
        """
        if copy:
            new_edges = [edge.frame_mapping(frame, side, copy=True) for edge in
                         self.primitives]
            # new_points = [p.frame_mapping(frame, side, copy=True) for p in self.points]
            return Contour3D(new_edges, None, self.name)
        else:
            for edge in self.primitives:
                edge.frame_mapping(frame, side, copy=False)
            for point in self.tessel_points:
                point.frame_mapping(frame, side, copy=False)


    def copy(self):
        new_edges = [edge.copy() for edge in self.primitives]
        if self.point_inside_contour is not None:
            new_point_inside_contour = self.point_inside_contour.copy()
        else:
            new_point_inside_contour = None
        return Contour3D(new_edges, new_point_inside_contour, self.name)

    def length(self):
        # TODO: this is duplicated code from Wire3D!
        length = 0.
        for edge in self.primitives:
            length += edge.length()
        return length

    def point_at_abscissa(self, curvilinear_abscissa):
        # TODO: this is duplicated code from Wire3D!
        length = 0.
        for primitive in self.primitives:
            primitive_length = primitive.length()
            if length + primitive_length > curvilinear_abscissa:
                return primitive.point_at_abscissa(
                    curvilinear_abscissa - length)
            length += primitive_length
        if math.isclose(curvilinear_abscissa, length, abs_tol=1e-6):
            return primitive.point_at_abscissa(primitive_length)
        raise ValueError('abscissa out of contour length')

    def plot(self, ax=None, color='k', alpha=1, edge_details=False):
        if ax is None:
            ax = Axes3D(plt.figure())

        for edge in self.primitives:
            edge.plot(ax=ax, color=color, alpha=alpha,
                      edge_ends=edge_details, edge_direction=edge_details)

        return ax

    def to_2d(self, plane_origin, x, y):
        z = x.cross(y)
        plane3d = volmdlr.faces.Plane3D(volmdlr.Frame3D(plane_origin, x, y, z))
        primitives2d = [plane3d.point3d_to_2d(p) for p in self.primitives]
        return Contour2D(primitives=primitives2d)

    def _bounding_box(self):
        
        """
        Flawed method, to be enforced by overloading
        """
        n = 50
        l = self.length()
        points = [self.point_at_abscissa(i / n * l) \
                  for i in range(n)]
        return volmdlr.core.BoundingBox.from_points(points)
    
    @classmethod
    def extract_contours(cls, contour, point1: volmdlr.Point3D, point2: volmdlr.Point3D, inside = False):
        
        new_primitives = contour.extract_with_points(point1, point2, inside)
        contours = [cls(new_primitives)]
        return contours 
    
    def contour_intersection(self, contour3d):
        dict_intersecting_points = {}
        for primitive1 in self.primitives:
            for primitive2 in contour3d.primitives:
                intersecting_point = primitive1.linesegment_intersection(primitive2)
                if intersecting_point != None:
                    dict_intersecting_points[primitive2] = intersecting_point
        if dict_intersecting_points:
            return dict_intersecting_points
        return None
                
    # def extract(self, contour2: volmdlr.wires.Countour3D):
    #     for primitive1 in self.primitives:
    #         for primitive2 in coutour2.primitives:
                
        

class Circle3D(Contour3D):
    _non_serializable_attributes = ['point', 'edges', 'point_inside_contour']
    _non_eq_attributes = ['name']
    _non_hash_attributes = ['name']
    _generic_eq = True

    def __init__(self, frame: volmdlr.Frame3D, radius: float,
                 name: str = ''):
        """
        frame.u, frame.v define the plane, frame.w the normal
        """
        self.radius = radius
        self.frame = frame
        self.angle = volmdlr.TWO_PI
        Contour3D.__init__(self, [self], name=name)

    @property
    def center(self):
        return self.frame.origin

    @property
    def normal(self):
        return self.frame.w

    def __hash__(self):
        return hash(self.frame.origin)

    def __eq__(self, other_circle):
        return self.frame.origin == other_circle.frame.origin \
               and self.frame.w.is_colinear(other_circle.frame.w) \
               and math.isclose(self.radius,
                                other_circle.radius, abs_tol=1e-06)

    def tessellation_points(self, resolution=20):

        tessellation_points_3D = [self.center
                                  + self.radius * math.cos(
            teta) * self.frame.u
                                  + self.radius * math.sin(
            teta) * self.frame.v \
                                  for teta in npy.linspace(0, volmdlr.TWO_PI,
                                                           resolution + 1)][
                                 :-1]
        return tessellation_points_3D

    def length(self):
        return volmdlr.TWO_PI * self.radius

    def FreeCADExport(self, name, ndigits=3):
        xc, yc, zc = round(1000 * self.center, ndigits)
        xn, yn, zn = round(self.normal, ndigits)
        return '{} = Part.Circle(fc.Vector({},{},{}),fc.Vector({},{},{}),{})\n'.format(
            name, xc, yc, zc, xn, yn, zn, 1000 * self.radius)

    def rotation(self, rot_center, axis, angle, copy=True):
        new_center = self.center.rotation(rot_center, axis, angle, True)
        new_normal = self.normal.rotation(rot_center, axis, angle, True)
        if copy:
            return Circle3D(new_center, self.radius, new_normal, self.name)
        else:
            self.center = new_center
            self.normal = new_normal

    def translation(self, offset, copy=True):
        new_frame = self.center.translation(offset, True)
        if copy:
            return Circle3D(new_frame, self.radius, self.frame,
                            self.name)
        else:
            self.frame = new_frame

    def plot(self, ax=None, color='k', alpha=1.):
        if ax is None:
            fig = plt.figure()
            ax = Axes3D(fig)
        else:
            fig = None

        x = []
        y = []
        z = []
        for px, py, pz in self.tessellation_points():
            x.append(px)
            y.append(py)
            z.append(pz)
        x.append(x[0])
        y.append(y[0])
        z.append(z[0])
        ax.plot(x, y, z, color=color, alpha=alpha)
        return ax

    def point_at_abscissa(self, curvilinear_abscissa):
        """
        start point is at intersection of frame.u axis
        """
        start = self.frame.origin + self.radius * self.frame.u
        return start.rotation(self.frame.origin, self.frame.w,
                              curvilinear_abscissa / self.radius,
                              copy=True)

    @classmethod
    def from_step(cls, arguments, object_dict):
        center = object_dict[arguments[1]].origin
        radius = float(arguments[2]) / 1000
        if object_dict[arguments[1]].u is not None:
            normal = object_dict[arguments[1]].u
            other_vec = object_dict[arguments[1]].v
            if other_vec is not None:
                other_vec.normalize()
        else:
            normal = object_dict[arguments[1]].v  ### ou w
            other_vec = None
        normal.normalize()
        return cls.from_center_normal(center, normal, radius,
                                      arguments[0][1:-1])

    def to_step(self, current_id, surface_id=None):
        circle_frame = volmdlr.Frame3D(self.center, self.frame.w, self.frame.u,
                                       self.frame.v)
        content, frame_id = circle_frame.to_step(current_id)
        curve_id = frame_id + 1
        content += "#{} = CIRCLE('{}',#{},{});\n".format(curve_id, self.name,
                                                         frame_id,
                                                         round(
                                                             self.radius * 1000,
                                                             3))

        if surface_id:
            content += "#{} = SURFACE_CURVE('',#{},(#{}),.PCURVE_S1.);\n".format(
                curve_id + 1, curve_id, surface_id)
            curve_id += 1

        p1 = self.frame.origin + self.frame.u * self.radius
        # p2 = self.frame.origin + self.frame.v*self.radius
        p3 = self.frame.origin - self.frame.u * self.radius
        # p4 = self.frame.origin - self.frame.v*self.radius

        p1_content, p1_id = p1.to_step(curve_id + 1, vertex=True)
        # p2_content, p2_id = p2.to_step(p1_id+1, vertex=True)
        p3_content, p3_id = p3.to_step(p1_id + 1, vertex=True)
        # p4_content, p4_id = p4.to_step(p3_id+1, vertex=True)
        content += p1_content + p3_content

        arc1_id = p3_id + 1
        content += "#{} = EDGE_CURVE('{}',#{},#{},#{},.T.);\n".format(arc1_id,
                                                                      self.name,
                                                                      p1_id,
                                                                      p3_id,
                                                                      curve_id)
        oriented_edge1_id = arc1_id + 1
        content += "#{} = ORIENTED_EDGE('',*,*,#{},.T.);\n".format(
            oriented_edge1_id,
            arc1_id)

        arc2_id = oriented_edge1_id + 1
        content += "#{} = EDGE_CURVE('{}',#{},#{},#{},.T.);\n".format(arc2_id,
                                                                      self.name,
                                                                      p3_id,
                                                                      p1_id,
                                                                      curve_id)
        oriented_edge2_id = arc2_id + 1
        content += "#{} = ORIENTED_EDGE('',*,*,#{},.T.);\n".format(
            oriented_edge2_id,
            arc2_id)

        current_id = oriented_edge2_id + 1
        content += "#{} = EDGE_LOOP('{}',(#{},#{}));\n".format(current_id,
                                                               self.name,
                                                               oriented_edge1_id,
                                                               oriented_edge2_id)

        return content, current_id

    def _bounding_box(self):
        """
        """
        u = self.normal.deterministic_unit_normal_vector()
        v = self.normal.cross(u)
        points = [self.frame.origin + self.radius * v \
                  for v in [self.frame.u,
                            -self.frame.u,
                            self.frame.v,
                            -self.frame.v]]
        return volmdlr.core.BoundingBox.from_points(points)

    def to_2d(self, plane_origin, x, y):
        z = x.cross(y)
        plane3d = volmdlr.faces.Plane3D(volmdlr.Frame3D(plane_origin, x, y, z))
        return Circle2D(plane3d.point3d_to_2d(self.center), self.radius)

    @classmethod
    def from_center_normal(cls, center: volmdlr.Point3D,
                           normal: volmdlr.Vector3D,
                           radius: float,
                           name: str = ''):
        u = normal.deterministic_unit_normal_vector()
        v = normal.cross(u)
        return cls(volmdlr.Frame3D(center, u, v, normal), radius, name)

    @classmethod
    def from_3_points(cls, point1, point2, point3):
        u1 = (point2 - point1)
        u2 = (point2 - point3)
        try:
            u1.normalize()
            u2.normalize()
        except ZeroDivisionError:
            raise ValueError(
                'the 3 points must be distincts')

        normal = u2.cross(u1)
        normal.normalize()

        if u1 == u2:
            u2 = normal.cross(u1)
            u2.normalize()

        v1 = normal.cross(u1)  # v1 is normal, equal u2
        v2 = normal.cross(u2)  # equal -u1

        p11 = 0.5 * (point1 + point2)  # Mid point of segment s,m
        p21 = 0.5 * (point2 + point3)  # Mid point of segment s,m

        l1 = volmdlr.edges.Line3D(p11, p11 + v1)
        l2 = volmdlr.edges.Line3D(p21, p21 + v2)

        try:
            center, _ = l1.minimum_distance_points(l2)
        except ZeroDivisionError:
            raise ValueError(
                'Start, end and interior points  of an arc must be distincts')

        radius = (center - point1).norm()
        return cls(frame=volmdlr.Frame3D(center, u1, normal.cross(u1), normal),
                   radius=radius)

    def extrusion(self, extrusion_vector):

        if self.normal.is_colinear_to(extrusion_vector):
            u = self.normal.deterministic_unit_normal_vector()
            v = self.normal.cross(u)
            w = extrusion_vector.copy()
            w.normalize()
            cylinder = volmdlr.faces.CylindricalSurface3D(volmdlr.Frame3D(self.center,
                                                                          u,
                                                                          v,
                                                                          w),
                                                          self.radius
                                                          )
            return [cylinder.rectangular_cut(0, volmdlr.TWO_PI,
                                             0, extrusion_vector.norm())]
        else:
            raise NotImplementedError(
                'Extrusion along vector not colinar to normal for circle not handled yet: dot={}'.format(
                    self.normal.dot(extrusion_vector)
                ))

    def revolution(self, axis_point: volmdlr.Point3D, axis: volmdlr.Vector3D,
                   angle: float):
        line3d = volmdlr.edges.Line3D(axis_point, axis_point + axis)
        tore_center, _ = line3d.point_projection(self.center)
        u = self.center - tore_center
        u.normalize()
        v = axis.cross(u)
        if not math.isclose(self.normal.dot(u), 0., abs_tol=1e-9):
            raise NotImplementedError(
                'Outside of plane revolution not supported')

        R = tore_center.point_distance(self.center)
        surface = volmdlr.faces.ToroidalSurface3D(volmdlr.Frame3D(tore_center, u, v, axis),
                                                  R, self.radius)
        return [surface.rectangular_cut(0, angle, 0, volmdlr.TWO_PI)]


class Ellipse3D(Contour3D):
    """
    :param major_axis: Largest radius of the ellipse
    :type major_axis: float
    :param minor_axis: Smallest radius of the ellipse
    :type minor_axis: float
    :param center: Ellipse's center
    :type center: Point3D
    :param normal: Ellipse's normal
    :type normal: Vector3D
    :param major_dir: Direction of the largest radius/major_axis
    :type major_dir: Vector3D
    """

    def __init__(self, major_axis, minor_axis, center, normal, major_dir,
                 name=''):

        self.major_axis = major_axis
        self.minor_axis = minor_axis
        self.center = center
        normal.normalize()
        self.normal = normal
        major_dir.normalize()
        self.major_dir = major_dir
        Contour3D.__init__(self, [self], name=name)

    def tessellation_points(self, resolution=20):
        # plane = Plane3D.from_normal(self.center, self.normal)
        tessellation_points_3D = [self.center + self.major_axis * math.cos(
            teta) * self.major_dir + self.minor_axis * math.sin(
            teta) * self.major_dir.cross(self.normal) \
                                  for teta in npy.linspace(0, volmdlr.TWO_PI,
                                                           resolution + 1)][
                                 :-1]
        return tessellation_points_3D

    def FreeCADExport(self, ip, ndigits=3):
        name = 'primitive{}'.format(ip)
        xc, yc, zc = npy.round(1000 * self.center.vector, ndigits)
        major_vector = self.center + self.major_axis / 2 * self.major_dir
        xmaj, ymaj, zmaj = npy.round(1000 * major_vector.vector, ndigits)
        minor_vector = self.center + self.minor_axis / 2 * self.normal.cross(
            self.major_dir)
        xmin, ymin, zmin = npy.round(1000 * minor_vector.vector, ndigits)
        return '{} = Part.Ellipse(fc.Vector({},{},{}), fc.Vector({},{},{}), fc.Vector({},{},{}))\n'.format(
            name, xmaj, ymaj, zmaj, xmin, ymin, zmin, xc, yc, zc)

    def rotation(self, rot_center, axis, angle, copy=True):
        new_center = self.center.rotation(rot_center, axis, angle, True)
        new_normal = self.normal.rotation(rot_center, axis, angle, True)
        new_major_dir = self.major_dir.rotation(rot_center, axis, angle, True)
        if copy:
            return Ellipse3D(self.major_axis, self.minor_axis, new_center,
                             new_normal, new_major_dir, self.name)
        else:
            self.center = new_center
            self.normal = new_normal
            self.major_dir = new_major_dir

    def translation(self, offset, copy=True):
        new_center = self.center.translation(offset, True)
        new_normal = self.normal.translation(offset, True)
        new_major_dir = self.major_dir.translation(offset, True)
        if copy:
            return Ellipse3D(self.major_axis, self.minor_axis, new_center,
                             new_normal, new_major_dir, self.name)
        else:
            self.center = new_center
            self.normal = new_normal
            self.major_dir = new_major_dir

    def plot(self, ax=None, color='k'):
        if ax is None:
            fig = plt.figure()
            ax = Axes3D(fig)
        else:
            fig = None

        x = []
        y = []
        z = []
        for px, py, pz in self.tessellation_points():
            x.append(px)
            y.append(py)
            z.append(pz)
        x.append(x[0])
        y.append(y[0])
        z.append(z[0])
        ax.plot(x, y, z, color)
        return ax

    @classmethod
    def from_step(cls, arguments, object_dict):
        center = object_dict[arguments[1]].origin
        normal = object_dict[arguments[1]].u  # ancien w
        major_dir = object_dict[arguments[1]].v  # ancien u
        major_axis = float(arguments[2]) / 1000
        minor_axis = float(arguments[3]) / 1000
        return cls(major_axis, minor_axis, center, normal, major_dir,
                   arguments[0][1:-1])


class ClosedPolygon3D(Contour3D, ClosedPolygon):

    def __init__(self, points: List[volmdlr.Point3D], name: str = ''):
        self.points = points
        self.line_segments = self._line_segments()

        Contour3D.__init__(self, self.line_segments, name)

    def _line_segments(self):
        lines = []
        if len(self.points) > 1:
            for p1, p2 in zip(self.points,
                              list(self.points[1:]) + [self.points[0]]):
                lines.append(volmdlr.edges.LineSegment3D(p1, p2))
        return lines

    def copy(self):
        points = [p.copy() for p in self.points]
        return ClosedPolygon2D(points, self.name)

    def __hash__(self):
        return sum([hash(p) for p in self.points])

    def __eq__(self, other_):
        if not isinstance(other_, self.__class__):
            return False
        equal = True
        for point, other_point in zip(self.points, other_.points):
            equal = (equal and point == other_point)
        return equal

    def plot(self, ax=None, color='k', alpha=1):
        for line_segment in self.line_segments:
            ax = line_segment.plot(ax=ax, color=color, alpha=alpha)
        return ax
    
    def rotation(self, center, axis,  angle, copy=True):
        if copy:
            return ClosedPolygon3D(
                [p.rotation(center, axis, angle, copy=True) for p in self.points])
        else:
            for p in self.points:
                p.rotation(center, axis, angle, copy=False)
                
    def translation(self, offset, copy=True):
        if copy:
            new_points = [point.translation(offset, copy=True) for point in
                          self.points]
            return ClosedPolygon3D(new_points, self.name)
        else:
            for point in self.points:
                point.translation(offset, copy=False)
            
    
    def to_2d(self, plane_origin, x, y):
        points2d = [point.to_2d(plane_origin, x, y) for point in self.points]
        return ClosedPolygon2D(points2d)
    
    def sewing_with(self, other_poly3d, x, y, normal, resolution = 20):
        self_center, other_center = self.average_center_point(), other_poly3d.average_center_point()
        
        self_poly2d, other_poly2d = self.to_2d(self_center, x, y), other_poly3d.to_2d(other_center, x, y)
        self_center2d, other_center2d = self_poly2d.center_of_mass(), other_poly2d.center_of_mass()
        self_poly2d.translation(-self_center2d,copy=False)
        other_poly2d.translation(-other_center2d,copy=False)
        
        
        bbox_self2d, bbox_other2d = self_poly2d.bounding_rectangle(), other_poly2d.bounding_rectangle()
        position = [abs(value) for value in bbox_self2d] + [abs(value) for value in bbox_other2d]
        max_scale = 2*max(position)
        
        lines = [volmdlr.edges.LineSegment2D(volmdlr.O2D, max_scale*(volmdlr.X2D*math.sin(n*2*math.pi/resolution) +
                                             volmdlr.Y2D*math.cos(n*2*math.pi/resolution))
                                             ) for n in range (resolution)]
        
        self_new_points, other_new_points = [], []
        for l in lines :
            for self_line in self_poly2d.line_segments:
                intersect = l.linesegment_intersections(self_line)
                if intersect :
                    self_new_points.extend(intersect)
                    break
                
            for other_line in other_poly2d.line_segments:
                intersect = l.linesegment_intersections(other_line)
                if intersect :
                    other_new_points.extend(intersect)
                    break
                
        new_self_poly2d, new_other_poly2d = ClosedPolygon2D(self_new_points), ClosedPolygon2D(other_new_points)
        new_self_poly2d.translation(self_center2d, copy=False)
        new_other_poly2d.translation(other_center2d, copy=False)
        
        new_poly1, new_poly2 = new_self_poly2d.to_3d(self_center, x, y), new_other_poly2d.to_3d(other_center, x, y)
        
            
        triangles = []
        for point1, point2, other_point in zip(new_poly1.points, 
                                               new_poly1.points[1:]+new_poly1.points[:1],
                                               new_poly2.points):
            triangles.append([point1, point2, other_point])
                
        for point1, point2, other_point in zip(new_poly2.points,
                                                new_poly2.points[1:]+new_poly2.points[:1],
                                                new_poly1.points[1:]+new_poly1.points[:1]):
            triangles.append([other_point, point2, point1])
           
        return triangles
    
    def simplify(self, min_distance:float = 0.01, max_distance:float=0.05):
        return ClosedPolygon3D(self.simplify_polygon(min_distance = min_distance, max_distance = max_distance).points)

    def sewing(self, polygon2, x, y):
        """
        x and y are used for plane projection to make sure it is being projected in the right plane
        """
        center1, center2 = self.average_center_point(), polygon2.average_center_point()
        center1_, center2_ = volmdlr.Point3D(center1.x, center1.y, 0), volmdlr.Point3D(center2.x, center2.y, 0)
        new_polygon1, new_polygon2 =self.translation(-center1_), polygon2.translation(-center2_)
        new_center1, new_center2 = new_polygon1.average_center_point(), new_polygon2.average_center_point()
        new_polygon1_2d, new_polygon2_2d = new_polygon1.to_2d(new_center1, x, y), new_polygon2.to_2d(new_center2, x, y)
        
        # ax2d= new_polygon1_2d.plot(color= 'r')
        # new_polygon2_2d.plot(ax=ax2d, color= 'g')
        # barycenter1_2d = new_polygon1_2d.points[0]
        # for point in new_polygon1_2d.points[1:]:
        #     barycenter1_2d += point
        # barycenter1_2d = barycenter1_2d / len(new_polygon1_2d.points)
        # barycenter1_2d.plot(ax=ax2d, color = 'y')
        # barycenter2_2d = new_polygon2_2d.points[0]
        # for point in new_polygon2_2d.points[1:]:
        #     barycenter2_2d += point
        # barycenter2_2d = barycenter2_2d / len(new_polygon2_2d.points)
        # barycenter2_2d.plot(ax=ax2d, color = 'r')
        

        # ax3d= new_polygon1.plot(color= 'r')
        # new_polygon2.plot(ax=ax3d, color= 'g')
        # volmdlr.Point3D(0,0, center1.z).plot(ax=ax3d)
        # volmdlr.Point3D(0,0, center2.z).plot(ax=ax3d, color = 'r')

        dict_closing_pairs = {}
        triangles = []
        new_polygon1_2d_points = new_polygon1_2d.points + [new_polygon1_2d.points[0]]
        for i, point_polygon1 in enumerate(new_polygon1.points+[new_polygon1.points[0]]):
            if i != 0:
                mean_point2d = 0.5*(new_polygon1_2d_points[i] + new_polygon1_2d_points[i-1])
                vec_dir = mean_point2d.copy()
                vec_dir.normalize()
                line = volmdlr.edges.LineSegment2D(volmdlr.O2D, mean_point2d + vec_dir*5)
                point_intersections = {}
                for line_segment in new_polygon2_2d.line_segments:
                    point_intersection = line_segment.linesegment_intersections(line)
                    if point_intersection:
                        point_intersections[line_segment] = point_intersection[0]
                point_distance = list(point_intersections.values())[0].point_distance(mean_point2d)
                point_intersection = list(point_intersections.values())[0]
                line_segment = list(point_intersections.keys())[0]
                for line, point in list(point_intersections.items())[1:]:
                    dist = mean_point2d.point_distance(point)
                    if dist < point_distance:
                        point_distance = dist
                        point_intersection = point
                        line_segment = line
                if point_intersection.point_distance(line_segment.start) < point_intersection.point_distance(line_segment.end):
                    closing_point = line_segment.start
                else:
                    closing_point = line_segment.end
                closing_point_index = new_polygon2_2d.points.index(closing_point)
                real_closing_point = polygon2.points[closing_point_index]

                if i==1:
                    previous_closing_point_index = closing_point_index
                if closing_point_index != previous_closing_point_index:
                    dict_closing_pairs[self.points[i-1]] = (previous_closing_point_index,
                                                            closing_point_index)
                if point_polygon1 == new_polygon1.points[0]:
                    if list(dict_closing_pairs.values())[-1][-1] != list(dict_closing_pairs.values())[0][0]:
                        dict_closing_pairs[self.points[0]] = (list(dict_closing_pairs.values())[-1][-1],
                                                              list(dict_closing_pairs.values())[0][0] )
                if not volmdlr.edges.LineSegment3D(self.points[new_polygon1.points.index(point_polygon1)], real_closing_point).point_belongs(self.points[i-1]):
                    triangles.append([self.points[new_polygon1.points.index(point_polygon1)], self.points[i-1], real_closing_point])
                previous_closing_point_index = closing_point_index
        for i, point_polygon2 in enumerate(new_polygon2.points+[new_polygon2.points[0]]):
            for j, index in enumerate(list(dict_closing_pairs.values())):
                if i != 0 :
                    if i-1 >= index[0] and i <= index[1]:
                        a = polygon2.points[i-1]
                        b = polygon2.points[new_polygon2.points.index(point_polygon2)]
                        c = list(dict_closing_pairs.keys())[j]
                        if (a != b and a != c and b != c and not volmdlr.edges.LineSegment3D(a, c).point_belongs(b)):
                            triangles.append([polygon2.points[i-1],
                                              polygon2.points[new_polygon2.points.index(point_polygon2)],
                                              list(dict_closing_pairs.keys())[j]])
                    else:
                        if index[0]>index[1]:
                            if ((i-1 <= index[0] and i <= index[1]) or ((i-1 >= index[0]) and i >= index[1])):
                                a = polygon2.points[i-1]
                                b = polygon2.points[new_polygon2.points.index(point_polygon2)]
                                c = list(dict_closing_pairs.keys())[j]
                                if (a != b and a != c and b != c and not volmdlr.edges.LineSegment3D(a, c).point_belongs(b)):
                                    triangles.append([polygon2.points[i-1], 
                                                      polygon2.points[new_polygon2.points.index(point_polygon2)], 
                                                      list(dict_closing_pairs.keys())[j]])   
            
        return triangles


  <|MERGE_RESOLUTION|>--- conflicted
+++ resolved
@@ -1285,15 +1285,9 @@
                 # for pt in cutting_points:
                 #     pt.plot(ax=axc)
                 if cutting_points:
-<<<<<<< HEAD
-                    extracted_outerpoints_contour1 = volmdlr.wires.Contour2D.extract_contours(base_contour, cutting_points[0], cutting_points[1], inter_points_contour)[0]
-                    extracted_innerpoints_contour1 = volmdlr.wires.Contour2D.extract_contours(base_contour, cutting_points[0], cutting_points[1], not inter_points_contour)[0]
-                    # extracted_contour2 = volmdlr.wires.Contour2D.extract_contours(cutting_contour, cutting_points[0], cutting_points[1], inter_points_contour = True)[0]
-=======
                     extracted_outerpoints_contour1 = volmdlr.wires.Contour2D.extract_contours(base_contour, cutting_points[0], cutting_points[1], inside)[0]
                     extracted_innerpoints_contour1 = volmdlr.wires.Contour2D.extract_contours(base_contour, cutting_points[0], cutting_points[1], not inside)[0]
                     # extracted_contour2 = volmdlr.wires.Contour2D.extract_contours(cutting_contour, cutting_points[0], cutting_points[1], inside = True)[0]
->>>>>>> de8dfb48
                    
                     # axx = extracted_outerpoints_contour1.plot(color = 'r')
                     # extracted_innerpoints_contour1.plot(ax = axx, color = 'b')
