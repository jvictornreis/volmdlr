--- conflicted
+++ resolved
@@ -4646,38 +4646,6 @@
         for edge in self.primitives:
             edge.translation_inplace(offset)
 
-<<<<<<< HEAD
-=======
-    def order_contour(self):
-        initial_points = []
-        for primitive in self.primitives:
-            initial_points.append((primitive.start, primitive.end))
-
-        new_primitives = []
-        if self.is_ordered():
-            return self
-        points = self.ordering_contour()
-        for point1, point2 in points:
-            try:
-                index = initial_points.index((point1, point2))
-            except ValueError:
-                index = initial_points.index((point2, point1))
-
-            if isinstance(self.primitives[index], volmdlr.edges.LineSegment3D):
-                new_primitives.append(volmdlr.edges.LineSegment3D(point1, point2))
-            elif isinstance(self.primitives[index], volmdlr.edges.Arc3D):
-                new_primitives.append(volmdlr.edges.Arc3D(point1, self.primitives[index].interior, point2))
-            elif isinstance(self.primitives[index], volmdlr.edges.BSplineCurve3D):
-                if self.primitives[index].start.is_close(point1) and self.primitives[index].end.is_close(point2):
-                    new_primitives.append(self.primitives[index])
-                else:
-                    new_primitives.append(self.primitives[index].reverse())
-
-        self.primitives = new_primitives
-
-        return self
-
->>>>>>> a1e254f8
     def frame_mapping(self, frame: volmdlr.Frame3D, side: str):
         """
         Changes frame_mapping and return a new Contour3D.
