--- conflicted
+++ resolved
@@ -1827,29 +1827,6 @@
         list_contours = []
         contour_to_cut = self
 
-<<<<<<< HEAD
-            point1 = sorted_points[cutting_points_counter]
-            point2 = sorted_points[cutting_points_counter + 1]
-
-            closing_contour = Contour2D([volmdlr.edges.LineSegment2D(point1, point2)])
-            contour1, contour2 = contour_to_cut.get_divided_contours(point1,
-                                                                     point2,
-                                                                     closing_contour,
-                                                                     True)
-
-            if sorted_points.index(point1) + 2 < len(sorted_points) - 1:
-                if result_contours[0].point_over_contour(
-                        sorted_points[sorted_points.index(point1) + 2]):
-                    contour_to_cut = result_contours[0]
-                    list_contours.append(result_contours[1])
-                elif result_contours[1].point_over_contour(
-                        sorted_points[sorted_points.index(point1) + 2]):
-                    contour_to_cut = result_contours[1]
-                    list_contours.append(result_contours[0])
-            else:
-                list_contours.extend([result_contours[0], result_contours[1]])
-            cutting_points_counter += 2
-=======
         for point1, point2 in zip(sorted_points[:-1], sorted_points[1:]):
             closing_line = volmdlr.edges.LineSegment2D(point1, point2)
             if not contour_to_cut.point_belongs(closing_line.middle_point()):
@@ -1865,7 +1842,7 @@
                     list_contours.append(contour1)
             else:
                 list_contours.extend([contour1, contour2])
->>>>>>> 5d1ea26c
+
         return list_contours
 
     def split_regularly(self, n):
