#!/usr/bin/env python3
# -*- coding: utf-8 -*-
#cython: language_level=3
"""

Cython functions

"""
# from __future__ import annotations
from typing import TypeVar, List, Tuple, Text, Any, Dict
import math
from dessia_common import DessiaObject
import matplotlib.pyplot as plt
from matplotlib.patches import FancyArrow, FancyArrowPatch
import warnings
import random
import numpy as npy
from mpl_toolkits.mplot3d import proj3d

# =============================================================================

cdef(double, double) Csub2D(double u1, double u2,
                            double v1, double v2):
    return (u1 - v1, u2 - v2)


# =============================================================================

cdef(double, double) Cadd2D(double u1, double u2,
                            double v1, double v2,):
    return (u1 + v1, u2 + v2)


# =============================================================================

cdef(double, double) Cmul2D(double u1, double u2, double value):
    return (u1 * value, u2 * value)

# def mul2D(vector, value):
#    return Cmul2D(vector.x, vector.y, value)

# =============================================================================

cdef double CVector2DDot(double u1, double u2,
                         double v1, double v2):
    return u1 * v1 + u2 * v2

# def Vector2DDot(vector1, vector2):
#    return CVector2DDot(vector1.x, vector1.y,
#                        vector2.x, vector2.y)

# =============================================================================

cdef double CVector2Dnorm(double u1, double u2):
    return (u1 * u1 + u2 * u2)**0.5

# def Vector2Dnorm(vector):
#    return CVector2Dnorm(vector.x, vector.y)

# =============================================================================

cdef(double, double, double) Csub3D(double u1, double u2, double u3,
                                    double v1, double v2, double v3):
    return (u1 - v1, u2 - v2, u3 - v3)

# def sub3D(vector1, vector2):
#    return Csub3D(vector1.x, vector1.y, vector1.z,
#                  vector2.x, vector2.y, vector2.z)

# =============================================================================

cdef(double, double, double) Cadd3D(double u1, double u2, double u3,
                                    double v1, double v2, double v3):
    return (u1 + v1, u2 + v2, u3 + v3)

# def add3D(vector1, vector2):
#    return Cadd3D(vector1.x, vector1.y, vector1.z,
#                  vector2.x, vector2.y, vector2.z)

# =============================================================================

cdef(double, double, double) Cmul3D(double u1, double u2, double u3,
                                    double value):
    return (u1 * value, u2 * value, u3 * value)

# def mul3D(vector, value):
#    return Cmul3D(vector.x, vector.y, vector.z, value)

# =============================================================================

cdef double CVector3DDot(double u1, double u2, double u3,
                         double v1, double v2, double v3):
    return u1 * v1 + u2 * v2 + u3 * v3

# def Vector3DDot(vector1, vector2):
#    return CVector3DDot(vector1.x, vector1.y, vector1.z,
#                        vector2.x, vector2.y, vector2.z)

# =============================================================================

cdef double CVector3Dnorm(double u1, double u2, double u3):
    return (u1 * u1 + u2 * u2 + u3 * u3)**0.5

# def Vector3Dnorm(vector):
#    return CVector3Dnorm(vector.x, vector.y, vector.z)


# =============================================================================

cdef(double, double, double) CVector3D_cross(double u1, double u2, double u3,
                                             double v1, double v2, double v3):
    return (u2 * v3 - u3 * v2, u3 * v1 - u1 * v3, u1 * v2 - u2 * v1)

# def vector3D_cross(vector1, vector2):
#    return C_vector3D_cross(vector1.x, vector1.y, vector1.z,
#                            vector2.x, vector2.y, vector2.z)


# =============================================================================

cdef(double, double, double) C_vector3D_rotation(double vx, double vy, double vz,
                                                 double center_x, double center_y, double center_z,
                                                 double axis_x, double axis_y, double axis_z,
                                                 double angle):

    cdef double ux = vx - center_x
    cdef double uy = vy - center_y
    cdef double uz = vz - center_z

    cdef double cos_angle = math.cos(angle)
    cdef double sin_angle = math.sin(angle)

    cdef double rv1_x = cos_angle * ux
    cdef double rv1_y = cos_angle * uy
    cdef double rv1_z = cos_angle * uz

    rv2_x, rv2_y, rv2_z = Cmul3D(axis_x, axis_y, axis_z,
                                 (1 - cos_angle) * CVector3DDot(
                                         ux, uy, uz,
                                         axis_x, axis_y, axis_z)
                                 )

    rv3_x, rv3_y, rv3_z = CVector3D_cross(axis_x, axis_y, axis_z,
                                          ux, uy, uz)

    return (rv1_x + rv2_x + rv3_x * sin_angle + center_x,
            rv1_y + rv2_y + rv3_y * sin_angle + center_y,
            rv1_z + rv2_z + rv3_z * sin_angle + center_z)


def vector3D_rotation(vector, center, axis, angle):
    return C_vector3D_rotation(vector.x, vector.y, vector.z,
                               center.x, center.y, center.z,
                               axis.x, axis.y, axis.z,
                               angle)


cdef(double, double, double) C_matrix_vector_multiplication3(double M11, double M12, double M13,
                                                             double M21, double M22, double M23,
                                                             double M31, double M32, double M33,
                                                             double v1, double v2, double v3):

    return (M11 * v1 + M12 * v2 + M13 * v3,
            M21 * v1 + M22 * v2 + M23 * v3,
            M31 * v1 + M32 * v2 + M33 * v3)

cdef(double, double) C_matrix_vector_multiplication2(double M11, double M12,
                                                     double M21, double M22,
                                                     double v1, double v2):

    return (M11 * v1 + M12 * v2,
            M21 * v1 + M22 * v2)


cdef(double, double, double,
     double, double, double,
     double, double, double) Cmatrix_multiplication3(double A11, double A12, double A13,
                                                     double A21, double A22, double A23,
                                                     double A31, double A32, double A33,
                                                     double B11, double B12, double B13,
                                                     double B21, double B22, double B23,
                                                     double B31, double B32, double B33):

    return (A11 * B11 + A12 * B21 + A13 * B31,
            A11 * B12 + A12 * B22 + A13 * B32,
            A11 * B13 + A12 * B23 + A13 * B33,
            A21 * B11 + A22 * B21 + A23 * B31,
            A21 * B12 + A22 * B22 + A23 * B32,
            A21 * B13 + A22 * B23 + A23 * B33,
            A31 * B11 + A32 * B21 + A33 * B31,
            A31 * B12 + A32 * B22 + A33 * B32,
            A31 * B13 + A32 * B23 + A33 * B33)


# =============================================================================

def polygon_point_belongs(point, points):

    cdef int i
    cdef int n = len(points)
    cdef bint inside = False
    cdef float x, y, p1x, p1y, p2x, p2y, xints
    x, y = point
    p1x, p1y = points[0]

    for i in range(n + 1):
        p2x, p2y = points[i % n]
        if y > min(p1y, p2y):
            if y <= max(p1y, p2y):
                if x <= max(p1x, p2x):
                    if p1y != p2y:
                        xints = (y - p1y) * (p2x - p1x) / (p2y - p1y) + p1x
                    if p1x == p2x or x <= xints:
                        inside = not inside
        p1x, p1y = p2x, p2y

    return inside

# =============================================================================


cdef(double, (double, double)) CLineSegment2DPointDistance((double, double) p1, (double, double) p2, (double, double) point):
    cdef double t
<<<<<<< HEAD
=======
    cdef(double, double) u, projection
>>>>>>> ec0e5b65

    ux, uy = Csub2D(p2[0], p2[1], p1[0], p1[1])
    ppx, ppy = Csub2D(point[0], point[1], p1[0], p1[1])
<<<<<<< HEAD
    t = max(0, min(1, CVector2DDot(ppx, ppy, ux, uy) / CVector2Dnorm(ux, uy)**2))
    vx, vy = Cmul2D(ux, uy, t)
=======
    t = max(0, min(1, CVector2DDot(ppx, ppy, u[0], u[1]) / CVector2Dnorm(u[0], u[1])**2))
    vx, vy = Cmul2D(u[0], u[1], t)
>>>>>>> ec0e5b65
    projection = Cadd2D(p1[0], p1[1], vx, vy)
    ppx, ppy = projection[0] - point[0], projection[1] - point[1]
    return CVector2Dnorm(ppx, ppy), projection


def LineSegment2DPointDistance(points, point):
    return CLineSegment2DPointDistance(tuple(points[0]), tuple(points[1]), tuple(point))

# =============================================================================

cdef (double, (double, double, double)) CLineSegment3DPointDistance((double, double, double) p1, (double, double, double) p2, (double, double, double) point):
    cdef double t

    ux, uy, uz = Csub3D(p2[0], p2[1], p2[2], p1[0], p1[1], p1[2])
    ppx, ppy, ppz = Csub3D(point[0], point[1], point[2], p1[0], p1[1], p1[2])
    t = max(0, min(1, CVector3DDot(ppx, ppy, ppz, ux, uy, uz) / CVector3Dnorm(ux, uy, uz)**2))
    vx, vy, vz = Cmul3D(ux, uy, uz, t)
    projection = Cadd3D(p1[0], p1[1], p1[2], vx, vy, vz)
    ppx, ppy, ppz = projection[0]-point[0], projection[1]-point[1], projection[2]-point[2]
    return CVector3Dnorm(ppx, ppy, ppz), projection

def LineSegment3DPointDistance(points, point):
    return CLineSegment3DPointDistance(tuple(points[0]), tuple(points[1]), tuple(point))

# =============================================================================
#  Points, Vectors
# =============================================================================

class Arrow3D(FancyArrowPatch):
    def __init__(self, xs, ys, zs, *args, **kwargs):
        FancyArrowPatch.__init__(self, (0, 0), (0, 0), *args, **kwargs)
        self._verts3d = xs, ys, zs

    def plot2d(self, renderer):
        xs3d, ys3d, zs3d = self._verts3d
        xs, ys, zs = proj3d.proj_transform(xs3d, ys3d, zs3d, renderer.M)
        self.set_positions((xs[0], ys[0]), (xs[1], ys[1]))
        FancyArrowPatch.draw(self, renderer)

    def plot(self, ax=None, color='b'):
        if ax is None:
            fig = plt.figure()
            ax = fig.add_subplot(111, projection='3d')

        points = [self.start, self.end]
        x = [p.x for p in points]
        y = [p.y for p in points]
        z = [p.z for p in points]
        ax.plot(x, y, z, 'o-k')
        return ax


class Vector(DessiaObject):
    """
    Abstract class of vector
    """

    def __radd__(self, other_vector):
        return self + other_vector

    def __rsub__(self, other_vector):
        return self - other_vector

    def __rmul__(self, value):
        return self * value

    def __rtruediv__(self, value):
        return self / value

    def __lt__(self, other_vector):
        return self.norm() < other_vector.norm()

    def __le__(self, other_vector):
        return self.norm() <= other_vector.norm()

    def is_colinear_to(self, other_vector):
        try:
            return math.isclose(abs(self.dot(other_vector)) / self.norm() / other_vector.norm(),
                                1,
                                abs_tol=1e-5)

        except ZeroDivisionError:
            return False

    @classmethod
    def mean_point(cls, points):
        n = 1
        point = points[0].copy()
        for point2 in points[1:]:
            point += point2
            n += 1
        point /= n
        return point

    @classmethod
    def remove_duplicate(cls, points):
        dict_ = {p.approx_hash(): p for p in points}
        return list(dict_.values())


class Vector2D(Vector):
    def __init__(self, x: float, y: float, name=''):
        self.x = x
        self.y = y
        self.name = name

    def __repr__(self):
        return '{}: [{}, {}]'.format(self.__class__.__name__, self.x, self.y)

    def __setitem__(self, key, item):
        if key == 0:
            self.x = item
        elif key == 1:
            self.y = item
        else:
            raise IndexError

    def __getitem__(self, key):
        if key == 0:
            return self.x
        elif key == 1:
            return self.y
        else:
            raise IndexError

    def __add__(self, other_vector):
        return Vector2D(*Cadd2D(self.x, self.y,
                                other_vector.x, other_vector.y))

    def __neg__(self):
        return Vector2D(-self.x, -self.y)

    def __sub__(self, other_vector):
        return Vector2D(*Csub2D(self.x, self.y,
                                other_vector.x, other_vector.y))

    def __mul__(self, value: float):
        return Vector2D(*Cmul2D(self.x, self.y, value))

    def __truediv__(self, value: float):
        if value == 0:
            raise ZeroDivisionError
        return Vector2D(self.x / value,
                        self.y / value)

    def __round__(self, ndigits: int = 6):
        return self.__class__(round(self.x, ndigits),
                              round(self.y, ndigits))

    def __hash__(self):
        """
        hash returns 0 because points are difficult to hash if they are meant
        to be equalized at a given tolerance
        """
        return 0

    def __eq__(self, other_vector):
        return self.is_close(other_vector)

    def is_close(self, other_vector, tol=1e-6):
        if other_vector.__class__.__name__ not in ['Vector2D', 'Point2D']:
            return False
        # return math.isclose(self.x, other_vector.x, abs_tol=tol) \
        # and math.isclose(self.y, other_vector.y, abs_tol=tol)
        return math.isclose(self.point_distance(other_vector), 0, abs_tol=tol)

    def approx_hash(self):
        return round(1e6 * (self.x + self.y))

    def to_dict(self, *args, **kwargs):
        return {'object_class': 'volmdlr.Vector2D',
                'x': self.x, 'y': self.y,
                'name': self.name}

    def copy(self, deep=True, memo=None):
        return self.__class__(self.x, self.y)

    def norm(self):
        """
        :returns: norm of vector
        """
        return CVector2Dnorm(self.x, self.y)

    def normalize(self):
        """
        normalize the vector modifying its coordinates in place
        """
        n = self.norm()
        if math.isclose(n, 0, abs_tol=1e-9):
            raise ZeroDivisionError

        self.x /= n
        self.y /= n

    def dot(self, other_vector):
        return CVector2DDot(self.x,
                            self.y,
                            other_vector.x,
                            other_vector.y)

    def cross(self, other_vector):
        return self.x * other_vector.y - self.y * other_vector.x

    def point_distance(self, other_vector):
        return (self - other_vector).norm()

    def rotation_parameters(self, center: 'Point2D', angle: float):
        """Calculates the parameters to be used in rotation methods"""
        u = self - center
        v2x = math.cos(angle) * u[0] - math.sin(angle) * u[1] + center[0]
        v2y = math.sin(angle) * u[0] + math.cos(angle) * u[1] + center[1]
        return v2x, v2y

    def rotation(self, center: 'Point2D', angle: float):
        """Rotates the vector and returns a new rotated vector"""
        v2x, v2y = self.rotation_parameters(center, angle)
        return self.__class__(v2x, v2y)

    def rotation_inplace(self, center: 'Point2D', angle: float):
        """Rotates the vector and changes its values inplace"""
        v2x, v2y = self.rotation_parameters(center, angle)
        self.x = v2x
        self.y = v2y

    def translation(self, offset: 'Vector2D'):
        """
        Translates the vector and returns a new translated vector
        :param offset: an other Vector2D
        """
        v2x = self.x + offset[0]
        v2y = self.y + offset[1]
        return self.__class__(v2x, v2y)

    def translation_inplace(self, offset: 'Vector2D'):
        """Translates the vector and changes its values inplace"""
        v2x = self.x + offset[0]
        v2y = self.y + offset[1]
        self.x = v2x
        self.y = v2y

    def frame_mapping(self, frame: 'Frame2D', side: str):
        """
        Changes vector frame_mapping and return a new vector
        side = 'old' or 'new'
        """
        if side == 'old':
            new_vector = frame.old_coordinates(self)
        if side == 'new':
            new_vector = frame.new_coordinates(self)
        return new_vector

    def frame_mapping_inplace(self, frame: 'Frame2D', side: str):
        """
        Changes vector frame_mapping in place
        side = 'old' or 'new'
        """
        if side == 'old':
            new_vector = frame.old_coordinates(self)
        if side == 'new':
            new_vector = frame.new_coordinates(self)
        self.x = new_vector.x
        self.y = new_vector.y

    def to_3d(self, plane_origin, vx, vy):
        return Vector3D(plane_origin.x + vx.x * self.x + vy.x * self.y,
                        plane_origin.y + vx.y * self.x + vy.y * self.y,
                        plane_origin.z + vx.z * self.x + vy.z * self.y,
                        )

    def to_point(self):
        return Point2D(self.x, self.y)

    def normal_vector(self):
        n = Vector2D(-self.y, self.x)
        return n

    def unit_normal_vector(self):
        n = self.normal_vector()
        n.normalize()
        return n

    def deterministic_unit_normal_vector(self):
        return self.unit_normal_vector()

    @classmethod
    def random(cls, xmin, xmax, ymin, ymax):
        return cls(random.uniform(xmin, xmax),
                   random.uniform(ymin, ymax))

    def plot(self, amplitude=0.5, width=None, head_width=None, origin=None,
             ax=None, color='k', line=False, label=None, normalize=False):
        if origin is None:
            origin = Vector2D(0., 0.)

        if ax is None:
            fig, ax = plt.subplots()
        else:
            fig = ax.figure

        if math.isclose(self.norm(), 0, abs_tol=1e-9):
            point = origin.copy()
            point.plot(ax=ax, color=color)
            return ax

        if width is None:
            width = 0.001 * 5 * amplitude
        if head_width is None:
            head_width = 0.3 * amplitude

        if not normalize:
            ax.add_patch(FancyArrow(origin[0], origin[1],
                                    self.x * amplitude, self.y * amplitude,
                                    width=width,
                                    head_width=head_width,
                                    length_includes_head=True,
                                    color=color))
        else:
            normalized_vector = self.copy()
            normalized_vector.normalize()
            ax.add_patch(FancyArrow(origin[0], origin[1],
                                    normalized_vector.x * amplitude,
                                    normalized_vector.y * amplitude,
                                    width=width,
                                    head_width=head_width,
                                    length_includes_head=True,
                                    color=color))

        if line:
            style = '-' + color
            linestyle = '-.'
            origin = Point2D(origin)
            p1, p2 = origin, origin + self
            u = p2 - p1
            p3 = p1 - 3 * u
            p4 = p2 + 4 * u
            ax.plot([p3[0], p4[0]], [p3[1], p4[1]], style, linestyle=linestyle)

        if label is not None:
            ax.text(*(origin + self * amplitude), label)

        return ax


X2D = Vector2D(1, 0)
Y2D = Vector2D(0, 1)


class Point2D(Vector2D):
    def __init__(self, x: float, y: float, name: Text = ''):
        Vector2D.__init__(self, x=x, y=y, name=name)

    def __add__(self, other_vector):
        return Point2D(*Cadd2D(self.x, self.y, other_vector.x, other_vector.y))

    def __neg__(self):
        return Point2D(-self.x, -self.y)

    def __sub__(self, other_vector):
        return Point2D(*Csub2D(self.x, self.y,
                               other_vector.x, other_vector.y))

    def __mul__(self, value: float):
        return Point2D(*Cmul2D(self.x, self.y, value))

    def __truediv__(self, value: float):
        if value == 0:
            raise ZeroDivisionError
        return Point2D(self.x / value,
                       self.y / value)

    def to_dict(self, *args, **kwargs):
        return {'object_class': 'volmdlr.Point2D',
                'x': self.x, 'y': self.y,
                'name': self.name}

    def to_3d(self, plane_origin, vx, vy):
        return Point3D(plane_origin.x + vx.x * self.x + vy.x * self.y,
                       plane_origin.y + vx.y * self.x + vy.y * self.y,
                       plane_origin.z + vx.z * self.x + vy.z * self.y)

    def to_vector(self):
        return Vector2D(self.x, self.y)

    def plot(self, ax=None, color='k', alpha=1, plot_points=True):
        if ax is None:
            fig, ax = plt.subplots()

        ax.plot([self.x], [self.y], color=color, alpha=alpha, marker='o')
        return ax

    def point_distance(self, other_point: 'Point2D'):
        return (self - other_point).norm()

    @classmethod
    def line_intersection(cls, line1, line2, curvilinear_abscissa=False):
        #        point11, point12 = line1
        #        point21, point22 = line2
        (x1, y1), (x2, y2) = line1
        (x3, y3), (x4, y4) = line2

#        x1 = line1.points[0][0]
#        y1 = line1.points[0][1]
#        x2 = line1.points[1][0]
#        y2 = line1.points[1][1]
#        x3 = line2.points[0][0]
#        y3 = line2.points[0][1]
#        x4 = line2.points[1][0]
#        y4 = line2.points[1][1]

        denominateur = (x1 - x2) * (y3 - y4) - (y1 - y2) * (x3 - x4)
        if math.isclose(denominateur, 0, abs_tol=1e-6):
            if not curvilinear_abscissa:
                return None
            else:
                return None, None, None
        else:
            x = (x1 * y2 - y1 * x2) * (x3 - x4) - (x1 - x2) * (x3 * y4 - y3 * x4)
            x = x / denominateur
            y = (x1 * y2 - y1 * x2) * (y3 - y4) - (y1 - y2) * (x3 * y4 - y3 * x4)
            y = y / denominateur
            if not curvilinear_abscissa:
                return cls(x, y)
            else:
                t = (x1 - x3) * (y3 - y4) - (y1 - y3) * (x3 - x4)
                t = t / denominateur
                u = (x1 - x2) * (y1 - y3) - (y1 - y2) * (x1 - x3)
                u = -u / denominateur
                return (cls(x, y), t, u)

    @classmethod
    def segment_intersection(cls, segment1, segment2,
                             curvilinear_abscissa=False):
        x1 = segment1.points[0].x
        y1 = segment1.points[0].y
        x2 = segment1.points[1].x
        y2 = segment1.points[1].y
        x3 = segment2.points[0].x
        y3 = segment2.points[0].y
        x4 = segment2.points[1].x
        y4 = segment2.points[1].y

        denominateur = (x1 - x2) * (y3 - y4) - (y1 - y2) * (x3 - x4)
        if math.isclose(denominateur, 0, abs_tol=1e-6):
            if not curvilinear_abscissa:
                return None
            else:
                return None, None, None

        t = (x1 - x3) * (y3 - y4) - (y1 - y3) * (x3 - x4)
        t = t / denominateur
        u = (x1 - x2) * (y1 - y3) - (y1 - y2) * (x1 - x3)
        u = -u / denominateur
        if (0 <= t and t <= 1) or (0 <= u and u <= 1):
            x = (x1 * y2 - y1 * x2) * (x3 - x4) - (x1 - x2) * (x3 * y4 - y3 * x4)
            x = x / denominateur
            y = (x1 * y2 - y1 * x2) * (y3 - y4) - (y1 - y2) * (x3 * y4 - y3 * x4)
            y = y / denominateur
            if not curvilinear_abscissa:
                return cls((x, y))
            else:
                return (cls((x, y)), t, u)
        else:
            if not curvilinear_abscissa:
                return None
            else:
                return None, None, None

    def plot_data(self, marker=None, color='black', size=1,
                  opacity=1, arrow=False, stroke_width=None):
        return {'type': 'point',
                'data': [self.x, self.y],
                'color': color,
                'marker': marker,
                'size': size,
                'opacity': opacity
                }

    @classmethod
    def middle_point(cls, point1, point2):
        return (point1 + point2) * 0.5

    @classmethod
    def line_projection(cls, point, line):
        p1, p2 = line[0], line[1]
        n = line.unit_normal_vector()
        pp1 = point - p1
        return pp1 - pp1.dot(n) * n + p1

    def nearest_point(self, points):
        distances = []
        for p in points:
            distances.append(self.point_distance(p))
        return points[distances.index(min(distances))]


    def axial_symmetry(self, line):
        '''
        finds out the symmetric point according to a line
        '''

        point_projection = line.point_projection(self)[0]
        point_symmetry = point_projection + (point_projection - self)

        return point_symmetry


O2D = Point2D(0, 0)


class Vector3D(Vector):

    def __init__(self, x: float, y: float, z: float, name: Text = ''):
        self.x = x
        self.y = y
        self.z = z
        self.name = name

    def __repr__(self):
        return '{}: [{}, {}, {}]'.format(self.__class__.__name__, self.x, self.y, self.z)

    def __setitem__(self, key, item):
        if key == 0:
            self.x = item
        elif key == 1:
            self.y = item
        elif key == 2:
            self.z = item
        else:
            raise IndexError

    def __getitem__(self, key):
        if key == 0:
            return self.x
        elif key == 1:
            return self.y
        elif key == 2:
            return self.z
        else:
            raise IndexError

    def __add__(self, other_vector):
        return Vector3D(*Cadd3D(self.x, self.y, self.z,
                                other_vector.x,
                                other_vector.y,
                                other_vector.z))

    def __neg__(self):
        return Vector3D(-self.x, -self.y, -self.z)

    def __sub__(self, other_vector):
        return Vector3D(*Csub3D(self.x, self.y, self.z,
                                other_vector.x,
                                other_vector.y,
                                other_vector.z))

    def __mul__(self, value):
        return Vector3D(*Cmul3D(self.x, self.y, self.z, value))

    def __truediv__(self, value):
        if value == 0:
            raise ZeroDivisionError
        return Vector3D(self.x / value,
                        self.y / value,
                        self.z / value)

    def __round__(self, ndigits: int = 6):
        return self.__class__(round(self.x, ndigits),
                              round(self.y, ndigits),
                              round(self.z, ndigits))

    def __hash__(self):
        """
        hash returns 0 because points are difficult to hash if they are meant
        to be equalized at a given tolerance
        """

        return 0

    def __eq__(self, other_vector: 'Vector3D'):
        return self.is_close(other_vector)

    def is_close(self, other_vector, tol=1e-6):
        if other_vector.__class__.__name__ not in ['Vector3D', 'Point3D']:
            return False
        # return math.isclose(self.x, other_vector.x, abs_tol=tol) \
        # and math.isclose(self.y, other_vector.y, abs_tol=tol) \
        # and math.isclose(self.z, other_vector.z, abs_tol=tol)
        return math.isclose(self.point_distance(other_vector), 0, abs_tol=tol)

    def approx_hash(self):
        return round(1e6 * (self.x + self.y + self.z))

    def to_dict(self, *args, **kwargs):
        return {'object_class': 'volmdlr.Vector3D',
                'x': self.x, 'y': self.y, 'z': self.z,
                'name': self.name}

    @classmethod
    def dict_to_object(cls, dict_, global_dict=None, pointers_memo: Dict[str, Any] = None, path: str = '#'):
        return Vector3D(dict_['x'], dict_['y'], dict_['z'], dict_.get('name', ''))

    def dot(self, other_vector):
        return CVector3DDot(self.x, self.y, self.z,
                            other_vector.x, other_vector.y, other_vector.z)

    def cross(self, other_vector: 'Vector3D') -> 'Vector3D':
        return self.__class__(*CVector3D_cross(self.x, self.y, self.z,
                                               other_vector.x,
                                               other_vector.y,
                                               other_vector.z))

    def norm(self) -> float:
        return CVector3Dnorm(self.x, self.y, self.z)

    def normalize(self) -> None:
        """
        normalize the vector modifying its coordinates
        """
        n = self.norm()
        if n == 0:
            raise ZeroDivisionError

        self.x /= n
        self.y /= n
        self.z /= n

    def point_distance(self, point2: 'Vector3D') -> float:
        return (self - point2).norm()

    def rotation(self, center: 'Point3D', axis: 'Vector3D', angle: float):

        """
        Rotation of angle around axis. Returns a new rotated vector
        Used Rodrigues Formula:
            https://en.wikipedia.org/wiki/Rodrigues%27_rotation_formula
        """
        vector2 = vector3D_rotation(self, center, axis, angle)
        return self.__class__(*vector2)

    def rotation_inplace(self, center: 'Point3D', axis: 'Vector3D', angle: float):
        """Rotation of angle around axis.
        The vector parameters are changed inplace
        Used Rodrigues Formula:
            https://en.wikipedia.org/wiki/Rodrigues%27_rotation_formula"""
        vector2 = vector3D_rotation(self, center, axis, angle)
        self.x = vector2[0]
        self.y = vector2[1]
        self.z = vector2[2]

    @staticmethod
    def axis_rotation_parameters(axis1_value, axis2_value, angle):

        """
        Calcules new axis1 and axis2 new values
        after vector rotation
        """
        cos_angle = math.cos(angle)
        sin_angle = math.sin(angle)

        axis1 = cos_angle * axis1_value + sin_angle * axis2_value
        axis2 = -sin_angle * axis1_value + cos_angle * axis2_value
        return axis1, axis2

    def x_rotation(self, angle:float):
        """
        rotation of angle around X axis and returns a new vector as a result
        """
        y1, z1 = self.axis_rotation_parameters(self.y, self.z, angle)

        return Point3D(self.x, y1, z1)

    def x_rotation_inplace(self, angle: float):
        """
        Rotation of angle around X axis and
        changes the vector parameters inplace
        """
        y1, z1 = self.axis_rotation_parameters(self.y, self.z, angle)
        self.y = y1
        self.z = z1

    def y_rotation(self, angle:float):
        """
        rotation of angle around Y axis and
        returns a new vector as result.
        """
        z1, x1 = self.axis_rotation_parameters(self.z, self.x, angle)
        return Point3D(x1, self.y, z1)

    def y_rotation_inplace(self, angle):
        """
        Rotation of vector around the Y axis and
        changes its parameters inplace
        """
        z1, x1 = self.axis_rotation_parameters(self.z, self.x, angle)
        self.x = x1
        self.z = z1

    def z_rotation(self, angle:float):
        """
        rrotation of angle around Z axis and
        returns a new vector as result.
        """
        x1, y1 = self.axis_rotation_parameters(self.x, self.y, angle)
        return Point3D(x1, y1, self.z)

    def z_rotation_inplace(self, angle: float):
        """Rotation of vector around the Z axis and
        changes its parameters inplace"""
        x1, y1 = self.axis_rotation_parameters(self.x, self.y, angle)
        self.x = x1
        self.y = y1


    def translation(self, offset):
        """
        Translates the vector and returns a new translated vector
        :param offset: an other Vector3D
        """
        return self + offset

    def translation_inplace(self, offset):
        """
        Translates the vector and changes its values inplace
        :param offset: an other Vector3D
        """
        self.x += offset[0]
        self.y += offset[1]
        self.z += offset[2]

    def frame_mapping(self, frame: 'Frame3D', side: str):
        """
        Changes vector frame_mapping and return a new vector
        side = 'old' or 'new'
        """
        if side == 'old':
            new_vector = frame.old_coordinates(self)

        if side == 'new':
            new_vector = frame.new_coordinates(self)
        return new_vector

    def frame_mapping_inplace(self, frame: 'Frame3D', side: str):
        """
        Changes vector frame_mapping in place
        side = 'old' or 'new'
        """
        if side == 'old':
            new_vector = frame.old_coordinates(self)

        if side == 'new':
            new_vector = frame.new_coordinates(self)
        self.x = new_vector.x
        self.y = new_vector.y
        self.z = new_vector.z

    def plane_projection3d(self, plane_origin, x, y):
        z = x.cross(y)
        z.normalize()
        return self - z.dot(self - plane_origin) * z

    def plane_projection2d(self, plane_origin, x, y):
        z = x.cross(y)
        z.normalize()
        p3d = self - (self - plane_origin).dot(z) * z
        u1 = p3d.dot(x)
        u2 = p3d.dot(y)
        return Point2D(u1, u2)

    def to_2d(self, plane_origin, x, y):
        x2d = self.dot(x) - plane_origin.dot(x)
        y2d = self.dot(y) - plane_origin.dot(y)
        return Point2D(x2d, y2d)

    def random_unit_normal_vector(self):
        """
        Returns a random normal vector
        """
        v = Vector3D.random(0, 1, 0, 1, 0, 1)

        v = v - v.dot(self) * self / (self.norm()**2)
        v.normalize()
        return v

    def deterministic_unit_normal_vector(self):
        """
        Returns a deterministic normal vector
        """
        v = X3D
        if not math.isclose(self.y, 0, abs_tol=1e-7) \
                or not math.isclose(self.z, 0, abs_tol=1e-7):
            v = X3D
        else:
            v = Y3D
        v = v - v.dot(self) * self / (self.norm()**2)
        v.normalize()
        return v

    def copy(self, deep=True, memo=None):
        return Vector3D(self.x, self.y, self.z)

    @classmethod
    def random(cls, xmin, xmax, ymin, ymax, zmin, zmax):
        return cls(random.uniform(xmin, xmax),
                   random.uniform(ymin, ymax),
                   random.uniform(zmin, zmax))

    def to_point(self):
        return Point3D(self.x, self.y, self.z)

    @classmethod
    def from_step(cls, arguments, object_dict):
        if type(arguments[1]) is int:
            # VECTOR
            return cls(*object_dict[arguments[1]], arguments[0][1:-1])
        else:
            # DIRECTION
            # return cls(*[float(i)/1000 for i in arguments[1][1:-1].split(",")],
            #             arguments[0][1:-1])
            return cls(*[float(i) for i in arguments[1][1:-1].split(",")],
                       arguments[0][1:-1])

    def to_step(self, current_id, vector=False, vertex=False):
        if vertex:
            return self.to_point().to_step(current_id=current_id, vertex=True)
        content = "#{} = DIRECTION('{}',({:.6f},{:.6f},{:.6f}));\n"\
            .format(current_id, self.name,
                    self.x, self.y, self.z)
        if vector:
            content += "#{} = VECTOR('{}',#{},1.);\n".format(current_id + 1,
                                                             self.name,
                                                             current_id)
            current_id += 1
        return content, current_id

    def plot(self, ax=None, starting_point=None, color=''):
        if starting_point is None:
            starting_point = Point3D(0, 0, 0)
        if ax is None:
            fig = plt.figure()
            ax = fig.add_subplot(111, projection='3d')
        xs = [starting_point[0], self.x + starting_point[0]]
        ys = [starting_point[1], self.y + starting_point[1]]
        zs = [starting_point[2], self.z + starting_point[2]]
        if color:
            a = Arrow3D(xs, ys, zs, mutation_scale=10, lw=3, arrowstyle="-|>", color=color)
        else:
            a = Arrow3D(xs, ys, zs, mutation_scale=10, lw=3, arrowstyle="-|>")
        ax.add_artist(a)
        return ax


X3D = Vector3D(1, 0, 0)
Y3D = Vector3D(0, 1, 0)
Z3D = Vector3D(0, 0, 1)


class Point3D(Vector3D):
    _standalone_in_db = False

    def __init__(self, x: float, y: float, z: float, name: Text = ''):
        Vector3D.__init__(self, x, y, z, name)

    def __add__(self, other_vector):
        return Point3D(*Cadd3D(self.x, self.y, self.z,
                               other_vector.x,
                               other_vector.y,
                               other_vector.z))

    def __neg__(self):
        return Point3D(-self.x, -self.y, -self.z)

    def __sub__(self, other_vector):
        return Point3D(*Csub3D(self.x, self.y, self.z,
                               other_vector.x, other_vector.y, other_vector.z))

    def __mul__(self, value):
        return Point3D(*Cmul3D(self.x, self.y, self.z, value))

    def __truediv__(self, value):
        if value == 0:
            raise ZeroDivisionError
        return Point3D(self.x / value,
                       self.y / value,
                       self.z / value)

    def copy(self, deep=True, memo=None):
        return Point3D(self.x, self.y, self.z)

    def to_dict(self, *args, **kwargs):
        return {'object_class': 'volmdlr.Point3D',
                'x': self.x, 'y': self.y, 'z': self.z,
                'name': self.name}

    @classmethod
    def dict_to_object(cls, dict_, global_dict=None, pointers_memo: Dict[str, Any] = None, path: str = '#'):
        return Point3D(dict_['x'], dict_['y'], dict_['z'], dict_.get('name', ''))

    def plot(self, ax=None, color='k', alpha=1, marker='o'):

        if ax is None:
            fig = plt.figure()
            ax = fig.add_subplot(111, projection='3d')

        ax.plot([self.x], [self.y], [self.z], color=color, alpha=alpha,
                marker=marker)
        return ax

    def to_2d(self, plane_origin, x, y):
        x2d = self.dot(x) - plane_origin.dot(x)
        y2d = self.dot(y) - plane_origin.dot(y)
        return Point2D(x2d, y2d)

    @classmethod
    def from_step(cls, arguments, object_dict):
        return cls(*[float(i) / 1000 for i in arguments[1][1:-1].split(",")],
                   arguments[0][1:-1])

    def to_vector(self):
        return Vector3D(self.x, self.y, self.z)

    def point_distance(self, point2: 'Point3D') -> float:
        return (self - point2).norm()

    @classmethod
    def middle_point(cls, point1, point2):
        return (point1 + point2) * 0.5

    def to_step(self, current_id, vertex=False):
        content = "#{} = CARTESIAN_POINT('{}',({:.6f},{:.6f},{:.6f}));\n"\
                        .format(current_id, self.name,
                                1000. * self.x,
                                1000. * self.y,
                                1000. * self.z)
        if vertex:
            content += "#{} = VERTEX_POINT('{}',#{});\n".format(current_id + 1,
                                                                self.name,
                                                                current_id)
            current_id += 1

        return content, current_id

    def babylon_script(self):
        s = 'var sphere = BABYLON.MeshBuilder.CreateSphere("point", {diameter: 0.05}, scene);\n'
        s += "sphere.setPositionWithLocalVector(new BABYLON.Vector3({},{},{}));\n".format(self.x, self.y, self.z)
        s += 'var mat = new BABYLON.StandardMaterial("mat", scene);\n'
        s += 'mat.diffuseColor = new BABYLON.Color3(1, 0, 0);\n'
        s += 'sphere.material = mat;\n'
        return s

    def nearest_point(self, points):
        distances = []
        for p in points:
            distances.append(self.point_distance(p))
        return points[distances.index(min(distances))]


O3D = Point3D(0, 0, 0)


# =============================================================================
#  Basis, Frames
# =============================================================================

class Matrix22:
    def __init__(self, M11: float, M12: float, M21: float, M22: float):
        self.M11 = M11
        self.M12 = M12
        self.M21 = M21
        self.M22 = M22

    def __add__(self, other_matrix):
        return Matrix22(self.M11 + other_matrix.M11,
                        self.M12 + other_matrix.M12,
                        self.M21 + other_matrix.M21,
                        self.M22 + other_matrix.M22,
                        )

    def __mul__(self, other_matrix):
        return Matrix22(self.M11 * other_matrix.M11 + self.M12 * other_matrix.M21,
                        self.M11 * other_matrix.M12 + self.M12 * other_matrix.M22,
                        self.M21 * other_matrix.M11 + self.M22 * other_matrix.M21,
                        self.M21 * other_matrix.M12 + self.M22 * other_matrix.M22)

    def vector_multiplication(self, vector):
        u1, u2 = C_matrix_vector_multiplication2(self.M11, self.M12,
                                                 self.M21, self.M22,
                                                 vector.x, vector.y)

        return vector.__class__(u1, u2)

    def determinent(self):
        return self.M11 * self.M22 - self.M12 * self.M21

    def inverse(self):
        det = self.determinent()
        if not math.isclose(det, 0, abs_tol=1e-10):
            det_inv = 1 / self.determinent()
            return Matrix22(det_inv * self.M22, -det_inv * self.M12,
                            -det_inv * self.M21, det_inv * self.M11)
        else:
            raise ValueError('The matrix is singular')

    def vector_multiplication(self, vector):
        return vector.__class__(self.M11 * vector.x + self.M12 * vector.y,
                                self.M21 * vector.x + self.M22 * vector.y)


class Matrix33:
    def __init__(self, M11: float, M12: float, M13: float,
                 M21: float, M22: float, M23: float,
                 M31: float, M32: float, M33: float):
        self.M11 = M11
        self.M12 = M12
        self.M13 = M13
        self.M21 = M21
        self.M22 = M22
        self.M23 = M23
        self.M31 = M31
        self.M32 = M32
        self.M33 = M33

    def __add__(self, other_matrix):
        return Matrix33(self.M11 + other_matrix.M11,
                        self.M12 + other_matrix.M12,
                        self.M13 + other_matrix.M13,
                        self.M21 + other_matrix.M21,
                        self.M22 + other_matrix.M22,
                        self.M23 + other_matrix.M23,
                        self.M31 + other_matrix.M31,
                        self.M32 + other_matrix.M32,
                        self.M33 + other_matrix.M33)

    def __mul__(self, other_matrix):
        M11, M12, M13, M21, M22, M23, M31, M32, M33 = Cmatrix_multiplication3(self.M11, self.M12, self.M13,
                                                                              self.M21, self.M22, self.M23,
                                                                              self.M31, self.M32, self.M33,
                                                                              other_matrix.M11, other_matrix.M12, other_matrix.M13,
                                                                              other_matrix.M21, other_matrix.M22, other_matrix.M23,
                                                                              other_matrix.M31, other_matrix.M32, other_matrix.M33)

        return Matrix33(M11, M12, M13, M21, M22, M23, M31, M32, M33)

    def __repr__(self):
        s = '[{} {} {}]\n[{} {} {}]\n[{} {} {}]\n'.format(self.M11, self.M12, self.M13,
                                                          self.M21, self.M22, self.M23,
                                                          self.M31, self.M32, self.M33)
        return s

    def float_multiplication(self, float_value):
        return Matrix33(self.M11 * float_value, self.M12 * float_value, self.M13 * float_value,
                        self.M21 * float_value, self.M22 * float_value, self.M23 * float_value,
                        self.M31 * float_value, self.M32 * float_value, self.M33 * float_value)

    def vector_multiplication(self, vector):
        u1, u2, u3 = C_matrix_vector_multiplication3(self.M11, self.M12, self.M13,
                                                     self.M21, self.M22, self.M23,
                                                     self.M31, self.M32, self.M33,
                                                     vector.x, vector.y, vector.z)

        return vector.__class__(u1, u2, u3)

    def determinent(self):
        det = self.M11 * self.M22 * self.M33 + self.M12 * self.M23 * self.M31 \
            + self.M13 * self.M21 * self.M32 - self.M13 * self.M22 * self.M31 \
            - self.M23 * self.M32 * self.M11 - self.M33 * self.M12 * self.M21
        return det

    def inverse(self):
        det = self.determinent()

        if not math.isclose(det, 0, abs_tol=1e-10):
            det_inv = 1 / det
            return Matrix33(det_inv * (self.M22 * self.M33 - self.M23 * self.M32),  # a22a33−a23a32
                            det_inv * (self.M13 * self.M32 - self.M12 * self.M33),  # a13a32−a12a33
                            det_inv * (self.M12 * self.M23 - self.M13 * self.M22),  # a12a23−a13a22
                            det_inv * (self.M23 * self.M31 - self.M21 * self.M33),  # a23a31−a21a33
                            det_inv * (self.M11 * self.M33 - self.M13 * self.M31),  # a11a33−a31a13
                            det_inv * (self.M21 * self.M13 - self.M23 * self.M11),  # a13a21−a23a11
                            det_inv * (self.M21 * self.M32 - self.M31 * self.M22),  # a21a32−a31a22
                            det_inv * (self.M12 * self.M31 - self.M32 * self.M11),  # a12a31−a32a11
                            det_inv * (self.M11 * self.M22 - self.M21 * self.M12)  # a11a22−a21a12
                            )
        else:
            raise ValueError('The matrix is singular')

    @classmethod
    def random_matrix(cls, minimum=0, maximum=1):
        range_ = maximum - minimum
        return cls(*[minimum + range_ * random.random() for _ in range(9)])

    def to_numpy(self):
        return npy.array([[self.M11, self.M12, self.M13],
                          [self.M21, self.M22, self.M23],
                          [self.M31, self.M32, self.M33]])


class Basis(DessiaObject):
    """
    Abstract class of a basis
    """

    def __contains__(self, vector):
        return vector in self.vectors

    def __hash__(self):
        """
        hash returns 0 because points are difficult to hash if they are meant
        to be equalized at a given tolerance
        """
        0

    def copy(self, deep=True, memo=None):
        return self.__class__(*self.vectors)


class Basis2D(Basis):
    """
    Defines a 2D basis
    :param u:Vector2D: first vector of the basis
    :param v:Vector2D: second vector of the basis
    """

    def __init__(self, u: Vector2D, v: Vector2D, name: Text = ''):
        self.u = u
        self.v = v
        self.name = name

    def __eq__(self, other_basis):
        if other_basis.__class__.__name__ != self.__class__.__name__:
            return False
        all_equal = all([other_vector == vector
                         for other_vector, vector
                         in zip([other_basis.u, other_basis.v], [self.u, self.v])])
        return all_equal

    def __neg__(self):
        Pinv = self.inverse_transfer_matrix()
        return Basis2D(Vector3D(Pinv[:, 0]),
                       Vector3D(Pinv[:, 1]))

    def __repr__(self):
        return '{}: U={}, V={}'.format(self.__class__.__name__, *self.vectors)

    def _get_vectors(self):
        return (self.u, self.v)

    vectors = property(_get_vectors)

    def to_dict(self, *args, **kwargs):
        return {'object_class': 'volmdlr.Basis2D',
                'name': self.name,
                'u': self.u.to_dict(),
                'v': self.v.to_dict()
                }

    def to_frame(self, origin: Point3D) -> 'Frame3D':
        return Frame2D(origin, self.u, self.v)

    def transfer_matrix(self):
        return Matrix22(self.u.x, self.v.x,
                        self.u.y, self.v.y)
        # return npy.array([[self.u[0], self.v[0]],
        #                   [self.u[1], self.v[1]]])

    # def inverse_transfer_matrix(self):
    #     det = self.u[0]*self.v[1] - self.v[0]*self.u[1]
    #     if not math.isclose(det, 0, abs_tol=1e-10):
    #         return 1/det * npy.array([[self.v[1], -self.v[0]],
    #                                  [-self.u[1], self.u[0]]])
    #     else:
    #         raise ZeroDivisionError
    def inverse_transfer_matrix(self):
        return self.transfer_matrix().inverse()

    def new_coordinates(self, vector):
        matrix = self.inverse_transfer_matrix()
        return matrix.vector_multiplication(vector)

    def old_coordinates(self, point):
        matrix = self.transfer_matrix()
        return matrix.vector_multiplication(point)

    # def new_coordinates(self, vector):
    #     matrix = self.inverse_transfer_matrix()
    #     return Point2D((matrix[0][0]*vector.x + matrix[0][1]*vector.y,
    #                      matrix[1][0]*vector.x + matrix[1][1]*vector.y))
    #
    #
    # def old_coordinates(self, vector):
    #     matrix = self.transfer_matrix()
    #     return Point2D(matrix[0][0]*vector.x + matrix[0][1]*vector.y,
    #                    matrix[1][0]*vector.x + matrix[1][1]*vector.y)

    def rotation(self, angle: float):
        """Rotates the base and returns a new rotated one"""

        center = O2D
        new_u = self.u.rotation(center, angle)
        new_v = self.v.rotation(center, angle)
        return Basis2D(new_u, new_v)

    def roation_inplace(self, angle: float):
        """Rotates the base and changes its parameters inplace"""
        center = O2D
        new_u = self.u.rotation(center, angle)
        new_v = self.v.rotation(center, angle)
        self.u = new_u
        self.v = new_v

    def copy(self, deep=True, memo=None):
        return Basis2D(self.u, self.v)

    def normalize(self):
        """
        normalize the basis modifying its coordinates in place
        """
        self.u.normalize()
        self.v.normalize()


XY = Basis2D(X2D, Y2D)


class Basis3D(Basis):
    """
    Defines a 3D basis

    :param u:Vector3D: first vector of the basis
    :param v:Vector3D: second vector of the basis
    :param w:Vector3D: third vector of the basis
    """
    _standalone_in_db = False

    # TODO: create a Basis and Frame class to mutualize between 2D and 2D
    def __init__(self, u: Vector3D, v: Vector3D, w: Vector3D, name: Text = ''):
        self.u = u
        self.v = v
        self.w = w
        self.name = name

    def __eq__(self, other_basis):
        if other_basis.__class__.__name__ != self.__class__.__name__:
            return False

        for other_vector, vector in zip([other_basis.u,
                                         other_basis.v, other_basis.w],
                                        [self.u, self.v, self.w]):
            if other_vector != vector:
                return False
        return True

    def __hash__(self):
        """
        hash returns 0 because points are difficult to hash if they are meant
        to be equalized at a given tolerance
        """
        return 0

    def __add__(self, other_basis):
        M = self.transfer_matrix() * other_basis.transfer_matrix()
        return Basis3D(Vector3D(M.M11, M.M21, M.M31),
                       Vector3D(M.M12, M.M22, M.M32),
                       Vector3D(M.M13, M.M23, M.M33))

    def __neg__(self):
        M = self.inverse_transfer_matrix()
        return Basis3D(Vector3D(M.M11, M.M21, M.M31),
                       Vector3D(M.M12, M.M22, M.M32),
                       Vector3D(M.M13, M.M23, M.M33))

    def __sub__(self, other_frame):
        P1inv = other_frame.inverse_transfer_matrix()
        P2 = self.transfer_matrix()
        M = P1inv * P2
        return Basis3D(Vector3D(M.M11, M.M21, M.M31),
                       Vector3D(M.M12, M.M22, M.M32),
                       Vector3D(M.M13, M.M23, M.M33))

    def __round__(self, ndigits: int = 6):
        return self.__class__((round(self.u, ndigits),
                               round(self.v, ndigits),
                               round(self.w, ndigits)))

    def __repr__(self):
        return '{}: U={}, V={}, W={}'.format(self.__class__.__name__, *self.vectors)

    def _get_vectors(self):
        return (self.u, self.v, self.w)

    def to_dict(self, *args, **kwargs):
        return {'object_class': 'volmdlr.Basis3D',
                'name': self.name,
                'u': self.u.to_dict(),
                'v': self.v.to_dict(),
                'w': self.w.to_dict()
                }

    vectors = property(_get_vectors)

    # TODO: transform to annotation when available
    @classmethod
    def from_two_vectors(cls, vector1: Vector3D, vector2: Vector3D) -> 'Basis3D':
        """
        Create a basis with first vector1 adimensionned, as u, v is the vector2 substracted of u component,
        w is the cross product of u and v
        """
        u = vector1.copy()
        u.normalize()
        v = vector2 - vector2.dot(vector1) * vector1
        v.normalize()
        w = u.cross(v)

        return Basis3D(u, v, w)

    def to_frame(self, origin):
        return Frame3D(origin, self.u, self.v, self.w)

    def rotation(self, axis:Vector3D, angle:float):
        """Rotates the Basis and return new Basis as a result"""

        center = O3D
        new_u = self.u.rotation(center, axis, angle)
        new_v = self.v.rotation(center, axis, angle)
        new_w = self.w.rotation(center, axis, angle)

        return Basis3D(new_u, new_v, new_w, self.name)

    def rotation_inplace(self, axis: Vector3D, angle: float):
        """Rotates the basis and changes is parameters inplace"""
        center = O3D
        new_u = self.u.rotation(center, axis, angle)
        new_v = self.v.rotation(center, axis, angle)
        new_w = self.w.rotation(center, axis, angle)


        self.u = new_u
        self.v = new_v
        self.w = new_w

    def x_rotation(self, angle:float):
        """
        Basis Rotation around the X axis and a new
        Basis is returned as results
        :param angle: rotation angle
        """
        new_u = self.u.x_rotation(angle)
        new_v = self.v.x_rotation(angle)
        new_w = self.w.x_rotation(angle)
        return Basis3D(new_u, new_v, new_w, self.name)


    def x_rotation_inplace(self, angle: float):
        """
        Basis Rotation around the X axis and its
        parameters are changed inplace
        :param angle: rotation angle
        """
        self.u = self.u.x_rotation(angle)
        self.v = self.v.x_rotation(angle)
        self.w = self.w.x_rotation(angle)

    def y_rotation(self, angle:float):
        """
        Basis Rotation around the Y axis and a new
        Basis is returned as results
        :param angle: rotation angle
        """
        new_u = self.u.y_rotation(angle)
        new_v = self.v.y_rotation(angle)
        new_w = self.w.y_rotation(angle)
        return Basis3D(new_u, new_v, new_w, self.name)

    def y_rotation_inplace(self, angle):
        """
        Basis Rotation around the Y axis and its
        parameters are changed inplace
        :param angle: rotation angle
        """
        self.u = self.u.y_rotation(angle)
        self.v = self.v.y_rotation(angle)
        self.w = self.w.y_rotation(angle)

    def z_rotation(self, angle:float):
        """
        Basis Rotation around the Z axis and a new
        Basis is returned as results
        :param angle: rotation angle
        """
        new_u = self.u.z_rotation(angle)
        new_v = self.v.z_rotation(angle)
        new_w = self.w.z_rotation(angle)
        return Basis3D(new_u, new_v, new_w, self.name)

    def z_rotation_inplace(self, angle: float):
        """
        Basis Rotation around the Z axis and a its
        parameters are changed inplace
        :param angle: rotation angle
        """
        self.u = self.u.z_rotation(angle)
        self.v = self.v.z_rotation(angle)
        self.w = self.w.z_rotation(angle)

    # def Eulerrotation(self, angles:Tuple[float, float, float], copy:bool=True):
    #     psi, theta, phi = angles
    #     center = O3D
    #
    #     vect_u = self.u.copy()
    #     vect_v = self.v.copy()
    #     vect_w = self.w.copy()
    #
    #     # rotation around w
    #     vect_u.rotation(center, vect_w, psi, False)
    #     vect_v.rotation(center, vect_w, psi, False)
    #
    #     # rotation around v
    #     vect_v.rotation(center, vect_u, theta, False)
    #     vect_w.rotation(center, vect_u, theta, False)
    #
    #     # rotation around w
    #     vect_u.rotation(center, vect_w, phi, False)
    #     vect_v.rotation(center, vect_w, phi, False)
    #
    #     if copy:
    #         return Basis3D(vect_u, vect_v, vect_w)
    #     self.u = vect_u
    #     self.v = vect_v
    #     self.w = vect_w

    def euler_rotation_parameters(self, angles: Tuple[float, float, float]):

        psi, theta, phi = angles
        center = O3D

        vect_u = self.u.copy()
        vect_v = self.v.copy()
        vect_w = self.w.copy()

        # rotation around w
        vect_u.rotation_inplace(center, vect_w, psi)
        vect_v.rotation_inplace(center, vect_w, psi)

        # rotation around v
        vect_v.rotation_inplace(center, vect_u, theta)
        vect_w.rotation_inplace(center, vect_u, theta)

        # rotation around w
        vect_u.rotation_inplace(center, vect_w, phi)
        vect_v.rotation_inplace(center, vect_w, phi)
        return vect_u, vect_v, vect_w

    def euler_rotation(self, angles:Tuple[float, float, float]):
        """
        Basis rotation using euler rotation and
        returns a new basis as a result
        :param angles: psi, theta, phi
        """
        vect_u, vect_v, vect_w = self.euler_rotation_parameters(angles)
        return Basis3D(vect_u, vect_v, vect_w)

    def euler_rotation_inplace(self, angles: Tuple[float, float, float]):
        """
        Basis rotation using euler rotation and
        its parameters are changed inplace
        :param angles: psi, theta, phi
        """
        vect_u, vect_v, vect_w = self.euler_rotation_parameters(angles)
        self.u = vect_u
        self.v = vect_v
        self.w = vect_w

    def transfer_matrix(self):
        return Matrix33(self.u.x, self.v.x, self.w.x,
                        self.u.y, self.v.y, self.w.y,
                        self.u.z, self.v.z, self.w.z)

    def inverse_transfer_matrix(self):
        return self.transfer_matrix().inverse()

    def new_coordinates(self, vector):
        matrix = self.inverse_transfer_matrix()
        return matrix.vector_multiplication(vector)

    def old_coordinates(self, point):
        matrix = self.transfer_matrix()
        return matrix.vector_multiplication(point)

    def copy(self, deep=True, memo=None):
        return Basis3D(self.u, self.v, self.w)

    def normalize(self):
        """
        normalize the basis modifying its coordinates in place
        """
        self.u.normalize()
        self.v.normalize()
        self.w.normalize()


class Frame2D(Basis2D):
    """
    Defines a 2D basis
    :param origin:Point2D: origin of the basis
    :param u:Vector2D: first vector of the basis
    :param v:Vector2D: second vector of the basis
    """

    def __init__(self, origin: Point2D, u: Vector2D, v: Vector2D, name: Text = ''):
        self.origin = origin
        Basis2D.__init__(self, u, v, name=name)

    def __repr__(self):
        return '{}: O={} U={}, V={}'.format(self.__class__.__name__, self.origin, self.u, self.v)

    def __neg__(self):
        Pinv = self.inverse_transfer_matrix()
        new_origin = Point2D(npy.dot(Pinv, self.origin))
        return Frame2D(new_origin,
                       Vector2D(Pinv[:, 0]),
                       Vector2D(Pinv[:, 1]))

    def __add__(self, other_frame):
        P1 = self.transfer_matrix()
        new_origin = P1.vector_multiplication(other_frame.origin) + self.origin
        M = P1 * other_frame.transfer_matrix()
        return Frame2D(new_origin,
                       Vector2D(M.M11, M.M21),
                       Vector2D(M.M12, M.M22))
        # new_origin = Point2D(npy.dot(P1, other_frame.origin) + self.origin)
        # M = npy.dot(P1, other_frame.transfer_matrix())
        # return Frame2D(new_origin,
        #                Vector2D(M[:, 0]),
        #                Vector2D(M[:, 1]))

    def __sub__(self, other_frame):
        P1inv = other_frame.inverse_transfer_matrix()
        P2 = self.transfer_matrix()
        new_origin = Point2D(npy.dot(P1inv, (self.origin - other_frame.origin)))
        M = npy.dot(P1inv, P2)
        return Frame2D(new_origin,
                       Vector2D(M[:, 0]),
                       Vector2D(M[:, 1]))

    def to_dict(self, *args, **kwargs):
        return {'object_class': 'volmdlr.Frame2D',
                'name': self.name,
                'origin': self.origin.to_dict(),
                'u': self.u.to_dict(),
                'v': self.v.to_dict()
                }

    def basis(self):
        return Basis2D(self.u, self.v)

    def new_coordinates(self, vector):
        return Basis2D.new_coordinates(self, vector - self.origin)

    def old_coordinates(self, vector):
        return Basis2D.old_coordinates(self, vector) + self.origin

    def translation(self, vector):
        """
        Frame Translation
        :param vector: translation vector
        :return: a new translated Frame
        """
        new_origin = self.origin.translation(vector)
        return Frame2D(new_origin, self.u, self.v)

    def translation_inplace(self, vector):
        """
        Frame Translation. Object updated inplace
        :param vector: translation vector
        """
        self.origin = self.origin.translation(vector)

    def rotation(self, angle):
        """
        Frame rotation
        :param angle: rotation angle
        :return: New rotated Frame
        """
        new_base = Basis2D.rotation(self, angle)
        new_frame = Frame2D(self.origin, new_base.u, new_base.v)
        return new_frame

    def rotation_inplace(self, angle: float):
        """
        Frame rotation. Object updated inplace
        :param angle: rotation angle
        """
        new_base = Basis2D.rotation(self, angle)
        self.u = new_base.u
        self.v = new_base.v

    def Draw(self, ax=None, style='ok'):
        if ax is None:
            fig, ax = plt.subplots()

        ax.plot(*self.origin, style)
        self.u.plot(origin=self.origin, ax=ax, color='r')
        self.v.plot(origin=self.origin, ax=ax, color='g')
        ax.axis('equal')

    def copy(self, deep=True, memo=None):
        return Frame2D(self.origin, self.u, self.v)


OXY = Frame2D(O2D, X2D, Y2D)


class Frame3D(Basis3D):
    """
    Defines a 3D frame
    :param origin:Point3D: origin of the basis
    :param u:Vector3D: first vector of the basis
    :param v:Vector3D: second vector of the basis
    :param w:Vector3D: third vector of the basis
    """

    def __init__(self, origin: Point3D, u: Vector3D, v: Vector3D, w: Vector3D, name: Text = ''):
        self.origin = origin
        Basis3D.__init__(self, u, v, w)
        self.name = name

    def __repr__(self):
        return '{}: O={} U={}, V={}, W={}'.format(self.__class__.__name__,
                                                  self.origin,
                                                  self.u, self.v, self.w)

    def __hash__(self):
        """
        hash returns 0 because points are difficult to hash if they are meant
        to be equalized at a given tolerance
        """
        return 0

    def __eq__(self, other_frame):
        if other_frame.__class__.__name__ != self.__class__.__name__:
            return False

        for other_vector, vector in zip([other_frame.origin, other_frame.u,
                                         other_frame.v, other_frame.w],
                                        [self.origin, self.u, self.v, self.w]):
            if other_vector != vector:
                return False
        return True

    def __neg__(self):
        M = self.inverse_transfer_matrix()
        new_origin = M.vector_multiplication(self.origin)
        return Frame3D(new_origin,
                       Vector3D(M.M11, M.M21, M.M31),
                       Vector3D(M.M12, M.M22, M.M32),
                       Vector3D(M.M13, M.M23, M.M33))

    def __add__(self, other_frame):
        P1 = self.transfer_matrix()
        new_origin = P1.vector_multiplication(other_frame.origin) + self.origin

        M = P1 * other_frame.transfer_matrix()
        return Frame3D(new_origin,
                       Vector3D(M.M11, M.M21, M.M31),
                       Vector3D(M.M12, M.M22, M.M32),
                       Vector3D(M.M13, M.M23, M.M33))

    def __sub__(self, other_frame):
        P1inv = other_frame.inverse_transfer_matrix()
        P2 = self.transfer_matrix()
        new_origin = P1inv.vector_multiplication(self.origin - other_frame.origin)
        M = P1inv * P2
        return Frame3D(new_origin,
                       Vector3D(M.M11, M.M21, M.M31),
                       Vector3D(M.M12, M.M22, M.M32),
                       Vector3D(M.M13, M.M23, M.M33))

    def __round__(self, ndigits=6):
        return self.__class__(round(self.origin, ndigits),
                              round(self.u, ndigits),
                              round(self.v, ndigits),
                              round(self.w, ndigits))

    def __hash__(self):
        """
        hash returns 0 because points are difficult to hash if they are meant
        to be equalized at a given tolerance
        """
        return 0

    def to_dict(self, *args, **kwargs):
        return {'object_class': 'volmdlr.Frame3D',
                'name': self.name,
                'origin': self.origin.to_dict(),
                'u': self.u.to_dict(),
                'v': self.v.to_dict(),
                'w': self.w.to_dict()
                }

    def basis(self):
        return Basis3D(self.u, self.v, self.w)

    def new_coordinates(self, vector):
        """ You have to give coordinates in the global landmark """
        return Basis3D.new_coordinates(self, vector - self.origin)

    def old_coordinates(self, vector):
        """ You have to give coordinates in the local landmark """
        return Basis3D.old_coordinates(self, vector) + self.origin

    def rotation(self, center: Point3D, axis: Vector3D, angle: float):
        """
        Rotate the center as a point and vectors as directions
        (calling Basis), and returns a new Frame
        """
        new_base = Basis3D.rotation(self, axis, angle)
        new_origin = self.origin.rotation(center, axis, angle)
        return Frame3D(new_origin,
                       new_base.u, new_base.v, new_base.w,
                       self.name)

    def rotation_inplace(self, center: Point3D,  axis: Vector3D, angle: float):
        """
        Rotate the center as a point and vectors as directions (calling Basis).
        Object is updated inplace
        """
        new_base = Basis3D.rotation(self, axis, angle)
        new_origin = self.origin.rotation(center, axis, angle)
        self.origin = new_origin
        self.u = new_base.u
        self.v = new_base.v
        self.w = new_base.w

    def translation(self, offset):
        """
        Frame translation
        :param offset: translation vector
        :return: new translated frame
        """
        return Frame3D(self.origin.translation(offset),
                       self.u, self.v, self.w, self.name)

    def translation_inplace(self, offset: Vector3D):
        """
        Frame translation. Object is updated is inplace
        :param offset: translation vector
        """
        self.origin.translation_inplace(offset)

    def copy(self, deep=True, memo=None):
        return Frame3D(self.origin.copy(),
                       self.u.copy(), self.v.copy(), self.w.copy())

    def to_step(self, current_id):

        content, origin_id = self.origin.to_point().to_step(current_id)
        current_id = origin_id + 1
        u_content, u_id = Vector3D.to_step(self.u, current_id)
        current_id = u_id + 1
        v_content, v_id = Vector3D.to_step(self.v, current_id)
        current_id = v_id + 1
        content += u_content + v_content
        content += "#{} = AXIS2_PLACEMENT_3D('{}',#{},#{},#{});\n"\
            .format(current_id, self.name, origin_id, u_id, v_id)
        return content, current_id

    def plot2d(self, x=X3D, y=Y3D, ax=None, color='k'):
        if ax is None:
            fig, ax = plt.subplots()
        else:
            fig = ax.figure

        origin2d = self.origin.to_2d(O3D, x, y)

        for iv, vector in enumerate(self.vectors):
            vector2D = vector.to_2d(O3D, x, y)
            if vector2D.norm() > 1e-8:
                vector2D.plot(origin=origin2d, ax=ax, color=color, label=str(iv + 1))

        return fig, ax

    def plot(self, ax=None, color='b', alpha=1., plot_points=True,
             ratio=1):
        if ax is None:
            fig = plt.figure()
            ax = fig.add_subplot(111, projection='3d')

        x1 = [p.x for p in (self.origin, self.origin + self.u * ratio)]
        y1 = [p.y for p in (self.origin, self.origin + self.u * ratio)]
        z1 = [p.z for p in (self.origin, self.origin + self.u * ratio)]
        ax.plot(x1, y1, z1, 'r')

        x2 = [p.x for p in (self.origin, self.origin + self.v * ratio)]
        y2 = [p.y for p in (self.origin, self.origin + self.v * ratio)]
        z2 = [p.z for p in (self.origin, self.origin + self.v * ratio)]
        ax.plot(x2, y2, z2, 'g')

        x3 = [p.x for p in (self.origin, self.origin + self.w * ratio)]
        y3 = [p.y for p in (self.origin, self.origin + self.w * ratio)]
        z3 = [p.z for p in (self.origin, self.origin + self.w * ratio)]
        ax.plot(x3, y3, z3, 'b')
        return ax

    @classmethod
    def from_step(cls, arguments, object_dict):
        origin = object_dict[arguments[1]]
        if arguments[2] == '$':
            u = None
        else:
            u = object_dict[arguments[2]]
        if arguments[3] == '$':
            v = None
        else:
            v = object_dict[arguments[3]]
        if u is None or v is None:
            w = None
        else:
            w = u.cross(v)

        return cls(origin, u, v, w, arguments[0][1:-1])

    def babylonjs(self, size=0.1, parent=None):
        s = 'var origin = new BABYLON.Vector3({},{},{});\n'.format(*self.origin)
        s += 'var o_u = new BABYLON.Vector3({}, {}, {});\n'.format(*(size * self.u + self.origin))
        s += 'var o_v = new BABYLON.Vector3({}, {}, {});\n'.format(*(size * self.v + self.origin))
        s += 'var o_w = new BABYLON.Vector3({}, {}, {});\n'.format(*(size * self.w + self.origin))
        s += 'var line1 = BABYLON.MeshBuilder.CreateTube("frame_U", {{path: [origin, o_u], radius: {}}}, scene);'.format(
            0.03 * size)
        s += 'line1.material = red_material;\n'
        s += 'var line2 = BABYLON.MeshBuilder.CreateTube("frame_V", {{path: [origin, o_v], radius: {}}}, scene);'.format(
            0.03 * size)
        s += 'line2.material = green_material;\n'
        s += 'var line3 = BABYLON.MeshBuilder.CreateTube("frame_W", {{path: [origin, o_w], radius: {}}}, scene);'.format(
            0.03 * size)
        s += 'line3.material = blue_material;\n'
        if parent is not None:
            s += 'line1.parent = {};\n'.format(parent)
            s += 'line2.parent = {};\n'.format(parent)
            s += 'line3.parent = {};\n'.format(parent)

        return s<|MERGE_RESOLUTION|>--- conflicted
+++ resolved
@@ -221,20 +221,13 @@
 
 cdef(double, (double, double)) CLineSegment2DPointDistance((double, double) p1, (double, double) p2, (double, double) point):
     cdef double t
-<<<<<<< HEAD
-=======
-    cdef(double, double) u, projection
->>>>>>> ec0e5b65
 
     ux, uy = Csub2D(p2[0], p2[1], p1[0], p1[1])
     ppx, ppy = Csub2D(point[0], point[1], p1[0], p1[1])
-<<<<<<< HEAD
+
     t = max(0, min(1, CVector2DDot(ppx, ppy, ux, uy) / CVector2Dnorm(ux, uy)**2))
     vx, vy = Cmul2D(ux, uy, t)
-=======
-    t = max(0, min(1, CVector2DDot(ppx, ppy, u[0], u[1]) / CVector2Dnorm(u[0], u[1])**2))
-    vx, vy = Cmul2D(u[0], u[1], t)
->>>>>>> ec0e5b65
+
     projection = Cadd2D(p1[0], p1[1], vx, vy)
     ppx, ppy = projection[0] - point[0], projection[1] - point[1]
     return CVector2Dnorm(ppx, ppy), projection
