#!/usr/bin/env python3
# -*- coding: utf-8 -*-
# cython: language_level=3
"""

Cython functions

"""
import math
import random
import sys
import warnings
# from __future__ import annotations
from typing import List, Text, Tuple

import matplotlib.pyplot as plt
import numpy as npy
import plot_data
import volmdlr
from dessia_common.core import DessiaObject
from matplotlib.patches import FancyArrow, FancyArrowPatch
from mpl_toolkits.mplot3d import proj3d

# =============================================================================

cdef(double, double) Csub2D(double u1, double u2,
                            double v1, double v2):
    return (u1 - v1, u2 - v2)


# =============================================================================

cdef(double, double) Cadd2D(double u1, double u2,
                            double v1, double v2,):
    return (u1 + v1, u2 + v2)


# =============================================================================

cdef(double, double) Cmul2D(double u1, double u2, double value):
    return (u1 * value, u2 * value)

# def mul2D(vector, value):
#    return Cmul2D(vector.x, vector.y, value)

# =============================================================================

cdef double CVector2DDot(double u1, double u2,
                         double v1, double v2):
    return u1 * v1 + u2 * v2

# def Vector2DDot(vector1, vector2):
#    return CVector2DDot(vector1.x, vector1.y,
#                        vector2.x, vector2.y)

# =============================================================================

cdef double CVector2Dnorm(double u1, double u2):
    return (u1 * u1 + u2 * u2)**0.5

# def Vector2Dnorm(vector):
#    return CVector2Dnorm(vector.x, vector.y)

# =============================================================================

cdef(double, double, double) Csub3D(double u1, double u2, double u3,
                                    double v1, double v2, double v3):
    return (u1 - v1, u2 - v2, u3 - v3)

# def sub3D(vector1, vector2):
#    return Csub3D(vector1.x, vector1.y, vector1.z,
#                  vector2.x, vector2.y, vector2.z)

# =============================================================================

cdef(double, double, double) Cadd3D(double u1, double u2, double u3,
                                    double v1, double v2, double v3):
    return (u1 + v1, u2 + v2, u3 + v3)

# def add3D(vector1, vector2):
#    return Cadd3D(vector1.x, vector1.y, vector1.z,
#                  vector2.x, vector2.y, vector2.z)

# =============================================================================

cdef(double, double, double) Cmul3D(double u1, double u2, double u3,
                                    double value):
    return (u1 * value, u2 * value, u3 * value)

# def mul3D(vector, value):
#    return Cmul3D(vector.x, vector.y, vector.z, value)

# =============================================================================

cdef double CVector3DDot(double u1, double u2, double u3,
                         double v1, double v2, double v3):
    return u1 * v1 + u2 * v2 + u3 * v3

# def Vector3DDot(vector1, vector2):
#    return CVector3DDot(vector1.x, vector1.y, vector1.z,
#                        vector2.x, vector2.y, vector2.z)

# =============================================================================

cdef double CVector3Dnorm(double u1, double u2, double u3):
    return (u1 * u1 + u2 * u2 + u3 * u3)**0.5

# def Vector3Dnorm(vector):
#    return CVector3Dnorm(vector.x, vector.y, vector.z)


# =============================================================================

cdef(double, double, double) CVector3D_cross(double u1, double u2, double u3,
                                             double v1, double v2, double v3):
    return (u2 * v3 - u3 * v2, u3 * v1 - u1 * v3, u1 * v2 - u2 * v1)

# def vector3D_cross(vector1, vector2):
#    return C_vector3D_cross(vector1.x, vector1.y, vector1.z,
#                            vector2.x, vector2.y, vector2.z)


# =============================================================================

cdef(double, double, double) C_vector3D_rotation(double vx, double vy, double vz,
                                                 double center_x, double center_y, double center_z,
                                                 double axis_x, double axis_y, double axis_z,
                                                 double angle):

    cdef double ux = vx - center_x
    cdef double uy = vy - center_y
    cdef double uz = vz - center_z

    cdef double cos_angle = math.cos(angle)
    cdef double sin_angle = math.sin(angle)

    cdef double rv1_x = cos_angle * ux
    cdef double rv1_y = cos_angle * uy
    cdef double rv1_z = cos_angle * uz

    rv2_x, rv2_y, rv2_z = Cmul3D(axis_x, axis_y, axis_z,
                                 (1 - cos_angle) * CVector3DDot(
                                         ux, uy, uz,
                                         axis_x, axis_y, axis_z)
                                 )

    rv3_x, rv3_y, rv3_z = CVector3D_cross(axis_x, axis_y, axis_z,
                                          ux, uy, uz)

    return (rv1_x + rv2_x + rv3_x * sin_angle + center_x,
            rv1_y + rv2_y + rv3_y * sin_angle + center_y,
            rv1_z + rv2_z + rv3_z * sin_angle + center_z)


def vector3D_rotation(vector, center, axis, angle):
    return C_vector3D_rotation(vector.x, vector.y, vector.z,
                               center.x, center.y, center.z,
                               axis.x, axis.y, axis.z,
                               angle)


cdef(double, double, double) C_matrix_vector_multiplication3(double M11, double M12, double M13,
                                                             double M21, double M22, double M23,
                                                             double M31, double M32, double M33,
                                                             double v1, double v2, double v3):

    return (M11 * v1 + M12 * v2 + M13 * v3,
            M21 * v1 + M22 * v2 + M23 * v3,
            M31 * v1 + M32 * v2 + M33 * v3)

cdef(double, double) C_matrix_vector_multiplication2(double M11, double M12,
                                                     double M21, double M22,
                                                     double v1, double v2):

    return (M11 * v1 + M12 * v2,
            M21 * v1 + M22 * v2)


cdef(double, double, double,
     double, double, double,
     double, double, double) Cmatrix_multiplication3(double A11, double A12, double A13,
                                                     double A21, double A22, double A23,
                                                     double A31, double A32, double A33,
                                                     double B11, double B12, double B13,
                                                     double B21, double B22, double B23,
                                                     double B31, double B32, double B33):

    return (A11 * B11 + A12 * B21 + A13 * B31,
            A11 * B12 + A12 * B22 + A13 * B32,
            A11 * B13 + A12 * B23 + A13 * B33,
            A21 * B11 + A22 * B21 + A23 * B31,
            A21 * B12 + A22 * B22 + A23 * B32,
            A21 * B13 + A22 * B23 + A23 * B33,
            A31 * B11 + A32 * B21 + A33 * B31,
            A31 * B12 + A32 * B22 + A33 * B32,
            A31 * B13 + A32 * B23 + A33 * B33)


# =============================================================================

def polygon_point_belongs(point, points, include_edge_points: bool = False, tol: float = 1e-6):
    cdef int i
    cdef int n = len(points)
    cdef bint inside = False
    cdef float x, y, p1x, p1y, p2x, p2y, xints
    x, y = point
    for i in range(n):
        p1x, p1y = points[i]
        p2x, p2y = points[(i + 1) % n]
        v = (p2x - p1x, p2y - p1y)
        u = (x - p1x, y - p1y)
        dot_product = u[0] * v[0] + u[1] * v[1]
        length_squared = v[0] ** 2 + v[1] ** 2
        t = (dot_product / length_squared)
        if 0.0 <= t <= 1.0:
            projection_vector = (v[0] * t, v[1] * t)
            projection_point = (p1x + projection_vector[0], p1y + projection_vector[1])
            distance_projection_to_point = math.sqrt((projection_point[0] - x) ** 2 + (projection_point[1] - y) ** 2)
            if distance_projection_to_point <= tol:
                if include_edge_points:
                    return True
                return False
        xints = math.inf
        if min(p1y, p2y) <= y <= max(p1y, p2y) and min(p1x, p2x) <= x <= max(p1x, p2x):
            if p1y != p2y:
                xints = (y - p1y) * (p2x - p1x) / (p2y - p1y) + p1x
            if p1y == p2y or x == xints:
                if include_edge_points:
                    return True
                return False
        if min(p1y, p2y) < y <= max(p1y, p2y) and x <= max(p1x, p2x):
            if p1y != p2y:
                xints = (y - p1y) * (p2x - p1x) / (p2y - p1y) + p1x
            if p1x == p2x or x < xints:
                inside = not inside
    return inside


# =============================================================================
def bbox_is_intersecting(bbox1, bbox2, tol):
    """Verifies if the two bouding boxes are intersecting, or touching."""
    cdef float x1_min, x1_max, y1_min, y1_max, z1_min, z1_max, x2_min, x2_max, y2_min, y2_max, z2_min, z2_max
    x1_min = bbox1.xmin - tol
    x1_max = bbox1.xmax + tol
    y1_min = bbox1.ymin - tol
    y1_max = bbox1.ymax + tol
    z1_min = bbox1.zmin - tol
    z1_max = bbox1.zmax + tol

    x2_min = bbox2.xmin - tol
    x2_max = bbox2.xmax + tol
    y2_min = bbox2.ymin - tol
    y2_max = bbox2.ymax + tol
    z2_min = bbox2.zmin - tol
    z2_max = bbox2.zmax + tol

    # Check for non-intersection cases
    if (x1_max < x2_min or x1_min > x2_max or
            y1_max < y2_min or y1_min > y2_max or
            z1_max < z2_min or z1_min > z2_max):
        return False

    return True


# =============================================================================


cdef(double, (double, double)) CLineSegment2DPointDistance((double, double) p1,
                                                           (double, double) p2, (double, double) point):
    cdef double t

    ux, uy = Csub2D(p2[0], p2[1], p1[0], p1[1])
    ppx, ppy = Csub2D(point[0], point[1], p1[0], p1[1])

    t = max(0, min(1, CVector2DDot(ppx, ppy, ux, uy) / CVector2Dnorm(ux, uy)**2))
    vx, vy = Cmul2D(ux, uy, t)

    projection = Cadd2D(p1[0], p1[1], vx, vy)
    ppx, ppy = projection[0] - point[0], projection[1] - point[1]
    return CVector2Dnorm(ppx, ppy), projection


def LineSegment2DPointDistance(points, point):
    return CLineSegment2DPointDistance(tuple(points[0]), tuple(points[1]), tuple(point))

# =============================================================================


cdef (double, (double, double, double)) CLineSegment3DPointDistance((double, double, double) p1,
                                                                    (double, double, double) p2,
                                                                    (double, double, double) point):
    cdef double t

    ux, uy, uz = Csub3D(p2[0], p2[1], p2[2], p1[0], p1[1], p1[2])
    ppx, ppy, ppz = Csub3D(point[0], point[1], point[2], p1[0], p1[1], p1[2])
    t = max(0, min(1, CVector3DDot(ppx, ppy, ppz, ux, uy, uz) / CVector3Dnorm(ux, uy, uz)**2))
    vx, vy, vz = Cmul3D(ux, uy, uz, t)
    projection = Cadd3D(p1[0], p1[1], p1[2], vx, vy, vz)
    ppx, ppy, ppz = projection[0]-point[0], projection[1]-point[1], projection[2]-point[2]
    return CVector3Dnorm(ppx, ppy, ppz), projection


def LineSegment3DPointDistance(points, point):
    return CLineSegment3DPointDistance(tuple(points[0]), tuple(points[1]), tuple(point))


cdef (double, double) CLineSegment3DDistance((double, double, double) u,
                                             (double, double, double) v,
                                             (double, double, double) w):
    cdef double a = CVector3DDot(u[0], u[1], u[2], u[0], u[1], u[2])
    cdef double b = CVector3DDot(u[0], u[1], u[2], v[0], v[1], v[2])
    cdef double c = CVector3DDot(v[0], v[1], v[2], v[0], v[1], v[2])
    cdef double d = CVector3DDot(u[0], u[1], u[2], w[0], w[1], w[2])
    cdef double e = CVector3DDot(v[0], v[1], v[2], w[0], w[1], w[2])
    cdef double determinant = a * c - b * c
    cdef double s_parameter
    cdef double t_parameter
    if determinant > - 1e-6:
        b_times_e = b * e
        c_times_d = c * d
        if b_times_e <= c_times_d:
            s_parameter = 0.0
            if e <= 0.0:
                t_parameter = 0.0
                negative_d = -d
                if negative_d >= a:
                    s_parameter = 1.0
                elif negative_d > 0.0:
                    s_parameter = negative_d / a
            elif e < c:
                t_parameter = e / c
            else:
                t_parameter = 1.0
                b_minus_d = b - d
                if b_minus_d >= a:
                    s_parameter = 1.0
                elif b_minus_d > 0.0:
                    s_parameter = b_minus_d / a
        else:
            s_parameter = b_times_e - c_times_d
            if s_parameter >= determinant:
                s_parameter = 1.0
                b_plus_e = b + e
                if b_plus_e <= 0.0:
                    t_parameter = 0.0
                    negative_d = -d
                    if negative_d <= 0.0:
                        s_parameter = 0.0
                    elif negative_d < a:
                        s_parameter = negative_d / a
                elif b_plus_e < c:
                    t_parameter = b_plus_e / c
                else:
                    t_parameter = 1.0
                    b_minus_d = b - d
                    if b_minus_d <= 0.0:
                        s_parameter = 0.0
                    elif b_minus_d < a:
                        s_parameter = b_minus_d / a
            else:
                a_times_e = a * e
                b_times_d = a * d
                if a_times_e <= b_times_d:
                    t_parameter = 0.0
                    negative_d = -d
                    if negative_d <= 0.0:
                        s_parameter = 0.0
                    elif negative_d >= a:
                        s_parameter = 1.0
                    else:
                        s_parameter = negative_d / a
                else:
                    t_parameter = a_times_e - b_times_d
                    if t_parameter >= determinant:
                        t_parameter = 1.0
                        b_minus_d = b - d
                        if b_minus_d <= 0.0:
                            s_parameter = 0.0
                        elif b_minus_d >= a:
                            s_parameter = 1.0
                        else:
                            s_parameter = b_minus_d / a
                    else:
                        s_parameter /= determinant
                        t_parameter /= determinant
    else:
        if e <= 0.0:
            t_parameter = 0.0
            negative_d = -d
            if negative_d <= 0.0:
                s_parameter = 0.0
            elif negative_d >= a:
                s_parameter = 1.0
            else:
                s_parameter = negative_d / a
        elif e >= c:
            t_parameter = 1.0
            b_minus_d = b - d
            if b_minus_d <= 0.0:
                s_parameter = 0.0
            elif b_minus_d >= a:
                s_parameter = 1.0
            else:
                s_parameter = b_minus_d / a
        else:
            s_parameter = 0.0
            t_parameter = e / c
    return s_parameter, t_parameter


def LineSegment3DDistance(points_linesegment1, points_linesegment2):
    u = Csub3D(points_linesegment1[1].x, points_linesegment1[1].y, points_linesegment1[1].z,
               points_linesegment1[0].x, points_linesegment1[0].y, points_linesegment1[0].z)
    v = Csub3D(points_linesegment2[1].x, points_linesegment2[1].y, points_linesegment2[1].z,
               points_linesegment2[0].x, points_linesegment2[0].y, points_linesegment2[0].z)
    w = Csub3D(points_linesegment1[0].x, points_linesegment1[0].y, points_linesegment1[0].z,
               points_linesegment2[0].x, points_linesegment2[0].y, points_linesegment2[0].z)
    s_parameter, t_parameter = CLineSegment3DDistance(u, v, w)
    point1 = points_linesegment1[0] + Vector3D(*u) * s_parameter
    point2 = points_linesegment2[0] + Vector3D(*v) * t_parameter
    return point1, point2
# =============================================================================
#  Points, Vectors
# =============================================================================


class Arrow3D(FancyArrowPatch):
    def __init__(self, x, y, z, starting_point=None, *args, **kwargs):
        FancyArrowPatch.__init__(self, (0, 0), (0, 0), *args, **kwargs)
        if starting_point is None:
            starting_point = (0., 0., 0.)

        self.starting_point = starting_point
        self._xyz = x, y, z

    def draw(self, renderer):
        """
        Draw the arrow by overloading a Matplotlib method. Do not rename this method!

        """
        x1, y1, z1 = self.starting_point
        dx, dy, dz = self._xyz
        x2, y2, z2 = (dx + x1, dy + y1, dz + z1)
<<<<<<< HEAD

=======
>>>>>>> 235249d9
        xn, yn, zn = proj3d.proj_transform((x1, x2), (y1, y2), (z1, z2), self.axes.M)
        self.set_positions((xn[0], yn[0]), (xn[1], yn[1]))
        FancyArrowPatch.draw(self, renderer)

    def plot(self, ax=None, color="b"):
        if ax is None:
            fig = plt.figure()
            ax = fig.add_subplot(111, projection="3d")

        points = [self.start, self.end]
        x = [p.x for p in points]
        y = [p.y for p in points]
        z = [p.z for p in points]
        ax.plot(x, y, z, "o-k")
        return ax


class Vector(DessiaObject):
    """
    Abstract class of vector
    """

    def __radd__(self, other_vector):
        return self + other_vector

    def __rsub__(self, other_vector):
        return self - other_vector

    def __rmul__(self, value):
        return self * value

    def __rtruediv__(self, value):
        return self / value

    def __lt__(self, other_vector):
        return self.norm() < other_vector.norm()

    def __le__(self, other_vector):
        return self.norm() <= other_vector.norm()

    def is_colinear_to(self, other_vector: "Vector", abs_tol: float = 1e-6):
        """
        Checks if two vectors are colinear.
        The two vectors should be of same dimension.

        :param other_vector: A vector-like object
        :type other_vector: :class:`volmdlr.Vector`
        :param abs_tol: Absolute tolerance to consider colinear
        :type abs_tol: float
        :return: `True` if the two vectors are colinear, `False` otherwise
        :rtype: bool
        """
        try:
            return math.isclose(abs(self.dot(other_vector)) / self.norm() / other_vector.norm(),
                                1,
                                abs_tol=abs_tol)

        except ZeroDivisionError:
            return False

    def is_perpendicular_to(self, other_vector: "Vector", abs_tol: float = 1e-5):
        """
        Checks if two vectors are perpendicular.
        The two vectors should be of same dimension.

        :param other_vector: A vector-like object
        :type other_vector: :class:`volmdlr.Vector`
        :param abs_tol: Absolute tolerance to consider perpendicular
        :type abs_tol: float
        :return: `True` if the two vectors are perpendicular, `False` otherwise
        :rtype: bool
        """
        return math.isclose(abs(self.dot(other_vector)), 0, abs_tol=abs_tol)

    @classmethod
    def mean_point(cls, points: List["Vector"]):
        """
        Find the mean point from a list of points. All the objects of this list
        should be of same dimension.

        :param points: A list of vector-like objects
        :type points: List[:class:`volmdlr.Vector`]
        :return: The mean point or vector
        :rtype: :class:`volmdlr.Vector`
        """
        n = 1
        point = points[0].copy()
        for point2 in points[1:]:
            point += point2
            n += 1
        point /= n
        return point

    def vector_projection(self, other_vector):
        """
        Projects the vector onto other_vector.

        :param other_vector: Vector to project self.
        """
        return (self.dot(other_vector) / other_vector.dot(other_vector)) * other_vector

    @classmethod
    def remove_duplicate(cls, points: List["Vector"]):
        """
        An approximative method to remove duplicated points from a list.
        All the objects of this list should be of same dimension.

        :param points: A list of vector-like objects with potential duplicates
        :type points: List[:class:`volmdlr.Vector`]
        :return: The new list of vector-like objects without duplicates&
        :rtype: List[:class:`volmdlr.Vector`]
        """
        dict_ = {p.approx_hash(): p for p in points}
        return list(dict_.values())


class Vector2D(Vector):
    """
    Class representing a 2-dimensional vector.

    :param x: The vector's abscissa
    :type x: float
    :param y: The vector's ordinate
    :type y: float
    :param name: The vector's name
    :type name: str
    """
    def __init__(self, x: float, y: float, name=""):
        self.x = x
        self.y = y
        self.name = name

    def __repr__(self):
        return "{}: [{}, {}]".format(self.__class__.__name__, self.x, self.y)

    def __setitem__(self, key, item):
        if key == 0:
            self.x = item
        elif key == 1:
            self.y = item
        else:
            raise IndexError

    def __getitem__(self, key):
        if key == 0:
            return self.x
        elif key == 1:
            return self.y
        else:
            raise IndexError

    def __add__(self, other_vector):
        return Vector2D(*Cadd2D(self.x, self.y,
                                other_vector.x, other_vector.y))

    def __neg__(self):
        return Vector2D(-self.x, -self.y)

    def __sub__(self, other_vector):
        return Vector2D(*Csub2D(self.x, self.y,
                                other_vector.x, other_vector.y))

    def __mul__(self, value: float):
        return Vector2D(*Cmul2D(self.x, self.y, value))

    def __truediv__(self, value: float):
        if value == 0:
            raise ZeroDivisionError
        return Vector2D(self.x / value,
                        self.y / value)

    def __round__(self, ndigits: int = 6):
        return self.__class__(round(self.x, ndigits), round(self.y, ndigits))

    def __hash__(self):
        """Return a hash value for the vector."""
        return hash(("vector", self.x, self.y))

    def __eq__(self, other):
        """Return True if the other point has the same x and y coordinates, False otherwise."""
        if isinstance(other, self.__class__):
            return self.x == other.x and self.y == other.y
        return False

    def is_close(self, other_vector: "Vector2D", tol: float = 1e-6):
        """
        Checks if two vectors are close to each other considering the
        Euclidean distance. The tolerance can be modified. The two vectors
        should be of same dimension.

        :param other_vector: A Vector2D-like object
        :type other_vector: :class:`volmdlr.Vector2D`
        :param tol: The tolerance under which the euclidean distance is
            considered equal to 0
        :type tol: float
        :return: `True` if the two Vector2D-like objects are close enough
            to each other, `False` otherwise
        :rtype: bool
        """
        if other_vector.__class__.__name__ not in ["Vector2D", "Point2D", "Node2D"]:
            return False
        return math.isclose(self.point_distance(other_vector), 0, abs_tol=tol)

    def approx_hash(self):
        """
        Computes an approximative hash value based on the coordinates.

        :return: An approximative hash value
        :rtype: int
        """
        return round(1e6 * (self.x + self.y))

    def to_dict(self, *args, **kwargs):
        """
        Serializes a 2-dimensional vector into a dictionary.

        :return: A serialized version of the Vector2D
        :rtype: dict

        .. seealso::
            How `serialization and deserialization`_ works in dessia_common

        .. _serialization and deserialization:
            https://documentation.dessia.tech/dessia_common/customizing.html#overloading-the-dict-to-object-method
        """
        return {"object_class": "volmdlr.Vector2D",
                "x": self.x, "y": self.y,
                "name": self.name}

    @classmethod
    def dict_to_object(cls, dict_, *args, **kwargs):
        """
        Deserializes a dictionary to a 3-dimensional point.

        :param dict_: The dictionary of a serialized Point3D
        :type dict_: dict
        :return:
        :rtype: :class:`volmdlr.Point3D`

        .. seealso::
            How `serialization and deserialization`_ works in dessia_common

        .. _serialization and deserialization:
            https://documentation.dessia.tech/dessia_common/customizing.html#overloading-the-dict-to-object-method
        """
        return cls(dict_["x"], dict_["y"], dict_.get("name", ""))

    def copy(self, deep=True, memo=None):
        """
        Creates a copy of a 2-dimensional vector.

        :param deep: *not used*
        :param memo: *not used*
        :return: A copy of the Vector2D-like object
        :rtype: :class:`volmdlr.Vector2D`
        """
        return self.__class__(self.x, self.y)

    def norm(self):
        """
        Computes the euclidiean norm of a 2-dimensional vector.

        :return: Norm of the Vector2D-like object
        :rtype: float
        """
        return CVector2Dnorm(self.x, self.y)

    def normalize(self):
        """
        In place operation, normalizing the coordinates of the 2-dimensional
        vector.

        :return: None
        :rtype: None
        """
        n = self.norm()
        if math.isclose(n, 0, abs_tol=1e-9):
            raise ZeroDivisionError

        self.x /= n
        self.y /= n

    def unit_vector(self):
        """Calculates the unit vector."""
        n = self.norm()
        if n == 0:
            raise ZeroDivisionError
        return Vector2D(self.x / n, self.y / n)

    def dot(self, other_vector: "Vector2D"):
        """
        Computes the dot product (scalar product) of two 2-dimensional vectors.

        :param other_vector: A Vector2D-like object
        :type other_vector: :class:`volmdlr.Vector2D`
        :return: A scalar, result of the dot product
        :rtype: float
        """
        return CVector2DDot(self.x,
                            self.y,
                            other_vector.x,
                            other_vector.y)

    def cross(self, other_vector: "Vector2D"):
        """
        Computes the cross product of two 2-dimensional vectors.

        :param other_vector: A Vector2D-like object
        :type other_vector: :class:`volmdlr.Vector2D`
        :return: A scalar, result of the cross product
        :rtype: float
        """
        return self.x * other_vector.y - self.y * other_vector.x

    def point_distance(self, other_vector: "Vector2D"):
        """
        Computes the euclidiean distance between two Vector2D objects.

        :param other_vector: A Vector2D object
        :type other_vector: :class:`volmdlr.Vector2D`
        :return: The euclidiean distance
        :rtype: float
        """
        return (self - other_vector).norm()

    def rotation_parameters(self, center: "Point2D", angle: float):
        """
        Calculates the parameters to be used in rotation methods

        :param center: The center of rotation
        :type center: :class:`volmdlr.Point2D`
        :param angle: The angle of the rotation in radian
        :type angle: float
        :return: The abscissa and ordinate of the rotated vector
        :rtype: tuple
        """
        u = self - center
        v2x = math.cos(angle) * u.x - math.sin(angle) * u.y + center.x
        v2y = math.sin(angle) * u.x + math.cos(angle) * u.y + center.y
        return v2x, v2y

    def rotation(self, center: "Point2D", angle: float):
        """
        Rotates the 2-dimensional vector and returns a new rotated vector

        :param center: The center of rotation
        :type center: :class:`volmdlr.Point2D`
        :param angle: The angle of the rotation in radian
        :type angle: float
        :return: A rotated Vector2D-like object
        :rtype: :class:`volmdlr.Vector2D`
        """
        v2x, v2y = self.rotation_parameters(center, angle)
        return self.__class__(v2x, v2y)

    def translation(self, offset: "Vector2D"):
        """
        Translates the 2-dimensional vector and returns a new translated vector

        :param offset: The offset vector of the translation
        :type offset: :class:`volmdlr.Vector2D`
        :return: A translated Vector2D-like object
        :rtype: :class:`volmdlr.Vector2D`
        """
        v2x = self.x + offset.x
        v2y = self.y + offset.y
        return self.__class__(v2x, v2y)

    def frame_mapping(self, frame: "Frame2D", side: str):
        """
        # TODO: Needs correction. Add an example ?
        Transforms a 2-dimensional vector from the current reference frame to a
        new one. Choose side equals to 'old' if the current reference frame is
        the old one ; choose side equals to 'new' if the input reference frame
        is the new one. This way, choosing 'old' will return the frame mapped
        vector of the input reference frame.

        :param frame: The input reference frame
        :type frame: :class:`volmdlr.Frame2D`
        :param side: Choose between 'old' and 'new'
        :type side: str
        :return: A frame mapped Vector2D-like object
        :rtype: :class:`volmdlr.Vector2D`
        """
        if side == "old":
            new_vector = frame.local_to_global_coordinates(self)
        if side == "new":
            new_vector = frame.global_to_local_coordinates(self)
        return new_vector

    def to_3d(self, plane_origin: "Vector3D", vx: "Vector3D", vy: "Vector3D"):
        """
        Returns the 3-dimensional vector corresponding to the 2-dimensional
        vector placed on the 3-dimensional plane (XY) of the 3-dimensional
        frame (centered on `plane_origin`, having for basis (`vx`, `vy`, vz),
        vz being the cross product of `vx` and `vy`).

        :param plane_origin: The origin of the plane, on which lies the
            Vector2D
        :type plane_origin: :class:`volmdlr.Vector3D`
        :param vx: The first direction of the plane
        :type vx: :class:`volmdlr.Vector3D`
        :param vy: The second direction of the plane
        :type vy: :class:`volmdlr.Vector3D`
        :return: The Vector3D from the Vector2D set in the 3-dimensional space
        :rtype: :class:`volmdlr.Vector3D`
        """
        return Vector3D(plane_origin.x + vx.x * self.x + vy.x * self.y,
                        plane_origin.y + vx.y * self.x + vy.y * self.y,
                        plane_origin.z + vx.z * self.x + vy.z * self.y)

    def to_point(self):
        """
        Transforms a Vector2D into a Point2D and returns it.

        :return: A Point2D
        :rtype: :class:`volmdlr.Point2D`
        """
        return Point2D(self.x, self.y)

    def normal_vector(self):
        """
        Returns the normal vector located pi/2 (counterclockwise) to the
        2-dimensional vector.

        :return: A normal Vector2D
        :rtype: :class:`volmdlr.Vector2D`
        """
        return Vector2D(-self.y, self.x)

    def unit_normal_vector(self):
        """
        Returns the unit normal vector located pi/2 (counterclockwise) to the
        2-dimensional vector.

        :return: A unit normal Vector2D
        :rtype: :class:`volmdlr.Vector2D`
        """
        n = self.normal_vector()
        n.normalize()
        return n

    def deterministic_unit_normal_vector(self):
        """
        # TODO: to be deleted ?
        # TODO: Or unit_normal_vector should be renamed deterministic_unit_normal_vector ?
        """
        return self.unit_normal_vector()

    @classmethod
    def random(cls, xmin: float, xmax: float, ymin: float, ymax: float):
        """
        Returns a random 2-dimensional point.

        :param xmin: The minimal abscissa
        :type xmin: float
        :param xmax: The maximal abscissa
        :type xmax: float
        :param ymin: The minimal ordinate
        :type ymin: float
        :param ymax: The maximal ordinate
        :type ymax: float
        :return: A random Vector2D
        :rtype: :class:`volmdlr.Vector2D`
        """
        return cls(random.uniform(xmin, xmax),
                   random.uniform(ymin, ymax))

    def plot(self, amplitude: float = 0.5, width: float = None,
             head_width: float = None, origin: "Vector2D" = None,
             ax: "matplotlib.axes.Axes" = None,
             color: str = "k", line: bool = False, label: str = None,
             normalize: bool = False):
        """
        Plots the 2-dimensional vector. If the vector has a norm greater than
        1e-9, it will be plotted with an arrow, else it will be plotted with
        a point.

        :param amplitude: A general parameter to quickly change the aspect of
            the arrow
        :type amplitude: float, optional
        :param width: The width of the tail of the arrow
        :type width: float, optional
        :param head_width: The width of the head of the arrow
        :type head_width: float, optional
        :param origin: The starting point of the tail of the arrow
        :type origin: :class:`volmdlr.Vector2D`, optional
        :param ax: The Axes on which the Vector2D will be drawn
        :type ax: :class:`matplotlib.axes.Axes`, optional
        :param color: The color of the arrow
        :type color: str, optional
        :param line: #TODO: delete this attribute ?
        :type line: bool, optional
        :param label: The text you want to display
        :type label: str, optional
        :param normalize: `True` if the Vector2D should be normalized,
        :type normalize: bool, optional
        :return: A matplotlib Axes object on which the Vector2D have been
            plotted
        :rtype: :class:`matplotlib.axes.Axes`
        """
        if origin is None:
            origin = Vector2D(0., 0.)

        if ax is None:
            fig, ax = plt.subplots()
        else:
            fig = ax.figure

        if math.isclose(self.norm(), 0, abs_tol=1e-9):
            point = origin.copy()
            point.plot(ax=ax, color=color)
            return ax

        if width is None:
            width = 0.001 * 5 * amplitude
        if head_width is None:
            head_width = 0.3 * amplitude

        if not normalize:
            ax.add_patch(FancyArrow(origin.x, origin.y,
                                    self.x * amplitude, self.y * amplitude,
                                    width=width,
                                    head_width=head_width,
                                    length_includes_head=True,
                                    color=color))
        else:
            normalized_vector = self.copy()
            normalized_vector.normalize()
            ax.add_patch(FancyArrow(origin.x, origin.y,
                                    normalized_vector.x * amplitude,
                                    normalized_vector.y * amplitude,
                                    width=width,
                                    head_width=head_width,
                                    length_includes_head=True,
                                    color=color))

        if line:
            style = "-" + color
            linestyle = "-."
            origin = Point2D(*origin)
            p1, p2 = origin, origin + self
            u = p2 - p1
            p3 = p1 - 3 * u
            p4 = p2 + 4 * u
            ax.plot([p3.x, p4.x], [p3.y, p4.y], style, linestyle=linestyle)

        if label is not None:
            ax.text(*(origin + self * amplitude), label)

        return ax

    def to_step(self, current_id, vector=False, vertex=False):
        """
        Write a step primitive from a 2-dimensional vector.

        :param current_id: The id of the last written primitive
        :type current_id: int
        :param vector: If 'True' creates a step VECTOR primitive. Otherwise,
            only a DIRECTION primitive will be created. Default value set to
            'False'
        :type vector: bool, optional
        :param vertex: If 'True' calls the to_step method of Point3D. Default
            value set to 'False'
        :type vertex: bool, optional
        :return: A tuple containing the string representing the step primitive
            and the new current id
        :rtype: tuple
        """
        if vertex:
            return self.to_point().to_step(current_id=current_id, vertex=True)
        content = f"#{current_id} = DIRECTION('{self.name}',({self.x:.6f},{self.y:.6f}));\n"
        if vector:
            content += f"#{current_id + 1} = VECTOR('{self.name}',#{current_id},1.);\n"
            current_id += 1
        return content, current_id


X2D = Vector2D(1, 0)
Y2D = Vector2D(0, 1)


class Point2D(Vector2D):
    """
    Class representing a 2-dimensional point.

    :param x: The vector's abscissa
    :type x: float
    :param y: The vector's ordinate
    :type y: float
    :param name: The vector's name
    :type name: str
    """

    def __init__(self, x: float, y: float, name: Text = ""):
        self.x = x
        self.y = y
        Vector2D.__init__(self, x=x, y=y, name=name)

    def __add__(self, other_vector):
        return Point2D(*Cadd2D(self.x, self.y, other_vector.x, other_vector.y))

    def __neg__(self):
        return Point2D(-self.x, -self.y)

    def __sub__(self, other_vector):
        return Point2D(*Csub2D(self.x, self.y,
                               other_vector.x, other_vector.y))

    def __mul__(self, value: float):
        return Point2D(*Cmul2D(self.x, self.y, value))

    def __truediv__(self, value: float):
        if value == 0:
            raise ZeroDivisionError
        return Point2D(self.x / value,
                       self.y / value)

    def __hash__(self):
        """Return a hash value for the point 2d."""
        return hash(("point", self.x, self.y))

    def to_dict(self, *args, **kwargs):
        """
        Serializes a 2-dimensional point into a dictionary.

        :return: A serialized version of the Point2D
        :rtype: dict

        .. seealso::
            How `serialization and deserialization`_ works in dessia_common

        .. _serialization and deserialization:
            https://documentation.dessia.tech/dessia_common/customizing.html#overloading-the-dict-to-object-method
        """
        dict_ = {"object_class": "volmdlr.Point2D",
                 "x": self.x, "y": self.y}
        if self.name:
            dict_["name"] = self.name
        return dict_

    def to_3d(self, plane_origin: "Vector3D", vx: "Vector3D", vy: "Vector3D"):
        """
        Returns the 3-dimensional point corresponding to the 2-dimensional
        point placed on the 3-dimensional plane (XY) of the 3-dimensional
        frame (centered on `plane_origin`, having for basis (`vx`, `vy`, vz),
        vz being the cross product of `vx` and `vy`).

        :param plane_origin: The origin of the plane, on which lies the
            Vector2D
        :type plane_origin: :class:`volmdlr.Vector3D`
        :param vx: The first direction of the plane
        :type vx: :class:`volmdlr.Vector3D`
        :param vy: The second direction of the plane
        :type vy: :class:`volmdlr.Vector3D`
        :return: The Point3D from the Point2D set in the 3-dimensional space
        :rtype: :class:`volmdlr.Point3D`
        """
        return Point3D(round(plane_origin.x + vx.x * self.x + vy.x * self.y, 12),
                       round(plane_origin.y + vx.y * self.x + vy.y * self.y, 12),
                       round(plane_origin.z + vx.z * self.x + vy.z * self.y, 12))

    def to_vector(self):
        """
        Transforms a Point2D into a Vector2D and returns it.

        :return: A Vector2D
        :rtype: :class:`volmdlr.Vector2D`
        """
        return Vector2D(self.x, self.y)

    def to_step(self, current_id, vertex=False):
        content = "#{} = CARTESIAN_POINT('{}',({:.6f},{:.6f}));\n"\
                        .format(current_id, self.name,
                                1000.*self.x,
                                1000.*self.y)
        if vertex:
            content += "#{} = VERTEX_POINT('{}',#{});\n".format(current_id+1,
                                                                self.name,
                                                                current_id)
            current_id += 1

        return content, current_id

    def plot(self, ax=None, color="k", alpha=1, plot_points=True):
        """
        Plots the 2-dimensional point as a dot.

        :param ax: The Axes on which the Vector2D will be drawn
        :type ax: :class:`matplotlib.axes.Axes`, optional
        :param color: The color of the arrow
        :type color: str, optional
        :param alpha: The transparency of the point from 0 to 1. 0 being
            fully transparent
        :type alpha: float, optional
        :param plot_points: # TODO: delete this attribute
        :type plot_points: bool, optional
        :return: A matplotlib Axes object on which the Point2D have been plotted
        :rtype: :class:`matplotlib.axes.Axes`
        """
        if ax is None:
            fig, ax = plt.subplots()

        ax.plot([self.x], [self.y], color=color, alpha=alpha, marker="o")
        return ax

    def point_distance(self, other_point: "Point2D"):
        """
        Computes the euclidiean distance between two Point2D objects.

        :param other_point: A Point2D object
        :type other_point: :class:`volmdlr.Point2D`
        :return: The euclidiean distance
        :rtype: float
        """
        return (self - other_point).norm()

    @classmethod
    def line_intersection(cls, line1: "volmdlr.edges.Line2D",
                          line2: "volmdlr.edges.Line2D",
                          curvilinear_abscissa: bool = False):
        """
        Returns a Point2D based on the intersection between two infinite lines.

        :param line1: The first line
        :type line1: :class:`volmdlr.edges.Line2D`
        :param line2: The second line
        :type line2: :class:`volmdlr.edges.Line2D`
        :param curvilinear_abscissa: `True` will return, in addition to the
            intersection point, the curvilinear abscissa of the point on the
            first line and on the second line. Otherwise, only the point will
            be returned
        :type curvilinear_abscissa: bool, optional
        :return: The two-dimensional point at the intersection of the two lines
        :rtype: :class:`volmdlr.Point2D`
        """
        (x1, y1), (x2, y2) = line1
        (x3, y3), (x4, y4) = line2

        denominateur = (x1 - x2) * (y3 - y4) - (y1 - y2) * (x3 - x4)
        if math.isclose(denominateur, 0, abs_tol=1e-15):
            if not curvilinear_abscissa:
                return None
            else:
                return None, None, None
        else:
            x = (x1 * y2 - y1 * x2) * (x3 - x4) - (x1 - x2) * (x3 * y4 - y3 * x4)
            x = x / denominateur
            y = (x1 * y2 - y1 * x2) * (y3 - y4) - (y1 - y2) * (x3 * y4 - y3 * x4)
            y = y / denominateur
            if not curvilinear_abscissa:
                return cls(x, y)
            else:
                t = (x1 - x3) * (y3 - y4) - (y1 - y3) * (x3 - x4)
                t = t / denominateur
                u = (x1 - x2) * (y1 - y3) - (y1 - y2) * (x1 - x3)
                u = -u / denominateur
                return cls(x, y), t, u

    @classmethod
    def segment_intersection(cls, segment1: "volmdlr.edges.LineSegment2D",
                             segment2: "volmdlr.edges.LineSegment2D",
                             curvilinear_abscissa: bool = False):
        """
        Returns a Point2D based on the intersection between two finite lines.

        :param segment1: The first line segment
        :type segment1: :class:`volmdlr.edges.LineSegment2D`
        :param segment2: The second line segment
        :type segment2: :class:`volmdlr.edges.LineSegment2D`
        :param curvilinear_abscissa: `True` will return, in addition to the
            intersection point, the curvilinear abscissa of the point on the
            first line segment and on the second line segment. Otherwise, only
            the point will be returned
        :type curvilinear_abscissa: bool, optional
        :return: The two-dimensional point at the intersection of the two lines
            segments
        :rtype: :class:`volmdlr.Point2D`
        """
        (x1, y1), (x2, y2) = segment1
        (x3, y3), (x4, y4) = segment2

        denominateur = (x1 - x2) * (y3 - y4) - (y1 - y2) * (x3 - x4)
        if math.isclose(denominateur, 0, abs_tol=1e-15):
            if not curvilinear_abscissa:
                return None
            else:
                return None, None, None

        t = (x1 - x3) * (y3 - y4) - (y1 - y3) * (x3 - x4)
        t = t / denominateur
        u = (x1 - x2) * (y1 - y3) - (y1 - y2) * (x1 - x3)
        u = -u / denominateur
        if (0 <= t <= 1) or (0 <= u <= 1):
            x = (x1 * y2 - y1 * x2) * (x3 - x4) - (x1 - x2) * (x3 * y4 - y3 * x4)
            x = x / denominateur
            y = (x1 * y2 - y1 * x2) * (y3 - y4) - (y1 - y2) * (x3 * y4 - y3 * x4)
            y = y / denominateur
            if not curvilinear_abscissa:
                return cls(x, y)
            else:
                return cls(x, y), t, u
        else:
            if not curvilinear_abscissa:
                return None
            else:
                return None, None, None

    def plot_data(self, marker=None, color="black", size=1,
                  opacity=1, arrow=False, stroke_width=None):
        """
        Transforms the two-dimensional point into a plot_data twe-dimensional point.

        :param marker: # TODO: unused parameter
        :type marker: str, optional
        :param color: # TODO: unused parameter
        :type color: str, optional
        :param size: # TODO: unused parameter
        :type size: float, optional
        :param opacity: # TODO: unused parameter
        :type opacity: float, optional
        :param arrow: # TODO: unused parameter
        :type arrow: bool, optional
        :param stroke_width: # TODO: unused parameter
        :type stroke_width: float, optional
        :return: a plot_data two-dimensional point
        :rtype: :class:`plot_data.Point2D`
        """
        return plot_data.Point2D(self.x, self.y)

    @classmethod
    def middle_point(cls, point1: Vector2D,
                     point2: Vector2D):
        """
        Computes the middle point between two two-dimensional vector-like objects.

        :param point1: the first point
        :type point1: :class:`volmdlr.Vector2D`
        :param point2: the second point
        :type point2: :class:`volmdlr.Vector2D`
        :return: the middle point
        :rtype: :class:`volmdlr.Point2D`
        """
        return (point1 + point2) * 0.5

    @classmethod
    def line_projection(cls, point: Vector2D,
                        line: "volmdlr.edges.Line2D"):
        """
        Computes the projection of a two-dimensional vector-like object on an
        infinite two-dimensional line

        :param point: the point to be projected
        :type point: :class:`volmdlr.Vector2D`
        :param line: the infinite line
        :type line: :class:`volmdlr.edges.Line2D`
        :return: the projected point
        :rtype: :class:`volmdlr.Point2D`
        """
        p1, p2 = line[0], line[1]
        n = line.unit_normal_vector()
        pp1 = point - p1
        return pp1 - pp1.dot(n) * n + p1

    def nearest_point(self, points: List[Vector2D]):
        """
        Finds the nearest point out of a list of two-dimensional vector-like
        objects.

        :param points: a list of points
        :type points: List[:class:`volmdlr.Vector2D`]
        :return: the nearest point out of the list
        :rtype: :class:`volmdlr.Vector2D`
        """
        min_distance = self.point_distance(points[0])
        min_point = points[0]
        for point in points:
            pd = self.point_distance(point)
            if pd < min_distance:
                min_distance, min_point = pd, point
        return min_point

    def axial_symmetry(self, line: "volmdlr.curves.Line2D"):
        """
        Returns the symmetric two-dimensional point according to a line.

        :param line: the line used for axial symmetry
        :type line: :class:`volmdlr.edges.Line2D`
        :return: the symmetrical point
        :rtype: :class:`volmdlr.Point2D`
        """

        point_projection = line.point_projection(self)[0]
        point_symmetry = point_projection + (point_projection - self)

        return point_symmetry

    def coordinates(self):
        """
        Gets x,y coordinates of a point2d.
        """

        return (self.x, self.y)

    def get_geo_lines(self, tag: int, point_mesh_size: float = None):
        """
        Gets the lines that define a Point2D in a .geo file.

        :param tag: The point index
        :type tag: int
        :param mesh_size: The target mesh size close to the point, defaults to None
        :type mesh_size: float, optional

        :return: A line
        :rtype: str
        """

        if point_mesh_size:
            return "Point("+str(tag)+") = {"+str([*self, 0])[1:-1]+", "+str(point_mesh_size)+"};"
        else:
            return "Point("+str(tag)+") = {"+str([*self, 0])[1:-1]+"};"


O2D = Point2D(0, 0)


class Vector3D(Vector):
    """
    Class representing a 3-dimensional vector.

    :param x: The vector's abscissa
    :type x: float
    :param y: The vector's ordinate
    :type y: float
    :param Z: The vector's applicate
    :type z: float
    :param name: The vector's name
    :type name: str
    """

    def __init__(self, x: float, y: float, z: float, name: Text = ""):
        self.x = x
        self.y = y
        self.z = z
        self.name = name

    def __repr__(self):
        return "{}: [{}, {}, {}]".format(self.__class__.__name__, self.x, self.y, self.z)

    def __setitem__(self, key, item):
        if key == 0:
            self.x = item
        elif key == 1:
            self.y = item
        elif key == 2:
            self.z = item
        else:
            raise IndexError

    def __getitem__(self, key):
        if key == 0:
            return self.x
        elif key == 1:
            return self.y
        elif key == 2:
            return self.z
        else:
            raise IndexError

    def __add__(self, other_vector):
        return Vector3D(*Cadd3D(self.x, self.y, self.z,
                                other_vector.x,
                                other_vector.y,
                                other_vector.z))

    def __neg__(self):
        return Vector3D(-self.x, -self.y, -self.z)

    def __sub__(self, other_vector):
        return Vector3D(*Csub3D(self.x, self.y, self.z,
                                other_vector.x,
                                other_vector.y,
                                other_vector.z))

    def __mul__(self, value):
        return Vector3D(*Cmul3D(self.x, self.y, self.z, value))

    def __truediv__(self, value):
        if value == 0:
            raise ZeroDivisionError
        return Vector3D(self.x / value,
                        self.y / value,
                        self.z / value)

    def __round__(self, ndigits: int = 6):
        return self.__class__(round(self.x, ndigits),
                              round(self.y, ndigits),
                              round(self.z, ndigits))

    def __hash__(self):
        """Return a hash value for the vector 3d."""
        return hash(("vector", self.x, self.y, self.z))

    def __eq__(self, other):
        """Return True if the other point has the same x, y and z coordinates, False otherwise."""
        if isinstance(other, self.__class__):
            return self.x == other.x and self.y == other.y and self.z == other.z
        return False

    def is_close(self, other_vector, tol=1e-6):
        """
        Checks if two vectors are close to each other considering the
        Euclidean distance. The tolerance can be modified. The two vectors
        should be of same dimension.

        :param other_vector: A Vector3D-like object
        :type other_vector: :class:`volmdlr.Vector3D`
        :param tol: The tolerance under which the euclidean distance is
            considered equal to 0
        :type tol: float
        :return: `True` if the two Vector3D-like objects are close enough
            to each other, `False` otherwise
        :rtype: bool
        """
        if other_vector.__class__.__name__ not in ["Vector3D", "Point3D", "Node3D"]:
            return False
        # return math.isclose(self.x, other_vector.x, abs_tol=tol) \
        # and math.isclose(self.y, other_vector.y, abs_tol=tol) \
        # and math.isclose(self.z, other_vector.z, abs_tol=tol)
        return math.isclose(self.point_distance(other_vector), 0, abs_tol=tol)

    def approx_hash(self):
        """
        Computes an approximative hash value based on the coordinates.

        :return: An approximative hash value
        :rtype: int
        """
        return round(1e6 * (self.x + self.y + self.z))

    def to_dict(self, *args, **kwargs):
        """
        Serializes a 3-dimensional vector into a dictionary.

        :return: A serialized version of the Vector3D
        :rtype: dict

        .. seealso::
            How `serialization and deserialization`_ works in dessia_common

        .. _serialization and deserialization:
            https://documentation.dessia.tech/dessia_common/customizing.html#overloading-the-dict-to-object-method
        """
        dict_ = {"object_class": "volmdlr.Vector3D",
                 "x": self.x, "y": self.y, "z": self.z}

        if self.name:
            dict_["name"] = self.name
        return dict_

    @classmethod
    def dict_to_object(cls, dict_, *args, **kwargs):
        """
        Deserializes a dictionary to a 3-dimensional vector.

        :param dict_: The dictionary of a serialized Vector3D
        :type dict_: dict
        :param global_dict: The global dictionary. Default value is None
        :type global_dict: dict, optional
        :param pointers_memo: A dictionary from path to python object of
            already serialized values. Default value is None
        :type pointers_memo: dict, optional
        :param path: The path in the global object. In most cases, append
            ‘/attribute_name’ to given path for your attributes.
            Default value is '#'
        :type path: str, optional
        :return:
        :rtype: :class:`volmdlr.Vector3D`

        .. seealso::
            How `serialization and deserialization`_ works in dessia_common

        .. _serialization and deserialization:
            https://documentation.dessia.tech/dessia_common/customizing.html#overloading-the-dict-to-object-method
        """

        return cls(dict_["x"], dict_["y"], dict_["z"], dict_.get("name", ""))

    def dot(self, other_vector):
        """
        Computes the dot product between two 3-dimensional vectors.

        :param other_vector: A Vector3D-like object
        :type other_vector: :class:`volmdlr.Vector3D`
        :return: Value of the dot product
        :rtype: float
        """
        return CVector3DDot(self.x, self.y, self.z,
                            other_vector.x, other_vector.y, other_vector.z)

    def cross(self, other_vector: "Vector3D") -> "Vector3D":
        """
        Computes the cross product between two 3-dimensional vectors.

        :param other_vector: A Vector3D-like object
        :type other_vector: :class:`volmdlr.Vector3D`
        :return: Value of the cross product
        :rtype: float
        """
        return self.__class__(*CVector3D_cross(self.x, self.y, self.z,
                                               other_vector.x,
                                               other_vector.y,
                                               other_vector.z))

    def norm(self) -> float:
        """
        Computes the euclidiean norm of a 3-dimensional vector.

        :return: Norm of the Vector3D-like object
        :rtype: float
        """
        return CVector3Dnorm(self.x, self.y, self.z)

    def normalize(self) -> None:
        """
        In place operation, normalizing the coordinates of the 2-dimensional
        vector.

        :return: None
        :rtype: None
        """
        n = self.norm()
        if n == 0:
            raise ZeroDivisionError

        self.x /= n
        self.y /= n
        self.z /= n

    def unit_vector(self):
        """Calculates the unit vector."""
        n = self.norm()
        if n == 0:
            raise ZeroDivisionError
        return Vector3D(self.x / n, self.y / n, self.z / n)

    def point_distance(self, point2: "Vector3D") -> float:
        """
        Computes the euclidiean distance between two Vector3D objects.

        :param other_vector: A Vector3D object
        :type other_vector: :class:`volmdlr.Vector3D`
        :return: The euclidiean distance
        :rtype: float
        """
        return (self - point2).norm()

    def rotation(self, center: "Point3D", axis: "Vector3D", angle: float):
        """
        Rotates of angle around axis the 2-dimensional vector and returns
        a new rotated vector.
        Using Rodrigues Formula:
            https://en.wikipedia.org/wiki/Rodrigues%27_rotation_formula.

        :param center: The center of rotation
        :type center: :class:`volmdlr.Point3D`
        :param axis: The axis of rotation
        :type axis: :class:`volmdlr.Vector3D`
        :param angle: The angle of the rotation in radian
        :type angle: float
        :return: A rotated Vector3D-like object
        :rtype: :class:`volmdlr.Vector3D`
        """
        vector2 = vector3D_rotation(self, center, axis, angle)
        return self.__class__(*vector2)

    @staticmethod
    def axis_rotation_parameters(axis1_value, axis2_value, angle):
        """
        # TODO: to be completed
        Calcules new axis1 and axis2 new values after vector rotation.

        :param axis1_value:
        :type axis1_value:
        :param axis2_value:
        :type axis2_value:
        :param angle:
        :type angle:
        :return:
        :rtype: tuple
        """
        cos_angle = math.cos(angle)
        sin_angle = math.sin(angle)

        axis1 = cos_angle * axis1_value + sin_angle * axis2_value
        axis2 = -sin_angle * axis1_value + cos_angle * axis2_value
        return axis1, axis2

    def x_rotation(self, angle: float):
        """
        Rotation of angle around X axis and returns a new vector as a result.

        :param angle: Value of the angle
        :type angle: float
        :return: A 3-dimensional point
        :rtype: :class:`volmdlr.Point3D`
        """
        y1, z1 = self.axis_rotation_parameters(self.y, self.z, angle)

        return Point3D(self.x, y1, z1)

    def y_rotation(self, angle: float):
        """
        Rotation of angle around Y axis and returns a new vector as result.

        :param angle: Value of the angle
        :type angle: float
        :return: A 3-dimensional point
        :rtype: :class:`volmdlr.Point3D`
        """
        z1, x1 = self.axis_rotation_parameters(self.z, self.x, angle)
        return Point3D(x1, self.y, z1)

    def z_rotation(self, angle: float):
        """
        rrotation of angle around Z axis and returns a new vector as result.

        :param angle: Value of the angle
        :type angle: float
        :return: A 3-dimensional point
        :rtype: :class:`volmdlr.Point3D`
        """
        x1, y1 = self.axis_rotation_parameters(self.x, self.y, angle)
        return Point3D(x1, y1, self.z)

    def translation(self, offset: "Vector3D"):
        """
        Translates the vector and returns a new translated vector

        :param offset: A Vector3D-like object used for offsetting
        :type offset: :class:`volmdlr.Vector3D`
        :return: A translated Vector3D-like object
        :rtype: :class:`volmdlr.Vector3D`
        """
        return self + offset

    def frame_mapping(self, frame: "Frame3D", side: str):
        """
        # TODO: Needs correction. Add an example ?
        Transforms a 3-dimensional vector from the current reference frame to a
        new one. Choose side equals to 'old' if the current reference frame is
        the old one ; choose side equals to 'new' if the input reference frame
        is the new one. This way, choosing 'old' will return the frame mapped
        vector of the input reference frame.

        :param frame: The input reference frame
        :type frame: :class:`volmdlr.Frame3D`
        :param side: Choose between 'old' and 'new'
        :type side: str
        :return: A frame mapped Vector3D-like object
        :rtype: :class:`volmdlr.Vector3D`
        """
        if side == "old":
            new_vector = frame.local_to_global_coordinates(self)

        if side == "new":
            new_vector = frame.global_to_local_coordinates(self)
        return new_vector

    def plane_projection3d(self, plane_origin: "Vector3D", x: "Vector3D", y: "Vector3D"):
        """
        Projects a Vector3D-like object on a 3D plane.

        :param plane_origin: The origin of the 3D projection plane
        :type plane_origin: :class:`volmdlr.Vector3D`
        :param x: The X axis of the 3D plane
        :type x: :class:`volmdlr.Vector3D`
        :param y: The Y axis of the 3D plane
        :type y: :class:`volmdlr.Vector3D`
        :return: The projection on the 3D plane
        :rtype: :class:`volmdlr.Vector3D`
        """
        z = x.cross(y)
        z.normalize()
        return self - z.dot(self - plane_origin) * z

    def plane_projection2d(self, plane_origin: "Vector3D", x: "Vector3D", y: "Vector3D"):
        """
        Projects a Vector3D-like object on a 2D plane.

        :param plane_origin: The 3D origin of the 2D projection plane
        :type plane_origin: :class:`volmdlr.Vector3D`
        :param x: The 3D X axis of the 2D plane
        :type x: :class:`volmdlr.Vector3D`
        :param y: The 3D Y axis of the 2D plane
        :type y: :class:`volmdlr.Vector3D`
        :return: The projection on the 2D plane
        :rtype: :class:`volmdlr.Point2D`
        """
        # z = x.cross(y)
        # z.normalize()
        # p3d = self - (self - plane_origin).dot(z) * z
        p3d = self.plane_projection3d(plane_origin, x, y)
        u1 = p3d.dot(x)
        u2 = p3d.dot(y)
        return Point2D(u1, u2)

    def to_2d(self, plane_origin: "Vector3D", x: "Vector3D", y: "Vector3D"):
        """
        # TODO: difference with plane_projection2d needs details
        Transforms a Vector3D-like object to a Point2D.

        :param plane_origin: The 3D origin of the 2D projection plane
        :type plane_origin: :class:`volmdlr.Vector3D`
        :param x: The 3D X axis of the 2D plane
        :type x: :class:`volmdlr.Vector3D`
        :param y: The 3D Y axis of the 2D plane
        :type y: :class:`volmdlr.Vector3D`
        :return: The transformed Point2D
        :rtype: :class:`volmdlr.Point2D`
        """
        x2d = self.dot(x) - plane_origin.dot(x)
        y2d = self.dot(y) - plane_origin.dot(y)
        class_name = self.__class__.__name__[:-2] + "2D"
        return getattr(sys.modules[self.__module__], class_name)(x2d, y2d)

    def random_unit_normal_vector(self):
        """
        Returns a random normal 3-dimensional vector.

        :return: A normal Vector3D
        :rtype: :class:`volmdlr.Vector3D`
        """
        v = Vector3D.random(0, 1, 0, 1, 0, 1)

        v = v - v.dot(self) * self / (self.norm()**2)
        v.normalize()
        return v

    def deterministic_normal_vector(self):
        """
        Returns a deterministic normal 3-dimensional vector.

        :return: A normal Vector3D
        :rtype: :class:`volmdlr.Vector3D`
        """
        if not math.isclose(self.y, 0, abs_tol=1e-7) \
                or not math.isclose(self.z, 0, abs_tol=1e-7):
            v = X3D
        else:
            v = Y3D
        v = v - v.dot(self) * self / (self.norm()**2)
        return v

    def deterministic_unit_normal_vector(self):
        """
        Returns a deterministic unit normal 3-dimensional vector.

        :return: A normal Vector3D
        :rtype: :class:`volmdlr.Vector3D`
        """
        normal_vector = self.deterministic_normal_vector()
        return normal_vector.unit_vector()

    def copy(self, deep=True, memo=None):
        """
        Creates a copy of a 2-dimensional vector.

        :param deep: *not used*
        :param memo: *not used*
        :return: A copy of the Vector2D-like object
        :rtype: :class:`volmdlr.Vector2D`
        """
        return self.__class__(self.x, self.y, self.z)

    @classmethod
    def random(cls, xmin: float, xmax: float, ymin: float, ymax: float, zmin: float, zmax: float):
        """
        Returns a random 2-dimensional point.

        :param xmin: The minimal abscissa
        :type xmin: float
        :param xmax: The maximal abscissa
        :type xmax: float
        :param ymin: The minimal ordinate
        :type ymin: float
        :param ymax: The maximal ordinate
        :type ymax: float
        :param zmin: The minimal applicate
        :type zmin: float
        :param zmax: The maximal applicate
        :type zmax: float
        :return: A random Vector3D
        :rtype: :class:`volmdlr.Vector3D`
        """
        return cls(random.uniform(xmin, xmax),
                   random.uniform(ymin, ymax),
                   random.uniform(zmin, zmax))

    def to_point(self):
        """
        Converts a Vector3D object to a Point3D object.

        :return: A Point3D
        :rtype: :class:`volmdlr.Point3D`
        """
        return Point3D(self.x, self.y, self.z)

    @classmethod
    def from_step(cls, arguments, object_dict, **kwargs):
        """
        Converts a step primitive from a 3-dimensional vector to a Vector3D.

        :param arguments: The arguments of the step primitive.
        :type arguments: list
        :param object_dict: The dictionary containing all the step primitives
            that have already been instanciated
        :type object_dict: dict
        :return: The corresponding Vector3D object
        :rtype: :class:`volmdlr.Vector3D`
        """
        length_conversion_factor = kwargs.get("length_conversion_factor", 1)

        if type(arguments[1]) is int:
            # VECTOR
            new_vector = length_conversion_factor * float(arguments[2])*object_dict[arguments[1]]
            new_vector.name = arguments[0][1:-1]
            return new_vector
        else:
            # DIRECTION
            # return cls(*[float(i)/1000 for i in arguments[1][1:-1].split(",")],
            #             arguments[0][1:-1])
            return cls(*[float(i) for i in arguments[1][1:-1].split(",")],
                       arguments[0][1:-1])

    def to_step(self, current_id, vector=False, vertex=False):
        """
        Write a step primitive from a 3-dimensional vector.

        :param current_id: The id of the last written primitive
        :type current_id: int
        :param vector: If 'True' creates a step VECTOR primitive. Otherwise,
            only a DIRECTION primitive will be created. Default value set to
            'False'
        :type vector: bool, optional
        :param vertex: If 'True' calls the to_step method of Point3D. Default
            value set to 'False'
        :type vertex: bool, optional
        :return: A tuple containing the string representing the step primitive
            and the new current id
        :rtype: tuple
        """
        if vertex:
            return self.to_point().to_step(current_id=current_id, vertex=True)
        content = "#{} = DIRECTION('{}',({:.6f},{:.6f},{:.6f}));\n"\
            .format(current_id, self.name,
                    self.x, self.y, self.z)
        if vector:
            content += "#{} = VECTOR('{}',#{},1.);\n".format(current_id + 1,
                                                             self.name,
                                                             current_id)
            current_id += 1
        return content, current_id

    def plot(self, ax=None, starting_point=None, color="k"):
        """
        Plots the 3-dimensional vector.

        :param ax: The Axes on which the Vector2D will be drawn
        :type ax: :class:`matplotlib.axes.Axes`, optional
        :param starting_point: The location of the origin of the vector.
            Default value is None, corresponding to (0, 0, 0)
        :type starting_point: :class:`volmdlr.Vector3D`, optional
        :param color: The color of the drawn vector. Default value is empty
            string for black
        :type color: str, optional
        :return: A matplotlib Axes object on which the Vector3D have been
            plotted
        :rtype: :class:`matplotlib.axes.Axes`
        """
        if starting_point is None:
            starting_point = Point3D(0, 0, 0)
        if ax is None:
            fig = plt.figure()
            ax = fig.add_subplot(111, projection="3d")
        a = Arrow3D(self.x, self.y, self.z, starting_point=starting_point, mutation_scale=20,  # Change for head length
                    arrowstyle="-|>", color=color)

        ax.add_artist(a)
        return ax


X3D = Vector3D(1, 0, 0)
Y3D = Vector3D(0, 1, 0)
Z3D = Vector3D(0, 0, 1)


class Point3D(Vector3D):
    """
    Class representing a 3-dimensional point.

    :param x: The vector's abscissa
    :type x: float
    :param y: The vector's ordinate
    :type y: float
    :param z: The vector's applicate
    :type y: float
    :param name: The vector's name
    :type name: str
    """

    _standalone_in_db = False

    def __init__(self, x: float, y: float, z: float, name: Text = ""):
        self.x = x
        self.y = y
        self.z = z
        Vector3D.__init__(self, x, y, z, name)

    def __add__(self, other_vector):
        return Point3D(*Cadd3D(self.x, self.y, self.z,
                               other_vector.x,
                               other_vector.y,
                               other_vector.z))

    def __neg__(self):
        return Point3D(-self.x, -self.y, -self.z)

    def __sub__(self, other_vector):
        return Point3D(*Csub3D(self.x, self.y, self.z,
                               other_vector.x, other_vector.y, other_vector.z))

    def __mul__(self, value):
        return Point3D(*Cmul3D(self.x, self.y, self.z, value))

    def __truediv__(self, value):
        if value == 0:
            raise ZeroDivisionError
        return Point3D(self.x / value,
                       self.y / value,
                       self.z / value)

    def __hash__(self):
        """Return a hash value for the point 3d."""
        return hash(("point", self.x, self.y, self.z))

    def to_dict(self, *args, **kwargs):
        """
        Serializes a 3-dimensional point into a dictionary.

        :return: A serialized version of the Point3D
        :rtype: dict

        .. seealso::
            How `serialization and deserialization`_ works in dessia_common

        .. _serialization and deserialization:
            https://documentation.dessia.tech/dessia_common/customizing.html#overloading-the-dict-to-object-method
        """
        dict_ = {"object_class": "volmdlr.Point3D",
                 "x": self.x, "y": self.y, "z": self.z}
        if self.name:
            dict_["name"] = self.name
        return dict_

    def plot(self, ax=None, color="k", alpha=1, marker="o"):
        """
        Plots the 3-dimensional point.

        :param ax: The Axes on which the Point3D will be drawn. Default value
            is None, creating a new drawing figure
        :type ax: :class:`matplotlib.axes.Axes`, optional
        :param color: The color of the point. Default value is 'k', for black
        :type color: str, optional
        :param alpha: The transparency of the Point3D. Default value is 1, for
            full opacity
        :type alpha: float, optional
        :param marker: The shape of the Point3D. Default value is 'o', for a
            round marker
        :type marker: str, optional
        :return: A matplotlib Axes object on which the Point3D have been
            plotted
        :rtype: :class:`matplotlib.axes.Axes`
        """
        if ax is None:
            fig = plt.figure()
            ax = fig.add_subplot(111, projection="3d")

        ax.plot([self.x], [self.y], [self.z], color=color, alpha=alpha,
                marker=marker)
        return ax

    # def to_2d(self, plane_origin, x, y):
    #     """
    #     Using Vector3D.to_2d
    #     """
    #     x2d = self.dot(x) - plane_origin.dot(x)
    #     y2d = self.dot(y) - plane_origin.dot(y)
    #     return Point2D(x2d, y2d)

    @classmethod
    def from_step(cls, arguments, object_dict, **kwargs):
        """
        Converts a step primitive from a 3-dimensional point to a Point3D.

        :param arguments: The arguments of the step primitive
        :type arguments: list
        :param object_dict: The dictionary containing all the step primitives
            that have already been instanciated
        :type object_dict: dict
        :return: The corresponding Point3D object
        :rtype: :class:`volmdlr.Point3D`
        """
        length_conversion_factor = kwargs.get("length_conversion_factor", 1)

        return cls(*[float(i) * length_conversion_factor for i in arguments[1][1:-1].split(",")],
                   arguments[0][1:-1])

    def to_vector(self):
        """
        Converts a Point3D object to a Vector3D object.

        :return: A Vector3D
        :rtype: :class:`volmdlr.Vector3D`
        """
        return Vector3D(self.x, self.y, self.z)

    def point_distance(self, point2: "Point3D") -> float:
        """
        Computes the euclidean distance between two 3-dimensional points.

        :param point2: The other 3-dimensional point
        :type point2: :class:`volmdlr.Point3D`
        :return: The euclidean distance
        :rtype: float
        """
        return (self - point2).norm()

    @classmethod
    def middle_point(cls, point1: "Point3D", point2: "Point3D"):
        """
        Computes the middle point between two 3-dimensional points.

        :param point1: The first 3-dimensional point
        :type point1: :class:`volmdlr.Point3D`
        :param point2: The second 3-dimensional point
        :type point2: :class:`volmdlr.Point3D`
        :return: The middle point
        :rtype: :class:`volmdlr.Point3D`
        """
        return (point1 + point2) * 0.5

    def to_step(self, current_id, vertex=False):
        """
        Writes a step primitive from a 3-dimensional point.

        :param current_id: The id of the last written primitive
        :type current_id: int
        :param vertex: If 'True', adds a VERTEX_POINT step primitive on top of
            the CARTESIAN_POINT step primitive. Default value set to 'False'
        :type vertex: bool, optional
        :return: A tuple containing the string representing the step primitive
            and the new current id
        :rtype: tuple
        """
        current_id += 1
        content = "#{} = CARTESIAN_POINT('{}',({:.6f},{:.6f},{:.6f}));\n".format(current_id, self.name,
                                                                                 1000. * self.x,
                                                                                 1000. * self.y,
                                                                                 1000. * self.z)
        if vertex:
            content += "#{} = VERTEX_POINT('{}',#{});\n".format(current_id + 1,
                                                                self.name,
                                                                current_id)
            current_id += 1

        return content, current_id

    def babylon_script(self):
        """
        # TODO: to be deleted ?
        Returns the babylonjs script for 3D display in browser.

        :return: A babylonjs script
        :rtype: str
        """
        s = 'var sphere = BABYLON.MeshBuilder.CreateSphere("point", {diameter: 0.05}, scene);\n'
        s += "sphere.setPositionWithLocalVector(new BABYLON.Vector3({},{},{}));\n".format(self.x, self.y, self.z)
        s += 'var mat = new BABYLON.StandardMaterial("mat", scene);\n'
        s += "mat.diffuseColor = new BABYLON.Color3(1, 0, 0);\n"
        s += "sphere.material = mat;\n"
        return s

    def nearest_point(self, points: List["Point3D"]):
        """
        Returns the nearest 3-dimensional point out of the list.

        :param points: A list of 3-dimensional points
        :type points: List[:class:`volmdlr.Point3D`]
        :return: The closest point
        :rtype: :class:`volmdlr.Point3D`
        """
        min_distance, closest_point = math.inf, None
        for point in points:
            distance = self.point_distance(point)
            if distance < min_distance:
                closest_point = point
                min_distance = distance
        return closest_point

    def coordinates(self):
        """
        Returns the coordinates of a Point3D as a tuple of values.

        :return: A tuple containing the abscissan, the ordiante and the
            applicate of the Point3D
        :rtype: tuple
        """
        return self.x, self.y, self.z

    def get_geo_lines(self, tag: int, point_mesh_size: float = None):
        """
        Gets the lines that define a Point3D in a .geo file.

        :param tag: The point index
        :type tag: int
        :param mesh_size: The target mesh size close to the point, defaults to None
        :type mesh_size: float, optional

        :return: A line
        :rtype: str
        """

        if point_mesh_size:
            return "Point("+str(tag)+") = {"+str([*self, 0])[1:-1]+", "+str(point_mesh_size)+"};"
        else:
            return "Point("+str(tag)+") = {"+str([*self, 0])[1:-1]+"};"


O3D = Point3D(0, 0, 0)


# =============================================================================
#  Basis, Frames
# =============================================================================

class Matrix22:
    """
    Class representing a 2x2 matrix.

    :param M11: The first line, first column value
    :type M11: float
    :param M12: The first line, second column value
    :type M12: float
    :param M21: The second line, first column value
    :type M21: float
    :param M22: The second line, second column value
    :type M22: float
    """

    def __init__(self, M11: float, M12: float, M21: float, M22: float):
        self.M11 = M11
        self.M12 = M12
        self.M21 = M21
        self.M22 = M22

    def __add__(self, other_matrix):
        return Matrix22(self.M11 + other_matrix.M11,
                        self.M12 + other_matrix.M12,
                        self.M21 + other_matrix.M21,
                        self.M22 + other_matrix.M22,
                        )

    def __mul__(self, other_matrix):
        return Matrix22(self.M11 * other_matrix.M11 + self.M12 * other_matrix.M21,
                        self.M11 * other_matrix.M12 + self.M12 * other_matrix.M22,
                        self.M21 * other_matrix.M11 + self.M22 * other_matrix.M21,
                        self.M21 * other_matrix.M12 + self.M22 * other_matrix.M22)

    def vector_multiplication(self, vector):
        """
        Multiplies the matrix by a 2-dimensional vector.

        :param vector: A Vector2D-like object
        :type vector: :class:`volmdlr.Vector2D`
        :return: A Vector2D-like object
        :rtype: :class:`volmdlr.Vector2D`
        """
        u1, u2 = C_matrix_vector_multiplication2(self.M11, self.M12,
                                                 self.M21, self.M22,
                                                 vector.x, vector.y)

        return vector.__class__(u1, u2)

    def determinent(self):
        """
        Computes the determinent of the matrix.

        :return: The determinent of the matrix
        :rtype: float
        """
        return self.M11 * self.M22 - self.M12 * self.M21

    def inverse(self):
        """
        Computes the invert matrix.

        :return: The inverse of the matrix
        :rtype: :class:`volmdlr.Matrix22`
        """
        det = self.determinent()
        if not math.isclose(det, 0, abs_tol=1e-10):
            det_inv = 1 / self.determinent()
            return Matrix22(det_inv * self.M22, -det_inv * self.M12,
                            -det_inv * self.M21, det_inv * self.M11)
        else:
            raise ValueError("The matrix is singular")

    # def vector_multiplication(self, vector):
    #     return vector.__class__(self.M11 * vector.x + self.M12 * vector.y,
    #                             self.M21 * vector.x + self.M22 * vector.y)


class Matrix33:
    """
        Class representing a 3x3 matrix.

        :param M11: The first line, first column value
        :type M11: float
        :param M12: The first line, second column value
        :type M12: float
        :param M13: The first line, third column value
        :type M13: float
        :param M21: The second line, first column value
        :type M21: float
        :param M22: The second line, second column value
        :type M22: float
        :param M23: The second line, third column value
        :type M23: float
        :param M31: The third line, first column value
        :type M31: float
        :param M32: The third line, second column value
        :type M32: float
        :param M33: The third line, third column value
        :type M33: float
        """

    def __init__(self, M11: float, M12: float, M13: float,
                 M21: float, M22: float, M23: float,
                 M31: float, M32: float, M33: float):
        self.M11 = M11
        self.M12 = M12
        self.M13 = M13
        self.M21 = M21
        self.M22 = M22
        self.M23 = M23
        self.M31 = M31
        self.M32 = M32
        self.M33 = M33

    def __add__(self, other_matrix):
        return Matrix33(self.M11 + other_matrix.M11,
                        self.M12 + other_matrix.M12,
                        self.M13 + other_matrix.M13,
                        self.M21 + other_matrix.M21,
                        self.M22 + other_matrix.M22,
                        self.M23 + other_matrix.M23,
                        self.M31 + other_matrix.M31,
                        self.M32 + other_matrix.M32,
                        self.M33 + other_matrix.M33)

    def __mul__(self, other_matrix):
        (M11, M12, M13,
         M21, M22, M23,
         M31, M32, M33) = Cmatrix_multiplication3(self.M11, self.M12, self.M13,
                                                  self.M21, self.M22, self.M23,
                                                  self.M31, self.M32, self.M33,
                                                  other_matrix.M11, other_matrix.M12, other_matrix.M13,
                                                  other_matrix.M21, other_matrix.M22, other_matrix.M23,
                                                  other_matrix.M31, other_matrix.M32, other_matrix.M33)

        return Matrix33(M11, M12, M13, M21, M22, M23, M31, M32, M33)

    def __repr__(self):
        s = "[{} {} {}]\n[{} {} {}]\n[{} {} {}]\n".format(self.M11, self.M12, self.M13,
                                                          self.M21, self.M22, self.M23,
                                                          self.M31, self.M32, self.M33)
        return s

    def float_multiplication(self, float_value: float):
        """
        Multiplies the whole matrix by a scalar value.

        :param float_value: The value of the scalar
        :type float_value: float
        :return: The new matrix after multiplication
        :rtype: :class:`volmdlr.Matrix33`
        """
        return Matrix33(self.M11 * float_value, self.M12 * float_value, self.M13 * float_value,
                        self.M21 * float_value, self.M22 * float_value, self.M23 * float_value,
                        self.M31 * float_value, self.M32 * float_value, self.M33 * float_value)

    def vector_multiplication(self, vector):
        """
       Multiplies the matrix by a 3-dimensional vector.

       :param vector: A Vector3D-like object
       :type vector: :class:`volmdlr.Vector3D`
       :return: A Vector3D-like object
       :rtype: :class:`volmdlr.Vector3D`
       """
        u1, u2, u3 = C_matrix_vector_multiplication3(self.M11, self.M12, self.M13,
                                                     self.M21, self.M22, self.M23,
                                                     self.M31, self.M32, self.M33,
                                                     vector.x, vector.y, vector.z)
        if abs(u1) < 1e-9:
            u1 = 0.
        if abs(u2) < 1e-9:
            u2 = 0.
        if abs(u3) < 1e-9:
            u3 = 0.
        return vector.__class__(u1, u2, u3)

    def determinent(self):
        """
        Computes the determinent of the matrix.

        :return: The determinent of the matrix
        :rtype: float
        """
        det = self.M11 * self.M22 * self.M33 + self.M12 * self.M23 * self.M31 \
            + self.M13 * self.M21 * self.M32 - self.M13 * self.M22 * self.M31 \
            - self.M23 * self.M32 * self.M11 - self.M33 * self.M12 * self.M21
        return det

    def inverse(self):
        """
        Computes the invert matrix.

        :return: The inverse of the matrix
        :rtype: :class:`volmdlr.Matrix33`
        """
        det = self.determinent()

        if not math.isclose(det, 0, abs_tol=1e-10):
            det_inv = 1 / det
            return Matrix33(det_inv * (self.M22 * self.M33 - self.M23 * self.M32),  # a22a33−a23a32
                            det_inv * (self.M13 * self.M32 - self.M12 * self.M33),  # a13a32−a12a33
                            det_inv * (self.M12 * self.M23 - self.M13 * self.M22),  # a12a23−a13a22
                            det_inv * (self.M23 * self.M31 - self.M21 * self.M33),  # a23a31−a21a33
                            det_inv * (self.M11 * self.M33 - self.M13 * self.M31),  # a11a33−a31a13
                            det_inv * (self.M21 * self.M13 - self.M23 * self.M11),  # a13a21−a23a11
                            det_inv * (self.M21 * self.M32 - self.M31 * self.M22),  # a21a32−a31a22
                            det_inv * (self.M12 * self.M31 - self.M32 * self.M11),  # a12a31−a32a11
                            det_inv * (self.M11 * self.M22 - self.M21 * self.M12)  # a11a22−a21a12
                            )
        else:
            raise ValueError("The matrix is singular")

    @classmethod
    def random_matrix(cls, minimum: float = 0., maximum: float = 1.):
        """
        Creates a random matrix with values between bounds.

        :param minimum: Minimum possible value of matrix coefficients. Default
            value is 0
        :type minimum: float, optional
        :param maximum: Maximum possible value of matrix coefficients. Default
            value is 1
        :type maximum: float, optional
        :return: A random matrix
        :rtype: :class:`volmdlr.Matrix33`
        """
        range_ = maximum - minimum
        return cls(*[minimum + range_ * random.random() for _ in range(9)])

    def to_numpy(self):
        """
        Returns the numpy array corresponding to the matrix.

        :return: A numpy array of the matrix
        :rtype: :class:`numpy.array`
        """
        return npy.array([[self.M11, self.M12, self.M13],
                          [self.M21, self.M22, self.M23],
                          [self.M31, self.M32, self.M33]])


class Basis(DessiaObject):
    """
    Abstract class of a basis
    """

    def __contains__(self, vector):
        return vector in self.vectors

    def __hash__(self):
        """
        hash returns 0 because points are difficult to hash if they are meant
        to be equalized at a given tolerance
        """
        return 0

    def copy(self, deep=True, memo=None):
        return self.__class__(*self.vectors)


class Basis2D(Basis):
    """
    Defines a 2D basis.

    :param u: First vector of the basis
    :type u: :class:`volmdlr.Vector2D`
    :param v: Second vector of the basis
    :type v: :class:`volmdlr.Vector2D`
    """

    def __init__(self, u: Vector2D, v: Vector2D, name: Text = ""):
        self.u = u
        self.v = v
        self.name = name

    def __eq__(self, other_basis):
        if other_basis.__class__.__name__ != self.__class__.__name__:
            return False
        return all([other_vector == vector for other_vector, vector in zip([other_basis.u, other_basis.v],
                                                                           [self.u, self.v])])

    def __neg__(self):
        p_inv = self.inverse_transfer_matrix()
        return Basis2D(Vector3D(p_inv[:, 0]),
                       Vector3D(p_inv[:, 1]))

    def __repr__(self):
        return "{}: U={}, V={}".format(self.__class__.__name__, *self.vectors)

    def _get_vectors(self):
        return (self.u, self.v)

    vectors = property(_get_vectors)

    def to_dict(self, *args, **kwargs):
        """
        Serializes a 2-dimensional basis into a dictionary.

        :return: A serialized version of the Basis2D
        :rtype: dict

        .. seealso::
            How `serialization and deserialization`_ works in dessia_common

        .. _serialization and deserialization:
            https://documentation.dessia.tech/dessia_common/customizing.html#overloading-the-dict-to-object-method
        """
        return {"object_class": "volmdlr.Basis2D",
                "name": self.name,
                "u": self.u.to_dict(),
                "v": self.v.to_dict()
                }

    def to_frame(self, origin: Point2D) -> "Frame2D":
        """
        Returns the 2-dimensional frame oriented the same way as the Basis2D
        and having for origin the given 2-dimensional point.

        :param origin: The origin of the 2-dimensional frame
        :type origin: :class:`volmdlr.Point2D`
        :return: A 2-dimensional frame
        :rtype: :class:`volmdlr.Frame2D`
        """
        return Frame2D(origin, self.u, self.v)

    def transfer_matrix(self):
        """
        Computes the transfer matrix of the 2-dimensional basis.

        :return: The 2x2 transfer matrix
        :rtype: :class:`volmdlr.Matrix22`
        """
        return Matrix22(self.u.x, self.v.x,
                        self.u.y, self.v.y)

    def inverse_transfer_matrix(self):
        """
        Computes the inverse transfer matrix of the 2-dimensional basis.

        :return: The 2x2 inverse transfer matrix
        :rtype: :class:`volmdlr.Matrix22`
        """
        return self.transfer_matrix().inverse()

    def new_coordinates(self, vector: Vector2D) -> Vector2D:
        """
        Convert the given vector's coordinates from the global landmark to the local landmark of this Basis2D.

        :param vector: The vector to convert, given in global coordinates.
        :type vector: :class:`volmdlr.Vector2D`
        :return: The converted vector, in local coordinates.
        :rtype: :class:`volmdlr.Vector2D`

        .. deprecated:: Use global_to_local_coordinates instead.
        """
        warnings.warn(
            "new_coordinates is deprecated. Use global_to_local_coordinates instead.",
            DeprecationWarning,
        )
        return self.global_to_local_coordinates(vector)

    def old_coordinates(self, vector: Vector2D) -> Vector2D:
        """
        Convert the given vector's coordinates from the local landmark of this Basis2D to the global landmark.

        :param vector: The vector to convert, given in local coordinates.
        :type vector: :class:`volmdlr.Vector2D`
        :return: The converted vector, in global coordinates.
        :rtype: :class:`volmdlr.Vector2D`

        .. deprecated:: Use local_to_global_coordinates instead.
        """
        warnings.warn(
            "old_coordinates is deprecated. Use local_to_global_coordinates instead.",
            DeprecationWarning,
        )
        return self.local_to_global_coordinates(vector)

    def global_to_local_coordinates(self, vector: Vector2D) -> Vector2D:
        """
        Convert the given vector's coordinates from the global landmark to the local landmark of this Basis2D.

        :param vector: The vector to convert, given in global coordinates.
        :type vector: :class:`volmdlr.Vector2D`
        :return: The converted vector, in local coordinates.
        :rtype: :class:`volmdlr.Vector2D`
        """
        matrix = self.inverse_transfer_matrix()
        return matrix.vector_multiplication(vector)

    def local_to_global_coordinates(self, vector: Vector2D) -> Vector2D:
        """
        Convert the given vector's coordinates from the local landmark of this Basis2D to the global landmark.

        :param vector: The vector to convert, given in local coordinates.
        :type vector: :class:`volmdlr.Vector2D`
        :return: The converted vector, in global coordinates.
        :rtype: :class:`volmdlr.Vector2D`
        """
        matrix = self.transfer_matrix()
        return matrix.vector_multiplication(vector)

    def rotation(self, angle: float):
        """
        Rotates the 2-dimensional basis and returns a new rotated one.

        :param angle: The angle of rotation in rad
        :type angle: float
        :return: The rotated Basis2D
        :rtype: :class:`volmdlr.Basis2D`
        """
        center = O2D
        new_u = self.u.rotation(center, angle)
        new_v = self.v.rotation(center, angle)
        return Basis2D(new_u, new_v)

    def copy(self, deep=True, memo=None):
        """
        Creates a copy of a 2-dimensional basis.

        :param deep: *not used*
        :param memo: *not used*
        :return: A copy of the Basis2D
        :rtype: :class:`volmdlr.Basis2D`
        """
        return Basis2D(self.u, self.v)

    def normalize(self):
        """
        Normalizes the basis, modifying its coordinates in place.

        :return: None
        :rtype: None
        """
        self.u.normalize()
        self.v.normalize()


XY = Basis2D(X2D, Y2D)


class Basis3D(Basis):
    """
    Defines a 3D basis.

    :param u: First vector of the basis
    :type u: :class:`volmdlr.Vector3D`
    :param v: Second vector of the basis
    :type v: :class:`volmdlr.Vector3D`
    :param w: Third vector of the basis
    :type w: :class:`volmdlr.Vector3D`
    """
    _standalone_in_db = False

    # TODO: create a Basis and Frame class to mutualize between 2D and 2D
    def __init__(self, u: Vector3D, v: Vector3D, w: Vector3D, name: Text = ""):
        self.u = u
        self.v = v
        self.w = w
        self.name = name

    def __eq__(self, other_basis):
        if other_basis.__class__.__name__ != self.__class__.__name__:
            return False

        for other_vector, vector in zip([other_basis.u,
                                         other_basis.v, other_basis.w],
                                        [self.u, self.v, self.w]):
            if other_vector != vector:
                return False
        return True

    def __hash__(self):
        """
        hash returns 0 because points are difficult to hash if they are meant
        to be equalized at a given tolerance
        """
        return 0

    def __add__(self, other_basis):
        M = self.transfer_matrix() * other_basis.transfer_matrix()
        return Basis3D(Vector3D(M.M11, M.M21, M.M31),
                       Vector3D(M.M12, M.M22, M.M32),
                       Vector3D(M.M13, M.M23, M.M33))

    def __neg__(self):
        M = self.inverse_transfer_matrix()
        return Basis3D(Vector3D(M.M11, M.M21, M.M31),
                       Vector3D(M.M12, M.M22, M.M32),
                       Vector3D(M.M13, M.M23, M.M33))

    def __sub__(self, other_frame):
        P1inv = other_frame.inverse_transfer_matrix()
        P2 = self.transfer_matrix()
        M = P1inv * P2
        return Basis3D(Vector3D(M.M11, M.M21, M.M31),
                       Vector3D(M.M12, M.M22, M.M32),
                       Vector3D(M.M13, M.M23, M.M33))

    def __round__(self, ndigits: int = 6):
        return self.__class__((round(self.u, ndigits),
                               round(self.v, ndigits),
                               round(self.w, ndigits)))

    def __repr__(self):
        return "{}: U={}, V={}, W={}".format(self.__class__.__name__, *self.vectors)

    def _get_vectors(self):
        return (self.u, self.v, self.w)

    def to_dict(self, *args, **kwargs):
        """
        Serializes a 3-dimensional basis into a dictionary.

        :return: A serialized version of the Basis3D
        :rtype: dict

        .. seealso::
            How `serialization and deserialization`_ works in dessia_common

        .. _serialization and deserialization:
            https://documentation.dessia.tech/dessia_common/customizing.html#overloading-the-dict-to-object-method
        """
        return {"object_class": "volmdlr.Basis3D",
                "name": self.name,
                "u": self.u.to_dict(),
                "v": self.v.to_dict(),
                "w": self.w.to_dict()
                }

    vectors = property(_get_vectors)

    # TODO: transform to annotation when available
    @classmethod
    def from_two_vectors(cls, vector1: Vector3D, vector2: Vector3D) -> "Basis3D":
        """
        Creates a basis with first vector1 adimensionned, as u, v is the
        vector2 substracted of u component, w is the cross product of u and v.

        :param vector1: The first vector of the Basis3D
        :type vector1: :class:`volmdlr.Vector3D`
        :param vector2: The second vector of the Basis3D
        :type vector2: :class:`volmdlr.Vector3D`
        """
        u = vector1.copy()
        u.normalize()
        v = vector2 - vector2.dot(vector1) * vector1
        v.normalize()
        w = u.cross(v)
        return Basis3D(u, v, w)

    def to_frame(self, origin):
        """
        Returns the 3-dimensional frame oriented the same way as the Basis3D
        and having for origin the given 3-dimensional point.

        :param origin: The origin of the 3-dimensional frame
        :type origin: :class:`volmdlr.Point3D`
        :return: A 3-dimensional frame
        :rtype: :class:`volmdlr.Frame3D`
        """
        return Frame3D(origin, self.u, self.v, self.w)

    def rotation(self, axis: Vector3D, angle: float):
        """
        Rotates the 3-dimensional basis and returns a new rotated one.

        :param axis: The axis around which the rotation is made
        :type axis: :class:`volmdlr.Vector3D`
        :param angle: The angle of rotation in rad
        :type angle: float
        :return: The rotated Basis3D
        :rtype: :class:`volmdlr.Basis3D`
        """
        center = O3D
        new_u = self.u.rotation(center, axis, angle)
        new_v = self.v.rotation(center, axis, angle)
        new_w = self.w.rotation(center, axis, angle)
        return Basis3D(new_u, new_v, new_w, self.name)

    def x_rotation(self, angle: float):
        """
        Rotates the basis around the X axis and a new basis is returned
        as a result.

        :param angle: The rotation angle
        :type angle: float
        :return: The rotated Basis3D
        :rtype: :class:`volmdlr.Basis3D`
        """
        new_u = self.u.x_rotation(angle)
        new_v = self.v.x_rotation(angle)
        new_w = self.w.x_rotation(angle)
        return Basis3D(new_u, new_v, new_w, self.name)

    def y_rotation(self, angle: float):
        """
        Rotates the basis around the Y axis and a new basis is returned
        as a result.

        :param angle: The rotation angle
        :type angle: float
        :return: The rotated Basis3D
        :rtype: :class:`volmdlr.Basis3D`
        """
        new_u = self.u.y_rotation(angle)
        new_v = self.v.y_rotation(angle)
        new_w = self.w.y_rotation(angle)
        return Basis3D(new_u, new_v, new_w, self.name)

    def z_rotation(self, angle: float):
        """
        Rotates the basis around the Z axis and a new basis is returned
        as a result.

        :param angle: The rotation angle
        :type angle: float
        :return: The rotated Basis3D
        :rtype: :class:`volmdlr.Basis3D`
        """
        new_u = self.u.z_rotation(angle)
        new_v = self.v.z_rotation(angle)
        new_w = self.w.z_rotation(angle)
        return Basis3D(new_u, new_v, new_w, self.name)

    def euler_rotation_parameters(self, angles: Tuple[float, float, float]):
        """
        Computes the new basis' parameter after rotation of the basis using
        euler rotation.

        :param angles: Three angles corresponding to psi, theta, phi in rad
        :type angles: tuple
        :return: The new vectors of rotated basis
        :rtype: tuple
        """

        psi, theta, phi = angles
        center = O3D

        # rotation around w
        vect_u = self.u.rotation(center, self.w, psi)
        vect_v = self.v.rotation(center, self.w, psi)

        # rotation around v
        vect_v = vect_v.rotation(center, vect_u, theta)
        vect_w = self.w.rotation(center, vect_u, theta)

        # rotation around w
        vect_u = vect_u.rotation(center, vect_w, phi)
        vect_v = vect_v.rotation(center, vect_w, phi)
        return vect_u, vect_v, vect_w

    def euler_rotation(self, angles: Tuple[float, float, float]):
        """
        Rotates the 3-dimensional basis using euler rotation and
        returns a new basis as a result.

        :param angles: Three angles corresponding to psi, theta, phi in rad
        :type angles: tuple
        :return: The rotated basis
        :rtype: :class:`volmdlr.Basis3D`
        """
        vect_u, vect_v, vect_w = self.euler_rotation_parameters(angles)
        return Basis3D(vect_u, vect_v, vect_w)

    def transfer_matrix(self):
        """
        Computes the transfer matrix of the 3-dimensional basis.

        :return: The 3x3 transfer matrix
        :rtype: :class:`volmdlr.Matrix33`
        """
        return Matrix33(self.u.x, self.v.x, self.w.x,
                        self.u.y, self.v.y, self.w.y,
                        self.u.z, self.v.z, self.w.z)

    def inverse_transfer_matrix(self):
        """
        Computes the inverse transfer matrix of the 3-dimensional basis.

        :return: The 3x3 inverse transfer matrix
        :rtype: :class:`volmdlr.Matrix33`
        """
        return self.transfer_matrix().inverse()

    def new_coordinates(self, vector: Vector3D) -> Vector3D:
        """
        Convert the given vector's coordinates from the global landmark to the local landmark of this Basis3D.

        :param vector: The vector to convert, given in global coordinates.
        :type vector: :class:`volmdlr.Vector3D`
        :return: The converted vector, in local coordinates.
        :rtype: :class:`volmdlr.Vector3D`

        .. deprecated:: Use global_to_local_coordinates instead.
        """
        warnings.warn(
            "new_coordinates is deprecated. Use global_to_local_coordinates instead.",
            DeprecationWarning,
        )
        return self.global_to_local_coordinates(vector)

    def old_coordinates(self, vector: Vector3D) -> Vector3D:
        """
        Convert the given vector's coordinates from the local landmark of this Basis3D to the global landmark.

        :param vector: The vector to convert, given in local coordinates.
        :type vector: :class:`volmdlr.Vector3D`
        :return: The converted vector, in global coordinates.
        :rtype: :class:`volmdlr.Vector3D`

        .. deprecated:: Use local_to_global_coordinates instead.
        """
        warnings.warn(
            "old_coordinates is deprecated. Use local_to_global_coordinates instead.",
            DeprecationWarning,
        )
        return self.local_to_global_coordinates(vector)

    def global_to_local_coordinates(self, vector: Vector3D) -> Vector3D:
        """
        Convert the given vector's coordinates from the global landmark to the local landmark of this Basis3D.

        :param vector: The vector to convert, given in global coordinates.
        :type vector: :class:`volmdlr.Vector3D`
        :return: The converted vector, in local coordinates.
        :rtype: :class:`volmdlr.Vector3D`
        """
        matrix = self.inverse_transfer_matrix()
        return matrix.vector_multiplication(vector)

    def local_to_global_coordinates(self, vector: Vector3D) -> Vector3D:
        """
        Convert the given vector's coordinates from the local landmark of this Basis3D to the global landmark.

        :param vector: The vector to convert, given in local coordinates.
        :type vector: :class:`volmdlr.Vector3D`
        :return: The converted vector, in global coordinates.
        :rtype: :class:`volmdlr.Vector3D`
        """
        matrix = self.transfer_matrix()
        return matrix.vector_multiplication(vector)

    def copy(self, deep=True, memo=None):
        """
        Creates a copy of a 3-dimensional basis.

        :param deep: *not used*
        :param memo: *not used*
        :return: A copy of the Basis3D
        :rtype: :class:`volmdlr.Basis3D`
        """
        return Basis3D(self.u, self.v, self.w)

    def normalize(self):
        """
        Normalizes the basis, modifying its coordinates in place.

        :return: None
        :rtype: None
        """
        if not math.isclose(self.u.norm(), 0.0, abs_tol=1e-10):
            self.u.normalize()
        if not math.isclose(self.v.norm(), 0.0, abs_tol=1e-10):
            self.v.normalize()
        if not math.isclose(self.w.norm(), 0.0, abs_tol=1e-10):
            self.w.normalize()


class Frame2D(Basis2D):
    """
    Defines a 2D basis
    :param origin:Point2D: origin of the basis
    :param u:Vector2D: first vector of the basis
    :param v:Vector2D: second vector of the basis
    """

    def __init__(self, origin: Point2D, u: Vector2D, v: Vector2D, name: Text = ""):
        self.origin = origin
        Basis2D.__init__(self, u, v, name=name)

    def __repr__(self):
        return "{}: O={} U={}, V={}".format(self.__class__.__name__, self.origin, self.u, self.v)

    def __neg__(self):
        Pinv = self.inverse_transfer_matrix()
        new_origin = Point2D(npy.dot(Pinv, self.origin))
        return Frame2D(new_origin,
                       Vector2D(Pinv[:, 0]),
                       Vector2D(Pinv[:, 1]))

    def __add__(self, other_frame):
        P1 = self.transfer_matrix()
        new_origin = P1.vector_multiplication(other_frame.origin) + self.origin
        M = P1 * other_frame.transfer_matrix()
        return Frame2D(new_origin,
                       Vector2D(M.M11, M.M21),
                       Vector2D(M.M12, M.M22))
        # new_origin = Point2D(npy.dot(P1, other_frame.origin) + self.origin)
        # M = npy.dot(P1, other_frame.transfer_matrix())
        # return Frame2D(new_origin,
        #                Vector2D(M[:, 0]),
        #                Vector2D(M[:, 1]))

    def __sub__(self, other_frame):
        P1inv = other_frame.inverse_transfer_matrix()
        P2 = self.transfer_matrix()
        new_origin = Point2D(npy.dot(P1inv, (self.origin - other_frame.origin)))
        M = npy.dot(P1inv, P2)
        return Frame2D(new_origin,
                       Vector2D(M[:, 0]),
                       Vector2D(M[:, 1]))

    def __hash__(self):
        """
        Hash returns 0 because points are difficult to hash if they are meant
        to be equalized at a given tolerance
        """
        return 0

    def to_dict(self, *args, **kwargs):
        """
        Serializes a 2-dimensional frame into a dictionary.

        :return: A serialized version of the Frame2D
        :rtype: dict

        .. seealso::
            How `serialization and deserialization`_ works in dessia_common

        .. _serialization and deserialization:
            https://documentation.dessia.tech/dessia_common/customizing.html#overloading-the-dict-to-object-method
        """
        return {"object_class": "volmdlr.Frame2D",
                "name": self.name,
                "origin": self.origin.to_dict(),
                "u": self.u.to_dict(),
                "v": self.v.to_dict()
                }

    def basis(self):
        """
        Returns the 2-dimensional basis oriented the same way as the Frame2D.

        :return: A 2-dimensional basis
        :rtype: :class:`volmdlr.Basis2D`
        """
        return Basis2D(self.u, self.v)

    def new_coordinates(self, vector: Vector2D) -> Vector2D:
        """
        Convert the given vector's coordinates from the global landmark to the local landmark of this Frame2D.

        :param vector: The vector to convert, given in global coordinates.
        :type vector: :class:`volmdlr.Vector2D`
        :return: The converted vector, in local coordinates.
        :rtype: :class:`volmdlr.Vector2D`

        .. deprecated:: Use global_to_local_coordinates instead.
        """
        warnings.warn(
            "new_coordinates is deprecated. Use global_to_local_coordinates instead.",
            DeprecationWarning,
        )
        return self.global_to_local_coordinates(vector)

    def old_coordinates(self, vector: Vector2D) -> Vector2D:
        """
        Convert the given vector's coordinates from the local landmark of this Frame2D to the global landmark.

        :param vector: The vector to convert, given in local coordinates.
        :type vector: :class:`volmdlr.Vector2D`
        :return: The converted vector, in global coordinates.
        :rtype: :class:`volmdlr.Vector2D`

        .. deprecated:: Use local_to_global_coordinates instead.
        """
        warnings.warn(
            "old_coordinates is deprecated. Use local_to_global_coordinates instead.",
            DeprecationWarning,
        )
        return self.local_to_global_coordinates(vector)

    def global_to_local_coordinates(self, vector: Vector2D) -> Vector2D:
        """
        Convert the given vector's coordinates from the global landmark to the local landmark of this Frame2D.

        :param vector: The vector to convert, given in global coordinates.
        :type vector: :class:`volmdlr.Vector2D`
        :return: The converted vector, in local coordinates.
        :rtype: :class:`volmdlr.Vector2D`
        """
        return Basis2D.global_to_local_coordinates(self, vector - self.origin)

    def local_to_global_coordinates(self, vector: Vector2D) -> Vector2D:
        """
        Convert the given vector's coordinates from the local landmark of this Frame2D to the global landmark.

        :param vector: The vector to convert, given in local coordinates.
        :type vector: :class:`volmdlr.Vector2D`
        :return: The converted vector, in global coordinates.
        :rtype: :class:`volmdlr.Vector2D`
        """
        return Basis2D.local_to_global_coordinates(self, vector) + self.origin

    def frame_mapping(self, frame: "Frame2D", side: str):
        basis = frame.basis()
        if side == "new":
            new_origin = frame.global_to_local_coordinates(self.origin)
            new_u = basis.global_to_local_coordinates(self.u)
            new_v = basis.global_to_local_coordinates(self.v)
        elif side == "old":
            new_origin = frame.local_to_global_coordinates(self.origin)
            new_u = basis.local_to_global_coordinates(self.u)
            new_v = basis.local_to_global_coordinates(self.v)
        else:
            raise ValueError("side value not valid, please specify a correct value: \'old\' or \'new\'")
        return Frame2D(new_origin, new_u, new_v)

    def translation(self, vector):
        """
        Returns a translated 2-dimensional frame.

        :param vector: The translation vector
        :type vector: :class:`volmdlr.Vector2D`
        :return: A new translated 2-dimensional frame
        :rtype: :class:`volmdlr.Frame2D`
        """
        new_origin = self.origin.translation(vector)
        return Frame2D(new_origin, self.u, self.v)

    def rotation(self, angle):
        """
        Returns a rotated 2-dimensional frame.

        :param angle: The rotation angle
        :type angle: float
        :return: New rotated frame
        :rtype: :class:`volmdlr.Frame2D`
        """
        new_base = Basis2D.rotation(self, angle)
        return Frame2D(self.origin, new_base.u, new_base.v)

    def Draw(self, ax=None, style="ok"):
        """
        # TODO : unused ? to be deleted ?

        :param ax:
        :param style:
        :return:
        """
        if ax is None:
            fig, ax = plt.subplots()

        ax.plot(*self.origin, style)
        self.u.plot(origin=self.origin, ax=ax, color="r")
        self.v.plot(origin=self.origin, ax=ax, color="g")
        ax.axis("equal")

    def copy(self, deep=True, memo=None):
        """
        Creates a copy of a 2-dimensional frame.

        :param deep: *not used*
        :param memo: *not used*
        :return: A copy of the Frame2D
        :rtype: :class:`volmdlr.Frame2D`
        """
        return Frame2D(self.origin, self.u, self.v)

    def plot(self, ax=None, color="b", alpha=1., plot_points=True,
             ratio=1.):
        """
        Plots the 2-dimensional frame.

        :param ax: The Axes on which the Point2D will be drawn. Default value
            is None, creating a new drawing figure
        :type ax: :class:`matplotlib.axes.Axes`, optional
        :param color: *not used*
        :type color: str, optional
        :param alpha: *not used*
        :type alpha: float, optional
        :param plot_points: *not used*
        :type plot_points: bool, optional
        :param ratio: A ratio for controlling the size of the 2-dimensional
            frame. Default value is 1
        :type ratio: float, optional
        :return: A matplotlib Axes object on which the Point2D have been
            plotted
        :rtype: :class:`matplotlib.axes.Axes`
        """
        if ax is None:
            fig, ax = plt.subplots()

        x1 = [p.x for p in (self.origin, self.origin + self.u * ratio)]
        y1 = [p.y for p in (self.origin, self.origin + self.u * ratio)]
        ax.plot(x1, y1, "r")

        x2 = [p.x for p in (self.origin, self.origin + self.v * ratio)]
        y2 = [p.y for p in (self.origin, self.origin + self.v * ratio)]
        ax.plot(x2, y2, "g")
        return ax


OXY = Frame2D(O2D, X2D, Y2D)


class Frame3D(Basis3D):
    """
    Defines a 3D frame
    :param origin:Point3D: origin of the basis
    :param u:Vector3D: first vector of the basis
    :param v:Vector3D: second vector of the basis
    :param w:Vector3D: third vector of the basis
    """

    def __init__(self, origin: Point3D, u: Vector3D, v: Vector3D, w: Vector3D, name: Text = ""):
        self.origin = origin
        Basis3D.__init__(self, u, v, w)
        self.name = name

    def __repr__(self):
        return "{}: O={} U={}, V={}, W={}".format(self.__class__.__name__,
                                                  self.origin,
                                                  self.u, self.v, self.w)

    def __hash__(self):
        """
        hash returns 0 because points are difficult to hash if they are meant
        to be equalized at a given tolerance
        """
        return hash((self.origin, self.u, self.v, self.w))

    def __eq__(self, other_frame):
        if other_frame.__class__.__name__ != self.__class__.__name__:
            return False

        for other_vector, vector in zip([other_frame.origin, other_frame.u,
                                         other_frame.v, other_frame.w],
                                        [self.origin, self.u, self.v, self.w]):
            if other_vector != vector:
                return False
        return True

    def __neg__(self):
        M = self.inverse_transfer_matrix()
        new_origin = M.vector_multiplication(self.origin)
        return Frame3D(new_origin,
                       Vector3D(M.M11, M.M21, M.M31),
                       Vector3D(M.M12, M.M22, M.M32),
                       Vector3D(M.M13, M.M23, M.M33))

    def __add__(self, other_frame):
        P1 = self.transfer_matrix()
        new_origin = P1.vector_multiplication(other_frame.origin) + self.origin

        M = P1 * other_frame.transfer_matrix()
        return Frame3D(new_origin,
                       Vector3D(M.M11, M.M21, M.M31),
                       Vector3D(M.M12, M.M22, M.M32),
                       Vector3D(M.M13, M.M23, M.M33))

    def __sub__(self, other_frame):
        P1inv = other_frame.inverse_transfer_matrix()
        P2 = self.transfer_matrix()
        new_origin = P1inv.vector_multiplication(self.origin - other_frame.origin)
        M = P1inv * P2
        return Frame3D(new_origin,
                       Vector3D(M.M11, M.M21, M.M31),
                       Vector3D(M.M12, M.M22, M.M32),
                       Vector3D(M.M13, M.M23, M.M33))

    def __round__(self, ndigits=6):
        return self.__class__(round(self.origin, ndigits),
                              round(self.u, ndigits),
                              round(self.v, ndigits),
                              round(self.w, ndigits))

    def to_dict(self, *args, **kwargs):
        """
        Serializes a 3-dimensional frame into a dictionary.

        :return: A serialized version of the Frame3D
        :rtype: dict

        .. seealso::
            How `serialization and deserialization`_ works in dessia_common

        .. _serialization and deserialization:
            https://documentation.dessia.tech/dessia_common/customizing.html#overloading-the-dict-to-object-method
        """
        return {"object_class": "volmdlr.Frame3D",
                "name": self.name,
                "origin": self.origin.to_dict(),
                "u": self.u.to_dict(),
                "v": self.v.to_dict(),
                "w": self.w.to_dict()
                }

    def basis(self):
        """
        Returns the 3-dimensional basis oriented the same way as the Frame3D.

        :return: A 3-dimensional basis
        :rtype: :class:`volmdlr.Basis3D`
        """
        return Basis3D(self.u, self.v, self.w)

    def new_coordinates(self, vector: Vector3D) -> Vector3D:
        """
        Convert the given vector's coordinates from the global landmark to the local landmark of this Frame3D.

        :param vector: The vector to convert, given in global coordinates.
        :type vector: :class:`volmdlr.Vector3D`
        :return: The converted vector, in local coordinates.
        :rtype: :class:`volmdlr.Vector3D`

        .. deprecated:: Use global_to_local_coordinates instead.
        """
        warnings.warn(
            "new_coordinates is deprecated. Use global_to_local_coordinates instead.",
            DeprecationWarning,
        )
        return self.global_to_local_coordinates(vector)

    def old_coordinates(self, vector: Vector3D) -> Vector3D:
        """
        Convert the given vector's coordinates from the local landmark of this Frame3D to the global landmark.

        :param vector: The vector to convert, given in local coordinates.
        :type vector: :class:`volmdlr.Vector3D`
        :return: The converted vector, in global coordinates.
        :rtype: :class:`volmdlr.Vector3D`

        .. deprecated:: Use local_to_global_coordinates instead.
        """
        warnings.warn(
            "old_coordinates is deprecated. Use local_to_global_coordinates instead.",
            DeprecationWarning,
        )
        return self.local_to_global_coordinates(vector)

    def global_to_local_coordinates(self, vector: Vector3D) -> Vector3D:
        """
        Convert the given vector's coordinates from the global landmark to the local landmark of this Frame3D.

        :param vector: The vector to convert, given in global coordinates.
        :type vector: :class:`volmdlr.Vector3D`
        :return: The converted vector, in local coordinates.
        :rtype: :class:`volmdlr.Vector3D`
        """
        return Basis3D.global_to_local_coordinates(self, vector - self.origin)

    def local_to_global_coordinates(self, vector: Vector3D) -> Vector3D:
        """
        Convert the given vector's coordinates from the local landmark of this Frame3D to the global landmark.

        :param vector: The vector to convert, given in local coordinates.
        :type vector: :class:`volmdlr.Vector3D`
        :return: The converted vector, in global coordinates.
        :rtype: :class:`volmdlr.Vector3D`
        """
        return Basis3D.local_to_global_coordinates(self, vector) + self.origin

    def frame_mapping(self, frame: "Frame3D", side: str):
        basis = frame.basis()
        if side == "new":
            new_origin = frame.global_to_local_coordinates(self.origin)
            new_u = basis.global_to_local_coordinates(self.u)
            new_v = basis.global_to_local_coordinates(self.v)
            new_w = basis.global_to_local_coordinates(self.w)

        elif side == "old":
            new_origin = frame.local_to_global_coordinates(self.origin)
            new_u = basis.local_to_global_coordinates(self.u)
            new_v = basis.local_to_global_coordinates(self.v)
            new_w = basis.local_to_global_coordinates(self.w)
        else:
            raise ValueError("side value not valid, please specify"
                             'a correct value: \'old\' or \'new\'')
        return Frame3D(new_origin, new_u, new_v, new_w)

    def rotation(self, center: Point3D, axis: Vector3D, angle: float):
        """
        Rotates the center as a point and vectors as directions
        (calling Basis), and returns a new 3-dimensional frame.

        :param center: The center of rotation
        :type center: :class:`volmdlr.Point3D`
        :param axis: The axis around which the rotation will be made
        :type axis: :class:`volmdlr.Vector3D`
        :param angle: The rotation angle
        :type angle: float
        :return: New rotated frame
        :rtype: :class:`volmdlr.Frame3D`
        """
        new_base = Basis3D.rotation(self, axis, angle)
        new_origin = self.origin.rotation(center, axis, angle)
        return Frame3D(new_origin,
                       new_base.u, new_base.v, new_base.w,
                       self.name)

    def translation(self, offset: Vector3D):
        """
        Translates a 3-dimensional frame.

        :param offset: The translation vector
        :type offset: :class:`volmdlr.Vector3D`
        :return: new translated frame
        :rtype: Frame3D
        """
        return Frame3D(self.origin.translation(offset),
                       self.u, self.v, self.w, self.name)

    def copy(self, deep=True, memo=None):
        """
        Creates a copy of a 3-dimensional frame.

        :param deep: *not used*
        :param memo: *not used*
        :return: A copy of the Frame3D
        :rtype: :class:`volmdlr.Frame3D`
        """
        return Frame3D(self.origin.copy(),
                       self.u.copy(), self.v.copy(), self.w.copy())

    def to_step(self, current_id):
        """
        Writes a step primitive from a 3-dimensional frame.

        :param current_id: The id of the last written primitive
        :type current_id: int
        :return: A tuple containing the string representing the step primitive
            and the new current id
        :rtype: tuple
        """
        content, origin_id = self.origin.to_point().to_step(current_id)
        current_id = origin_id + 1
        w_content, w_id = Vector3D.to_step(self.w, current_id)
        current_id = w_id + 1
        u_content, u_id = Vector3D.to_step(self.u, current_id)
        current_id = u_id + 1
        content += w_content + u_content
        content += f"#{current_id} = AXIS2_PLACEMENT_3D('{self.name}',#{origin_id},#{w_id},#{u_id});\n"
        return content, current_id

    def plot2d(self, x=X3D, y=Y3D, ax=None, color="k"):
        """
        Plots the 3-dimensional frame on a 2-dimensional surface given
        by (x, y).

        :param x: The first 3-dimensional vector of the 2-dimensional surface.
            Default value is X3D, the vector (1, 0, 0)
        :type x: :class:`volmdlr.Vector3D`, optional
        :param y: The second 3-dimensional vector of the 2-dimensional surface.
            Default value is Y3D, the vector (0, 1, 0)
        :type y: :class:`volmdlr.Vector3D`, optional
        :param ax: The Axes on which the Frame3D will be drawn. Default value
            is None, creating a new drawing figure
        :type ax: :class:`matplotlib.axes.Axes`, optional
        :param color: The color of the frame. Default value is 'k', for black
        :type color: str, optional
        :return: A matplotlib Axes object on which the 2-dimensional
            representation of the Frame3D have been plotted
        :rtype: :class:`matplotlib.axes.Axes`
        """
        if ax is None:
            fig, ax = plt.subplots()
        else:
            fig = ax.figure

        origin2d = self.origin.to_2d(O3D, x, y)

        for iv, vector in enumerate(self.vectors):
            vector2D = vector.to_2d(O3D, x, y)
            if vector2D.norm() > 1e-8:
                vector2D.plot(origin=origin2d, ax=ax, color=color, label=str(iv + 1))

        return fig, ax

    def plot(self, ax=None, color="b", alpha=1., plot_points=True,
             ratio=1.):
        """
        Plots the 3-dimensional frame.

        :param ax: The Axes on which the Point3D will be drawn. Default value
            is None, creating a new drawing figure
        :type ax: :class:`matplotlib.axes.Axes`, optional
        :param color: *not used*
        :type color: str, optional
        :param alpha: *not used*
        :type alpha: float, optional
        :param plot_points: *not used*
        :type plot_points: bool, optional
        :param ratio: A ratio for controlling the size of the 3-dimensional
            frame. Default value is 1
        :type ratio: float, optional
        :return: A matplotlib Axes object on which the Point3D have been
            plotted
        :rtype: :class:`matplotlib.axes.Axes`
        """
        if ax is None:
            fig = plt.figure()
            ax = fig.add_subplot(111, projection="3d")

        x1 = [p.x for p in (self.origin, self.origin + self.u * ratio)]
        y1 = [p.y for p in (self.origin, self.origin + self.u * ratio)]
        z1 = [p.z for p in (self.origin, self.origin + self.u * ratio)]
        ax.plot(x1, y1, z1, "r")

        x2 = [p.x for p in (self.origin, self.origin + self.v * ratio)]
        y2 = [p.y for p in (self.origin, self.origin + self.v * ratio)]
        z2 = [p.z for p in (self.origin, self.origin + self.v * ratio)]
        ax.plot(x2, y2, z2, "g")

        x3 = [p.x for p in (self.origin, self.origin + self.w * ratio)]
        y3 = [p.y for p in (self.origin, self.origin + self.w * ratio)]
        z3 = [p.z for p in (self.origin, self.origin + self.w * ratio)]
        ax.plot(x3, y3, z3, "b")
        return ax

    @classmethod
    def from_step(cls, arguments, object_dict, **kwargs):
        """
        Converts a step primitive from a 3-dimensional point to a Frame3D.

        :param arguments: The arguments of the step primitive. The last element represents the unit_conversion_factor.
        :type arguments: list
        :param object_dict: The dictionary containing all the step primitives
            that have already been instanciated
        :type object_dict: dict
        :return: The corresponding Frame3D object
        :rtype: :class:`volmdlr.Frame3D`
        """
        origin = object_dict[arguments[1]]
        if arguments[2] == "$" and arguments[3] == "$":
            return cls(origin, volmdlr.X3D, volmdlr.Y3D, volmdlr.Z3D, arguments[0][1:-1])
        if arguments[2] == "$":
            return cls.from_point_and_vector(origin, object_dict[arguments[3]], main_axis=X3D,
                                             name= arguments[0][1:-1])
        if arguments[3] == "$":
            return cls.from_point_and_vector(origin, object_dict[arguments[2]], main_axis=Z3D,
                                             name= arguments[0][1:-1])
        w = object_dict[arguments[2]]
        u = object_dict[arguments[3]]
        u = u - u.dot(w) * w
        u = u.unit_vector()
        v = w.cross(u)
        return cls(origin, u, v, w, arguments[0][1:-1])

    @classmethod
    def from_point_and_vector(cls, point: Point3D, vector: Vector3D,
                              main_axis: Vector3D = X3D, name: str = ""):
        """
        Creates a new frame from a point and vector by rotating the global
        frame. Global frame rotates in order to have 'vector' and 'main_axis'
        collinear. This method is very useful to compute a local frame of
        an object.

        :param point: The origin of the new frame
        :type point: :class:`volmdlr.Point3D`
        :param vector: The vector used to define one of the main axis
            (by default X-axis) of the local frame
        :type vector: :class:`volmdlr.Vector3D`
        :param main_axis: The axis of global frame you want to match 'vector'
            (can be X3D, Y3D or Z3D). Default value is X3D,
            the vector (1, 0, 0)
        :type main_axis: :class:`volmdlr.Vector3D`, optional
        :param name: Frame's name.
        :type name: str
        :return: The created local frame
        :rtype: :class:`volmdlr.Frame3D`
        """
        if main_axis not in [X3D, Y3D, Z3D]:
            raise ValueError("main_axis must be X, Y or Z of the global frame")

        vector.normalize()

        if vector == main_axis:
            # The local frame is oriented like the global frame
            return cls(point, X3D, Y3D, Z3D)

        if vector == -main_axis:
            return cls(point, -X3D, -Y3D, -Z3D)

        # The local frame is oriented differently from the global frame
        # Rotation angle
        dot = main_axis.dot(vector)
        rot_angle = math.acos(dot / (vector.norm() * main_axis.norm()))

        # Rotation axis
        vector2 = vector - main_axis
        rot_axis = main_axis.cross(vector2)
        rot_axis.normalize()

        u = X3D.rotation(O3D, rot_axis, rot_angle)
        v = Y3D.rotation(O3D, rot_axis, rot_angle)
        w = Z3D.rotation(O3D, rot_axis, rot_angle)

        return cls(point, u, v, w, name=name)

    @classmethod
    def from_3_points(cls, point1, point2, point3):
        """
        Creates a frame 3d from 3 points.

        :param point1: point 1.
        :param point2: point 2.
        :param point3: point 3.
        :return: a frame 3d.
        """
        vector1 = point2 - point1
        vector2 = point3 - point1
        vector1 = vector1.to_vector().unit_vector()
        vector2 = vector2.to_vector().unit_vector()
        normal = vector1.cross(vector2)
        normal.normalize()
        return cls(point1, vector1, normal.cross(vector1), normal)

    # def babylonjs(self, size=0.1, parent=None):
    #     """
    #     # TODO: to be deleted ?
    #     Returns the babylonjs script for 3D display in browser.

    #     :param size: The adjustable size of the 3-dimensional frame. Default
    #         value is 0.1
    #     :type size: float, optional
    #     :param parent:
    #     :type parent:
    #     :return: A babylonjs script
    #     :rtype: str
    #     """
    #     s = "var origin = new BABYLON.Vector3({},{},{});\n".format(*self.origin)
    #     s += "var o_u = new BABYLON.Vector3({}, {}, {});\n".format(*(size * self.u + self.origin))
    #     s += "var o_v = new BABYLON.Vector3({}, {}, {});\n".format(*(size * self.v + self.origin))
    #     s += "var o_w = new BABYLON.Vector3({}, {}, {});\n".format(*(size * self.w + self.origin))
    #     s += 'var line1 = BABYLON.MeshBuilder.CreateTube("frame_U",{{path:[origin, o_u], radius:{}}},scene);'.format(
    #         0.03 * size)
    #     s += "line1.material = red_material;\n"
    #     s += 'var line2 = BABYLON.MeshBuilder.CreateTube("frame_V",{{path:[origin, o_v], radius:{}}},scene);'.format(
    #         0.03 * size)
    #     s += "line2.material = green_material;\n"
    #     s += 'var line3 = BABYLON.MeshBuilder.CreateTube("frame_W",{{path:[origin, o_w], radius:{}}},scene);'.format(
    #         0.03 * size)
    #     s += "line3.material = blue_material;\n"
    #     if parent is not None:
    #         s += "line1.parent = {};\n".format(parent)
    #         s += "line2.parent = {};\n".format(parent)
    #         s += "line3.parent = {};\n".format(parent)

    #     return s<|MERGE_RESOLUTION|>--- conflicted
+++ resolved
@@ -442,10 +442,6 @@
         x1, y1, z1 = self.starting_point
         dx, dy, dz = self._xyz
         x2, y2, z2 = (dx + x1, dy + y1, dz + z1)
-<<<<<<< HEAD
-
-=======
->>>>>>> 235249d9
         xn, yn, zn = proj3d.proj_transform((x1, x2), (y1, y2), (z1, z2), self.axes.M)
         self.set_positions((xn[0], yn[0]), (xn[1], yn[1]))
         FancyArrowPatch.draw(self, renderer)
