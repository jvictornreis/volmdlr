--- conflicted
+++ resolved
@@ -13,13 +13,8 @@
 from typing import Any, Dict, List, Text, Tuple
 
 import matplotlib.pyplot as plt
-<<<<<<< HEAD
-from matplotlib.patches import FancyArrow, FancyArrowPatch
-
-from dessia_common.core import DessiaObject
-=======
 import numpy as npy
->>>>>>> d4e83b63
+
 import plot_data
 from dessia_common.core import DessiaObject
 from matplotlib.patches import FancyArrow, FancyArrowPatch
