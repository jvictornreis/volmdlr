--- conflicted
+++ resolved
@@ -932,15 +932,10 @@
             return cls(*[float(i) for i in arguments[1][1:-1].split(",")],
                         arguments[0][1:-1])
 
-<<<<<<< HEAD
     def to_step(self, current_id, vector=False, vertex=False):
         if vertex:
             return self.to_point().to_step(current_id=current_id, vertex=True)
-        content = "#{} = DIRECTION('{}',({},{},{}));\n"\
-=======
-    def to_step(self, current_id, vector=False):
         content = "#{} = DIRECTION('{}',({:.6f},{:.6f},{:.6f}));\n"\
->>>>>>> 12e009ee
                         .format(current_id, self.name,
                                 self.x, self.y, self.z)
         if vector:
