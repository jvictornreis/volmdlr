#!/usr/bin/env python3
# -*- coding: utf-8 -*-
#cython: language_level=3
"""

Cython functions

"""
# from __future__ import annotations
from typing import TypeVar, List, Tuple, Text, Any, Dict, Union
import math
import warnings
import random

import matplotlib.axes
import numpy as npy
from mpl_toolkits.mplot3d import proj3d
import matplotlib.pyplot as plt
from matplotlib.patches import FancyArrow, FancyArrowPatch

from dessia_common import DessiaObject
import plot_data

# =============================================================================

cdef(double, double) Csub2D(double u1, double u2,
                            double v1, double v2):
    return (u1 - v1, u2 - v2)


# =============================================================================

cdef(double, double) Cadd2D(double u1, double u2,
                            double v1, double v2,):
    return (u1 + v1, u2 + v2)


# =============================================================================

cdef(double, double) Cmul2D(double u1, double u2, double value):
    return (u1 * value, u2 * value)

# def mul2D(vector, value):
#    return Cmul2D(vector.x, vector.y, value)

# =============================================================================

cdef double CVector2DDot(double u1, double u2,
                         double v1, double v2):
    return u1 * v1 + u2 * v2

# def Vector2DDot(vector1, vector2):
#    return CVector2DDot(vector1.x, vector1.y,
#                        vector2.x, vector2.y)

# =============================================================================

cdef double CVector2Dnorm(double u1, double u2):
    return (u1 * u1 + u2 * u2)**0.5

# def Vector2Dnorm(vector):
#    return CVector2Dnorm(vector.x, vector.y)

# =============================================================================

cdef(double, double, double) Csub3D(double u1, double u2, double u3,
                                    double v1, double v2, double v3):
    return (u1 - v1, u2 - v2, u3 - v3)

# def sub3D(vector1, vector2):
#    return Csub3D(vector1.x, vector1.y, vector1.z,
#                  vector2.x, vector2.y, vector2.z)

# =============================================================================

cdef(double, double, double) Cadd3D(double u1, double u2, double u3,
                                    double v1, double v2, double v3):
    return (u1 + v1, u2 + v2, u3 + v3)

# def add3D(vector1, vector2):
#    return Cadd3D(vector1.x, vector1.y, vector1.z,
#                  vector2.x, vector2.y, vector2.z)

# =============================================================================

cdef(double, double, double) Cmul3D(double u1, double u2, double u3,
                                    double value):
    return (u1 * value, u2 * value, u3 * value)

# def mul3D(vector, value):
#    return Cmul3D(vector.x, vector.y, vector.z, value)

# =============================================================================

cdef double CVector3DDot(double u1, double u2, double u3,
                         double v1, double v2, double v3):
    return u1 * v1 + u2 * v2 + u3 * v3

# def Vector3DDot(vector1, vector2):
#    return CVector3DDot(vector1.x, vector1.y, vector1.z,
#                        vector2.x, vector2.y, vector2.z)

# =============================================================================

cdef double CVector3Dnorm(double u1, double u2, double u3):
    return (u1 * u1 + u2 * u2 + u3 * u3)**0.5

# def Vector3Dnorm(vector):
#    return CVector3Dnorm(vector.x, vector.y, vector.z)


# =============================================================================

cdef(double, double, double) CVector3D_cross(double u1, double u2, double u3,
                                             double v1, double v2, double v3):
    return (u2 * v3 - u3 * v2, u3 * v1 - u1 * v3, u1 * v2 - u2 * v1)

# def vector3D_cross(vector1, vector2):
#    return C_vector3D_cross(vector1.x, vector1.y, vector1.z,
#                            vector2.x, vector2.y, vector2.z)


# =============================================================================

cdef(double, double, double) C_vector3D_rotation(double vx, double vy, double vz,
                                                 double center_x, double center_y, double center_z,
                                                 double axis_x, double axis_y, double axis_z,
                                                 double angle):

    cdef double ux = vx - center_x
    cdef double uy = vy - center_y
    cdef double uz = vz - center_z

    cdef double cos_angle = math.cos(angle)
    cdef double sin_angle = math.sin(angle)

    cdef double rv1_x = cos_angle * ux
    cdef double rv1_y = cos_angle * uy
    cdef double rv1_z = cos_angle * uz

    rv2_x, rv2_y, rv2_z = Cmul3D(axis_x, axis_y, axis_z,
                                 (1 - cos_angle) * CVector3DDot(
                                         ux, uy, uz,
                                         axis_x, axis_y, axis_z)
                                 )

    rv3_x, rv3_y, rv3_z = CVector3D_cross(axis_x, axis_y, axis_z,
                                          ux, uy, uz)

    return (rv1_x + rv2_x + rv3_x * sin_angle + center_x,
            rv1_y + rv2_y + rv3_y * sin_angle + center_y,
            rv1_z + rv2_z + rv3_z * sin_angle + center_z)


def vector3D_rotation(vector, center, axis, angle):
    return C_vector3D_rotation(vector.x, vector.y, vector.z,
                               center.x, center.y, center.z,
                               axis.x, axis.y, axis.z,
                               angle)


cdef(double, double, double) C_matrix_vector_multiplication3(double M11, double M12, double M13,
                                                             double M21, double M22, double M23,
                                                             double M31, double M32, double M33,
                                                             double v1, double v2, double v3):

    return (M11 * v1 + M12 * v2 + M13 * v3,
            M21 * v1 + M22 * v2 + M23 * v3,
            M31 * v1 + M32 * v2 + M33 * v3)

cdef(double, double) C_matrix_vector_multiplication2(double M11, double M12,
                                                     double M21, double M22,
                                                     double v1, double v2):

    return (M11 * v1 + M12 * v2,
            M21 * v1 + M22 * v2)


cdef(double, double, double,
     double, double, double,
     double, double, double) Cmatrix_multiplication3(double A11, double A12, double A13,
                                                     double A21, double A22, double A23,
                                                     double A31, double A32, double A33,
                                                     double B11, double B12, double B13,
                                                     double B21, double B22, double B23,
                                                     double B31, double B32, double B33):

    return (A11 * B11 + A12 * B21 + A13 * B31,
            A11 * B12 + A12 * B22 + A13 * B32,
            A11 * B13 + A12 * B23 + A13 * B33,
            A21 * B11 + A22 * B21 + A23 * B31,
            A21 * B12 + A22 * B22 + A23 * B32,
            A21 * B13 + A22 * B23 + A23 * B33,
            A31 * B11 + A32 * B21 + A33 * B31,
            A31 * B12 + A32 * B22 + A33 * B32,
            A31 * B13 + A32 * B23 + A33 * B33)


# =============================================================================

def polygon_point_belongs(point, points):

    cdef int i
    cdef int n = len(points)
    cdef bint inside = False
    cdef float x, y, p1x, p1y, p2x, p2y, xints
    x, y = point
    p1x, p1y = points[0]

    for i in range(n + 1):
        p2x, p2y = points[i % n]
        if y > min(p1y, p2y):
            if y <= max(p1y, p2y):
                if x <= max(p1x, p2x):
                    if p1y != p2y:
                        xints = (y - p1y) * (p2x - p1x) / (p2y - p1y) + p1x
                    if p1x == p2x or x <= xints:
                        inside = not inside
        p1x, p1y = p2x, p2y

    return inside

# =============================================================================


cdef(double, (double, double)) CLineSegment2DPointDistance((double, double) p1, (double, double) p2, (double, double) point):
    cdef double t

    ux, uy = Csub2D(p2[0], p2[1], p1[0], p1[1])
    ppx, ppy = Csub2D(point[0], point[1], p1[0], p1[1])

    t = max(0, min(1, CVector2DDot(ppx, ppy, ux, uy) / CVector2Dnorm(ux, uy)**2))
    vx, vy = Cmul2D(ux, uy, t)

    projection = Cadd2D(p1[0], p1[1], vx, vy)
    ppx, ppy = projection[0] - point[0], projection[1] - point[1]
    return CVector2Dnorm(ppx, ppy), projection


def LineSegment2DPointDistance(points, point):
    return CLineSegment2DPointDistance(tuple(points[0]), tuple(points[1]), tuple(point))

# =============================================================================

cdef (double, (double, double, double)) CLineSegment3DPointDistance((double, double, double) p1, (double, double, double) p2, (double, double, double) point):
    cdef double t

    ux, uy, uz = Csub3D(p2[0], p2[1], p2[2], p1[0], p1[1], p1[2])
    ppx, ppy, ppz = Csub3D(point[0], point[1], point[2], p1[0], p1[1], p1[2])
    t = max(0, min(1, CVector3DDot(ppx, ppy, ppz, ux, uy, uz) / CVector3Dnorm(ux, uy, uz)**2))
    vx, vy, vz = Cmul3D(ux, uy, uz, t)
    projection = Cadd3D(p1[0], p1[1], p1[2], vx, vy, vz)
    ppx, ppy, ppz = projection[0]-point[0], projection[1]-point[1], projection[2]-point[2]
    return CVector3Dnorm(ppx, ppy, ppz), projection

def LineSegment3DPointDistance(points, point):
    return CLineSegment3DPointDistance(tuple(points[0]), tuple(points[1]), tuple(point))

# =============================================================================
#  Points, Vectors
# =============================================================================

class Arrow3D(FancyArrowPatch):
    def __init__(self, xs, ys, zs, *args, **kwargs):
        FancyArrowPatch.__init__(self, (0, 0), (0, 0), *args, **kwargs)
        self._verts3d = xs, ys, zs

    def plot2d(self, renderer):
        xs3d, ys3d, zs3d = self._verts3d
        xs, ys, zs = proj3d.proj_transform(xs3d, ys3d, zs3d, renderer.M)
        self.set_positions((xs[0], ys[0]), (xs[1], ys[1]))
        FancyArrowPatch.draw(self, renderer)

    def plot(self, ax=None, color='b'):
        if ax is None:
            fig = plt.figure()
            ax = fig.add_subplot(111, projection='3d')

        points = [self.start, self.end]
        x = [p.x for p in points]
        y = [p.y for p in points]
        z = [p.z for p in points]
        ax.plot(x, y, z, 'o-k')
        return ax


class Vector(DessiaObject):
    """
    Abstract class of vector
    """

    def __radd__(self, other_vector):
        return self + other_vector

    def __rsub__(self, other_vector):
        return self - other_vector

    def __rmul__(self, value):
        return self * value

    def __rtruediv__(self, value):
        return self / value

    def __lt__(self, other_vector):
        return self.norm() < other_vector.norm()

    def __le__(self, other_vector):
        return self.norm() <= other_vector.norm()

    def is_colinear_to(self, other_vector: 'Vector'):
        """
        Checks if two vectors are colinear.
        The two vectors should be of same dimension.

        :param other_vector: A vector-like object
        :type other_vector: :class:`volmdlr.Vector`
        :return: `True` if the two vectors are colinear, `False` otherwise
        :rtype: bool
        """
        try:
            return math.isclose(abs(self.dot(other_vector)) / self.norm() / other_vector.norm(),
                                1,
                                abs_tol=1e-5)

        except ZeroDivisionError:
            return False

    @classmethod
    def mean_point(cls, points: List['Vector']):
        """
        Find the mean point from a list of points. All the objects of this list
        should be of same dimension.

        :param points: A list of vector-like objects
        :type points: List[:class:`volmdlr.Vector`]
        :return: The mean point or vector
        :rtype: :class:`volmdlr.Vector`
        """
        n = 1
        point = points[0].copy()
        for point2 in points[1:]:
            point += point2
            n += 1
        point /= n
        return point

    @classmethod
    def remove_duplicate(cls, points: List['Vector']):
        """
        An approximative method to remove duplicated points from a list.
        All the objects of this list should be of same dimension.

        :param points: A list of vector-like objects with potential duplicates
        :type points: List[:class:`volmdlr.Vector`]
        :return: The new list of vector-like objects without duplicates&
        :rtype: List[:class:`volmdlr.Vector`]
        """
        dict_ = {p.approx_hash(): p for p in points}
        return list(dict_.values())


class Vector2D(Vector):
    """
    Class representing a 2 dimensional vector.

    :param x: The vector's abscissa
    :type x: float
    :param y: The vector's ordinate
    :type y: float
    :param name: The vector's name
    :type name: str
    """
    def __init__(self, x: float, y: float, name=''):
        self.x = x
        self.y = y
        self.name = name

    def __repr__(self):
        return '{}: [{}, {}]'.format(self.__class__.__name__, self.x, self.y)

    def __setitem__(self, key, item):
        if key == 0:
            self.x = item
        elif key == 1:
            self.y = item
        else:
            raise IndexError

    def __getitem__(self, key):
        if key == 0:
            return self.x
        elif key == 1:
            return self.y
        else:
            raise IndexError

    def __add__(self, other_vector):
        return Vector2D(*Cadd2D(self.x, self.y,
                                other_vector.x, other_vector.y))

    def __neg__(self):
        return Vector2D(-self.x, -self.y)

    def __sub__(self, other_vector):
        return Vector2D(*Csub2D(self.x, self.y,
                                other_vector.x, other_vector.y))

    def __mul__(self, value: float):
        return Vector2D(*Cmul2D(self.x, self.y, value))

    def __truediv__(self, value: float):
        if value == 0:
            raise ZeroDivisionError
        return Vector2D(self.x / value,
                        self.y / value)

    def __round__(self, ndigits: int = 6):
        return self.__class__(round(self.x, ndigits),
                              round(self.y, ndigits))

    def __hash__(self):
        """
        hash returns 0 because points are difficult to hash if they are meant
        to be equalized at a given tolerance
        """
        return 0

    def __eq__(self, other_vector):
        return self.is_close(other_vector)

    def is_close(self, other_vector: 'Vector2D', tol: float = 1e-6):
        """
        Checks if two vectors are close to each other considering the
        euclidean distance. The tolerance can be modified. The two vectors
        should be of same dimension.

        :param other_vector: A Vector2D-like object
        :type other_vector: :class:`volmdlr.Vector2D`
        :param tol: The tolerance under which the euclidean distance is
            considered equal to 0
        :type tol: float
        :return: `True` if the two Vector2D-like objects are close enought
            to each other, `False` otherwise
        :rtype: bool
        """
        if other_vector.__class__.__name__ not in ['Vector2D', 'Point2D']:
            return False
        return math.isclose(self.point_distance(other_vector), 0, abs_tol=tol)

    def approx_hash(self):
        """
        Computes an approximative hash value based on the coordiantes.

        :return: An approximative hash value
        :rtype: int
        """
        return round(1e6 * (self.x + self.y))

    def to_dict(self, *args, **kwargs):
        """
        Seralizes a 2 dimensional vector into a dictionary.

        :return: A serialized version of the Vector2D
        :rtype: dict

        .. seealso::
            How `serialization and deserialization`_ works in dessia_common

        .. _serialization and deserialization: https://documentation.dessia.tech/dessia_common/customizing.html#overloading-the-dict-to-object-method
        """
        return {'object_class': 'volmdlr.Vector2D',
                'x': self.x, 'y': self.y,
                'name': self.name}

    def copy(self, deep=True, memo=None):
        """
        Creates a copy of a 2 dimensional vector.

        :param deep: *not used*
        :param memo: *not used*
        :return: A copy of the Vector2D-like object
        :rtype: :class:`volmdlr.Vector2D`
        """
        return self.__class__(self.x, self.y)

    def norm(self):
        """
        Computes the euclidiean norm of a 2 dimensional vector.

        :return: Norm of the Vector2D-like object
        :rtype: float
        """
        return CVector2Dnorm(self.x, self.y)

    def normalize(self):
        """
        In place operation, normalizing the coordinates of the 2 dimensional
        vector.

        :return: None
        :rtype: None
        """
        n = self.norm()
        if math.isclose(n, 0, abs_tol=1e-9):
            raise ZeroDivisionError

        self.x /= n
        self.y /= n

    def dot(self, other_vector: 'Vector2D'):
        """
        Computes the dot product (scalar product) of two 2 dimensional vectors.

        :param other_vector: A Vector2D-like object
        :type other_vector: :class:`volmdlr.Vector2D`
        :return: A scalar, result of the dot product
        :rtype: float
        """
        return CVector2DDot(self.x,
                            self.y,
                            other_vector.x,
                            other_vector.y)

    def cross(self, other_vector: 'Vector2D'):
        """
        Computes the cross product of two 2 dimensional vectors.

        :param other_vector: A Vector2D-like object
        :type other_vector: :class:`volmdlr.Vector2D`
        :return: A scalar, result of the cross product
        :rtype: float
        """
        return self.x * other_vector.y - self.y * other_vector.x

    def point_distance(self, other_vector: 'Vector2D'):
        """
        Computes the euclidiean distance between two Vector2D objects.

        :param other_vector: A Vector2D object
        :type other_vector: :class:`volmdlr.Vector2D`
        :return: The euclidiean distance
        :rtype: float
        """
        return (self - other_vector).norm()

    def rotation_parameters(self, center: 'Point2D', angle: float):
        """
        Calculates the parameters to be used in rotation methods

        :param center: The center of rotation
        :type center: :class:`volmdlr.Point2D`
        :param angle: The angle of the rotation in radian
        :type angle: float
        :return: The abscissa and ordinate of the rotated vector
        :rtype: tuple
        """
        u = self - center
        v2x = math.cos(angle) * u[0] - math.sin(angle) * u[1] + center[0]
        v2y = math.sin(angle) * u[0] + math.cos(angle) * u[1] + center[1]
        return v2x, v2y

    def rotation(self, center: 'Point2D', angle: float):
        """
        Rotates the 2 dimensional vector and returns a new rotated vector

        :param center: The center of rotation
        :type center: :class:`volmdlr.Point2D`
        :param angle: The angle of the rotation in radian
        :type angle: float
        :return: A rotated Vector2D-like object
        :rtype: :class:`volmdlr.Vector2D`
        """
        v2x, v2y = self.rotation_parameters(center, angle)
        return self.__class__(v2x, v2y)

    def rotation_inplace(self, center: 'Point2D', angle: float):
        """
        Rotates the 2 dimensional vector and changes its values inplace

        :param center: The center of rotation
        :type center: :class:`volmdlr.Point2D`
        :param angle: The angle of the rotation in radian
        :type angle: float
        :return: None
        :rtype: None
        """
        v2x, v2y = self.rotation_parameters(center, angle)
        self.x = v2x
        self.y = v2y

    def translation(self, offset: 'Vector2D'):
        """
        Translates the 2 dimensional vector and returns a new translated vector

        :param offset: The offset vector of the translation
        :type offset: :class:`volmdlr.Vector2D`
        :return: A translated Vector2D-like object
        :rtype: :class:`volmdlr.Vector2D`
        """
        v2x = self.x + offset[0]
        v2y = self.y + offset[1]
        return self.__class__(v2x, v2y)

    def translation_inplace(self, offset: 'Vector2D'):
        """
        Translates the vector and changes its values inplace

        :param offset: The offset vector of the translation
        :type offset: :class:`volmdlr.Vector2D`
        :return: None
        :rtype: None
        """
        v2x = self.x + offset[0]
        v2y = self.y + offset[1]
        self.x = v2x
        self.y = v2y

    def frame_mapping(self, frame: 'Frame2D', side: str):
        """
        # TODO: Needs correction. Add an example ?
        Transforms a 2 dimensional vector from the current reference frame to a
        new one. Choose side equals to 'old' if the current reference frame is
        the old one ; choose side equals to 'new' if the input reference frame
        is the new one. This way, choosing 'old' will return the frame mapped
        vector of the input reference frame.

        :param frame: The input reference frame
        :type frame: :class:`volmdlr.Frame2D`
        :param side: Choose between 'old' and 'new'
        :type side: str
        :return: A frame mapped Vector2D-like object
        :rtype: :class:`volmdlr.Vector2D`
        """
        if side == 'old':
            new_vector = frame.old_coordinates(self)
        if side == 'new':
            new_vector = frame.new_coordinates(self)
        return new_vector

    def frame_mapping_inplace(self, frame: 'Frame2D', side: str):
        """
        # TODO: To be completed

        :param frame: The input reference frame
        :type frame: :class:`volmdlr.Frame2D`
        :param side: Choose between 'old' and 'new'
        :type side: str
        :return: None
        :rtype: None
        """
        if side == 'old':
            new_vector = frame.old_coordinates(self)
        if side == 'new':
            new_vector = frame.new_coordinates(self)
        self.x = new_vector.x
        self.y = new_vector.y

    def to_3d(self, plane_origin: 'Vector3D', vx: 'Vector3D', vy: 'Vector3D'):
        """
        Returns the 3 dimensional vector corresponding to the 2 dimensional
        vector placed on the 3 dimensional plane (XY) of the 3 dimensional
        frame (centered on `plane_origin`, having for basis (`vx`, `vy`, vz),
        vz being the cross product of `vx` and `vy`).

        :param plane_origin: The origin of the plane, on which lies the
            Vector2D
        :type plane_origin: :class:`volmdlr.Vector3D`
        :param vx: The first direction of the plane
        :type vx: :class:`volmdlr.Vector3D`
        :param vy: The second direction of the plane
        :type vy: :class:`volmdlr.Vector3D`
        :return: The Vector3D from the Vector2D set in the 3 dimensional space
        :rtype: :class:`volmdlr.Vector3D`
        """
        return Vector3D(round(plane_origin.x + vx.x * self.x + vy.x * self.y, 12),
                        round(plane_origin.y + vx.y * self.x + vy.y * self.y, 12),
                        round(plane_origin.z + vx.z * self.x + vy.z * self.y, 12))

    def to_point(self):
        """
        Transforms a Vector2D into a Point2D and returns it.

        :return: A Point2D
        :rtype: :class:`volmdlr.Point2D`
        """
        return Point2D(self.x, self.y)

    def normal_vector(self):
        """
        Returns the normal vector located pi/2 (counterclockwise) to the
        2 dimensional vector.

        :return: A normal Vector2D
        :rtype: :class:`volmdlr.Vector2D`
        """
        return Vector2D(-self.y, self.x)

    def unit_normal_vector(self):
        """
        Returns the unit normal vector located pi/2 (counterclockwise) to the
        2 dimensional vector.

        :return: A unit normal Vector2D
        :rtype: :class:`volmdlr.Vector2D`
        """
        n = self.normal_vector()
        n.normalize()
        return n

    def deterministic_unit_normal_vector(self):
        """
        # TODO: to be deleted ?
        # TODO: Or unit_normal_vector should be renamed deterministic_unit_normal_vector ?
        """
        return self.unit_normal_vector()

    @classmethod
    def random(cls, xmin: float, xmax: float, ymin: float, ymax: float):
        """
        Retunrs a random 2 dimensional point.

        :param xmin: The minimal abscissa
        :type xmin: float
        :param xmax: The maximal abscissa
        :type xmax: float
        :param ymin: The minimal ordinate
        :type ymin: float
        :param ymax: The maximal ordinate
        :type ymax: float
        :return: A random Vector2D
        :rtype: :class:`volmdlr.Vector2D`
        """
        return cls(random.uniform(xmin, xmax),
                   random.uniform(ymin, ymax))

    def plot(self, amplitude: float = 0.5, width: float = None,
             head_width: float = None, origin: 'Vector2D' = None,
             ax: 'matplotlib.axes.Axes' = None,
             color: str = 'k', line: bool = False, label: str = None,
             normalize: bool = False):
        """
        Plots the 2 dimensional vector. If the vector has a norm greater than
        1e-9, it will be plotted with an arrow, else it will be plotted with
        a point.

        :param amplitude: A general parameter to quickly change the aspect of
            the arrow
        :type amplitude: float, optional
        :param width: The width of the tail of the arrow
        :type width: float, optional
        :param head_width: The width of the head of the arrow
        :type head_width: float, optional
        :param origin: The starting point of the tail of the arrow
        :type origin: :class:`volmdlr.Vector2D`, optional
        :param ax: The Axes on which the Vector2D will be drawn
        :type ax: :class:`matplotlib.axes.Axes`, optional
        :param color: The color of the arrow
        :type color: str, optional
        :param line: #TODO: delete this attribute ?
        :type line: bool, optional
        :param label: The text you want to display
        :type label: str, optional
        :param normalize: `True` if the Vector2D should be normalized,
        :type normalize: bool, optional
        :return: A matplotlib Axes object on which the Vector2D have been
            plotted
        :rtype: :class:`matplotlib.axes.Axes`
        """
        if origin is None:
            origin = Vector2D(0., 0.)

        if ax is None:
            fig, ax = plt.subplots()
        else:
            fig = ax.figure

        if math.isclose(self.norm(), 0, abs_tol=1e-9):
            point = origin.copy()
            point.plot(ax=ax, color=color)
            return ax

        if width is None:
            width = 0.001 * 5 * amplitude
        if head_width is None:
            head_width = 0.3 * amplitude

        if not normalize:
            ax.add_patch(FancyArrow(origin[0], origin[1],
                                    self.x * amplitude, self.y * amplitude,
                                    width=width,
                                    head_width=head_width,
                                    length_includes_head=True,
                                    color=color))
        else:
            normalized_vector = self.copy()
            normalized_vector.normalize()
            ax.add_patch(FancyArrow(origin[0], origin[1],
                                    normalized_vector.x * amplitude,
                                    normalized_vector.y * amplitude,
                                    width=width,
                                    head_width=head_width,
                                    length_includes_head=True,
                                    color=color))

        if line:
            style = '-' + color
            linestyle = '-.'
            origin = Point2D(*origin)
            p1, p2 = origin, origin + self
            u = p2 - p1
            p3 = p1 - 3 * u
            p4 = p2 + 4 * u
            ax.plot([p3[0], p4[0]], [p3[1], p4[1]], style, linestyle=linestyle)

        if label is not None:
            ax.text(*(origin + self * amplitude), label)

        return ax


X2D = Vector2D(1, 0)
Y2D = Vector2D(0, 1)


class Point2D(Vector2D):
    """
    Class representing a 2 dimensional point.

    :param x: The vector's abscissa
    :type x: float
    :param y: The vector's ordinate
    :type y: float
    :param name: The vector's name
    :type name: str
    """

    def __init__(self, x: float, y: float, name: Text = ''):
        Vector2D.__init__(self, x=x, y=y, name=name)

    def __add__(self, other_vector):
        return Point2D(*Cadd2D(self.x, self.y, other_vector.x, other_vector.y))

    def __neg__(self):
        return Point2D(-self.x, -self.y)

    def __sub__(self, other_vector):
        return Point2D(*Csub2D(self.x, self.y,
                               other_vector.x, other_vector.y))

    def __mul__(self, value: float):
        return Point2D(*Cmul2D(self.x, self.y, value))

    def __truediv__(self, value: float):
        if value == 0:
            raise ZeroDivisionError
        return Point2D(self.x / value,
                       self.y / value)

    def to_dict(self, *args, **kwargs):
        """
        Seralizes a 2 dimensional point into a dictionary.

        :return: A serialized version of the Point2D
        :rtype: dict

        .. seealso::
            How `serialization and deserialization`_ works in dessia_common

        .. _serialization and deserialization: https://documentation.dessia.tech/dessia_common/customizing.html#overloading-the-dict-to-object-method
        """
        return {'object_class': 'volmdlr.Point2D',
                'x': self.x, 'y': self.y,
                'name': self.name}

    def to_3d(self, plane_origin: 'Vector3D', vx: 'Vector3D', vy:'Vector3D'):
        """
        Returns the 3 dimensional point corresponding to the 2 dimensional
        point placed on the 3 dimensional plane (XY) of the 3 dimensional
        frame (centered on `plane_origin`, having for basis (`vx`, `vy`, vz),
        vz being the cross product of `vx` and `vy`).

        :param plane_origin: The origin of the plane, on which lies the
            Vector2D
        :type plane_origin: :class:`volmdlr.Vector3D`
        :param vx: The first direction of the plane
        :type vx: :class:`volmdlr.Vector3D`
        :param vy: The second direction of the plane
        :type vy: :class:`volmdlr.Vector3D`
        :return: The Point3D from the Point2D set in the 3 dimensional space
        :rtype: :class:`volmdlr.Point3D`
        """
        return Point3D(round(plane_origin.x + vx.x * self.x + vy.x * self.y, 12),
                       round(plane_origin.y + vx.y * self.x + vy.y * self.y, 12),
                       round(plane_origin.z + vx.z * self.x + vy.z * self.y, 12))

    def to_vector(self):
        """
        Transforms a Point2D into a Vector2D and returns it.

        :return: A Vector2D
        :rtype: :class:`volmdlr.Vector2D`
        """
        return Vector2D(self.x, self.y)

    def to_step(self, current_id, vertex=False):
        content = "#{} = CARTESIAN_POINT('{}',({:.6f},{:.6f}));\n"\
                        .format(current_id, self.name,
                                1000.*self.x,
                                1000.*self.y)
        if vertex:
            content += "#{} = VERTEX_POINT('{}',#{});\n".format(current_id+1,
                                                                self.name,
                                                                current_id)
            current_id += 1

        return content, current_id

    def plot(self, ax=None, color='k', alpha=1, plot_points=True):
        """
        Plots the 2 dimensional point as a dot.

        :param ax: The Axes on which the Vector2D will be drawn
        :type ax: :class:`matplotlib.axes.Axes`, optional
        :param color: The color of the arrow
        :type color: str, optional
        :param alpha: The transparency of the point from 0 to 1. 0 beeing
            fully transparent
        :type alpha: float, optional
        :param plot_points: # TODO: delete this attribute
        :type plot_points: bool, optional
        :return: A matplotlib Axes object on which the Point2D have been plotted
        :rtype: :class:`matplotlib.axes.Axes`
        """
        if ax is None:
            fig, ax = plt.subplots()

        ax.plot([self.x], [self.y], color=color, alpha=alpha, marker='o')
        return ax

    def point_distance(self, other_point: 'Point2D'):
        """
        Computes the euclidiean distance between two Point2D objects.

        :param other_point: A Point2D object
        :type other_point: :class:`volmdlr.Point2D`
        :return: The euclidiean distance
        :rtype: float
        """
        return (self - other_point).norm()

    @classmethod
    def line_intersection(cls, line1: 'volmdlr.edges.Line2D',
                          line2: 'volmdlr.edges.Line2D',
                          curvilinear_abscissa: bool = False):
        """
        Returns a Point2D based on the intersection between two infinte lines.

        :param line1: The first line
        :type line1: :class:`volmdlr.edges.Line2D`
        :param line2: The second line
        :type line2: :class:`volmdlr.edges.Line2D`
        :param curvilinear_abscissa: `True` will return, in addition to the
            intersection point, the curvilinear abscissa of the point on the
            first line and on the second line. Otherwise, only the point will
            be returned
        :type curvilinear_abscissa: bool, optional
        :return: The two-dimensional point at the intersection of the two lines
        :rtype: :class:`volmdlr.Point2D`
        """
        (x1, y1), (x2, y2) = line1
        (x3, y3), (x4, y4) = line2

        denominateur = (x1 - x2) * (y3 - y4) - (y1 - y2) * (x3 - x4)
        if math.isclose(denominateur, 0, abs_tol=1e-6):
            if not curvilinear_abscissa:
                return None
            else:
                return None, None, None
        else:
            x = (x1 * y2 - y1 * x2) * (x3 - x4) - (x1 - x2) * (x3 * y4 - y3 * x4)
            x = x / denominateur
            y = (x1 * y2 - y1 * x2) * (y3 - y4) - (y1 - y2) * (x3 * y4 - y3 * x4)
            y = y / denominateur
            if not curvilinear_abscissa:
                return cls(x, y)
            else:
                t = (x1 - x3) * (y3 - y4) - (y1 - y3) * (x3 - x4)
                t = t / denominateur
                u = (x1 - x2) * (y1 - y3) - (y1 - y2) * (x1 - x3)
                u = -u / denominateur
                return cls(x, y), t, u

    @classmethod
    def segment_intersection(cls, segment1: 'volmdlr.edges.LineSegment2D',
                             segment2: 'volmdlr.edges.LineSegment2D',
                             curvilinear_abscissa: bool = False):
        """
        Returns a Point2D based on the intersection between two finite lines.

        :param segment1: The first line segment
        :type segment1: :class:`volmdlr.edges.LineSegment2D`
        :param segment2: The second line segment
        :type segment2: :class:`volmdlr.edges.LineSegment2D`
        :param curvilinear_abscissa: `True` will return, in addition to the
            intersection point, the curvilinear abscissa of the point on the
            first line segment and on the second line segment. Otherwise, only
            the point will be returned
        :type curvilinear_abscissa: bool, optional
        :return: The two-dimensional point at the intersection of the two lines
            segments
        :rtype: :class:`volmdlr.Point2D`
        """
        (x1, y1), (x2, y2) = segment1
        (x3, y3), (x4, y4) = segment2

        denominateur = (x1 - x2) * (y3 - y4) - (y1 - y2) * (x3 - x4)
        if math.isclose(denominateur, 0, abs_tol=1e-6):
            if not curvilinear_abscissa:
                return None
            else:
                return None, None, None

        t = (x1 - x3) * (y3 - y4) - (y1 - y3) * (x3 - x4)
        t = t / denominateur
        u = (x1 - x2) * (y1 - y3) - (y1 - y2) * (x1 - x3)
        u = -u / denominateur
        if (0 <= t <= 1) or (0 <= u <= 1):
            x = (x1 * y2 - y1 * x2) * (x3 - x4) - (x1 - x2) * (x3 * y4 - y3 * x4)
            x = x / denominateur
            y = (x1 * y2 - y1 * x2) * (y3 - y4) - (y1 - y2) * (x3 * y4 - y3 * x4)
            y = y / denominateur
            if not curvilinear_abscissa:
                return cls(x, y)
            else:
                return cls(x, y), t, u
        else:
            if not curvilinear_abscissa:
                return None
            else:
                return None, None, None

    def plot_data(self, marker=None, color='black', size=1,
                  opacity=1, arrow=False, stroke_width=None):
        """
        Transforms the two-dimensional point into a plot_data twe-dimensional 
        point.
        
        :param marker: # TODO: unused parameter
        :type marker: str, optional
        :param color: # TODO: unused parameter
        :type color: str, optional
        :param size: # TODO: unused parameter
        :type size: float, optional
        :param opacity: # TODO: unused parameter
        :type opacity: float, optional
        :param arrow: # TODO: unused parameter
        :type arrow: bool, optional
        :param stroke_width: # TODO: unused parameter
        :type stroke_width: float, optional
        :return: a plot_data two-dimensional point
        :rtype: :class:`plot_data.Point2D`
        """
        return plot_data.Point2D(self.x, self.y)

    @classmethod
    def middle_point(cls, point1: Vector2D,
                     point2: Vector2D):
        """
        Computes the middle point between two two-dimensional vector-like 
        objects.
        
        :param point1: the first point
        :type point1: :class:`volmdlr.Vector2D`
        :param point2: the second point
        :type point2: :class:`volmdlr.Vector2D`
        :return: the middle point
        :rtype: :class:`volmdlr.Point2D`
        """
        return (point1 + point2) * 0.5

    @classmethod
    def line_projection(cls, point: Vector2D,
                        line: 'volmdlr.edges.Line2D'):
        """
        Computes the projection of a two-dimensional vector-like object on an
        infinite two-dimensional line

        :param point: the point to be projected
        :type point: :class:`volmdlr.Vector2D`
        :param line: the infinite line
        :type line: :class:`volmdlr.edges.Line2D`
        :return: the projected point
        :rtype: :class:`volmdlr.Point2D`
        """
        p1, p2 = line[0], line[1]
        n = line.unit_normal_vector()
        pp1 = point - p1
        return pp1 - pp1.dot(n) * n + p1

    def nearest_point(self, points: List[Vector2D]):
        """
        Finds the nearest point out of a list of two-dimensional vector-like
        objects.

        :param points: a list of points
        :type points: List[:class:`volmdlr.Vector2D`]
        :return: the nearest point out of the list
        :rtype: :class:`volmdlr.Vector2D`
        """
        min_distance = self.point_distance(points[0])
        min_point = points[0]
        for point in points:
            pd = self.point_distance(point)
            if pd < min_distance:
                min_distance, min_point = pd, point
        return min_point

    def axial_symmetry(self, line: 'volmdlr.edges.Line2D'):
        """
        Returns the symmetric two-dimensional point according to a line.

        :param line: the line used for axial symmetry
        :type line: :class:`volmdlr.edges.Line2D`
        :return: the symmetrical point
        :rtype: :class:`volmdlr.Point2D`
        """

        point_projection = line.point_projection(self)[0]
        point_symmetry = point_projection + (point_projection - self)

        return point_symmetry


O2D = Point2D(0, 0)


class Vector3D(Vector):
    """
    Class representing a 3 dimensional vector.

    :param x: The vector's abscissa
    :type x: float
    :param y: The vector's ordinate
    :type y: float
    :param Z: The vector's applicate
    :type z: float
    :param name: The vector's name
    :type name: str
    """

    def __init__(self, x: float, y: float, z: float, name: Text = ''):
        self.x = x
        self.y = y
        self.z = z
        self.name = name

    def __repr__(self):
        return '{}: [{}, {}, {}]'.format(self.__class__.__name__, self.x, self.y, self.z)

    def __setitem__(self, key, item):
        if key == 0:
            self.x = item
        elif key == 1:
            self.y = item
        elif key == 2:
            self.z = item
        else:
            raise IndexError

    def __getitem__(self, key):
        if key == 0:
            return self.x
        elif key == 1:
            return self.y
        elif key == 2:
            return self.z
        else:
            raise IndexError

    def __add__(self, other_vector):
        return Vector3D(*Cadd3D(self.x, self.y, self.z,
                                other_vector.x,
                                other_vector.y,
                                other_vector.z))

    def __neg__(self):
        return Vector3D(-self.x, -self.y, -self.z)

    def __sub__(self, other_vector):
        return Vector3D(*Csub3D(self.x, self.y, self.z,
                                other_vector.x,
                                other_vector.y,
                                other_vector.z))

    def __mul__(self, value):
        return Vector3D(*Cmul3D(self.x, self.y, self.z, value))

    def __truediv__(self, value):
        if value == 0:
            raise ZeroDivisionError
        return Vector3D(self.x / value,
                        self.y / value,
                        self.z / value)

    def __round__(self, ndigits: int = 6):
        return self.__class__(round(self.x, ndigits),
                              round(self.y, ndigits),
                              round(self.z, ndigits))

    def __hash__(self):
        """
        hash returns 0 because points are difficult to hash if they are meant
        to be equalized at a given tolerance
        """

        return 0

    def __eq__(self, other_vector: 'Vector3D'):
        return self.is_close(other_vector)

    def is_close(self, other_vector, tol=1e-6):
        """
        Checks if two vectors are close to each other considering the
        euclidean distance. The tolerance can be modified. The two vectors
        should be of same dimension.

        :param other_vector: A Vector3D-like object
        :type other_vector: :class:`volmdlr.Vector3D`
        :param tol: The tolerance under which the euclidean distance is
            considered equal to 0
        :type tol: float
        :return: `True` if the two Vector3D-like objects are close enought
            to each other, `False` otherwise
        :rtype: bool
        """
        if other_vector.__class__.__name__ not in ['Vector3D', 'Point3D']:
            return False
        # return math.isclose(self.x, other_vector.x, abs_tol=tol) \
        # and math.isclose(self.y, other_vector.y, abs_tol=tol) \
        # and math.isclose(self.z, other_vector.z, abs_tol=tol)
        return math.isclose(self.point_distance(other_vector), 0, abs_tol=tol)

    def approx_hash(self):
        """
        Computes an approximative hash value based on the coordiantes.

        :return: An approximative hash value
        :rtype: int
        """
        return round(1e6 * (self.x + self.y + self.z))

    def to_dict(self, *args, **kwargs):
        """
        Seralizes a 3 dimensional vector into a dictionary.

        :return: A serialized version of the Vector3D
        :rtype: dict

        .. seealso::
            How `serialization and deserialization`_ works in dessia_common

        .. _serialization and deserialization: https://documentation.dessia.tech/dessia_common/customizing.html#overloading-the-dict-to-object-method
        """
        return {'object_class': 'volmdlr.Vector3D',
                'x': self.x, 'y': self.y, 'z': self.z,
                'name': self.name}

    @classmethod
    def dict_to_object(cls, dict_, global_dict=None,
                       pointers_memo: Dict[str, Any] = None, path: str = '#'):
        """
        Deserializes a dictionary to a 3 dimensional vector.

        :param dict_: The dictionary of a serialized Vector3D
        :type dict_: dict
        :param global_dict: The global dictionary. Default value is None
        :type global_dict: dict, optional
        :param pointers_memo: A dictionary from path to python object of
            already serialized values. Default value is None
        :type pointers_memo: dict, optional
        :param path: The path in the global object. In most cases, append
            ‘/attribute_name’ to given path for your attributes.
            Default value is '#'
        :type path: str, optional
        :return:
        :rtype: :class:`volmdlr.Vector3D`

        .. seealso::
            How `serialization and deserialization`_ works in dessia_common

        .. _serialization and deserialization: https://documentation.dessia.tech/dessia_common/customizing.html#overloading-the-dict-to-object-method
        """

        return Vector3D(dict_['x'], dict_['y'], dict_['z'], dict_.get('name', ''))

    def dot(self, other_vector):
        """
        Computes the dot product between two 3 dimensional vectors.

        :param other_vector: A Vector3D-like object
        :type other_vector: :class:`volmdlr.Vector3D`
        :return: Value of the dot product
        :rtype: float
        """
        return CVector3DDot(self.x, self.y, self.z,
                            other_vector.x, other_vector.y, other_vector.z)

    def cross(self, other_vector: 'Vector3D') -> 'Vector3D':
        """
        Computes the cross product between two 3 dimensional vectors.

        :param other_vector: A Vector3D-like object
        :type other_vector: :class:`volmdlr.Vector3D`
        :return: Value of the cross product
        :rtype: float
        """
        return self.__class__(*CVector3D_cross(self.x, self.y, self.z,
                                               other_vector.x,
                                               other_vector.y,
                                               other_vector.z))

    def norm(self) -> float:
        """
        Computes the euclidiean norm of a 3 dimensional vector.

        :return: Norm of the Vector3D-like object
        :rtype: float
        """
        return CVector3Dnorm(self.x, self.y, self.z)

    def normalize(self) -> None:
        """
        In place operation, normalizing the coordinates of the 2 dimensional
        vector.

        :return: None
        :rtype: None
        """
        n = self.norm()
        if n == 0:
            raise ZeroDivisionError

        self.x /= n
        self.y /= n
        self.z /= n

    def point_distance(self, point2: 'Vector3D') -> float:
        """
        Computes the euclidiean distance between two Vector3D objects.

        :param other_vector: A Vector3D object
        :type other_vector: :class:`volmdlr.Vector3D`
        :return: The euclidiean distance
        :rtype: float
        """
        return (self - point2).norm()

    def rotation(self, center: 'Point3D', axis: 'Vector3D', angle: float):
        """
        Rotates of angle around axis the 2 dimensional vector and returns
        a new rotated vector.
        Using Rodrigues Formula:
            https://en.wikipedia.org/wiki/Rodrigues%27_rotation_formula.

        :param center: The center of rotation
        :type center: :class:`volmdlr.Point3D`
        :param axis: The axis of rotation
        :type axis: :class:`volmdlr.Vector3D`
        :param angle: The angle of the rotation in radian
        :type angle: float
        :return: A rotated Vector3D-like object
        :rtype: :class:`volmdlr.Vector3D`
        """
        vector2 = vector3D_rotation(self, center, axis, angle)
        return self.__class__(*vector2)

    def rotation_inplace(self, center: 'Point3D', axis: 'Vector3D',
                         angle: float):
        """
        Rotates of angle around axis the 2 dimensional vector and changes
        its values inplace.
        Using Rodrigues Formula:
            https://en.wikipedia.org/wiki/Rodrigues%27_rotation_formula.

        :param center: The center of rotation
        :type center: :class:`volmdlr.Point3D`
        :param axis: The axis of rotation
        :type axis: :class:`volmdlr.Vector3D`
        :param angle: The angle of the rotation in radian
        :type angle: float
        :return: None
        :rtype: None
        """
        vector2 = vector3D_rotation(self, center, axis, angle)
        self.x = vector2[0]
        self.y = vector2[1]
        self.z = vector2[2]

    @staticmethod
    def axis_rotation_parameters(axis1_value, axis2_value, angle):
        """
        # TODO: to be completed
        Calcules new axis1 and axis2 new values after vector rotation.

        :param axis1_value:
        :type axis1_value:
        :param axis2_value:
        :type axis2_value:
        :param angle:
        :type angle:
        :return:
        :rtype: tuple
        """
        cos_angle = math.cos(angle)
        sin_angle = math.sin(angle)

        axis1 = cos_angle * axis1_value + sin_angle * axis2_value
        axis2 = -sin_angle * axis1_value + cos_angle * axis2_value
        return axis1, axis2

    def x_rotation(self, angle: float):
        """
        Rotation of angle around X axis and returns a new vector as a result.

        :param angle: Value of the angle
        :type angle: float
        :return: A 3 dimensional point
        :rtype: :class:`volmdlr.Point3D`
        """
        y1, z1 = self.axis_rotation_parameters(self.y, self.z, angle)

        return Point3D(self.x, y1, z1)

    def x_rotation_inplace(self, angle: float):
        """
        Rotation of angle around X axis and changes the vector parameters
        inplace.

        :param angle: Value of the angle
        :type angle: float
        :return: None
        :rtype: None
        """
        y1, z1 = self.axis_rotation_parameters(self.y, self.z, angle)
        self.y = y1
        self.z = z1

    def y_rotation(self, angle:float):
        """
        Rotation of angle around Y axis and returns a new vector as result.

        :param angle: Value of the angle
        :type angle: float
        :return: A 3 dimensional point
        :rtype: :class:`volmdlr.Point3D`
        """
        z1, x1 = self.axis_rotation_parameters(self.z, self.x, angle)
        return Point3D(x1, self.y, z1)

    def y_rotation_inplace(self, angle):
        """
        Rotation of vector around the Y axis and changes its parameters
        inplace.

        :param angle: Value of the angle
        :type angle: float
        :return: None
        :rtype: None
        """
        z1, x1 = self.axis_rotation_parameters(self.z, self.x, angle)
        self.x = x1
        self.z = z1

    def z_rotation(self, angle:float):
        """
        rrotation of angle around Z axis and returns a new vector as result.

        :param angle: Value of the angle
        :type angle: float
        :return: A 3 dimensional point
        :rtype: :class:`volmdlr.Point3D`
        """
        x1, y1 = self.axis_rotation_parameters(self.x, self.y, angle)
        return Point3D(x1, y1, self.z)

    def z_rotation_inplace(self, angle: float):
        """
        Rotation of vector around the Z axis and changes its parameters
        inplace

        :param angle: Value of the angle
        :type angle: float
        :return: None
        :rtype: None
        """
        x1, y1 = self.axis_rotation_parameters(self.x, self.y, angle)
        self.x = x1
        self.y = y1

    def translation(self, offset: 'Vector3D'):
        """
        Translates the vector and returns a new translated vector

        :param offset: A Vector3D-like object used for offsetting
        :type offset: :class:`volmdlr.Vector3D`
        :return: A translated Vector3D-like object
        :rtype: :class:`volmdlr.Vector3D`
        """
        return self + offset

    def translation_inplace(self, offset: 'Vector3D'):
        """
        Translates the vector and changes its values inplace.

        :param offset: A Vector3D-like object used for offsetting
        :type offset: :class:`volmdlr.Vector3D`
        :return: None
        :rtype: None
        """
        self.x += offset[0]
        self.y += offset[1]
        self.z += offset[2]

    def frame_mapping(self, frame: 'Frame3D', side: str):
        """
        # TODO: Needs correction. Add an example ?
        Transforms a 3 dimensional vector from the current reference frame to a
        new one. Choose side equals to 'old' if the current reference frame is
        the old one ; choose side equals to 'new' if the input reference frame
        is the new one. This way, choosing 'old' will return the frame mapped
        vector of the input reference frame.

        :param frame: The input reference frame
        :type frame: :class:`volmdlr.Frame3D`
        :param side: Choose between 'old' and 'new'
        :type side: str
        :return: A frame mapped Vector3D-like object
        :rtype: :class:`volmdlr.Vector3D`
        """
        if side == 'old':
            new_vector = frame.old_coordinates(self)

        if side == 'new':
            new_vector = frame.new_coordinates(self)
        return new_vector

    def frame_mapping_inplace(self, frame: 'Frame3D', side: str):
        """
        # TODO: To be completed

        :param frame: The input reference frame
        :type frame: :class:`volmdlr.Frame3D`
        :param side: Choose between 'old' and 'new'
        :type side: str
        :return: None
        :rtype: None
        """
        if side == 'old':
            new_vector = frame.old_coordinates(self)

        if side == 'new':
            new_vector = frame.new_coordinates(self)
        self.x = new_vector.x
        self.y = new_vector.y
        self.z = new_vector.z

    def plane_projection3d(self, plane_origin: 'Vector3D', x: 'Vector3D',
                           y: 'Vector3D'):
        """
        Projects a Vector3D-like object on a 3D plane.

        :param plane_origin: The origin of the 3D projection plane
        :type plane_origin: :class:`volmdlr.Vector3D`
        :param x: The X axis of the 3D plane
        :type x: :class:`volmdlr.Vector3D`
        :param y: The Y axis of the 3D plane
        :type y: :class:`volmdlr.Vector3D`
        :return: The projection on the 3D plane
        :rtype: :class:`volmdlr.Vector3D`
        """
        z = x.cross(y)
        z.normalize()
        return self - z.dot(self - plane_origin) * z

    def plane_projection2d(self, plane_origin: 'Vector3D', x: 'Vector3D',
                           y: 'Vector3D'):
        """
        Projects a Vector3D-like object on a 2D plane.

        :param plane_origin: The 3D origin of the 2D projection plane
        :type plane_origin: :class:`volmdlr.Vector3D`
        :param x: The 3D X axis of the 2D plane
        :type x: :class:`volmdlr.Vector3D`
        :param y: The 3D Y axis of the 2D plane
        :type y: :class:`volmdlr.Vector3D`
        :return: The projection on the 2D plane
        :rtype: :class:`volmdlr.Point2D`
        """
        # z = x.cross(y)
        # z.normalize()
        # p3d = self - (self - plane_origin).dot(z) * z
        p3d = self.plane_projection3d(plane_origin, x, y)
        u1 = p3d.dot(x)
        u2 = p3d.dot(y)
        return Point2D(u1, u2)

    def to_2d(self, plane_origin: 'Vector3D', x: 'Vector3D',
              y: 'Vector3D'):
        """
        # TODO: difference with plane_projection2d needs details
        Transforms a Vector3D-like object to a Point2D.

        :param plane_origin: The 3D origin of the 2D projection plane
        :type plane_origin: :class:`volmdlr.Vector3D`
        :param x: The 3D X axis of the 2D plane
        :type x: :class:`volmdlr.Vector3D`
        :param y: The 3D Y axis of the 2D plane
        :type y: :class:`volmdlr.Vector3D`
        :return: The transformed Point2D
        :rtype: :class:`volmdlr.Point2D`
        """
        x2d = self.dot(x) - plane_origin.dot(x)
        y2d = self.dot(y) - plane_origin.dot(y)
        return Point2D(x2d, y2d)

    def random_unit_normal_vector(self):
        """
        Returns a random normal 3 dimensional vector.

        :return: A normal Vector3D
        :rtype: :class:`volmdlr.Vector3D`
        """
        v = Vector3D.random(0, 1, 0, 1, 0, 1)

        v = v - v.dot(self) * self / (self.norm()**2)
        v.normalize()
        return v

    def deterministic_unit_normal_vector(self):
        """
        Returns a deterministic normal 3 dimensional vector.

        :return: A normal Vector3D
        :rtype: :class:`volmdlr.Vector3D`
        """
        if not math.isclose(self.y, 0, abs_tol=1e-7) \
                or not math.isclose(self.z, 0, abs_tol=1e-7):
            v = X3D
        else:
            v = Y3D
        v = v - v.dot(self) * self / (self.norm()**2)
        v.normalize()
        return v

    def copy(self, deep=True, memo=None):
        """
        Creates a copy of a 2 dimensional vector.

        :param deep: *not used*
        :param memo: *not used*
        :return: A copy of the Vector2D-like object
        :rtype: :class:`volmdlr.Vector2D`
        """
        return self.__class__(self.x, self.y, self.z)

    @classmethod
    def random(cls, xmin: float, xmax: float, ymin: float, ymax: float,
               zmin: float, zmax: float):
        """
        Retunrs a random 2 dimensional point.

        :param xmin: The minimal abscissa
        :type xmin: float
        :param xmax: The maximal abscissa
        :type xmax: float
        :param ymin: The minimal ordinate
        :type ymin: float
        :param ymax: The maximal ordinate
        :type ymax: float
        :param zmin: The minimal applicate
        :type zmin: float
        :param zmax: The maximal applicate
        :type zmax: float
        :return: A random Vector3D
        :rtype: :class:`volmdlr.Vector3D`
        """
        return cls(random.uniform(xmin, xmax),
                   random.uniform(ymin, ymax),
                   random.uniform(zmin, zmax))

    def to_point(self):
        """
        Converts a Vector3D object to a Point3D object.

        :return: A Point3D
        :rtype: :class:`volmdlr.Point3D`
        """
        return Point3D(self.x, self.y, self.z)

    @classmethod
    def from_step(cls, arguments, object_dict):
        """
        Converts a step primitive from a 3 dimensional vector to a Vector3D.

        :param arguments: The arguments of the step primitive
        :type arguments: list
        :param object_dict: The dictionnary containing all the step primitives
            that have already been instanciated
        :type object_dict: dict
        :return: The corresponding Vector3D object
        :rtype: :class:`volmdlr.Vector3D`
        """
        if type(arguments[1]) is int:
            # VECTOR
            return cls(*object_dict[arguments[1]], arguments[0][1:-1])
        else:
            # DIRECTION
            # return cls(*[float(i)/1000 for i in arguments[1][1:-1].split(",")],
            #             arguments[0][1:-1])
            return cls(*[float(i) for i in arguments[1][1:-1].split(",")],
                       arguments[0][1:-1])

    def to_step(self, current_id, vector=False, vertex=False):
        """
        Write a step primitive from a 3 dimensional vector.

        :param current_id: The id of the last written primitive
        :type current_id: int
        :param vector: If 'True' creates a step VECTOR primitive. Otherwise,
            only a DIRECTION primitive will be created. Default value set to
            'False'
        :type vector: bool, optional
        :param vertex: If 'True' calls the to_step method of Point3D. Default
            value set to 'False'
        :type vertex: bool, optional
        :return: A tuple containing the string representing the step primitive
            and the new current id
        :rtype: tuple
        """
        if vertex:
            return self.to_point().to_step(current_id=current_id, vertex=True)
        content = "#{} = DIRECTION('{}',({:.6f},{:.6f},{:.6f}));\n"\
            .format(current_id, self.name,
                    self.x, self.y, self.z)
        if vector:
            content += "#{} = VECTOR('{}',#{},1.);\n".format(current_id + 1,
                                                             self.name,
                                                             current_id)
            current_id += 1
        return content, current_id

    def plot(self, ax=None, starting_point=None, color=''):
        """
        Plots the 3 dimensional vector.

        :param ax: The Axes on which the Vector2D will be drawn
        :type ax: :class:`matplotlib.axes.Axes`, optional
        :param starting_point: The location of the origin of the vector.
            Default value is None, corresponding to (0, 0, 0)
        :type starting_point: :class:`volmdlr.Vector3D`, optional
        :param color: The color of the drawn vector. Default value is empty
            string for black
        :type color: str, optional
        :return: A matplotlib Axes object on which the Vector3D have been
            plotted
        :rtype: :class:`matplotlib.axes.Axes`
        """
        if starting_point is None:
            starting_point = Point3D(0, 0, 0)
        if ax is None:
            fig = plt.figure()
            ax = fig.add_subplot(111, projection='3d')
        xs = [starting_point[0], self.x + starting_point[0]]
        ys = [starting_point[1], self.y + starting_point[1]]
        zs = [starting_point[2], self.z + starting_point[2]]
        if color:
            a = Arrow3D(xs, ys, zs, mutation_scale=10, lw=3, arrowstyle="-|>", color=color)
        else:
            a = Arrow3D(xs, ys, zs, mutation_scale=10, lw=3, arrowstyle="-|>")
        ax.add_artist(a)
        return ax


X3D = Vector3D(1, 0, 0)
Y3D = Vector3D(0, 1, 0)
Z3D = Vector3D(0, 0, 1)


class Point3D(Vector3D):
    _standalone_in_db = False
    """
    Class representing a 3 dimensional point.

    :param x: The vector's abscissa
    :type x: float
    :param y: The vector's ordinate
    :type y: float
    :param z: The vector's applicate
    :type y: float
    :param name: The vector's name
    :type name: str
    """

    def __init__(self, x: float, y: float, z: float, name: Text = ''):
        Vector3D.__init__(self, x, y, z, name)

    def __add__(self, other_vector):
        return Point3D(*Cadd3D(self.x, self.y, self.z,
                               other_vector.x,
                               other_vector.y,
                               other_vector.z))

    def __neg__(self):
        return Point3D(-self.x, -self.y, -self.z)

    def __sub__(self, other_vector):
        return Point3D(*Csub3D(self.x, self.y, self.z,
                               other_vector.x, other_vector.y, other_vector.z))

    def __mul__(self, value):
        return Point3D(*Cmul3D(self.x, self.y, self.z, value))

    def __truediv__(self, value):
        if value == 0:
            raise ZeroDivisionError
        return Point3D(self.x / value,
                       self.y / value,
                       self.z / value)

    def to_dict(self, *args, **kwargs):
        """
        Seralizes a 3 dimensional point into a dictionary.

        :return: A serialized version of the Point3D
        :rtype: dict

        .. seealso::
            How `serialization and deserialization`_ works in dessia_common

        .. _serialization and deserialization: https://documentation.dessia.tech/dessia_common/customizing.html#overloading-the-dict-to-object-method
        """
        return {'object_class': 'volmdlr.Point3D',
                'x': self.x, 'y': self.y, 'z': self.z,
                'name': self.name}

    @classmethod
    def dict_to_object(cls, dict_, global_dict=None,
                       pointers_memo: Dict[str, Any] = None, path: str = '#'):
        """
        Deserializes a dictionary to a 3 dimensional point.

        :param dict_: The dictionary of a serialized Point3D
        :type dict_: dict
        :param global_dict: The global dictionary. Default value is None
        :type global_dict: dict, optional
        :param pointers_memo: A dictionary from path to python object of
            already serialized values. Default value is None
        :type pointers_memo: dict, optional
        :param path: The path in the global object. In most cases, append
            ‘/attribute_name’ to given path for your attributes.
            Default value is '#'
        :type path: str, optional
        :return:
        :rtype: :class:`volmdlr.Point3D`

        .. seealso::
            How `serialization and deserialization`_ works in dessia_common

        .. _serialization and deserialization: https://documentation.dessia.tech/dessia_common/customizing.html#overloading-the-dict-to-object-method
        """
        return Point3D(dict_['x'], dict_['y'], dict_['z'], dict_.get('name', ''))

    def plot(self, ax=None, color='k', alpha=1, marker='o'):
        """
        Plots the 3 dimensional point.

        :param ax: The Axes on which the Point3D will be drawn. Default value
            is None, creating a new drawing figure
        :type ax: :class:`matplotlib.axes.Axes`, optional
        :param color: The color of the point. Default value is 'k', for black
        :type color: str, optional
        :param alpha: The transparency of the Point3D. Default value is 1, for
            full opacity
        :type alpha: float, optional
        :param marker: The shape of the Point3D. Default value is 'o', for a
            round marker
        :type marker: str, optional
        :return: A matplotlib Axes object on which the Point3D have been
            plotted
        :rtype: :class:`matplotlib.axes.Axes`
        """
        if ax is None:
            fig = plt.figure()
            ax = fig.add_subplot(111, projection='3d')

        ax.plot([self.x], [self.y], [self.z], color=color, alpha=alpha,
                marker=marker)
        return ax

    # def to_2d(self, plane_origin, x, y):
    #     """
    #     Using Vector3D.to_2d
    #     """
    #     x2d = self.dot(x) - plane_origin.dot(x)
    #     y2d = self.dot(y) - plane_origin.dot(y)
    #     return Point2D(x2d, y2d)

    @classmethod
    def from_step(cls, arguments, object_dict):
        """
        Converts a step primitive from a 3 dimensional point to a Point3D.

        :param arguments: The arguments of the step primitive
        :type arguments: list
        :param object_dict: The dictionnary containing all the step primitives
            that have already been instanciated
        :type object_dict: dict
        :return: The corresponding Point3D object
        :rtype: :class:`volmdlr.Point3D`
        """
        return cls(*[float(i) / 1000 for i in arguments[1][1:-1].split(",")],
                   arguments[0][1:-1])

    def to_vector(self):
        """
        Converts a Point3D object to a Vector3D object.

        :return: A Vector3D
        :rtype: :class:`volmdlr.Vector3D`
        """
        return Vector3D(self.x, self.y, self.z)

    def point_distance(self, point2: 'Point3D') -> float:
        """
        Computes the euclidean distance between two 3 dimensional points.

        :param point2: The other 3 dimensional point
        :type point2: :class:`volmdlr.Point3D`
        :return: The euclidean distance
        :rtype: float
        """
        return (self - point2).norm()

    @classmethod
    def middle_point(cls, point1: 'Point3D', point2: 'Point3D'):
        """
        Computes the middle point between two 3 dimensional points.

        :param point1: The first 3 dimensional point
        :type point1: :class:`volmdlr.Point3D`
        :param point2: The second 3 dimensional point
        :type point2: :class:`volmdlr.Point3D`
        :return: The middle point
        :rtype: :class:`volmdlr.Point3D`
        """
        return (point1 + point2) * 0.5

    def to_step(self, current_id, vertex=False):
        """
        Writes a step primitive from a 3 dimensional point.

        :param current_id: The id of the last written primitive
        :type current_id: int
        :param vertex: If 'True', adds a VERTEX_POINT step primitive on top of
            the CARTESIAN_POINT step primitive. Default value set to 'False'
        :type vertex: bool, optional
        :return: A tuple containing the string representing the step primitive
            and the new current id
        :rtype: tuple
        """
        content = "#{} = CARTESIAN_POINT('{}',({:.6f},{:.6f},{:.6f}));\n"\
                        .format(current_id, self.name,
                                1000. * self.x,
                                1000. * self.y,
                                1000. * self.z)
        if vertex:
            content += "#{} = VERTEX_POINT('{}',#{});\n".format(current_id + 1,
                                                                self.name,
                                                                current_id)
            current_id += 1

        return content, current_id

    def babylon_script(self):
        """
        # TODO: to be deleted ?
        Returns the babylonjs script for 3D display in browser.

        :return: A babylonjs script
        :rtype: str
        """
        s = 'var sphere = BABYLON.MeshBuilder.CreateSphere("point", {diameter: 0.05}, scene);\n'
        s += "sphere.setPositionWithLocalVector(new BABYLON.Vector3({},{},{}));\n".format(self.x, self.y, self.z)
        s += 'var mat = new BABYLON.StandardMaterial("mat", scene);\n'
        s += 'mat.diffuseColor = new BABYLON.Color3(1, 0, 0);\n'
        s += 'sphere.material = mat;\n'
        return s

    def nearest_point(self, points: List['Point3D']):
        """
        Returns the nearest 3 dimensional point out of the list.

        :param points: A list of 3 dimensional points
        :type points: List[:class:`volmdlr.Point3D`]
        :return: The closest point
        :rtype: :class:`volmdlr.Point3D`
        """
        min_distance, closest_point = math.inf, None
        for point in points:
            distance = self.point_distance(point)
            if distance < min_distance:
                closest_point = point
                min_distance = distance
        return closest_point

    def coordinates(self):
        """
        Returns the coordiantes of a Point3D as a tuple of values.

        :return: A tuple containing the abscissan, the ordiante and the
            applicate of the Point3D
        :rtype: tuple
        """
        return self.x, self.y, self.z


O3D = Point3D(0, 0, 0)


# =============================================================================
#  Basis, Frames
# =============================================================================

class Matrix22:
    """
    Class representing a 2x2 matrix.

    :param M11: The first line, first column value
    :type M11: flaot
    :param M12: The first line, second column value
    :type M12: float
    :param M21: The second line, first column value
    :type M21: float
    :param M22: The second line, second column value
    :type M22: float
    """

    def __init__(self, M11: float, M12: float, M21: float, M22: float):
        self.M11 = M11
        self.M12 = M12
        self.M21 = M21
        self.M22 = M22

    def __add__(self, other_matrix):
        return Matrix22(self.M11 + other_matrix.M11,
                        self.M12 + other_matrix.M12,
                        self.M21 + other_matrix.M21,
                        self.M22 + other_matrix.M22,
                        )

    def __mul__(self, other_matrix):
        return Matrix22(self.M11 * other_matrix.M11 + self.M12 * other_matrix.M21,
                        self.M11 * other_matrix.M12 + self.M12 * other_matrix.M22,
                        self.M21 * other_matrix.M11 + self.M22 * other_matrix.M21,
                        self.M21 * other_matrix.M12 + self.M22 * other_matrix.M22)

    def vector_multiplication(self, vector):
        """
        Multiplies the matrix by a 2 dimensional vector.

        :param vector: A Vector2D-like object
        :type vector: :class:`volmdlr.Vector2D`
        :return: A Vector2D-like object
        :rtype: :class:`volmdlr.Vector2D`
        """
        u1, u2 = C_matrix_vector_multiplication2(self.M11, self.M12,
                                                 self.M21, self.M22,
                                                 vector.x, vector.y)

        return vector.__class__(u1, u2)

    def determinent(self):
        """
        Computes the determinent of the matrix.

        :return: The determinent of the matrix
        :rtype: float
        """
        return self.M11 * self.M22 - self.M12 * self.M21

    def inverse(self):
        """
        Computes the invert matrix.

        :return: The inverse of the matrix
        :rtype: :class:`volmdlr.Matrix22`
        """
        det = self.determinent()
        if not math.isclose(det, 0, abs_tol=1e-10):
            det_inv = 1 / self.determinent()
            return Matrix22(det_inv * self.M22, -det_inv * self.M12,
                            -det_inv * self.M21, det_inv * self.M11)
        else:
            raise ValueError('The matrix is singular')

    # def vector_multiplication(self, vector):
    #     return vector.__class__(self.M11 * vector.x + self.M12 * vector.y,
    #                             self.M21 * vector.x + self.M22 * vector.y)


class Matrix33:
    """
        Class representing a 3x3 matrix.

        :param M11: The first line, first column value
        :type M11: flaot
        :param M12: The first line, second column value
        :type M12: float
        :param M13: The first line, third column value
        :type M13: float
        :param M21: The second line, first column value
        :type M21: float
        :param M22: The second line, second column value
        :type M22: float
        :param M23: The second line, thrid column value
        :type M23: float
        :param M31: The third line, first column value
        :type M31: float
        :param M32: The third line, second column value
        :type M32: float
        :param M33: The third line, thrid column value
        :type M33: float
        """

    def __init__(self, M11: float, M12: float, M13: float,
                 M21: float, M22: float, M23: float,
                 M31: float, M32: float, M33: float):
        self.M11 = M11
        self.M12 = M12
        self.M13 = M13
        self.M21 = M21
        self.M22 = M22
        self.M23 = M23
        self.M31 = M31
        self.M32 = M32
        self.M33 = M33

    def __add__(self, other_matrix):
        return Matrix33(self.M11 + other_matrix.M11,
                        self.M12 + other_matrix.M12,
                        self.M13 + other_matrix.M13,
                        self.M21 + other_matrix.M21,
                        self.M22 + other_matrix.M22,
                        self.M23 + other_matrix.M23,
                        self.M31 + other_matrix.M31,
                        self.M32 + other_matrix.M32,
                        self.M33 + other_matrix.M33)

    def __mul__(self, other_matrix):
        M11, M12, M13, M21, M22, M23, M31, M32, M33 = Cmatrix_multiplication3(self.M11, self.M12, self.M13,
                                                                              self.M21, self.M22, self.M23,
                                                                              self.M31, self.M32, self.M33,
                                                                              other_matrix.M11, other_matrix.M12, other_matrix.M13,
                                                                              other_matrix.M21, other_matrix.M22, other_matrix.M23,
                                                                              other_matrix.M31, other_matrix.M32, other_matrix.M33)

        return Matrix33(M11, M12, M13, M21, M22, M23, M31, M32, M33)

    def __repr__(self):
        s = '[{} {} {}]\n[{} {} {}]\n[{} {} {}]\n'.format(self.M11, self.M12, self.M13,
                                                          self.M21, self.M22, self.M23,
                                                          self.M31, self.M32, self.M33)
        return s

    def float_multiplication(self, float_value: float):
        """
        Multiplies the whole matrix by a scalar value.

        :param float_value: The value of the scalar
        :type float_value: float
        :return: The new matrix after multiplication
        :rtype: :class:`volmdlr.Matrix33`
        """
        return Matrix33(self.M11 * float_value, self.M12 * float_value, self.M13 * float_value,
                        self.M21 * float_value, self.M22 * float_value, self.M23 * float_value,
                        self.M31 * float_value, self.M32 * float_value, self.M33 * float_value)

    def vector_multiplication(self, vector):
        """
       Multiplies the matrix by a 3 dimensional vector.

       :param vector: A Vector3D-like object
       :type vector: :class:`volmdlr.Vector3D`
       :return: A Vector3D-like object
       :rtype: :class:`volmdlr.Vector3D`
       """
        u1, u2, u3 = C_matrix_vector_multiplication3(self.M11, self.M12, self.M13,
                                                     self.M21, self.M22, self.M23,
                                                     self.M31, self.M32, self.M33,
                                                     vector.x, vector.y, vector.z)
        if abs(u1) < 1e-9:
            u1 = 0
        if abs(u2) < 1e-9:
            u2 = 0
        if abs(u3) < 1e-9:
            u3 = 0
        return vector.__class__(u1, u2, u3)

    def determinent(self):
        """
        Computes the determinent of the matrix.

        :return: The determinent of the matrix
        :rtype: float
        """
        det = self.M11 * self.M22 * self.M33 + self.M12 * self.M23 * self.M31 \
            + self.M13 * self.M21 * self.M32 - self.M13 * self.M22 * self.M31 \
            - self.M23 * self.M32 * self.M11 - self.M33 * self.M12 * self.M21
        return det

    def inverse(self):
        """
        Computes the invert matrix.

        :return: The inverse of the matrix
        :rtype: :class:`volmdlr.Matrix33`
        """
        det = self.determinent()

        if not math.isclose(det, 0, abs_tol=1e-10):
            det_inv = 1 / det
            return Matrix33(det_inv * (self.M22 * self.M33 - self.M23 * self.M32),  # a22a33−a23a32
                            det_inv * (self.M13 * self.M32 - self.M12 * self.M33),  # a13a32−a12a33
                            det_inv * (self.M12 * self.M23 - self.M13 * self.M22),  # a12a23−a13a22
                            det_inv * (self.M23 * self.M31 - self.M21 * self.M33),  # a23a31−a21a33
                            det_inv * (self.M11 * self.M33 - self.M13 * self.M31),  # a11a33−a31a13
                            det_inv * (self.M21 * self.M13 - self.M23 * self.M11),  # a13a21−a23a11
                            det_inv * (self.M21 * self.M32 - self.M31 * self.M22),  # a21a32−a31a22
                            det_inv * (self.M12 * self.M31 - self.M32 * self.M11),  # a12a31−a32a11
                            det_inv * (self.M11 * self.M22 - self.M21 * self.M12)  # a11a22−a21a12
                            )
        else:
            raise ValueError('The matrix is singular')

    @classmethod
    def random_matrix(cls, minimum: float = 0., maximum: float = 1.):
        """
        Creates a random matrix with values between bounds.

        :param minimum: Minimum possible value of matrix coefficients. Default
            value is 0
        :type minimum: float, optional
        :param maximum: Maximum possible value of matrix coefficients. Default
            value is 1
        :type maximum: float, optional
        :return: A random matrix
        :rtype: :class:`volmdlr.Matrix33`
        """
        range_ = maximum - minimum
        return cls(*[minimum + range_ * random.random() for _ in range(9)])

    def to_numpy(self):
        """
        Returns the numpy array corresponding to the matrix.

        :return: A numpy array of the matrix
        :rtype: :class:`numpy.array`
        """
        return npy.array([[self.M11, self.M12, self.M13],
                          [self.M21, self.M22, self.M23],
                          [self.M31, self.M32, self.M33]])


class Basis(DessiaObject):
    """
    Abstract class of a basis
    """

    def __contains__(self, vector):
        return vector in self.vectors

    def __hash__(self):
        """
        hash returns 0 because points are difficult to hash if they are meant
        to be equalized at a given tolerance
        """
        return 0

    def copy(self, deep=True, memo=None):
        return self.__class__(*self.vectors)


class Basis2D(Basis):
    """
    Defines a 2D basis.

    :param u: First vector of the basis
    :type u: :class:`volmdlr.Vector2D`
    :param v: Second vector of the basis
    :type v: :class:`volmdlr.Vector2D`
    """

    def __init__(self, u: Vector2D, v: Vector2D, name: Text = ''):
        self.u = u
        self.v = v
        self.name = name

    def __eq__(self, other_basis):
        if other_basis.__class__.__name__ != self.__class__.__name__:
            return False
        return all([other_vector == vector
                         for other_vector, vector
                         in zip([other_basis.u, other_basis.v],
                                [self.u, self.v])])

    def __neg__(self):
        p_inv = self.inverse_transfer_matrix()
        return Basis2D(Vector3D(p_inv[:, 0]),
                       Vector3D(p_inv[:, 1]))

    def __repr__(self):
        return '{}: U={}, V={}'.format(self.__class__.__name__, *self.vectors)

    def _get_vectors(self):
        return (self.u, self.v)

    vectors = property(_get_vectors)

    def to_dict(self, *args, **kwargs):
        """
        Seralizes a 2 dimensional basis into a dictionary.

        :return: A serialized version of the Basis2D
        :rtype: dict

        .. seealso::
            How `serialization and deserialization`_ works in dessia_common

        .. _serialization and deserialization: https://documentation.dessia.tech/dessia_common/customizing.html#overloading-the-dict-to-object-method
        """
        return {'object_class': 'volmdlr.Basis2D',
                'name': self.name,
                'u': self.u.to_dict(),
                'v': self.v.to_dict()
                }

    def to_frame(self, origin: Point2D) -> 'Frame2D':
        """
        Returns the 2 dimensional frame oriented the same way as the Basis2D
        and having for origin the given 2 dimensional point.

        :param origin: The origin of the 2 dimensional frame
        :type origin: :class:`volmdlr.Point2D`
        :return: A 2 dimensional frame
        :rtype: :class:`volmdlr.Frame2D`
        """
        return Frame2D(origin, self.u, self.v)

    def transfer_matrix(self):
        """
        Computes the transfer matrix of the 2 dimensional basis.

        :return: The 2x2 transfer matrix
        :rtype: :class:`volmdlr.Matrix22`
        """
        return Matrix22(self.u.x, self.v.x,
                        self.u.y, self.v.y)

    def inverse_transfer_matrix(self):
        """
        Computes the inverse transfer matrix of the 2 dimensional basis.

        :return: The 2x2 inverse transfer matrix
        :rtype: :class:`volmdlr.Matrix22`
        """
        return self.transfer_matrix().inverse()

    def new_coordinates(self, vector: Vector2D):
        """
        You have to give coordinates in the global landmark.
        # TODO: te be completed

        :param vector:
        :type vector: :class:`volmdlr.Vector2D`
        :return:
        :rtype: :class:`volmdlr.Matrix22`
        """
        matrix = self.inverse_transfer_matrix()
        return matrix.vector_multiplication(vector)

    def old_coordinates(self, vector: Vector2D):
        """
        You have to give coordinates in the global landmark.
        # TODO: te be completed

        :param vector:
        :type vector: :class:`volmdlr.Vector2D`
        :return:
        :rtype: :class:`volmdlr.Matrix22`
        """
        matrix = self.transfer_matrix()
        return matrix.vector_multiplication(vector)

    def rotation(self, angle: float):
        """
        Rotates the 2 dimensional basis and returns a new rotated one.

        :param angle: The angle of rotation in rad
        :type angle: float
        :return: The rotated Basis2D
        :rtype: :class:`volmdlr.Basis2D`
        """
        center = O2D
        new_u = self.u.rotation(center, angle)
        new_v = self.v.rotation(center, angle)
        return Basis2D(new_u, new_v)

    def roation_inplace(self, angle: float):
        """
        Rotates the basis and changes its parameters inplace.

        :param angle: The angle of rotation in rad
        :type angle: float
        :return: None
        :rtype: None
        """
        center = O2D
        new_u = self.u.rotation(center, angle)
        new_v = self.v.rotation(center, angle)
        self.u = new_u
        self.v = new_v

    def copy(self, deep=True, memo=None):
        """
        Creates a copy of a 2 dimensional basis.

        :param deep: *not used*
        :param memo: *not used*
        :return: A copy of the Basis2D
        :rtype: :class:`volmdlr.Basis2D`
        """
        return Basis2D(self.u, self.v)

    def normalize(self):
        """
        Normalizes the basis, modifying its coordinates in place.
        
        :return: None
        :rtype: None
        """
        self.u.normalize()
        self.v.normalize()


XY = Basis2D(X2D, Y2D)


class Basis3D(Basis):
    """
    Defines a 3D basis.

    :param u: First vector of the basis
    :type u: :class:`volmdlr.Vector3D`
    :param v: Second vector of the basis
    :type v: :class:`volmdlr.Vector3D`
    :param w: Third vector of the basis
    :type w: :class:`volmdlr.Vector3D`
    """
    _standalone_in_db = False

    # TODO: create a Basis and Frame class to mutualize between 2D and 2D
    def __init__(self, u: Vector3D, v: Vector3D, w: Vector3D, name: Text = ''):
        self.u = u
        self.v = v
        self.w = w
        self.name = name

    def __eq__(self, other_basis):
        if other_basis.__class__.__name__ != self.__class__.__name__:
            return False

        for other_vector, vector in zip([other_basis.u,
                                         other_basis.v, other_basis.w],
                                        [self.u, self.v, self.w]):
            if other_vector != vector:
                return False
        return True

    def __hash__(self):
        """
        hash returns 0 because points are difficult to hash if they are meant
        to be equalized at a given tolerance
        """
        return 0

    def __add__(self, other_basis):
        M = self.transfer_matrix() * other_basis.transfer_matrix()
        return Basis3D(Vector3D(M.M11, M.M21, M.M31),
                       Vector3D(M.M12, M.M22, M.M32),
                       Vector3D(M.M13, M.M23, M.M33))

    def __neg__(self):
        M = self.inverse_transfer_matrix()
        return Basis3D(Vector3D(M.M11, M.M21, M.M31),
                       Vector3D(M.M12, M.M22, M.M32),
                       Vector3D(M.M13, M.M23, M.M33))

    def __sub__(self, other_frame):
        P1inv = other_frame.inverse_transfer_matrix()
        P2 = self.transfer_matrix()
        M = P1inv * P2
        return Basis3D(Vector3D(M.M11, M.M21, M.M31),
                       Vector3D(M.M12, M.M22, M.M32),
                       Vector3D(M.M13, M.M23, M.M33))

    def __round__(self, ndigits: int = 6):
        return self.__class__((round(self.u, ndigits),
                               round(self.v, ndigits),
                               round(self.w, ndigits)))

    def __repr__(self):
        return '{}: U={}, V={}, W={}'.format(self.__class__.__name__, *self.vectors)

    def _get_vectors(self):
        return (self.u, self.v, self.w)

    def to_dict(self, *args, **kwargs):
        """
        Seralizes a 3 dimensional basis into a dictionary.

        :return: A serialized version of the Basis3D
        :rtype: dict

        .. seealso::
            How `serialization and deserialization`_ works in dessia_common

        .. _serialization and deserialization: https://documentation.dessia.tech/dessia_common/customizing.html#overloading-the-dict-to-object-method
        """
        return {'object_class': 'volmdlr.Basis3D',
                'name': self.name,
                'u': self.u.to_dict(),
                'v': self.v.to_dict(),
                'w': self.w.to_dict()
                }

    vectors = property(_get_vectors)

    # TODO: transform to annotation when available
    @classmethod
    def from_two_vectors(cls, vector1: Vector3D, vector2: Vector3D) -> 'Basis3D':
        """
        Creates a basis with first vector1 adimensionned, as u, v is the
        vector2 substracted of u component, w is the cross product of u and v.

        :param vector1: The first vector of the Basis3D
        :type vector1: :class:`volmdlr.Vector3D`
        :param vector2: The second vector of the Basis3D
        :type vector2: :class:`volmdlr.Vector3D`
        """
        u = vector1.copy()
        u.normalize()
        v = vector2 - vector2.dot(vector1) * vector1
        v.normalize()
        w = u.cross(v)
        return Basis3D(u, v, w)

    def to_frame(self, origin):
        """
        Returns the 3 dimensional frame oriented the same way as the Basis3D
        and having for origin the given 3 dimensional point.

        :param origin: The origin of the 3 dimensional frame
        :type origin: :class:`volmdlr.Point3D`
        :return: A 3 dimensional frame
        :rtype: :class:`volmdlr.Frame3D`
        """
        return Frame3D(origin, self.u, self.v, self.w)

    def rotation(self, axis: Vector3D, angle:float):
        """
        Rotates the 3 dimensional basis and returns a new rotated one.

        :param axis: The axis around which the rotation is made
        :type axis: :class:`volmdlr.Vector3D`
        :param angle: The angle of rotation in rad
        :type angle: float
        :return: The rotated Basis3D
        :rtype: :class:`volmdlr.Basis3D`
        """
        center = O3D
        new_u = self.u.rotation(center, axis, angle)
        new_v = self.v.rotation(center, axis, angle)
        new_w = self.w.rotation(center, axis, angle)
        return Basis3D(new_u, new_v, new_w, self.name)

    def rotation_inplace(self, axis: Vector3D, angle: float):
        """
        Rotates the basis and changes its parameters inplace.

        :param axis: The axis around which the rotation is made
        :type axis: :class:`volmdlr.Vector3D`
        :param angle: The angle of rotation in rad
        :type angle: float
        :return: None
        :rtype: None
        """
        center = O3D
        new_u = self.u.rotation(center, axis, angle)
        new_v = self.v.rotation(center, axis, angle)
        new_w = self.w.rotation(center, axis, angle)
        self.u = new_u
        self.v = new_v
        self.w = new_w

    def x_rotation(self, angle:float):
        """
        Rotates the basis around the X axis and a new basis is returned
        as a result.

        :param angle: The rotation angle
        :type angle: float
        :return: The rotated Basis3D
        :rtype: :class:`volmdlr.Basis3D`
        """
        new_u = self.u.x_rotation(angle)
        new_v = self.v.x_rotation(angle)
        new_w = self.w.x_rotation(angle)
        return Basis3D(new_u, new_v, new_w, self.name)


    def x_rotation_inplace(self, angle: float):
        """
        Rotates the basis around the X axis and its parameters are
        changed inplace.

        :param angle: The rotation angle
        :type angle: float
        :return: None
        :rtype: None
        """
        self.u = self.u.x_rotation(angle)
        self.v = self.v.x_rotation(angle)
        self.w = self.w.x_rotation(angle)

    def y_rotation(self, angle:float):
        """
        Rotates the basis around the Y axis and a new basis is returned
        as a result.

        :param angle: The rotation angle
        :type angle: float
        :return: The rotated Basis3D
        :rtype: :class:`volmdlr.Basis3D`
        """
        new_u = self.u.y_rotation(angle)
        new_v = self.v.y_rotation(angle)
        new_w = self.w.y_rotation(angle)
        return Basis3D(new_u, new_v, new_w, self.name)

    def y_rotation_inplace(self, angle):
        """
        Rotates the basis around the Y axis and its parameters are
        changed inplace.

        :param angle: The rotation angle
        :type angle: float
        :return: None
        :rtype: None
        """
        self.u = self.u.y_rotation(angle)
        self.v = self.v.y_rotation(angle)
        self.w = self.w.y_rotation(angle)

    def z_rotation(self, angle:float):
        """
        Rotates the basis around the Z axis and a new basis is returned
        as a result.

        :param angle: The rotation angle
        :type angle: float
        :return: The rotated Basis3D
        :rtype: :class:`volmdlr.Basis3D`
        """
        new_u = self.u.z_rotation(angle)
        new_v = self.v.z_rotation(angle)
        new_w = self.w.z_rotation(angle)
        return Basis3D(new_u, new_v, new_w, self.name)

    def z_rotation_inplace(self, angle: float):
        """
        Rotates the basis around the Z axis and its parameters are
        changed inplace.

        :param angle: The rotation angle
        :type angle: float
        :return: None
        :rtype: None
        """
        self.u = self.u.z_rotation(angle)
        self.v = self.v.z_rotation(angle)
        self.w = self.w.z_rotation(angle)

    # def Eulerrotation(self, angles:Tuple[float, float, float], copy:bool=True):
    #     psi, theta, phi = angles
    #     center = O3D
    #
    #     vect_u = self.u.copy()
    #     vect_v = self.v.copy()
    #     vect_w = self.w.copy()
    #
    #     # rotation around w
    #     vect_u.rotation(center, vect_w, psi, False)
    #     vect_v.rotation(center, vect_w, psi, False)
    #
    #     # rotation around v
    #     vect_v.rotation(center, vect_u, theta, False)
    #     vect_w.rotation(center, vect_u, theta, False)
    #
    #     # rotation around w
    #     vect_u.rotation(center, vect_w, phi, False)
    #     vect_v.rotation(center, vect_w, phi, False)
    #
    #     if copy:
    #         return Basis3D(vect_u, vect_v, vect_w)
    #     self.u = vect_u
    #     self.v = vect_v
    #     self.w = vect_w

    def euler_rotation_parameters(self, angles: Tuple[float, float, float]):
        """
        Computes the new basis' parameter after rotation of the basis using
        euler rotation.

        :param angles: Three angles corresponding to psi, theta, phi in rad
        :type angles: tuple
        :return: The new vectors of rotated basis
        :rtype: tuple
        """

        psi, theta, phi = angles
        center = O3D

        vect_u = self.u.copy()
        vect_v = self.v.copy()
        vect_w = self.w.copy()

        # rotation around w
        vect_u.rotation_inplace(center, vect_w, psi)
        vect_v.rotation_inplace(center, vect_w, psi)

        # rotation around v
        vect_v.rotation_inplace(center, vect_u, theta)
        vect_w.rotation_inplace(center, vect_u, theta)

        # rotation around w
        vect_u.rotation_inplace(center, vect_w, phi)
        vect_v.rotation_inplace(center, vect_w, phi)
        return vect_u, vect_v, vect_w

    def euler_rotation(self, angles: Tuple[float, float, float]):
        """
        Rotates the 3 dimensional basis using euler rotation and
        returns a new basis as a result.

        :param angles: Three angles corresponding to psi, theta, phi in rad
        :type angles: tuple
        :return: The rotated basis
        :rtype: :class:`volmdlr.Basis3D`
        """
        vect_u, vect_v, vect_w = self.euler_rotation_parameters(angles)
        return Basis3D(vect_u, vect_v, vect_w)

    def euler_rotation_inplace(self, angles: Tuple[float, float, float]):
        """
        Rotates the 3 dimensional basis using euler rotation and
        its parameters are changed in place.

        :param angles: Three angles corresponding to psi, theta, phi in rad
        :type angles: tuple
        :return: None
        :rtype: None
        """
        vect_u, vect_v, vect_w = self.euler_rotation_parameters(angles)
        self.u = vect_u
        self.v = vect_v
        self.w = vect_w

    def transfer_matrix(self):
        """
        Computes the transfer matrix of the 3 dimensional basis.

        :return: The 3x3 transfer matrix
        :rtype: :class:`volmdlr.Matrix33`
        """
        return Matrix33(self.u.x, self.v.x, self.w.x,
                        self.u.y, self.v.y, self.w.y,
                        self.u.z, self.v.z, self.w.z)

    def inverse_transfer_matrix(self):
        """
        Computes the inverse transfer matrix of the 3 dimensional basis.

        :return: The 3x3 inverse transfer matrix
        :rtype: :class:`volmdlr.Matrix33`
        """
        return self.transfer_matrix().inverse()

    def new_coordinates(self, vector):
        """
        You have to give coordinates in the global landmark.
        # TODO: te be completed

        :param vector:
        :type vector: :class:`volmdlr.Vector3D`
        :return:
        :rtype: :class:`volmdlr.Matrix33`
        """
        matrix = self.inverse_transfer_matrix()
        return matrix.vector_multiplication(vector)

    def old_coordinates(self, point):
        """
        You have to give coordinates in the global landmark.
        # TODO: te be completed

        :param vector:
        :type vector: :class:`volmdlr.Vector3D`
        :return:
        :rtype: :class:`volmdlr.Matrix33`
        """
        matrix = self.transfer_matrix()
        return matrix.vector_multiplication(point)

    def copy(self, deep=True, memo=None):
        """
        Creates a copy of a 3 dimensional basis.

        :param deep: *not used*
        :param memo: *not used*
        :return: A copy of the Basis3D
        :rtype: :class:`volmdlr.Basis3D`
        """
        return Basis3D(self.u, self.v, self.w)

    def normalize(self):
        """
        Normalizes the basis, modifying its coordinates in place.

        :return: None
        :rtype: None
        """
        self.u.normalize()
        self.v.normalize()
        self.w.normalize()


class Frame2D(Basis2D):
    """
    Defines a 2D basis
    :param origin:Point2D: origin of the basis
    :param u:Vector2D: first vector of the basis
    :param v:Vector2D: second vector of the basis
    """

    def __init__(self, origin: Point2D, u: Vector2D, v: Vector2D, name: Text = ''):
        self.origin = origin
        Basis2D.__init__(self, u, v, name=name)

    def __repr__(self):
        return '{}: O={} U={}, V={}'.format(self.__class__.__name__, self.origin, self.u, self.v)

    def __neg__(self):
        Pinv = self.inverse_transfer_matrix()
        new_origin = Point2D(npy.dot(Pinv, self.origin))
        return Frame2D(new_origin,
                       Vector2D(Pinv[:, 0]),
                       Vector2D(Pinv[:, 1]))

    def __add__(self, other_frame):
        P1 = self.transfer_matrix()
        new_origin = P1.vector_multiplication(other_frame.origin) + self.origin
        M = P1 * other_frame.transfer_matrix()
        return Frame2D(new_origin,
                       Vector2D(M.M11, M.M21),
                       Vector2D(M.M12, M.M22))
        # new_origin = Point2D(npy.dot(P1, other_frame.origin) + self.origin)
        # M = npy.dot(P1, other_frame.transfer_matrix())
        # return Frame2D(new_origin,
        #                Vector2D(M[:, 0]),
        #                Vector2D(M[:, 1]))

    def __sub__(self, other_frame):
        P1inv = other_frame.inverse_transfer_matrix()
        P2 = self.transfer_matrix()
        new_origin = Point2D(npy.dot(P1inv, (self.origin - other_frame.origin)))
        M = npy.dot(P1inv, P2)
        return Frame2D(new_origin,
                       Vector2D(M[:, 0]),
                       Vector2D(M[:, 1]))

    def __hash__(self):
        """
<<<<<<< HEAD
        hash returns 0 because points are difficult to hash if they are meant
=======
        Hash returns 0 because points are difficult to hash if they are meant
>>>>>>> 361e0503
        to be equalized at a given tolerance
        """
        return 0

    def to_dict(self, *args, **kwargs):
        """
        Seralizes a 2 dimensional frame into a dictionary.

        :return: A serialized version of the Frame2D
        :rtype: dict

        .. seealso::
            How `serialization and deserialization`_ works in dessia_common

        .. _serialization and deserialization: https://documentation.dessia.tech/dessia_common/customizing.html#overloading-the-dict-to-object-method
        """
        return {'object_class': 'volmdlr.Frame2D',
                'name': self.name,
                'origin': self.origin.to_dict(),
                'u': self.u.to_dict(),
                'v': self.v.to_dict()
                }

    def basis(self):
        """
        Returns the 2 dimensional basis oriented the same way as the Frame2D.

        :return: A 2 dimensional basis
        :rtype: :class:`volmdlr.Basis2D`
        """
        return Basis2D(self.u, self.v)

    def new_coordinates(self, vector):
        """
        You have to give coordinates in the global landmark.
        # TODO: te be completed

        :param vector:
        :type vector: :class:`volmdlr.Vector2D`
        :return:
        :rtype: :class:`volmdlr.Matrix22`
        """
        return Basis2D.new_coordinates(self, vector - self.origin)

    def old_coordinates(self, vector):
        """
        You have to give coordinates in the global landmark.
        # TODO: te be completed

        :param vector:
        :type vector: :class:`volmdlr.Vector2D`
        :return:
        :rtype: :class:`volmdlr.Matrix22`
        """
        return Basis2D.old_coordinates(self, vector) + self.origin

    def translation(self, vector):
        """
        Returns a translated 2 dimensional frame.

        :param vector: The translation vector
        :type vector: :class:`volmdlr.Vector2D`
        :return: A new translated 2 dimensional frame
        :rtype: :class:`volmdlr.Frame2D`
        """
        new_origin = self.origin.translation(vector)
        return Frame2D(new_origin, self.u, self.v)

    def translation_inplace(self, vector):
        """
        Translates the 2 dimensional frame and changes its parameters inplace.

        :param vector: The translation vector
        :type vector: :class:`volmdlr.Vector2D`
        :return: None
        :rtype: None
        """
        self.origin = self.origin.translation(vector)

    def rotation(self, angle):
        """
        Returns a rotated 2 dimensional frame.

        :param angle: The rotation angle
        :type angle: float
        :return: New rotated frame
        :rtype: :class:`volmdlr.Frame2D`
        """
        new_base = Basis2D.rotation(self, angle)
        return Frame2D(self.origin, new_base.u, new_base.v)

    def rotation_inplace(self, angle: float):
        """
        Rotates the 2 dimensional frame and changes its parameters inplace.

        :param angle: The rotation angle
        :type angle: float
        :return: None
        :rtype: None
        """
        new_base = Basis2D.rotation(self, angle)
        self.u = new_base.u
        self.v = new_base.v

    def Draw(self, ax=None, style='ok'):
        """
        # TODO : unused ? to be deleted ?

        :param ax:
        :param style:
        :return:
        """
        if ax is None:
            fig, ax = plt.subplots()

        ax.plot(*self.origin, style)
        self.u.plot(origin=self.origin, ax=ax, color='r')
        self.v.plot(origin=self.origin, ax=ax, color='g')
        ax.axis('equal')

    def copy(self, deep=True, memo=None):
        """
        Creates a copy of a 2 dimensional frame.

        :param deep: *not used*
        :param memo: *not used*
        :return: A copy of the Frame2D
        :rtype: :class:`volmdlr.Frame2D`
        """
        return Frame2D(self.origin, self.u, self.v)


OXY = Frame2D(O2D, X2D, Y2D)


class Frame3D(Basis3D):
    """
    Defines a 3D frame
    :param origin:Point3D: origin of the basis
    :param u:Vector3D: first vector of the basis
    :param v:Vector3D: second vector of the basis
    :param w:Vector3D: third vector of the basis
    """

    def __init__(self, origin: Point3D, u: Vector3D, v: Vector3D, w: Vector3D, name: Text = ''):
        self.origin = origin
        Basis3D.__init__(self, u, v, w)
        self.name = name

    def __repr__(self):
        return '{}: O={} U={}, V={}, W={}'.format(self.__class__.__name__,
                                                  self.origin,
                                                  self.u, self.v, self.w)

    def __hash__(self):
        """
        hash returns 0 because points are difficult to hash if they are meant
        to be equalized at a given tolerance
        """
        return 0

    def __eq__(self, other_frame):
        if other_frame.__class__.__name__ != self.__class__.__name__:
            return False

        for other_vector, vector in zip([other_frame.origin, other_frame.u,
                                         other_frame.v, other_frame.w],
                                        [self.origin, self.u, self.v, self.w]):
            if other_vector != vector:
                return False
        return True

    def __neg__(self):
        M = self.inverse_transfer_matrix()
        new_origin = M.vector_multiplication(self.origin)
        return Frame3D(new_origin,
                       Vector3D(M.M11, M.M21, M.M31),
                       Vector3D(M.M12, M.M22, M.M32),
                       Vector3D(M.M13, M.M23, M.M33))

    def __add__(self, other_frame):
        P1 = self.transfer_matrix()
        new_origin = P1.vector_multiplication(other_frame.origin) + self.origin

        M = P1 * other_frame.transfer_matrix()
        return Frame3D(new_origin,
                       Vector3D(M.M11, M.M21, M.M31),
                       Vector3D(M.M12, M.M22, M.M32),
                       Vector3D(M.M13, M.M23, M.M33))

    def __sub__(self, other_frame):
        P1inv = other_frame.inverse_transfer_matrix()
        P2 = self.transfer_matrix()
        new_origin = P1inv.vector_multiplication(self.origin - other_frame.origin)
        M = P1inv * P2
        return Frame3D(new_origin,
                       Vector3D(M.M11, M.M21, M.M31),
                       Vector3D(M.M12, M.M22, M.M32),
                       Vector3D(M.M13, M.M23, M.M33))

    def __round__(self, ndigits=6):
        return self.__class__(round(self.origin, ndigits),
                              round(self.u, ndigits),
                              round(self.v, ndigits),
                              round(self.w, ndigits))

    def __hash__(self):
        """
        hash returns 0 because points are difficult to hash if they are meant
        to be equalized at a given tolerance
        """
        return 0

    def to_dict(self, *args, **kwargs):
        """
        Seralizes a 3 dimensional frame into a dictionary.

        :return: A serialized version of the Frame3D
        :rtype: dict

        .. seealso::
            How `serialization and deserialization`_ works in dessia_common

        .. _serialization and deserialization: https://documentation.dessia.tech/dessia_common/customizing.html#overloading-the-dict-to-object-method
        """
        return {'object_class': 'volmdlr.Frame3D',
                'name': self.name,
                'origin': self.origin.to_dict(),
                'u': self.u.to_dict(),
                'v': self.v.to_dict(),
                'w': self.w.to_dict()
                }

    # @classmethod
    # def dict_to_object(cls, dict_, global_dict=None,
    #                    pointers_memo: Dict[str, Any] = None, path: str = '#'):
    #     return Frame3D(Point3D.dict_to_object(dict_['origin']),
    #                    Vector3D.dict_to_object(dict_['u']),
    #                    Vector3D.dict_to_object(dict_['v']),
    #                    Vector3D.dict_to_object(dict_['w']),
    #                    dict_.get('name', ''))

    def basis(self):
        """
        Returns the 3 dimensional basis oriented the same way as the Frame3D.

        :return: A 3 dimensional basis
        :rtype: :class:`volmdlr.Basis3D`
        """
        return Basis3D(self.u, self.v, self.w)

    def new_coordinates(self, vector):
        """
        You have to give coordinates in the global landmark.
        # TODO: te be completed

        :param vector:
        :type vector: :class:`volmdlr.Vector3D`
        :return:
        :rtype: :class:`volmdlr.Matrix33`
        """
        return Basis3D.new_coordinates(self, vector - self.origin)

    def old_coordinates(self, vector):
        """
        You have to give coordinates in the global landmark.
        # TODO: te be completed

        :param vector:
        :type vector: :class:`volmdlr.Vector3D`
        :return:
        :rtype: :class:`volmdlr.Matrix33`
        """
        return Basis3D.old_coordinates(self, vector) + self.origin

    def rotation(self, center: Point3D, axis: Vector3D, angle: float):
        """
        Rotates the center as a point and vectors as directions
        (calling Basis), and returns a new 3 dimensional frame.

        :param center: The center of rotation
        :type center: :class:`volmdlr.Point3D`
        :param axis: The axis around which the rotation will be made
        :type axis: :class:`volmdlr.Vector3D`
        :param angle: The rotation angle
        :type angle: float
        :return: New rotated frame
        :rtype: :class:`volmdlr.Frame3D`
        """
        new_base = Basis3D.rotation(self, axis, angle)
        new_origin = self.origin.rotation(center, axis, angle)
        return Frame3D(new_origin,
                       new_base.u, new_base.v, new_base.w,
                       self.name)

    def rotation_inplace(self, center: Point3D,  axis: Vector3D, angle: float):
        """
        Rotates the center as a point and vectors as directions
        (calling Basis). Object is updated inplace.

        :param center: The center of rotation
        :type center: :class:`volmdlr.Point3D`
        :param axis: The axis around which the rotation will be made
        :type axis: :class:`volmdlr.Vector3D`
        :param angle: The rotation angle
        :type angle: float
        :return: None
        :rtype: None
        """
        new_base = Basis3D.rotation(self, axis, angle)
        new_origin = self.origin.rotation(center, axis, angle)
        self.origin = new_origin
        self.u = new_base.u
        self.v = new_base.v
        self.w = new_base.w

    def translation(self, offset: Vector3D):
        """
        Translates a 3 dimensional frame.

        :param offset: The translation vector
        :type offset: :class:`volmdlr.Vector3D`
        :return: new translated frame
        :rtype: Frame3D
        """
        return Frame3D(self.origin.translation(offset),
                       self.u, self.v, self.w, self.name)

    def translation_inplace(self, offset: Vector3D):
        """
        Translates the 3 dimensional frame and changes its parameters inplace.

        :param vector: The translation vector
        :type vector: :class:`volmdlr.Vector3D`
        :return: None
        :rtype: None
        """
        self.origin.translation_inplace(offset)

    def copy(self, deep=True, memo=None):
        """
        Creates a copy of a 3 dimensional frame.

        :param deep: *not used*
        :param memo: *not used*
        :return: A copy of the Frame3D
        :rtype: :class:`volmdlr.Frame3D`
        """
        return Frame3D(self.origin.copy(),
                       self.u.copy(), self.v.copy(), self.w.copy())

    def to_step(self, current_id):
        """
        Writes a step primitive from a 3 dimensional frame.

        :param current_id: The id of the last written primitive
        :type current_id: int
        :return: A tuple containing the string representing the step primitive
            and the new current id
        :rtype: tuple
        """
        content, origin_id = self.origin.to_point().to_step(current_id)
        current_id = origin_id + 1
        u_content, u_id = Vector3D.to_step(self.u, current_id)
        current_id = u_id + 1
        v_content, v_id = Vector3D.to_step(self.v, current_id)
        current_id = v_id + 1
        content += u_content + v_content
        content += "#{} = AXIS2_PLACEMENT_3D('{}',#{},#{},#{});\n"\
            .format(current_id, self.name, origin_id, u_id, v_id)
        return content, current_id

    def plot2d(self, x=X3D, y=Y3D, ax=None, color='k'):
        """
        Plots the 3 dimensional frame on a 2 dimensional surface given
        by (x, y).

        :param x: The first 3 dimensional vector of the 2 dimensional surface.
            Default value is X3D, the vector (1, 0, 0)
        :type x: :class:`volmdlr.Vector3D`, optional
        :param y: The second 3 dimensional vector of the 2 dimensional surface.
            Default value is Y3D, the vector (0, 1, 0)
        :type y: :class:`volmdlr.Vector3D`, optional
        :param ax: The Axes on which the Frame3D will be drawn. Default value
            is None, creating a new drawing figure
        :type ax: :class:`matplotlib.axes.Axes`, optional
        :param color: The color of the frame. Default value is 'k', for black
        :type color: str, optional
        :return: A matplotlib Axes object on which the 2 dimensional
            representation of the Frame3D have been plotted
        :rtype: :class:`matplotlib.axes.Axes`
        """
        if ax is None:
            fig, ax = plt.subplots()
        else:
            fig = ax.figure

        origin2d = self.origin.to_2d(O3D, x, y)

        for iv, vector in enumerate(self.vectors):
            vector2D = vector.to_2d(O3D, x, y)
            if vector2D.norm() > 1e-8:
                vector2D.plot(origin=origin2d, ax=ax, color=color, label=str(iv + 1))

        return fig, ax

    def plot(self, ax=None, color='b', alpha=1., plot_points=True,
             ratio=1.):
        """
        Plots the 3 dimensional frame.

        :param ax: The Axes on which the Point3D will be drawn. Default value
            is None, creating a new drawing figure
        :type ax: :class:`matplotlib.axes.Axes`, optional
        :param color: *not used*
        :type color: str, optional
        :param alpha: *not used*
        :type alpha: float, optional
        :param plot_points: *not used*
        :type plot_points: bool, optional
        :param ratio: A ratio for controlling the size of the 3 dimensional
            frame. Default value is 1
        :type ratio: float, optional
        :return: A matplotlib Axes object on which the Point3D have been
            plotted
        :rtype: :class:`matplotlib.axes.Axes`
        """
        if ax is None:
            fig = plt.figure()
            ax = fig.add_subplot(111, projection='3d')

        x1 = [p.x for p in (self.origin, self.origin + self.u * ratio)]
        y1 = [p.y for p in (self.origin, self.origin + self.u * ratio)]
        z1 = [p.z for p in (self.origin, self.origin + self.u * ratio)]
        ax.plot(x1, y1, z1, 'r')

        x2 = [p.x for p in (self.origin, self.origin + self.v * ratio)]
        y2 = [p.y for p in (self.origin, self.origin + self.v * ratio)]
        z2 = [p.z for p in (self.origin, self.origin + self.v * ratio)]
        ax.plot(x2, y2, z2, 'g')

        x3 = [p.x for p in (self.origin, self.origin + self.w * ratio)]
        y3 = [p.y for p in (self.origin, self.origin + self.w * ratio)]
        z3 = [p.z for p in (self.origin, self.origin + self.w * ratio)]
        ax.plot(x3, y3, z3, 'b')
        return ax

    @classmethod
    def from_step(cls, arguments, object_dict):
        """
        Converts a step primitive from a 3 dimensional point to a Frame3D.

        :param arguments: The arguments of the step primitive
        :type arguments: list
        :param object_dict: The dictionnary containing all the step primitives
            that have already been instanciated
        :type object_dict: dict
        :return: The corresponding Frame3D object
        :rtype: :class:`volmdlr.Frame3D`
        """
        origin = object_dict[arguments[1]]
        if arguments[2] == '$':
            u = None
        else:
            u = object_dict[arguments[2]]
        if arguments[3] == '$':
            v = None
        else:
            v = object_dict[arguments[3]]
        if u is None or v is None:
            w = None
        else:
            w = u.cross(v)

        return cls(origin, u, v, w, arguments[0][1:-1])

    @classmethod
    def from_point_and_vector(cls, point: Point3D, vector: Vector3D,
                              main_axis: Vector3D = X3D):
        """
        Creates a new frame from a point and vector by rotating the global
        frame. Global frame rotates in order to have 'vector' and 'main_axis'
        collinear. This method is very useful to compute a local frame of
        an object.

        :param point: The origin of the new frame
        :type point: :class:`volmdlr.Point3D`
        :param vector: The vector used to define one of the main axis
            (by default X-axis) of the local frame
        :type vector: :class:`volmdlr.Vector3D`
        :param main_axis: The axis of global frame you want to match 'vector'
            (can be X3D, Y3D or Z3D). Default value is X3D,
            the vector (1, 0, 0)
        :type main_axis: :class:`volmdlr.Vector3D`, optional
        :return: The created local frame
        :rtype: :class:`volmdlr.Frame3D`
        """
        if main_axis not in [X3D, Y3D, Z3D]:
            raise ValueError("main_axis must be X, Y or Z of the global frame")

        vector.normalize()

        if vector == main_axis:
            # The local frame is oriented like the global frame
            return cls(O3D, X3D, Y3D, Z3D)

        if vector == -main_axis:
            return cls(O3D, -X3D, -Y3D, -Z3D)

        # The local frame is oriented differently from the global frame
        # Rotation angle
        dot = main_axis.dot(vector)
        rot_angle = math.acos(dot / (vector.norm() * main_axis.norm()))

        # Rotation axis
        vector2 = vector - main_axis
        rot_axis = main_axis.cross(vector2)
        rot_axis.normalize()

        u = X3D.rotation(O3D, rot_axis, rot_angle)
        v = Y3D.rotation(O3D, rot_axis, rot_angle)
        w = Z3D.rotation(O3D, rot_axis, rot_angle)

        return cls(point, u, v, w)

    def babylonjs(self, size=0.1, parent=None):
        """
        # TODO: to be deleted ?
        Returns the babylonjs script for 3D display in browser.

        :param size: The adjustable size of the 3 dimensional frame. Default
            value is 0.1
        :type size: float, optional
        :param parent:
        :type parent:
        :return: A babylonjs script
        :rtype: str
        """
        s = 'var origin = new BABYLON.Vector3({},{},{});\n'.format(*self.origin)
        s += 'var o_u = new BABYLON.Vector3({}, {}, {});\n'.format(*(size * self.u + self.origin))
        s += 'var o_v = new BABYLON.Vector3({}, {}, {});\n'.format(*(size * self.v + self.origin))
        s += 'var o_w = new BABYLON.Vector3({}, {}, {});\n'.format(*(size * self.w + self.origin))
        s += 'var line1 = BABYLON.MeshBuilder.CreateTube("frame_U", {{path: [origin, o_u], radius: {}}}, scene);'.format(
            0.03 * size)
        s += 'line1.material = red_material;\n'
        s += 'var line2 = BABYLON.MeshBuilder.CreateTube("frame_V", {{path: [origin, o_v], radius: {}}}, scene);'.format(
            0.03 * size)
        s += 'line2.material = green_material;\n'
        s += 'var line3 = BABYLON.MeshBuilder.CreateTube("frame_W", {{path: [origin, o_w], radius: {}}}, scene);'.format(
            0.03 * size)
        s += 'line3.material = blue_material;\n'
        if parent is not None:
            s += 'line1.parent = {};\n'.format(parent)
            s += 'line2.parent = {};\n'.format(parent)
            s += 'line3.parent = {};\n'.format(parent)

        return s<|MERGE_RESOLUTION|>--- conflicted
+++ resolved
@@ -2900,11 +2900,7 @@
 
     def __hash__(self):
         """
-<<<<<<< HEAD
-        hash returns 0 because points are difficult to hash if they are meant
-=======
         Hash returns 0 because points are difficult to hash if they are meant
->>>>>>> 361e0503
         to be equalized at a given tolerance
         """
         return 0
