#!/usr/bin/env python3
# -*- coding: utf-8 -*-
#cython: language_level=3
"""

Cython functions

"""
# from __future__ import annotations
from typing import TypeVar, List, Tuple, Text, Any, Dict
import math
import warnings
import random

import numpy as npy
from mpl_toolkits.mplot3d import proj3d
import matplotlib.pyplot as plt
from matplotlib.patches import FancyArrow, FancyArrowPatch

from dessia_common import DessiaObject
import plot_data

# =============================================================================

cdef (double, double) Csub2D(double u1, double u2,
                             double v1, double v2):
    return (u1-v1, u2-v2)


# =============================================================================

cdef (double, double) Cadd2D(double u1, double u2,
                             double v1, double v2,):
    return (u1+v1, u2+v2)


# =============================================================================

cdef (double, double) Cmul2D(double u1, double u2, double value):
    return (u1*value, u2*value)

#def mul2D(vector, value):
#    return Cmul2D(vector.x, vector.y, value)

# =============================================================================

cdef double CVector2DDot(double u1, double u2,
                         double v1, double v2):
    return u1*v1 + u2*v2

#def Vector2DDot(vector1, vector2):
#    return CVector2DDot(vector1.x, vector1.y,
#                        vector2.x, vector2.y)

# =============================================================================

cdef double CVector2Dnorm(double u1, double u2):
    return (u1*u1 + u2*u2)**0.5

def Vector2Dnorm(vector):
   return CVector2Dnorm(vector.x, vector.y)

# =============================================================================

cdef (double, double, double) Csub3D(double u1, double u2, double u3,
                                     double v1, double v2, double v3):
    return (u1-v1, u2-v2, u3-v3)

#def sub3D(vector1, vector2):
#    return Csub3D(vector1.x, vector1.y, vector1.z,
#                  vector2.x, vector2.y, vector2.z)

# =============================================================================

cdef (double, double, double) Cadd3D(double u1, double u2, double u3,
                                     double v1, double v2, double v3):
    return (u1+v1, u2+v2, u3+v3)

#def add3D(vector1, vector2):
#    return Cadd3D(vector1.x, vector1.y, vector1.z,
#                  vector2.x, vector2.y, vector2.z)

# =============================================================================

cdef (double, double, double) Cmul3D(double u1, double u2, double u3,
                                     double value):
    return (u1*value, u2*value, u3*value)

#def mul3D(vector, value):
#    return Cmul3D(vector.x, vector.y, vector.z, value)

# =============================================================================

cdef double CVector3DDot(double u1, double u2, double u3,
                         double v1, double v2, double v3):
    return u1*v1 + u2*v2 + u3*v3

#def Vector3DDot(vector1, vector2):
#    return CVector3DDot(vector1.x, vector1.y, vector1.z,
#                        vector2.x, vector2.y, vector2.z)

# =============================================================================

cdef double CVector3Dnorm(double u1, double u2, double u3):
    return (u1*u1 + u2*u2 + u3*u3)**0.5

#def Vector3Dnorm(vector):
#    return CVector3Dnorm(vector.x, vector.y, vector.z)


# =============================================================================

cdef (double, double, double) CVector3D_cross(double u1, double u2, double u3,
                                               double v1, double v2, double v3):
    return (u2*v3 - u3*v2, u3*v1 - u1*v3, u1*v2 - u2*v1)

#def vector3D_cross(vector1, vector2):
#    return C_vector3D_cross(vector1.x, vector1.y, vector1.z,
#                            vector2.x, vector2.y, vector2.z)


# =============================================================================

cdef (double, double, double) C_vector3D_rotation(double vx, double vy, double vz,
                                                  double center_x, double center_y, double center_z,
                                                  double axis_x, double axis_y, double axis_z,
                                                  double angle):

    cdef double ux = vx - center_x
    cdef double uy = vy - center_y
    cdef double uz = vz - center_z

    cdef double cos_angle = math.cos(angle)
    cdef double sin_angle = math.sin(angle)

    cdef double rv1_x = cos_angle*ux
    cdef double rv1_y = cos_angle*uy
    cdef double rv1_z = cos_angle*uz

    rv2_x, rv2_y, rv2_z = Cmul3D(axis_x, axis_y, axis_z,
                                 (1-cos_angle)*CVector3DDot(
                                         ux, uy, uz,
                                         axis_x, axis_y, axis_z)
                                 )

    rv3_x, rv3_y, rv3_z = CVector3D_cross(axis_x, axis_y, axis_z,
                                           ux, uy, uz)

    return (rv1_x + rv2_x + rv3_x*sin_angle + center_x,
            rv1_y + rv2_y + rv3_y*sin_angle + center_y,
            rv1_z + rv2_z + rv3_z*sin_angle + center_z)

def vector3D_rotation(vector, center, axis, angle):
        return C_vector3D_rotation(vector.x, vector.y, vector.z,
                                   center.x, center.y, center.z,
                                   axis.x, axis.y, axis.z,
                                   angle)



cdef (double, double, double) C_matrix_vector_multiplication3(double M11, double M12, double M13,
                                                              double M21, double M22, double M23,
                                                              double M31, double M32, double M33,
                                                              double v1, double v2, double v3):

    return (M11*v1 + M12*v2 + M13*v3,
            M21*v1 + M22*v2 + M23*v3,
            M31*v1 + M32*v2 + M33*v3)

cdef (double, double) C_matrix_vector_multiplication2(double M11, double M12,
                                                      double M21, double M22,
                                                      double v1, double v2):

    return (M11*v1 + M12*v2,
            M21*v1 + M22*v2)


cdef (double, double, double,
      double, double, double,
      double, double, double) Cmatrix_multiplication3(double A11, double A12, double A13,
                                                      double A21, double A22, double A23,
                                                      double A31, double A32, double A33,
                                                      double B11, double B12, double B13,
                                                      double B21, double B22, double B23,
                                                      double B31, double B32, double B33):

    return (A11*B11 + A12*B21 + A13*B31,
            A11*B12 + A12*B22 + A13*B32,
            A11*B13 + A12*B23 + A13*B33,
            A21*B11 + A22*B21 + A23*B31,
            A21*B12 + A22*B22 + A23*B32,
            A21*B13 + A22*B23 + A23*B33,
            A31*B11 + A32*B21 + A33*B31,
            A31*B12 + A32*B22 + A33*B32,
            A31*B13 + A32*B23 + A33*B33)


# =============================================================================

def polygon_point_belongs(point, points):

    cdef int i
    cdef int n = len(points)
    cdef bint inside = False
    cdef float x, y, p1x, p1y, p2x, p2y, xints
    x,y=point
    p1x,p1y = points[0]

    for i in range(n+1):
        p2x, p2y = points[i % n]
        if y > min(p1y,p2y):
            if y <= max(p1y,p2y):
                if x <= max(p1x,p2x):
                    if p1y != p2y:
                        xints = (y-p1y)*(p2x-p1x)/(p2y-p1y)+p1x
                    if p1x == p2x or x <= xints:
                        inside = not inside
        p1x, p1y = p2x, p2y

    return inside

# =============================================================================

cdef (double, (double, double)) CLineSegment2DPointDistance((double, double) p1, (double, double) p2, (double, double) point):
    cdef double t

    ux, uy = Csub2D(p2[0], p2[1], p1[0], p1[1])
    ppx, ppy = Csub2D(point[0], point[1], p1[0], p1[1])

    t = max(0, min(1, CVector2DDot(ppx, ppy, ux, uy) / CVector2Dnorm(ux, uy)**2))
    vx, vy = Cmul2D(ux, uy, t)

    projection = Cadd2D(p1[0], p1[1], vx, vy)
    ppx, ppy = projection[0]-point[0], projection[1]-point[1]
    return CVector2Dnorm(ppx, ppy), projection

def LineSegment2DPointDistance(points, point):
    return CLineSegment2DPointDistance(tuple(points[0]), tuple(points[1]), tuple(point))

# =============================================================================

cdef (double, (double, double, double)) CLineSegment3DPointDistance((double, double, double) p1, (double, double, double) p2, (double, double, double) point):
    cdef double t

    ux, uy, uz = Csub3D(p2[0], p2[1], p2[2], p1[0], p1[1], p1[2])
    ppx, ppy, ppz = Csub3D(point[0], point[1], point[2], p1[0], p1[1], p1[2])
    t = max(0, min(1, CVector3DDot(ppx, ppy, ppz, ux, uy, uz) / CVector3Dnorm(ux, uy, uz)**2))
    vx, vy, vz = Cmul3D(ux, uy, uz, t)
    projection = Cadd3D(p1[0], p1[1], p1[2], vx, vy, vz)
    ppx, ppy, ppz = projection[0]-point[0], projection[1]-point[1], projection[2]-point[2]
    return CVector3Dnorm(ppx, ppy, ppz), projection

def LineSegment3DPointDistance(points, point):
    return CLineSegment3DPointDistance(tuple(points[0]), tuple(points[1]), tuple(point))

# =============================================================================
#  Points, Vectors
# =============================================================================

class Arrow3D(FancyArrowPatch):
    def __init__(self, xs, ys, zs, *args, **kwargs):
        FancyArrowPatch.__init__(self, (0,0), (0,0), *args, **kwargs)
        self._verts3d = xs, ys, zs

    def plot2d(self, renderer):
        xs3d, ys3d, zs3d = self._verts3d
        xs, ys, zs = proj3d.proj_transform(xs3d, ys3d, zs3d, renderer.M)
        self.set_positions((xs[0],ys[0]),(xs[1],ys[1]))
        FancyArrowPatch.draw(self, renderer)

    def plot(self, ax=None, color='b'):
        if ax is None:
            fig = plt.figure()
            ax = fig.add_subplot(111, projection='3d')

        points = [self.start, self.end]
        x = [p.x for p in points]
        y = [p.y for p in points]
        z = [p.z for p in points]
        ax.plot(x, y, z, 'o-k')
        return ax

class Vector(DessiaObject):
    """
    Abstract class of vector
    """
    def __radd__(self, other_vector):
        return self + other_vector

    def __rsub__(self, other_vector):
        return self - other_vector

    def __rmul__(self, value):
        return self * value

    def __rtruediv__(self, value):
        return self / value

    def __lt__(self, other_vector):
        return self.norm() < other_vector.norm()

    def __le__(self, other_vector):
        return self.norm() <= other_vector.norm()


    def is_colinear_to(self, other_vector):
        try:
            return math.isclose(abs(self.dot(other_vector))/self.norm()/other_vector.norm(),
                                1,
                                abs_tol=1e-5)

        except ZeroDivisionError:
            return False

    @classmethod
    def mean_point(cls, points):
        n = 1
        point = points[0].copy()
        for point2 in points[1:]:
            point += point2
            n += 1
        point /= n
        return point
    @classmethod
    def remove_duplicate(cls, points):
        dict_ = {p.approx_hash() : p for p in points}
        return list(dict_.values())

class Vector2D(Vector):
    def __init__(self, x:float, y:float, name=''):
        self.x = x
        self.y = y
        self.name = name

    def __repr__(self):
        return '{}: [{}, {}]'.format(self.__class__.__name__, self.x, self.y)

    def __setitem__(self, key, item):
        if key == 0:
            self.x = item
        elif key == 1:
            self.y = item
        else:
            raise IndexError

    def __getitem__(self, key):
        if key == 0:
            return self.x
        elif key == 1:
            return self.y
        else:
            raise IndexError

    def __add__(self, other_vector):
        return Vector2D(*Cadd2D(self.x, self.y,
                               other_vector.x, other_vector.y))

    def __neg__(self):
        return Vector2D(-self.x, -self.y)

    def __sub__(self, other_vector):
        return Vector2D(*Csub2D(self.x, self.y,
                                other_vector.x, other_vector.y))

    def __mul__(self, value:float):
        return Vector2D(*Cmul2D(self.x, self.y, value))

    def __truediv__(self, value:float):
        if value == 0:
            raise ZeroDivisionError
        return Vector2D(self.x / value,
                        self.y / value)

    def __round__(self, ndigits:int=6):
        return self.__class__(round(self.x, ndigits),
                              round(self.y, ndigits))

    def __hash__(self):
        """
        hash returns 0 because points are difficult to hash if they are meant
        to be equalized at a given tolerance
        """
        return 0

    def __eq__(self, other_vector):
        return self.is_close(other_vector)

    def is_close(self, other_vector, tol = 1e-6):
        if other_vector.__class__.__name__ not in ['Vector2D', 'Point2D']:
            return False
        # return math.isclose(self.x, other_vector.x, abs_tol=tol) \
        # and math.isclose(self.y, other_vector.y, abs_tol=tol)
        return math.isclose(self.point_distance(other_vector), 0, abs_tol=tol)
        
    def approx_hash(self):
        return round(1e6*(self.x+self.y))
    
    def to_dict(self, *args, **kwargs):
        return {'object_class':'volmdlr.Vector2D',
                'x': self.x, 'y': self.y,
                'name': self.name}


    def copy(self, deep=True, memo=None):
        return self.__class__(self.x, self.y)

    def norm(self):
        """
        :returns: norm of vector
        """
        return CVector2Dnorm(self.x, self.y)

    def normalize(self):
        """
        normalize the vector modifying its coordinates in place
        """
        n = self.norm()
        if math.isclose(n, 0, abs_tol=1e-9):
            raise ZeroDivisionError

        self.x /= n
        self.y /= n

    def dot(self, other_vector):
        return CVector2DDot(self.x,
                            self.y,
                            other_vector.x,
                            other_vector.y)

    def cross(self, other_vector):
        return self.x*other_vector.y - self.y*other_vector.x

    def point_distance(self, other_vector):
        return (self-other_vector).norm()

    def rotation_parameters(self, center: 'Point2D', angle: float):
        """Calculates the parameters to be used in rotation methods"""
        u = self - center
        v2x = math.cos(angle) * u[0] - math.sin(angle) * u[1] + center[0]
        v2y = math.sin(angle) * u[0] + math.cos(angle) * u[1] + center[1]
        return v2x, v2y

    def rotation(self, center: 'Point2D', angle: float):
        """Rotates the vector and returns a new rotated vector"""
        v2x, v2y = self.rotation_parameters(center, angle)
        return self.__class__(v2x, v2y)

    def rotation_inplace(self, center: 'Point2D', angle: float):
        """Rotates the vector and changes its values inplace"""
        v2x, v2y = self.rotation_parameters(center, angle)
        self.x = v2x
        self.y = v2y

    def translation(self, offset: 'Vector2D'):
        """
        Translates the vector and returns a new translated vector
        :param offset: an other Vector2D
        """
        v2x = self.x + offset[0]
        v2y = self.y + offset[1]
        return self.__class__(v2x, v2y)

    def translation_inplace(self, offset: 'Vector2D'):
        """Translates the vector and changes its values inplace"""
        v2x = self.x + offset[0]
        v2y = self.y + offset[1]
        self.x = v2x
        self.y = v2y

    def frame_mapping(self, frame: 'Frame2D', side: str):
        """
        Changes vector frame_mapping and return a new vector
        side = 'old' or 'new'
        """
        if side == 'old':
            new_vector = frame.old_coordinates(self)
        if side == 'new':
            new_vector = frame.new_coordinates(self)
        return new_vector

    def frame_mapping_inplace(self, frame: 'Frame2D', side: str):
        """
        Changes vector frame_mapping in place
        side = 'old' or 'new'
        """
        if side == 'old':
            new_vector = frame.old_coordinates(self)
        if side == 'new':
            new_vector = frame.new_coordinates(self)
        self.x = new_vector.x
        self.y = new_vector.y


    def to_3d(self, plane_origin, vx, vy):
        return Vector3D(plane_origin.x + vx.x*self.x + vy.x*self.y,
                        plane_origin.y + vx.y*self.x + vy.y*self.y,
                        plane_origin.z + vx.z*self.x + vy.z*self.y,
                        )

    def to_point(self):
        return Point2D(self.x, self.y)

    def normal_vector(self):
        n = Vector2D(-self.y, self.x)
        return n

    def unit_normal_vector(self):
        n = self.normal_vector()
        n.normalize()
        return n


    def deterministic_unit_normal_vector(self):
        return self.unit_normal_vector()

    @classmethod
    def random(cls, xmin, xmax, ymin, ymax):
        return cls(random.uniform(xmin, xmax),
                   random.uniform(ymin, ymax))


    def plot(self, amplitude=0.5, width=None, head_width=None, origin=None,
             ax=None, color='k', line=False, label=None, normalize=False):
        if origin is None:
            origin = Vector2D(0., 0.)

        if ax is None:
            fig, ax = plt.subplots()
        else:
            fig = ax.figure

        if math.isclose(self.norm(), 0, abs_tol=1e-9):
            point = origin.copy()
            point.plot(ax=ax, color=color)
            return ax

        if width is None:
            width = 0.001*5*amplitude
        if head_width is None:
            head_width = 0.3*amplitude

        if not normalize:
            ax.add_patch(FancyArrow(origin[0], origin[1],
                                    self.x*amplitude, self.y*amplitude,
                                    width=width,
                                    head_width=head_width,
                                    length_includes_head=True,
                                    color=color))
        else:
            normalized_vector = self.copy()
            normalized_vector.normalize()
            ax.add_patch(FancyArrow(origin[0], origin[1],
                                    normalized_vector.x*amplitude,
                                    normalized_vector.y*amplitude,
                                    width=width,
                                    head_width=head_width,
                                    length_includes_head=True,
                                    color=color))

        if line:
            style='-'+color
            linestyle = '-.'
            origin = Point2D(origin)
            p1, p2 = origin, origin+self
            u = p2 - p1
            p3 = p1 - 3*u
            p4 = p2 + 4*u
            ax.plot([p3[0], p4[0]], [p3[1], p4[1]], style, linestyle=linestyle)

        if label is not None:
            ax.text(*(origin+self*amplitude), label)

        return ax


X2D = Vector2D(1, 0)
Y2D = Vector2D(0, 1)


class Point2D(Vector2D):
    def __init__(self, x:float, y: float, name: Text=''):
        Vector2D.__init__(self, x=x, y=y, name=name)

    def __add__(self, other_vector):
        return Point2D(*Cadd2D(self.x, self.y, other_vector.x, other_vector.y))

    def __neg__(self):
        return Point2D(-self.x, -self.y)

    def __sub__(self, other_vector):
        return Point2D(*Csub2D(self.x, self.y,
                               other_vector.x, other_vector.y))

    def __mul__(self, value:float):
        return Point2D(*Cmul2D(self.x, self.y, value))

    def __truediv__(self, value:float):
        if value == 0:
            raise ZeroDivisionError
        return Point2D(self.x / value,
                       self.y / value)

    def to_dict(self, *args, **kwargs):
        return {'object_class':'volmdlr.Point2D',
                'x': self.x, 'y': self.y,
                'name': self.name}

    def to_3d(self, plane_origin, vx, vy):
        return Point3D(plane_origin.x + vx.x*self.x + vy.x*self.y,
                       plane_origin.y + vx.y*self.x + vy.y*self.y,
                       plane_origin.z + vx.z*self.x + vy.z*self.y)

    def to_vector(self):
        return Vector2D(self.x, self.y)

    def plot(self, ax=None, color='k', alpha=1, plot_points=True):
        if ax is None:
            fig, ax = plt.subplots()

        ax.plot([self.x], [self.y], color=color, alpha=alpha, marker='o')
        return ax

    def point_distance(self, other_point:'Point2D'):
        return (self-other_point).norm()

    @classmethod
    def line_intersection(cls, line1, line2, curvilinear_abscissa=False):
#        point11, point12 = line1
#        point21, point22 = line2
        (x1, y1), (x2, y2) = line1
        (x3, y3), (x4, y4) = line2

#        x1 = line1.points[0][0]
#        y1 = line1.points[0][1]
#        x2 = line1.points[1][0]
#        y2 = line1.points[1][1]
#        x3 = line2.points[0][0]
#        y3 = line2.points[0][1]
#        x4 = line2.points[1][0]
#        y4 = line2.points[1][1]


        denominateur = (x1-x2)*(y3-y4)-(y1-y2)*(x3-x4)
        if math.isclose(denominateur, 0, abs_tol=1e-6):
            if not curvilinear_abscissa:
                return None
            else:
                return None, None, None
        else:
            x = (x1*y2-y1*x2)*(x3-x4)-(x1-x2)*(x3*y4-y3*x4)
            x = x / denominateur
            y = (x1*y2-y1*x2)*(y3-y4)-(y1-y2)*(x3*y4-y3*x4)
            y = y / denominateur
            if not curvilinear_abscissa:
                return cls(x,y)
            else:
                t = (x1-x3)*(y3-y4)-(y1-y3)*(x3-x4)
                t = t / denominateur
                u = (x1-x2)*(y1-y3)-(y1-y2)*(x1-x3)
                u = -u / denominateur
                return (cls(x,y), t, u)

    @classmethod
    def segment_intersection(cls, segment1, segment2,
                             curvilinear_abscissa=False):
        x1 = segment1.points[0].x
        y1 = segment1.points[0].y
        x2 = segment1.points[1].x
        y2 = segment1.points[1].y
        x3 = segment2.points[0].x
        y3 = segment2.points[0].y
        x4 = segment2.points[1].x
        y4 = segment2.points[1].y

        denominateur = (x1-x2)*(y3-y4)-(y1-y2)*(x3-x4)
        if math.isclose(denominateur, 0, abs_tol=1e-6):
            if not curvilinear_abscissa:
                return None
            else:
                return None, None, None

        t = (x1-x3)*(y3-y4)-(y1-y3)*(x3-x4)
        t = t / denominateur
        u = (x1-x2)*(y1-y3)-(y1-y2)*(x1-x3)
        u = -u / denominateur
        if (0 <= t and t <= 1) or (0 <= u and u <= 1):
            x = (x1*y2-y1*x2)*(x3-x4)-(x1-x2)*(x3*y4-y3*x4)
            x = x / denominateur
            y = (x1*y2-y1*x2)*(y3-y4)-(y1-y2)*(x3*y4-y3*x4)
            y = y / denominateur
            if not curvilinear_abscissa:
                return cls((x,y))
            else:
                return (cls((x,y)), t, u)
        else:
            if not curvilinear_abscissa:
                return None
            else:
                return None, None, None

    def plot_data(self, marker=None, color='black', size=1,
                  opacity=1, arrow=False, stroke_width=None):
        return plot_data.Point2D(self.x, self.y)

    @classmethod
    def middle_point(cls, point1, point2):
        return (point1 + point2)*0.5

    @classmethod
    def line_projection(cls, point, line):
        p1, p2 = line[0], line[1]
        n = line.unit_normal_vector()
        pp1 = point - p1
        return  pp1 - pp1.dot(n)*n + p1
    
    def nearest_point(self, points):
        distances = []
        for p in points:
            distances.append(self.point_distance(p))               
        return points[distances.index(min(distances))]

<<<<<<< HEAD
    def axial_symmetry(self, line):
        '''finds out the symmetric point according to a line'''
        point_projection = line.point_projection(self)[0]
        point_symmetry = point_projection + (point_projection - self)
        return point_symmetry
        # if line.point2.x - line.point1.x != 0:
        #     # line_slope = (line.point2.y - line.point1.y) / (line.point2.x - line.point1.x)
        #     # line_origin = line.point1.y - line_slope * line.point1.x
        #     # x = 1 / (1 + line_slope**2) * (-(1 - line_slope**2)*self.x + 2*line_slope*self.y + 2*line_origin)
        #     # y = 1 / (1 + line_slope**2) * (2*line_slope*self.x + (1 - line_slope**2)*self.y - 2*line_slope*line_origin)
        #     return Point2D(x, y)
        # else:
        #     return Point2D(2*line.point1.x - self.x, self.y)

=======
>>>>>>> a7299f53
    def axial_symmetry(self, line):
        '''
        finds out the symmetric point according to a line
        '''

        point_projection = line.point_projection(self)[0]
        point_symmetry = point_projection + (point_projection - self)

        return point_symmetry

    def get_geo_lines(self, tag: int, point_mesh_size: float = None):
        '''
        gets the lines that define a Point2D in a .geo file

        :param tag: The point index
        :type tag: int
        :param mesh_size: The target mesh size close to the point, defaults to None
        :type mesh_size: float, optional

        :return: A line
        :rtype: str
        '''

        if point_mesh_size:
            return 'Point('+str(tag)+') = {'+str([*self, 0])[1:-1]+', '+str(point_mesh_size)+'};'
        else:
            return 'Point('+str(tag)+') = {'+str([*self, 0])[1:-1]+'};'


O2D = Point2D(0, 0)


class Vector3D(Vector):

    def __init__(self, x:float, y:float, z:float, name:Text=''):
        self.x = x
        self.y = y
        self.z = z
        self.name = name

    def __repr__(self):
        return '{}: [{}, {}, {}]'.format(self.__class__.__name__, self.x, self.y, self.z)

    def __setitem__(self, key, item):
        if key == 0:
            self.x = item
        elif key == 1:
            self.y = item
        elif key == 2:
            self.z = item
        else:
            raise IndexError

    def __getitem__(self, key):
        if key == 0:
            return self.x
        elif key == 1:
            return self.y
        elif key == 2:
            return self.z
        else:
            raise IndexError

    def __add__(self, other_vector):
        return Vector3D(*Cadd3D(self.x, self.y, self.z,
                                other_vector.x,
                                other_vector.y,
                                other_vector.z))

    def __neg__(self):
        return Vector3D(-self.x, -self.y, -self.z)

    def __sub__(self, other_vector):
        return Vector3D(*Csub3D(self.x, self.y, self.z,
                                other_vector.x,
                                other_vector.y,
                                other_vector.z))

    def __mul__(self, value):
        return Vector3D(*Cmul3D(self.x, self.y, self.z, value))

    def __truediv__(self, value):
        if value == 0:
            raise ZeroDivisionError
        return Vector3D(self.x / value,
                        self.y / value,
                        self.z / value)

    def __round__(self, ndigits:int=6):
        return self.__class__(round(self.x, ndigits),
                              round(self.y, ndigits),
                              round(self.z, ndigits))

    def __hash__(self):
        """
        hash returns 0 because points are difficult to hash if they are meant
        to be equalized at a given tolerance
        """
        
        return 0
    
    def __eq__(self, other_vector:'Vector3D'):
        return self.is_close(other_vector)

    def is_close(self, other_vector, tol=1e-6):
        if other_vector.__class__.__name__ not in ['Vector3D', 'Point3D']:
            return False
        # return math.isclose(self.x, other_vector.x, abs_tol=tol) \
        # and math.isclose(self.y, other_vector.y, abs_tol=tol) \
        # and math.isclose(self.z, other_vector.z, abs_tol=tol)
        return math.isclose(self.point_distance(other_vector), 0, abs_tol=tol)

    def approx_hash(self):
        return round(1e6*(self.x+self.y+self.z))

    def to_dict(self, *args, **kwargs):
        return {'object_class':'volmdlr.Vector3D',
                'x': self.x, 'y': self.y, 'z': self.z,
                'name': self.name}

    @classmethod
    def dict_to_object(cls, dict_, global_dict=None, pointers_memo: Dict[str, Any] = None, path: str = '#'):
        return Vector3D(dict_['x'], dict_['y'], dict_['z'], dict_.get('name', ''))


    def dot(self, other_vector):
        return CVector3DDot(self.x, self.y, self.z,
                            other_vector.x, other_vector.y, other_vector.z)

    def cross(self, other_vector:'Vector3D') -> 'Vector3D':
        return self.__class__(*CVector3D_cross(self.x, self.y, self.z,
                                              other_vector.x,
                                              other_vector.y,
                                              other_vector.z))

    def norm(self) -> float:
        return CVector3Dnorm(self.x, self.y, self.z)


    def normalize(self) -> None:
        """
        normalize the vector modifying its coordinates
        """
        n = self.norm()
        if n == 0:
            raise ZeroDivisionError

        self.x /= n
        self.y /= n
        self.z /= n

    def point_distance(self, point2:'Vector3D') -> float:
        return (self-point2).norm()

    def rotation(self, center: 'Point3D', axis: 'Vector3D', angle: float):

        """
        Rotation of angle around axis. Returns a new rotated vector
        Used Rodrigues Formula:
            https://en.wikipedia.org/wiki/Rodrigues%27_rotation_formula
        """
        vector2 = vector3D_rotation(self, center, axis, angle)
        return self.__class__(*vector2)

    def rotation_inplace(self, center: 'Point3D', axis: 'Vector3D', angle: float):
        """Rotation of angle around axis.
        The vector parameters are changed inplace
        Used Rodrigues Formula:
            https://en.wikipedia.org/wiki/Rodrigues%27_rotation_formula"""
        vector2 = vector3D_rotation(self, center, axis, angle)
        self.x = vector2[0]
        self.y = vector2[1]
        self.z = vector2[2]

    @staticmethod
    def axis_rotation_parameters(axis1_value, axis2_value, angle):

        """
        Calcules new axis1 and axis2 new values
        after vector rotation
        """
        cos_angle = math.cos(angle)
        sin_angle = math.sin(angle)

        axis1 = cos_angle * axis1_value + sin_angle * axis2_value
        axis2 = -sin_angle * axis1_value + cos_angle * axis2_value
        return axis1, axis2

    def x_rotation(self, angle:float):
        """
        rotation of angle around X axis and returns a new vector as a result
        """
        y1, z1 = self.axis_rotation_parameters(self.y, self.z, angle)

        return Point3D(self.x, y1, z1)

    def x_rotation_inplace(self, angle: float):

        """
        Rotation of angle around X axis and
        changes the vector parameters inplace
        """
        y1, z1 = self.axis_rotation_parameters(self.y, self.z, angle)
        self.y = y1
        self.z = z1

    def y_rotation(self, angle:float):
        """
        rotation of angle around Y axis and
        returns a new vector as result.
        """
        z1, x1 = self.axis_rotation_parameters(self.z, self.x, angle)
        return Point3D(x1, self.y, z1)

    def y_rotation_inplace(self, angle):
        """
        Rotation of vector around the Y axis and
        changes its parameters inplace
        """
        z1, x1 = self.axis_rotation_parameters(self.z, self.x, angle)
        self.x = x1
        self.z = z1

    def z_rotation(self, angle:float):

        """
        rrotation of angle around Z axis and
        returns a new vector as result.
        """
        x1, y1 = self.axis_rotation_parameters(self.x, self.y, angle)
        return Point3D(x1, y1, self.z)

    def z_rotation_inplace(self, angle: float):
        """Rotation of vector around the Z axis and
        changes its parameters inplace"""
        x1, y1 = self.axis_rotation_parameters(self.x, self.y, angle)
        self.x = x1
        self.y = y1

    def translation(self, offset):
        """
        Translates the vector and returns a new translated vector
        :param offset: an other Vector3D
        """
        return self + offset

    def translation_inplace(self, offset):
        """
        Translates the vector and changes its values inplace
        :param offset: an other Vector3D
        """
        self.x += offset[0]
        self.y += offset[1]
        self.z += offset[2]

    def frame_mapping(self, frame: 'Frame3D', side: str):
        """
        Changes vector frame_mapping and return a new vector
        side = 'old' or 'new'
        """
        if side == 'old':
            new_vector = frame.old_coordinates(self)


        if side == 'new':
            new_vector = frame.new_coordinates(self)
        return new_vector

    def frame_mapping_inplace(self, frame: 'Frame3D', side: str):
        """
        Changes vector frame_mapping in place
        side = 'old' or 'new'
        """
        if side == 'old':
            new_vector = frame.old_coordinates(self)

        if side == 'new':
            new_vector = frame.new_coordinates(self)
        self.x = new_vector.x
        self.y = new_vector.y
        self.z = new_vector.z

    def plane_projection3d(self, plane_origin, x, y):
        z = x.cross(y)
        z.normalize()
        return self - z.dot(self-plane_origin)*z

    def plane_projection2d(self, plane_origin, x, y):
        z = x.cross(y)
        z.normalize()
        p3d = self - (self-plane_origin).dot(z)*z
        u1 = p3d.dot(x)
        u2 = p3d.dot(y)
        return Point2D(u1, u2)


    def to_2d(self, plane_origin, x, y):
        x2d = self.dot(x) - plane_origin.dot(x)
        y2d = self.dot(y) - plane_origin.dot(y)
        return Point2D(x2d, y2d)

    def random_unit_normal_vector(self):
        """
        Returns a random normal vector
        """
        v = Vector3D.random(0, 1, 0, 1, 0, 1)

        v = v - v.dot(self)*self/(self.norm()**2)
        v.normalize()
        return v

    def deterministic_unit_normal_vector(self):
        """
        Returns a deterministic normal vector
        """
        v = X3D
        if not math.isclose(self.y, 0, abs_tol=1e-7) \
        or not math.isclose(self.z, 0, abs_tol=1e-7):
            v = X3D
        else:
            v = Y3D
        v = v - v.dot(self)*self/(self.norm()**2)
        v.normalize()
        return v

    def copy(self, deep=True, memo=None):
        return Vector3D(self.x, self.y, self.z)

    @classmethod
    def random(cls, xmin, xmax, ymin, ymax, zmin, zmax):
        return cls(random.uniform(xmin, xmax),
                   random.uniform(ymin, ymax),
                   random.uniform(zmin, zmax))

    def to_point(self):
        return Point3D(self.x, self.y, self.z)

    @classmethod
    def from_step(cls, arguments, object_dict):
        if type(arguments[1]) is int:
        # VECTOR
            return cls(*object_dict[arguments[1]], arguments[0][1:-1])
        else:
        # DIRECTION
            # return cls(*[float(i)/1000 for i in arguments[1][1:-1].split(",")],
            #             arguments[0][1:-1])
            return cls(*[float(i) for i in arguments[1][1:-1].split(",")],
                        arguments[0][1:-1])

    def to_step(self, current_id, vector=False, vertex=False):
        if vertex:
            return self.to_point().to_step(current_id=current_id, vertex=True)
        content = "#{} = DIRECTION('{}',({:.6f},{:.6f},{:.6f}));\n"\
                        .format(current_id, self.name,
                                self.x, self.y, self.z)
        if vector:
            content += "#{} = VECTOR('{}',#{},1.);\n".format(current_id+1,
                                                           self.name,
                                                           current_id)
            current_id += 1
        return content, current_id

    def plot(self, ax=None, starting_point=None, color=''):
        if starting_point is None:
            starting_point = Point3D(0, 0, 0)
        if ax is None:
            fig = plt.figure()
            ax = fig.add_subplot(111, projection='3d')
        xs = [starting_point[0], self.x+starting_point[0]]
        ys = [starting_point[1], self.y+starting_point[1]]
        zs = [starting_point[2], self.z+starting_point[2]]
        if color:
            a = Arrow3D(xs, ys, zs, mutation_scale=10, lw=3, arrowstyle="-|>", color=color)
        else:
            a = Arrow3D(xs, ys, zs, mutation_scale=10, lw=3, arrowstyle="-|>")
        ax.add_artist(a)
        return ax


X3D = Vector3D(1, 0, 0)
Y3D = Vector3D(0, 1, 0)
Z3D = Vector3D(0, 0, 1)


class Point3D(Vector3D):
    _standalone_in_db = False

    def __init__(self, x: float, y: float, z: float, name:Text=''):
        Vector3D.__init__(self, x, y, z, name)

    def __add__(self, other_vector):
        return Point3D(*Cadd3D(self.x, self.y, self.z,
                              other_vector.x,
                              other_vector.y,
                              other_vector.z))

    def __neg__(self):
        return Point3D(-self.x, -self.y, -self.z)

    def __sub__(self, other_vector):
        return Point3D(*Csub3D(self.x, self.y, self.z,
                               other_vector.x, other_vector.y, other_vector.z))

    def __mul__(self, value):
        return Point3D(*Cmul3D(self.x, self.y, self.z, value))

    def __truediv__(self, value):
        if value == 0:
            raise ZeroDivisionError
        return Point3D(self.x / value,
                       self.y / value,
                       self.z / value)

    def copy(self, deep=True, memo=None):
        return Point3D(self.x, self.y, self.z)

    def to_dict(self, *args, **kwargs):
        return {'object_class':'volmdlr.Point3D',
                'x': self.x, 'y': self.y, 'z': self.z,
                'name': self.name}


    @classmethod
    def dict_to_object(cls, dict_, global_dict=None, pointers_memo: Dict[str, Any] = None, path: str = '#'):
        return Point3D(dict_['x'], dict_['y'], dict_['z'], dict_.get('name', ''))

    def plot(self, ax=None, color='k', alpha=1, marker='o'):

        if ax is None:
            fig = plt.figure()
            ax = fig.add_subplot(111, projection='3d')

        ax.plot([self.x], [self.y], [self.z], color=color, alpha=alpha,
                marker=marker)
        return ax


    def to_2d(self, plane_origin, x, y):
        x2d = self.dot(x) - plane_origin.dot(x)
        y2d = self.dot(y) - plane_origin.dot(y)
        return Point2D(x2d,y2d)

    @classmethod
    def from_step(cls, arguments, object_dict):
        return cls(*[float(i)/1000 for i in arguments[1][1:-1].split(",")],
                    arguments[0][1:-1])

    def to_vector(self):
        return Vector3D(self.x, self.y, self.z)
    def point_distance(self, point2:'Point3D') -> float:
        return (self-point2).norm()

    @classmethod
    def middle_point(cls, point1, point2):
        return (point1 + point2) * 0.5

    def to_step(self, current_id, vertex=False):
        content = "#{} = CARTESIAN_POINT('{}',({:.6f},{:.6f},{:.6f}));\n"\
                        .format(current_id, self.name,
                                1000.*self.x,
                                1000.*self.y,
                                1000.*self.z)
        if vertex:
            content += "#{} = VERTEX_POINT('{}',#{});\n".format(current_id+1,
                                                                self.name,
                                                                current_id)
            current_id += 1

        return content, current_id


    def babylon_script(self):
        s = 'var sphere = BABYLON.MeshBuilder.CreateSphere("point", {diameter: 0.05}, scene);\n'
        s += "sphere.setPositionWithLocalVector(new BABYLON.Vector3({},{},{}));\n".format(self.x,self.y,self.z)
        s += 'var mat = new BABYLON.StandardMaterial("mat", scene);\n'
        s += 'mat.diffuseColor = new BABYLON.Color3(1, 0, 0);\n'
        s += 'sphere.material = mat;\n'
        return s

    def nearest_point(self, points):
        distances = []
        for p in points:
            distances.append(self.point_distance(p))               
        return points[distances.index(min(distances))] 

    def get_geo_lines(self, tag: int, point_mesh_size: float = None):
        """
        gets the lines that define a Point3D in a .geo file

        :param tag: The point index
        :type tag: int
        :param mesh_size: The target mesh size close to the point, defaults to None
        :type mesh_size: float, optional

        :return: A line
        :rtype: str
        """

        if point_mesh_size:
            return 'Point('+str(tag)+') = {'+str([*self, 0])[1:-1]+', '+str(point_mesh_size)+'};'
        else:
            return 'Point('+str(tag)+') = {'+str([*self, 0])[1:-1]+'};'


O3D = Point3D(0, 0, 0)


# =============================================================================
#  Basis, Frames
# =============================================================================

class Matrix22:
    def __init__(self, M11:float, M12:float, M21:float, M22:float):
        self.M11 = M11
        self.M12 = M12
        self.M21 = M21
        self.M22 = M22

    def __add__(self, other_matrix):
        return Matrix22(self.M11 + other_matrix.M11,
                        self.M12 + other_matrix.M12,
                        self.M21 + other_matrix.M21,
                        self.M22 + other_matrix.M22,
                        )

    def __mul__(self, other_matrix):
        return Matrix22(self.M11*other_matrix.M11 + self.M12*other_matrix.M21,
                        self.M11*other_matrix.M12 + self.M12*other_matrix.M22,
                        self.M21*other_matrix.M11 + self.M22*other_matrix.M21,
                        self.M21*other_matrix.M12 + self.M22*other_matrix.M22)

    def vector_multiplication(self, vector):
        u1, u2 = C_matrix_vector_multiplication2(self.M11, self.M12,
                                                 self.M21, self.M22,
                                                 vector.x, vector.y)

        return vector.__class__(u1, u2)

    def determinent(self):
        return self.M11 * self.M22 - self.M12 * self.M21

    def inverse(self):
        det = self.determinent()
        if not math.isclose(det, 0, abs_tol=1e-10):
            det_inv = 1/self.determinent()
            return Matrix22(det_inv*self.M22, -det_inv*self.M12,
                            -det_inv*self.M21, det_inv*self.M11)
        else:
            raise ValueError('The matrix is singular')

    def vector_multiplication(self, vector):
        return vector.__class__(self.M11*vector.x + self.M12*vector.y,
                                self.M21*vector.x + self.M22*vector.y)


class Matrix33:
    def __init__(self, M11:float, M12:float, M13:float,
                       M21:float, M22:float, M23:float,
                       M31:float, M32:float, M33:float):
        self.M11 = M11
        self.M12 = M12
        self.M13 = M13
        self.M21 = M21
        self.M22 = M22
        self.M23 = M23
        self.M31 = M31
        self.M32 = M32
        self.M33 = M33


    def __add__(self, other_matrix):
        return Matrix33(self.M11 + other_matrix.M11,
                        self.M12 + other_matrix.M12,
                        self.M13 + other_matrix.M13,
                        self.M21 + other_matrix.M21,
                        self.M22 + other_matrix.M22,
                        self.M23 + other_matrix.M23,
                        self.M31 + other_matrix.M31,
                        self.M32 + other_matrix.M32,
                        self.M33 + other_matrix.M33)

    def __mul__(self, other_matrix):
        M11, M12, M13, M21, M22, M23, M31, M32, M33 = Cmatrix_multiplication3(self.M11, self.M12, self.M13,
                                                                               self.M21, self.M22, self.M23,
                                                                               self.M31, self.M32, self.M33,
                                                                               other_matrix.M11, other_matrix.M12, other_matrix.M13,
                                                                               other_matrix.M21, other_matrix.M22, other_matrix.M23,
                                                                               other_matrix.M31, other_matrix.M32, other_matrix.M33)

        return Matrix33(M11, M12, M13, M21, M22, M23, M31, M32, M33)


    def __repr__(self):
        s = '[{} {} {}]\n[{} {} {}]\n[{} {} {}]\n'.format(self.M11, self.M12, self.M13,
                                                          self.M21, self.M22, self.M23,
                                                          self.M31, self.M32, self.M33)
        return s

    def float_multiplication(self, float_value):
        return Matrix33(self.M11*float_value, self.M12*float_value, self.M13*float_value,
                        self.M21*float_value, self.M22*float_value, self.M23*float_value,
                        self.M31*float_value, self.M32*float_value, self.M33*float_value)


    def vector_multiplication(self, vector):
        u1, u2, u3 = C_matrix_vector_multiplication3(self.M11, self.M12, self.M13,
                                                     self.M21, self.M22, self.M23,
                                                     self.M31, self.M32, self.M33,
                                                     vector.x, vector.y, vector.z)

        return vector.__class__(u1, u2, u3)

    def determinent(self):
        det = self.M11*self.M22*self.M33 + self.M12*self.M23*self.M31 \
            + self.M13*self.M21*self.M32 - self.M13*self.M22*self.M31 \
            - self.M23*self.M32*self.M11 - self.M33*self.M12*self.M21
        return det

    def inverse(self):
        det = self.determinent()

        if not math.isclose(det, 0, abs_tol=1e-10):
            det_inv = 1/det
            return Matrix33(det_inv*(self.M22*self.M33 - self.M23*self.M32),# a22a33−a23a32
                            det_inv*(self.M13*self.M32 - self.M12*self.M33),# a13a32−a12a33
                            det_inv*(self.M12*self.M23 - self.M13*self.M22),# a12a23−a13a22
                            det_inv*(self.M23*self.M31 - self.M21*self.M33),# a23a31−a21a33
                            det_inv*(self.M11*self.M33 - self.M13*self.M31),# a11a33−a31a13
                            det_inv*(self.M21*self.M13 - self.M23*self.M11),# a13a21−a23a11
                            det_inv*(self.M21*self.M32 - self.M31*self.M22),# a21a32−a31a22
                            det_inv*(self.M12*self.M31 - self.M32*self.M11),# a12a31−a32a11
                            det_inv*(self.M11*self.M22 - self.M21*self.M12) # a11a22−a21a12
                            )
        else:
            raise ValueError('The matrix is singular')

    @classmethod
    def random_matrix(cls, minimum=0, maximum=1):
        range_ = maximum - minimum
        return cls(*[minimum + range_*random.random() for _ in range(9)])

    def to_numpy(self):
        return npy.array([[self.M11, self.M12, self.M13],
                          [self.M21, self.M22, self.M23],
                          [self.M31, self.M32, self.M33]])

class Basis(DessiaObject):
    """
    Abstract class of a basis
    """

    def __contains__(self, vector):
        return vector in self.vectors

    def __hash__(self):
        """
        hash returns 0 because points are difficult to hash if they are meant
        to be equalized at a given tolerance
        """
        0

    def copy(self, deep=True, memo=None):
        return self.__class__(*self.vectors)



class Basis2D(Basis):
    """
    Defines a 2D basis
    :param u:Vector2D: first vector of the basis
    :param v:Vector2D: second vector of the basis
    """
    def __init__(self, u:Vector2D, v:Vector2D, name:Text=''):
        self.u = u
        self.v = v
        self.name = name

    def __eq__(self, other_basis):
        if other_basis.__class__.__name__ != self.__class__.__name__:
            return False
        all_equal = all([other_vector == vector\
                         for other_vector, vector\
                         in zip([other_basis.u, other_basis.v], [self.u, self.v])])
        return all_equal

    def __neg__(self):
        Pinv = self.inverse_transfer_matrix()
        return Basis2D(Vector3D(Pinv[:, 0]),
                       Vector3D(Pinv[:, 1]))

    def __repr__(self):
        return '{}: U={}, V={}'.format(self.__class__.__name__, *self.vectors)

    def _get_vectors(self):
        return (self.u, self.v)

    vectors = property(_get_vectors)

    def to_dict(self, *args, **kwargs):        
        return {'object_class': 'volmdlr.Basis2D',
                'name': self.name,
                'u': self.u.to_dict(),
                'v': self.v.to_dict()
                }

    def to_frame(self, origin:Point3D) -> 'Frame3D':
        return Frame2D(origin, self.u, self.v)


    def transfer_matrix(self):
        return Matrix22(self.u.x, self.v.x,
                        self.u.y, self.v.y)
        # return npy.array([[self.u[0], self.v[0]],
        #                   [self.u[1], self.v[1]]])

    # def inverse_transfer_matrix(self):
    #     det = self.u[0]*self.v[1] - self.v[0]*self.u[1]
    #     if not math.isclose(det, 0, abs_tol=1e-10):
    #         return 1/det * npy.array([[self.v[1], -self.v[0]],
    #                                  [-self.u[1], self.u[0]]])
    #     else:
    #         raise ZeroDivisionError
    def inverse_transfer_matrix(self):
        return self.transfer_matrix().inverse()

    def new_coordinates(self, vector):
        matrix = self.inverse_transfer_matrix()
        return matrix.vector_multiplication(vector)

    def old_coordinates(self, point):
        matrix = self.transfer_matrix()
        return matrix.vector_multiplication(point)

    # def new_coordinates(self, vector):
    #     matrix = self.inverse_transfer_matrix()
    #     return Point2D((matrix[0][0]*vector.x + matrix[0][1]*vector.y,
    #                      matrix[1][0]*vector.x + matrix[1][1]*vector.y))
    #
    #
    # def old_coordinates(self, vector):
    #     matrix = self.transfer_matrix()
    #     return Point2D(matrix[0][0]*vector.x + matrix[0][1]*vector.y,
    #                    matrix[1][0]*vector.x + matrix[1][1]*vector.y)


    def rotation(self, angle: float):
        """Rotates the base and returns a new rotated one"""

        center = O2D
        new_u = self.u.rotation(center, angle)
        new_v = self.v.rotation(center, angle)
        return Basis2D(new_u, new_v)

    def roation_inplace(self, angle: float):
        """Rotates the base and changes its parameters inplace"""
        center = O2D
        new_u = self.u.rotation(center, angle)
        new_v = self.v.rotation(center, angle)
        self.u = new_u
        self.v = new_v

    def copy(self, deep=True, memo=None):
        return Basis2D(self.u, self.v)

    def normalize(self):
        """
        normalize the basis modifying its coordinates in place
        """
        self.u.normalize()
        self.v.normalize()


XY = Basis2D(X2D, Y2D)

class Basis3D(Basis):
    """
    Defines a 3D basis
    
    :param u:Vector3D: first vector of the basis
    :param v:Vector3D: second vector of the basis
    :param w:Vector3D: third vector of the basis
    """
    _standalone_in_db = False

    # TODO: create a Basis and Frame class to mutualize between 2D and 2D
    def __init__(self, u:Vector3D, v:Vector3D, w:Vector3D, name:Text=''):
        self.u = u
        self.v = v
        self.w = w
        self.name = name

    def __eq__(self, other_basis):
        if other_basis.__class__.__name__ != self.__class__.__name__:
            return False

        for other_vector, vector in zip([other_basis.u,
                                         other_basis.v, other_basis.w],
                                        [self.u, self.v, self.w]):
            if other_vector != vector:
                return False
        return True

    def __hash__(self):
        """
        hash returns 0 because points are difficult to hash if they are meant
        to be equalized at a given tolerance
        """
        return 0

    def __add__(self, other_basis):
        M = self.transfer_matrix()*other_basis.transfer_matrix()
        return Basis3D(Vector3D(M.M11, M.M21, M.M31),
                       Vector3D(M.M12, M.M22, M.M32),
                       Vector3D(M.M13, M.M23, M.M33))


    def __neg__(self):
        M = self.inverse_transfer_matrix()
        return Basis3D(Vector3D(M.M11, M.M21, M.M31),
                       Vector3D(M.M12, M.M22, M.M32),
                       Vector3D(M.M13, M.M23, M.M33))


    def __sub__(self, other_frame):
        P1inv = other_frame.inverse_transfer_matrix()
        P2 = self.transfer_matrix()
        M = P1inv * P2
        return Basis3D(Vector3D(M.M11, M.M21, M.M31),
                       Vector3D(M.M12, M.M22, M.M32),
                       Vector3D(M.M13, M.M23, M.M33))

    def __round__(self, ndigits:int=6):
        return self.__class__((round(self.u, ndigits),
                               round(self.v, ndigits),
                               round(self.w, ndigits)))

    def __repr__(self):
        return '{}: U={}, V={}, W={}'.format(self.__class__.__name__, *self.vectors)

    def _get_vectors(self):
        return (self.u, self.v, self.w)

    def to_dict(self, *args, **kwargs):
        return {'object_class': 'volmdlr.Basis3D',
                'name': self.name,
                'u': self.u.to_dict(),
                'v': self.v.to_dict(),
                'w': self.w.to_dict()
                }

    vectors = property(_get_vectors)

    # TODO: transform to annotation when available
    @classmethod
    def from_two_vectors(cls, vector1:Vector3D, vector2:Vector3D) -> 'Basis3D':
        """
        Create a basis with first vector1 adimensionned, as u, v is the vector2 substracted of u component,
        w is the cross product of u and v
        """
        u = vector1.copy()
        u.normalize()
        v = vector2 - vector2.dot(vector1)*vector1
        v.normalize()
        w = u.cross(v)

        return Basis3D(u, v, w)

    def to_frame(self, origin):
        return Frame3D(origin, self.u, self.v, self.w)

    def rotation(self, axis:Vector3D, angle:float):
        """Rotates the Basis and return new Basis as a result"""

        center = O3D
        new_u = self.u.rotation(center, axis, angle)
        new_v = self.v.rotation(center, axis, angle)
        new_w = self.w.rotation(center, axis, angle)

        return Basis3D(new_u, new_v, new_w, self.name)

    def rotation_inplace(self, axis: Vector3D, angle: float):
        """Rotates the basis and changes is parameters inplace"""
        center = O3D
        new_u = self.u.rotation(center, axis, angle)
        new_v = self.v.rotation(center, axis, angle)
        new_w = self.w.rotation(center, axis, angle)


        self.u = new_u
        self.v = new_v
        self.w = new_w

    def x_rotation(self, angle:float):
        """
        Basis Rotation around the X axis and a new
        Basis is returned as results
        :param angle: rotation angle
        """
        new_u = self.u.x_rotation(angle)
        new_v = self.v.x_rotation(angle)
        new_w = self.w.x_rotation(angle)
        return Basis3D(new_u, new_v, new_w, self.name)


    def x_rotation_inplace(self, angle: float):
        """
        Basis Rotation around the X axis and its
        parameters are changed inplace
        :param angle: rotation angle
        """
        self.u = self.u.x_rotation(angle)
        self.v = self.v.x_rotation(angle)
        self.w = self.w.x_rotation(angle)

    def y_rotation(self, angle:float):
        """
        Basis Rotation around the Y axis and a new
        Basis is returned as results
        :param angle: rotation angle
        """
        new_u = self.u.y_rotation(angle)
        new_v = self.v.y_rotation(angle)
        new_w = self.w.y_rotation(angle)
        return Basis3D(new_u, new_v, new_w, self.name)

    def y_rotation_inplace(self, angle):
        """
        Basis Rotation around the Y axis and its
        parameters are changed inplace
        :param angle: rotation angle
        """
        self.u = self.u.y_rotation(angle)
        self.v = self.v.y_rotation(angle)
        self.w = self.w.y_rotation(angle)

    def z_rotation(self, angle:float):
        """
        Basis Rotation around the Z axis and a new
        Basis is returned as results
        :param angle: rotation angle
        """
        new_u = self.u.z_rotation(angle)
        new_v = self.v.z_rotation(angle)
        new_w = self.w.z_rotation(angle)
        return Basis3D(new_u, new_v, new_w, self.name)

    def z_rotation_inplace(self, angle: float):
        """
        Basis Rotation around the Z axis and a its
        parameters are changed inplace
        :param angle: rotation angle
        """
        self.u = self.u.z_rotation(angle)
        self.v = self.v.z_rotation(angle)
        self.w = self.w.z_rotation(angle)

    # def Eulerrotation(self, angles:Tuple[float, float, float], copy:bool=True):
    #     psi, theta, phi = angles
    #     center = O3D
    #
    #     vect_u = self.u.copy()
    #     vect_v = self.v.copy()
    #     vect_w = self.w.copy()
    #
    #     # rotation around w
    #     vect_u.rotation(center, vect_w, psi, False)
    #     vect_v.rotation(center, vect_w, psi, False)
    #
    #     # rotation around v
    #     vect_v.rotation(center, vect_u, theta, False)
    #     vect_w.rotation(center, vect_u, theta, False)
    #
    #     # rotation around w
    #     vect_u.rotation(center, vect_w, phi, False)
    #     vect_v.rotation(center, vect_w, phi, False)
    #
    #     if copy:
    #         return Basis3D(vect_u, vect_v, vect_w)
    #     self.u = vect_u
    #     self.v = vect_v
    #     self.w = vect_w

    def euler_rotation_parameters(self, angles: Tuple[float, float, float]):

        psi, theta, phi = angles
        center = O3D

        vect_u = self.u.copy()
        vect_v = self.v.copy()
        vect_w = self.w.copy()

        # rotation around w
        vect_u.rotation_inplace(center, vect_w, psi)
        vect_v.rotation_inplace(center, vect_w, psi)

        # rotation around v
        vect_v.rotation_inplace(center, vect_u, theta)
        vect_w.rotation_inplace(center, vect_u, theta)

        # rotation around w
        vect_u.rotation_inplace(center, vect_w, phi)
        vect_v.rotation_inplace(center, vect_w, phi)
        return vect_u, vect_v, vect_w

    def euler_rotation(self, angles:Tuple[float, float, float]):
        """
        Basis rotation using euler rotation and
        returns a new basis as a result
        :param angles: psi, theta, phi
        """
        vect_u, vect_v, vect_w = self.euler_rotation_parameters(angles)
        return Basis3D(vect_u, vect_v, vect_w)

    def euler_rotation_inplace(self, angles: Tuple[float, float, float]):
        """
        Basis rotation using euler rotation and
        its parameters are changed inplace
        :param angles: psi, theta, phi
        """
        vect_u, vect_v, vect_w = self.euler_rotation_parameters(angles)
        self.u = vect_u
        self.v = vect_v
        self.w = vect_w

    def transfer_matrix(self):
        return Matrix33(self.u.x, self.v.x, self.w.x,
                        self.u.y, self.v.y, self.w.y,
                        self.u.z, self.v.z, self.w.z)

    def inverse_transfer_matrix(self):
        return self.transfer_matrix().inverse()

    def new_coordinates(self, vector):
        matrix = self.inverse_transfer_matrix()
        return matrix.vector_multiplication(vector)

    def old_coordinates(self, point):
        matrix = self.transfer_matrix()
        return matrix.vector_multiplication(point)

    def copy(self, deep=True, memo=None):
        return Basis3D(self.u, self.v, self.w)

    def normalize(self):
        """
        normalize the basis modifying its coordinates in place
        """
        self.u.normalize()
        self.v.normalize()
        self.w.normalize()

class Frame2D(Basis2D):
    """
    Defines a 2D basis
    :param origin:Point2D: origin of the basis
    :param u:Vector2D: first vector of the basis
    :param v:Vector2D: second vector of the basis
    """
    def __init__(self, origin:Point2D, u:Vector2D, v:Vector2D, name:Text=''):
        self.origin = origin
        Basis2D.__init__(self, u, v, name=name)

    def __repr__(self):
        return '{}: O={} U={}, V={}'.format(self.__class__.__name__, self.origin, self.u, self.v)

    def __neg__(self):
        Pinv = self.inverse_transfer_matrix()
        new_origin = Point2D(npy.dot(Pinv, self.origin))
        return Frame2D(new_origin,
                       Vector2D(Pinv[:, 0]),
                       Vector2D(Pinv[:, 1]))


    def __add__(self, other_frame):
        P1 = self.transfer_matrix()
        new_origin = P1.vector_multiplication(other_frame.origin) + self.origin
        M = P1 * other_frame.transfer_matrix()
        return Frame2D(new_origin,
                       Vector2D(M.M11, M.M21),
                       Vector2D(M.M12, M.M22))
        # new_origin = Point2D(npy.dot(P1, other_frame.origin) + self.origin)
        # M = npy.dot(P1, other_frame.transfer_matrix())
        # return Frame2D(new_origin,
        #                Vector2D(M[:, 0]),
        #                Vector2D(M[:, 1]))


    def __sub__(self, other_frame):
        P1inv = other_frame.inverse_transfer_matrix()
        P2 = self.transfer_matrix()
        new_origin = Point2D(npy.dot(P1inv, (self.origin - other_frame.origin)))
        M = npy.dot(P1inv, P2)
        return Frame2D(new_origin,
                       Vector2D(M[:, 0]),
                       Vector2D(M[:, 1]))

    def to_dict(self, *args, **kwargs):
        return {'object_class': 'volmdlr.Frame2D',
                'name': self.name,
                'origin': self.origin.to_dict(),
                'u': self.u.to_dict(),
                'v': self.v.to_dict()
                }

    def basis(self):
        return Basis2D(self.u, self.v)

    def new_coordinates(self, vector):
        return Basis2D.new_coordinates(self, vector - self.origin)

    def old_coordinates(self, vector):
        return Basis2D.old_coordinates(self, vector) + self.origin

    def translation(self, vector):
        """
        Frame Translation
        :param vector: translation vector
        :return: a new translated Frame
        """
        new_origin = self.origin.translation(vector)
        return Frame2D(new_origin, self.u, self.v)

    def translation_inplace(self, vector):
        """
        Frame Translation. Object updated inplace
        :param vector: translation vector
        """
        self.origin = self.origin.translation(vector)

    def rotation(self, angle):
        """
        Frame rotation
        :param angle: rotation angle
        :return: New rotated Frame
        """
        new_base = Basis2D.rotation(self, angle)
        new_frame = Frame2D(self.origin, new_base.u, new_base.v)
        return new_frame

    def rotation_inplace(self, angle: float):
        """
        Frame rotation. Object updated inplace
        :param angle: rotation angle
        """
        new_base = Basis2D.rotation(self, angle)
        self.u = new_base.u
        self.v = new_base.v

    def Draw(self, ax=None, style='ok'):
        if ax is None:
            fig, ax = plt.subplots()

        ax.plot(*self.origin, style)
        self.u.plot(origin=self.origin, ax=ax, color='r')
        self.v.plot(origin=self.origin, ax=ax, color='g')
        ax.axis('equal')

    def copy(self, deep=True, memo=None):
        return Frame2D(self.origin, self.u, self.v)


OXY = Frame2D(O2D, X2D, Y2D)


class Frame3D(Basis3D):
    """
    Defines a 3D frame
    :param origin:Point3D: origin of the basis
    :param u:Vector3D: first vector of the basis
    :param v:Vector3D: second vector of the basis
    :param w:Vector3D: third vector of the basis
    """
    def __init__(self, origin:Point3D, u:Vector3D, v:Vector3D, w:Vector3D, name:Text=''):
        self.origin = origin
        Basis3D.__init__(self, u, v, w)
        self.name = name

    def __repr__(self):
        return '{}: O={} U={}, V={}, W={}'.format(self.__class__.__name__,
                                                  self.origin,
                                                  self.u, self.v, self.w)

    def __hash__(self):
        """
        hash returns 0 because points are difficult to hash if they are meant
        to be equalized at a given tolerance
        """
        return 0

    def __eq__(self, other_frame):
        if other_frame.__class__.__name__ != self.__class__.__name__:
            return False

        for other_vector, vector in zip([other_frame.origin, other_frame.u,
                                         other_frame.v, other_frame.w],
                                        [self.origin, self.u, self.v, self.w]):
            if other_vector != vector:
                return False
        return True

    def __neg__(self):
        M = self.inverse_transfer_matrix()
        new_origin = M.vector_multiplication(self.origin)
        return Frame3D(new_origin,
                       Vector3D(M.M11, M.M21, M.M31),
                       Vector3D(M.M12, M.M22, M.M32),
                       Vector3D(M.M13, M.M23, M.M33))


    def __add__(self, other_frame):
        P1 = self.transfer_matrix()
        new_origin = P1.vector_multiplication(other_frame.origin) + self.origin


        M = P1 * other_frame.transfer_matrix()
        return Frame3D(new_origin,
                       Vector3D(M.M11, M.M21, M.M31),
                       Vector3D(M.M12, M.M22, M.M32),
                       Vector3D(M.M13, M.M23, M.M33))


    def __sub__(self, other_frame):
        P1inv = other_frame.inverse_transfer_matrix()
        P2 = self.transfer_matrix()
        new_origin = P1inv.vector_multiplication(self.origin - other_frame.origin)
        M = P1inv * P2
        return Frame3D(new_origin,
                       Vector3D(M.M11, M.M21, M.M31),
                       Vector3D(M.M12, M.M22, M.M32),
                       Vector3D(M.M13, M.M23, M.M33))

    def __round__(self, ndigits=6):
        return self.__class__(round(self.origin, ndigits),
                              round(self.u, ndigits),
                              round(self.v, ndigits),
                              round(self.w, ndigits))

    def __hash__(self):
        """
        hash returns 0 because points are difficult to hash if they are meant
        to be equalized at a given tolerance
        """
        return 0

    def to_dict(self, *args, **kwargs):
        return {'object_class': 'volmdlr.Frame3D',
                'name': self.name,
                'origin': self.origin.to_dict(),
                'u': self.u.to_dict(),
                'v': self.v.to_dict(),
                'w': self.w.to_dict()
                }

    def basis(self):
        return Basis3D(self.u, self.v, self.w)

    def new_coordinates(self, vector):
        """ You have to give coordinates in the global landmark """
        return Basis3D.new_coordinates(self, vector - self.origin)

    def old_coordinates(self, vector):
        """ You have to give coordinates in the local landmark """
        return Basis3D.old_coordinates(self, vector) + self.origin

    def rotation(self, center: Point3D, axis: Vector3D, angle: float):
        """
        Rotate the center as a point and vectors as directions
        (calling Basis), and returns a new Frame
        """
        new_base = Basis3D.rotation(self, axis, angle)
        new_origin = self.origin.rotation(center, axis, angle)
        return Frame3D(new_origin,
                       new_base.u, new_base.v, new_base.w,
                       self.name)

    def rotation_inplace(self, center: Point3D,  axis: Vector3D, angle: float):
        """
        Rotate the center as a point and vectors as directions (calling Basis).
        Object is updated inplace
        """
        new_base = Basis3D.rotation(self, axis, angle)
        new_origin = self.origin.rotation(center, axis, angle)
        self.origin = new_origin
        self.u = new_base.u
        self.v = new_base.v
        self.w = new_base.w

    def translation(self, offset):
        """
        Frame translation
        :param offset: translation vector
        :return: new translated frame
        """
        return Frame3D(self.origin.translation(offset),
                       self.u, self.v, self.w, self.name)

    def translation_inplace(self, offset: Vector3D):
        """
        Frame translation. Object is updated is inplace
        :param offset: translation vector
        """
        self.origin.translation_inplace(offset)

    def copy(self, deep=True, memo=None):
        return Frame3D(self.origin.copy(),
                       self.u.copy(), self.v.copy(), self.w.copy())

    def to_step(self, current_id):

        content, origin_id = self.origin.to_point().to_step(current_id)
        current_id = origin_id + 1
        u_content, u_id = Vector3D.to_step(self.u, current_id)
        current_id = u_id + 1
        v_content, v_id = Vector3D.to_step(self.v, current_id)
        current_id = v_id + 1
        content += u_content + v_content
        content += "#{} = AXIS2_PLACEMENT_3D('{}',#{},#{},#{});\n"\
                        .format(current_id, self.name, origin_id, u_id, v_id)
        return content, current_id


    def plot2d(self, x=X3D, y=Y3D, ax=None, color='k'):
        if ax is None:
            fig, ax = plt.subplots()
        else:
            fig = ax.figure

        origin2d = self.origin.to_2d(O3D, x, y)

        for iv, vector in enumerate(self.vectors):
            vector2D = vector.to_2d(O3D, x, y)
            if vector2D.norm() > 1e-8:
                vector2D.plot(origin=origin2d, ax=ax, color=color, label=str(iv+1))

        return fig, ax


    def plot(self, ax=None, color='b', alpha=1., plot_points=True,
             ratio=1):
        if ax is None:
            fig = plt.figure()
            ax = fig.add_subplot(111, projection='3d')

        x1 = [p.x for p in (self.origin, self.origin + self.u*ratio)]
        y1 = [p.y for p in (self.origin, self.origin + self.u*ratio)]
        z1 = [p.z for p in (self.origin, self.origin + self.u*ratio)]
        ax.plot(x1, y1, z1, 'r')

        x2 = [p.x for p in (self.origin, self.origin + self.v*ratio)]
        y2 = [p.y for p in (self.origin, self.origin + self.v*ratio)]
        z2 = [p.z for p in (self.origin, self.origin + self.v*ratio)]
        ax.plot(x2, y2, z2, 'g')

        x3 = [p.x for p in (self.origin, self.origin + self.w*ratio)]
        y3 = [p.y for p in (self.origin, self.origin + self.w*ratio)]
        z3 = [p.z for p in (self.origin, self.origin + self.w*ratio)]
        ax.plot(x3, y3, z3, 'b')
        return ax

    @classmethod
    def from_step(cls, arguments, object_dict):
        origin = object_dict[arguments[1]]
        if arguments[2] == '$':
            u = None
        else:
            u = object_dict[arguments[2]]
        if arguments[3] == '$':
            v = None
        else:
            v = object_dict[arguments[3]]
        if u is None or v is None:
            w = None
        else:
            w = u.cross(v)

        return cls(origin, u, v, w, arguments[0][1:-1])


    def babylonjs(self, size=0.1, parent=None):
        s = 'var origin = new BABYLON.Vector3({},{},{});\n'.format(*self.origin)
        s += 'var o_u = new BABYLON.Vector3({}, {}, {});\n'.format(*(size*self.u+self.origin))
        s += 'var o_v = new BABYLON.Vector3({}, {}, {});\n'.format(*(size*self.v+self.origin))
        s += 'var o_w = new BABYLON.Vector3({}, {}, {});\n'.format(*(size*self.w+self.origin))
        s += 'var line1 = BABYLON.MeshBuilder.CreateTube("frame_U", {{path: [origin, o_u], radius: {}}}, scene);'.format(0.03*size)
        s += 'line1.material = red_material;\n'
        s += 'var line2 = BABYLON.MeshBuilder.CreateTube("frame_V", {{path: [origin, o_v], radius: {}}}, scene);'.format(0.03*size)
        s += 'line2.material = green_material;\n'
        s += 'var line3 = BABYLON.MeshBuilder.CreateTube("frame_W", {{path: [origin, o_w], radius: {}}}, scene);'.format(0.03*size)
        s += 'line3.material = blue_material;\n'
        if parent is not None:
            s += 'line1.parent = {};\n'.format(parent)
            s += 'line2.parent = {};\n'.format(parent)
            s += 'line3.parent = {};\n'.format(parent)

        return s
<|MERGE_RESOLUTION|>--- conflicted
+++ resolved
@@ -719,7 +719,6 @@
             distances.append(self.point_distance(p))               
         return points[distances.index(min(distances))]
 
-<<<<<<< HEAD
     def axial_symmetry(self, line):
         '''finds out the symmetric point according to a line'''
         point_projection = line.point_projection(self)[0]
@@ -733,18 +732,6 @@
         #     return Point2D(x, y)
         # else:
         #     return Point2D(2*line.point1.x - self.x, self.y)
-
-=======
->>>>>>> a7299f53
-    def axial_symmetry(self, line):
-        '''
-        finds out the symmetric point according to a line
-        '''
-
-        point_projection = line.point_projection(self)[0]
-        point_symmetry = point_projection + (point_projection - self)
-
-        return point_symmetry
 
     def get_geo_lines(self, tag: int, point_mesh_size: float = None):
         '''
