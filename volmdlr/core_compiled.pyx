#!/usr/bin/env python3
# -*- coding: utf-8 -*-
#cython: language_level=3
"""

Cython functions

"""
# from __future__ import annotations
from typing import TypeVar, List, Tuple
import math
from dessia_common import DessiaObject
import matplotlib.pyplot as plt
from matplotlib.patches import FancyArrow, FancyArrowPatch
import warnings
import random
import numpy as npy
from mpl_toolkits.mplot3d import proj3d

# =============================================================================

cdef (double, double) Csub2D(double u1, double u2,
                             double v1, double v2):
    return (u1-v1, u2-v2)


# =============================================================================

cdef (double, double) Cadd2D(double u1, double u2,
                             double v1, double v2,):
    return (u1+v1, u2+v2)


# =============================================================================

cdef (double, double) Cmul2D(double u1, double u2, double value):
    return (u1*value, u2*value)

#def mul2D(vector, value):
#    return Cmul2D(vector.x, vector.y, value)

# =============================================================================

cdef double CVector2DDot(double u1, double u2,
                         double v1, double v2):
    return u1*v1 + u2*v2

#def Vector2DDot(vector1, vector2):
#    return CVector2DDot(vector1.x, vector1.y,
#                        vector2.x, vector2.y)

# =============================================================================

cdef double CVector2Dnorm(double u1, double u2):
    return (u1*u1 + u2*u2)**0.5

#def Vector2Dnorm(vector):
#    return CVector2Dnorm(vector.x, vector.y)

# =============================================================================

cdef (double, double, double) Csub3D(double u1, double u2, double u3,
                                     double v1, double v2, double v3):
    return (u1-v1, u2-v2, u3-v3)

#def sub3D(vector1, vector2):
#    return Csub3D(vector1.x, vector1.y, vector1.z,
#                  vector2.x, vector2.y, vector2.z)

# =============================================================================

cdef (double, double, double) Cadd3D(double u1, double u2, double u3,
                                     double v1, double v2, double v3):
    return (u1+v1, u2+v2, u3+v3)

#def add3D(vector1, vector2):
#    return Cadd3D(vector1.x, vector1.y, vector1.z,
#                  vector2.x, vector2.y, vector2.z)

# =============================================================================

cdef (double, double, double) Cmul3D(double u1, double u2, double u3,
                                     double value):
    return (u1*value, u2*value, u3*value)

#def mul3D(vector, value):
#    return Cmul3D(vector.x, vector.y, vector.z, value)

# =============================================================================

cdef double CVector3DDot(double u1, double u2, double u3,
                         double v1, double v2, double v3):
    return u1*v1 + u2*v2 + u3*v3

#def Vector3DDot(vector1, vector2):
#    return CVector3DDot(vector1.x, vector1.y, vector1.z,
#                        vector2.x, vector2.y, vector2.z)

# =============================================================================

cdef double CVector3Dnorm(double u1, double u2, double u3):
    return (u1*u1 + u2*u2 + u3*u3)**0.5

#def Vector3Dnorm(vector):
#    return CVector3Dnorm(vector.x, vector.y, vector.z)


# =============================================================================

cdef (double, double, double) CVector3D_cross(double u1, double u2, double u3,
                                               double v1, double v2, double v3):
    return (u2*v3 - u3*v2, u3*v1 - u1*v3, u1*v2 - u2*v1)

#def vector3D_cross(vector1, vector2):
#    return C_vector3D_cross(vector1.x, vector1.y, vector1.z,
#                            vector2.x, vector2.y, vector2.z)


# =============================================================================

cdef (double, double, double) C_vector3D_rotation(double vx, double vy, double vz,
                                                  double center_x, double center_y, double center_z,
                                                  double axis_x, double axis_y, double axis_z,
                                                  double angle):

    cdef double ux = vx - center_x
    cdef double uy = vy - center_y
    cdef double uz = vz - center_z

    cdef double cos_angle = math.cos(angle)
    cdef double sin_angle = math.sin(angle)

    cdef double rv1_x = cos_angle*ux
    cdef double rv1_y = cos_angle*uy
    cdef double rv1_z = cos_angle*uz

    rv2_x, rv2_y, rv2_z = Cmul3D(axis_x, axis_y, axis_z,
                                 (1-cos_angle)*CVector3DDot(
                                         ux, uy, uz,
                                         axis_x, axis_y, axis_z)
                                 )

    rv3_x, rv3_y, rv3_z = CVector3D_cross(axis_x, axis_y, axis_z,
                                           ux, uy, uz)

    return (rv1_x + rv2_x + rv3_x*sin_angle + center_x,
            rv1_y + rv2_y + rv3_y*sin_angle + center_y,
            rv1_z + rv2_z + rv3_z*sin_angle + center_z)

def vector3D_rotation(vector, center, axis, angle):
        return C_vector3D_rotation(vector.x, vector.y, vector.z,
                                   center.x, center.y, center.z,
                                   axis.x, axis.y, axis.z,
                                   angle)



cdef (double, double, double) C_matrix_vector_multiplication3(double M11, double M12, double M13,
                                                              double M21, double M22, double M23,
                                                              double M31, double M32, double M33,
                                                              double v1, double v2, double v3):

    return (M11*v1 + M12*v2 + M13*v3,
            M21*v1 + M22*v2 + M23*v3,
            M31*v1 + M32*v2 + M33*v3)


cdef (double, double, double,
      double, double, double,
      double, double, double) Cmatrix_multiplication3(double A11, double A12, double A13,
                                                      double A21, double A22, double A23,
                                                      double A31, double A32, double A33,
                                                      double B11, double B12, double B13,
                                                      double B21, double B22, double B23,
                                                      double B31, double B32, double B33):

    return (A11*B11 + A12*B21 + A13*B31,
            A11*B12 + A12*B22 + A13*B32,
            A11*B13 + A12*B23 + A13*B33,
            A21*B11 + A22*B21 + A23*B31,
            A21*B12 + A22*B22 + A23*B32,
            A21*B13 + A22*B23 + A23*B33,
            A31*B11 + A32*B21 + A33*B31,
            A31*B12 + A32*B22 + A33*B32,
            A31*B13 + A32*B23 + A33*B33)


# =============================================================================

def polygon_point_belongs(point, points):

    cdef int i
    cdef int n = len(points)
    cdef bint inside = False
    cdef float x, y, p1x, p1y, p2x, p2y, xints
    x,y=point
    p1x,p1y = points[0]

    for i in range(n+1):
        p2x, p2y = points[i % n]
        if y > min(p1y,p2y):
            if y <= max(p1y,p2y):
                if x <= max(p1x,p2x):
                    if p1y != p2y:
                        xints = (y-p1y)*(p2x-p1x)/(p2y-p1y)+p1x
                    if p1x == p2x or x <= xints:
                        inside = not inside
        p1x, p1y = p2x, p2y

    return inside

# =============================================================================

cdef (double, (double, double)) CLineSegment2DPointDistance((double, double) p1, (double, double) p2, (double, double) point):
    cdef double t
    cdef (double, double) u, projection

    u = (p2[0] - p1[0], p2[1] - p1[1])
    ppx, ppy = Csub2D(point[0], point[1], p1[0], p1[1])
    t = max(0, min(1, CVector2DDot(ppx, ppy, u[0], u[1]) / CVector2Dnorm(u[0], u[1])**2))
    vx, vy  = Cmul2D(u[0], u[1], t)
    projection = Cadd2D(p1[0], p1[1], vx, vy)
    ppx, ppy = projection[0]-point[0], projection[1]-point[1]
    return CVector2Dnorm(ppx, ppy), projection

def LineSegment2DPointDistance(points, point):
    return CLineSegment2DPointDistance(tuple(points[0]), tuple(points[1]), tuple(point))


# =============================================================================
#  Points, Vectors
# =============================================================================

class Arrow3D(FancyArrowPatch):
    def __init__(self, xs, ys, zs, *args, **kwargs):
        FancyArrowPatch.__init__(self, (0,0), (0,0), *args, **kwargs)
        self._verts3d = xs, ys, zs

    def plot2d(self, renderer):
        xs3d, ys3d, zs3d = self._verts3d
        xs, ys, zs = proj3d.proj_transform(xs3d, ys3d, zs3d, renderer.M)
        self.set_positions((xs[0],ys[0]),(xs[1],ys[1]))
        FancyArrowPatch.draw(self, renderer)

    def plot(self, ax=None, color='b'):
        if ax is None:
            fig = plt.figure()
            ax = fig.add_subplot(111, projection='3d')

        points = [self.start, self.end]
        x = [p.x for p in points]
        y = [p.y for p in points]
        z = [p.z for p in points]
        ax.plot(x, y, z, 'o-k')
        return ax

class Vector(DessiaObject):
    """
    Abstract class of vector
    """
    def __radd__(self, other_vector):
        return self + other_vector

    def __rsub__(self, other_vector):
        return self - other_vector

    def __rmul__(self, value):
        return self * value

    def __rtruediv__(self, value):
        return self / value

    def __lt__(self, other_vector):
        return self.norm() < other_vector.norm()

    def __le__(self, other_vector):
        return self.norm() <= other_vector.norm()


    def is_colinear_to(self, other_vector):
        return math.isclose(abs(self.dot(other_vector)),
                            self.norm()*other_vector.norm(),
                            abs_tol=1e-9)

    @classmethod
    def mean_point(cls, points):
        n = 1
        point = points[0].copy()
        for point2 in points[1:]:
            point += point2
            n += 1
        point /= n
        return point

class Vector2D(Vector):
    def __init__(self, x:float, y:float, name=''):
        self.x = x
        self.y = y
        self.name = name

    def __repr__(self):
        return '{}: [{}, {}]'.format(self.__class__.__name__, self.x, self.y)

    def __setitem__(self, key, item):
        if key == 0:
            self.x = item
        elif key == 1:
            self.y = item
        else:
            raise IndexError

    def __getitem__(self, key):
        if key == 0:
            return self.x
        elif key == 1:
            return self.y
        else:
            raise IndexError

    def __add__(self, other_vector):
        return Vector2D(*Cadd2D(self.x, self.y,
                               other_vector.x, other_vector.y))

    def __neg__(self):
        return Vector2D(-self.x, -self.y)

    def __sub__(self, other_vector):
        return Vector2D(*Csub2D(self.x, self.y,
                                other_vector.x, other_vector.y))

    def __mul__(self, value:float):
        return Vector2D(*Cmul2D(self.x, self.y, value))

    def __truediv__(self, value:float):
        if value == 0:
            raise ZeroDivisionError
        return Vector2D(self.x / value,
                        self.y / value)

    def __round__(self, ndigits:int=6):
        return self.__class__(round(self.x, ndigits),
                              round(self.y, ndigits))

    def __hash__(self):
        return int(round(1e6*(self.x+self.y)))

    def __eq__(self, other_vector):
        if other_vector.__class__.__name__ not in ['Vector2D', 'Point2D']:
            return False
        return math.isclose(self.x, other_vector.x, abs_tol=1e-06) \
        and math.isclose(self.y, other_vector.y, abs_tol=1e-06)

    def norm(self):
        """
        :returns: norm of vector
        """
        return CVector2Dnorm(self.x, self.y)

    def normalize(self):
        """
        normalize the vector modifying its coordinates in place
        """
        n = self.norm()
        if math.isclose(n, 0, abs_tol=1e-9):
            raise ZeroDivisionError

        self.x /= n
        self.y /= n

    def dot(self, other_vector):
        return CVector2DDot(self.x,
                            self.y,
                            other_vector.x,
                            other_vector.y)

    def cross(self, other_vector):
        return self.x*other_vector.y - self.y*other_vector.x

    def point_distance(self, point2):
        return (self-point2).norm()


    def rotation(self, center, angle, copy=True):
        u = self - center
        v2x = math.cos(angle)*u[0] - math.sin(angle)*u[1] + center[0]
        v2y = math.sin(angle)*u[0] + math.cos(angle)*u[1] + center[1]
        if copy:
            return self.__class__(v2x, v2y)
        else:
            self.x = v2x
            self.y = v2y

    def translation(self, offset, copy=True):
        """
        :param offset: an other Vector2D
        """
        v2x = self.x + offset[0]
        v2y = self.y + offset[1]
        if copy:
            return self.__class__(v2x, v2y)
        else:
            self.x = v2x
            self.y = v2y

    def frame_mapping(self, frame, side, copy=True):
        """
        side = 'old' or 'new'
        """
        if side == 'old':
            new_vector = frame.old_coordinates(self)
            if copy:
                return new_vector
            else:
                self.x = new_vector.x
                self.y = new_vector.y

        if side == 'new':
            new_vector = frame.new_coordinates(self)
            if copy:
                return new_vector
            else:
                self.x = new_vector.x
                self.y = new_vector.y


    def to_3d(self, plane_origin, vx, vy):
        return Vector3D(plane_origin.x + vx.x*self.x + vy.x*self.y,
                        plane_origin.y + vx.y*self.x + vy.y*self.y,
                        plane_origin.z + vx.z*self.x + vy.z*self.y,
                        )

    def normal_vector(self, unit=False):
        n = Vector2D(-self.y, self.x)
        if unit:
            n.normalize()
        return n

    def deterministic_unit_normal_vector(self):
        return self.normal_vector(unit=True)

    @classmethod
    def random(cls, xmin, xmax, ymin, ymax):
        return cls(random.uniform(xmin, xmax),
                   random.uniform(ymin, ymax))


    def plot(self, amplitude=0.5, width=None, head_width=None, origin=None, ax=None, color='k', line=False, label=None, normalize=False):
        if origin is None:
            origin = Vector2D(0., 0.)

        if ax is None:
            fig, ax = plt.subplots()
        else:
            fig = ax.figure

        if math.isclose(self.norm(), 0, abs_tol=1e-9):
            point = origin.copy()
            point.plot(ax=ax, color=color)
            return ax

        if width is None:
            width = 0.001*5*amplitude
        if head_width is None:
            head_width = 0.3*amplitude

        if not normalize:
            ax.add_patch(FancyArrow(origin[0], origin[1],
                                    self.x*amplitude, self.y*amplitude,
                                    width=width,
                                    head_width=head_width,
                                    length_includes_head=True,
                                    color=color))
        else:
            normalized_vector = self.copy()
            normalized_vector.normalize()
            ax.add_patch(FancyArrow(origin[0], origin[1],
                                    normalized_vector.x*amplitude,
                                    normalized_vector.y*amplitude,
                                    width=width,
                                    head_width=head_width,
                                    length_includes_head=True,
                                    color=color))

        if line:
            style='-'+color
            linestyle = '-.'
            origin = Point2D(origin)
            p1, p2 = origin, origin+self
            u = p2 - p1
            p3 = p1 - 3*u
            p4 = p2 + 4*u
            ax.plot([p3[0], p4[0]], [p3[1], p4[1]], style, linestyle=linestyle)

        if label is not None:
            ax.text(*(origin+self*amplitude), label)

        return ax


X2D = Vector2D(1, 0)
Y2D = Vector2D(0, 1)


class Point2D(Vector2D):
    def __init__(self, x:float, y: float, name: str=''):
        Vector2D.__init__(self, x=x, y=y, name=name)

    def __add__(self, other_vector):
        return Point2D(*Cadd2D(self.x, self.y, other_vector.x, other_vector.y))

    def __neg__(self):
        return Point2D(-self.x, -self.y)

    def __sub__(self, other_vector):
        return Point2D(*Csub2D(self.x, self.y,
                               other_vector.x, other_vector.y))

    def __mul__(self, value:float):
        return Point2D(*Cmul2D(self.x, self.y, value))

    def __truediv__(self, value:float):
        if value == 0:
            raise ZeroDivisionError
        return Point2D(self.x / value,
                       self.y / value)

    def to_3d(self, plane_origin, vx, vy):
        return Point3D(plane_origin.x + vx.x*self.x + vy.x*self.y,
                       plane_origin.y + vx.y*self.x + vy.y*self.y,
                       plane_origin.z + vx.z*self.x + vy.z*self.y)

    def plot(self, ax=None, color='k'):
        if ax is None:
            fig, ax = plt.subplots()

        ax.plot([self.x], [self.y], color=color, marker='o')
        return ax

    def point_distance(self, point2):
        return (self-point2).norm()


    @classmethod
    def line_intersection(cls, line1, line2, curvilinear_abscissa=False):
        x1 = line1[0].x
        y1 = line1[0].y
        x2 = line1[1].x
        y2 = line1[1].y
        x3 = line2[0].x
        y3 = line2[0].y
        x4 = line2[1].x
        y4 = line2[1].y

        denominateur = (x1-x2)*(y3-y4)-(y1-y2)*(x3-x4)
        if math.isclose(denominateur, 0, abs_tol=1e-6):
            if not curvilinear_abscissa:
                return None
            else:
                return None, None, None
        else:
            x = (x1*y2-y1*x2)*(x3-x4)-(x1-x2)*(x3*y4-y3*x4)
            x = x / denominateur
            y = (x1*y2-y1*x2)*(y3-y4)-(y1-y2)*(x3*y4-y3*x4)
            y = y / denominateur
            if not curvilinear_abscissa:
                return cls(x,y)
            else:
                t = (x1-x3)*(y3-y4)-(y1-y3)*(x3-x4)
                t = t / denominateur
                u = (x1-x2)*(y1-y3)-(y1-y2)*(x1-x3)
                u = -u / denominateur
                return (cls(x,y), t, u)

    @classmethod
    def segment_intersection(cls, segment1, segment2,
                             curvilinear_abscissa=False):
        x1 = segment1.points[0].x
        y1 = segment1.points[0].y
        x2 = segment1.points[1].x
        y2 = segment1.points[1].y
        x3 = segment2.points[0].x
        y3 = segment2.points[0].y
        x4 = segment2.points[1].x
        y4 = segment2.points[1].y

        denominateur = (x1-x2)*(y3-y4)-(y1-y2)*(x3-x4)
        if math.isclose(denominateur, 0, abs_tol=1e-6):
            if not curvilinear_abscissa:
                return None
            else:
                return None, None, None

        t = (x1-x3)*(y3-y4)-(y1-y3)*(x3-x4)
        t = t / denominateur
        u = (x1-x2)*(y1-y3)-(y1-y2)*(x1-x3)
        u = -u / denominateur
        if (0 <= t and t <= 1) or (0 <= u and u <= 1):
            x = (x1*y2-y1*x2)*(x3-x4)-(x1-x2)*(x3*y4-y3*x4)
            x = x / denominateur
            y = (x1*y2-y1*x2)*(y3-y4)-(y1-y2)*(x3*y4-y3*x4)
            y = y / denominateur
            if not curvilinear_abscissa:
                return cls((x,y))
            else:
                return (cls((x,y)), t, u)
        else:
            if not curvilinear_abscissa:
                return None
            else:
                return None, None, None

    def plot_data(self, marker=None, color='black', size=1,
                  opacity=1, arrow=False, stroke_width=None):
        return {'type' : 'point',
                'data' : [self.x, self.y],
                'color' : color,
                'marker' : marker,
                'size' : size,
                'opacity' : opacity
                }

    @classmethod
    def middle_point(cls, point1, point2):
        return (point1 + point2)*0.5

    @classmethod
    def line_projection(cls, point, line):
        p1, p2 = line[0], line[1]
        n = line.normalVector(unit=True)
        pp1 = point - p1
        return  pp1 - pp1.dot(n)*n + p1

O2D = Point2D(0, 0)

class Vector3D(Vector):

    def __init__(self, x:float, y:float, z:float, name:str=''):
        self.x = x
        self.y = y
        self.z = z
        self.name = name

    def __repr__(self):
        return '{}: [{}, {}, {}]'.format(self.__class__.__name__, self.x, self.y, self.z)

    def __setitem__(self, key, item):
        if key == 0:
            self.x = item
        elif key == 1:
            self.y = item
        elif key == 2:
            self.z = item
        else:
            raise IndexError

    def __getitem__(self, key):
        if key == 0:
            return self.x
        elif key == 1:
            return self.y
        elif key == 2:
            return self.z
        else:
            raise IndexError

    def __add__(self, other_vector):
        return Vector3D(*Cadd3D(self.x, self.y, self.z,
                                other_vector.x,
                                other_vector.y,
                                other_vector.z))

    def __neg__(self):
        return Vector3D(-self.x, -self.y, -self.z)

    def __sub__(self, other_vector):
        return Vector3D(*Csub3D(self.x, self.y, self.z,
                                other_vector.x,
                                other_vector.y,
                                other_vector.z))

    def __mul__(self, value):
        return Vector3D(*Cmul3D(self.x, self.y, self.z, value))

    def __truediv__(self, value):
        if value == 0:
            raise ZeroDivisionError
        return Vector3D(self.x / value,
                        self.y / value,
                        self.z / value)

    def __round__(self, ndigits:int=6):
        return self.__class__(round(self.x, ndigits),
                              round(self.y, ndigits),
                              round(self.z, ndigits))

    def __hash__(self):
        return int(round(1e6*(self.x+self.y+self.z)))

    def __eq__(self, other_vector:'Vector3D'):
        if other_vector.__class__.__name__ not in ['Vector3D', 'Point3D']:
            return False
        return math.isclose(self.x, other_vector.x, abs_tol=1e-06) \
        and math.isclose(self.y, other_vector.y, abs_tol=1e-06) \
        and math.isclose(self.z, other_vector.z, abs_tol=1e-06)

    def dot(self, other_vector):
        return CVector3DDot(self.x, self.y, self.z,
                            other_vector.x, other_vector.y, other_vector.z)

    def cross(self, other_vector:'Vector3D') -> 'Vector3D':
        return self.__class__(*CVector3D_cross(self.x, self.y, self.z,
                                              other_vector.x,
                                              other_vector.y,
                                              other_vector.z))

    def norm(self) -> float:
        return CVector3Dnorm(self.x, self.y, self.z)


    def normalize(self) -> None:
        """
        normalize the vector modifying its coordinates
        """
        n = self.norm()
        if n == 0:
            raise ZeroDivisionError

        self.x /= n
        self.y /= n
        self.z /= n

    def point_distance(self, point2:'Vector3D') -> float:
        return (self-point2).norm()

    def rotation(self, center:'Point3D', axis:'Vector3D', angle:float, copy:bool=True):
        """
        rotation of angle around axis.
        Used Rodrigues Formula:
            https://en.wikipedia.org/wiki/Rodrigues%27_rotation_formula
        """
#        u = self - center
#        vector2 = (math.cos(angle)*u
#                   + (1-math.cos(angle))*(u.Dot(axis))*axis
#                   + math.sin(angle)*axis.cross(u)
#                   + center)
        vector2 = vector3D_rotation(self, center, axis, angle)

        if copy:
            return self.__class__(*vector2)
            # return Point3D(vector2)
        else:
            self.x = vector2[0]
            self.y = vector2[1]
            self.z = vector2[2]

    def x_rotation(self, angle:float, copy:bool=True):
        """
        rotation of angle around X axis.
        """
        cos_angle = math.cos(angle)
        sin_angle = math.sin(angle)

        y1 = cos_angle * self.y + sin_angle * self.z
        z1 = -sin_angle * self.y + cos_angle * self.z


        if copy:
            return Point3D(self.x, y1, z1)
        else:
            self.y = y1
            self.z = z1

    def y_rotation(self, angle:float, copy:bool=True):
        """
        rotation of angle around Y axis.
        """
        cos_angle = math.cos(angle)
        sin_angle = math.sin(angle)

        z1 = cos_angle * self.z + sin_angle * self.x
        x1 = -sin_angle * self.z + cos_angle * self.x


        if copy:
            return Point3D(x1, self.y, z1)
        else:
            self.x = x1
            self.z = z1

    def z_rotation(self, angle:float, copy:bool=True):
        """
        rotation of angle around Z axis.
        """
        cos_angle = math.cos(angle)
        sin_angle = math.sin(angle)

        x1 = cos_angle * self.x + sin_angle * self.y
        y1 = -sin_angle * self.x + cos_angle * self.y


        if copy:
            return Point3D(x1, y1, self.z)
        else:
            self.x = x1
            self.y = y1

    def translation(self, offset, copy=True):
        if copy:
            return self + offset
        else:
            self.x += offset[0]
            self.y += offset[1]
            self.z += offset[2]

    def frame_mapping(self, frame, side, copy=True):
        """
        side = 'old' or 'new'
        """
        if side == 'old':
            new_vector = frame.old_coordinates(self)
            if copy:
                return new_vector
            else:
                self.x = new_vector.x
                self.y = new_vector.y
                self.z = new_vector.z


        if side == 'new':
            new_vector = frame.new_coordinates(self)
            if copy:
                return new_vector
            else:
                self.x = new_vector.x
                self.y = new_vector.y
                self.z = new_vector.z

    def plane_projection3d(self, plane_origin, x, y):
        z = x.cross(y)
        z.normalize()
        return self - z.dot(self-plane_origin)*z

    def plane_projection2d(self, plane_origin, x, y):
        z = x.cross(y)
        z.normalize()
        p3d = self - (self-plane_origin).dot(z)*z
        u1 = p3d.dot(x)
        u2 = p3d.dot(y)
        return Point2D(u1, u2)


    def to_2d(self, plane_origin, x, y):
        x2d = self.dot(x) - plane_origin.dot(x)
        y2d = self.dot(y) - plane_origin.dot(y)
        return Point2D(x2d, y2d)

    def random_unit_normal_vector(self):
        """
        Returns a random normal vector
        """
        v = Vector3D.random(0, 1, 0, 1, 0, 1)

        v = v - v.dot(self)*self/(self.norm()**2)
        v.normalize()
        return v

    def deterministic_unit_normal_vector(self):
        """
        Returns a deterministic normal vector
        """
        v = X3D
        if not math.isclose(self.y, 0, abs_tol=1e-7) \
        or not math.isclose(self.z, 0, abs_tol=1e-7):
            v = X3D
        else:
            v = Y3D
        v = v - v.dot(self)*self/(self.norm()**2)
        v.normalize()
        return v

    def copy(self):
        return Vector3D(self.x, self.y, self.z)

    @classmethod
    def random(cls, xmin, xmax, ymin, ymax, zmin, zmax):
        return cls(random.uniform(xmin, xmax),
                   random.uniform(ymin, ymax),
                   random.uniform(zmin, zmax))

#    @classmethod
#    def DictToObject(cls, dict_):
#        return cls(dict_['vector'])

    @classmethod
    def from_step(cls, arguments, object_dict):
        if type(arguments[1]) is int:
        # VECTOR
            return cls(*object_dict[arguments[1]], arguments[0][1:-1])
        else:
        # DIRECTION
            # return cls(*[float(i)/1000 for i in arguments[1][1:-1].split(",")],
            #             arguments[0][1:-1])
            return cls(*[float(i) for i in arguments[1][1:-1].split(",")],
                        arguments[0][1:-1])


    def plot(self, ax=None, starting_point=None, color=''):
        if starting_point is None:
            starting_point = Point3D(0, 0, 0)
        if ax is None:
            fig = plt.figure()
            ax = fig.add_subplot(111, projection='3d')
        xs = [starting_point[0], self.x+starting_point[0]]
        ys = [starting_point[1], self.y+starting_point[1]]
        zs = [starting_point[2], self.z+starting_point[2]]
        if color:
            a = Arrow3D(xs, ys, zs, mutation_scale=10, lw=3, arrowstyle="-|>", color=color)
        else:
            a = Arrow3D(xs, ys, zs, mutation_scale=10, lw=3, arrowstyle="-|>")
        ax.add_artist(a)
        return ax


X3D = Vector3D(1, 0, 0)
Y3D = Vector3D(0, 1, 0)
Z3D = Vector3D(0, 0, 1)


class Point3D(Vector3D):
    _standalone_in_db = False

    def __init__(self, x: float, y: float, z: float, name:str=''):
        Vector3D.__init__(self, x, y, z, name)

    def __add__(self, other_vector):
        return Point3D(*Cadd3D(self.x, self.y, self.z,
                              other_vector.x,
                              other_vector.y,
                              other_vector.z))

    def __neg__(self):
        return Point3D(-self.x, -self.y, -self.z)

    def __sub__(self, other_vector):
        return Point3D(*Csub3D(self.x, self.y, self.z,
                               other_vector.x, other_vector.y, other_vector.z))

    def __mul__(self, value):
        return Point3D(*Cmul3D(self.x, self.y, self.z, value))

    def __truediv__(self, value):
        if value == 0:
            raise ZeroDivisionError
        return Point3D(self.x / value,
                       self.y / value,
                       self.z / value)

    def copy(self):
        return Point3D(self.x, self.y, self.z)


    def plot(self, ax=None, color='k'):

        if ax is None:
            fig = plt.figure()
            ax = fig.add_subplot(111, projection='3d')
        else:
            fig = ax.figure

        ax.scatter(self.x, self.y, color=color)
        return ax


    def To2D(self, plane_origin, x, y):
        x2d = self.dot(x) - plane_origin.dot(x)
        y2d = self.dot(y) - plane_origin.dot(y)
        return Point2D(x2d,y2d)

    @classmethod
    def from_step(cls, arguments, object_dict):
        return cls(*[float(i)/1000 for i in arguments[1][1:-1].split(",")],
                    arguments[0][1:-1])

    def babylon_script(self):
        s = 'var sphere = BABYLON.MeshBuilder.CreateSphere("point", {diameter: 0.05}, scene);\n'
        s += "sphere.setPositionWithLocalVector(new BABYLON.Vector3({},{},{}));\n".format(self.x,self.y,self.z)
        s += 'var mat = new BABYLON.StandardMaterial("mat", scene);\n'
        s += 'mat.diffuseColor = new BABYLON.Color3(1, 0, 0);\n'
        s += 'sphere.material = mat;\n'
        return s

O3D = Point3D(0, 0, 0)

# =============================================================================
#  Basis, Frames
# =============================================================================

class Matrix22:
    def __init__(self, M11:float, M12:float, M21:float, M22:float):
        self.M11 = M11
        self.M12 = M12
        self.M21 = M21
        self.M22 = M22

    def __add__(self, other_matrix):
        return Matrix22(self.M11 + other_matrix.M11,
                        self.M12 + other_matrix.M12,
                        self.M21 + other_matrix.M21,
                        self.M22 + other_matrix.M22,
                        )

    def __mul__(self, other_matrix):
        return Matrix22(self.M11*other_matrix.M11 + self.M12*other_matrix.M21,
                        self.M11*other_matrix.M12 + self.M12*other_matrix.M22,
                        self.M21*other_matrix.M11 + self.M22*other_matrix.M21,
                        self.M21*other_matrix.M12 + self.M22*other_matrix.M22)

    def determinent(self):
        return self.M11 * self.M22 - self.M12 * self.M21

    def inverse(self):
        det = self.determinent()
        if not math.isclose(det, 0, abs_tol=1e-10):
            det_inv = 1/self.determinent()
            return Matrix22(det_inv*self.M22, -det_inv*self.M12,
                            -det_inv*self.M21, det_inv*self.M11)
        else:
            raise ValueError('The matrix is singular')

    def vector_multiplication(self, vector):
        return vector.__class__(self.M11*vector.x + self.M12*vector.y,
                                self.M21*vector.x + self.M22*vector.y)


class Matrix33:
    def __init__(self, M11:float, M12:float, M13:float,
                       M21:float, M22:float, M23:float,
                       M31:float, M32:float, M33:float):
        self.M11 = M11
        self.M12 = M12
        self.M13 = M13
        self.M21 = M21
        self.M22 = M22
        self.M23 = M23
        self.M31 = M31
        self.M32 = M32
        self.M33 = M33


    def __add__(self, other_matrix):
        return Matrix33(self.M11 + other_matrix.M11,
                        self.M12 + other_matrix.M12,
                        self.M13 + other_matrix.M13,
                        self.M21 + other_matrix.M21,
                        self.M22 + other_matrix.M22,
                        self.M23 + other_matrix.M23,
                        self.M31 + other_matrix.M31,
                        self.M32 + other_matrix.M32,
                        self.M33 + other_matrix.M33)

    def __mul__(self, other_matrix):
        M11, M12, M13, M21, M22, M23, M31, M32, M33 = Cmatrix_multiplication3(self.M11, self.M12, self.M13,
                                                                               self.M21, self.M22, self.M23,
                                                                               self.M31, self.M32, self.M33,
                                                                               other_matrix.M11, other_matrix.M12, other_matrix.M13,
                                                                               other_matrix.M21, other_matrix.M22, other_matrix.M23,
                                                                               other_matrix.M31, other_matrix.M32, other_matrix.M33)

        return Matrix33(M11, M12, M13, M21, M22, M23, M31, M32, M33)


    def __repr__(self):
        s = '[{} {} {}]\n[{} {} {}]\n[{} {} {}]\n'.format(self.M11, self.M12, self.M13,
                                                          self.M21, self.M22, self.M23,
                                                          self.M31, self.M32, self.M33)
        return s

    def float_multiplication(self, float_value):
        return Matrix33(self.M11*float_value, self.M12*float_value, self.M13*float_value,
                        self.M21*float_value, self.M22*float_value, self.M23*float_value,
                        self.M31*float_value, self.M32*float_value, self.M33*float_value)


    def vector_multiplication(self, vector):
        u1, u2, u3 = C_matrix_vector_multiplication3(self.M11, self.M12, self.M13,
                                                     self.M21, self.M22, self.M23,
                                                     self.M31, self.M32, self.M33,
                                                     vector.x, vector.y, vector.z)

        return vector.__class__(u1, u2, u3)

    def determinent(self):
        det = self.M11*self.M22*self.M33 + self.M12*self.M23*self.M31 \
            + self.M13*self.M21*self.M32 - self.M13*self.M22*self.M31 \
            - self.M23*self.M32*self.M11 - self.M33*self.M12*self.M21
        return det

    def inverse(self):
        det = self.determinent()

        if not math.isclose(det, 0, abs_tol=1e-10):
            det_inv = 1/det
            return Matrix33(det_inv*(self.M22*self.M33 - self.M23*self.M32),# a22a33−a23a32
                            det_inv*(self.M13*self.M32 - self.M12*self.M33),# a13a32−a12a33
                            det_inv*(self.M12*self.M23 - self.M13*self.M22),# a12a23−a13a22
                            det_inv*(self.M23*self.M31 - self.M21*self.M33),# a23a31−a21a33
                            det_inv*(self.M11*self.M33 - self.M13*self.M31),# a11a33−a31a13
                            det_inv*(self.M21*self.M13 - self.M23*self.M11),# a13a21−a23a11
                            det_inv*(self.M21*self.M32 - self.M31*self.M22),# a21a32−a31a22
                            det_inv*(self.M12*self.M31 - self.M32*self.M11),# a12a31−a32a11
                            det_inv*(self.M11*self.M22 - self.M21*self.M12) # a11a22−a21a12
                            )
        else:
            raise ValueError('The matrix is singular')

    @classmethod
    def random_matrix(cls, minimum=0, maximum=1):
        range_ = maximum - minimum
        return cls(*[minimum + range_*random.random() for _ in range(9)])

    def to_numpy(self):
        return npy.array([[self.M11, self.M12, self.M13],
                          [self.M21, self.M22, self.M23],
                          [self.M31, self.M32, self.M33]])

class Basis(DessiaObject):
    """
    Abstract class of a basis
    """

    def __contains__(self, vector):
        return vector in self.vectors

    def __eq__(self, other_basis):
        all_equal = all([other_vector == vector\
                         for other_vector, vector\
                         in zip(other_basis.vectors, self.vectors)])
        return all_equal

    def __hash__(self):
        return hash(self.vectors)

    def copy(self):
        return self.__class__(*self.vectors)



class Basis2D(Basis):
    """
    Defines a 2D basis
    :param u:Vector2D: first vector of the basis
    :param v:Vector2D: second vector of the basis
    """
    def __init__(self, u:Vector2D, v:Vector2D, name:str=''):
        self.u = u
        self.v = v
        self.name = name

    def __neg__(self):
        Pinv = self.inverse_transfer_matrix()
        return Basis2D(Vector3D(Pinv[:, 0]),
                       Vector3D(Pinv[:, 1]))

    def __repr__(self):
        return '{}: U={}, V={}'.format(self.__class__.__name__, *self.vectors)

    def _get_vectors(self):
        return (self.u, self.v)

    vectors = property(_get_vectors)


    def to_frame(self, origin:Point3D) -> 'Frame3D':
        return Frame2D(origin, self.u, self.v)


    def transfer_matrix(self):
        return npy.array([[self.u[0], self.v[0]],
                          [self.u[1], self.v[1]]])

    def inverse_transfer_matrix(self):
        det = self.u[0]*self.v[1] - self.v[0]*self.u[1]
        if not math.isclose(det, 0, abs_tol=1e-10):
            return 1/det * npy.array([[self.v[1], -self.v[0]],
                                     [-self.u[1], self.u[0]]])
        else:
            raise ZeroDivisionError

    def new_coordinates(self, vector):
<<<<<<< HEAD
        matrix = self.inverse_transfer_matrix()
        return Point2D((matrix[0][0]*vector.x + matrix[0][1]*vector.y,
                         matrix[1][0]*vector.x + matrix[1][1]*vector.y))
=======
        matrix = self.Inversetransfer_matrix()
        return Point2D(matrix[0][0]*vector.x + matrix[0][1]*vector.y,
                       matrix[1][0]*vector.x + matrix[1][1]*vector.y)
>>>>>>> 6bf533cf

    def old_coordinates(self, vector):
        matrix = self.transfer_matrix()
        return Point2D(matrix[0][0]*vector.x + matrix[0][1]*vector.y,
                       matrix[1][0]*vector.x + matrix[1][1]*vector.y)

    def rotation(self, angle:float, copy=True):
        center = O2D
        new_u = self.u.rotation(center, angle, True)
        new_v = self.v.rotation(center, angle, True)

        if copy:
            return Basis2D(new_u, new_v)
        self.u = new_u
        self.v = new_v

    def copy(self):
        return Basis2D(self.u, self.v)

    def normalize(self):
        """
        normalize the basis modifying its coordinates in place
        """
        self.u.normalize()
        self.v.normalize()
        

XY = Basis2D(X2D, Y2D)

class Basis3D(Basis):
    """
    Defines a 3D basis
    
    :param u:Vector3D: first vector of the basis
    :param v:Vector3D: second vector of the basis
    :param w:Vector3D: third vector of the basis
    """
    _standalone_in_db = False

    # TODO: create a Basis and Frame class to mutualize between 2D and 2D
    def __init__(self, u:Vector3D, v:Vector3D, w:Vector3D, name:str=''):
        self.u = u
        self.v = v
        self.w = w
        self.name = name

    def __hash__(self):
        return hash(self.u) + hash(self.v) + hash(self.w)

    def __add__(self, other_basis):
        M = self.transfer_matrix()*other_basis.transfer_matrix()
        return Basis3D(Vector3D(M.M11, M.M21, M.M31),
                       Vector3D(M.M12, M.M22, M.M32),
                       Vector3D(M.M13, M.M23, M.M33))


    def __neg__(self):
<<<<<<< HEAD
        M = self.inverse_transfer_matrix()
        return Basis3D(Vector3D((M.M11, M.M21, M.M31)),
                       Vector3D((M.M12, M.M22, M.M32)),
                       Vector3D((M.M13, M.M23, M.M33)))
=======
        M = self.Inversetransfer_matrix()
        return Basis3D(Vector3D(M.M11, M.M21, M.M31),
                       Vector3D(M.M12, M.M22, M.M32),
                       Vector3D(M.M13, M.M23, M.M33))
>>>>>>> 6bf533cf

    def __sub__(self, other_frame):
        P1inv = other_frame.inverse_transfer_matrix()
        P2 = self.transfer_matrix()
        M = P1inv * P2
        return Basis3D(Vector3D(M.M11, M.M21, M.M31),
                       Vector3D(M.M12, M.M22, M.M32),
                       Vector3D(M.M13, M.M23, M.M33))

    def __round__(self, ndigits:int=6):
        return self.__class__((round(self.u, ndigits),
                               round(self.v, ndigits),
                               round(self.w, ndigits)))

    def __repr__(self):
        return '{}: U={}, V={}, W={}'.format(self.__class__.__name__, *self.vectors)

    def _get_vectors(self):
        return (self.u, self.v, self.w)

    vectors = property(_get_vectors)

    # TODO: transform to annotation when available
    @classmethod
    def from_two_vectors(cls, vector1:Vector3D, vector2:Vector3D) -> 'Basis3D':
        """
        Create a basis with first vector1 adimensionned, as u, v is the vector2 substracted of u component,
        w is the cross product of u and v
        """
        u = vector1.copy()
        u.normalize()
        v = vector2 - vector2.dot(vector1)*vector1
        v.normalize()
        w = u.cross(v)

        return Basis3D(u, v, w)

    def to_frame(self, origin):
        return Frame3D(origin, self.u, self.v, self.w)

    def rotation(self, axis:Vector3D, angle:float, copy:bool=True):
        center = O3D
        new_u = self.u.rotation(center, axis, angle, True)
        new_v = self.v.rotation(center, axis, angle, True)
        new_w = self.w.rotation(center, axis, angle, True)

        if copy:
            return Basis3D(new_u, new_v, new_w, self.name)
        else:
            self.u = new_u
            self.v = new_v
            self.w = new_w

    def x_rotation(self, angle:float, copy:bool=True):
        new_u = self.u.x_rotation(angle, True)
        new_v = self.v.x_rotation(angle, True)
        new_w = self.w.x_rotation(angle, True)

        if copy:
            return Basis3D(new_u, new_v, new_w, self.name)
        else:
            self.u = new_u
            self.v = new_v
            self.w = new_w

    def y_rotation(self, angle:float, copy:bool=True):
        new_u = self.u.y_rotation(angle, True)
        new_v = self.v.y_rotation(angle, True)
        new_w = self.w.y_rotation(angle, True)

        if copy:
            return Basis3D(new_u, new_v, new_w, self.name)
        else:
            self.u = new_u
            self.v = new_v
            self.w = new_w

    def z_rotation(self, angle:float, copy:bool=True):
        new_u = self.u.z_rotation(angle, True)
        new_v = self.v.z_rotation(angle, True)
        new_w = self.w.z_rotation(angle, True)

        if copy:
            return Basis3D(new_u, new_v, new_w, self.name)
        else:
            self.u = new_u
            self.v = new_v
            self.w = new_w

    def Eulerrotation(self, angles:Tuple[float, float, float], copy:bool=True):
        psi, theta, phi = angles
        center = O3D

        vect_u = self.u.copy()
        vect_v = self.v.copy()
        vect_w = self.w.copy()

        # rotation around w
        vect_u.rotation(center, vect_w, psi, False)
        vect_v.rotation(center, vect_w, psi, False)

        # rotation around v
        vect_v.rotation(center, vect_u, theta, False)
        vect_w.rotation(center, vect_u, theta, False)

        # rotation around w
        vect_u.rotation(center, vect_w, phi, False)
        vect_v.rotation(center, vect_w, phi, False)

        if copy:
            return Basis3D(vect_u, vect_v, vect_w)
        self.u = vect_u
        self.v = vect_v
        self.w = vect_w

    def transfer_matrix(self):
        return Matrix33(self.u.x, self.v.x, self.w.x,
                        self.u.y, self.v.y, self.w.y,
                        self.u.z, self.v.z, self.w.z)

    def inverse_transfer_matrix(self):
        return self.transfer_matrix().inverse()

    def new_coordinates(self, vector):
        matrix = self.inverse_transfer_matrix()
        return matrix.vector_multiplication(vector)

    def old_coordinates(self, point):
        matrix = self.transfer_matrix()
        return matrix.vector_multiplication(point)

    def copy(self):
        return Basis3D(self.u, self.v, self.w)

    def normalize(self):
        """
        normalize the basis modifying its coordinates in place
        """
        self.u.normalize()
        self.v.normalize()
        self.w.normalize()

class Frame2D(Basis2D):
    """
    Defines a 2D basis
    :param origin:Point2D: origin of the basis
    :param u:Vector2D: first vector of the basis
    :param v:Vector2D: second vector of the basis
    """
    def __init__(self, origin:Point2D, u:Vector2D, v:Vector2D, name:str=''):
        self.origin = origin
        Basis2D.__init__(self, u, v, name=name)

    def __repr__(self):
        return '{}: O={} U={}, V={}'.format(self.__class__.__name__, self.origin, self.u, self.v)

    def __neg__(self):
        Pinv = self.inverse_transfer_matrix()
        new_origin = Point2D(npy.dot(Pinv, self.origin))
        return Frame2D(new_origin,
                       Vector2D(Pinv[:, 0]),
                       Vector2D(Pinv[:, 1]))


    def __add__(self, other_frame):
        P1 = self.transfer_matrix()
        new_origin = Point2D(npy.dot(P1, other_frame.origin) + self.origin)
        M = npy.dot(P1, other_frame.transfer_matrix())
        return Frame2D(new_origin,
                       Vector2D(M[:, 0]),
                       Vector2D(M[:, 1]))


    def __sub__(self, other_frame):
        P1inv = other_frame.inverse_transfer_matrix()
        P2 = self.transfer_matrix()
        new_origin = Point2D(npy.dot(P1inv, (self.origin - other_frame.origin)))
        M = npy.dot(P1inv, P2)
        return Frame2D(new_origin,
                       Vector2D(M[:, 0]),
                       Vector2D(M[:, 1]))

    def basis(self):
        return Basis2D(self.u, self.v)

    def new_coordinates(self, vector):
        return Basis2D.new_coordinates(self, vector - self.origin)

    def old_coordinates(self, vector):
        return Basis2D.old_coordinates(self, vector) + self.origin

    def translation(self, vector, copy=True):
        new_origin = self.origin.translation(vector, True)
        if copy:
            return Frame2D(new_origin, self.u, self.v)
        self.origin = new_origin


    def rotation(self, angle, copy=True):
        new_base = Basis2D.rotation(self, angle, True)
        if copy:
            new_frame = Frame2D(self.origin, new_base.u, new_base.v)
            return new_frame
        self.u = new_base.u
        self.v = new_base.v

    def Draw(self, ax=None, style='ok'):
        if ax is None:
            fig, ax = plt.subplots()

        ax.plot(*self.origin, style)
        self.u.plot(origin=self.origin, ax=ax, color='r')
        self.v.plot(origin=self.origin, ax=ax, color='g')
        ax.axis('equal')

    def copy(self):
        return Frame2D(self.origin, self.u, self.v)


OXY = Frame2D(O2D, X2D, Y2D)


class Frame3D(Basis3D):
    """
    Defines a 3D frame
    :param origin:Point3D: origin of the basis
    :param u:Vector3D: first vector of the basis
    :param v:Vector3D: second vector of the basis
    :param w:Vector3D: third vector of the basis
    """
    def __init__(self, origin:Point3D, u:Vector3D, v:Vector3D, w:Vector3D, name:str=''):
        self.origin = origin
        Basis3D.__init__(self, u, v, w)
        self.name = name

    def __repr__(self):
        return '{}: O={} U={}, V={}, W={}'.format(self.__class__.__name__,
                                                  self.origin,
                                                  self.u, self.v, self.w)


    def __neg__(self):
        M = self.inverse_transfer_matrix()
        new_origin = M.vector_multiplication(self.origin)
        return Frame3D(new_origin,
                       Vector3D(M.M11, M.M21, M.M31),
                       Vector3D(M.M12, M.M22, M.M32),
                       Vector3D(M.M13, M.M23, M.M33))


    def __add__(self, other_frame):
        P1 = self.transfer_matrix()
        new_origin = P1.vector_multiplication(other_frame.origin) + self.origin


        M = P1 * other_frame.transfer_matrix()
        return Frame3D(new_origin,
                       Vector3D(M.M11, M.M21, M.M31),
                       Vector3D(M.M12, M.M22, M.M32),
                       Vector3D(M.M13, M.M23, M.M33))


    def __sub__(self, other_frame):
        P1inv = other_frame.inverse_transfer_matrix()
        P2 = self.transfer_matrix()
        new_origin = P1inv.vector_multiplication(self.origin - other_frame.origin)
        M = P1inv * P2
        return Frame3D(new_origin,
                       Vector3D(M.M11, M.M21, M.M31),
                       Vector3D(M.M12, M.M22, M.M32),
                       Vector3D(M.M13, M.M23, M.M33))

    def __round__(self, ndigits=6):
        return self.__class__(round(self.origin, ndigits),
                              round(self.u, ndigits),
                              round(self.v, ndigits),
                              round(self.w, ndigits))

    def __hash__(self):
        return hash(self.u) + hash(self.v) + hash(self.w) + hash(self.origin)

    def basis(self):
        return Basis3D(self.u, self.v, self.w)

    def new_coordinates(self, vector):
        """ You have to give coordinates in the global landmark """
        return Basis3D.new_coordinates(self, vector - self.origin)

    def old_coordinates(self, vector):
        """ You have to give coordinates in the local landmark """
        return Basis3D.old_coordinates(self, vector) + self.origin

    def rotation(self, axis, angle, copy=True):
        new_base = Basis3D.rotation(self, axis, angle, copy=True)
        if copy:
            new_frame = Frame3D(self.origin.copy(), new_base.u, new_base.v, new_base.w, self.name)
            return new_frame
        self.u = new_base.u
        self.v = new_base.v
        self.w = new_base.w

    def translation(self, offset, copy=True):
        if copy:
            return Frame3D(self.origin.translation(offset, copy=True), self.u, self.v, self.w, self.name)
        self.origin.translation(offset, copy=False)

    def copy(self):
        return Frame3D(self.origin.copy(), self.u.copy(), self.v.copy(), self.w.copy())


    def plot2d(self, x=X3D, y=Y3D, ax=None, color='k'):
        if ax is None:
            fig, ax = plt.subplots()
        else:
            fig = ax.figure

        origin2d = self.origin.To2D(O3D, x, y)

        for iv, vector in enumerate(self.vectors):
            vector2D = vector.To2D(O3D, x, y)
            if vector2D.norm() > 1e-8:
                vector2D.plot(origin=origin2d, ax=ax, color=color, label=str(iv+1))

        return fig, ax


    def plot(self, ax=None, color='b'):
        if ax is None:
            fig = plt.figure()
            ax = fig.add_subplot(111, projection='3d')

        x1 = [p.x for p in (self.origin, self.origin + self.u)]
        y1 = [p.y for p in (self.origin, self.origin + self.u)]
        z1 = [p.z for p in (self.origin, self.origin + self.u)]
        ax.plot(x1, y1, z1, 'r')

        x2 = [p.x for p in (self.origin, self.origin + self.v)]
        y2 = [p.y for p in (self.origin, self.origin + self.v)]
        z2 = [p.z for p in (self.origin, self.origin + self.v)]
        ax.plot(x2, y2, z2, 'g')

        x3 = [p.x for p in (self.origin, self.origin + self.w)]
        y3 = [p.y for p in (self.origin, self.origin + self.w)]
        z3 = [p.z for p in (self.origin, self.origin + self.w)]
        ax.plot(x3, y3, z3, 'b')
        return ax

    @classmethod
    def from_step(cls, arguments, object_dict):
        origin = object_dict[arguments[1]]
        if arguments[2] == '$':
            u = None
        else:
            u = object_dict[arguments[2]]
        if arguments[3] == '$':
            v = None
        else:
            v = object_dict[arguments[3]]
        if u is None or v is None:
            w = None
        else:
            w = u.cross(v)
            
        return cls(origin, u, v, w, arguments[0][1:-1])


    def babylonjs(self, size=0.1, parent=None):
        s = 'var origin = new BABYLON.Vector3({},{},{});\n'.format(*self.origin)
        s += 'var o_u = new BABYLON.Vector3({}, {}, {});\n'.format(*(size*self.u+self.origin))
        s += 'var o_v = new BABYLON.Vector3({}, {}, {});\n'.format(*(size*self.v+self.origin))
        s += 'var o_w = new BABYLON.Vector3({}, {}, {});\n'.format(*(size*self.w+self.origin))
        s += 'var line1 = BABYLON.MeshBuilder.CreateTube("frame_U", {{path: [origin, o_u], radius: {}}}, scene);'.format(0.03*size)
        s += 'line1.material = red_material;\n'
        s += 'var line2 = BABYLON.MeshBuilder.CreateTube("frame_V", {{path: [origin, o_v], radius: {}}}, scene);'.format(0.03*size)
        s += 'line2.material = green_material;\n'
        s += 'var line3 = BABYLON.MeshBuilder.CreateTube("frame_W", {{path: [origin, o_w], radius: {}}}, scene);'.format(0.03*size)
        s += 'line3.material = blue_material;\n'
        if parent is not None:
            s += 'line1.parent = {};\n'.format(parent)
            s += 'line2.parent = {};\n'.format(parent)
            s += 'line3.parent = {};\n'.format(parent)

        return s
<|MERGE_RESOLUTION|>--- conflicted
+++ resolved
@@ -1187,15 +1187,10 @@
             raise ZeroDivisionError
 
     def new_coordinates(self, vector):
-<<<<<<< HEAD
         matrix = self.inverse_transfer_matrix()
         return Point2D((matrix[0][0]*vector.x + matrix[0][1]*vector.y,
                          matrix[1][0]*vector.x + matrix[1][1]*vector.y))
-=======
-        matrix = self.Inversetransfer_matrix()
-        return Point2D(matrix[0][0]*vector.x + matrix[0][1]*vector.y,
-                       matrix[1][0]*vector.x + matrix[1][1]*vector.y)
->>>>>>> 6bf533cf
+
 
     def old_coordinates(self, vector):
         matrix = self.transfer_matrix()
@@ -1253,17 +1248,11 @@
 
 
     def __neg__(self):
-<<<<<<< HEAD
         M = self.inverse_transfer_matrix()
         return Basis3D(Vector3D((M.M11, M.M21, M.M31)),
                        Vector3D((M.M12, M.M22, M.M32)),
                        Vector3D((M.M13, M.M23, M.M33)))
-=======
-        M = self.Inversetransfer_matrix()
-        return Basis3D(Vector3D(M.M11, M.M21, M.M31),
-                       Vector3D(M.M12, M.M22, M.M32),
-                       Vector3D(M.M13, M.M23, M.M33))
->>>>>>> 6bf533cf
+
 
     def __sub__(self, other_frame):
         P1inv = other_frame.inverse_transfer_matrix()
