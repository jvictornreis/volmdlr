#!/usr/bin/env python3
# -*- coding: utf-8 -*-
# cython: language_level=3
"""

Cython functions

"""
import math
import random
import sys
import warnings
# from __future__ import annotations
from typing import List, Text, Tuple

import matplotlib.pyplot as plt
import numpy as npy
import plot_data
import volmdlr
from dessia_common.core import DessiaObject
from matplotlib.patches import FancyArrow, FancyArrowPatch
from mpl_toolkits.mplot3d import proj3d

# =============================================================================

cdef(double, double) Csub2D(double u1, double u2,
                            double v1, double v2):
    return (u1 - v1, u2 - v2)


# =============================================================================

cdef(double, double) Cadd2D(double u1, double u2,
                            double v1, double v2,):
    return (u1 + v1, u2 + v2)


# =============================================================================

cdef(double, double) Cmul2D(double u1, double u2, double value):
    return (u1 * value, u2 * value)

# def mul2D(vector, value):
#    return Cmul2D(vector.x, vector.y, value)

# =============================================================================

cdef double CVector2DDot(double u1, double u2,
                         double v1, double v2):
    return u1 * v1 + u2 * v2

# def Vector2DDot(vector1, vector2):
#    return CVector2DDot(vector1.x, vector1.y,
#                        vector2.x, vector2.y)

# =============================================================================

cdef double CVector2Dnorm(double u1, double u2):
    return (u1 * u1 + u2 * u2)**0.5

# def Vector2Dnorm(vector):
#    return CVector2Dnorm(vector.x, vector.y)

# =============================================================================

cdef(double, double, double) Csub3D(double u1, double u2, double u3,
                                    double v1, double v2, double v3):
    return (u1 - v1, u2 - v2, u3 - v3)

# def sub3D(vector1, vector2):
#    return Csub3D(vector1.x, vector1.y, vector1.z,
#                  vector2.x, vector2.y, vector2.z)

# =============================================================================

cdef(double, double, double) Cadd3D(double u1, double u2, double u3,
                                    double v1, double v2, double v3):
    return (u1 + v1, u2 + v2, u3 + v3)

# def add3D(vector1, vector2):
#    return Cadd3D(vector1.x, vector1.y, vector1.z,
#                  vector2.x, vector2.y, vector2.z)

# =============================================================================

cdef(double, double, double) Cmul3D(double u1, double u2, double u3,
                                    double value):
    return (u1 * value, u2 * value, u3 * value)

# def mul3D(vector, value):
#    return Cmul3D(vector.x, vector.y, vector.z, value)

# =============================================================================

cdef double CVector3DDot(double u1, double u2, double u3,
                         double v1, double v2, double v3):
    return u1 * v1 + u2 * v2 + u3 * v3

# def Vector3DDot(vector1, vector2):
#    return CVector3DDot(vector1.x, vector1.y, vector1.z,
#                        vector2.x, vector2.y, vector2.z)

# =============================================================================

cdef double CVector3Dnorm(double u1, double u2, double u3):
    return (u1 * u1 + u2 * u2 + u3 * u3)**0.5

# def Vector3Dnorm(vector):
#    return CVector3Dnorm(vector.x, vector.y, vector.z)


# =============================================================================

cdef(double, double, double) CVector3D_cross(double u1, double u2, double u3,
                                             double v1, double v2, double v3):
    return (u2 * v3 - u3 * v2, u3 * v1 - u1 * v3, u1 * v2 - u2 * v1)

# def vector3D_cross(vector1, vector2):
#    return C_vector3D_cross(vector1.x, vector1.y, vector1.z,
#                            vector2.x, vector2.y, vector2.z)


# =============================================================================

cdef(double, double, double) C_vector3D_rotation(double vx, double vy, double vz,
                                                 double center_x, double center_y, double center_z,
                                                 double axis_x, double axis_y, double axis_z,
                                                 double angle):

    cdef double ux = vx - center_x
    cdef double uy = vy - center_y
    cdef double uz = vz - center_z

    cdef double cos_angle = math.cos(angle)
    cdef double sin_angle = math.sin(angle)

    cdef double rv1_x = cos_angle * ux
    cdef double rv1_y = cos_angle * uy
    cdef double rv1_z = cos_angle * uz

    rv2_x, rv2_y, rv2_z = Cmul3D(axis_x, axis_y, axis_z,
                                 (1 - cos_angle) * CVector3DDot(
                                         ux, uy, uz,
                                         axis_x, axis_y, axis_z)
                                 )

    rv3_x, rv3_y, rv3_z = CVector3D_cross(axis_x, axis_y, axis_z,
                                          ux, uy, uz)

    return (rv1_x + rv2_x + rv3_x * sin_angle + center_x,
            rv1_y + rv2_y + rv3_y * sin_angle + center_y,
            rv1_z + rv2_z + rv3_z * sin_angle + center_z)


def vector3D_rotation(vector, center, axis, angle):
    return C_vector3D_rotation(vector.x, vector.y, vector.z,
                               center.x, center.y, center.z,
                               axis.x, axis.y, axis.z,
                               angle)


cdef(double, double, double) C_matrix_vector_multiplication3(double M11, double M12, double M13,
                                                             double M21, double M22, double M23,
                                                             double M31, double M32, double M33,
                                                             double v1, double v2, double v3):

    return (M11 * v1 + M12 * v2 + M13 * v3,
            M21 * v1 + M22 * v2 + M23 * v3,
            M31 * v1 + M32 * v2 + M33 * v3)

cdef(double, double) C_matrix_vector_multiplication2(double M11, double M12,
                                                     double M21, double M22,
                                                     double v1, double v2):

    return (M11 * v1 + M12 * v2,
            M21 * v1 + M22 * v2)


cdef(double, double, double,
     double, double, double,
     double, double, double) Cmatrix_multiplication3(double A11, double A12, double A13,
                                                     double A21, double A22, double A23,
                                                     double A31, double A32, double A33,
                                                     double B11, double B12, double B13,
                                                     double B21, double B22, double B23,
                                                     double B31, double B32, double B33):

    return (A11 * B11 + A12 * B21 + A13 * B31,
            A11 * B12 + A12 * B22 + A13 * B32,
            A11 * B13 + A12 * B23 + A13 * B33,
            A21 * B11 + A22 * B21 + A23 * B31,
            A21 * B12 + A22 * B22 + A23 * B32,
            A21 * B13 + A22 * B23 + A23 * B33,
            A31 * B11 + A32 * B21 + A33 * B31,
            A31 * B12 + A32 * B22 + A33 * B32,
            A31 * B13 + A32 * B23 + A33 * B33)


# =============================================================================

def polygon_point_belongs(point, points, include_edge_points: bool = False, tol: float = 1e-6):
    cdef int i
    cdef int n = len(points)
    cdef bint inside = False
    cdef float x, y, p1x, p1y, p2x, p2y, xints
    x, y = point
    for i in range(n):
        p1x, p1y = points[i]
        p2x, p2y = points[(i + 1) % n]
        v = (p2x - p1x, p2y - p1y)
        u = (x - p1x, y - p1y)
        dot_product = u[0] * v[0] + u[1] * v[1]
        length_squared = v[0] ** 2 + v[1] ** 2
        t = (dot_product / length_squared)
        if 0.0 <= t <= 1.0:
            projection_vector = (v[0] * t, v[1] * t)
            projection_point = (p1x + projection_vector[0], p1y + projection_vector[1])
            distance_projection_to_point = math.sqrt((projection_point[0] - x) ** 2 + (projection_point[1] - y) ** 2)
            if distance_projection_to_point <= tol:
                if include_edge_points:
                    return True
                return False
        xints = math.inf
        if min(p1y, p2y) <= y <= max(p1y, p2y) and min(p1x, p2x) <= x <= max(p1x, p2x):
            if p1y != p2y:
                xints = (y - p1y) * (p2x - p1x) / (p2y - p1y) + p1x
            if p1y == p2y or x == xints:
                if include_edge_points:
                    return True
                return False
        if min(p1y, p2y) < y <= max(p1y, p2y) and x <= max(p1x, p2x):
            if p1y != p2y:
                xints = (y - p1y) * (p2x - p1x) / (p2y - p1y) + p1x
            if p1x == p2x or x < xints:
                inside = not inside
    return inside


# =============================================================================
def bbox_is_intersecting(bbox1, bbox2, tol):
    """Verifies if the two bouding boxes are intersecting, or touching."""
    cdef float x1_min, x1_max, y1_min, y1_max, z1_min, z1_max, x2_min, x2_max, y2_min, y2_max, z2_min, z2_max
    x1_min = bbox1.xmin - tol
    x1_max = bbox1.xmax + tol
    y1_min = bbox1.ymin - tol
    y1_max = bbox1.ymax + tol
    z1_min = bbox1.zmin - tol
    z1_max = bbox1.zmax + tol

    x2_min = bbox2.xmin - tol
    x2_max = bbox2.xmax + tol
    y2_min = bbox2.ymin - tol
    y2_max = bbox2.ymax + tol
    z2_min = bbox2.zmin - tol
    z2_max = bbox2.zmax + tol

    # Check for non-intersection cases
    if (x1_max < x2_min or x1_min > x2_max or
            y1_max < y2_min or y1_min > y2_max or
            z1_max < z2_min or z1_min > z2_max):
        return False

    return True


# =============================================================================


cdef(double, (double, double)) CLineSegment2DPointDistance((double, double) p1,
                                                           (double, double) p2, (double, double) point):
    cdef double t

    ux, uy = Csub2D(p2[0], p2[1], p1[0], p1[1])
    ppx, ppy = Csub2D(point[0], point[1], p1[0], p1[1])

    t = max(0, min(1, CVector2DDot(ppx, ppy, ux, uy) / CVector2Dnorm(ux, uy)**2))
    vx, vy = Cmul2D(ux, uy, t)

    projection = Cadd2D(p1[0], p1[1], vx, vy)
    ppx, ppy = projection[0] - point[0], projection[1] - point[1]
    return CVector2Dnorm(ppx, ppy), projection


def LineSegment2DPointDistance(points, point):
    return CLineSegment2DPointDistance(tuple(points[0]), tuple(points[1]), tuple(point))

# =============================================================================


cdef (double, (double, double, double)) CLineSegment3DPointDistance((double, double, double) p1,
                                                                    (double, double, double) p2,
                                                                    (double, double, double) point):
    cdef double t

    ux, uy, uz = Csub3D(p2[0], p2[1], p2[2], p1[0], p1[1], p1[2])
    ppx, ppy, ppz = Csub3D(point[0], point[1], point[2], p1[0], p1[1], p1[2])
    t = max(0, min(1, CVector3DDot(ppx, ppy, ppz, ux, uy, uz) / CVector3Dnorm(ux, uy, uz)**2))
    vx, vy, vz = Cmul3D(ux, uy, uz, t)
    projection = Cadd3D(p1[0], p1[1], p1[2], vx, vy, vz)
    ppx, ppy, ppz = projection[0]-point[0], projection[1]-point[1], projection[2]-point[2]
    return CVector3Dnorm(ppx, ppy, ppz), projection


def LineSegment3DPointDistance(points, point):
    return CLineSegment3DPointDistance(tuple(points[0]), tuple(points[1]), tuple(point))

# =============================================================================
#  Points, Vectors
# =============================================================================


class Arrow3D(FancyArrowPatch):
    def __init__(self, xs, ys, zs, *args, **kwargs):
        FancyArrowPatch.__init__(self, (0, 0), (0, 0), *args, **kwargs)
        self._verts3d = xs, ys, zs

    def plot2d(self, renderer):
        xs3d, ys3d, zs3d = self._verts3d
        xs, ys, zs = proj3d.proj_transform(xs3d, ys3d, zs3d, renderer.M)
        self.set_positions((xs[0], ys[0]), (xs[1], ys[1]))
        FancyArrowPatch.draw(self, renderer)

    def plot(self, ax=None, color="b"):
        if ax is None:
            fig = plt.figure()
            ax = fig.add_subplot(111, projection="3d")

        points = [self.start, self.end]
        x = [p.x for p in points]
        y = [p.y for p in points]
        z = [p.z for p in points]
        ax.plot(x, y, z, "o-k")
        return ax


class Vector(DessiaObject):
    """
    Abstract class of vector
    """

    def __radd__(self, other_vector):
        return self + other_vector

    def __rsub__(self, other_vector):
        return self - other_vector

    def __rmul__(self, value):
        return self * value

    def __rtruediv__(self, value):
        return self / value

    def __lt__(self, other_vector):
        return self.norm() < other_vector.norm()

    def __le__(self, other_vector):
        return self.norm() <= other_vector.norm()

    def is_colinear_to(self, other_vector: "Vector", abs_tol: float = 1e-6):
        """
        Checks if two vectors are colinear.
        The two vectors should be of same dimension.

        :param other_vector: A vector-like object
        :type other_vector: :class:`volmdlr.Vector`
        :param abs_tol: Absolute tolerance to consider colinear
        :type abs_tol: float
        :return: `True` if the two vectors are colinear, `False` otherwise
        :rtype: bool
        """
        try:
            return math.isclose(abs(self.dot(other_vector)) / self.norm() / other_vector.norm(),
                                1,
                                abs_tol=abs_tol)

        except ZeroDivisionError:
            return False

    def is_perpendicular_to(self, other_vector: "Vector", abs_tol: float = 1e-5):
        """
        Checks if two vectors are perpendicular.
        The two vectors should be of same dimension.

        :param other_vector: A vector-like object
        :type other_vector: :class:`volmdlr.Vector`
        :param abs_tol: Absolute tolerance to consider perpendicular
        :type abs_tol: float
        :return: `True` if the two vectors are perpendicular, `False` otherwise
        :rtype: bool
        """
        return math.isclose(abs(self.dot(other_vector)), 0, abs_tol=abs_tol)

    @classmethod
    def mean_point(cls, points: List["Vector"]):
        """
        Find the mean point from a list of points. All the objects of this list
        should be of same dimension.

        :param points: A list of vector-like objects
        :type points: List[:class:`volmdlr.Vector`]
        :return: The mean point or vector
        :rtype: :class:`volmdlr.Vector`
        """
        n = 1
        point = points[0].copy()
        for point2 in points[1:]:
            point += point2
            n += 1
        point /= n
        return point

    def vector_projection(self, other_vector):
        """
        Projects the vector onto other_vector.

        :param other_vector: Vector to project self.
        """
        return (self.dot(other_vector) / other_vector.dot(other_vector)) * other_vector

    @classmethod
    def remove_duplicate(cls, points: List["Vector"]):
        """
        An approximative method to remove duplicated points from a list.
        All the objects of this list should be of same dimension.

        :param points: A list of vector-like objects with potential duplicates
        :type points: List[:class:`volmdlr.Vector`]
        :return: The new list of vector-like objects without duplicates&
        :rtype: List[:class:`volmdlr.Vector`]
        """
        dict_ = {p.approx_hash(): p for p in points}
        return list(dict_.values())


class Vector2D(Vector):
    """
    Class representing a 2-dimensional vector.

    :param x: The vector's abscissa
    :type x: float
    :param y: The vector's ordinate
    :type y: float
    :param name: The vector's name
    :type name: str
    """
    def __init__(self, x: float, y: float, name=""):
        self.x = x
        self.y = y
        self.name = name

    def __repr__(self):
        return "{}: [{}, {}]".format(self.__class__.__name__, self.x, self.y)

    def __setitem__(self, key, item):
        if key == 0:
            self.x = item
        elif key == 1:
            self.y = item
        else:
            raise IndexError

    def __getitem__(self, key):
        if key == 0:
            return self.x
        elif key == 1:
            return self.y
        else:
            raise IndexError

    def __add__(self, other_vector):
        return Vector2D(*Cadd2D(self.x, self.y,
                                other_vector.x, other_vector.y))

    def __neg__(self):
        return Vector2D(-self.x, -self.y)

    def __sub__(self, other_vector):
        return Vector2D(*Csub2D(self.x, self.y,
                                other_vector.x, other_vector.y))

    def __mul__(self, value: float):
        return Vector2D(*Cmul2D(self.x, self.y, value))

    def __truediv__(self, value: float):
        if value == 0:
            raise ZeroDivisionError
        return Vector2D(self.x / value,
                        self.y / value)

    def __round__(self, ndigits: int = 6):
        return self.__class__(round(self.x, ndigits), round(self.y, ndigits))

    def __hash__(self):
        """Return a hash value for the vector."""
        return hash(("vector", self.x, self.y))

    def __eq__(self, other):
        """Return True if the other point has the same x and y coordinates, False otherwise."""
        if isinstance(other, self.__class__):
            return self.x == other.x and self.y == other.y
        return False

    def is_close(self, other_vector: "Vector2D", tol: float = 1e-6):
        """
        Checks if two vectors are close to each other considering the
        Euclidean distance. The tolerance can be modified. The two vectors
        should be of same dimension.

        :param other_vector: A Vector2D-like object
        :type other_vector: :class:`volmdlr.Vector2D`
        :param tol: The tolerance under which the euclidean distance is
            considered equal to 0
        :type tol: float
        :return: `True` if the two Vector2D-like objects are close enough
            to each other, `False` otherwise
        :rtype: bool
        """
        if other_vector.__class__.__name__ not in ["Vector2D", "Point2D", "Node2D"]:
            return False
        return math.isclose(self.point_distance(other_vector), 0, abs_tol=tol)

    def approx_hash(self):
        """
        Computes an approximative hash value based on the coordinates.

        :return: An approximative hash value
        :rtype: int
        """
        return round(1e6 * (self.x + self.y))

    def to_dict(self, *args, **kwargs):
        """
        Serializes a 2-dimensional vector into a dictionary.

        :return: A serialized version of the Vector2D
        :rtype: dict

        .. seealso::
            How `serialization and deserialization`_ works in dessia_common

        .. _serialization and deserialization:
            https://documentation.dessia.tech/dessia_common/customizing.html#overloading-the-dict-to-object-method
        """
        return {"object_class": "volmdlr.Vector2D",
                "x": self.x, "y": self.y,
                "name": self.name}

    @classmethod
    def dict_to_object(cls, dict_, *args, **kwargs):
        """
        Deserializes a dictionary to a 3-dimensional point.

        :param dict_: The dictionary of a serialized Point3D
        :type dict_: dict
        :return:
        :rtype: :class:`volmdlr.Point3D`

        .. seealso::
            How `serialization and deserialization`_ works in dessia_common

        .. _serialization and deserialization:
            https://documentation.dessia.tech/dessia_common/customizing.html#overloading-the-dict-to-object-method
        """
        return cls(dict_["x"], dict_["y"], dict_.get("name", ""))

    def copy(self, deep=True, memo=None):
        """
        Creates a copy of a 2-dimensional vector.

        :param deep: *not used*
        :param memo: *not used*
        :return: A copy of the Vector2D-like object
        :rtype: :class:`volmdlr.Vector2D`
        """
        return self.__class__(self.x, self.y)

    def norm(self):
        """
        Computes the euclidiean norm of a 2-dimensional vector.

        :return: Norm of the Vector2D-like object
        :rtype: float
        """
        return CVector2Dnorm(self.x, self.y)

    def normalize(self):
        """
        In place operation, normalizing the coordinates of the 2-dimensional
        vector.

        :return: None
        :rtype: None
        """
        n = self.norm()
        if math.isclose(n, 0, abs_tol=1e-9):
            raise ZeroDivisionError

        self.x /= n
        self.y /= n

    def unit_vector(self):
        """Calculates the unit vector."""
        n = self.norm()
        if n == 0:
            raise ZeroDivisionError
        return Vector2D(self.x / n, self.y / n)

    def dot(self, other_vector: "Vector2D"):
        """
        Computes the dot product (scalar product) of two 2-dimensional vectors.

        :param other_vector: A Vector2D-like object
        :type other_vector: :class:`volmdlr.Vector2D`
        :return: A scalar, result of the dot product
        :rtype: float
        """
        return CVector2DDot(self.x,
                            self.y,
                            other_vector.x,
                            other_vector.y)

    def cross(self, other_vector: "Vector2D"):
        """
        Computes the cross product of two 2-dimensional vectors.

        :param other_vector: A Vector2D-like object
        :type other_vector: :class:`volmdlr.Vector2D`
        :return: A scalar, result of the cross product
        :rtype: float
        """
        return self.x * other_vector.y - self.y * other_vector.x

    def point_distance(self, other_vector: "Vector2D"):
        """
        Computes the euclidiean distance between two Vector2D objects.

        :param other_vector: A Vector2D object
        :type other_vector: :class:`volmdlr.Vector2D`
        :return: The euclidiean distance
        :rtype: float
        """
        return (self - other_vector).norm()

    def rotation_parameters(self, center: "Point2D", angle: float):
        """
        Calculates the parameters to be used in rotation methods

        :param center: The center of rotation
        :type center: :class:`volmdlr.Point2D`
        :param angle: The angle of the rotation in radian
        :type angle: float
        :return: The abscissa and ordinate of the rotated vector
        :rtype: tuple
        """
        u = self - center
        v2x = math.cos(angle) * u[0] - math.sin(angle) * u[1] + center[0]
        v2y = math.sin(angle) * u[0] + math.cos(angle) * u[1] + center[1]
        return v2x, v2y

    def rotation(self, center: "Point2D", angle: float):
        """
        Rotates the 2-dimensional vector and returns a new rotated vector

        :param center: The center of rotation
        :type center: :class:`volmdlr.Point2D`
        :param angle: The angle of the rotation in radian
        :type angle: float
        :return: A rotated Vector2D-like object
        :rtype: :class:`volmdlr.Vector2D`
        """
        v2x, v2y = self.rotation_parameters(center, angle)
        return self.__class__(v2x, v2y)

    def translation(self, offset: "Vector2D"):
        """
        Translates the 2-dimensional vector and returns a new translated vector

        :param offset: The offset vector of the translation
        :type offset: :class:`volmdlr.Vector2D`
        :return: A translated Vector2D-like object
        :rtype: :class:`volmdlr.Vector2D`
        """
        v2x = self.x + offset[0]
        v2y = self.y + offset[1]
        return self.__class__(v2x, v2y)

    def frame_mapping(self, frame: "Frame2D", side: str):
        """
        # TODO: Needs correction. Add an example ?
        Transforms a 2-dimensional vector from the current reference frame to a
        new one. Choose side equals to 'old' if the current reference frame is
        the old one ; choose side equals to 'new' if the input reference frame
        is the new one. This way, choosing 'old' will return the frame mapped
        vector of the input reference frame.

        :param frame: The input reference frame
        :type frame: :class:`volmdlr.Frame2D`
        :param side: Choose between 'old' and 'new'
        :type side: str
        :return: A frame mapped Vector2D-like object
        :rtype: :class:`volmdlr.Vector2D`
        """
        if side == "old":
            new_vector = frame.local_to_global_coordinates(self)
        if side == "new":
            new_vector = frame.global_to_local_coordinates(self)
        return new_vector

    def to_3d(self, plane_origin: "Vector3D", vx: "Vector3D", vy: "Vector3D"):
        """
        Returns the 3-dimensional vector corresponding to the 2-dimensional
        vector placed on the 3-dimensional plane (XY) of the 3-dimensional
        frame (centered on `plane_origin`, having for basis (`vx`, `vy`, vz),
        vz being the cross product of `vx` and `vy`).

        :param plane_origin: The origin of the plane, on which lies the
            Vector2D
        :type plane_origin: :class:`volmdlr.Vector3D`
        :param vx: The first direction of the plane
        :type vx: :class:`volmdlr.Vector3D`
        :param vy: The second direction of the plane
        :type vy: :class:`volmdlr.Vector3D`
        :return: The Vector3D from the Vector2D set in the 3-dimensional space
        :rtype: :class:`volmdlr.Vector3D`
        """
        return Vector3D(plane_origin.x + vx.x * self.x + vy.x * self.y,
                        plane_origin.y + vx.y * self.x + vy.y * self.y,
                        plane_origin.z + vx.z * self.x + vy.z * self.y)

    def to_point(self):
        """
        Transforms a Vector2D into a Point2D and returns it.

        :return: A Point2D
        :rtype: :class:`volmdlr.Point2D`
        """
        return Point2D(self.x, self.y)

    def normal_vector(self):
        """
        Returns the normal vector located pi/2 (counterclockwise) to the
        2-dimensional vector.

        :return: A normal Vector2D
        :rtype: :class:`volmdlr.Vector2D`
        """
        return Vector2D(-self.y, self.x)

    def unit_normal_vector(self):
        """
        Returns the unit normal vector located pi/2 (counterclockwise) to the
        2-dimensional vector.

        :return: A unit normal Vector2D
        :rtype: :class:`volmdlr.Vector2D`
        """
        n = self.normal_vector()
        n.normalize()
        return n

    def deterministic_unit_normal_vector(self):
        """
        # TODO: to be deleted ?
        # TODO: Or unit_normal_vector should be renamed deterministic_unit_normal_vector ?
        """
        return self.unit_normal_vector()

    @classmethod
    def random(cls, xmin: float, xmax: float, ymin: float, ymax: float):
        """
        Returns a random 2-dimensional point.

        :param xmin: The minimal abscissa
        :type xmin: float
        :param xmax: The maximal abscissa
        :type xmax: float
        :param ymin: The minimal ordinate
        :type ymin: float
        :param ymax: The maximal ordinate
        :type ymax: float
        :return: A random Vector2D
        :rtype: :class:`volmdlr.Vector2D`
        """
        return cls(random.uniform(xmin, xmax),
                   random.uniform(ymin, ymax))

    def plot(self, amplitude: float = 0.5, width: float = None,
             head_width: float = None, origin: "Vector2D" = None,
             ax: "matplotlib.axes.Axes" = None,
             color: str = "k", line: bool = False, label: str = None,
             normalize: bool = False):
        """
        Plots the 2-dimensional vector. If the vector has a norm greater than
        1e-9, it will be plotted with an arrow, else it will be plotted with
        a point.

        :param amplitude: A general parameter to quickly change the aspect of
            the arrow
        :type amplitude: float, optional
        :param width: The width of the tail of the arrow
        :type width: float, optional
        :param head_width: The width of the head of the arrow
        :type head_width: float, optional
        :param origin: The starting point of the tail of the arrow
        :type origin: :class:`volmdlr.Vector2D`, optional
        :param ax: The Axes on which the Vector2D will be drawn
        :type ax: :class:`matplotlib.axes.Axes`, optional
        :param color: The color of the arrow
        :type color: str, optional
        :param line: #TODO: delete this attribute ?
        :type line: bool, optional
        :param label: The text you want to display
        :type label: str, optional
        :param normalize: `True` if the Vector2D should be normalized,
        :type normalize: bool, optional
        :return: A matplotlib Axes object on which the Vector2D have been
            plotted
        :rtype: :class:`matplotlib.axes.Axes`
        """
        if origin is None:
            origin = Vector2D(0., 0.)

        if ax is None:
            fig, ax = plt.subplots()
        else:
            fig = ax.figure

        if math.isclose(self.norm(), 0, abs_tol=1e-9):
            point = origin.copy()
            point.plot(ax=ax, color=color)
            return ax

        if width is None:
            width = 0.001 * 5 * amplitude
        if head_width is None:
            head_width = 0.3 * amplitude

        if not normalize:
            ax.add_patch(FancyArrow(origin[0], origin[1],
                                    self.x * amplitude, self.y * amplitude,
                                    width=width,
                                    head_width=head_width,
                                    length_includes_head=True,
                                    color=color))
        else:
            normalized_vector = self.copy()
            normalized_vector.normalize()
            ax.add_patch(FancyArrow(origin[0], origin[1],
                                    normalized_vector.x * amplitude,
                                    normalized_vector.y * amplitude,
                                    width=width,
                                    head_width=head_width,
                                    length_includes_head=True,
                                    color=color))

        if line:
            style = "-" + color
            linestyle = "-."
            origin = Point2D(*origin)
            p1, p2 = origin, origin + self
            u = p2 - p1
            p3 = p1 - 3 * u
            p4 = p2 + 4 * u
            ax.plot([p3[0], p4[0]], [p3[1], p4[1]], style, linestyle=linestyle)

        if label is not None:
            ax.text(*(origin + self * amplitude), label)

        return ax

    def to_step(self, current_id, vector=False, vertex=False):
        """
        Write a step primitive from a 2-dimensional vector.

        :param current_id: The id of the last written primitive
        :type current_id: int
        :param vector: If 'True' creates a step VECTOR primitive. Otherwise,
            only a DIRECTION primitive will be created. Default value set to
            'False'
        :type vector: bool, optional
        :param vertex: If 'True' calls the to_step method of Point3D. Default
            value set to 'False'
        :type vertex: bool, optional
        :return: A tuple containing the string representing the step primitive
            and the new current id
        :rtype: tuple
        """
        if vertex:
            return self.to_point().to_step(current_id=current_id, vertex=True)
        content = f"#{current_id} = DIRECTION('{self.name}',({self.x:.6f},{self.y:.6f}));\n"
        if vector:
            content += f"#{current_id + 1} = VECTOR('{self.name}',#{current_id},1.);\n"
            current_id += 1
        return content, current_id


X2D = Vector2D(1, 0)
Y2D = Vector2D(0, 1)


class Point2D(Vector2D):
    """
    Class representing a 2-dimensional point.

    :param x: The vector's abscissa
    :type x: float
    :param y: The vector's ordinate
    :type y: float
    :param name: The vector's name
    :type name: str
    """

    def __init__(self, x: float, y: float, name: Text = ""):
        self.x = x
        self.y = y
        Vector2D.__init__(self, x=x, y=y, name=name)

    def __add__(self, other_vector):
        return Point2D(*Cadd2D(self.x, self.y, other_vector.x, other_vector.y))

    def __neg__(self):
        return Point2D(-self.x, -self.y)

    def __sub__(self, other_vector):
        return Point2D(*Csub2D(self.x, self.y,
                               other_vector.x, other_vector.y))

    def __mul__(self, value: float):
        return Point2D(*Cmul2D(self.x, self.y, value))

    def __truediv__(self, value: float):
        if value == 0:
            raise ZeroDivisionError
        return Point2D(self.x / value,
                       self.y / value)

    def __hash__(self):
        """Return a hash value for the point 2d."""
        return hash(("point", self.x, self.y))

    def to_dict(self, *args, **kwargs):
        """
        Serializes a 2-dimensional point into a dictionary.

        :return: A serialized version of the Point2D
        :rtype: dict

        .. seealso::
            How `serialization and deserialization`_ works in dessia_common

        .. _serialization and deserialization:
            https://documentation.dessia.tech/dessia_common/customizing.html#overloading-the-dict-to-object-method
        """
        dict_ = {"object_class": "volmdlr.Point2D",
                 "x": self.x, "y": self.y}
        if self.name:
            dict_["name"] = self.name
        return dict_

    def to_3d(self, plane_origin: "Vector3D", vx: "Vector3D", vy: "Vector3D"):
        """
        Returns the 3-dimensional point corresponding to the 2-dimensional
        point placed on the 3-dimensional plane (XY) of the 3-dimensional
        frame (centered on `plane_origin`, having for basis (`vx`, `vy`, vz),
        vz being the cross product of `vx` and `vy`).

        :param plane_origin: The origin of the plane, on which lies the
            Vector2D
        :type plane_origin: :class:`volmdlr.Vector3D`
        :param vx: The first direction of the plane
        :type vx: :class:`volmdlr.Vector3D`
        :param vy: The second direction of the plane
        :type vy: :class:`volmdlr.Vector3D`
        :return: The Point3D from the Point2D set in the 3-dimensional space
        :rtype: :class:`volmdlr.Point3D`
        """
        return Point3D(round(plane_origin.x + vx.x * self.x + vy.x * self.y, 12),
                       round(plane_origin.y + vx.y * self.x + vy.y * self.y, 12),
                       round(plane_origin.z + vx.z * self.x + vy.z * self.y, 12))

    def to_vector(self):
        """
        Transforms a Point2D into a Vector2D and returns it.

        :return: A Vector2D
        :rtype: :class:`volmdlr.Vector2D`
        """
        return Vector2D(self.x, self.y)

    def to_step(self, current_id, vertex=False):
        content = "#{} = CARTESIAN_POINT('{}',({:.6f},{:.6f}));\n"\
                        .format(current_id, self.name,
                                1000.*self.x,
                                1000.*self.y)
        if vertex:
            content += "#{} = VERTEX_POINT('{}',#{});\n".format(current_id+1,
                                                                self.name,
                                                                current_id)
            current_id += 1

        return content, current_id

    def plot(self, ax=None, color="k", alpha=1, plot_points=True):
        """
        Plots the 2-dimensional point as a dot.

        :param ax: The Axes on which the Vector2D will be drawn
        :type ax: :class:`matplotlib.axes.Axes`, optional
        :param color: The color of the arrow
        :type color: str, optional
        :param alpha: The transparency of the point from 0 to 1. 0 being
            fully transparent
        :type alpha: float, optional
        :param plot_points: # TODO: delete this attribute
        :type plot_points: bool, optional
        :return: A matplotlib Axes object on which the Point2D have been plotted
        :rtype: :class:`matplotlib.axes.Axes`
        """
        if ax is None:
            fig, ax = plt.subplots()

        ax.plot([self.x], [self.y], color=color, alpha=alpha, marker="o")
        return ax

    def point_distance(self, other_point: "Point2D"):
        """
        Computes the euclidiean distance between two Point2D objects.

        :param other_point: A Point2D object
        :type other_point: :class:`volmdlr.Point2D`
        :return: The euclidiean distance
        :rtype: float
        """
        return (self - other_point).norm()

    @classmethod
    def line_intersection(cls, line1: "volmdlr.edges.Line2D",
                          line2: "volmdlr.edges.Line2D",
                          curvilinear_abscissa: bool = False):
        """
        Returns a Point2D based on the intersection between two infinite lines.

        :param line1: The first line
        :type line1: :class:`volmdlr.edges.Line2D`
        :param line2: The second line
        :type line2: :class:`volmdlr.edges.Line2D`
        :param curvilinear_abscissa: `True` will return, in addition to the
            intersection point, the curvilinear abscissa of the point on the
            first line and on the second line. Otherwise, only the point will
            be returned
        :type curvilinear_abscissa: bool, optional
        :return: The two-dimensional point at the intersection of the two lines
        :rtype: :class:`volmdlr.Point2D`
        """
        (x1, y1), (x2, y2) = line1
        (x3, y3), (x4, y4) = line2

        denominateur = (x1 - x2) * (y3 - y4) - (y1 - y2) * (x3 - x4)
        if math.isclose(denominateur, 0, abs_tol=1e-15):
            if not curvilinear_abscissa:
                return None
            else:
                return None, None, None
        else:
            x = (x1 * y2 - y1 * x2) * (x3 - x4) - (x1 - x2) * (x3 * y4 - y3 * x4)
            x = x / denominateur
            y = (x1 * y2 - y1 * x2) * (y3 - y4) - (y1 - y2) * (x3 * y4 - y3 * x4)
            y = y / denominateur
            if not curvilinear_abscissa:
                return cls(x, y)
            else:
                t = (x1 - x3) * (y3 - y4) - (y1 - y3) * (x3 - x4)
                t = t / denominateur
                u = (x1 - x2) * (y1 - y3) - (y1 - y2) * (x1 - x3)
                u = -u / denominateur
                return cls(x, y), t, u

    @classmethod
    def segment_intersection(cls, segment1: "volmdlr.edges.LineSegment2D",
                             segment2: "volmdlr.edges.LineSegment2D",
                             curvilinear_abscissa: bool = False):
        """
        Returns a Point2D based on the intersection between two finite lines.

        :param segment1: The first line segment
        :type segment1: :class:`volmdlr.edges.LineSegment2D`
        :param segment2: The second line segment
        :type segment2: :class:`volmdlr.edges.LineSegment2D`
        :param curvilinear_abscissa: `True` will return, in addition to the
            intersection point, the curvilinear abscissa of the point on the
            first line segment and on the second line segment. Otherwise, only
            the point will be returned
        :type curvilinear_abscissa: bool, optional
        :return: The two-dimensional point at the intersection of the two lines
            segments
        :rtype: :class:`volmdlr.Point2D`
        """
        (x1, y1), (x2, y2) = segment1
        (x3, y3), (x4, y4) = segment2

        denominateur = (x1 - x2) * (y3 - y4) - (y1 - y2) * (x3 - x4)
        if math.isclose(denominateur, 0, abs_tol=1e-15):
            if not curvilinear_abscissa:
                return None
            else:
                return None, None, None

        t = (x1 - x3) * (y3 - y4) - (y1 - y3) * (x3 - x4)
        t = t / denominateur
        u = (x1 - x2) * (y1 - y3) - (y1 - y2) * (x1 - x3)
        u = -u / denominateur
        if (0 <= t <= 1) or (0 <= u <= 1):
            x = (x1 * y2 - y1 * x2) * (x3 - x4) - (x1 - x2) * (x3 * y4 - y3 * x4)
            x = x / denominateur
            y = (x1 * y2 - y1 * x2) * (y3 - y4) - (y1 - y2) * (x3 * y4 - y3 * x4)
            y = y / denominateur
            if not curvilinear_abscissa:
                return cls(x, y)
            else:
                return cls(x, y), t, u
        else:
            if not curvilinear_abscissa:
                return None
            else:
                return None, None, None

    def plot_data(self, marker=None, color="black", size=1,
                  opacity=1, arrow=False, stroke_width=None):
        """
        Transforms the two-dimensional point into a plot_data twe-dimensional point.

        :param marker: # TODO: unused parameter
        :type marker: str, optional
        :param color: # TODO: unused parameter
        :type color: str, optional
        :param size: # TODO: unused parameter
        :type size: float, optional
        :param opacity: # TODO: unused parameter
        :type opacity: float, optional
        :param arrow: # TODO: unused parameter
        :type arrow: bool, optional
        :param stroke_width: # TODO: unused parameter
        :type stroke_width: float, optional
        :return: a plot_data two-dimensional point
        :rtype: :class:`plot_data.Point2D`
        """
        return plot_data.Point2D(self.x, self.y)

    @classmethod
    def middle_point(cls, point1: Vector2D,
                     point2: Vector2D):
        """
        Computes the middle point between two two-dimensional vector-like objects.

        :param point1: the first point
        :type point1: :class:`volmdlr.Vector2D`
        :param point2: the second point
        :type point2: :class:`volmdlr.Vector2D`
        :return: the middle point
        :rtype: :class:`volmdlr.Point2D`
        """
        return (point1 + point2) * 0.5

    @classmethod
    def line_projection(cls, point: Vector2D,
                        line: "volmdlr.edges.Line2D"):
        """
        Computes the projection of a two-dimensional vector-like object on an
        infinite two-dimensional line

        :param point: the point to be projected
        :type point: :class:`volmdlr.Vector2D`
        :param line: the infinite line
        :type line: :class:`volmdlr.edges.Line2D`
        :return: the projected point
        :rtype: :class:`volmdlr.Point2D`
        """
        p1, p2 = line[0], line[1]
        n = line.unit_normal_vector()
        pp1 = point - p1
        return pp1 - pp1.dot(n) * n + p1

    def nearest_point(self, points: List[Vector2D]):
        """
        Finds the nearest point out of a list of two-dimensional vector-like
        objects.

        :param points: a list of points
        :type points: List[:class:`volmdlr.Vector2D`]
        :return: the nearest point out of the list
        :rtype: :class:`volmdlr.Vector2D`
        """
        min_distance = self.point_distance(points[0])
        min_point = points[0]
        for point in points:
            pd = self.point_distance(point)
            if pd < min_distance:
                min_distance, min_point = pd, point
        return min_point

    def axial_symmetry(self, line: "volmdlr.curves.Line2D"):
        """
        Returns the symmetric two-dimensional point according to a line.

        :param line: the line used for axial symmetry
        :type line: :class:`volmdlr.edges.Line2D`
        :return: the symmetrical point
        :rtype: :class:`volmdlr.Point2D`
        """

        point_projection = line.point_projection(self)[0]
        point_symmetry = point_projection + (point_projection - self)

        return point_symmetry

    def coordinates(self):
        """
        Gets x,y coordinates of a point2d.
        """

        return (self.x, self.y)

    def get_geo_lines(self, tag: int, point_mesh_size: float = None):
        """
        Gets the lines that define a Point2D in a .geo file.

        :param tag: The point index
        :type tag: int
        :param mesh_size: The target mesh size close to the point, defaults to None
        :type mesh_size: float, optional

        :return: A line
        :rtype: str
        """

        if point_mesh_size:
            return "Point("+str(tag)+") = {"+str([*self, 0])[1:-1]+", "+str(point_mesh_size)+"};"
        else:
            return "Point("+str(tag)+") = {"+str([*self, 0])[1:-1]+"};"


O2D = Point2D(0, 0)


class Vector3D(Vector):
    """
    Class representing a 3-dimensional vector.

    :param x: The vector's abscissa
    :type x: float
    :param y: The vector's ordinate
    :type y: float
    :param Z: The vector's applicate
    :type z: float
    :param name: The vector's name
    :type name: str
    """

    def __init__(self, x: float, y: float, z: float, name: Text = ""):
        self.x = x
        self.y = y
        self.z = z
        self.name = name

    def __repr__(self):
        return "{}: [{}, {}, {}]".format(self.__class__.__name__, self.x, self.y, self.z)

    def __setitem__(self, key, item):
        if key == 0:
            self.x = item
        elif key == 1:
            self.y = item
        elif key == 2:
            self.z = item
        else:
            raise IndexError

    def __getitem__(self, key):
        if key == 0:
            return self.x
        elif key == 1:
            return self.y
        elif key == 2:
            return self.z
        else:
            raise IndexError

    def __add__(self, other_vector):
        return Vector3D(*Cadd3D(self.x, self.y, self.z,
                                other_vector.x,
                                other_vector.y,
                                other_vector.z))

    def __neg__(self):
        return Vector3D(-self.x, -self.y, -self.z)

    def __sub__(self, other_vector):
        return Vector3D(*Csub3D(self.x, self.y, self.z,
                                other_vector.x,
                                other_vector.y,
                                other_vector.z))

    def __mul__(self, value):
        return Vector3D(*Cmul3D(self.x, self.y, self.z, value))

    def __truediv__(self, value):
        if value == 0:
            raise ZeroDivisionError
        return Vector3D(self.x / value,
                        self.y / value,
                        self.z / value)

    def __round__(self, ndigits: int = 6):
        return self.__class__(round(self.x, ndigits),
                              round(self.y, ndigits),
                              round(self.z, ndigits))

    def __hash__(self):
        """Return a hash value for the vector 3d."""
        return hash(("vector", self.x, self.y, self.z))

    def __eq__(self, other):
        """Return True if the other point has the same x, y and z coordinates, False otherwise."""
        if isinstance(other, self.__class__):
            return self.x == other.x and self.y == other.y and self.z == other.z
        return False

    def is_close(self, other_vector, tol=1e-6):
        """
        Checks if two vectors are close to each other considering the
        Euclidean distance. The tolerance can be modified. The two vectors
        should be of same dimension.

        :param other_vector: A Vector3D-like object
        :type other_vector: :class:`volmdlr.Vector3D`
        :param tol: The tolerance under which the euclidean distance is
            considered equal to 0
        :type tol: float
        :return: `True` if the two Vector3D-like objects are close enough
            to each other, `False` otherwise
        :rtype: bool
        """
        if other_vector.__class__.__name__ not in ["Vector3D", "Point3D", "Node3D"]:
            return False
        # return math.isclose(self.x, other_vector.x, abs_tol=tol) \
        # and math.isclose(self.y, other_vector.y, abs_tol=tol) \
        # and math.isclose(self.z, other_vector.z, abs_tol=tol)
        return math.isclose(self.point_distance(other_vector), 0, abs_tol=tol)

    def approx_hash(self):
        """
        Computes an approximative hash value based on the coordinates.

        :return: An approximative hash value
        :rtype: int
        """
        return round(1e6 * (self.x + self.y + self.z))

    def to_dict(self, *args, **kwargs):
        """
        Serializes a 3-dimensional vector into a dictionary.

        :return: A serialized version of the Vector3D
        :rtype: dict

        .. seealso::
            How `serialization and deserialization`_ works in dessia_common

        .. _serialization and deserialization:
            https://documentation.dessia.tech/dessia_common/customizing.html#overloading-the-dict-to-object-method
        """
        dict_ = {"object_class": "volmdlr.Vector3D",
                 "x": self.x, "y": self.y, "z": self.z}

        if self.name:
            dict_["name"] = self.name
        return dict_

    @classmethod
    def dict_to_object(cls, dict_, *args, **kwargs):
        """
        Deserializes a dictionary to a 3-dimensional vector.

        :param dict_: The dictionary of a serialized Vector3D
        :type dict_: dict
        :param global_dict: The global dictionary. Default value is None
        :type global_dict: dict, optional
        :param pointers_memo: A dictionary from path to python object of
            already serialized values. Default value is None
        :type pointers_memo: dict, optional
        :param path: The path in the global object. In most cases, append
            ‘/attribute_name’ to given path for your attributes.
            Default value is '#'
        :type path: str, optional
        :return:
        :rtype: :class:`volmdlr.Vector3D`

        .. seealso::
            How `serialization and deserialization`_ works in dessia_common

        .. _serialization and deserialization:
            https://documentation.dessia.tech/dessia_common/customizing.html#overloading-the-dict-to-object-method
        """

        return cls(dict_["x"], dict_["y"], dict_["z"], dict_.get("name", ""))

    def dot(self, other_vector):
        """
        Computes the dot product between two 3-dimensional vectors.

        :param other_vector: A Vector3D-like object
        :type other_vector: :class:`volmdlr.Vector3D`
        :return: Value of the dot product
        :rtype: float
        """
        return CVector3DDot(self.x, self.y, self.z,
                            other_vector.x, other_vector.y, other_vector.z)

    def cross(self, other_vector: "Vector3D") -> "Vector3D":
        """
        Computes the cross product between two 3-dimensional vectors.

        :param other_vector: A Vector3D-like object
        :type other_vector: :class:`volmdlr.Vector3D`
        :return: Value of the cross product
        :rtype: float
        """
        return self.__class__(*CVector3D_cross(self.x, self.y, self.z,
                                               other_vector.x,
                                               other_vector.y,
                                               other_vector.z))

    def norm(self) -> float:
        """
        Computes the euclidiean norm of a 3-dimensional vector.

        :return: Norm of the Vector3D-like object
        :rtype: float
        """
        return CVector3Dnorm(self.x, self.y, self.z)

    def normalize(self) -> None:
        """
        In place operation, normalizing the coordinates of the 2-dimensional
        vector.

        :return: None
        :rtype: None
        """
        n = self.norm()
        if n == 0:
            raise ZeroDivisionError

        self.x /= n
        self.y /= n
        self.z /= n

    def unit_vector(self):
        """Calculates the unit vector."""
        n = self.norm()
        if n == 0:
            raise ZeroDivisionError
        return Vector3D(self.x / n, self.y / n, self.z / n)

    def point_distance(self, point2: "Vector3D") -> float:
        """
        Computes the euclidiean distance between two Vector3D objects.

        :param other_vector: A Vector3D object
        :type other_vector: :class:`volmdlr.Vector3D`
        :return: The euclidiean distance
        :rtype: float
        """
        return (self - point2).norm()

    def rotation(self, center: "Point3D", axis: "Vector3D", angle: float):
        """
        Rotates of angle around axis the 2-dimensional vector and returns
        a new rotated vector.
        Using Rodrigues Formula:
            https://en.wikipedia.org/wiki/Rodrigues%27_rotation_formula.

        :param center: The center of rotation
        :type center: :class:`volmdlr.Point3D`
        :param axis: The axis of rotation
        :type axis: :class:`volmdlr.Vector3D`
        :param angle: The angle of the rotation in radian
        :type angle: float
        :return: A rotated Vector3D-like object
        :rtype: :class:`volmdlr.Vector3D`
        """
        vector2 = vector3D_rotation(self, center, axis, angle)
        return self.__class__(*vector2)

    @staticmethod
    def axis_rotation_parameters(axis1_value, axis2_value, angle):
        """
        # TODO: to be completed
        Calcules new axis1 and axis2 new values after vector rotation.

        :param axis1_value:
        :type axis1_value:
        :param axis2_value:
        :type axis2_value:
        :param angle:
        :type angle:
        :return:
        :rtype: tuple
        """
        cos_angle = math.cos(angle)
        sin_angle = math.sin(angle)

        axis1 = cos_angle * axis1_value + sin_angle * axis2_value
        axis2 = -sin_angle * axis1_value + cos_angle * axis2_value
        return axis1, axis2

    def x_rotation(self, angle: float):
        """
        Rotation of angle around X axis and returns a new vector as a result.

        :param angle: Value of the angle
        :type angle: float
        :return: A 3-dimensional point
        :rtype: :class:`volmdlr.Point3D`
        """
        y1, z1 = self.axis_rotation_parameters(self.y, self.z, angle)

        return Point3D(self.x, y1, z1)

    def y_rotation(self, angle: float):
        """
        Rotation of angle around Y axis and returns a new vector as result.

        :param angle: Value of the angle
        :type angle: float
        :return: A 3-dimensional point
        :rtype: :class:`volmdlr.Point3D`
        """
        z1, x1 = self.axis_rotation_parameters(self.z, self.x, angle)
        return Point3D(x1, self.y, z1)

    def z_rotation(self, angle: float):
        """
        rrotation of angle around Z axis and returns a new vector as result.

        :param angle: Value of the angle
        :type angle: float
        :return: A 3-dimensional point
        :rtype: :class:`volmdlr.Point3D`
        """
        x1, y1 = self.axis_rotation_parameters(self.x, self.y, angle)
        return Point3D(x1, y1, self.z)

    def translation(self, offset: "Vector3D"):
        """
        Translates the vector and returns a new translated vector

        :param offset: A Vector3D-like object used for offsetting
        :type offset: :class:`volmdlr.Vector3D`
        :return: A translated Vector3D-like object
        :rtype: :class:`volmdlr.Vector3D`
        """
        return self + offset

    def frame_mapping(self, frame: "Frame3D", side: str):
        """
        # TODO: Needs correction. Add an example ?
        Transforms a 3-dimensional vector from the current reference frame to a
        new one. Choose side equals to 'old' if the current reference frame is
        the old one ; choose side equals to 'new' if the input reference frame
        is the new one. This way, choosing 'old' will return the frame mapped
        vector of the input reference frame.

        :param frame: The input reference frame
        :type frame: :class:`volmdlr.Frame3D`
        :param side: Choose between 'old' and 'new'
        :type side: str
        :return: A frame mapped Vector3D-like object
        :rtype: :class:`volmdlr.Vector3D`
        """
        if side == "old":
            new_vector = frame.local_to_global_coordinates(self)

        if side == "new":
            new_vector = frame.global_to_local_coordinates(self)
        return new_vector

    def plane_projection3d(self, plane_origin: "Vector3D", x: "Vector3D", y: "Vector3D"):
        """
        Projects a Vector3D-like object on a 3D plane.

        :param plane_origin: The origin of the 3D projection plane
        :type plane_origin: :class:`volmdlr.Vector3D`
        :param x: The X axis of the 3D plane
        :type x: :class:`volmdlr.Vector3D`
        :param y: The Y axis of the 3D plane
        :type y: :class:`volmdlr.Vector3D`
        :return: The projection on the 3D plane
        :rtype: :class:`volmdlr.Vector3D`
        """
        z = x.cross(y)
        z.normalize()
        return self - z.dot(self - plane_origin) * z

    def plane_projection2d(self, plane_origin: "Vector3D", x: "Vector3D", y: "Vector3D"):
        """
        Projects a Vector3D-like object on a 2D plane.

        :param plane_origin: The 3D origin of the 2D projection plane
        :type plane_origin: :class:`volmdlr.Vector3D`
        :param x: The 3D X axis of the 2D plane
        :type x: :class:`volmdlr.Vector3D`
        :param y: The 3D Y axis of the 2D plane
        :type y: :class:`volmdlr.Vector3D`
        :return: The projection on the 2D plane
        :rtype: :class:`volmdlr.Point2D`
        """
        # z = x.cross(y)
        # z.normalize()
        # p3d = self - (self - plane_origin).dot(z) * z
        p3d = self.plane_projection3d(plane_origin, x, y)
        u1 = p3d.dot(x)
        u2 = p3d.dot(y)
        return Point2D(u1, u2)

    def to_2d(self, plane_origin: "Vector3D", x: "Vector3D", y: "Vector3D"):
        """
        # TODO: difference with plane_projection2d needs details
        Transforms a Vector3D-like object to a Point2D.

        :param plane_origin: The 3D origin of the 2D projection plane
        :type plane_origin: :class:`volmdlr.Vector3D`
        :param x: The 3D X axis of the 2D plane
        :type x: :class:`volmdlr.Vector3D`
        :param y: The 3D Y axis of the 2D plane
        :type y: :class:`volmdlr.Vector3D`
        :return: The transformed Point2D
        :rtype: :class:`volmdlr.Point2D`
        """
        x2d = self.dot(x) - plane_origin.dot(x)
        y2d = self.dot(y) - plane_origin.dot(y)
        class_name = self.__class__.__name__[:-2] + "2D"
        return getattr(sys.modules[self.__module__], class_name)(x2d, y2d)

    def random_unit_normal_vector(self):
        """
        Returns a random normal 3-dimensional vector.

        :return: A normal Vector3D
        :rtype: :class:`volmdlr.Vector3D`
        """
        v = Vector3D.random(0, 1, 0, 1, 0, 1)

        v = v - v.dot(self) * self / (self.norm()**2)
        v.normalize()
        return v

    def deterministic_normal_vector(self):
        """
        Returns a deterministic normal 3-dimensional vector.

        :return: A normal Vector3D
        :rtype: :class:`volmdlr.Vector3D`
        """
        if not math.isclose(self.y, 0, abs_tol=1e-7) \
                or not math.isclose(self.z, 0, abs_tol=1e-7):
            v = X3D
        else:
            v = Y3D
        v = v - v.dot(self) * self / (self.norm()**2)
        return v

    def deterministic_unit_normal_vector(self):
        """
        Returns a deterministic unit normal 3-dimensional vector.

        :return: A normal Vector3D
        :rtype: :class:`volmdlr.Vector3D`
        """
        normal_vector = self.deterministic_normal_vector()
        return normal_vector.unit_vector()

    def copy(self, deep=True, memo=None):
        """
        Creates a copy of a 2-dimensional vector.

        :param deep: *not used*
        :param memo: *not used*
        :return: A copy of the Vector2D-like object
        :rtype: :class:`volmdlr.Vector2D`
        """
        return self.__class__(self.x, self.y, self.z)

    @classmethod
    def random(cls, xmin: float, xmax: float, ymin: float, ymax: float, zmin: float, zmax: float):
        """
        Returns a random 2-dimensional point.

        :param xmin: The minimal abscissa
        :type xmin: float
        :param xmax: The maximal abscissa
        :type xmax: float
        :param ymin: The minimal ordinate
        :type ymin: float
        :param ymax: The maximal ordinate
        :type ymax: float
        :param zmin: The minimal applicate
        :type zmin: float
        :param zmax: The maximal applicate
        :type zmax: float
        :return: A random Vector3D
        :rtype: :class:`volmdlr.Vector3D`
        """
        return cls(random.uniform(xmin, xmax),
                   random.uniform(ymin, ymax),
                   random.uniform(zmin, zmax))

    def to_point(self):
        """
        Converts a Vector3D object to a Point3D object.

        :return: A Point3D
        :rtype: :class:`volmdlr.Point3D`
        """
        return Point3D(self.x, self.y, self.z)

    @classmethod
    def from_step(cls, arguments, object_dict, **kwargs):
        """
        Converts a step primitive from a 3-dimensional vector to a Vector3D.

        :param arguments: The arguments of the step primitive.
        :type arguments: list
        :param object_dict: The dictionary containing all the step primitives
            that have already been instanciated
        :type object_dict: dict
        :return: The corresponding Vector3D object
        :rtype: :class:`volmdlr.Vector3D`
        """
        length_conversion_factor = kwargs.get("length_conversion_factor", 1)

        if type(arguments[1]) is int:
            # VECTOR
            new_vector = length_conversion_factor * float(arguments[2])*object_dict[arguments[1]]
            new_vector.name = arguments[0][1:-1]
            return new_vector
        else:
            # DIRECTION
            # return cls(*[float(i)/1000 for i in arguments[1][1:-1].split(",")],
            #             arguments[0][1:-1])
            return cls(*[float(i) for i in arguments[1][1:-1].split(",")],
                       arguments[0][1:-1])

    def to_step(self, current_id, vector=False, vertex=False):
        """
        Write a step primitive from a 3-dimensional vector.

        :param current_id: The id of the last written primitive
        :type current_id: int
        :param vector: If 'True' creates a step VECTOR primitive. Otherwise,
            only a DIRECTION primitive will be created. Default value set to
            'False'
        :type vector: bool, optional
        :param vertex: If 'True' calls the to_step method of Point3D. Default
            value set to 'False'
        :type vertex: bool, optional
        :return: A tuple containing the string representing the step primitive
            and the new current id
        :rtype: tuple
        """
        if vertex:
            return self.to_point().to_step(current_id=current_id, vertex=True)
        content = "#{} = DIRECTION('{}',({:.6f},{:.6f},{:.6f}));\n"\
            .format(current_id, self.name,
                    self.x, self.y, self.z)
        if vector:
            content += "#{} = VECTOR('{}',#{},1.);\n".format(current_id + 1,
                                                             self.name,
                                                             current_id)
            current_id += 1
        return content, current_id

    def plot(self, ax=None, starting_point=None, color=""):
        """
        Plots the 3-dimensional vector.

        :param ax: The Axes on which the Vector2D will be drawn
        :type ax: :class:`matplotlib.axes.Axes`, optional
        :param starting_point: The location of the origin of the vector.
            Default value is None, corresponding to (0, 0, 0)
        :type starting_point: :class:`volmdlr.Vector3D`, optional
        :param color: The color of the drawn vector. Default value is empty
            string for black
        :type color: str, optional
        :return: A matplotlib Axes object on which the Vector3D have been
            plotted
        :rtype: :class:`matplotlib.axes.Axes`
        """
        if starting_point is None:
            starting_point = Point3D(0, 0, 0)
        if ax is None:
            fig = plt.figure()
            ax = fig.add_subplot(111, projection="3d")
        xs = [starting_point[0], self.x + starting_point[0]]
        ys = [starting_point[1], self.y + starting_point[1]]
        zs = [starting_point[2], self.z + starting_point[2]]
        if color:
            a = Arrow3D(xs, ys, zs, mutation_scale=10, lw=3, arrowstyle="-|>", color=color)
        else:
            a = Arrow3D(xs, ys, zs, mutation_scale=10, lw=3, arrowstyle="-|>")
        ax.add_artist(a)
        return ax


X3D = Vector3D(1, 0, 0)
Y3D = Vector3D(0, 1, 0)
Z3D = Vector3D(0, 0, 1)


class Point3D(Vector3D):
    """
    Class representing a 3-dimensional point.

    :param x: The vector's abscissa
    :type x: float
    :param y: The vector's ordinate
    :type y: float
    :param z: The vector's applicate
    :type y: float
    :param name: The vector's name
    :type name: str
    """

    _standalone_in_db = False

    def __init__(self, x: float, y: float, z: float, name: Text = ""):
        self.x = x
        self.y = y
        self.z = z
        Vector3D.__init__(self, x, y, z, name)

    def __add__(self, other_vector):
        return Point3D(*Cadd3D(self.x, self.y, self.z,
                               other_vector.x,
                               other_vector.y,
                               other_vector.z))

    def __neg__(self):
        return Point3D(-self.x, -self.y, -self.z)

    def __sub__(self, other_vector):
        return Point3D(*Csub3D(self.x, self.y, self.z,
                               other_vector.x, other_vector.y, other_vector.z))

    def __mul__(self, value):
        return Point3D(*Cmul3D(self.x, self.y, self.z, value))

    def __truediv__(self, value):
        if value == 0:
            raise ZeroDivisionError
        return Point3D(self.x / value,
                       self.y / value,
                       self.z / value)

    def __hash__(self):
        """Return a hash value for the point 3d."""
        return hash(("point", self.x, self.y, self.z))

    def to_dict(self, *args, **kwargs):
        """
        Serializes a 3-dimensional point into a dictionary.

        :return: A serialized version of the Point3D
        :rtype: dict

        .. seealso::
            How `serialization and deserialization`_ works in dessia_common

        .. _serialization and deserialization:
            https://documentation.dessia.tech/dessia_common/customizing.html#overloading-the-dict-to-object-method
        """
        dict_ = {"object_class": "volmdlr.Point3D",
                 "x": self.x, "y": self.y, "z": self.z}
        if self.name:
            dict_["name"] = self.name
        return dict_

    def plot(self, ax=None, color="k", alpha=1, marker="o"):
        """
        Plots the 3-dimensional point.

        :param ax: The Axes on which the Point3D will be drawn. Default value
            is None, creating a new drawing figure
        :type ax: :class:`matplotlib.axes.Axes`, optional
        :param color: The color of the point. Default value is 'k', for black
        :type color: str, optional
        :param alpha: The transparency of the Point3D. Default value is 1, for
            full opacity
        :type alpha: float, optional
        :param marker: The shape of the Point3D. Default value is 'o', for a
            round marker
        :type marker: str, optional
        :return: A matplotlib Axes object on which the Point3D have been
            plotted
        :rtype: :class:`matplotlib.axes.Axes`
        """
        if ax is None:
            fig = plt.figure()
            ax = fig.add_subplot(111, projection="3d")

        ax.plot([self.x], [self.y], [self.z], color=color, alpha=alpha,
                marker=marker)
        return ax

    # def to_2d(self, plane_origin, x, y):
    #     """
    #     Using Vector3D.to_2d
    #     """
    #     x2d = self.dot(x) - plane_origin.dot(x)
    #     y2d = self.dot(y) - plane_origin.dot(y)
    #     return Point2D(x2d, y2d)

    @classmethod
    def from_step(cls, arguments, object_dict, **kwargs):
        """
        Converts a step primitive from a 3-dimensional point to a Point3D.

        :param arguments: The arguments of the step primitive
        :type arguments: list
        :param object_dict: The dictionary containing all the step primitives
            that have already been instanciated
        :type object_dict: dict
        :return: The corresponding Point3D object
        :rtype: :class:`volmdlr.Point3D`
        """
        length_conversion_factor = kwargs.get("length_conversion_factor", 1)

        return cls(*[float(i) * length_conversion_factor for i in arguments[1][1:-1].split(",")],
                   arguments[0][1:-1])

    def to_vector(self):
        """
        Converts a Point3D object to a Vector3D object.

        :return: A Vector3D
        :rtype: :class:`volmdlr.Vector3D`
        """
        return Vector3D(self.x, self.y, self.z)

    def point_distance(self, point2: "Point3D") -> float:
        """
        Computes the euclidean distance between two 3-dimensional points.

        :param point2: The other 3-dimensional point
        :type point2: :class:`volmdlr.Point3D`
        :return: The euclidean distance
        :rtype: float
        """
        return (self - point2).norm()

    @classmethod
    def middle_point(cls, point1: "Point3D", point2: "Point3D"):
        """
        Computes the middle point between two 3-dimensional points.

        :param point1: The first 3-dimensional point
        :type point1: :class:`volmdlr.Point3D`
        :param point2: The second 3-dimensional point
        :type point2: :class:`volmdlr.Point3D`
        :return: The middle point
        :rtype: :class:`volmdlr.Point3D`
        """
        return (point1 + point2) * 0.5

    def to_step(self, current_id, vertex=False):
        """
        Writes a step primitive from a 3-dimensional point.

        :param current_id: The id of the last written primitive
        :type current_id: int
        :param vertex: If 'True', adds a VERTEX_POINT step primitive on top of
            the CARTESIAN_POINT step primitive. Default value set to 'False'
        :type vertex: bool, optional
        :return: A tuple containing the string representing the step primitive
            and the new current id
        :rtype: tuple
        """
        current_id += 1
        content = "#{} = CARTESIAN_POINT('{}',({:.6f},{:.6f},{:.6f}));\n".format(current_id, self.name,
                                                                                 1000. * self.x,
                                                                                 1000. * self.y,
                                                                                 1000. * self.z)
        if vertex:
            content += "#{} = VERTEX_POINT('{}',#{});\n".format(current_id + 1,
                                                                self.name,
                                                                current_id)
            current_id += 1

        return content, current_id

    def babylon_script(self):
        """
        # TODO: to be deleted ?
        Returns the babylonjs script for 3D display in browser.

        :return: A babylonjs script
        :rtype: str
        """
        s = 'var sphere = BABYLON.MeshBuilder.CreateSphere("point", {diameter: 0.05}, scene);\n'
        s += "sphere.setPositionWithLocalVector(new BABYLON.Vector3({},{},{}));\n".format(self.x, self.y, self.z)
        s += 'var mat = new BABYLON.StandardMaterial("mat", scene);\n'
        s += "mat.diffuseColor = new BABYLON.Color3(1, 0, 0);\n"
        s += "sphere.material = mat;\n"
        return s

    def nearest_point(self, points: List["Point3D"]):
        """
        Returns the nearest 3-dimensional point out of the list.

        :param points: A list of 3-dimensional points
        :type points: List[:class:`volmdlr.Point3D`]
        :return: The closest point
        :rtype: :class:`volmdlr.Point3D`
        """
        min_distance, closest_point = math.inf, None
        for point in points:
            distance = self.point_distance(point)
            if distance < min_distance:
                closest_point = point
                min_distance = distance
        return closest_point

    def coordinates(self):
        """
        Returns the coordinates of a Point3D as a tuple of values.

        :return: A tuple containing the abscissan, the ordiante and the
            applicate of the Point3D
        :rtype: tuple
        """
        return self.x, self.y, self.z

    def get_geo_lines(self, tag: int, point_mesh_size: float = None):
        """
        Gets the lines that define a Point3D in a .geo file.

        :param tag: The point index
        :type tag: int
        :param mesh_size: The target mesh size close to the point, defaults to None
        :type mesh_size: float, optional

        :return: A line
        :rtype: str
        """

        if point_mesh_size:
            return "Point("+str(tag)+") = {"+str([*self, 0])[1:-1]+", "+str(point_mesh_size)+"};"
        else:
            return "Point("+str(tag)+") = {"+str([*self, 0])[1:-1]+"};"


O3D = Point3D(0, 0, 0)


# =============================================================================
#  Basis, Frames
# =============================================================================

class Matrix22:
    """
    Class representing a 2x2 matrix.

    :param M11: The first line, first column value
    :type M11: float
    :param M12: The first line, second column value
    :type M12: float
    :param M21: The second line, first column value
    :type M21: float
    :param M22: The second line, second column value
    :type M22: float
    """

    def __init__(self, M11: float, M12: float, M21: float, M22: float):
        self.M11 = M11
        self.M12 = M12
        self.M21 = M21
        self.M22 = M22

    def __add__(self, other_matrix):
        return Matrix22(self.M11 + other_matrix.M11,
                        self.M12 + other_matrix.M12,
                        self.M21 + other_matrix.M21,
                        self.M22 + other_matrix.M22,
                        )

    def __mul__(self, other_matrix):
        return Matrix22(self.M11 * other_matrix.M11 + self.M12 * other_matrix.M21,
                        self.M11 * other_matrix.M12 + self.M12 * other_matrix.M22,
                        self.M21 * other_matrix.M11 + self.M22 * other_matrix.M21,
                        self.M21 * other_matrix.M12 + self.M22 * other_matrix.M22)

    def vector_multiplication(self, vector):
        """
        Multiplies the matrix by a 2-dimensional vector.

        :param vector: A Vector2D-like object
        :type vector: :class:`volmdlr.Vector2D`
        :return: A Vector2D-like object
        :rtype: :class:`volmdlr.Vector2D`
        """
        u1, u2 = C_matrix_vector_multiplication2(self.M11, self.M12,
                                                 self.M21, self.M22,
                                                 vector.x, vector.y)

        return vector.__class__(u1, u2)

    def determinent(self):
        """
        Computes the determinent of the matrix.

        :return: The determinent of the matrix
        :rtype: float
        """
        return self.M11 * self.M22 - self.M12 * self.M21

    def inverse(self):
        """
        Computes the invert matrix.

        :return: The inverse of the matrix
        :rtype: :class:`volmdlr.Matrix22`
        """
        det = self.determinent()
        if not math.isclose(det, 0, abs_tol=1e-10):
            det_inv = 1 / self.determinent()
            return Matrix22(det_inv * self.M22, -det_inv * self.M12,
                            -det_inv * self.M21, det_inv * self.M11)
        else:
            raise ValueError("The matrix is singular")

    # def vector_multiplication(self, vector):
    #     return vector.__class__(self.M11 * vector.x + self.M12 * vector.y,
    #                             self.M21 * vector.x + self.M22 * vector.y)


class Matrix33:
    """
        Class representing a 3x3 matrix.

        :param M11: The first line, first column value
        :type M11: float
        :param M12: The first line, second column value
        :type M12: float
        :param M13: The first line, third column value
        :type M13: float
        :param M21: The second line, first column value
        :type M21: float
        :param M22: The second line, second column value
        :type M22: float
        :param M23: The second line, third column value
        :type M23: float
        :param M31: The third line, first column value
        :type M31: float
        :param M32: The third line, second column value
        :type M32: float
        :param M33: The third line, third column value
        :type M33: float
        """

    def __init__(self, M11: float, M12: float, M13: float,
                 M21: float, M22: float, M23: float,
                 M31: float, M32: float, M33: float):
        self.M11 = M11
        self.M12 = M12
        self.M13 = M13
        self.M21 = M21
        self.M22 = M22
        self.M23 = M23
        self.M31 = M31
        self.M32 = M32
        self.M33 = M33

    def __add__(self, other_matrix):
        return Matrix33(self.M11 + other_matrix.M11,
                        self.M12 + other_matrix.M12,
                        self.M13 + other_matrix.M13,
                        self.M21 + other_matrix.M21,
                        self.M22 + other_matrix.M22,
                        self.M23 + other_matrix.M23,
                        self.M31 + other_matrix.M31,
                        self.M32 + other_matrix.M32,
                        self.M33 + other_matrix.M33)

    def __mul__(self, other_matrix):
        (M11, M12, M13,
         M21, M22, M23,
         M31, M32, M33) = Cmatrix_multiplication3(self.M11, self.M12, self.M13,
                                                  self.M21, self.M22, self.M23,
                                                  self.M31, self.M32, self.M33,
                                                  other_matrix.M11, other_matrix.M12, other_matrix.M13,
                                                  other_matrix.M21, other_matrix.M22, other_matrix.M23,
                                                  other_matrix.M31, other_matrix.M32, other_matrix.M33)

        return Matrix33(M11, M12, M13, M21, M22, M23, M31, M32, M33)

    def __repr__(self):
        s = "[{} {} {}]\n[{} {} {}]\n[{} {} {}]\n".format(self.M11, self.M12, self.M13,
                                                          self.M21, self.M22, self.M23,
                                                          self.M31, self.M32, self.M33)
        return s

    def float_multiplication(self, float_value: float):
        """
        Multiplies the whole matrix by a scalar value.

        :param float_value: The value of the scalar
        :type float_value: float
        :return: The new matrix after multiplication
        :rtype: :class:`volmdlr.Matrix33`
        """
        return Matrix33(self.M11 * float_value, self.M12 * float_value, self.M13 * float_value,
                        self.M21 * float_value, self.M22 * float_value, self.M23 * float_value,
                        self.M31 * float_value, self.M32 * float_value, self.M33 * float_value)

    def vector_multiplication(self, vector):
        """
       Multiplies the matrix by a 3-dimensional vector.

       :param vector: A Vector3D-like object
       :type vector: :class:`volmdlr.Vector3D`
       :return: A Vector3D-like object
       :rtype: :class:`volmdlr.Vector3D`
       """
        u1, u2, u3 = C_matrix_vector_multiplication3(self.M11, self.M12, self.M13,
                                                     self.M21, self.M22, self.M23,
                                                     self.M31, self.M32, self.M33,
                                                     vector.x, vector.y, vector.z)
        if abs(u1) < 1e-9:
            u1 = 0.
        if abs(u2) < 1e-9:
            u2 = 0.
        if abs(u3) < 1e-9:
            u3 = 0.
        return vector.__class__(u1, u2, u3)

    def determinent(self):
        """
        Computes the determinent of the matrix.

        :return: The determinent of the matrix
        :rtype: float
        """
        det = self.M11 * self.M22 * self.M33 + self.M12 * self.M23 * self.M31 \
            + self.M13 * self.M21 * self.M32 - self.M13 * self.M22 * self.M31 \
            - self.M23 * self.M32 * self.M11 - self.M33 * self.M12 * self.M21
        return det

    def inverse(self):
        """
        Computes the invert matrix.

        :return: The inverse of the matrix
        :rtype: :class:`volmdlr.Matrix33`
        """
        det = self.determinent()

        if not math.isclose(det, 0, abs_tol=1e-10):
            det_inv = 1 / det
            return Matrix33(det_inv * (self.M22 * self.M33 - self.M23 * self.M32),  # a22a33−a23a32
                            det_inv * (self.M13 * self.M32 - self.M12 * self.M33),  # a13a32−a12a33
                            det_inv * (self.M12 * self.M23 - self.M13 * self.M22),  # a12a23−a13a22
                            det_inv * (self.M23 * self.M31 - self.M21 * self.M33),  # a23a31−a21a33
                            det_inv * (self.M11 * self.M33 - self.M13 * self.M31),  # a11a33−a31a13
                            det_inv * (self.M21 * self.M13 - self.M23 * self.M11),  # a13a21−a23a11
                            det_inv * (self.M21 * self.M32 - self.M31 * self.M22),  # a21a32−a31a22
                            det_inv * (self.M12 * self.M31 - self.M32 * self.M11),  # a12a31−a32a11
                            det_inv * (self.M11 * self.M22 - self.M21 * self.M12)  # a11a22−a21a12
                            )
        else:
            raise ValueError("The matrix is singular")

    @classmethod
    def random_matrix(cls, minimum: float = 0., maximum: float = 1.):
        """
        Creates a random matrix with values between bounds.

        :param minimum: Minimum possible value of matrix coefficients. Default
            value is 0
        :type minimum: float, optional
        :param maximum: Maximum possible value of matrix coefficients. Default
            value is 1
        :type maximum: float, optional
        :return: A random matrix
        :rtype: :class:`volmdlr.Matrix33`
        """
        range_ = maximum - minimum
        return cls(*[minimum + range_ * random.random() for _ in range(9)])

    def to_numpy(self):
        """
        Returns the numpy array corresponding to the matrix.

        :return: A numpy array of the matrix
        :rtype: :class:`numpy.array`
        """
        return npy.array([[self.M11, self.M12, self.M13],
                          [self.M21, self.M22, self.M23],
                          [self.M31, self.M32, self.M33]])


class Basis(DessiaObject):
    """
    Abstract class of a basis
    """

    def __contains__(self, vector):
        return vector in self.vectors

    def __hash__(self):
        """
        hash returns 0 because points are difficult to hash if they are meant
        to be equalized at a given tolerance
        """
        return 0

    def copy(self, deep=True, memo=None):
        return self.__class__(*self.vectors)


class Basis2D(Basis):
    """
    Defines a 2D basis.

    :param u: First vector of the basis
    :type u: :class:`volmdlr.Vector2D`
    :param v: Second vector of the basis
    :type v: :class:`volmdlr.Vector2D`
    """

    def __init__(self, u: Vector2D, v: Vector2D, name: Text = ""):
        self.u = u
        self.v = v
        self.name = name

    def __eq__(self, other_basis):
        if other_basis.__class__.__name__ != self.__class__.__name__:
            return False
        return all([other_vector == vector for other_vector, vector in zip([other_basis.u, other_basis.v],
                                                                           [self.u, self.v])])

    def __neg__(self):
        p_inv = self.inverse_transfer_matrix()
        return Basis2D(Vector3D(p_inv[:, 0]),
                       Vector3D(p_inv[:, 1]))

    def __repr__(self):
        return "{}: U={}, V={}".format(self.__class__.__name__, *self.vectors)

    def _get_vectors(self):
        return (self.u, self.v)

    vectors = property(_get_vectors)

    def to_dict(self, *args, **kwargs):
        """
        Serializes a 2-dimensional basis into a dictionary.

        :return: A serialized version of the Basis2D
        :rtype: dict

        .. seealso::
            How `serialization and deserialization`_ works in dessia_common

        .. _serialization and deserialization:
            https://documentation.dessia.tech/dessia_common/customizing.html#overloading-the-dict-to-object-method
        """
        return {"object_class": "volmdlr.Basis2D",
                "name": self.name,
                "u": self.u.to_dict(),
                "v": self.v.to_dict()
                }

    def to_frame(self, origin: Point2D) -> "Frame2D":
        """
        Returns the 2-dimensional frame oriented the same way as the Basis2D
        and having for origin the given 2-dimensional point.

        :param origin: The origin of the 2-dimensional frame
        :type origin: :class:`volmdlr.Point2D`
        :return: A 2-dimensional frame
        :rtype: :class:`volmdlr.Frame2D`
        """
        return Frame2D(origin, self.u, self.v)

    def transfer_matrix(self):
        """
        Computes the transfer matrix of the 2-dimensional basis.

        :return: The 2x2 transfer matrix
        :rtype: :class:`volmdlr.Matrix22`
        """
        return Matrix22(self.u.x, self.v.x,
                        self.u.y, self.v.y)

    def inverse_transfer_matrix(self):
        """
        Computes the inverse transfer matrix of the 2-dimensional basis.

        :return: The 2x2 inverse transfer matrix
        :rtype: :class:`volmdlr.Matrix22`
        """
        return self.transfer_matrix().inverse()

    def new_coordinates(self, vector: Vector2D) -> Vector2D:
        """
        Convert the given vector's coordinates from the global landmark to the local landmark of this Basis2D.

        :param vector: The vector to convert, given in global coordinates.
        :type vector: :class:`volmdlr.Vector2D`
        :return: The converted vector, in local coordinates.
        :rtype: :class:`volmdlr.Vector2D`

        .. deprecated:: Use global_to_local_coordinates instead.
        """
        warnings.warn(
            "new_coordinates is deprecated. Use global_to_local_coordinates instead.",
            DeprecationWarning,
        )
        return self.global_to_local_coordinates(vector)

    def old_coordinates(self, vector: Vector2D) -> Vector2D:
        """
        Convert the given vector's coordinates from the local landmark of this Basis2D to the global landmark.

        :param vector: The vector to convert, given in local coordinates.
        :type vector: :class:`volmdlr.Vector2D`
        :return: The converted vector, in global coordinates.
        :rtype: :class:`volmdlr.Vector2D`

        .. deprecated:: Use local_to_global_coordinates instead.
        """
        warnings.warn(
            "old_coordinates is deprecated. Use local_to_global_coordinates instead.",
            DeprecationWarning,
        )
        return self.local_to_global_coordinates(vector)

    def global_to_local_coordinates(self, vector: Vector2D) -> Vector2D:
        """
        Convert the given vector's coordinates from the global landmark to the local landmark of this Basis2D.

        :param vector: The vector to convert, given in global coordinates.
        :type vector: :class:`volmdlr.Vector2D`
        :return: The converted vector, in local coordinates.
        :rtype: :class:`volmdlr.Vector2D`
        """
        matrix = self.inverse_transfer_matrix()
        return matrix.vector_multiplication(vector)

    def local_to_global_coordinates(self, vector: Vector2D) -> Vector2D:
        """
        Convert the given vector's coordinates from the local landmark of this Basis2D to the global landmark.

        :param vector: The vector to convert, given in local coordinates.
        :type vector: :class:`volmdlr.Vector2D`
        :return: The converted vector, in global coordinates.
        :rtype: :class:`volmdlr.Vector2D`
        """
        matrix = self.transfer_matrix()
        return matrix.vector_multiplication(vector)

    def rotation(self, angle: float):
        """
        Rotates the 2-dimensional basis and returns a new rotated one.

        :param angle: The angle of rotation in rad
        :type angle: float
        :return: The rotated Basis2D
        :rtype: :class:`volmdlr.Basis2D`
        """
        center = O2D
        new_u = self.u.rotation(center, angle)
        new_v = self.v.rotation(center, angle)
        return Basis2D(new_u, new_v)

    def copy(self, deep=True, memo=None):
        """
        Creates a copy of a 2-dimensional basis.

        :param deep: *not used*
        :param memo: *not used*
        :return: A copy of the Basis2D
        :rtype: :class:`volmdlr.Basis2D`
        """
        return Basis2D(self.u, self.v)

    def normalize(self):
        """
        Normalizes the basis, modifying its coordinates in place.

        :return: None
        :rtype: None
        """
        self.u.normalize()
        self.v.normalize()


XY = Basis2D(X2D, Y2D)


class Basis3D(Basis):
    """
    Defines a 3D basis.

    :param u: First vector of the basis
    :type u: :class:`volmdlr.Vector3D`
    :param v: Second vector of the basis
    :type v: :class:`volmdlr.Vector3D`
    :param w: Third vector of the basis
    :type w: :class:`volmdlr.Vector3D`
    """
    _standalone_in_db = False

    # TODO: create a Basis and Frame class to mutualize between 2D and 2D
    def __init__(self, u: Vector3D, v: Vector3D, w: Vector3D, name: Text = ""):
        self.u = u
        self.v = v
        self.w = w
        self.name = name

    def __eq__(self, other_basis):
        if other_basis.__class__.__name__ != self.__class__.__name__:
            return False

        for other_vector, vector in zip([other_basis.u,
                                         other_basis.v, other_basis.w],
                                        [self.u, self.v, self.w]):
            if other_vector != vector:
                return False
        return True

    def __hash__(self):
        """
        hash returns 0 because points are difficult to hash if they are meant
        to be equalized at a given tolerance
        """
        return 0

    def __add__(self, other_basis):
        M = self.transfer_matrix() * other_basis.transfer_matrix()
        return Basis3D(Vector3D(M.M11, M.M21, M.M31),
                       Vector3D(M.M12, M.M22, M.M32),
                       Vector3D(M.M13, M.M23, M.M33))

    def __neg__(self):
        M = self.inverse_transfer_matrix()
        return Basis3D(Vector3D(M.M11, M.M21, M.M31),
                       Vector3D(M.M12, M.M22, M.M32),
                       Vector3D(M.M13, M.M23, M.M33))

    def __sub__(self, other_frame):
        P1inv = other_frame.inverse_transfer_matrix()
        P2 = self.transfer_matrix()
        M = P1inv * P2
        return Basis3D(Vector3D(M.M11, M.M21, M.M31),
                       Vector3D(M.M12, M.M22, M.M32),
                       Vector3D(M.M13, M.M23, M.M33))

    def __round__(self, ndigits: int = 6):
        return self.__class__((round(self.u, ndigits),
                               round(self.v, ndigits),
                               round(self.w, ndigits)))

    def __repr__(self):
        return "{}: U={}, V={}, W={}".format(self.__class__.__name__, *self.vectors)

    def _get_vectors(self):
        return (self.u, self.v, self.w)

    def to_dict(self, *args, **kwargs):
        """
        Serializes a 3-dimensional basis into a dictionary.

        :return: A serialized version of the Basis3D
        :rtype: dict

        .. seealso::
            How `serialization and deserialization`_ works in dessia_common

        .. _serialization and deserialization:
            https://documentation.dessia.tech/dessia_common/customizing.html#overloading-the-dict-to-object-method
        """
        return {"object_class": "volmdlr.Basis3D",
                "name": self.name,
                "u": self.u.to_dict(),
                "v": self.v.to_dict(),
                "w": self.w.to_dict()
                }

    vectors = property(_get_vectors)

    # TODO: transform to annotation when available
    @classmethod
    def from_two_vectors(cls, vector1: Vector3D, vector2: Vector3D) -> "Basis3D":
        """
        Creates a basis with first vector1 adimensionned, as u, v is the
        vector2 substracted of u component, w is the cross product of u and v.

        :param vector1: The first vector of the Basis3D
        :type vector1: :class:`volmdlr.Vector3D`
        :param vector2: The second vector of the Basis3D
        :type vector2: :class:`volmdlr.Vector3D`
        """
        u = vector1.copy()
        u.normalize()
        v = vector2 - vector2.dot(vector1) * vector1
        v.normalize()
        w = u.cross(v)
        return Basis3D(u, v, w)

    def to_frame(self, origin):
        """
        Returns the 3-dimensional frame oriented the same way as the Basis3D
        and having for origin the given 3-dimensional point.

        :param origin: The origin of the 3-dimensional frame
        :type origin: :class:`volmdlr.Point3D`
        :return: A 3-dimensional frame
        :rtype: :class:`volmdlr.Frame3D`
        """
        return Frame3D(origin, self.u, self.v, self.w)

    def rotation(self, axis: Vector3D, angle: float):
        """
        Rotates the 3-dimensional basis and returns a new rotated one.

        :param axis: The axis around which the rotation is made
        :type axis: :class:`volmdlr.Vector3D`
        :param angle: The angle of rotation in rad
        :type angle: float
        :return: The rotated Basis3D
        :rtype: :class:`volmdlr.Basis3D`
        """
        center = O3D
        new_u = self.u.rotation(center, axis, angle)
        new_v = self.v.rotation(center, axis, angle)
        new_w = self.w.rotation(center, axis, angle)
        return Basis3D(new_u, new_v, new_w, self.name)

    def x_rotation(self, angle: float):
        """
        Rotates the basis around the X axis and a new basis is returned
        as a result.

        :param angle: The rotation angle
        :type angle: float
        :return: The rotated Basis3D
        :rtype: :class:`volmdlr.Basis3D`
        """
        new_u = self.u.x_rotation(angle)
        new_v = self.v.x_rotation(angle)
        new_w = self.w.x_rotation(angle)
        return Basis3D(new_u, new_v, new_w, self.name)

    def y_rotation(self, angle: float):
        """
        Rotates the basis around the Y axis and a new basis is returned
        as a result.

        :param angle: The rotation angle
        :type angle: float
        :return: The rotated Basis3D
        :rtype: :class:`volmdlr.Basis3D`
        """
        new_u = self.u.y_rotation(angle)
        new_v = self.v.y_rotation(angle)
        new_w = self.w.y_rotation(angle)
        return Basis3D(new_u, new_v, new_w, self.name)

    def z_rotation(self, angle: float):
        """
        Rotates the basis around the Z axis and a new basis is returned
        as a result.

        :param angle: The rotation angle
        :type angle: float
        :return: The rotated Basis3D
        :rtype: :class:`volmdlr.Basis3D`
        """
        new_u = self.u.z_rotation(angle)
        new_v = self.v.z_rotation(angle)
        new_w = self.w.z_rotation(angle)
        return Basis3D(new_u, new_v, new_w, self.name)

    def euler_rotation_parameters(self, angles: Tuple[float, float, float]):
        """
        Computes the new basis' parameter after rotation of the basis using
        euler rotation.

        :param angles: Three angles corresponding to psi, theta, phi in rad
        :type angles: tuple
        :return: The new vectors of rotated basis
        :rtype: tuple
        """

        psi, theta, phi = angles
        center = O3D

        # rotation around w
        vect_u = self.u.rotation(center, self.w, psi)
        vect_v = self.v.rotation(center, self.w, psi)

        # rotation around v
        vect_v = vect_v.rotation(center, vect_u, theta)
        vect_w = self.w.rotation(center, vect_u, theta)

        # rotation around w
        vect_u = vect_u.rotation(center, vect_w, phi)
        vect_v = vect_v.rotation(center, vect_w, phi)
        return vect_u, vect_v, vect_w

    def euler_rotation(self, angles: Tuple[float, float, float]):
        """
        Rotates the 3-dimensional basis using euler rotation and
        returns a new basis as a result.

        :param angles: Three angles corresponding to psi, theta, phi in rad
        :type angles: tuple
        :return: The rotated basis
        :rtype: :class:`volmdlr.Basis3D`
        """
        vect_u, vect_v, vect_w = self.euler_rotation_parameters(angles)
        return Basis3D(vect_u, vect_v, vect_w)

    def transfer_matrix(self):
        """
        Computes the transfer matrix of the 3-dimensional basis.

        :return: The 3x3 transfer matrix
        :rtype: :class:`volmdlr.Matrix33`
        """
        return Matrix33(self.u.x, self.v.x, self.w.x,
                        self.u.y, self.v.y, self.w.y,
                        self.u.z, self.v.z, self.w.z)

    def inverse_transfer_matrix(self):
        """
        Computes the inverse transfer matrix of the 3-dimensional basis.

        :return: The 3x3 inverse transfer matrix
        :rtype: :class:`volmdlr.Matrix33`
        """
        return self.transfer_matrix().inverse()

    def new_coordinates(self, vector: Vector3D) -> Vector3D:
        """
        Convert the given vector's coordinates from the global landmark to the local landmark of this Basis3D.

        :param vector: The vector to convert, given in global coordinates.
        :type vector: :class:`volmdlr.Vector3D`
        :return: The converted vector, in local coordinates.
        :rtype: :class:`volmdlr.Vector3D`

        .. deprecated:: Use global_to_local_coordinates instead.
        """
        warnings.warn(
            "new_coordinates is deprecated. Use global_to_local_coordinates instead.",
            DeprecationWarning,
        )
        return self.global_to_local_coordinates(vector)

    def old_coordinates(self, vector: Vector3D) -> Vector3D:
        """
        Convert the given vector's coordinates from the local landmark of this Basis3D to the global landmark.

        :param vector: The vector to convert, given in local coordinates.
        :type vector: :class:`volmdlr.Vector3D`
        :return: The converted vector, in global coordinates.
        :rtype: :class:`volmdlr.Vector3D`

        .. deprecated:: Use local_to_global_coordinates instead.
        """
        warnings.warn(
            "old_coordinates is deprecated. Use local_to_global_coordinates instead.",
            DeprecationWarning,
        )
        return self.local_to_global_coordinates(vector)

    def global_to_local_coordinates(self, vector: Vector3D) -> Vector3D:
        """
        Convert the given vector's coordinates from the global landmark to the local landmark of this Basis3D.

        :param vector: The vector to convert, given in global coordinates.
        :type vector: :class:`volmdlr.Vector3D`
        :return: The converted vector, in local coordinates.
        :rtype: :class:`volmdlr.Vector3D`
        """
        matrix = self.inverse_transfer_matrix()
        return matrix.vector_multiplication(vector)

    def local_to_global_coordinates(self, vector: Vector3D) -> Vector3D:
        """
        Convert the given vector's coordinates from the local landmark of this Basis3D to the global landmark.

        :param vector: The vector to convert, given in local coordinates.
        :type vector: :class:`volmdlr.Vector3D`
        :return: The converted vector, in global coordinates.
        :rtype: :class:`volmdlr.Vector3D`
        """
        matrix = self.transfer_matrix()
        return matrix.vector_multiplication(vector)

    def copy(self, deep=True, memo=None):
        """
        Creates a copy of a 3-dimensional basis.

        :param deep: *not used*
        :param memo: *not used*
        :return: A copy of the Basis3D
        :rtype: :class:`volmdlr.Basis3D`
        """
        return Basis3D(self.u, self.v, self.w)

    def normalize(self):
        """
        Normalizes the basis, modifying its coordinates in place.

        :return: None
        :rtype: None
        """
        if not math.isclose(self.u.norm(), 0.0, abs_tol=1e-10):
            self.u.normalize()
        if not math.isclose(self.v.norm(), 0.0, abs_tol=1e-10):
            self.v.normalize()
        if not math.isclose(self.w.norm(), 0.0, abs_tol=1e-10):
            self.w.normalize()


class Frame2D(Basis2D):
    """
    Defines a 2D basis
    :param origin:Point2D: origin of the basis
    :param u:Vector2D: first vector of the basis
    :param v:Vector2D: second vector of the basis
    """

    def __init__(self, origin: Point2D, u: Vector2D, v: Vector2D, name: Text = ""):
        self.origin = origin
        Basis2D.__init__(self, u, v, name=name)

    def __repr__(self):
        return "{}: O={} U={}, V={}".format(self.__class__.__name__, self.origin, self.u, self.v)

    def __neg__(self):
        Pinv = self.inverse_transfer_matrix()
        new_origin = Point2D(npy.dot(Pinv, self.origin))
        return Frame2D(new_origin,
                       Vector2D(Pinv[:, 0]),
                       Vector2D(Pinv[:, 1]))

    def __add__(self, other_frame):
        P1 = self.transfer_matrix()
        new_origin = P1.vector_multiplication(other_frame.origin) + self.origin
        M = P1 * other_frame.transfer_matrix()
        return Frame2D(new_origin,
                       Vector2D(M.M11, M.M21),
                       Vector2D(M.M12, M.M22))
        # new_origin = Point2D(npy.dot(P1, other_frame.origin) + self.origin)
        # M = npy.dot(P1, other_frame.transfer_matrix())
        # return Frame2D(new_origin,
        #                Vector2D(M[:, 0]),
        #                Vector2D(M[:, 1]))

    def __sub__(self, other_frame):
        P1inv = other_frame.inverse_transfer_matrix()
        P2 = self.transfer_matrix()
        new_origin = Point2D(npy.dot(P1inv, (self.origin - other_frame.origin)))
        M = npy.dot(P1inv, P2)
        return Frame2D(new_origin,
                       Vector2D(M[:, 0]),
                       Vector2D(M[:, 1]))

    def __hash__(self):
        """
        Hash returns 0 because points are difficult to hash if they are meant
        to be equalized at a given tolerance
        """
        return 0

    def to_dict(self, *args, **kwargs):
        """
        Serializes a 2-dimensional frame into a dictionary.

        :return: A serialized version of the Frame2D
        :rtype: dict

        .. seealso::
            How `serialization and deserialization`_ works in dessia_common

        .. _serialization and deserialization:
            https://documentation.dessia.tech/dessia_common/customizing.html#overloading-the-dict-to-object-method
        """
        return {"object_class": "volmdlr.Frame2D",
                "name": self.name,
                "origin": self.origin.to_dict(),
                "u": self.u.to_dict(),
                "v": self.v.to_dict()
                }

    def basis(self):
        """
        Returns the 2-dimensional basis oriented the same way as the Frame2D.

        :return: A 2-dimensional basis
        :rtype: :class:`volmdlr.Basis2D`
        """
        return Basis2D(self.u, self.v)

    def new_coordinates(self, vector: Vector2D) -> Vector2D:
        """
        Convert the given vector's coordinates from the global landmark to the local landmark of this Frame2D.

        :param vector: The vector to convert, given in global coordinates.
        :type vector: :class:`volmdlr.Vector2D`
        :return: The converted vector, in local coordinates.
        :rtype: :class:`volmdlr.Vector2D`

        .. deprecated:: Use global_to_local_coordinates instead.
        """
        warnings.warn(
            "new_coordinates is deprecated. Use global_to_local_coordinates instead.",
            DeprecationWarning,
        )
        return self.global_to_local_coordinates(vector)

    def old_coordinates(self, vector: Vector2D) -> Vector2D:
        """
        Convert the given vector's coordinates from the local landmark of this Frame2D to the global landmark.

        :param vector: The vector to convert, given in local coordinates.
        :type vector: :class:`volmdlr.Vector2D`
        :return: The converted vector, in global coordinates.
        :rtype: :class:`volmdlr.Vector2D`

        .. deprecated:: Use local_to_global_coordinates instead.
        """
        warnings.warn(
            "old_coordinates is deprecated. Use local_to_global_coordinates instead.",
            DeprecationWarning,
        )
        return self.local_to_global_coordinates(vector)

    def global_to_local_coordinates(self, vector: Vector2D) -> Vector2D:
        """
        Convert the given vector's coordinates from the global landmark to the local landmark of this Frame2D.

        :param vector: The vector to convert, given in global coordinates.
        :type vector: :class:`volmdlr.Vector2D`
        :return: The converted vector, in local coordinates.
        :rtype: :class:`volmdlr.Vector2D`
        """
        return Basis2D.global_to_local_coordinates(self, vector - self.origin)

    def local_to_global_coordinates(self, vector: Vector2D) -> Vector2D:
        """
        Convert the given vector's coordinates from the local landmark of this Frame2D to the global landmark.

        :param vector: The vector to convert, given in local coordinates.
        :type vector: :class:`volmdlr.Vector2D`
        :return: The converted vector, in global coordinates.
        :rtype: :class:`volmdlr.Vector2D`
        """
        return Basis2D.local_to_global_coordinates(self, vector) + self.origin

    def frame_mapping(self, frame: "Frame2D", side: str):
        basis = frame.basis()
        if side == "new":
            new_origin = frame.global_to_local_coordinates(self.origin)
            new_u = basis.global_to_local_coordinates(self.u)
            new_v = basis.global_to_local_coordinates(self.v)
        elif side == "old":
            new_origin = frame.local_to_global_coordinates(self.origin)
            new_u = basis.local_to_global_coordinates(self.u)
            new_v = basis.local_to_global_coordinates(self.v)
        else:
            raise ValueError("side value not valid, please specify a correct value: \'old\' or \'new\'")
        return Frame2D(new_origin, new_u, new_v)

    def translation(self, vector):
        """
        Returns a translated 2-dimensional frame.

        :param vector: The translation vector
        :type vector: :class:`volmdlr.Vector2D`
        :return: A new translated 2-dimensional frame
        :rtype: :class:`volmdlr.Frame2D`
        """
        new_origin = self.origin.translation(vector)
        return Frame2D(new_origin, self.u, self.v)

    def rotation(self, angle):
        """
        Returns a rotated 2-dimensional frame.

        :param angle: The rotation angle
        :type angle: float
        :return: New rotated frame
        :rtype: :class:`volmdlr.Frame2D`
        """
        new_base = Basis2D.rotation(self, angle)
        return Frame2D(self.origin, new_base.u, new_base.v)

    def Draw(self, ax=None, style="ok"):
        """
        # TODO : unused ? to be deleted ?

        :param ax:
        :param style:
        :return:
        """
        if ax is None:
            fig, ax = plt.subplots()

        ax.plot(*self.origin, style)
        self.u.plot(origin=self.origin, ax=ax, color="r")
        self.v.plot(origin=self.origin, ax=ax, color="g")
        ax.axis("equal")

    def copy(self, deep=True, memo=None):
        """
        Creates a copy of a 2-dimensional frame.

        :param deep: *not used*
        :param memo: *not used*
        :return: A copy of the Frame2D
        :rtype: :class:`volmdlr.Frame2D`
        """
        return Frame2D(self.origin, self.u, self.v)

    def plot(self, ax=None, color="b", alpha=1., plot_points=True,
             ratio=1.):
        """
        Plots the 2-dimensional frame.

        :param ax: The Axes on which the Point2D will be drawn. Default value
            is None, creating a new drawing figure
        :type ax: :class:`matplotlib.axes.Axes`, optional
        :param color: *not used*
        :type color: str, optional
        :param alpha: *not used*
        :type alpha: float, optional
        :param plot_points: *not used*
        :type plot_points: bool, optional
        :param ratio: A ratio for controlling the size of the 2-dimensional
            frame. Default value is 1
        :type ratio: float, optional
        :return: A matplotlib Axes object on which the Point2D have been
            plotted
        :rtype: :class:`matplotlib.axes.Axes`
        """
        if ax is None:
            fig, ax = plt.subplots()

        x1 = [p.x for p in (self.origin, self.origin + self.u * ratio)]
        y1 = [p.y for p in (self.origin, self.origin + self.u * ratio)]
        ax.plot(x1, y1, "r")

        x2 = [p.x for p in (self.origin, self.origin + self.v * ratio)]
        y2 = [p.y for p in (self.origin, self.origin + self.v * ratio)]
        ax.plot(x2, y2, "g")
        return ax


OXY = Frame2D(O2D, X2D, Y2D)


class Frame3D(Basis3D):
    """
    Defines a 3D frame
    :param origin:Point3D: origin of the basis
    :param u:Vector3D: first vector of the basis
    :param v:Vector3D: second vector of the basis
    :param w:Vector3D: third vector of the basis
    """

    def __init__(self, origin: Point3D, u: Vector3D, v: Vector3D, w: Vector3D, name: Text = ""):
        self.origin = origin
        Basis3D.__init__(self, u, v, w)
        self.name = name

    def __repr__(self):
        return "{}: O={} U={}, V={}, W={}".format(self.__class__.__name__,
                                                  self.origin,
                                                  self.u, self.v, self.w)

    def __hash__(self):
        """
        hash returns 0 because points are difficult to hash if they are meant
        to be equalized at a given tolerance
        """
        return hash((self.origin, self.u, self.v, self.w))

    def __eq__(self, other_frame):
        if other_frame.__class__.__name__ != self.__class__.__name__:
            return False

        for other_vector, vector in zip([other_frame.origin, other_frame.u,
                                         other_frame.v, other_frame.w],
                                        [self.origin, self.u, self.v, self.w]):
            if other_vector != vector:
                return False
        return True

    def __neg__(self):
        M = self.inverse_transfer_matrix()
        new_origin = M.vector_multiplication(self.origin)
        return Frame3D(new_origin,
                       Vector3D(M.M11, M.M21, M.M31),
                       Vector3D(M.M12, M.M22, M.M32),
                       Vector3D(M.M13, M.M23, M.M33))

    def __add__(self, other_frame):
        P1 = self.transfer_matrix()
        new_origin = P1.vector_multiplication(other_frame.origin) + self.origin

        M = P1 * other_frame.transfer_matrix()
        return Frame3D(new_origin,
                       Vector3D(M.M11, M.M21, M.M31),
                       Vector3D(M.M12, M.M22, M.M32),
                       Vector3D(M.M13, M.M23, M.M33))

    def __sub__(self, other_frame):
        P1inv = other_frame.inverse_transfer_matrix()
        P2 = self.transfer_matrix()
        new_origin = P1inv.vector_multiplication(self.origin - other_frame.origin)
        M = P1inv * P2
        return Frame3D(new_origin,
                       Vector3D(M.M11, M.M21, M.M31),
                       Vector3D(M.M12, M.M22, M.M32),
                       Vector3D(M.M13, M.M23, M.M33))

    def __round__(self, ndigits=6):
        return self.__class__(round(self.origin, ndigits),
                              round(self.u, ndigits),
                              round(self.v, ndigits),
                              round(self.w, ndigits))

    def to_dict(self, *args, **kwargs):
        """
        Serializes a 3-dimensional frame into a dictionary.

        :return: A serialized version of the Frame3D
        :rtype: dict

        .. seealso::
            How `serialization and deserialization`_ works in dessia_common

        .. _serialization and deserialization:
            https://documentation.dessia.tech/dessia_common/customizing.html#overloading-the-dict-to-object-method
        """
        return {"object_class": "volmdlr.Frame3D",
                "name": self.name,
                "origin": self.origin.to_dict(),
                "u": self.u.to_dict(),
                "v": self.v.to_dict(),
                "w": self.w.to_dict()
                }

    def basis(self):
        """
        Returns the 3-dimensional basis oriented the same way as the Frame3D.

        :return: A 3-dimensional basis
        :rtype: :class:`volmdlr.Basis3D`
        """
        return Basis3D(self.u, self.v, self.w)

    def new_coordinates(self, vector: Vector3D) -> Vector3D:
        """
        Convert the given vector's coordinates from the global landmark to the local landmark of this Frame3D.

        :param vector: The vector to convert, given in global coordinates.
        :type vector: :class:`volmdlr.Vector3D`
        :return: The converted vector, in local coordinates.
        :rtype: :class:`volmdlr.Vector3D`

        .. deprecated:: Use global_to_local_coordinates instead.
        """
        warnings.warn(
            "new_coordinates is deprecated. Use global_to_local_coordinates instead.",
            DeprecationWarning,
        )
        return self.global_to_local_coordinates(vector)

    def old_coordinates(self, vector: Vector3D) -> Vector3D:
        """
        Convert the given vector's coordinates from the local landmark of this Frame3D to the global landmark.

        :param vector: The vector to convert, given in local coordinates.
        :type vector: :class:`volmdlr.Vector3D`
        :return: The converted vector, in global coordinates.
        :rtype: :class:`volmdlr.Vector3D`

        .. deprecated:: Use local_to_global_coordinates instead.
        """
        warnings.warn(
            "old_coordinates is deprecated. Use local_to_global_coordinates instead.",
            DeprecationWarning,
        )
        return self.local_to_global_coordinates(vector)

    def global_to_local_coordinates(self, vector: Vector3D) -> Vector3D:
        """
        Convert the given vector's coordinates from the global landmark to the local landmark of this Frame3D.

        :param vector: The vector to convert, given in global coordinates.
        :type vector: :class:`volmdlr.Vector3D`
        :return: The converted vector, in local coordinates.
        :rtype: :class:`volmdlr.Vector3D`
        """
        return Basis3D.global_to_local_coordinates(self, vector - self.origin)

    def local_to_global_coordinates(self, vector: Vector3D) -> Vector3D:
        """
        Convert the given vector's coordinates from the local landmark of this Frame3D to the global landmark.

        :param vector: The vector to convert, given in local coordinates.
        :type vector: :class:`volmdlr.Vector3D`
        :return: The converted vector, in global coordinates.
        :rtype: :class:`volmdlr.Vector3D`
        """
        return Basis3D.local_to_global_coordinates(self, vector) + self.origin

    def frame_mapping(self, frame: "Frame3D", side: str):
        basis = frame.basis()
        if side == "new":
            new_origin = frame.global_to_local_coordinates(self.origin)
            new_u = basis.global_to_local_coordinates(self.u)
            new_v = basis.global_to_local_coordinates(self.v)
            new_w = basis.global_to_local_coordinates(self.w)

        elif side == "old":
            new_origin = frame.local_to_global_coordinates(self.origin)
            new_u = basis.local_to_global_coordinates(self.u)
            new_v = basis.local_to_global_coordinates(self.v)
            new_w = basis.local_to_global_coordinates(self.w)
        else:
            raise ValueError("side value not valid, please specify"
                             'a correct value: \'old\' or \'new\'')
        return Frame3D(new_origin, new_u, new_v, new_w)

    def rotation(self, center: Point3D, axis: Vector3D, angle: float):
        """
        Rotates the center as a point and vectors as directions
        (calling Basis), and returns a new 3-dimensional frame.

        :param center: The center of rotation
        :type center: :class:`volmdlr.Point3D`
        :param axis: The axis around which the rotation will be made
        :type axis: :class:`volmdlr.Vector3D`
        :param angle: The rotation angle
        :type angle: float
        :return: New rotated frame
        :rtype: :class:`volmdlr.Frame3D`
        """
        new_base = Basis3D.rotation(self, axis, angle)
        new_origin = self.origin.rotation(center, axis, angle)
        return Frame3D(new_origin,
                       new_base.u, new_base.v, new_base.w,
                       self.name)

    def translation(self, offset: Vector3D):
        """
        Translates a 3-dimensional frame.

        :param offset: The translation vector
        :type offset: :class:`volmdlr.Vector3D`
        :return: new translated frame
        :rtype: Frame3D
        """
        return Frame3D(self.origin.translation(offset),
                       self.u, self.v, self.w, self.name)

    def copy(self, deep=True, memo=None):
        """
        Creates a copy of a 3-dimensional frame.

        :param deep: *not used*
        :param memo: *not used*
        :return: A copy of the Frame3D
        :rtype: :class:`volmdlr.Frame3D`
        """
        return Frame3D(self.origin.copy(),
                       self.u.copy(), self.v.copy(), self.w.copy())

    def to_step(self, current_id):
        """
        Writes a step primitive from a 3-dimensional frame.

        :param current_id: The id of the last written primitive
        :type current_id: int
        :return: A tuple containing the string representing the step primitive
            and the new current id
        :rtype: tuple
        """
        content, origin_id = self.origin.to_point().to_step(current_id)
        current_id = origin_id + 1
        w_content, w_id = Vector3D.to_step(self.w, current_id)
        current_id = w_id + 1
        u_content, u_id = Vector3D.to_step(self.u, current_id)
        current_id = u_id + 1
<<<<<<< HEAD
        content += w_content + u_content
        content += f"#{current_id} = AXIS2_PLACEMENT_3D('{self.name}',#{origin_id},#{w_id},#{u_id});\n"
=======
        v_content, v_id = Vector3D.to_step(self.w, current_id)
        current_id = v_id + 1
        content += u_content + v_content
        content += f"#{current_id} = AXIS2_PLACEMENT_3D('{self.name}',#{origin_id},#{u_id},#{v_id});\n"
>>>>>>> 10d19fca
        return content, current_id

    def plot2d(self, x=X3D, y=Y3D, ax=None, color="k"):
        """
        Plots the 3-dimensional frame on a 2-dimensional surface given
        by (x, y).

        :param x: The first 3-dimensional vector of the 2-dimensional surface.
            Default value is X3D, the vector (1, 0, 0)
        :type x: :class:`volmdlr.Vector3D`, optional
        :param y: The second 3-dimensional vector of the 2-dimensional surface.
            Default value is Y3D, the vector (0, 1, 0)
        :type y: :class:`volmdlr.Vector3D`, optional
        :param ax: The Axes on which the Frame3D will be drawn. Default value
            is None, creating a new drawing figure
        :type ax: :class:`matplotlib.axes.Axes`, optional
        :param color: The color of the frame. Default value is 'k', for black
        :type color: str, optional
        :return: A matplotlib Axes object on which the 2-dimensional
            representation of the Frame3D have been plotted
        :rtype: :class:`matplotlib.axes.Axes`
        """
        if ax is None:
            fig, ax = plt.subplots()
        else:
            fig = ax.figure

        origin2d = self.origin.to_2d(O3D, x, y)

        for iv, vector in enumerate(self.vectors):
            vector2D = vector.to_2d(O3D, x, y)
            if vector2D.norm() > 1e-8:
                vector2D.plot(origin=origin2d, ax=ax, color=color, label=str(iv + 1))

        return fig, ax

    def plot(self, ax=None, color="b", alpha=1., plot_points=True,
             ratio=1.):
        """
        Plots the 3-dimensional frame.

        :param ax: The Axes on which the Point3D will be drawn. Default value
            is None, creating a new drawing figure
        :type ax: :class:`matplotlib.axes.Axes`, optional
        :param color: *not used*
        :type color: str, optional
        :param alpha: *not used*
        :type alpha: float, optional
        :param plot_points: *not used*
        :type plot_points: bool, optional
        :param ratio: A ratio for controlling the size of the 3-dimensional
            frame. Default value is 1
        :type ratio: float, optional
        :return: A matplotlib Axes object on which the Point3D have been
            plotted
        :rtype: :class:`matplotlib.axes.Axes`
        """
        if ax is None:
            fig = plt.figure()
            ax = fig.add_subplot(111, projection="3d")

        x1 = [p.x for p in (self.origin, self.origin + self.u * ratio)]
        y1 = [p.y for p in (self.origin, self.origin + self.u * ratio)]
        z1 = [p.z for p in (self.origin, self.origin + self.u * ratio)]
        ax.plot(x1, y1, z1, "r")

        x2 = [p.x for p in (self.origin, self.origin + self.v * ratio)]
        y2 = [p.y for p in (self.origin, self.origin + self.v * ratio)]
        z2 = [p.z for p in (self.origin, self.origin + self.v * ratio)]
        ax.plot(x2, y2, z2, "g")

        x3 = [p.x for p in (self.origin, self.origin + self.w * ratio)]
        y3 = [p.y for p in (self.origin, self.origin + self.w * ratio)]
        z3 = [p.z for p in (self.origin, self.origin + self.w * ratio)]
        ax.plot(x3, y3, z3, "b")
        return ax

    @classmethod
    def from_step(cls, arguments, object_dict, **kwargs):
        """
        Converts a step primitive from a 3-dimensional point to a Frame3D.

        :param arguments: The arguments of the step primitive. The last element represents the unit_conversion_factor.
        :type arguments: list
        :param object_dict: The dictionary containing all the step primitives
            that have already been instanciated
        :type object_dict: dict
        :return: The corresponding Frame3D object
        :rtype: :class:`volmdlr.Frame3D`
        """
        origin = object_dict[arguments[1]]
        if arguments[2] == "$" and arguments[3] == "$":
            return cls(origin, volmdlr.X3D, volmdlr.Y3D, volmdlr.Z3D, arguments[0][1:-1])
        if arguments[2] == "$":
            return cls.from_point_and_vector(origin, object_dict[arguments[3]], main_axis=X3D,
                                             name= arguments[0][1:-1])
        if arguments[3] == "$":
            return cls.from_point_and_vector(origin, object_dict[arguments[2]], main_axis=Z3D,
                                             name= arguments[0][1:-1])
        w = object_dict[arguments[2]]
        u = object_dict[arguments[3]]
        u = u - u.dot(w) * w
        u = u.unit_vector()
        v = w.cross(u)
        return cls(origin, u, v, w, arguments[0][1:-1])

    @classmethod
    def from_point_and_vector(cls, point: Point3D, vector: Vector3D,
                              main_axis: Vector3D = X3D, name: str=''):
        """
        Creates a new frame from a point and vector by rotating the global
        frame. Global frame rotates in order to have 'vector' and 'main_axis'
        collinear. This method is very useful to compute a local frame of
        an object.

        :param point: The origin of the new frame
        :type point: :class:`volmdlr.Point3D`
        :param vector: The vector used to define one of the main axis
            (by default X-axis) of the local frame
        :type vector: :class:`volmdlr.Vector3D`
        :param main_axis: The axis of global frame you want to match 'vector'
            (can be X3D, Y3D or Z3D). Default value is X3D,
            the vector (1, 0, 0)
        :type main_axis: :class:`volmdlr.Vector3D`, optional
        :param name: Frame's name.
        :type name: str
        :return: The created local frame
        :rtype: :class:`volmdlr.Frame3D`
        """
        if main_axis not in [X3D, Y3D, Z3D]:
            raise ValueError("main_axis must be X, Y or Z of the global frame")

        vector.normalize()

        if vector == main_axis:
            # The local frame is oriented like the global frame
            return cls(point, X3D, Y3D, Z3D)

        if vector == -main_axis:
            return cls(point, -X3D, -Y3D, -Z3D)

        # The local frame is oriented differently from the global frame
        # Rotation angle
        dot = main_axis.dot(vector)
        rot_angle = math.acos(dot / (vector.norm() * main_axis.norm()))

        # Rotation axis
        vector2 = vector - main_axis
        rot_axis = main_axis.cross(vector2)
        rot_axis.normalize()

        u = X3D.rotation(O3D, rot_axis, rot_angle)
        v = Y3D.rotation(O3D, rot_axis, rot_angle)
        w = Z3D.rotation(O3D, rot_axis, rot_angle)

        return cls(point, u, v, w, name=name)

    @classmethod
    def from_3_points(cls, point1, point2, point3):
        """
        Creates a frame 3d from 3 points.

        :param point1: point 1.
        :param point2: point 2.
        :param point3: point 3.
        :return: a frame 3d.
        """
        vector1 = point2 - point1
        vector2 = point3 - point1
        vector1 = vector1.to_vector().unit_vector()
        vector2 = vector2.to_vector().unit_vector()
        normal = vector1.cross(vector2)
        normal.normalize()
        return cls(point1, vector1, normal.cross(vector1), normal)

    # def babylonjs(self, size=0.1, parent=None):
    #     """
    #     # TODO: to be deleted ?
    #     Returns the babylonjs script for 3D display in browser.

    #     :param size: The adjustable size of the 3-dimensional frame. Default
    #         value is 0.1
    #     :type size: float, optional
    #     :param parent:
    #     :type parent:
    #     :return: A babylonjs script
    #     :rtype: str
    #     """
    #     s = "var origin = new BABYLON.Vector3({},{},{});\n".format(*self.origin)
    #     s += "var o_u = new BABYLON.Vector3({}, {}, {});\n".format(*(size * self.u + self.origin))
    #     s += "var o_v = new BABYLON.Vector3({}, {}, {});\n".format(*(size * self.v + self.origin))
    #     s += "var o_w = new BABYLON.Vector3({}, {}, {});\n".format(*(size * self.w + self.origin))
    #     s += 'var line1 = BABYLON.MeshBuilder.CreateTube("frame_U",{{path:[origin, o_u], radius:{}}},scene);'.format(
    #         0.03 * size)
    #     s += "line1.material = red_material;\n"
    #     s += 'var line2 = BABYLON.MeshBuilder.CreateTube("frame_V",{{path:[origin, o_v], radius:{}}},scene);'.format(
    #         0.03 * size)
    #     s += "line2.material = green_material;\n"
    #     s += 'var line3 = BABYLON.MeshBuilder.CreateTube("frame_W",{{path:[origin, o_w], radius:{}}},scene);'.format(
    #         0.03 * size)
    #     s += "line3.material = blue_material;\n"
    #     if parent is not None:
    #         s += "line1.parent = {};\n".format(parent)
    #         s += "line2.parent = {};\n".format(parent)
    #         s += "line3.parent = {};\n".format(parent)

    #     return s<|MERGE_RESOLUTION|>--- conflicted
+++ resolved
@@ -3309,15 +3309,8 @@
         current_id = w_id + 1
         u_content, u_id = Vector3D.to_step(self.u, current_id)
         current_id = u_id + 1
-<<<<<<< HEAD
         content += w_content + u_content
         content += f"#{current_id} = AXIS2_PLACEMENT_3D('{self.name}',#{origin_id},#{w_id},#{u_id});\n"
-=======
-        v_content, v_id = Vector3D.to_step(self.w, current_id)
-        current_id = v_id + 1
-        content += u_content + v_content
-        content += f"#{current_id} = AXIS2_PLACEMENT_3D('{self.name}',#{origin_id},#{u_id},#{v_id});\n"
->>>>>>> 10d19fca
         return content, current_id
 
     def plot2d(self, x=X3D, y=Y3D, ax=None, color="k"):
