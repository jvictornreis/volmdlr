# -*- coding: utf-8 -*-

import math
import pkg_resources
__version__ = pkg_resources.require("volmdlr")[0].version

from volmdlr.core_compiled import (Vector2D, Vector3D, Point2D, Point3D,
<<<<<<< HEAD
                            O2D, X2D, Y2D, OXY,
                            Basis2D, Basis3D, Frame2D, Frame3D,
                            O3D, X3D, Y3D, Z3D, Matrix22, Matrix33,
                            )
=======
                                   O2D, X2D, Y2D, OXY,
                                   Basis2D, Basis3D, Frame2D, Frame3D,
                                   O3D, X3D, Y3D, Z3D, Matrix22, Matrix33
                                   )
>>>>>>> 90bb30e2

TWO_PI = 2 * math.pi

XYZ = Basis3D(X3D, Y3D, Z3D)
YZX = Basis3D(Y3D, Z3D, X3D)
ZXY = Basis3D(Z3D, X3D, Y3D)

OXYZ = Frame3D(O3D, X3D, Y3D, Z3D)
OYZX = Frame3D(O3D, Y3D, Z3D, X3D)
OZXY = Frame3D(O3D, Z3D, X3D, Y3D)<|MERGE_RESOLUTION|>--- conflicted
+++ resolved
@@ -5,17 +5,10 @@
 __version__ = pkg_resources.require("volmdlr")[0].version
 
 from volmdlr.core_compiled import (Vector2D, Vector3D, Point2D, Point3D,
-<<<<<<< HEAD
-                            O2D, X2D, Y2D, OXY,
-                            Basis2D, Basis3D, Frame2D, Frame3D,
-                            O3D, X3D, Y3D, Z3D, Matrix22, Matrix33,
-                            )
-=======
                                    O2D, X2D, Y2D, OXY,
                                    Basis2D, Basis3D, Frame2D, Frame3D,
                                    O3D, X3D, Y3D, Z3D, Matrix22, Matrix33
                                    )
->>>>>>> 90bb30e2
 
 TWO_PI = 2 * math.pi
 
