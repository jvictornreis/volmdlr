# cython: language_level=3
# distutils: language = c++
# pylint: disable=no-member, used-before-assignment, no-name-in-module, import-error, undefined-variable
"""
Provides curve and surface fitting functions.

This module provides functions for working with Non-Uniform Rational B-Splines (NURBS) geometries.
Some functions are based on the geomdl open-source library (MIT license),
originally created by the geomdl authors: https://github.com/orbingol/NURBS-Python.

We also use as main reference Les Piegl and Wayne Tiller. The NURBS Book. Springer Science & Business Media, 1997

For more information on NURBs and their use in geometric modeling, please refer to the literature
in the field.
The authors of this module make no warranty or guarantee as to the accuracy or suitability of this
code for any particular purpose.
"""

import cython.cimports.libc.math as math_c
import cython
import numpy as np
from scipy.linalg import lu_factor, lu_solve

from cython.cimports.libcpp.vector import vector

from volmdlr.nurbs import core, helpers


@cython.wraparound(False)
@cython.boundscheck(False)
def interpolate_curve(points: np.ndarray[np.double_t, ndim == 2], degree: cython.int,
                      centripetal: cython.bint):
    """
    Curve interpolation through the data points.

    Please refer to Algorithm A9.1 on The NURBS Book (2nd Edition), pp.369-370 for details.

    Keyword Arguments:
        * ``centripetal``: activates centripetal parametrization method. *Default: False*

    :param points: data points
    :type points: list, tuple
    :param degree: degree of the output parametric curve
    :type degree: int
    :return: interpolated B-Spline curve
    :rtype: BSpline.Curve

    """
    # Number of control points
    num_points: cython.Py_ssize_t = len(points)

    u_k: cython.double[:] = compute_params_curve(points, centripetal)

    # Compute knot vector
    knotvector: vector[cython.double] = compute_knot_vector(degree, num_points, u_k)

    # Do global interpolation
    matrix_a: cython.double[:, :] = _build_coeff_matrix(degree, knotvector, u_k, num_points)
    lu_matrix: np.ndarray[np.double_t, ndim == 2]
    piv: np.ndarray[np.int_t, ndim == 1]
    lu_matrix, piv = lu_factor(matrix_a)
    ctrlpts: np.ndarray[np.double_t, ndim == 2] = lu_solve((lu_matrix, piv), points)

    knots = np.unique(knotvector)
    knot_multiplicities = [core.find_multiplicity(knot, knotvector) for knot in knots]

    return ctrlpts, knots, knot_multiplicities


@cython.wraparound(False)
@cython.boundscheck(False)
def interpolate_surface(points, size_u: cython.int, size_v: cython.int, degree_u: cython.int, degree_v: cython.int,
                        **kwargs):
    """
    Surface interpolation through the data points.

    Please refer to the Algorithm A9.4 on The NURBS Book (2nd Edition), pp.380 for details.

    Keyword Arguments:
        * ``centripetal``: activates centripetal parametrization method. *Default: False*

    :param points: data points
    :type points: list, tuple
    :param size_u: number of data points on the u-direction
    :type size_u: int
    :param size_v: number of data points on the v-direction
    :type size_v: int
    :param degree_u: degree of the output surface for the u-direction
    :type degree_u: int
    :param degree_v: degree of the output surface for the v-direction
    :type degree_v: int
    :return: interpolated B-Spline surface
    :rtype: BSpline.Surface

    """
    # Keyword arguments
    use_centripetal: cython.bint = kwargs.get("centripetal", False)
    u_k: np.ndarray[np.double_t, ndim == 1]
    v_l: np.ndarray[np.double_t, ndim == 1]
    u_k, v_l = compute_params_surface(points, size_u, size_v, use_centripetal)

    # Compute knot vectors
    kv_u: vector[cython.double] = compute_knot_vector(degree_u, size_u, u_k)
    kv_v: vector[cython.double] = compute_knot_vector(degree_v, size_v, v_l)

    j: cython.int
    u: cython.int
    v: cython.int
    dim: cython.size_t = len(points[0])
    # Do global interpolation on the u-direction
    ctrlpts_r: cython.double[:, :] = np.zeros((size_u * size_v, dim), dtype=np.float64)
    temp: cython.double[:, :]
    matrix_a: cython.double[:, :]
    for v in range(size_v):
        pts = np.asarray([points[v + (size_v * u)] for u in range(size_u)], dtype=np.float64)
        matrix_a = _build_coeff_matrix(degree_u, kv_u, u_k, pts.shape[0])
        temp = lu_solve(lu_factor(matrix_a), pts)
        for u in range(size_u):
            for j in range(dim):
                ctrlpts_r[u + (size_u * v)][j] = temp[u][j]

    # Do global interpolation on the v-direction
    ctrlpts: np.ndarray[np.double_t, ndim == 2] = np.zeros((size_u * size_v, dim), dtype=np.float64)
    for u in range(size_u):
        pts = np.asarray([ctrlpts_r[u + (size_u * v)] for v in range(size_v)], dtype=np.float64)
        matrix_a = _build_coeff_matrix(degree_v, kv_v, v_l, pts.shape[0])
        temp = lu_solve(lu_factor(matrix_a), pts)
        for v in range(size_v):
            for j in range(dim):
                ctrlpts[v + (size_v * u)][j] = temp[v][j]

    knots_u = np.unique(kv_u)
    knot_multiplicities_u = [core.find_multiplicity(knot, kv_u) for knot in knots_u]
    knots_v = np.unique(kv_v)
    knot_multiplicities_v = [core.find_multiplicity(knot, kv_v) for knot in knots_v]

    return ctrlpts, knots_u, knot_multiplicities_u, knots_v, knot_multiplicities_v


def approximate_curve(points, degree: cython.int, **kwargs):
    """
    Curve approximation using least squares method with fixed number of control points.

    Please refer to The NURBS Book (2nd Edition), pp.410-413 for details.

    Keyword Arguments:
        * ``centripetal``: activates centripetal parametrization method. *Default: False*
        * ``ctrlpts_size``: number of control points. *Default: len(points) - 1*

    :param points: data points
    :type points: list, tuple
    :param degree: degree of the output parametric curve
    :type degree: int
    :return: approximated B-Spline curve
    :rtype: BSpline.Curve

    """
    # Number of data points
    num_dpts: cython.size_t = len(points)  # corresponds to variable "r" in the algorithm

    # Get keyword arguments
    use_centripetal: cython.bint = kwargs.get("centripetal", False)
    num_cpts: cython.int = kwargs.get("ctrlpts_size", num_dpts - 1)

    # Dimension
    dim: cython.size_t = len(points[0])

    u_k: np.ndarray[np.double_t, ndim == 1] = compute_params_curve(points, use_centripetal)

    # Compute knot vector
    knotvector: vector[cython.double] = compute_knot_vector2(degree, num_dpts, num_cpts, u_k)

    # Compute matrix N
    matrix_n: np.ndarray[np.double_t, ndim == 2] = np.zeros((num_dpts - 2, num_cpts - 2), dtype=np.float64)
    for i in range(1, num_dpts - 1):
        for j in range(1, num_cpts - 1):
            matrix_n[i - 1, j - 1] = core.basis_function_one(degree, knotvector, j, u_k[i])

    matrix_nt = matrix_n.T

    matrix_ntn = np.dot(matrix_nt, matrix_n)

    matrix_l, matrix_u = helpers.lu_decomposition(matrix_ntn)
    # Initialize control points array
    ctrlpts = [[0.0 for _ in range(dim)] for _ in range(num_cpts)]

    # Fix start and end points
    ctrlpts[0] = list(points[0])
    ctrlpts[num_cpts - 1] = list(points[num_dpts - 1])

    # Compute - Eq 9.63
    pt0 = points[0]
    ptm = points[num_dpts - 1]
    r_k = []
    for i in range(1, num_dpts - 1):
        ptk = points[i]
        n0p = core.basis_function_one(degree, knotvector, 0, u_k[i])
        nnp = core.basis_function_one(degree, knotvector, num_cpts - 1, u_k[i])
        elem2 = np.array([c * n0p for c in pt0], dtype=np.float64)
        elem3 = np.array([c * nnp for c in ptm], dtype=np.float64)
        r_k.append(ptk - elem2 - elem3)

    # Compute - Eq 9.67
    vector_r = np.zeros((num_cpts - 2, dim), dtype=np.float64)
    for i in range(1, num_cpts - 1):
        ru_tmp = []
        for idx, point in enumerate(r_k):
            ru_tmp.append(point * core.basis_function_one(degree, knotvector, i, u_k[idx + 1]))
        vector_r[i - 1] = np.sum(ru_tmp, axis=0)

    # Compute control points
    for i in range(dim):
        b = [pt[i] for pt in vector_r]
        y = helpers.forward_substitution(matrix_l, b)
        x = helpers.backward_substitution(matrix_u, y)
        for j in range(1, num_cpts - 1):
            ctrlpts[j][i] = x[j - 1]

    knots = np.unique(knotvector)
    knot_multiplicities = [core.find_multiplicity(knot, knotvector) for knot in knots]

    return ctrlpts, knots.tolist(), knot_multiplicities


@cython.wraparound(False)
@cython.boundscheck(False)
def approximate_surface(points, size_u: cython.int, size_v: cython.int, degree_u: cython.int, degree_v: cython.int,
                        **kwargs):
    """
    Surface approximation using least squares method with fixed number of control points.

    This algorithm interpolates the corner control points and approximates the remaining control points.
    Please refer to Algorithm A9.7 of The NURBS Book (2nd Edition), pp.422-423 for details.

    Keyword Arguments:
        * ``centripetal``: activates centripetal parametrization method. *Default: False*
        * ``ctrlpts_size_u``: number of control points on the u-direction. *Default: size_u - 1*
        * ``ctrlpts_size_v``: number of control points on the v-direction. *Default: size_v - 1*

    :param points: data points
    :type points: list, tuple
    :param size_u: number of data points on the u-direction, :math:`r`
    :type size_u: int
    :param size_v: number of data points on the v-direction, :math:`s`
    :type size_v: int
    :param degree_u: degree of the output surface for the u-direction
    :type degree_u: int
    :param degree_v: degree of the output surface for the v-direction
    :type degree_v: int
    :return: approximated B-Spline surface
    :rtype: BSpline.Surface

    """
    # Keyword arguments
    use_centripetal: cython.bint = kwargs.get("centripetal", False)
    num_cpts_u: cython.int = kwargs.get("ctrlpts_size_u", size_u - 1)
    num_cpts_v: cython.int = kwargs.get("ctrlpts_size_v", size_v - 1)

    # Dimension
    dim: cython.size_t = len(points[0])
    u_k: np.ndarray[np.double_t, ndim == 1]
    v_l: np.ndarray[np.double_t, ndim == 1]
    u_k, v_l = compute_params_surface(points, size_u, size_v, use_centripetal)

    # Compute knot vectors
    kv_u: vector[cython.double] = compute_knot_vector2(degree_u, size_u, num_cpts_u, u_k)
    kv_v: vector[cython.double] = compute_knot_vector2(degree_v, size_v, num_cpts_v, v_l)

    matrix_nu: np.ndarray[np.double_t, ndim == 2] = np.zeros((size_u - 2, num_cpts_u - 2), dtype=np.float64)
    i: cython.int
    j: cython.int
    for i in range(1, size_u - 1):
        for j in range(1, num_cpts_u - 1):
            matrix_nu[i - 1, j - 1] = core.basis_function_one(degree_u, kv_u, j, u_k[i])

    matrix_ntu = matrix_nu.T

    matrix_ntnu = np.dot(matrix_ntu, matrix_nu)

    matrix_ntnul, matrix_ntnuu = helpers.lu_decomposition(matrix_ntnu)

    # Fit u-direction
    ctrlpts_tmp = [[0.0 for _ in range(dim)] for _ in range(num_cpts_u * size_v)]
    for j in range(size_v):
        ctrlpts_tmp[j + (size_v * 0)] = list(points[j + (size_v * 0)])
        ctrlpts_tmp[j + (size_v * (num_cpts_u - 1))] = list(points[j + (size_v * (size_u - 1))])
        # Compute Eq 9.63
        pt0 = points[j + (size_v * 0)]
        ptm = points[j + (size_v * (size_u - 1))]
        rku = []
        for i in range(1, size_u - 1):
            ptk = points[j + (size_v * i)]
            n0p = core.basis_function_one(degree_u, kv_u, 0, u_k[i])
            nnp = core.basis_function_one(degree_u, kv_u, num_cpts_u - 1, u_k[i])
            elem2 = [c * n0p for c in pt0]
            elem3 = [c * nnp for c in ptm]
            rku.append([a - b - c for a, b, c in zip(ptk, elem2, elem3)])
        # Compute - Eq 9.67
        r_u = [[0.0 for _ in range(dim)] for _ in range(num_cpts_u - 2)]
        for i in range(1, num_cpts_u - 1):
            ru_tmp = []
            for idx, point in enumerate(rku):
                ru_tmp.append([p * core.basis_function_one(degree_u, kv_u, i, u_k[idx + 1]) for p in point])
            for d in range(dim):
                for idx in range(len(ru_tmp)):
                    r_u[i - 1][d] += ru_tmp[idx][d]
        # Get intermediate control points
        for d in range(dim):
            b = [pt[d] for pt in r_u]
            y = helpers.forward_substitution(matrix_ntnul, b)
            x = helpers.backward_substitution(matrix_ntnuu, y)
            for i in range(1, num_cpts_u - 1):
                ctrlpts_tmp[j + (size_v * i)][d] = x[i - 1]

    matrix_nv: np.ndarray[np.double_t, ndim == 1] = np.zeros((size_v - 2, num_cpts_v - 2), dtype=np.float64)
    for i in range(1, size_v - 1):
        for j in range(1, num_cpts_v - 1):
            matrix_nv[i - 1, j - 1] = core.basis_function_one(degree_v, kv_v, j, v_l[i])

    matrix_ntv = matrix_nv.T

    matrix_ntnv = np.dot(matrix_ntv, matrix_nv)

    matrix_ntnvl, matrix_ntnvu = helpers.lu_decomposition(matrix_ntnv)

    # Fit v-direction
    ctrlpts = [[0.0 for _ in range(dim)] for _ in range(num_cpts_u * num_cpts_v)]
    for i in range(num_cpts_u):
        ctrlpts[0 + (num_cpts_v * i)] = list(ctrlpts_tmp[0 + (size_v * i)])
        ctrlpts[num_cpts_v - 1 + (num_cpts_v * i)] = list(ctrlpts_tmp[size_v - 1 + (size_v * i)])
        # Compute - Eq 9.63
        pt0 = ctrlpts_tmp[0 + (size_v * i)]
        ptm = ctrlpts_tmp[size_v - 1 + (size_v * i)]
        rkv = []
        for j in range(1, size_v - 1):
            ptk = ctrlpts_tmp[j + (size_v * i)]
            n0p = core.basis_function_one(degree_v, kv_v, 0, v_l[j])
            nnp = core.basis_function_one(degree_v, kv_v, num_cpts_v - 1, v_l[j])
            elem2 = [c * n0p for c in pt0]
            elem3 = [c * nnp for c in ptm]
            rkv.append([a - b - c for a, b, c in zip(ptk, elem2, elem3)])
        # Compute - Eq 9.67
        r_v = [[0.0 for _ in range(dim)] for _ in range(num_cpts_v - 2)]
        for j in range(1, num_cpts_v - 1):
            rv_tmp = []
            for idx, point in enumerate(rkv):
                rv_tmp.append([p * core.basis_function_one(degree_v, kv_v, j, v_l[idx + 1]) for p in point])
            for d in range(dim):
                for idx in range(len(rv_tmp)):
                    r_v[j - 1][d] += rv_tmp[idx][d]
        # Get intermediate control points
        for d in range(dim):
            b = [pt[d] for pt in r_v]
            y = helpers.forward_substitution(matrix_ntnvl, b)
            x = helpers.backward_substitution(matrix_ntnvu, y)
            for j in range(1, num_cpts_v - 1):
                ctrlpts[j + (num_cpts_v * i)][d] = x[j - 1]

    knots_u = np.unique(kv_u)
    knot_multiplicities_u = [core.find_multiplicity(knot, kv_u) for knot in knots_u]
    knots_v = np.unique(kv_v)
    knot_multiplicities_v = [core.find_multiplicity(knot, kv_v) for knot in knots_v]

    return ctrlpts, knots_u, knot_multiplicities_u, knots_v, knot_multiplicities_v


@cython.cfunc
@cython.cdivision
@cython.wraparound(False)
@cython.boundscheck(False)
def compute_knot_vector(
    degree: cython.int, num_points: cython.size_t, params: cython.double[:]
) -> vector[cython.double]:
    """
    Computes a knot vector from the parameter list using averaging method.

    Please refer to the Equation 9.8 on The NURBS Book (2nd Edition), pp.365 for details.

    :param degree: degree
    :type degree: int
    :param num_points: number of data points
    :type num_points: int
    :param params: list of parameters, :math:`\\overline{u}_{k}`
    :type params: list, tuple
    :return: knot vector
    :rtype: list
    """
    # Start knot vector
    knotvector: vector[cython.double] = vector[cython.double](degree + 1, 0.0)
    temp_kv: cython.double
    i: cython.size_t
    j: cython.size_t
    # Use averaging method (Eq 9.8) to compute internal knots in the knot vector
    for i in range(num_points - degree - 1):
        temp_kv = (1.0 / float(degree)) * sum(params[j] for j in range(i + 1, i + degree + 1))
        knotvector.push_back(temp_kv)

    # End knot vector
    for _ in range(degree + 1):
        knotvector.push_back(1.0)

    return knotvector


def compute_knot_vector2(degree, num_dpts, num_cpts, params):
    """
    Computes a knot vector ensuring that every knot span has at least one :math:`\\overline{u}_{k}`.

    Please refer to the Equations 9.68 and 9.69 on The NURBS Book (2nd Edition), p.412 for details.

    :param degree: degree
    :type degree: int
    :param num_dpts: number of data points
    :type num_dpts: int
    :param num_cpts: number of control points
    :type num_cpts: int
    :param params: list of parameters, :math:`\\overline{u}_{k}`
    :type params: list, tuple
    :return: knot vector
    :rtype: list
    """
    # Start knot vector
    knotvector = [0.0 for _ in range(degree + 1)]

    # Compute "d" value - Eq 9.68
    d = float(num_dpts) / float(num_cpts - degree)
    # Find internal knots
    for j in range(1, num_cpts - degree):
        i = int(j * d)
        alpha = (j * d) - i
        temp_kv = ((1.0 - alpha) * params[i - 1]) + (alpha * params[i])
        knotvector.append(temp_kv)

    # End knot vector
    knotvector += [1.0 for _ in range(degree + 1)]

    return knotvector


@cython.cfunc
def compute_params_curve(points: np.ndarray[np.double_t, ndim == 2], centripetal: cython.bint = False):
    """
    Computes ū_k for curves.

    Please refer to the Equations 9.4 and 9.5 for chord length parametrization, and Equation 9.6 for centripetal method
    on The NURBS Book (2nd Edition), pp.364-365.

    :param points: data points
    :type points: np.ndarray
    :param centripetal: activates centripetal parametrization method
    :type centripetal: bool
    :return: parameter array, ū_k
    :rtype: np.array
    """
    # Length of the points array
    num_points: cython.Py_ssize_t = points.shape[0]

    # Calculate chord lengths
    cds: np.ndarray[np.double_t, ndim == 1] = np.zeros(num_points + 1, dtype=np.double)
    cds[num_points] = 1.0
    i: cython.Py_ssize_t
    for i in range(1, num_points):
        distance: cython.double = np.linalg.norm(points[i] - points[i - 1])
        cds[i] = math_c.sqrt(distance) if centripetal else distance

    # Find the total chord length
    d: cython.double = np.sum(cds[1:num_points])

    # Divide individual chord lengths by the total chord length
    u_k: np.ndarray[np.double_t, ndim == 1] = np.zeros(num_points, dtype=np.double)
    for i in range(num_points):
        u_k[i] = np.sum(cds[0 : i + 1]) / d

    return u_k


@cython.cfunc
def compute_params_surface(points: np.ndarray[np.double_t, ndim == 2], size_u: cython.int, size_v: cython.int,
                           centripetal: cython.bint = False) -> tuple:
    """
    Computes :math:`\\overline{u}_{k}` and :math:`\\overline{u}_{l}` for surfaces.

    The data points array has a row size of ``size_v`` and column size of ``size_u`` and it is 1-dimensional. Please
    refer to The NURBS Book (2nd Edition), pp.366-367 for details on how to compute :math:`\\overline{u}_{k}` and
    :math:`\\overline{u}_{l}` arrays for global surface interpolation.

    Please note that this function is not a direct implementation of Algorithm A9.3 which can be found on The NURBS Book
    (2nd Edition), pp.377-378. However, the output is the same.

    :param points: data points
    :type points: list, tuple
    :param size_u: number of points on the u-direction
    :type size_u: int
    :param size_v: number of points on the v-direction
    :type size_v: int
    :param centripetal: activates centripetal parametrization method
    :type centripetal: bool
    :return: :math:`\\overline{u}_{k}` and :math:`\\overline{u}_{l}` parameter arrays as a tuple
    :rtype: tuple
    """
    # Compute uk
    u_k: np.ndarray[np.double_t, ndim == 1] = np.zeros(size_u, dtype=np.double)

    # Compute for each curve on the v-direction
    uk_temp: np.ndarray[np.double_t, ndim == 1] = np.zeros(size_u * size_v, dtype=np.double)
    pts_u: np.ndarray[np.double_t, ndim == 2]
    temp: cython.double[:]
    u: cython.int
    v: cython.int
    for v in range(size_v):
        pts_u = np.asarray([points[v + (size_v * u)] for u in range(size_u)], dtype=np.float64)
        temp = compute_params_curve(pts_u, centripetal)
        for u in range(size_u):
            uk_temp[u + (size_u * v)] = temp[u]

    # Do averaging on the u-direction
    for u in range(size_u):
        knots_v = [uk_temp[u + (size_u * v)] for v in range(size_v)]
        u_k[u] = sum(knots_v) / size_v

    # Compute vl
    v_l: np.ndarray[np.double_t, ndim == 1] = np.zeros(size_v, dtype=np.double)
<<<<<<< HEAD
    # v_l = [0.0 for _ in range(size_v)]
=======
>>>>>>> cfec7e9d

    # Compute for each curve on the u-direction
    vl_temp: np.ndarray[np.double_t, ndim == 1] = np.zeros(size_u * size_v, dtype=np.double)
    pts_u: np.ndarray[np.double_t, ndim == 2]
    for u in range(size_u):
        pts_v = np.asarray([points[v + (size_v * u)] for v in range(size_v)], dtype=np.float64)
        temp = compute_params_curve(pts_v, centripetal)
        for v in range(size_v):
            vl_temp[v + (size_v * u)] = temp[v]

    # Do averaging on the v-direction
    for v in range(size_v):
        knots_u = [vl_temp[v + (size_v * u)] for u in range(size_u)]
        v_l[v] = sum(knots_u) / size_u

    return u_k, v_l


@cython.cfunc
def _build_coeff_matrix(
    degree: cython.int, knotvector: vector[cython.double], params: cython.double[:], num_points: cython.size_t
) -> cython.double[:, :]:
    """
    Builds the coefficient matrix for global interpolation.

    This function only uses data points to build the coefficient matrix. Please refer to The NURBS Book (2nd Edition),
    pp364-370 for details.

    :param degree: degree
    :type degree: int
    :param knotvector: knot vector
    :type knotvector: list, tuple
    :param params: list of parameters
    :type params: list, tuple
    :param points: data points
    :type points: list, tuple
    :return: coefficient matrix
    :rtype: list
    """

    # Set up coefficient matrix
    matrix_a: np.ndarray[np.double_t, ndim == 2] = core.build_coeff_matrix(degree, knotvector, params, num_points)

    return matrix_a<|MERGE_RESOLUTION|>--- conflicted
+++ resolved
@@ -520,10 +520,6 @@
 
     # Compute vl
     v_l: np.ndarray[np.double_t, ndim == 1] = np.zeros(size_v, dtype=np.double)
-<<<<<<< HEAD
-    # v_l = [0.0 for _ in range(size_v)]
-=======
->>>>>>> cfec7e9d
 
     # Compute for each curve on the u-direction
     vl_temp: np.ndarray[np.double_t, ndim == 1] = np.zeros(size_u * size_v, dtype=np.double)
