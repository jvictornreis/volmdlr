--- conflicted
+++ resolved
@@ -65,10 +65,6 @@
     return result
 
 
-<<<<<<< HEAD
-
-=======
->>>>>>> 7c08b72e
 @boundscheck(False)
 @wraparound(False)
 def generate_knot_vector(int degree, int num_ctrlpts, **kwargs):
