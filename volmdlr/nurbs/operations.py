"""
Nurbs main operations algorithms.
"""

from functools import lru_cache
import numpy as np

import volmdlr
from volmdlr.nurbs import core


def knot_insertion(degree, knotvector, ctrlpts, u, **kwargs):
    """
    Computes the control points of the rational/non-rational spline after knot insertion.

    Part of Algorithm A5.1 of The NURBS Book by Piegl & Tiller, 2nd Edition.

    Keyword Arguments:
        * ``num``: number of knot insertions. *Default: 1*
        * ``s``: multiplicity of the knot. *Default: computed via :func:`.find_multiplicity`*
        * ``span``: knot span. *Default: computed via :func:`.find_span_linear`*

    :param degree: degree
    :type degree: int
    :param knotvector: knot vector
    :type knotvector: list, tuple
    :param ctrlpts: control points
    :type ctrlpts: list
    :param u: knot to be inserted
    :type u: float
    :return: updated control points
    :rtype: list

    """
    # Get keyword arguments
    num_insertions = kwargs.get('num', 1)  # number of knot insertions
    knot_multiplicity = kwargs.get('s', core.find_multiplicity(u, knotvector))  # multiplicity
    knot_span = kwargs.get('span', core.find_span_linear(degree, knotvector, len(ctrlpts), u))  # knot span

    # Initialize variables
    num_ctrlpts_new = len(ctrlpts) + num_insertions

    # Initialize new control points array (control points may be weighted or not)
    ctrlpts_new = [np.empty_like(ctrlpts[0]) for _ in range(num_ctrlpts_new)]

    # Initialize a local array of length p + 1
    temp = [np.empty_like(ctrlpts[0]) for _ in range(degree + 1)]

    # Save unaltered control points
    ctrlpts_new[:knot_span - degree + 1] = ctrlpts[:knot_span - degree + 1]
    ctrlpts_new[knot_span - knot_multiplicity + num_insertions:] = ctrlpts[knot_span - knot_multiplicity:]

    # Start filling the temporary local array which will be used to update control points during knot insertion
    for i in range(degree - knot_multiplicity + 1):
        temp[i] = np.array(ctrlpts[knot_span - degree + i])

    # Insert knot "num_insertions" times
    for j in range(1, num_insertions + 1):
        new_knot_index = knot_span - degree + j
        for i in range(degree - j - knot_multiplicity + 1):
            alpha = knot_insertion_alpha(u, tuple(knotvector), knot_span, i, new_knot_index)
            temp[i] = alpha * temp[i + 1] + (1.0 - alpha) * temp[i]
        ctrlpts_new[new_knot_index] = temp[0]
        ctrlpts_new[knot_span + num_insertions - j - knot_multiplicity] = \
            temp[degree - j - knot_multiplicity]

    # Load remaining control points
    new_knot_index = knot_span - degree + num_insertions
    ctrlpts_new[new_knot_index + 1:knot_span - knot_multiplicity] = \
        temp[1:knot_span - knot_multiplicity - new_knot_index + 1]

    # Return control points after knot insertion
    return ctrlpts_new


@lru_cache(maxsize=128)
def knot_insertion_alpha(u, knotvector, span, idx, leg):
    """
    Computes :math:`\\alpha` coefficient for knot insertion algorithm.

    :param u: knot
    :type u: float
    :param knotvector: knot vector
    :type knotvector: tuple
    :param span: knot span
    :type span: int
    :param idx: index value (degree-dependent)
    :type idx: int
    :param leg: i-th leg of the control points polygon
    :type leg: int
    :return: coefficient value
    :rtype: float
    """
    return (u - knotvector[leg + idx]) / (knotvector[idx + span + 1] - knotvector[leg + idx])


def knot_insertion_kv(knotvector, u, span, num_insertions):
    """
    Computes the knot vector of the rational/non-rational spline after knot insertion.

    Part of Algorithm A5.1 of The NURBS Book by Piegl & Tiller, 2nd Edition.

    :param knotvector: knot vector
    :type knotvector: list, tuple
    :param u: knot
    :type u: float
    :param span: knot span
    :type span: int
    :param num_insertions: number of knot insertions
    :type num_insertions: int
    :return: updated knot vector
    :rtype: list
    """
    kv_size = len(knotvector)
    kv_updated = [0.0 for _ in range(kv_size + num_insertions)]

    # Compute new knot vector
    for i in range(0, span + 1):
        kv_updated[i] = knotvector[i]
    for i in range(1, num_insertions + 1):
        kv_updated[span + i] = u
    for i in range(span + 1, kv_size):
        kv_updated[i + num_insertions] = knotvector[i]

    # Return the new knot vector
    return kv_updated


def insert_knot_curve(obj, param, num, **kwargs):
    """
    Inserts knots n-times to a spline geometry.

    Keyword Arguments:
        * ``check_num``: enables/disables operation validity checks. *Default: True*

    :param obj: spline geometry
    :param param: knot(s) to be inserted in [u, v, w] format
    :type param: list, tuple
    :param num: number of knot insertions in [num_u, num_v, num_w] format
    :type num: list, tuple
    :return: updated spline geometry

    """
    # Get keyword arguments
    check_num = kwargs.get('check_num', True)  # can be set to False when the caller checks number of insertions

    if check_num:
        # Check the validity of number of insertions
        if not isinstance(num, (list, tuple)):
            raise ValueError("The number of insertions must be a list or a tuple")

        if len(num) != 1:
            raise ValueError("The length of the num array must be equal to the number of parametric dimensions")

        for val in num:
            if val < 0:
                raise ValueError('Number of insertions must be a positive integer value')

    if param[0] is not None and num[0] > 0:
        # Find knot multiplicity
        param_multiplicity = core.find_multiplicity(param[0], obj.knotvector)

        # Check if it is possible add that many number of knots
        if check_num and num[0] > obj.degree - param_multiplicity:
            raise ValueError("Knot " + str(param[0]) + " cannot be inserted " + str(num[0]) + " times")

        # Find knot span
        span = core.find_span_linear(obj.degree, obj.knotvector, len(obj.ctrlpts), param[0])

        # Compute new knot vector
        kv_new = knot_insertion_kv(obj.knotvector, param[0], span, num[0])

        # Compute new control points
        cpts = obj.ctrlptsw if obj.rational else obj.ctrlpts
        cpts_tmp = knot_insertion(obj.degree, obj.knotvector, cpts, param[0],
                                  num=num[0], s=param_multiplicity, span=span)
        weights = None
        if obj.rational:
            cpts_tmp, weights = separate_ctrlpts_weights(cpts_tmp)

        # Create new curve
        knots, knot_multiplicities = get_knots_and_multiplicities(kv_new)
        point_name = "Point" + obj.__class__.__name__[-2:]
        cpts_tmp = [getattr(volmdlr, point_name)(*point) for point in cpts_tmp]
    # Return new spline geometry
    return obj.__class__(obj.degree, cpts_tmp, knot_multiplicities, knots, weights)


def split_curve(obj, param, **kwargs):
    """
    Splits the curve at the input parametric coordinate.

    This method splits the curve into two pieces at the given parametric coordinate, generates two different
    curve objects and returns them. It does not modify the input curve.

    Keyword Arguments:
        * ``find_span_func``: FindSpan implementation. *Default:* :func:`.helpers.find_span_linear`
        * ``insert_knot_func``: knot insertion algorithm implementation. *Default:* :func:`.operations.insert_knot`

    :param obj: Curve to be split
    :type obj: abstract.Curve
    :param param: parameter
    :type param: float
    :return: a list of curve segments
    :rtype: list

    """
    if param in set(obj.domain):
        raise ValueError("Cannot split from the domain edge")

    # Find multiplicity of the knot and define how many times we need to add the knot
    knot_multiplicity = core.find_multiplicity(param, obj.knotvector)
    insertion_count = obj.degree - knot_multiplicity
    knot_span = core.find_span_linear(obj.degree, obj.knotvector, len(obj.ctrlpts), param) - obj.degree + 1

    # Insert knot
    temp_obj = insert_knot_curve(obj, [param], num=[insertion_count], check_num=False)

    # Knot vectors
    curve1_kv, curve2_kv = helper_split_knot_vectors(temp_obj.degree, temp_obj.knotvector, len(temp_obj.ctrlpts),
                                                     param,
                                                     core.find_span_linear)

    return construct_split_curve(temp_obj, curve1_kv, curve2_kv, knot_span, insertion_count)


def construct_split_curve(obj, curve1_kv, curve2_kv, knot_span, insertion_count):
    """
    Helper function to instantiate split curve.
    """
    control_points = obj.control_points
    curve1_ctrlpts = control_points[0:knot_span + insertion_count]
    curve2_ctrlpts = control_points[knot_span + insertion_count - 1:]
    if obj.rational:
        curve1_weights = obj.weights[0:knot_span + insertion_count]
        curve2_weights = obj.weights[knot_span + insertion_count - 1:]
    else:
        curve1_weights = None
        curve2_weights = None

    knots_1, knot_multiplicities_1 = get_knots_and_multiplicities(curve1_kv)

    knots_2, knot_multiplicities_2 = get_knots_and_multiplicities(curve2_kv)

    # Return the split curves
    return [obj.__class__(obj.degree, curve1_ctrlpts, knot_multiplicities_1, knots_1, curve1_weights),
            obj.__class__(obj.degree, curve2_ctrlpts, knot_multiplicities_2, knots_2, curve2_weights)]


def insert_knot_surface(obj, param, num, **kwargs):
    """
    Inserts knots n-times to a spline geometry.

    Keyword Arguments:
        * ``check_num``: enables/disables operation validity checks. *Default: True*

    :param obj: spline geometry
    :param param: knot(s) to be inserted in [u, v, w] format
    :type param: list, tuple
    :param num: number of knot insertions in [num_u, num_v, num_w] format
    :type num: list, tuple
    :return: updated spline geometry

    """
    # Get keyword arguments
    check_num = kwargs.get('check_num', True)  # can be set to False when the caller checks number of insertions
    # u-direction
    if param[0] is not None and num[0] > 0:
        # Find knot multiplicity
        knotvector = obj.knots_vector_u
        param_multiplicity = core.find_multiplicity(param[0], knotvector)

        # Check if it is possible add that many number of knots
        if check_num and num[0] > obj.degree_u - param_multiplicity:
            raise ValueError("Knot " + str(param[0]) + " cannot be inserted " + str(num[0]) + " times (u-dir)")

        # Find knot span
        span = core.find_span_linear(obj.degree_u, knotvector, obj.nb_u, param[0])

        # Compute new knot vector
        new_kv = knot_insertion_kv(knotvector, param[0], span, num[0])

        # Get curves
        cpts_tmp = []
        cpts = obj.ctrlptsw if obj.rational else obj.ctrlpts
        for v in range(obj.nb_v):
            ctrlpts = [cpts[v + (obj.nb_v * u)] for u in range(obj.nb_u)]
            ctrlpts_tmp = knot_insertion(obj.degree_u, knotvector, ctrlpts, param[0],
                                         num=num[0], s=param_multiplicity, span=span)
            cpts_tmp += ctrlpts_tmp

        # Update the surface after knot insertion
        knots, multiplicities = get_knots_and_multiplicities(new_kv)
        cpts_tmp = flip_ctrlpts_u(cpts_tmp, obj.nb_u + num[0], obj.nb_v)
        weights = None
        if obj.rational:
            cpts_tmp, weights = separate_ctrlpts_weights(cpts_tmp)
        control_points = [volmdlr.Point3D(*point) for point in cpts_tmp]
        obj = obj.__class__(obj.degree_u, obj.degree_v,
                            control_points,
                            obj.nb_u + num[0], obj.nb_v, multiplicities, obj.v_multiplicities,
                            knots, obj.v_knots, weights)
    # v-direction
    if param[1] is not None and num[1] > 0:
        # Find knot multiplicity
        knotvector = obj.knots_vector_v
        param_multiplicity = core.find_multiplicity(param[1], knotvector)

        # Check if it is possible add that many number of knots
        if check_num and num[1] > obj.degree_v - param_multiplicity:
            raise ValueError("Knot " + str(param[1]) + " cannot be inserted " + str(num[1]) + " times (v-dir)")

        # Find knot span
        span = core.find_span_linear(obj.degree_v, knotvector, obj.nb_v, param[1])

        # Compute new knot vector
        new_kv = knot_insertion_kv(knotvector, param[1], span, num[1])

        # Get curves
        cpts_tmp = []
        cpts = obj.ctrlptsw if obj.rational else obj.ctrlpts
        for u in range(obj.nb_u):
            ctrlpts = [cpts[v + (obj.nb_v * u)] for v in range(obj.nb_v)]
            ctrlpts_tmp = knot_insertion(obj.degree_v, knotvector, ctrlpts, param[1],
                                         num=num[1], s=param_multiplicity, span=span)
            cpts_tmp += ctrlpts_tmp

        knots, multiplicities = get_knots_and_multiplicities(new_kv)
        weights = None
        if obj.rational:
            cpts_tmp, weights = separate_ctrlpts_weights(cpts_tmp)
        control_points = [volmdlr.Point3D(*point) for point in cpts_tmp]
        # Update the surface after knot insertion
        obj = obj.__class__(obj.degree_u, obj.degree_v,
                            control_points, obj.nb_u, obj.nb_v + num[1], obj.u_multiplicities, multiplicities,
                            obj.u_knots, knots, weights)
    return obj


def split_surface_u(obj, param, **kwargs):
    """
    Splits the surface at the input parametric coordinate on the u-direction.

    This method splits the surface into two pieces at the given parametric coordinate on the u-direction,
    generates two different surface objects and returns them. It does not modify the input surface.

    Keyword Arguments:
        * ``find_span_func``: FindSpan implementation. *Default:* :func:`.helpers.find_span_linear`
        * ``insert_knot_func``: knot insertion algorithm implementation. *Default:* :func:`.operations.insert_knot`

    :param obj: surface
    :type obj: abstract.Surface
    :param param: parameter for the u-direction
    :type param: float
    :return: a list of surface patches
    :rtype: list

    """

    if param in (obj.domain[0], obj.domain[1]):
        raise ValueError("Cannot split from the u-domain edge")

    # Keyword arguments
    span_func = kwargs.get('find_span_func', core.find_span_linear)  # FindSpan implementation
    insert_knot_func = kwargs.get('insert_knot_func', insert_knot_surface)  # Knot insertion algorithm

    # Find multiplicity of the knot
    knotvector_u = obj.knots_vector_u
    knot_span = span_func(obj.degree_u, knotvector_u, obj.nb_u, param) - obj.degree_u + 1
    knot_multiplicity = core.find_multiplicity(param, knotvector_u)
    insertion_count = obj.degree_u - knot_multiplicity

    # Split the original surface
    temp_obj = insert_knot_func(obj, [param, None], num=[insertion_count, 0], check_num=False)

    # Knot vectors
    knotvectors = helper_split_knot_vectors(temp_obj.degree_u, temp_obj.knots_vector_u,
                                            temp_obj.nb_u, param, span_func)

    return construct_split_surfaces(temp_obj, knotvectors, "u", knot_span, insertion_count)


def split_surface_v(obj, param, **kwargs):
    """
    Splits the surface at the input parametric coordinate on the v-direction.

    This method splits the surface into two pieces at the given parametric coordinate on the v-direction,
    generates two different surface objects and returns them. It does not modify the input surface.

    Keyword Arguments:
        * ``find_span_func``: FindSpan implementation. *Default:* :func:`.helpers.find_span_linear`
        * ``insert_knot_func``: knot insertion algorithm implementation. *Default:* :func:`.operations.insert_knot`

    :param obj: surface
    :type obj: abstract.Surface
    :param param: parameter for the v-direction
    :type param: float
    :return: a list of surface patches
    :rtype: list

    """
    if param in (obj.domain[2], obj.domain[3]):
        raise ValueError("Cannot split from the v-domain edge")

    # Keyword arguments
    span_func = kwargs.get('find_span_func', core.find_span_linear)  # FindSpan implementation
    insert_knot_func = kwargs.get('insert_knot_func', insert_knot_surface)  # Knot insertion algorithm

    # Find multiplicity of the knot
    knotvector_v = obj.knots_vector_v
    knot_span = span_func(obj.degree_v, knotvector_v, obj.nb_v, param) - obj.degree_v + 1
    knot_multiplicity = core.find_multiplicity(param, knotvector_v)
    insertion_count = obj.degree_v - knot_multiplicity

    # Split the original surface
    temp_obj = insert_knot_func(obj, [None, param], num=[0, insertion_count], check_num=False)

    # Knot vectors
    knotvectors = helper_split_knot_vectors(temp_obj.degree_v, temp_obj.knots_vector_v,
                                            temp_obj.nb_v, param, span_func)
    return construct_split_surfaces(temp_obj, knotvectors, "v", knot_span, insertion_count)


def separate_ctrlpts_weights(ctrlptsw):
    """
    Divides weighted control points by weights to generate unweighted control points and weights vector.

    This function is dimension agnostic, i.e. control points can be in any dimension but the last element of the array
    should indicate the weight.

    :param ctrlptsw: weighted control points
    :type ctrlptsw: list, tuple
    :return: unweighted control points and weights vector
    :rtype: list
    """
    ctrlpts = []
    weights = []
    for ptw in ctrlptsw:
        temp = [float(pw / ptw[-1]) for pw in ptw[:-1]]
        ctrlpts.append(temp)
        weights.append(ptw[-1])

    return [ctrlpts, weights]


def flip_ctrlpts_u(ctrlpts, size_u, size_v):
    """
    Flips a list of 1-dimensional control points from u-row order to v-row order.

    **u-row order**: each row corresponds to a list of u values

    **v-row order**: each row corresponds to a list of v values

    :param ctrlpts: control points in u-row order
    :type ctrlpts: list, tuple
    :param size_u: size in u-direction
    :type size_u: int
    :param size_v: size in v-direction
    :type size_v: int
    :return: control points in v-row order
    :rtype: list
    """
    new_ctrlpts = []
    for i in range(0, size_u):
        for j in range(0, size_v):
            temp = [float(c) for c in ctrlpts[i + (j * size_u)]]
            new_ctrlpts.append(temp)

    return new_ctrlpts


def ctrlpts2d_to_ctrlpts(control_points_table):
    """
    Transform the control_points m x n.
    """
    size_u = len(control_points_table)
    size_v = len(control_points_table[0])

    # Make sure that all numbers are float type
    ctrlpts = [[] for _ in range(size_u * size_v)]
    for u in range(size_u):
        for v in range(size_v):
            idx = v + (size_v * u)
            ctrlpts[idx] = [float(coord) for coord in control_points_table[u][v]]

    return ctrlpts


def helper_split_knot_vectors(degree, knotvector, num_ctrlpts, param, span_func):
    """
    Computes knot vectors to split object into two pieces.
    """
    knot_span_new = span_func(degree, knotvector, num_ctrlpts, param) + 1
    kv_1 = list(knotvector[0:knot_span_new])
    kv_1.append(param)
    kv_2 = list(knotvector[knot_span_new:])
    for _ in range(0, degree + 1):
        kv_2.insert(0, param)
    return kv_1, kv_2


def get_knots_and_multiplicities(knotvector):
    """
    Get knots and multiplicities from knotvector in u and v direction.
    """
    knotvector = np.round(knotvector, decimals=19)
    knots = np.unique(knotvector).tolist()
    multiplicities = [core.find_multiplicity(knot, knotvector) for knot in knots]
    return knots, multiplicities


def construct_split_surfaces(obj, knotvectors, direction, knot_span, insertion_count):
    """
    Helper function to construct split surfaces.
    """
    surf1_kv, surf2_kv = knotvectors
    if direction == "u":
        ctrlpts2d = obj.ctrlpts2d()
        surf1_ctrlpts = ctrlpts2d_to_ctrlpts(ctrlpts2d[0:knot_span + insertion_count])
        surf2_ctrlpts = ctrlpts2d_to_ctrlpts(ctrlpts2d[knot_span + insertion_count - 1:])
        u_knots, u_multiplicities = get_knots_and_multiplicities(surf1_kv)
        v_knots, v_multiplicities = get_knots_and_multiplicities(obj.knots_vector_v)
        surf1_nb_u = knot_span + insertion_count
        surf1_nb_v = obj.nb_v
        surf2_nb_u = obj.nb_u - (knot_span + insertion_count - 1)
        surf2_nb_v = obj.nb_v
    else:
        surf1_ctrlpts = []
        surf2_ctrlpts = []
        for v_row in obj.ctrlpts2d():
            temp = v_row[0:knot_span + insertion_count]
            surf1_ctrlpts.extend(temp)
            temp = v_row[knot_span + insertion_count - 1:]
            surf2_ctrlpts.extend(temp)
        u_knots, u_multiplicities = get_knots_and_multiplicities(obj.knots_vector_u)
        v_knots, v_multiplicities = get_knots_and_multiplicities(surf1_kv)
        surf1_nb_u = obj.nb_u
        surf1_nb_v = knot_span + insertion_count
        surf2_nb_u = obj.nb_u
        surf2_nb_v = obj.nb_v - (knot_span + insertion_count - 1)
    weights = None
    if obj.rational:
        surf1_ctrlpts, weights = separate_ctrlpts_weights(surf1_ctrlpts)
    control_points = [volmdlr.Point3D(*point) for point in surf1_ctrlpts]
    surf1 = obj.__class__(obj.degree_u, obj.degree_v, control_points, surf1_nb_u,
                          surf1_nb_v, u_multiplicities, v_multiplicities, u_knots, v_knots, weights)

    # knots
    if direction == "u":
        u_knots, u_multiplicities = get_knots_and_multiplicities(surf2_kv)
    else:
        v_knots, v_multiplicities = get_knots_and_multiplicities(surf2_kv)
    weights = None
    if obj.rational:
        surf2_ctrlpts, weights = separate_ctrlpts_weights(surf2_ctrlpts)
    control_points = [volmdlr.Point3D(*point) for point in surf2_ctrlpts]
    surf2 = obj.__class__(obj.degree_u, obj.degree_v, control_points,
                          surf2_nb_u, surf2_nb_v, u_multiplicities, v_multiplicities, u_knots, v_knots, weights)

    # Return the new surfaces
    return [surf1, surf2]


def decompose_curve(obj, return_params: bool = False, **kwargs):
    """
    Decomposes the curve into Bézier curve segments of the same degree.

    :param obj: Curve to be decomposed
    :type obj: BSplineCurve
    :param return_params: If True, returns the parameters from start and end of each Bézier patch with repect to the
     input curve.
    :type return_params: bool
    :return: a list of Bezier segments
    :rtype: list
    """
    multi_curve = []
    curve = obj
    knots = curve.knotvector[curve.degree + 1:-(curve.degree + 1)]
    params = []
    umin, umax = obj.domain
    param_start = umin
    while knots:
        knot = knots[0]
        curves = split_curve(curve, param=knot, **kwargs)
        multi_curve.append(curves[0])
        if return_params:
            umax_0 = knot * (umax - param_start) + param_start
            params.append((param_start, umax_0))
            param_start = umax_0
        curve = curves[1]
        knots = curve.knotvector[curve.degree + 1:-(curve.degree + 1)]
    multi_curve.append(curve)
    if return_params:
        params.append((param_start, umax))
        return multi_curve, params
<<<<<<< HEAD
    return multi_curve


def decompose_surface(obj, return_params, **kwargs):
    """
    Decomposes the surface into Bezier surface patches of the same degree.

    :param obj: surface
    :type obj: BSplineSurface3D
    :param return_params: If True, returns the parameters from start and end of each Bézier patch with repect to the
     input curve.
    :type return_params: bool
    :return: a list of Bezier patches
    :rtype: list
    """

    # Validate input
    if obj.__class__.__name__ != "BSplineSurface3D":
        raise ValueError("Input shape must be an instance of BSplineSurface3D class")

    # Get keyword arguments
    decompose_dir = kwargs.get('decompose_dir', 'uv')  # possible directions: u, v, uv
    if "decompose_dir" in kwargs:
        kwargs.pop("decompose_dir")

    # Only u-direction
    if decompose_dir == 'u':
        if return_params:
            multi_surf, u_params = helper_decompose(obj, 0, split_surface_u, return_params, **kwargs)
            domain = obj.domain
            params = [[u_param, (domain[2], domain[3])] for u_param in u_params]
            return multi_surf, params
        return helper_decompose(obj, 0, split_surface_u, return_params, **kwargs)

    # Only v-direction
    if decompose_dir == 'v':
        if return_params:
            multi_surf, v_params = helper_decompose(obj, 1, split_surface_v, return_params, **kwargs)
            domain = obj.domain
            params = [[(domain[0], domain[1]), v_param] for v_param in v_params]
            return multi_surf, params
        return helper_decompose(obj, 1, split_surface_v, return_params, **kwargs)

    # Both u- and v-directions
    if decompose_dir == 'uv':
        if return_params:
            multi_surf = []
            # Process u-direction
            surfs_u, u_params = helper_decompose(obj, 0, split_surface_u, return_params, **kwargs)
            # Process v-direction
            params = []
            for sfu, u_param in zip(surfs_u, u_params):
                surfs_v, v_params = helper_decompose(sfu, 1, split_surface_v, return_params, **kwargs)
                params += [[u_param, v_param] for v_param in v_params]
                multi_surf += surfs_v
            return multi_surf, params
        multi_surf = []
        # Process u-direction
        surfs_u = helper_decompose(obj, 0, split_surface_u, return_params, **kwargs)
        # Process v-direction
        for sfu in surfs_u:
            multi_surf += helper_decompose(sfu, 1, split_surface_v, return_params, **kwargs)
        return multi_surf
    raise ValueError("Cannot decompose in " + str(decompose_dir) + " direction. Acceptable values: u, v, uv")


def helper_decompose(srf, idx, split_func, return_params, **kws):
    """
    Helper function to decompose_surface.
    """
    # pylint: disable=too-many-locals
    srf_list = []
    surf_degrees = [srf.degree_u, srf.degree_v]
    knots = srf.knotvector[idx][surf_degrees[idx] + 1:-(surf_degrees[idx] + 1)]
    param_min, param_max = 0.0, 1.0
    if return_params:
        domain = srf.domain
        if idx == 0:
            param_min, param_max = domain[0], domain[1]
        else:
            param_min, param_max = domain[2], domain[3]
    param_start = param_min
    params = []
    while knots:
        knot = knots[0]
        srfs = split_func(srf, param=knot, **kws)
        srf_list.append(srfs[0])
        if return_params:
            param_end = knot * (param_max - param_start) + param_start
            params.append((param_start, param_end))
            param_start = param_end
        srf = srfs[1]
        knots = srf.knotvector[idx][surf_degrees[idx] + 1:-(surf_degrees[idx] + 1)]
    srf_list.append(srf)
    if return_params:
        params.append((param_start, param_max))
        return srf_list, params
    return srf_list
=======
    return multi_curve
>>>>>>> 467ed399
<|MERGE_RESOLUTION|>--- conflicted
+++ resolved
@@ -593,7 +593,6 @@
     if return_params:
         params.append((param_start, umax))
         return multi_curve, params
-<<<<<<< HEAD
     return multi_curve
 
 
@@ -691,7 +690,4 @@
     if return_params:
         params.append((param_start, param_max))
         return srf_list, params
-    return srf_list
-=======
-    return multi_curve
->>>>>>> 467ed399
+    return srf_list