--- conflicted
+++ resolved
@@ -594,24 +594,15 @@
         params.append((param_start, umax))
         return multi_curve, params
     return multi_curve
-<<<<<<< HEAD
-
-
-=======
- 
- 
->>>>>>> 812433bc
+
+  
 def decompose_surface(obj, return_params, **kwargs):
     """
     Decomposes the surface into Bezier surface patches of the same degree.
 
     :param obj: surface
     :type obj: BSplineSurface3D
-<<<<<<< HEAD
     :param return_params: If True, returns the parameters from start and end of each Bézier patch with repect to the
-=======
-        :param return_params: If True, returns the parameters from start and end of each Bézier patch with repect to the
->>>>>>> 812433bc
      input curve.
     :type return_params: bool
     :return: a list of Bezier patches
