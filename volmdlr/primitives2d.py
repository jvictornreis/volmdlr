--- conflicted
+++ resolved
@@ -5,11 +5,7 @@
 """
 
 import math
-<<<<<<< HEAD
-from typing import List
-=======
 from typing import List, Dict
->>>>>>> be39ef13
 
 import warnings
 
@@ -35,12 +31,8 @@
     line_class = volmdlr.edges.LineSegment2D
     arc_class = volmdlr.edges.Arc2D
 
-<<<<<<< HEAD
-    def __init__(self, points: List[volmdlr.Point2D], radius: float, adapt_radius: bool = False, name: str = ''):
-=======
     def __init__(self, points: List[volmdlr.Point2D], radius: Dict[int, float],
                  adapt_radius: bool = False, name: str = ''):
->>>>>>> be39ef13
         RoundedLineSegments.__init__(self, points, radius,
                                      closed=False,
                                      adapt_radius=adapt_radius,
@@ -187,7 +179,7 @@
             alpha = math.acos(normal_vector1.dot(normal_vector2))
 
             offset_point = self.points[i] + offset / math.cos(alpha / 2) * \
-                           offset_vectors[i - (not self.closed)]
+                offset_vectors[i - (not self.closed)]
             offset_points.append(offset_point)
 
         if not self.closed:
@@ -436,12 +428,8 @@
     """
     closed = True
 
-<<<<<<< HEAD
-    def __init__(self, points: List[volmdlr.Point2D], radius: float, adapt_radius: bool = False, name: str = ''):
-=======
     def __init__(self, points: List[volmdlr.Point2D], radius: Dict[int, float],
                  adapt_radius: bool = False, name: str = ''):
->>>>>>> be39ef13
         RoundedLineSegments.__init__(self, points, radius,
                                      closed=True,
                                      adapt_radius=adapt_radius, name='')
