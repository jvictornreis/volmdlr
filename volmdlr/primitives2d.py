#!/usr/bin/env python3
# -*- coding: utf-8 -*-
"""
Extended primitives 2D classes.
"""

import math
from typing import List, Dict

import matplotlib.patches

import volmdlr
from volmdlr import wires, edges, curves
from volmdlr.core import EdgeStyle
from volmdlr.primitives import RoundedLineSegments


class RoundedLineSegments2D(RoundedLineSegments):
    """
    A class representing a series of rounded line segments in 2D.

    This class inherits from the `RoundedLineSegments` class,
    and provides methods to work with rounded line segments in 2D.

    :param points: The list of points defining the line segments.
    :type points: List[volmdlr.Point2D]
    :param radius: The dictionary mapping segment indices to their respective radii.
    :type radius:Dict[int, float]
    :param adapt_radius: Flag indicating whether to adapt the radius based on segment length.
    Defaults to False.
    :type adapt_radius: bool, optional
    :param name: The name of the rounded line segments. Defaults to ''.
    :type name: str, optional
    """
    line_class = volmdlr.edges.LineSegment2D
    arc_class = volmdlr.edges.Arc2D

    def __init__(self, points: List[volmdlr.Point2D], radius: Dict[int, float],
                 adapt_radius: bool = False, name: str = ''):
        RoundedLineSegments.__init__(self, points, radius,
                                     adapt_radius=adapt_radius,
                                     name=name)

    def arc_features(self, point_index: int):
        """
        Returns the arc features for point at index.
        """
        # raise NotImplementedError
        radius = self.radius[point_index]
        pt1, pti, pt2 = self.get_points(point_index)
        # TODO: change to point_distance ------> done
        point_distance1 = (pt1 - pti).norm()
        point_distance2 = (pt2 - pti).norm()
        point_distance3 = (pt1 - pt2).norm()
        alpha = math.acos(
            -(point_distance3 ** 2 - point_distance1 ** 2 - point_distance2 ** 2) / (2 * point_distance1
                                                                                     * point_distance2)) / 2.
        point_distance = radius / math.tan(alpha)

        u1 = (pt1 - pti) / point_distance1
        u2 = (pt2 - pti) / point_distance2

        p3 = pti + u1 * point_distance
        p4 = pti + u2 * point_distance

        w = (u1 + u2).to_vector()
        if not w.is_close(volmdlr.Vector2D(0, 0)):
            w = w.unit_vector()

        v1 = u1.deterministic_unit_normal_vector()
        if v1.dot(w) < 0:
            v1 = -v1

        point_curvature = p3 + v1 * radius
        point_interior = point_curvature - radius * w

        return p3, point_interior, p4, point_distance, alpha

    def rotation(self, center: volmdlr.Point2D, angle: float):
        """
        OpenedRoundedLineSegments2D rotation.

        :param center: rotation center
        :param angle: angle rotation
        :return: a new rotated OpenedRoundedLineSegments2D
        """
        return self.__class__([point.rotation(center, angle)
                               for point in self.points],
                              self.radius,
                              adapt_radius=self.adapt_radius,
                              name=self.name)

    def translation(self, offset: volmdlr.Vector2D):
        """
        OpenedRoundedLineSegments2D translation.

        :param offset: translation vector
        :return: A new translated OpenedRoundedLineSegments2D
        """
        return self.__class__(
            [point.translation(offset) for point in self.points],
            self.radius, adapt_radius=self.adapt_radius, name=self.name)

    def _helper_offset_points_and_radii(self, vectors, number_points, offset):
        """
        Helper method to get offset points and new radii for offset method.

        :param vectors: offset vectors.
        :param number_points: number of points.
        :param offset: offset.
        :return: list of offset points and radii.
        """
<<<<<<< HEAD
=======
        number_points = len(self.points)
        vectors = []
        for i in range(number_points - 1):
            v1 = self.points[i + 1] - self.points[i]
            v2 = self.points[i] - self.points[i + 1]
            v1 = v1.unit_vector()
            v2 = v2.unit_vector()
            vectors.append(v1)
            vectors.append(v2)

        if self.closed:
            v1 = self.points[0] - self.points[-1]
            v2 = self.points[-1] - self.points[0]
            v1 = v1.unit_vector()
            v2 = v2.unit_vector()
            vectors.append(v1)
            vectors.append(v2)

>>>>>>> a029f166
        offset_vectors = []
        new_radii = {}
        offset_points = []

        for i in range((not self.closed), number_points - (not self.closed)):

            check = False
            normal_i = vectors[2 * i - 1] + vectors[2 * i]
            if normal_i.is_close(volmdlr.Vector2D(0, 0)):
                normal_i = vectors[2 * i]
                normal_i = normal_i.normal_vector()
                offset_vectors.append(normal_i)
            else:
                normal_i = normal_i.unit_vector()
                if normal_i.dot(vectors[2 * i - 1].normal_vector()) > 0:
                    normal_i = - normal_i
                    check = True
                offset_vectors.append(normal_i)

            if i in self.radius:
                if (check and offset > 0) or (not check and offset < 0):
                    new_radius = self.radius[i] + abs(offset)
                else:
                    new_radius = self.radius[i] - abs(offset)
                if new_radius > 0:
                    new_radii[i] = new_radius
                else:
                    if self.adapt_radius:
                        new_radii[i] = 1e-6

            normal_vector1 = - vectors[2 * i - 1].normal_vector()
            normal_vector2 = vectors[2 * i].normal_vector()
            normal_vector1 = normal_vector1.unit_vector()
            normal_vector2 = normal_vector2.unit_vector()
            alpha = math.acos(normal_vector1.dot(normal_vector2))

            offset_point = self.points[i] + offset / math.cos(alpha / 2) * \
                offset_vectors[i - (not self.closed)]
            offset_points.append(offset_point)
        return offset_points, new_radii

<<<<<<< HEAD
    def offset(self, offset):
=======
        if not self.closed:
            normal_1 = vectors[0].normal_vector()
            offset_vectors.insert(0, normal_1)
            offset_points.insert(0,
                                 self.points[0] + offset * offset_vectors[0])

            n_last = vectors[-1].normal_vector()
            n_last = - n_last
            offset_vectors.append(n_last)
            offset_points.append(self.points[-1] + offset * offset_vectors[-1])

        return self.__class__(offset_points, new_radii,
                              adapt_radius=self.adapt_radius)

    def offset_single_line(self, line_index, offset):
>>>>>>> a029f166
        """
        Return a new rounded line segment with the specified offset.

        This method creates a new rounded line segment by offsetting the current one by a given distance.
        The offset can be both positive and negative, moving the line segments outward or inward.

        :param offset: The offset distance for the new rounded line segment.
        :type offset: float

        :return: A new RoundedLineSegments2D instance with the specified offset.
        :rtype: RoundedLineSegments2D
        """
        number_points = len(self.points)
        vectors = []
        for i in range(number_points - 1):
            v1 = (self.points[i + 1] - self.points[i]).unit_vector()
            v2 = (self.points[i] - self.points[i + 1]).unit_vector()
            vectors.extend([v1, v2])

        if self.closed:
            v1 = (self.points[0] - self.points[-1]).unit_vector()
            v2 = (self.points[-1] - self.points[0]).unit_vector()
            vectors.extend([v1, v2])
        offset_points, new_radii = self._helper_offset_points_and_radii(vectors, number_points, offset)

        if not self.closed:
            normal_1 = vectors[0].normal_vector()
            offset_points.insert(0, self.points[0] + offset * normal_1)

            n_last = vectors[-1].normal_vector()
            n_last = - n_last
            offset_points.append(self.points[-1] + offset * n_last)

        return self.__class__(offset_points, new_radii, adapt_radius=self.adapt_radius)

    def offset_lines(self, line_indexes, offset):
        """
        line_indexes is a list of consecutive line indexes.

        These line should all be aligned line_indexes = 0 being the 1st line.

        if self.close last line_index can be len(self.points)-1
        if not, last line_index can be len(self.points)-2
        """
        new_linesegment2d_points = []

        # =============================================================================
        # COMPUTES THE DIRECTIVE VECTORS BETWEEN WHICH THE OFFSET WILL BE DRAWN
        # =============================================================================
        dir_vec_1 = None
        dir_vec_2 = None

        if line_indexes[0] == 0 and not self.closed:
            pass
        else:
            dir_vec_1 = self.points[line_indexes[0]] - self.points[line_indexes[0] - 1]

        if line_indexes[-1] == len(self.points) - (2 - self.closed):
            if not self.closed:
                pass
            else:
                dir_vec_2 = volmdlr.Vector2D((self.points[0] - self.points[1]))
        elif self.closed and line_indexes[-1] == len(self.points) - 2:
            dir_vec_2 = volmdlr.Vector2D(
                (self.points[line_indexes[-1] + 1] - self.points[0]))
        else:
            dir_vec_2 = self.points[line_indexes[-1] + 1] - self.points[line_indexes[-1] + 2]

        if dir_vec_1 is None:
            dir_vec_1 = dir_vec_2
        if dir_vec_2 is None:
            dir_vec_2 = dir_vec_1

        dir_vec_1 = dir_vec_1.unit_vector()
        dir_vec_2 = dir_vec_2.unit_vector()

        # =============================================================================
        # COMPUTES THE ANGLE BETWEEN THE NORMAL VECTOR OF THE SURFACE TO OFFSET AND
        # THE DIRECTIVE VECTOR IN ORDER TO SET THE NEW POINT AT THE RIGHT DISTANCE
        # =============================================================================
        normal_vectors = []
        for index in line_indexes:
            if index == len(self.points) - 1:
                normal_vectors.append(volmdlr.Vector2D(
                    self.points[0] - self.points[index]).normalVector(
                    unit=True))
            else:
                normal_vectors.append(
                    (self.points[index + 1] - self.points[index]).unit_normal_vector())

        dot1 = dir_vec_1.dot(normal_vectors[0])
        dot2 = dir_vec_2.dot(normal_vectors[-1])

        if math.isclose(dot1, 0, abs_tol=1e-9):
            # call function considering the line before, because the latter and
            # the first offset segment are parallel
            return self.offset_lines([line_indexes[0] - 1] + line_indexes,
                                     offset)
        if math.isclose(dot2, 0, abs_tol=1e-9):
            # call function considering the line after, because the latter and
            # the last offset segment are parallel
            return self.offset_lines(line_indexes + [line_indexes[-1] + 1],
                                     offset)

        distance_dir1 = offset / dot1
        distance_dir2 = offset / dot2

        if len(line_indexes) > 1:
            intersection = volmdlr.Point2D.line_intersection(
                curves.Line2D(self.points[line_indexes[0]],
                              self.points[line_indexes[0]] + dir_vec_1),
                curves.Line2D(self.points[line_indexes[-1] + 1],
                              self.points[line_indexes[-1] + 1] + dir_vec_2))
            vec1 = intersection.point_distance(
                self.points[line_indexes[0]]) * dir_vec_1
            vec2 = intersection.point_distance(
                self.points[line_indexes[-1] + 1]) * dir_vec_2

        # =============================================================================
        # COMPUTES THE NEW POINTS AFTER THE OFFSET
        # =============================================================================
        new_points = {}

        new_points[line_indexes[0]] = self.points[line_indexes[
            0]] + distance_dir1 * dir_vec_1

        for i, index in enumerate(line_indexes[1:]):
            coeff_vec_2 = volmdlr.Point2D.point_distance(
                self.points[line_indexes[0]],
                self.points[index]) / volmdlr.Point2D.point_distance(
                self.points[line_indexes[0]],
                self.points[line_indexes[-1] + 1])
            coeff_vec_1 = 1 - coeff_vec_2
            if dir_vec_1.dot(normal_vectors[i + 1]) < 0:
                coeff_vec_1 = - coeff_vec_1
            if dir_vec_2.dot(normal_vectors[i + 1]) < 0:
                coeff_vec_2 = - coeff_vec_2
            index_dir_vector = coeff_vec_1 * vec1 + coeff_vec_2 * vec2
            index_dot = index_dir_vector.dot(normal_vectors[i + 1])
            index_distance_dir = offset / index_dot
            new_points[index] = self.points[
                                    index] + index_distance_dir * index_dir_vector

        if self.closed and line_indexes[-1] == len(self.points) - 1:
            new_points[0] = self.points[0] + distance_dir2 * dir_vec_2
        else:
            new_points[line_indexes[-1] + 1] = self.points[line_indexes[
                                                               -1] + 1] + distance_dir2 * dir_vec_2

        # =============================================================================
        # CREATE THE NEW POINTS' LIST
        # =============================================================================
        for i, point in enumerate(self.points):
            if i in new_points:
                new_linesegment2d_points.append(new_points[i])
            else:
                new_linesegment2d_points.append(point)

        rls_2d = self.__class__(new_linesegment2d_points, self.radius,
                                adapt_radius=self.adapt_radius)

        return rls_2d


class OpenedRoundedLineSegments2D(RoundedLineSegments2D, wires.Wire2D):
    """
    Opened Rounded LineSegment2D class.

    :param points: Points used to draw the wire.
    :type points: List of Point2D.
    :param radius: Radius used to connect different parts of the wire.
    :type radius: {position1(n): float which is the radius linked the n-1 and n+1 points, position2(n+1):...}.
    """

    def __init__(self, points: List[volmdlr.Point2D], radius: Dict[int, float],
                 adapt_radius: bool = False, name: str = ''):
        RoundedLineSegments2D.__init__(self, points, radius, adapt_radius=adapt_radius, name='')
        self.closed = False
        wires.Wire2D.__init__(self, self._primitives(), name)


class ClosedRoundedLineSegments2D(RoundedLineSegments2D, wires.Contour2D):
    """
    Defines a polygon with some rounded corners.

    :param points: Points used to draw the wire
    :type points: List of Point2D
    :param radius: Radius used to connect different parts of the wire
    :type radius: {position1(n): float which is the radius linked the n-1 and n+1 points, position2(n+1):...}
    """

    def __init__(self, points: List[volmdlr.Point2D], radius: Dict[int, float],
                 adapt_radius: bool = False, name: str = ''):
        RoundedLineSegments2D.__init__(self, points, radius, adapt_radius=adapt_radius, name='')
        self.closed = True
        # RoundedLineSegments.__init__(self, points, radius, closed=True, adapt_radius=adapt_radius, name=name)
        wires.Contour2D.__init__(self, self._primitives(), name)

    def copy(self, deep=True, memo=None):
        """Returns a copy of the object."""
        return self.__class__([point.copy(deep, memo) for point in self.points], self.radius.copy(),
                              self.adapt_radius, name='copy_' + self.name)


class Measure2D(edges.LineSegment2D):
    """
    Measure 2D class.

    :param unit: 'mm', 'm' or None. If None, the distance won't be in the label.
    """

    def __init__(self, point1, point2, label='', unit: str = 'mm', type_: str = 'distance'):
        """
        :param unit: 'mm', 'm' or None. If None, the distance won't be in the label.

        """
        # TODO: offset parameter
        edges.LineSegment2D.__init__(self, point1, point2)
        self.label = label
        self.unit = unit
        self.type_ = type_

    def plot(self, ax, edge_style: EdgeStyle()):
        """Plots the Measure2D."""
        ndigits = 6
        x1, y1 = self.start
        x2, y2 = self.end
        x_middle, y_middle = 0.5 * (self.start + self.end)
        distance = self.end.point_distance(self.start)

        if self.label != '':
            label = f'{self.label}: '
        else:
            label = ''
        if self.unit == 'mm':
            label += f'{round(distance * 1000, ndigits)} mm'
        else:
            label += f'{round(distance, ndigits)} m'

        if self.type_ == 'distance':
            arrow = matplotlib.patches.FancyArrowPatch((x1, y1), (x2, y2),
                                                       arrowstyle='<|-|>,head_length=10,head_width=5',
                                                       shrinkA=0, shrinkB=0,
                                                       color=edge_style.color)
        elif self.type_ == 'radius':
            arrow = matplotlib.patches.FancyArrowPatch((x1, y1), (x2, y2),
                                                       arrowstyle='-|>,head_length=10,head_width=5',
                                                       shrinkA=0, shrinkB=0,
                                                       color=edge_style.color)

        ax.add_patch(arrow)
        if x2 - x1 == 0.:
            theta = 90.
        else:
            theta = math.degrees(math.atan((y2 - y1) / (x2 - x1)))
        ax.text(x_middle, y_middle, label, va='bottom', ha='center', rotation=theta)<|MERGE_RESOLUTION|>--- conflicted
+++ resolved
@@ -110,27 +110,6 @@
         :param offset: offset.
         :return: list of offset points and radii.
         """
-<<<<<<< HEAD
-=======
-        number_points = len(self.points)
-        vectors = []
-        for i in range(number_points - 1):
-            v1 = self.points[i + 1] - self.points[i]
-            v2 = self.points[i] - self.points[i + 1]
-            v1 = v1.unit_vector()
-            v2 = v2.unit_vector()
-            vectors.append(v1)
-            vectors.append(v2)
-
-        if self.closed:
-            v1 = self.points[0] - self.points[-1]
-            v2 = self.points[-1] - self.points[0]
-            v1 = v1.unit_vector()
-            v2 = v2.unit_vector()
-            vectors.append(v1)
-            vectors.append(v2)
-
->>>>>>> a029f166
         offset_vectors = []
         new_radii = {}
         offset_points = []
@@ -172,25 +151,7 @@
             offset_points.append(offset_point)
         return offset_points, new_radii
 
-<<<<<<< HEAD
     def offset(self, offset):
-=======
-        if not self.closed:
-            normal_1 = vectors[0].normal_vector()
-            offset_vectors.insert(0, normal_1)
-            offset_points.insert(0,
-                                 self.points[0] + offset * offset_vectors[0])
-
-            n_last = vectors[-1].normal_vector()
-            n_last = - n_last
-            offset_vectors.append(n_last)
-            offset_points.append(self.points[-1] + offset * offset_vectors[-1])
-
-        return self.__class__(offset_points, new_radii,
-                              adapt_radius=self.adapt_radius)
-
-    def offset_single_line(self, line_index, offset):
->>>>>>> a029f166
         """
         Return a new rounded line segment with the specified offset.
 
@@ -226,20 +187,13 @@
 
         return self.__class__(offset_points, new_radii, adapt_radius=self.adapt_radius)
 
-    def offset_lines(self, line_indexes, offset):
-        """
-        line_indexes is a list of consecutive line indexes.
-
-        These line should all be aligned line_indexes = 0 being the 1st line.
-
-        if self.close last line_index can be len(self.points)-1
-        if not, last line_index can be len(self.points)-2
-        """
-        new_linesegment2d_points = []
-
-        # =============================================================================
-        # COMPUTES THE DIRECTIVE VECTORS BETWEEN WHICH THE OFFSET WILL BE DRAWN
-        # =============================================================================
+    def _offset_directive_vector_helper(self, line_indexes):
+        """
+        Computes the directive vectors between which the offset will be drawn.
+
+        :param line_indexes: A list of consecutive line indexes.
+        :return: directive vector 1 and 2.
+        """
         dir_vec_1 = None
         dir_vec_2 = None
 
@@ -266,11 +220,15 @@
 
         dir_vec_1 = dir_vec_1.unit_vector()
         dir_vec_2 = dir_vec_2.unit_vector()
-
-        # =============================================================================
-        # COMPUTES THE ANGLE BETWEEN THE NORMAL VECTOR OF THE SURFACE TO OFFSET AND
-        # THE DIRECTIVE VECTOR IN ORDER TO SET THE NEW POINT AT THE RIGHT DISTANCE
-        # =============================================================================
+        return dir_vec_1, dir_vec_2
+
+    def get_offset_normal_vectors(self, line_indexes):
+        """
+        Gets offset normal vectors.
+
+        :param line_indexes:
+        :return: A list of consecutive line indexes.
+        """
         normal_vectors = []
         for index in line_indexes:
             if index == len(self.points) - 1:
@@ -280,69 +238,86 @@
             else:
                 normal_vectors.append(
                     (self.points[index + 1] - self.points[index]).unit_normal_vector())
-
+        return normal_vectors
+
+    def _helper_get_offset_vectors(self, line_indexes, directive_vector1, directive_vector2):
+        """
+        Helper method: get offset vectors.
+
+        """
+        intersection = volmdlr.Point2D.line_intersection(
+            curves.Line2D(self.points[line_indexes[0]], self.points[line_indexes[0]] + directive_vector1),
+            curves.Line2D(self.points[line_indexes[-1] + 1], self.points[line_indexes[-1] + 1] + directive_vector2))
+        vec1 = intersection.point_distance(self.points[line_indexes[0]]) * directive_vector1
+        vec2 = intersection.point_distance(self.points[line_indexes[-1] + 1]) * directive_vector2
+        return vec1, vec2
+
+    def get_offset_new_points(self, line_indexes, offset, distance_dir1, distance_dir2, directive_vector1,
+                              directive_vector2, normal_vectors):
+        """
+        Get Offset new points.
+
+        """
+        if len(line_indexes) <= 1:
+            return []
+        vec1, vec2 = self._helper_get_offset_vectors(line_indexes, directive_vector1, directive_vector2)
+        new_points = {line_indexes[0]: self.points[line_indexes[0]] + distance_dir1 * directive_vector1}
+
+        for i, index in enumerate(line_indexes[1:]):
+            coeff_vec_2 = volmdlr.Point2D.point_distance(
+                self.points[line_indexes[0]], self.points[index]) / volmdlr.Point2D.point_distance(
+                self.points[line_indexes[0]], self.points[line_indexes[-1] + 1])
+            coeff_vec_1 = 1 - coeff_vec_2
+            if directive_vector1.dot(normal_vectors[i + 1]) < 0:
+                coeff_vec_1 = - coeff_vec_1
+            if directive_vector2.dot(normal_vectors[i + 1]) < 0:
+                coeff_vec_2 = - coeff_vec_2
+            index_dir_vector = coeff_vec_1 * vec1 + coeff_vec_2 * vec2
+            index_dot = index_dir_vector.dot(normal_vectors[i + 1])
+            new_points[index] = self.points[index] + (offset / index_dot) * index_dir_vector
+        if self.closed and line_indexes[-1] == len(self.points) - 1:
+            new_points[0] = self.points[0] + distance_dir2 * directive_vector2
+        else:
+            new_points[line_indexes[-1] + 1] = self.points[line_indexes[-1] + 1] + distance_dir2 * directive_vector2
+        return new_points
+
+    def offset_lines(self, line_indexes, offset):
+        """
+        line_indexes is a list of consecutive line indexes.
+
+        These line should all be aligned line_indexes = 0 being the 1st line.
+
+        if self.close last line_index can be len(self.points)-1
+        if not, last line_index can be len(self.points)-2
+        """
+        new_linesegment2d_points = []
+
+        dir_vec_1, dir_vec_2 = self._offset_directive_vector_helper(line_indexes)
+
+        normal_vectors = self.get_offset_normal_vectors(line_indexes)
+
+        # =============================================================================
+        # COMPUTES THE ANGLE BETWEEN THE NORMAL VECTOR OF THE SURFACE TO OFFSET AND
+        # THE DIRECTIVE VECTOR IN ORDER TO SET THE NEW POINT AT THE RIGHT DISTANCE
+        # =============================================================================
         dot1 = dir_vec_1.dot(normal_vectors[0])
         dot2 = dir_vec_2.dot(normal_vectors[-1])
 
         if math.isclose(dot1, 0, abs_tol=1e-9):
             # call function considering the line before, because the latter and
             # the first offset segment are parallel
-            return self.offset_lines([line_indexes[0] - 1] + line_indexes,
-                                     offset)
+            return self.offset_lines([line_indexes[0] - 1] + line_indexes, offset)
         if math.isclose(dot2, 0, abs_tol=1e-9):
             # call function considering the line after, because the latter and
             # the last offset segment are parallel
-            return self.offset_lines(line_indexes + [line_indexes[-1] + 1],
-                                     offset)
+            return self.offset_lines(line_indexes + [line_indexes[-1] + 1], offset)
 
         distance_dir1 = offset / dot1
         distance_dir2 = offset / dot2
 
-        if len(line_indexes) > 1:
-            intersection = volmdlr.Point2D.line_intersection(
-                curves.Line2D(self.points[line_indexes[0]],
-                              self.points[line_indexes[0]] + dir_vec_1),
-                curves.Line2D(self.points[line_indexes[-1] + 1],
-                              self.points[line_indexes[-1] + 1] + dir_vec_2))
-            vec1 = intersection.point_distance(
-                self.points[line_indexes[0]]) * dir_vec_1
-            vec2 = intersection.point_distance(
-                self.points[line_indexes[-1] + 1]) * dir_vec_2
-
-        # =============================================================================
-        # COMPUTES THE NEW POINTS AFTER THE OFFSET
-        # =============================================================================
-        new_points = {}
-
-        new_points[line_indexes[0]] = self.points[line_indexes[
-            0]] + distance_dir1 * dir_vec_1
-
-        for i, index in enumerate(line_indexes[1:]):
-            coeff_vec_2 = volmdlr.Point2D.point_distance(
-                self.points[line_indexes[0]],
-                self.points[index]) / volmdlr.Point2D.point_distance(
-                self.points[line_indexes[0]],
-                self.points[line_indexes[-1] + 1])
-            coeff_vec_1 = 1 - coeff_vec_2
-            if dir_vec_1.dot(normal_vectors[i + 1]) < 0:
-                coeff_vec_1 = - coeff_vec_1
-            if dir_vec_2.dot(normal_vectors[i + 1]) < 0:
-                coeff_vec_2 = - coeff_vec_2
-            index_dir_vector = coeff_vec_1 * vec1 + coeff_vec_2 * vec2
-            index_dot = index_dir_vector.dot(normal_vectors[i + 1])
-            index_distance_dir = offset / index_dot
-            new_points[index] = self.points[
-                                    index] + index_distance_dir * index_dir_vector
-
-        if self.closed and line_indexes[-1] == len(self.points) - 1:
-            new_points[0] = self.points[0] + distance_dir2 * dir_vec_2
-        else:
-            new_points[line_indexes[-1] + 1] = self.points[line_indexes[
-                                                               -1] + 1] + distance_dir2 * dir_vec_2
-
-        # =============================================================================
-        # CREATE THE NEW POINTS' LIST
-        # =============================================================================
+        new_points = self.get_offset_new_points(line_indexes, offset, distance_dir1, distance_dir2,
+                                                dir_vec_1, dir_vec_2, normal_vectors)
+
         for i, point in enumerate(self.points):
             if i in new_points:
                 new_linesegment2d_points.append(new_points[i])
