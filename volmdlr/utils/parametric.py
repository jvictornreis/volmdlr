"""
volmdlr utils for calculating 3D to surface parametric domain operation.

"""
import bisect
import math

import volmdlr
import volmdlr.edges as vme
from volmdlr import curves


def find_sign_changes(list_of_values):
    """
    Finds the position of sign changes in a list.

    :param list_of_values: The list to search for sign changes.
    :type list_of_values: list
    :returns: A list of indices where the sign changes occur.
    :rtype: list
    """
    sign_changes = []
    for i in range(1, len(list_of_values)):
        if list_of_values[i] * list_of_values[i - 1] < 0:
            sign_changes.append(i)
    return sign_changes


def angle_discontinuity(angle_list):
    """
    Returns True if there is some angle discontinuity in the angle_list.

    This discontinuity can occur when we transform some 3D primitive into the parametric domain of periodical surfaces.

    :param angle_list: List with angle axis values of the primitive in parametric domain.
    :type angle_list: List[float]
    :return: Returns True if there is discontinuity, False otherwise.
    :rtype: bool
    """
    indexes_sign_changes = find_sign_changes(angle_list)
    discontinuity = False
    indexes_angle_discontinuity = []
    if indexes_sign_changes:
        for index in indexes_sign_changes:
            sign = round(angle_list[index - 1] / abs(angle_list[index - 1]), 2)
            delta = max(abs(angle_list[index] + sign * volmdlr.TWO_PI - angle_list[index - 1]), 1e-4)
            if math.isclose(abs(angle_list[index]), math.pi, abs_tol=1.1 * delta) and \
                    not math.isclose(abs(angle_list[index]), 0, abs_tol=1.1 * delta):
                indexes_angle_discontinuity.append(index)
                discontinuity = True
    return discontinuity, indexes_angle_discontinuity


def is_undefined_brep_primitive(primitive, periodicity):
    """
    2D primitives on parametric surface domain can be in wrong bound side due to periodic behavior of some surfaces.

    A B-Rep primitive can be undefined when it's not directly provided, but it's found by some 3D to 2D operation.
    This can result in a primitive that is entirely contained on the periodical boundary, and we can only know its
    right position when it's placed on the boundary representation, by analyzing the continuity of the 2D contour.

    :param primitive: primitive to perform verification.
    :type primitive: vme.Edge
    :param periodicity: list with periodicity in x and y direction
    :type periodicity: list
    """
    start = primitive.start
    end = primitive.end

    if periodicity[0] and not periodicity[1]:
        i = 0
    elif not periodicity[0] and periodicity[1]:
        i = 1
    else:
        return False
    #     if ((2 * start.x) % periodicity[0]) == 0 and ((2 * start.y) % periodicity[1]) == 0:
    #         return True
    #     return False
    if ((2 * start[i]) % periodicity[i]) == 0 and end[i] == start[i]:
        return True
    return False


def find_index_defined_brep_primitive_on_periodical_surface(primitives2d, periodicity):
    """
    Search for a primitive on the boundary representation that can be used as reference for repairing the contour.
    """
    pos = 0
    for i, primitive in enumerate(primitives2d):
        if not is_undefined_brep_primitive(primitive, periodicity):
            return i
    return pos


def repair_singularity(primitive, last_primitive):
    """
    Repairs the Contour2D of SphericalSurface3D and ConicalSurface3D parametric face representations.

    Used when transforming from spatial to parametric coordinates when the surface contains a singularity
    """
    v1 = primitive.unit_direction_vector()
    v2 = last_primitive.unit_direction_vector()
    dot = v1.dot(volmdlr.X2D)
    cross = v1.cross(v2)
    new_primitives = []
    if cross == 0 and dot == 0:
        if primitive.start.x == math.pi:
            primitive = primitive.translation(volmdlr.Vector2D(-2 * math.pi, 0))
            new = vme.LineSegment2D(last_primitive.end, primitive.start)
        elif primitive.start.x == -math.pi:
            primitive = primitive.translation(volmdlr.Vector2D(2 * math.pi, 0))
            new = vme.LineSegment2D(last_primitive.end, primitive.start)
        else:
            new = vme.LineSegment2D(last_primitive.end, primitive.start)

        new_primitives.append(new)
        new_primitives.append(primitive)
    else:
        delta = last_primitive.end - primitive.start
        new_primitives.append(primitive.translation(delta))
    return new_primitives


def repair_start_end_angle_periodicity(angle, ref_angle):
    """
    Repairs start and end angles in parametric coordinates.

    Uses ref_angle (angle just after start angle, if repairing start angle or angle just before end if repairing end
        angle).

    :param angle: Angle to repair.
    :type angle: float
    :param ref_angle: Angle of reference.
    :return: Returns the repaired angle.
    :rtype: float
    """
    # Verify if theta1 or theta2 point should be -pi because atan2() -> ]-pi, pi]
    if math.isclose(angle, math.pi, abs_tol=1e-3) and ref_angle < 0:
        angle = -math.pi
    elif math.isclose(angle, -math.pi, abs_tol=1e-3) and ref_angle > 0:
        angle = math.pi
    elif math.isclose(angle, 0.5 * math.pi, abs_tol=1e-3) and ref_angle < 0:
        angle = -0.5 * math.pi
    elif math.isclose(angle, -0.5 * math.pi, abs_tol=1e-3) and ref_angle > 0:
        angle = 0.5 * math.pi
    return angle


def repair_arc3d_angle_continuity(angle_start, angle_end, periodicity):
    """
    Repairs Arc3D continuity after conversion of points to parametric 2D space.
    """
    if angle_start < angle_end:
        angle_end -= periodicity
    else:
        angle_end += periodicity

    return angle_start, angle_end


def arc3d_to_cylindrical_coordinates_verification(start_end, start_end_theta_state, reference_points,
                                                  discontinuity):
    """
    Verifies theta from start and end of an Arc3D after transformation from spatial to parametric coordinates.
    """
    start, end = start_end
    theta1, z1 = start
    theta2, z2 = end
    undefined_start_theta, undefined_end_theta = start_end_theta_state
    theta3, theta4 = reference_points

    if undefined_start_theta or abs(theta1) == 0.5 * math.pi:
        theta1 = repair_start_end_angle_periodicity(theta1, theta3)
    if undefined_end_theta or abs(theta2) == 0.5 * math.pi:
        theta2 = repair_start_end_angle_periodicity(theta2, theta4)

    if discontinuity:
        theta1, theta2 = repair_arc3d_angle_continuity(theta1, theta2, volmdlr.TWO_PI)

    start = volmdlr.Point2D(theta1, z1)
    end = volmdlr.Point2D(theta2, z2)
    return [start, end]


def fullarc_to_cylindrical_coordinates_verification(start, end, normal_dot_product):
    """
    Verifies theta from start and end of a full arc after transformation from spatial to parametric coordinates.
    """
    theta1, z1 = start
    _, z2 = end
    if normal_dot_product > 0:
        end = volmdlr.Point2D(theta1 + volmdlr.TWO_PI, z2)
    elif normal_dot_product < 0 and math.isclose(theta1, -math.pi, abs_tol=1e-6):
        start = volmdlr.Point2D(math.pi, z1)
    elif normal_dot_product < 0:
        end = volmdlr.Point2D(theta1 - volmdlr.TWO_PI, z2)
    return [start, end]


def toroidal_repair_start_end_angle_periodicity(start, end, start_end_angles_state,
                                                point_after_start, point_before_end):
    """
    Verifies theta and phi from start and end of an arc 3D after transformation from spatial to parametric coordinates.
    """
    theta1, phi1 = start
    theta2, phi2 = end
    undefined_start_theta, undefined_end_theta, undefined_start_phi, undefined_end_phi = start_end_angles_state
    # Verify if theta1 or theta2 point should be -pi or pi because atan2() -> ]-pi, pi]
    if undefined_start_theta or abs(theta1) == 0.5 * math.pi:
        theta1 = repair_start_end_angle_periodicity(theta1, point_after_start.x)
    if undefined_end_theta or abs(theta2) == 0.5 * math.pi:
        theta2 = repair_start_end_angle_periodicity(theta2, point_before_end.x)

    # Verify if phi1 or phi2 point should be -pi or pi because phi -> ]-pi, pi]
    if undefined_start_phi or abs(phi1) == 0.5 * math.pi:
        phi1 = repair_start_end_angle_periodicity(phi1, point_after_start.y)
    if undefined_end_phi or abs(phi2) == 0.5 * math.pi:
        phi2 = repair_start_end_angle_periodicity(phi2, point_before_end.y)
    return volmdlr.Point2D(theta1, phi1), volmdlr.Point2D(theta2, phi2)


def spherical_repair_start_end_angle_periodicity(start, end, point_after_start, point_before_end):
    """
    Verifies theta and phi from start and end of an arc 3D after transformation from spatial to parametric coordinates.
    """
    theta1, phi1 = start
    theta2, phi2 = end
    theta3, _ = point_after_start
    theta4, _ = point_before_end
    # Verify if theta1 or theta2 point should be -pi or pi because atan2() -> ]-pi, pi]
    if abs(theta1) == math.pi or abs(theta1) == 0.5 * math.pi:
        theta1 = repair_start_end_angle_periodicity(theta1, theta3)
    if abs(theta2) == math.pi or abs(theta2) == 0.5 * math.pi:
        theta2 = repair_start_end_angle_periodicity(theta2, theta4)

    return volmdlr.Point2D(theta1, phi1), volmdlr.Point2D(theta2, phi2)


def arc3d_to_toroidal_coordinates_verification(start_end, start_end_angles_state, reference_points,
                                               discontinuity):
    """
    Verifies theta and phi from start and end of an arc 3D after transformation from spatial to parametric coordinates.
    """
    start, end = start_end
    point_after_start, point_before_end = reference_points
    start, end = toroidal_repair_start_end_angle_periodicity(start, end, start_end_angles_state, point_after_start,
                                                             point_before_end)
    theta1, phi1 = start
    theta2, phi2 = end
    theta_discontinuity, phi_discontinuity = discontinuity
    if theta_discontinuity:
        theta1, theta2 = repair_arc3d_angle_continuity(theta1, theta2, volmdlr.TWO_PI)

    if phi_discontinuity:
        phi1, phi2 = repair_arc3d_angle_continuity(phi1, phi2, volmdlr.TWO_PI)

    return volmdlr.Point2D(theta1, phi1), volmdlr.Point2D(theta2, phi2)


def arc3d_to_spherical_coordinates_verification(start_end, reference_points, discontinuity):
    """
    Verifies theta and phi from start and end of an arc 3D after transformation from spatial to parametric coordinates.
    """
    start, end = start_end
    point_after_start = reference_points[0]
    point_before_end = reference_points[1]
    start, end = spherical_repair_start_end_angle_periodicity(start, end, point_after_start, point_before_end)
    theta1, phi1 = start
    theta2, phi2 = end
    if discontinuity and math.isclose(phi1, phi2, abs_tol=1e-4):
        theta1, theta2 = repair_arc3d_angle_continuity(theta1, theta2, volmdlr.TWO_PI)

    return volmdlr.Point2D(theta1, phi1), volmdlr.Point2D(theta2, phi2)


def array_range_search(x, xmin, xmax):
    """
    Find the indices of the elements in the sorted list `x` that fall within the specified range.

    This function use bisect python builtin module, which uses binary search and has a time complexity of O(log(n)).
    Where n is the array length.

    :param x: A sorted list of values.
    :type x: list
    :param xmin: The minimum value in the range.
    :type xmin: float
    :param xmax: The maximum value in the range.
    :type xmax: float
    :return: A python range from the first to the last elements in `x`.
    :rtype: range
    :Example:

    >>> x = [1, 2, 3, 4, 5]
    >>> array_range_search(x, 2, 4)
    range(1, 3)
    """

    left = bisect.bisect_left(x, xmin)
    right = bisect.bisect_right(x, xmax)

    return range(left, right)


def contour2d_healing(contour2d):
    """
    Heals topologies incoherencies on the boundary representation.
    """
    contour2d = contour2d_healing_self_intersection(contour2d)
    # contour2d = contour2d_healing_close_gaps(contour2d, contour3d)
    return contour2d


def contour2d_healing_close_gaps(contour2d, contour3d):
    """
    Heals topologies incoherencies on the boundary representation.
    """
    new_primitives = []
    for prim1_3d, prim2_3d, prim1, prim2 in zip(contour3d.primitives, contour3d.primitives[1:] +
                                                [contour3d.primitives[0]],
                                                contour2d.primitives, contour2d.primitives[1:] +
                                                                      [contour2d.primitives[0]]):
        if prim1 and prim2:
            if not prim1_3d.end.is_close(prim2_3d.start) and not prim1.end.is_close(prim2.start):
                new_primitives.append(vme.LineSegment2D(prim1.end, prim2.start))

            new_primitives.append(prim2)
    contour2d.primitives = new_primitives

    return contour2d


def contour2d_healing_self_intersection(contour2d):
    """
    Heals topologies incoherencies on the boundary representation.
    """
    primitives = contour2d.primitives
    for i, (prim1, prim2) in enumerate(
            zip(contour2d.primitives, contour2d.primitives[1:] + [contour2d.primitives[0]])):
        if not prim1.end.is_close(prim2.start):
            # check intersection
            intersections = prim1.intersections(prim2)
            if intersections:
                if len(intersections) > 1:
                    intersections = prim1.sort_points_along_curve(intersections)
                split_point = intersections[0]
                if prim1.is_point_edge_extremity(split_point):
                    new_prim1 = prim1
                else:
                    new_prim1 = prim1.split(split_point)[0]
                if prim2.is_point_edge_extremity(split_point):
                    new_prim2 = prim2
                else:
                    new_prim2 = prim2.split(split_point)[1]
                primitives[i] = new_prim1
                primitives[(i + 1) % len(contour2d.primitives)] = new_prim2
    contour2d.primitives = primitives
    return contour2d


def find_parametric_point_at_singularity(edge, abscissa, singularity_line, domain):
    """Uses tangent line to find real theta angle of the singularity point on parametric domain."""
    direction_vector = edge.direction_vector(abscissa)
    reference_point = edge.point_at_abscissa(abscissa)
    direction_line = curves.Line2D(reference_point, reference_point + direction_vector)
    intersections = direction_line.line_intersections(singularity_line)
    if intersections:
        point = intersections[0]
        umin, umax, vmin, vmax = domain
        point.x = min(umax, max(point.x, umin))
        point.y = min(vmax, max(point.y, vmin))
        return point
    return None


def is_isocurve(points, tol: float = 1e-6):
    """Test if the parametric points of the edge fits into a line segment."""
    linesegment = vme.LineSegment2D(points[0], points[-1])
    return all(linesegment.point_belongs(point, tol) for point in points)


def verify_repeated_parametric_points(points):
<<<<<<< HEAD
    """Verify repeatead parametric points from point3d_to_2d method."""
=======
    """Verify repeated parametric points from point3d_to_2d method."""
>>>>>>> 7c126ca8
    set_points = set(points)
    if len(set_points) < len(points):
        if points[0].is_close(points[-1]):
            print("Periodic brep? NotImplemented in utils.parametric.py verify_repeated_parametric_points.")
        new_points = []
        verification_set = set()
        for point in points:
            if point not in verification_set:
                new_points.append(point)
                verification_set.add(point)
        return new_points
    return points<|MERGE_RESOLUTION|>--- conflicted
+++ resolved
@@ -379,11 +379,7 @@
 
 
 def verify_repeated_parametric_points(points):
-<<<<<<< HEAD
-    """Verify repeatead parametric points from point3d_to_2d method."""
-=======
     """Verify repeated parametric points from point3d_to_2d method."""
->>>>>>> 7c126ca8
     set_points = set(points)
     if len(set_points) < len(points):
         if points[0].is_close(points[-1]):
