--- conflicted
+++ resolved
@@ -362,7 +362,6 @@
     direction_vector = edge.direction_vector(abscissa)
     reference_point = edge.point_at_abscissa(abscissa)
     direction_line = curves.Line2D(reference_point, reference_point + direction_vector)
-<<<<<<< HEAD
     intersections = direction_line.line_intersections(singularity_line)
     if intersections:
         point = intersections[0]
@@ -370,14 +369,10 @@
         point.x = min(umax, max(point.x, umin))
         point.y = min(vmax, max(point.y, vmin))
         return point
-    else:
-        return None
-=======
-    return direction_line.line_intersections(singularity_line)[0]
+    return None
 
 
 def is_isocurve(points, tol: float = 1e-6):
     """Test if the parametric points of the edge fits into a line segmenent."""
     linesegment = vme.LineSegment2D(points[0], points[-1])
-    return all(linesegment.point_belongs(point, tol) for point in points)
->>>>>>> 2ebbc5fb
+    return all(linesegment.point_belongs(point, tol) for point in points)