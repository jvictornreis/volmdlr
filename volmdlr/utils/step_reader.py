--- conflicted
+++ resolved
@@ -571,7 +571,6 @@
     return primitives[0]
 
 
-<<<<<<< HEAD
 def map_primitive(primitive, global_frame, transformed_frame):
     """
     Frame maps a primitive in an assembly to its good position.
@@ -603,7 +602,8 @@
         return primitive
     new_primitive = primitive.frame_mapping(new_frame, 'old')
     return new_primitive
-=======
+
+  
 def geometrically_bounded_wireframe_shape_representation(arguments, object_dict):
     """
     Returns xx.
@@ -624,46 +624,6 @@
         compound.compound_type = "geometric_curve_set"
         return compound
     return primitives[0]
-
-
-def frame_map_closed_shell(closed_shells, item_defined_transformation_frames, shape_representation_frames):
-    """
-    Frame maps a closed shell in an assembly to its good position.
-
-    :param closed_shells: DESCRIPTION
-    :type closed_shells: vmshells.OpenShell3D
-    :param item_defined_transformation_frames: DESCRIPTION
-    :type item_defined_transformation_frames: TYPE
-    :param shape_representation_frames: DESCRIPTION
-    :type shape_representation_frames: TYPE
-    :return: DESCRIPTION
-    :rtype: TYPE
-
-    """
-    if item_defined_transformation_frames[0] == item_defined_transformation_frames[1]:
-        return closed_shells
-    if shape_representation_frames[0].origin.is_close(volmdlr.O3D):
-        global_frame = shape_representation_frames[0]
-    else:
-        global_frame = [frame for frame in item_defined_transformation_frames if frame.origin.is_close(volmdlr.O3D)][0]
-    transformed_frame = [frame for frame in item_defined_transformation_frames if frame != global_frame][0]
-    new_closedshells = []
-
-    for shell3d in closed_shells:
-        basis_a = global_frame.basis()
-        basis_b = transformed_frame.basis()
-        matrix_a = npy.array([[basis_a.vectors[0].x, basis_a.vectors[0].y, basis_a.vectors[0].z],
-                       [basis_a.vectors[1].x, basis_a.vectors[1].y, basis_a.vectors[1].z],
-                       [basis_a.vectors[2].x, basis_a.vectors[2].y, basis_a.vectors[2].z]])
-        matrix_b = npy.array([[basis_b.vectors[0].x, basis_b.vectors[0].y, basis_b.vectors[0].z],
-                       [basis_b.vectors[1].x, basis_b.vectors[1].y, basis_b.vectors[1].z],
-                       [basis_b.vectors[2].x, basis_b.vectors[2].y, basis_b.vectors[2].z]])
-        transfer_matrix = npy.linalg.solve(matrix_a, matrix_b)
-        new_frame = volmdlr.Frame3D(transformed_frame.origin, volmdlr.Vector3D(*transfer_matrix[0]),
-                                    volmdlr.Vector3D(*transfer_matrix[1]), volmdlr.Vector3D(*transfer_matrix[2]))
-        new_closedshells.append(shell3d.frame_mapping(new_frame, 'old'))
-    return new_closedshells
->>>>>>> 28adb929
 
 
 def representation_relationship_representation_relationship_with_transformation_shape_representation_relationship(
