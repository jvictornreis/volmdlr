--- conflicted
+++ resolved
@@ -97,7 +97,13 @@
 
 
 def plot_components_from_points(points, close_plot: bool = False):
-<<<<<<< HEAD
+    """
+    Gets Matplotlib components from points.
+
+    :param points: given points.
+    :param close_plot: Weather to close the plot or not.
+    :return:
+    """
     components = [[], [], []]
     for point in points:
         for i, component in enumerate(point):
@@ -112,31 +118,6 @@
 
 
 def plot_from_discretization_points(ax, edge_style, element, number_points: int = None, close_plot: bool = False):
-=======
->>>>>>> 2ebab5c9
-    """
-    Gets Matplotlib components from points.
-
-    :param points: given points.
-    :param close_plot: Weather to close the plot or not.
-    :return:
-    """
-<<<<<<< HEAD
-=======
-    components = [[], [], []]
-    for point in points:
-        for i, component in enumerate(point):
-            components[i].append(component)
-    valid_components = []
-    for list_components in components:
-        if list_components:
-            if close_plot:
-                list_components.append(list_components[0])
-            valid_components.append(list_components)
-    return valid_components
-
-
-def plot_from_discretization_points(ax, edge_style, element, number_points: int = None, close_plot: bool = False):
     """
     General plot method using discretization_points method to generate points.
 
@@ -147,7 +128,6 @@
     :param close_plot: specifies if plot is to be closed or not.
     :return: Matplotlib plot axis.
     """
->>>>>>> 2ebab5c9
     points = element.discretization_points(number_points=number_points)
     valid_components = plot_components_from_points(points, close_plot)
     ax.plot(*valid_components, color=edge_style.color, alpha=edge_style.alpha)
