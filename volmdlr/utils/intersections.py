"""
volmdlr utils for calculating curves intersetions
"""
import math

import volmdlr


def circle_3d_linesegment_intersections(circle_3d, linesegment):
    """
    Calculates the intersections between a Circle3D and a LineSegment3D or Line3D.

    :param circle_3d: Circle3D or Arc3D
    :param linesegment: LineSegment3D to verify intersections
    :return: list of points intersecting Circle
    """
    if not math.isclose(abs(circle_3d.frame.w.dot(volmdlr.Z3D)), 1, abs_tol=1e-6):
        frame_mapped_circle = circle_3d.frame_mapping(circle_3d.frame, 'new')
        frame_mapped_lineseg = linesegment.frame_mapping(circle_3d.frame, 'new')
        circle_linseg_intersections = frame_mapped_circle.line_intersections(frame_mapped_lineseg)
        intersections = []
        for inter in circle_linseg_intersections:
            intersections.append(circle_3d.frame.local_to_global_coordinates(inter))
        return intersections
    distance_center_lineseg = linesegment.point_distance(circle_3d.frame.origin)
    if distance_center_lineseg > circle_3d.radius:
        return []
    direction_vector = linesegment.direction_vector()
<<<<<<< HEAD
    if linesegment.start.z == linesegment.end.z == circle_3d.frame.origin.z:
        quadratic_equation_a = (1 + (direction_vector.y ** 2 / direction_vector.x ** 2))
        quadratic_equation_b = (-2 * (direction_vector.y ** 2 / direction_vector.x ** 2) * linesegment.start.x +
                                2 * (direction_vector.y / direction_vector.x) * linesegment.start.y)
        quadratic_equation_c = ((linesegment.start.y - (direction_vector.y / direction_vector.x) *
                                 linesegment.start.x) ** 2 - circle_3d.radius ** 2)
        delta = (quadratic_equation_b ** 2 - 4 * quadratic_equation_a * quadratic_equation_c)
=======
    if linesegment.points[0].z == linesegment.points[1].z == circle_3d.frame.origin.z:
        quadratic_equation_a = 1 + (direction_vector.y ** 2 / direction_vector.x ** 2)
<<<<<<< HEAD
        quadratic_equation_b = (-2 * (direction_vector.y ** 2 / direction_vector.x ** 2) * linesegment.points[0].x +
                                2 * (direction_vector.y / direction_vector.x) * linesegment.points[0].y)
        quadratic_equation_c = ((linesegment.points[0].y - (direction_vector.y / direction_vector.x) *
                                 linesegment.points[0].x) ** 2 - circle_3d.radius ** 2)
=======
        quadratic_equation_b = -2 * (direction_vector.y ** 2 / direction_vector.x ** 2) * linesegment.points[0].x + \
                                2 * (direction_vector.y / direction_vector.x) * linesegment.points[0].y
        quadratic_equation_c = (linesegment.points[0].y - (direction_vector.y / direction_vector.x) *
                                 linesegment.points[0].x) ** 2 - circle_3d.radius ** 2
>>>>>>> dev
        delta = quadratic_equation_b ** 2 - 4 * quadratic_equation_a * quadratic_equation_c
>>>>>>> 53ab771c
        x1 = (- quadratic_equation_b + math.sqrt(delta)) / (2 * quadratic_equation_a)
        x2 = (- quadratic_equation_b - math.sqrt(delta)) / (2 * quadratic_equation_a)
        y1 = (direction_vector.y / direction_vector.x) * (x1 - linesegment.start.x) + linesegment.start.y
        y2 = (direction_vector.y / direction_vector.x) * (x2 - linesegment.start.x) + linesegment.start.y
        return [volmdlr.Point3D(x1, y1, circle_3d.frame.origin.z), volmdlr.Point3D(x2, y2, circle_3d.frame.origin.z)]
    z_constant = circle_3d.frame.origin.z
    constant = (z_constant - linesegment.start.z) / direction_vector.z
    x_coordinate = constant * direction_vector.x + linesegment.start.x
    y_coordinate = constant * direction_vector.y + linesegment.start.y
    if math.isclose((x_coordinate - circle_3d.frame.origin.x) ** 2 + (y_coordinate - circle_3d.frame.origin.y) ** 2,
                    circle_3d.radius ** 2, abs_tol=1e-6):
        return [volmdlr.Point3D(x_coordinate, y_coordinate, z_constant)]
    return []


def ellipse2d_line_intersections(ellipse2d, line2d):
    """
    Calculates the intersections between a line and an ellipse.

    :param ellipse2d: Ellipse to calculate intersections
    :param line2d: line to calculate intersections
    :return: list of points intersections, if there are any
    """
    theta = volmdlr.geometry.clockwise_angle(ellipse2d.major_dir, volmdlr.X2D)
    if not math.isclose(theta, 0.0, abs_tol=1e-6) and not math.isclose(theta, 2*math.pi, abs_tol=1e-6):
        frame = volmdlr.Frame2D(ellipse2d.center, ellipse2d.major_dir, ellipse2d.minor_dir)
        frame_mapped_ellipse = ellipse2d.frame_mapping(frame, 'new')
        frame_mapped_line = line2d.frame_mapping(frame, 'new')
        line_inters = frame_mapped_ellipse.line_intersections(frame_mapped_line)
        line_intersections = [frame.local_to_global_coordinates(point) for point in line_inters]
        return line_intersections

    if line2d.point2.x == line2d.point1.x:
        x1 = line2d.point1.x
        x2 = x1
        y1 = ellipse2d.minor_axis * math.sqrt((1 - x1 ** 2 / ellipse2d.major_axis ** 2))
        y2 = -y1
        c = ellipse2d.center.y + line2d.point1.y
    else:
        m = (line2d.point2.y - line2d.point1.y) / (line2d.point2.x - line2d.point1.x)
        c = - m * (line2d.point1.x + ellipse2d.center.x) + line2d.point1.y + ellipse2d.center.y
        if ellipse2d.major_axis ** 2 * m ** 2 + ellipse2d.minor_axis ** 2 > c ** 2:
            x1 = - (2 * (ellipse2d.major_axis ** 2) * m * c + math.sqrt(
                (2 * (ellipse2d.major_axis ** 2) * m * c) ** 2 - 4 * (
                        ellipse2d.major_axis ** 2 * m ** 2 + ellipse2d.minor_axis ** 2) *
                ellipse2d.major_axis ** 2 * (c ** 2 - ellipse2d.minor_axis ** 2))) / (
                         2 * (ellipse2d.major_axis ** 2 * (m ** 2) +
                              ellipse2d.minor_axis ** 2))

            x2 = - (2 * (ellipse2d.major_axis ** 2) * m * c - math.sqrt(
                (2 * (ellipse2d.major_axis ** 2) * m * c) ** 2 - 4 * (
                        ellipse2d.major_axis ** 2 * m ** 2 + ellipse2d.minor_axis ** 2) *
                ellipse2d.major_axis ** 2 * (c ** 2 - ellipse2d.minor_axis ** 2))) / (
                         2 * (ellipse2d.major_axis ** 2 * (m ** 2) +
                              ellipse2d.minor_axis ** 2))
            y1 = m * x1 + c
            y2 = m * x2 + c
    point1 = volmdlr.Point2D(x1, y1)
    point2 = volmdlr.Point2D(x2, y2)
    if point1 == point2:
        return [point1]
    return [point1, point2]<|MERGE_RESOLUTION|>--- conflicted
+++ resolved
@@ -26,30 +26,14 @@
     if distance_center_lineseg > circle_3d.radius:
         return []
     direction_vector = linesegment.direction_vector()
-<<<<<<< HEAD
     if linesegment.start.z == linesegment.end.z == circle_3d.frame.origin.z:
-        quadratic_equation_a = (1 + (direction_vector.y ** 2 / direction_vector.x ** 2))
+        quadratic_equation_a = 1 + (direction_vector.y ** 2 / direction_vector.x ** 2)
         quadratic_equation_b = (-2 * (direction_vector.y ** 2 / direction_vector.x ** 2) * linesegment.start.x +
                                 2 * (direction_vector.y / direction_vector.x) * linesegment.start.y)
         quadratic_equation_c = ((linesegment.start.y - (direction_vector.y / direction_vector.x) *
                                  linesegment.start.x) ** 2 - circle_3d.radius ** 2)
         delta = (quadratic_equation_b ** 2 - 4 * quadratic_equation_a * quadratic_equation_c)
-=======
-    if linesegment.points[0].z == linesegment.points[1].z == circle_3d.frame.origin.z:
-        quadratic_equation_a = 1 + (direction_vector.y ** 2 / direction_vector.x ** 2)
-<<<<<<< HEAD
-        quadratic_equation_b = (-2 * (direction_vector.y ** 2 / direction_vector.x ** 2) * linesegment.points[0].x +
-                                2 * (direction_vector.y / direction_vector.x) * linesegment.points[0].y)
-        quadratic_equation_c = ((linesegment.points[0].y - (direction_vector.y / direction_vector.x) *
-                                 linesegment.points[0].x) ** 2 - circle_3d.radius ** 2)
-=======
-        quadratic_equation_b = -2 * (direction_vector.y ** 2 / direction_vector.x ** 2) * linesegment.points[0].x + \
-                                2 * (direction_vector.y / direction_vector.x) * linesegment.points[0].y
-        quadratic_equation_c = (linesegment.points[0].y - (direction_vector.y / direction_vector.x) *
-                                 linesegment.points[0].x) ** 2 - circle_3d.radius ** 2
->>>>>>> dev
-        delta = quadratic_equation_b ** 2 - 4 * quadratic_equation_a * quadratic_equation_c
->>>>>>> 53ab771c
+
         x1 = (- quadratic_equation_b + math.sqrt(delta)) / (2 * quadratic_equation_a)
         x2 = (- quadratic_equation_b - math.sqrt(delta)) / (2 * quadratic_equation_a)
         y1 = (direction_vector.y / direction_vector.x) * (x1 - linesegment.start.x) + linesegment.start.y
