--- conflicted
+++ resolved
@@ -28,17 +28,10 @@
     direction_vector = linesegment.direction_vector()
     if linesegment.start.z == linesegment.end.z == circle_3d.frame.origin.z:
         quadratic_equation_a = 1 + (direction_vector.y ** 2 / direction_vector.x ** 2)
-<<<<<<< HEAD
-        quadratic_equation_b = (-2 * (direction_vector.y ** 2 / direction_vector.x ** 2) * linesegment.start.x +
-                                2 * (direction_vector.y / direction_vector.x) * linesegment.start.y)
-        quadratic_equation_c = ((linesegment.start.y - (direction_vector.y / direction_vector.x) *
-                                 linesegment.start.x) ** 2 - circle_3d.radius ** 2)
-=======
         quadratic_equation_b = -2 * (direction_vector.y ** 2 / direction_vector.x ** 2) * linesegment.points[0].x + \
                                2 * (direction_vector.y / direction_vector.x) * linesegment.points[0].y
         quadratic_equation_c = (linesegment.points[0].y - (direction_vector.y / direction_vector.x) *
                                 linesegment.points[0].x) ** 2 - circle_3d.radius ** 2
->>>>>>> fd112812
         delta = quadratic_equation_b ** 2 - 4 * quadratic_equation_a * quadratic_equation_c
 
         x1 = (- quadratic_equation_b + math.sqrt(delta)) / (2 * quadratic_equation_a)
