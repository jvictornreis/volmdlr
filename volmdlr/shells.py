--- conflicted
+++ resolved
@@ -144,14 +144,6 @@
 
         rays = []
         for k in range(0, nb_rays):
-<<<<<<< HEAD
-            rays.append(volmdlr.edges.LineSegment3D(point,
-                                                    volmdlr.Point3D.random(0, epsilon,
-                                                                           0, epsilon,
-                                                                           0, epsilon)))
-
-        rays = sorted(rays, key=lambda ray: ray.length())
-=======
             rays.append(volmdlr.edges.LineSegment3D(
                 point3d,
                 point3d+volmdlr.Point3D.random(0., min_ray_length,
@@ -159,7 +151,6 @@
                                                0., min_ray_length)))
         print('rays', rays[0].start, rays[0].end)
         # rays = sorted(rays, key=lambda ray: ray.length())
->>>>>>> ae134712
 
         rays_intersections = []
         tests = []
@@ -221,9 +212,6 @@
 
         return True
 
-<<<<<<< HEAD
-    def shell_intersection(self, shell2: 'Shell3D', resolution: float):
-=======
     def linesegment_intersections(self,
                                  linesegment3d:volmdlr.edges.LineSegment3D):
         intersections = []
@@ -235,7 +223,6 @@
         return intersections
 
     def shell_intersection(self, shell2:'Shell3D', resolution:float):
->>>>>>> ae134712
         """
         Return None if disjointed
         Return (1, 0) or (0, 1) if one is inside the other
