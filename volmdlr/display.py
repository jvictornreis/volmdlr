--- conflicted
+++ resolved
@@ -178,15 +178,10 @@
 
 class DisplayMesh2D(DisplayMesh):
     """
-<<<<<<< HEAD
-    A DisplayMesh2D is a list of points defined in 2D linked by triangles.
-    """
-
-=======
     A mesh for display purposes in 2D.
 
     """
->>>>>>> eb0460cf
+
     _linesegment_class = volmdlr.edges.LineSegment2D
     _point_class = volmdlr.Point2D
 
@@ -211,15 +206,10 @@
 
 class DisplayMesh3D(DisplayMesh):
     """
-<<<<<<< HEAD
-    A DisplayMesh2D is a list of points defined in 3D linked by triangles.
-    """
-
-=======
     A mesh for display purposes in 3D.
 
     """
->>>>>>> eb0460cf
+
     _linesegment_class = volmdlr.edges.LineSegment3D
     _point_class = volmdlr.Point3D
 
@@ -229,14 +219,9 @@
 
     def to_babylon(self):
         """
-<<<<<<< HEAD
-        Return mesh in babylon format: https://doc.babylonjs.com/how_to/custom.
-
-=======
         Returns mesh in babylon format.
 
         https://doc.babylonjs.com/how_to/custom
->>>>>>> eb0460cf
         """
         positions = []
         for p in self.points:
