--- conflicted
+++ resolved
@@ -238,13 +238,9 @@
             point1 = self.points[vertex1]
             point2 = self.points[vertex2]
             point3 = self.points[vertex3]
-<<<<<<< HEAD
-            triangular_faces.append(volmdlr.faces.Triangle3D(point1, point2, point3))
-=======
             face = volmdlr.faces.Triangle3D(point1, point2, point3)
             if face.area() >= 1e-08:
                 triangular_faces.append(face)
->>>>>>> b143126f
         return triangular_faces
 
     def to_stl(self):
