--- conflicted
+++ resolved
@@ -218,12 +218,8 @@
 
     def to_stl(self):
         """
-<<<<<<< HEAD
         Exports to STL.
 
-=======
-        Exports to STL
->>>>>>> 93aec036
         """
         # TODO: remove this in the future
         import volmdlr.stl as vmstl
