#!/usr/bin/env python3
# -*- coding: utf-8 -*-
"""
Classes to define mesh for display use. Display mesh do not require good aspect ratios on elements.
"""

import math
from typing import List, Tuple

import dessia_common.core as dc

import volmdlr.edges



class Node2D(volmdlr.Point2D):
    """
    A node is a point with some hash capabilities for performance.
    """

    def __hash__(self):
        return int(1e6 * (self.x + self.y))

    def __eq__(self, other_node: 'Node2D'):
        if other_node.__class__.__name__ not in ['Vector2D', 'Point2D',
                                                 'Node2D']:
            return False
        return math.isclose(self.x, other_node.x, abs_tol=1e-06) \
               and math.isclose(self.y, other_node.y, abs_tol=1e-06)

    @classmethod
    def from_point(cls, point2d):
        return cls(point2d.x, point2d.y)


class Node3D(volmdlr.Point3D):
    """
    A node is a point with some hash capabilities for performance.
    """

    def __hash__(self):
        return int(1e6 * (self.x + self.y + self.z))

    def __eq__(self, other_node: 'Node3D'):
        if other_node.__class__.__name__ not in ['Vector3D', 'Point3D',
                                                 'Node3D']:
            return False
        return math.isclose(self.x, other_node.x, abs_tol=1e-06) \
               and math.isclose(self.y, other_node.y, abs_tol=1e-06) \
               and math.isclose(self.z, other_node.z, abs_tol=1e-06)

    @classmethod
    def from_point(cls, point3d):
        return cls(point3d.x, point3d.y, point3d.z)


class DisplayMesh(dc.DessiaObject):
    """
    A DisplayMesh is a list of points linked by triangles.

    This is an abstract class for 2D & 3D.
    """
    _linesegment_class = volmdlr.edges.LineSegment

    def __init__(self, points, triangles, name: str = ''):

        self.points = points
        self.triangles = triangles
        # Avoiding calling dessia object init because its inefficiency
        # dc.DessiaObject.__init__(self, name=name)
        self.name = name
        self._point_index = None

    def check(self):
        npoints = len(self.points)
        for triangle in self.triangles:
            if max(triangle) >= npoints:
                return False
        return True

    @property
    def point_index(self):
        if self._point_index is None:
            self._point_index = {point: index for index, point in enumerate(self.points)}
        return self._point_index

    @classmethod
    def merge_meshes(cls, meshes: List['DisplayMesh']):
        """
        Merge several meshes into one.
        """
        # Collect points
        i_points = 0
        point_index = {}
        points = []
        if len(meshes) == 1:
            return cls(meshes[0].points, meshes[0].triangles)
        for mesh in meshes:
            for point in mesh.points:
                if point not in point_index:
                    point_index[point] = i_points
                    i_points += 1
                    points.append(point)

        triangles = []
        for mesh in meshes:
            for vertex1, vertex2, vertex3 in mesh.triangles:
                point1 = mesh.points[vertex1]
                point2 = mesh.points[vertex2]
                point3 = mesh.points[vertex3]
                triangles.append((point_index[point1],
                                  point_index[point2],
                                  point_index[point3]))
        return cls(points, triangles)

    def merge_mesh(self, other_mesh):
        i_points = len(self.points)
        for point in other_mesh.points:
            if point not in self.point_index:
                self.point_index[point] = i_points
                i_points += 1
                self.points.append(point)

        for vertex1, vertex2, vertex3 in other_mesh.triangles:
            point1 = other_mesh.points[vertex1]
            point2 = other_mesh.points[vertex2]
            point3 = other_mesh.points[vertex3]
            self.triangles.append((self._point_index[point1],
                                   self._point_index[point2],
                                   self._point_index[point3]))

    def __add__(self, other_mesh):
        """
        Defines how to add two meshes.
        """
        new_points = self.points[:]
        new_point_index = self.point_index.copy()
        i_points = len(new_points)
        for point in other_mesh.points:
            if point not in new_point_index:
                new_point_index[point] = i_points
                i_points += 1
                new_points.append(point)

        new_triangles = self.triangles[:]
        for vertex1, vertex2, vertex3 in other_mesh.triangles:
            point1 = other_mesh.points[vertex1]
            point2 = other_mesh.points[vertex2]
            point3 = other_mesh.points[vertex3]
            new_triangles.append((new_point_index[point1],
                                  new_point_index[point2],
                                  new_point_index[point3]))

        return self.__class__(new_points, new_triangles)

    def plot(self, ax=None, numbering=False):
        """Plots the mesh with matplotlib."""
        for i_points, point in enumerate(self.points):
            ax = point.plot(ax=ax)
            if numbering:
<<<<<<< HEAD
                ax.text(*point, f"node {ip + 1}",
                        ha="center", va="center")
=======
                ax.text(*point, f'node {i_points + 1}',
                        ha='center', va='center')
>>>>>>> a1e254f8

        for vertex1, vertex2, vertex3 in self.triangles:
            point1 = self.points[vertex1]
            point2 = self.points[vertex2]
            point3 = self.points[vertex3]
            if not point1.is_close(point2):
                self._linesegment_class(point1, point2).plot(ax=ax)
            if not point2.is_close(point3):
                self._linesegment_class(point2, point3).plot(ax=ax)
            if not point1.is_close(point3):
                self._linesegment_class(point1, point3).plot(ax=ax)

        return ax


class DisplayMesh2D(DisplayMesh):
    """
    A mesh for display purposes in 2D.

    """

    _linesegment_class = volmdlr.edges.LineSegment2D
    _point_class = volmdlr.Point2D

    def __init__(self, points: List[volmdlr.Point2D],
                 triangles: List[Tuple[int, int, int]],
                 name: str = ''):
        DisplayMesh.__init__(self, points, triangles, name=name)

    def area(self):
        """
        Return the area as the sum of areas of triangles.
        """
        area = 0.
        for (vertex1, vertex2, vertex3) in self.triangles:
            point1 = self.points[vertex1]
            point2 = self.points[vertex2]
            point3 = self.points[vertex3]
            area += 0.5 * abs((point2 - point1).cross(point3 - point1))
        return area


class DisplayMesh3D(DisplayMesh):
    """
    A mesh for display purposes in 3D.

    """

    _linesegment_class = volmdlr.edges.LineSegment3D
    _point_class = volmdlr.Point3D

    def __init__(self, points: List[volmdlr.Point3D],
                 triangles: List[Tuple[int, int, int]], name=''):
        DisplayMesh.__init__(self, points, triangles, name=name)

    def to_babylon(self):
        """
        Returns mesh in babylonjs format.

        https://doc.babylonjs.com/how_to/custom
        """
        positions = []
        for point in self.points:
            # positions.extend(list(round(p, 6)))
            # Not using round for performance
            positions.extend([int(1e6 * point.x) / 1e6, int(1e6 * point.y) / 1e6, int(1e6 * point.z) / 1e6])

        flatten_indices = []
        for vertex in self.triangles:
            flatten_indices.extend(vertex)
        return positions, flatten_indices

    def to_stl(self):
        """
        Exports to STL.

        """
        # TODO: remove this in the future
        import volmdlr.stl as vmstl
        stl = vmstl.Stl.from_display_mesh(self)
        return stl<|MERGE_RESOLUTION|>--- conflicted
+++ resolved
@@ -158,13 +158,8 @@
         for i_points, point in enumerate(self.points):
             ax = point.plot(ax=ax)
             if numbering:
-<<<<<<< HEAD
-                ax.text(*point, f"node {ip + 1}",
-                        ha="center", va="center")
-=======
                 ax.text(*point, f'node {i_points + 1}',
                         ha='center', va='center')
->>>>>>> a1e254f8
 
         for vertex1, vertex2, vertex3 in self.triangles:
             point1 = self.points[vertex1]
