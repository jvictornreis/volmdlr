--- conflicted
+++ resolved
@@ -636,9 +636,6 @@
 
     @staticmethod
     def check_2d(list_nodes):
-<<<<<<< HEAD
-        checking = set()
-=======
         """
         Check if the nodes are defined on 2D or not.
 
@@ -648,7 +645,7 @@
         :rtype: bool
         """
 
->>>>>>> eb0460cf
+        checking = set()        
         for node in list_nodes:
             if node[2] == 0:
                 checking.add(True)
