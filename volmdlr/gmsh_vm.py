#!/usr/bin/env python3
# -*- coding: utf-8 -*-
"""
Gmsh and related objects
"""
from dessia_common.core import DessiaObject  # isort: skip
<<<<<<< HEAD
from typing import Dict
=======
from dessia_common.files import BinaryFile

>>>>>>> 2614e827
import volmdlr
import volmdlr.mesh


class GmshParser(DessiaObject):
    """
    A class to read and parse a .msh file to extract mesh data.

    """
    _standalone_in_db = False
    _non_serializable_attributes = []
    _non_eq_attributes = ['name']
    _non_hash_attributes = ['name']
    _generic_eq = True

    def __init__(self,
                 mesh_format: Dict[any, any],
                 nodes: Dict[any, any],
                 elements: Dict[any, any],
                 entities: Dict[any, any],
                 physical_names=None,
                 partitioned_entities=None,
                 periodic=None,
                 # ghost_elements = None,
                 parametrizations=None,
                 node_data=None,
                 element_data=None,
                 element_node_data=None,
                 # interpolation_scheme = None,
                 name: str = ''):

        self.mesh_format = mesh_format
        self.physical_names = physical_names
        self.entities = entities
        self.nodes = nodes
        self.elements = elements
        self.partitioned_entities = partitioned_entities
        self.periodic = periodic
        # self.ghost_elements = ghost_elements,
        self.parametrizations = parametrizations
        self.node_data = node_data
        self.element_data = element_data
        self.element_node_data = element_node_data
        # self.interpolation_scheme = interpolation_scheme,
        self.name = name

        DessiaObject.__init__(self, name=name)

    @classmethod
    def from_file(cls, file_stream: BinaryFile):
        """
        Defines a gmsh object from .msh file.
        """

        file_data = GmshParser.read_file(file_stream)
        mesh_format = GmshParser.from_file_mesh_format(file_data['MeshFormat'])
        physical_names = GmshParser.from_file_physical_names(file_data['PhysicalNames'])
        entities = GmshParser.from_file_entities(file_data['Entities'])
        nodes = GmshParser.from_file_nodes(file_data['Nodes'])
        elements = GmshParser.from_file_elements(file_data['Elements'])
        partitioned_entities = GmshParser.from_file_partitioned_entities(file_data['PartitionedEntities'])
        periodic = GmshParser.from_file_periodic(file_data['Periodic'])
        # ghost_elements = GmshParser.from_file_ghost_elements(file_data['GhostElements'])
        parametrizations = GmshParser.from_file_parametrizations(file_data['Parametrizations'])
        node_data = GmshParser.from_file_node_data(file_data['NodeData'])
        element_data = GmshParser.from_file_element_data(file_data['ElementData'])
        element_node_data = GmshParser.from_file_element_node_data(file_data['ElementNodeData'])
        # interpolation_scheme = GmshParser.from_file_interpolation_scheme(file_data['InterpolationScheme'])

        return cls(mesh_format=mesh_format,
                   entities=entities,
                   nodes=nodes,
                   elements=elements,
                   physical_names=physical_names,
                   partitioned_entities=partitioned_entities,
                   periodic=periodic,
                   # ghost_elements=ghost_elements,
                   parametrizations=parametrizations,
                   node_data=node_data,
                   element_data=element_data,
                   element_node_data=element_node_data,
                   # interpolation_scheme=interpolation_scheme
                   name='')

    @staticmethod
    def from_file_elements(lines):
        """
        Gets elements data from .msh file.
        """

        if not lines:
            return {}

        elements = {}
        elements_types, elements_type = [], []
        step = 1
        while True:
            line = lines[step].split()
            num_elements_in_block = int(line[3])
            if num_elements_in_block:
                element_type = line[2]
                try:
                    elements['elements_type_' + element_type]
                except KeyError:
                    elements_types.append(elements_type)
                    elements['elements_type_' + element_type] = []
                    elements_type = []

                step = step + 1
                elements_list = []
                for i in range(step, step + num_elements_in_block):
                    line = lines[i].split()
                    element = [int(index) - 1 for index in line[1::]]
                    # elements['elements_type_'+ element_type].append(element)
                    elements_list.append(element)
                    elements_type.append(element)
                elements['elements_type_' + element_type].append(elements_list)

            step = i + 1  # num_nodes_in_block

            if step == len(lines):
                break

        return elements

    # $ElementData
    #   numStringTags(ASCII int)
    #   stringTag(string) ...
    #   numRealTags(ASCII int)
    #   realTag(ASCII double) ...
    #   numIntegerTags(ASCII int)
    #   integerTag(ASCII int) ...
    #   elementTag(int) value(double) ...
    #   ...
    # $EndElementData

    @staticmethod
    def from_file_element_data(lines):
        """
        Gets mesh element_data from .msh file.
        """

        if not lines:
            return {}

        element_data = {}

        return element_data

    # $ElementNodeData
    #   numStringTags(ASCII int)
    #   stringTag(string) ...
    #   numRealTags(ASCII int)
    #   realTag(ASCII double) ...
    #   numIntegerTags(ASCII int)
    #   integerTag(ASCII int) ...
    #   elementTag(int) numNodesPerElement(int) value(double) ...
    #   ...
    # $EndElementNodeData

    @staticmethod
    def from_file_element_node_data(lines):
        """
        Gets mesh element_node_data from .msh file.
        """

        if not lines:
            return {}

        element_node_data = {}

        return element_node_data

    @staticmethod
    def from_file_entities(lines):
        """
        Gets entities data from .msh file.
        """

        if not lines:
            return {}

        entities = [int(lines[0].split()[0]), int(lines[0].split()[1]),
                    int(lines[0].split()[2]), int(lines[0].split()[3])]

        points_data = []
        for i in range(1, entities[0] + 1):
            line = lines[i].split()
            points = {}
            points['pointTag'] = int(line[0])
            points['X'] = float(line[1])
            points['Y'] = float(line[2])
            points['Z'] = float(line[3])
            points['numPhysicalTags'] = int(line[4])
            if points['numPhysicalTags']:
                points['physicalTag'] = int(line[5])
            points_data.append(points)

        curves_data = []
        for i in range(entities[0] + 1, entities[0] + entities[1] + 1):
            line = lines[i].split()
            curves = {}
            curves['curveTag'] = int(line[0])
            curves['minX'] = float(line[1])
            curves['minY'] = float(line[2])
            curves['minZ'] = float(line[3])
            curves['maxX'] = float(line[4])
            curves['maxY'] = float(line[5])
            curves['maxZ'] = float(line[6])
            curves['numPhysicalTags'] = int(line[7])
            if curves['numPhysicalTags']:
                curves['physicalTag'] = int(line[8])
                curves['numBoundingPoints'] = int(line[9])
                curves['pointTag'] = [float(l) for l in line[10::]]
            else:
                curves['numBoundingPoints'] = int(line[8])
                curves['pointTag'] = [float(l) for l in line[9::]]
            curves_data.append(curves)

        surfaces_data = []
        for i in range(entities[0] + entities[1] + 1, entities[0] + entities[1] + entities[2] + 1):
            line = lines[i].split()
            surfaces = {}
            surfaces['surfaceTag'] = int(line[0])
            surfaces['minX'] = float(line[1])
            surfaces['minY'] = float(line[2])
            surfaces['minZ'] = float(line[3])
            surfaces['maxX'] = float(line[4])
            surfaces['maxY'] = float(line[5])
            surfaces['maxZ'] = float(line[6])
            surfaces['numPhysicalTags'] = int(line[7])
            if surfaces['numPhysicalTags']:
                surfaces['physicalTag'] = int(line[8])
                surfaces['numBoundingCurves'] = int(line[9])
                surfaces['curveTag'] = [float(l) for l in line[10::]]
            else:
                surfaces['numBoundingCurves'] = float(line[8])
                surfaces['curveTag'] = [float(l) for l in line[9::]]
            surfaces_data.append(surfaces)

        volumes_data = []
        for i in range(entities[0] + entities[1] + entities[2] + 1, len(lines)):
            line = lines[i].split()
            volumes = {}
            volumes['volumeTag'] = int(line[0])
            volumes['minX'] = float(line[1])
            volumes['minY'] = float(line[2])
            volumes['minZ'] = float(line[3])
            volumes['maxX'] = float(line[4])
            volumes['maxY'] = float(line[5])
            volumes['maxZ'] = float(line[6])
            volumes['numPhysicalTags'] = int(line[7])
            if volumes['numPhysicalTags']:
                volumes['physicalTag'] = int(line[8])
                volumes['numBoundngSurfaces'] = int(line[9])
                volumes['surfaceTag'] = [float(l) for l in line[10::]]
            else:
                volumes['numBoundngSurfaces'] = float(line[8])
                volumes['surfaceTag'] = [float(l) for l in line[9::]]
            volumes_data.append(volumes)

        return {'points': points_data,
                'curves': curves_data,
                'surfaces': surfaces_data,
                'volumes': volumes_data}

    # $GhostElements
    #   numGhostElements(size_t)
    #   elementTag(size_t) partitionTag(int)
    #     numGhostPartitions(size_t) ghostPartitionTag(int) ...
    #   ...
    # $EndGhostElements

    @staticmethod
    def from_file_ghost_elements(lines):
        """
        Gets mesh ghost_elements from .msh file.
        """

        if not lines:
            return {}

        ghost_elements = {}

        return ghost_elements

    # $InterpolationScheme
    #   name(string)
    #   numElementTopologies(ASCII int)
    #   elementTopology
    #   numInterpolationMatrices(ASCII int)
    #   numRows(ASCII int) numColumns(ASCII int) value(ASCII double) ...
    # $EndInterpolationScheme

    @staticmethod
    def from_file_interpolation_scheme(lines):
        """
        Gets mesh interpolation_scheme from .msh file.
        """

        if not lines:
            return {}

        interpolation_scheme = {}

        return interpolation_scheme

    @staticmethod
    def from_file_mesh_format(lines):
        """
        Gets mesh format data from .msh file.
        """

        mesh_format = {}
        mesh_format['version_number'] = float(lines[0].split()[0])
        if int(lines[0].split()[1]) == 0:
            mesh_format['file_type'] = (int(lines[0].split()[1]), 'ASCII')
        else:
            mesh_format['file_type'] = (int(lines[0].split()[1]), 'Binary')
        mesh_format['data_size'] = int(lines[0].split()[2])

        return mesh_format

    @staticmethod
    def from_file_nodes(lines):
        """
        Gets mesh nodes from .msh file.
        """

        if not lines:
            return {}

        nodes = {}
        nodes_points = []
        step = 1
        while True:
            line = lines[step].split()
            num_nodes_in_block = int(line[3])
            if num_nodes_in_block:
                entity_dim = line[0]
                # nodes['nodes_dim_'+ entity_dim] = []
                try:
                    nodes['nodes_dim_' + entity_dim]
                except KeyError:
                    nodes['nodes_dim_' + entity_dim] = []

                step = step + num_nodes_in_block + 1
                points = []
                for i in range(step, step + num_nodes_in_block):
                    line = lines[i].split()
                    points.append(volmdlr.mesh.Node3D(float(line[0]),
                                                      float(line[1]),
                                                      float(line[2])))

                    # nodes['nodes_dim_'+ entity_dim].append(
                    #     volmdlr.Point3D(float(line[0]),
                    #                     float(line[1]),
                    #                     float(line[2])))
                    # nodes_points.append(volmdlr.Point3D(float(line[0]),
                    #                                     float(line[1]),
                    #                                     float(line[2])))

                nodes['nodes_dim_' + entity_dim].append(points)
                nodes_points.extend(points)

                step = step + num_nodes_in_block

            else:
                step += 1

            if len(nodes_points) == int(lines[0].split()[1]):
                break

        if GmshParser.check_2d(nodes_points):
            for key, value in nodes.items():
                values = []
                for points in value:
                    values.append(GmshParser.to_2d(points))
                nodes[key] = values
            nodes['all_nodes'] = GmshParser.to_2d(nodes_points)
        else:
            nodes['all_nodes'] = nodes_points

        return nodes

    # $NodeData
    #   numStringTags(ASCII int)
    #   stringTag(string) ...
    #   numRealTags(ASCII int)
    #   realTag(ASCII double) ...
    #   numIntegerTags(ASCII int)
    #   integerTag(ASCII int) ...
    #   nodeTag(int) value(double) ...
    #   ...
    # $EndNodeData

    @staticmethod
    def from_file_node_data(lines):
        """
        Gets mesh node_data from .msh file.
        """

        if not lines:
            return {}

        node_data = {}

        return node_data

    # $Parametrizations
    #   numCurveParam(size_t) numSurfaceParam(size_t)
    #   curveTag(int) numNodes(size_t)
    #     nodeX(double) nodeY(double) nodeZ(double) nodeU(double)
    #     ...
    #   ...
    #   surfaceTag(int) numNodes(size_t) numTriangles(size_t)
    #     nodeX(double) nodeY(double) nodeZ(double)
    #       nodeU(double) nodeV(double)
    #       curvMaxX(double) curvMaxY(double) curvMaxZ(double)
    #       curvMinX(double) curvMinY(double) curvMinZ(double)
    #     ...
    #     nodeIndex1(int) nodeIndex2(int) nodeIndex3(int)
    #     ...
    #   ...
    # $EndParametrizations

    @staticmethod
    def from_file_parametrizations(lines):
        """
        Gets mesh parametrizations from .msh file.
        """

        if not lines:
            return {}

        parametrizations = {}

        return parametrizations

    # $PartitionedEntities
    #   numPartitions(size_t)
    #   numGhostEntities(size_t)
    #     ghostEntityTag(int) partition(int)
    #     ...
    #   numPoints(size_t) numCurves(size_t)
    #     numSurfaces(size_t) numVolumes(size_t)
    #   pointTag(int) parentDim(int) parentTag(int)
    #     numPartitions(size_t) partitionTag(int) ...
    #     X(double) Y(double) Z(double)
    #     numPhysicalTags(size_t) physicalTag(int) ...
    #   ...
    #   curveTag(int) parentDim(int) parentTag(int)
    #     numPartitions(size_t) partitionTag(int) ...
    #     minX(double) minY(double) minZ(double)
    #     maxX(double) maxY(double) maxZ(double)
    #     numPhysicalTags(size_t) physicalTag(int) ...
    #     numBoundingPoints(size_t) pointTag(int) ...
    #   ...
    #   surfaceTag(int) parentDim(int) parentTag(int)
    #     numPartitions(size_t) partitionTag(int) ...
    #     minX(double) minY(double) minZ(double)
    #     maxX(double) maxY(double) maxZ(double)
    #     numPhysicalTags(size_t) physicalTag(int) ...
    #     numBoundingCurves(size_t) curveTag(int) ...
    #   ...
    #   volumeTag(int) parentDim(int) parentTag(int)
    #     numPartitions(size_t) partitionTag(int) ...
    #     minX(double) minY(double) minZ(double)
    #     maxX(double) maxY(double) maxZ(double)
    #     numPhysicalTags(size_t) physicalTag(int) ...
    #     numBoundingSurfaces(size_t) surfaceTag(int) ...
    #   ...
    # $EndPartitionedEntities

    @staticmethod
    def from_file_partitioned_entities(lines):
        """
        Gets mesh partitioned_entities from .msh file.
        """

        if not lines:
            return {}

        partitioned_entities = {}

        return partitioned_entities

    @staticmethod
    def from_file_periodic(lines):
        """
        Gets mesh periodic from .msh file.
        """

        if not lines:
            return {}

        periodic = {}

        return periodic

    @staticmethod
    def from_file_physical_names(lines):
        """
        Gets mesh physical_names from .msh file.
        """

        if not lines:
            return {}

        physical_names = {}
        for i in range(1, int(lines[0].split()[0]) + 1):
            physical_dim = lines[i].split()[0]
            try:
                physical_names['physical_dim_' + physical_dim]
            except KeyError:
                physical_names['physical_dim_' + physical_dim] = []

            physical_names['physical_dim_' + physical_dim].append({'physicalTag': int(lines[1][0]),
                                                                   'Name': lines[i][5:-1]})

        return physical_names

    @staticmethod
    def read_file(file_path: str):
        """
        Gets lines from a .msh file.
        """

        data = {'MeshFormat': [],
                'PhysicalNames': [],
                'Entities': [],
                'PartitionedEntities': [],
                'Nodes': [],
                'Elements': [],
                'Periodic': [],
                'GhostElements': [],
                'Parametrizations': [],
                'NodeData': [],
                'ElementData': [],
                'ElementNodeData': [],
                'InterpolationScheme': []}

        f = open(file_path, "r", encoding="utf-8")
        # lines = []
        while True:
            line = f.readline().strip()
            if not line:
                break
            if line[0] == '$':
                data_type = line[1::]
                line = f.readline().strip()
                while line[0:4] != '$End':
                    # lines.append(line)
                    data[data_type].append(line)
                    line = f.readline().strip()
                # data[data_type] = lines
                # lines = []

        return data

    def define_tetrahedron_element_mesh(self):
        """
        Defines a volmdlr mesh with TetrahedronElement from a .msh file.
        """

        # nodes = self.nodes[0]
        points = self.nodes['all_nodes']
        # elements = self.elements[0]

        tetrahedron_elements = self.elements['elements_type_4']
        element_groups = []
        for tetrahedrons in tetrahedron_elements:
            tetrahedrons_mesh = []
            for tetrahedron in tetrahedrons:
                tetrahedrons_mesh.append(volmdlr.mesh.TetrahedralElement([points[tetrahedron[0]],
                                                                          points[tetrahedron[1]],
                                                                          points[tetrahedron[2]],
                                                                          points[tetrahedron[3]]]))

            element_groups.append(volmdlr.mesh.ElementsGroup(tetrahedrons_mesh, name=''))

        mesh = volmdlr.mesh.Mesh(element_groups)
        # mesh.nodes = points #gmsh points are duplicated > not needed
        # mesh.node_to_index = {mesh.nodes[i]: i for i in range(len(mesh.nodes))}
        mesh.gmsh = self

        return mesh

    def define_triangular_element_mesh(self):
        """
        Defines a volmdlr mesh with TriangularElement from a .msh file.
        """

        # nodes = self.nodes[0]
        points = self.nodes['all_nodes']
        # elements = self.elements[0]

        triangles_elements = self.elements['elements_type_2']
        element_groups = []
        for triangles in triangles_elements:
            triangles_mesh = []
            for triangle in triangles:
                if points[0].__class__.__name__[-2::] == '3D':
                    triangles_mesh.append(volmdlr.mesh.TriangularElement3D([points[triangle[0]],
                                                                            points[triangle[1]],
                                                                            points[triangle[2]]]))
                else:
                    triangles_mesh.append(volmdlr.mesh.TriangularElement2D([points[triangle[0]],
                                                                            points[triangle[1]],
                                                                            points[triangle[2]]]))
            element_groups.append(volmdlr.mesh.ElementsGroup(triangles_mesh, name=''))

        mesh = volmdlr.mesh.Mesh(element_groups)
        # mesh.nodes = points #gmsh points are duplicated > not needed
        # mesh.node_to_index = {mesh.nodes[i]: i for i in range(len(mesh.nodes))}
        mesh.gmsh = self

        return mesh

    @staticmethod
    def check_2d(list_nodes):
        """
        Check if the nodes are defined on 2D or not.

        :param list_nodes: A list of points (nodes)
        :type list_nodes: List[volmdlr.mesh.Node2D]
        :return: True or False
        :rtype: bool
        """

        checking = set()
        for node in list_nodes:
            if node[2] == 0:
                checking.add(True)
            else:
                checking.add(False)

        if False in checking:
            return False
        return True

    @staticmethod
    def to_2d(list_nodes):
        """
        Convert a list of Node3D to a list of Node2D.

        :param list_nodes: A list of points3d (nodes)
        :type list_nodes: List[volmdlr.mesh.Node2D]
        :return: A list of points2d (nodes)
        :rtype: List[volmdlr.mesh.Node2D]
        """

        return [volmdlr.mesh.Node2D(node[0], node[1]) for
                node in list_nodes]

    def get_lines_nodes(self):
        """
        Gets lines related to nodes data.

        :return: a list of lines
        :rtype: List[str]
        """

        lines = []
        if self.nodes['all_nodes'][0].__class__.__name__[-2] == '2':
            for node in self.nodes['all_nodes']:
                lines.append(str([*node])[1:-1].replace(',', '') + ' 0.0')
        else:
            for node in self.nodes['all_nodes']:
                lines.append(str([*node])[1:-1].replace(',', ''))

        return lines

    def get_lines_cells(self):
        """
        Gets lines related to cells data.

        :return: a list of lines
        :rtype: List[str]
        """

        lines = []
        cells, cells_0, cells_1 = 0, 0, 0
        for i in range(0, len(self.nodes['nodes_dim_0'])):
            lines.append('1 ' + str(i))
            cells += 1
        cells_1 += cells * 2
        cells_0 += cells

        cells_str_int = {'elements_type_1': ('2 ', 3),
                         'elements_type_2': ('3 ', 4),
                         'elements_type_4': ('4 ', 5)}

        for key, value in cells_str_int.items():
            cells = 0
            try:
                for elements in self.elements[key]:
                    for element in map(str, elements):
                        lines.append(value[0] + element[1:-1].replace(',', ''))
                        cells += 1
                cells_1 += cells * value[1]
                cells_0 += cells
            except KeyError:
                pass

        return lines, cells_0, cells_1

    def get_lines_cells_type(self):
        """
        Gets lines related to cells type data.

        :return: a list of lines
        :rtype: List[str]
        """

        lines = []
        lines.extend(['1'] * len(self.nodes['nodes_dim_0']))

        cells_str_int = {'elements_type_1': '3',
                         'elements_type_2': '5',
                         'elements_type_4': '10'}

        for key, value in cells_str_int.items():
            try:
                count = 0
                for elements in self.elements[key]:
                    count += len(elements)
                lines.extend([value] * count)
            except KeyError:
                pass

        return lines

    def to_vtk(self, output_file_name):
        """
        Create a .vtk file from a GmshParser data.

        :param output_file_name: DESCRIPTION
        :type output_file_name: TYPE
        :return: DESCRIPTION
        :rtype: TYPE
        """

        if output_file_name[-3::] != 'vtk':
            output_file_name += '.vtk'

        lines = []
        lines.append('# vtk DataFile Version 2.0')
        lines.append(output_file_name + ', Created by Volmdlr')
        lines.append('ASCII')
        lines.append('DATASET UNSTRUCTURED_GRID')
        lines.append('POINTS ' + str(len(self.nodes['all_nodes'])) + ' double')

        lines.extend(self.get_lines_nodes())

        lines.append(' ')
        lines.append('CELLS')  # 13664=1103+1915+4044+6602 / 57137=1103*2+1915*3+4044*4+6602*5

        elements_lines, cells_0, cells_1 = self.get_lines_cells()

        lines.extend(elements_lines)

        lines[lines.index('CELLS')] = 'CELLS ' + str(cells_0) + ' ' + str(cells_1)

        lines.append(' ')
        lines.append('CELL_TYPES ' + str(cells_0))  # 13664

        lines.extend(self.get_lines_cells_type())

        with open(output_file_name, mode="w", encoding="utf-8") as f_out:
            f_out.write('\n'.join(lines))
        f_out.close()<|MERGE_RESOLUTION|>--- conflicted
+++ resolved
@@ -4,12 +4,8 @@
 Gmsh and related objects
 """
 from dessia_common.core import DessiaObject  # isort: skip
-<<<<<<< HEAD
 from typing import Dict
-=======
 from dessia_common.files import BinaryFile
-
->>>>>>> 2614e827
 import volmdlr
 import volmdlr.mesh
 
