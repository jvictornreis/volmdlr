--- conflicted
+++ resolved
@@ -5,16 +5,11 @@
 
 """
 
-<<<<<<< HEAD
-from dessia_common.core import DessiaObject
-from dessia_common.files import BinaryFile
-=======
 from typing import Dict
 
 from dessia_common.core import DessiaObject  # isort: skip
 from dessia_common.files import BinaryFile
 
->>>>>>> 40171b14
 import volmdlr
 import volmdlr.mesh
 
@@ -599,11 +594,7 @@
         mesh = volmdlr.mesh.Mesh(element_groups)
         # mesh.nodes = points #gmsh points are duplicated > not needed
         # mesh.node_to_index = {mesh.nodes[i]: i for i in range(len(mesh.nodes))}
-<<<<<<< HEAD
-        mesh._gmsh = self
-=======
         mesh.gmsh = self
->>>>>>> 40171b14
 
         return mesh
 
@@ -634,11 +625,7 @@
         mesh = volmdlr.mesh.Mesh(element_groups)
         # mesh.nodes = points #gmsh points are duplicated > not needed
         # mesh.node_to_index = {mesh.nodes[i]: i for i in range(len(mesh.nodes))}
-<<<<<<< HEAD
-        mesh._gmsh = self
-=======
         mesh.gmsh = self
->>>>>>> 40171b14
 
         return mesh
 
