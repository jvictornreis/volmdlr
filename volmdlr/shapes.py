"""volmdlr shapes module."""
import base64
# pylint: disable=no-name-in-module
import math
import random
import sys
import warnings
import zlib
from io import BytesIO
from itertools import chain, product
from typing import Iterable, List, Tuple, Union, Optional, Any, Dict, overload, Literal, cast as tcast

import matplotlib.pyplot as plt
import networkx as nx
import numpy as np
from dessia_common.files import BinaryFile
from dessia_common.core import DessiaObject, PhysicalObject
from dessia_common.typings import JsonSerializable
from numpy.typing import NDArray
from trimesh import Trimesh

from OCP.BRep import BRep_Tool, BRep_Builder
from OCP.TopoDS import (TopoDS, TopoDS_Shape, TopoDS_Shell, TopoDS_Face,
                        TopoDS_Solid, TopoDS_CompSolid, TopoDS_Compound, TopoDS_Builder)
from OCP.BRepBuilderAPI import BRepBuilderAPI_Sewing, BRepBuilderAPI_MakeFace, BRepBuilderAPI_Copy
from OCP.BRepPrimAPI import BRepPrimAPI_MakePrism, BRepPrimAPI_MakeWedge
from OCP.TopTools import TopTools_IndexedMapOfShape
from OCP.TopExp import TopExp
from OCP.Geom import Geom_Plane
from OCP.Bnd import Bnd_Box
from OCP.BRepBndLib import BRepBndLib
from OCP.BRepMesh import BRepMesh_IncrementalMesh
from OCP.GProp import GProp_PGProps
from OCP.BRepGProp import BRepGProp
from OCP.BRepExtrema import BRepExtrema_DistShapeShape
from OCP.BRepAlgoAPI import (BRepAlgoAPI_Fuse, BRepAlgoAPI_BooleanOperation, BRepAlgoAPI_Splitter,
                             BRepAlgoAPI_Cut, BRepAlgoAPI_Common)
from OCP.BOPAlgo import BOPAlgo_GlueEnum, BOPAlgo_PaveFiller
from OCP.TopTools import TopTools_ListOfShape
from OCP.ShapeFix import ShapeFix_Solid
from OCP.BRepTools import BRepTools
from OCP.TopTools import TopTools_IndexedMapOfShape
from OCP.TopExp import TopExp
from OCP.BRepPrimAPI import (
    BRepPrimAPI_MakeBox,
    BRepPrimAPI_MakeCone,
    BRepPrimAPI_MakeCylinder,
    BRepPrimAPI_MakeTorus,
    BRepPrimAPI_MakeWedge,
    BRepPrimAPI_MakePrism,
    BRepPrimAPI_MakeRevol,
    BRepPrimAPI_MakeSphere,
)
from OCP.TopLoc import TopLoc_Location

from OCP.gp import gp_Ax2, gp_Ax1

import volmdlr.core_compiled
from volmdlr import curves, display, edges, surfaces, wires, geometry, faces as vm_faces
from volmdlr.core import edge_in_list, get_edge_index_in_list, get_point_index_in_list
from volmdlr.utils.step_writer import geometric_context_writer, product_writer, step_ids_to_str
from volmdlr import from_ocp, to_ocp
from volmdlr.utils.ocp_helpers import plot_edge
from volmdlr.utils.mesh_helpers import perform_decimation

import OCP.TopAbs as top_abs  # Topology type enum
from OCP.TopAbs import TopAbs_Orientation

shape_LUT = {
    top_abs.TopAbs_VERTEX: "Vertex",
    top_abs.TopAbs_EDGE: "Edge",
    top_abs.TopAbs_WIRE: "Wire",
    top_abs.TopAbs_FACE: "Face",
    top_abs.TopAbs_SHELL: "Shell",
    top_abs.TopAbs_SOLID: "Solid",
    top_abs.TopAbs_COMPSOLID: "CompSolid",
    top_abs.TopAbs_COMPOUND: "Compound",
}

inverse_shape_LUT = {v: k for k, v in shape_LUT.items()}

Shapes = Literal[
    "Vertex", "Edge", "Wire", "Face", "Shell", "Solid", "CompSolid", "Compound"]


# pylint: disable=no-name-in-module,invalid-name,unused-import,wrong-import-order


def shapetype(obj: TopoDS_Shape) -> top_abs.TopAbs_ShapeEnum:
    """
    Gets the shape type for a TopoDS_Shape obejct.
    """

    if obj.IsNull():
        raise ValueError("Null TopoDS_Shape object")

    return obj.ShapeType()


def downcast(obj: TopoDS_Shape) -> TopoDS_Shape:
    """
    Downcasts a TopoDS object to suitable specialized type.
    """
    downcast_LUT = {
        top_abs.TopAbs_VERTEX: TopoDS.Vertex_s,
        top_abs.TopAbs_EDGE: TopoDS.Edge_s,
        top_abs.TopAbs_WIRE: TopoDS.Wire_s,
        top_abs.TopAbs_FACE: TopoDS.Face_s,
        top_abs.TopAbs_SHELL: TopoDS.Shell_s,
        top_abs.TopAbs_SOLID: TopoDS.Solid_s,
        top_abs.TopAbs_COMPSOLID: TopoDS.CompSolid_s,
        top_abs.TopAbs_COMPOUND: TopoDS.Compound_s,
    }

    f_downcast: Any = downcast_LUT[shapetype(obj)]
    downcasted_obj = f_downcast(obj)

    return downcasted_obj


def _make_wedge(
        dx: float,
        dy: float,
        dz: float,
        xmin: float,
        zmin: float,
        xmax: float,
        zmax: float,
        point: volmdlr.Vector3D = volmdlr.O3D,
        direction: volmdlr.Vector3D = volmdlr.Z3D,
        x_direction=volmdlr.X3D) -> BRepPrimAPI_MakeWedge:
    """
    Make a wedge builder.

    This is a private method and should not be used directlly. Please see Solid.make_wedge
    or Shell.make_wedge for details.
    """

    return BRepPrimAPI_MakeWedge(
        gp_Ax2(to_ocp.point3d_to_ocp(point), to_ocp.vector3d_to_ocp(direction, unit_vector=True),
               to_ocp.vector3d_to_ocp(x_direction, unit_vector=True)),
        dx,
        dy,
        dz,
        xmin,
        zmin,
        xmax,
        zmax,
    )


def _make_revolve(
        shape: Union[wires.Wire3D, vm_faces.PlaneFace3D],
        axis_point: volmdlr.Point3D,
        axis: volmdlr.Vector3D,
        angle: float = 2 * math.pi,
) -> Union[TopoDS_Shell, TopoDS_Solid]:
    """
    Function to make revolved sweep topologies.

    :param shape: A Wire3D or PlaneFace3D object representing the shape to be revolved.
    :param axis_point: A Point3D object representing the point through which the axis of revolution passes.
    :param axis: A Vector3D object representing the direction of the axis of revolution.
    :param angle: A float representing the angle of revolution in radians. Default is 2*pi, which corresponds to a full
     revolution.
    :return: A TopoDS_Solid or TopoDS_Shell object resulting from the revolution operation.
    """
    revolution_axis = gp_Ax1(to_ocp.point3d_to_ocp(axis_point), to_ocp.vector3d_to_ocp(axis, unit_vector=True))
    revol_builder = BRepPrimAPI_MakeRevol(
        shape.to_ocp(), revolution_axis, angle, True
    )

    return revol_builder.Shape()



class Shape(volmdlr.core.Primitive3D):
    """
    Represents a shape in the system. Wraps TopoDS_Shape.
    """
    _non_serializable_attributes = ["obj"]
    _non_data_eq_attributes = ['wrapped', 'name', 'color', 'alpha']

    def __init__(self, obj: TopoDS_Shape, name: str = ""):
        self.wrapped = downcast(obj)
        self.label = name
        self._bbox = None
        super().__init__(name=name)

    def copy(self, deep=True, memo=None):
        """
        Copy of Shape.

        :return: return a copy the Shape.
        """
        return self.__class__(obj=BRepBuilderAPI_Copy(self.wrapped, True, False).Shape())
        # new_faces = [face.copy(deep=deep, memo=memo) for face in self.faces]
        # return self.__class__(new_faces, color=self.color, alpha=self.alpha,
        #                       name=self.name)

    @classmethod
    def cast(cls, obj: TopoDS_Shape, name: str = '') -> "Shape":
        """
        Returns the right type of wrapper, given a OCCT object.
        """

        # define the shape lookup table for casting
        constructor_LUT = {
            top_abs.TopAbs_SHELL: Shell,
            top_abs.TopAbs_SOLID: Solid,
            top_abs.TopAbs_COMPSOLID: CompSolid,
            top_abs.TopAbs_COMPOUND: Compound,
        }

        shape_type = shapetype(obj=obj)
        # NB downcast is needed to handle TopoDS_Shape types
        return constructor_LUT[shape_type](obj=downcast(obj), name=name)

    @staticmethod
    def _entities(obj, topo_type: Shapes) -> Iterable[TopoDS_Shape]:
        """Gets shape's entities (vertices, edges, faces, shells...)."""
        shape_set = TopTools_IndexedMapOfShape()
        TopExp.MapShapes_s(obj, inverse_shape_LUT[topo_type], shape_set)

        return tcast(Iterable[TopoDS_Shape], shape_set)

    def _get_vertices(self):
        """Gets shape's vertices, if there exists any."""
        return [downcast(obj=i) for i in self._entities(obj=self.wrapped, topo_type="Vertex")]

    def _get_edges(self):
        """Gets shape's edges, if there exists any."""
        return [downcast(i) for i in self._entities(obj=self.wrapped, topo_type="Edge") if
                not BRep_Tool.Degenerated_s(TopoDS.Edge_s(i))]

    def _get_faces(self):
        """Gets shape's faces, if there exists any."""
        return [downcast(i) for i in self._entities(obj=self.wrapped, topo_type="Face")]

    def _get_shells(self) -> List["Shell"]:
        """
        :returns: All the shells in this Shape.
        """

        return [Shell(obj=i) for i in self._entities(obj=self.wrapped, topo_type="Shell")]

    def _get_solids(self) -> List["Solid"]:
        """
        :returns: All the solids in this Shape.
        """

        return [Solid(obj=i) for i in self._entities(obj=self.wrapped, topo_type="Solid")]

    def _get_compsolids(self) -> List["CompSolid"]:
        """
        :returns: All the compsolids in this Shape.
        """

        return [CompSolid(obj=i) for i in self._entities(obj=self.wrapped, topo_type="CompSolid")]

    def to_brep(self, file: Union[str, BytesIO]) -> bool:
        """
        Export this shape to a BREP file.
        """

        rv = BRepTools.Write_s(self.wrapped, file)

        return True if rv is None else rv

    @classmethod
    def from_brep(cls, file: Union[str, BytesIO], name: str = '') -> "Shape":
        """
        Import shape from a BREP file.
        """
        shape = TopoDS_Shape()
        builder = BRep_Builder()

        BRepTools.Read_s(shape, file, builder)

        if shape.IsNull():
            raise ValueError(f"Could not import {file}")
        shape = cls.cast(obj=shape, name=name)
        # for shape_type in ["shells", "solids", "compsolids"]:
        #     entity = getattr(shape, f"get_{shape_type}")()
        #     print(True)

        if cls.__name__ in ["Shell", "Solid", "CompSolid"]:
            return getattr(shape, f"_get_{cls.__name__.lower()}s")()[0]
        return shape

    @classmethod
    def from_brep_stream(cls, stream: BinaryFile, name: str = "") -> "Shape":
        """
        Import shape from a BREP file stream.
        """
        return cls.from_brep(file=stream, name=name)

    def to_brep_stream(self) -> BytesIO:
        """
        Export shape from a BREP file stream.
        """
        brep_bytesio = BytesIO()
        self.to_brep(brep_bytesio)
        return brep_bytesio

    def to_dict(self,
                use_pointers: bool = True,
                memo=None,
                path: str = "#",
                id_method=True,
                id_memo=None, **kwargs) -> JsonSerializable:
        """
        Serializes a 3-dimensional Shape into a dictionary.
        """
        dict_ = self.base_dict()

        brep_content = self.to_brep_stream().getvalue()
        compressed_brep_data = zlib.compress(brep_content)
        encoded_brep_string = base64.b64encode(compressed_brep_data).decode()

        dict_["brep"] = encoded_brep_string

        return dict_

    @classmethod
    def dict_to_object(
            cls,
            dict_: JsonSerializable,
            force_generic: bool = False,
            global_dict=None,
            pointers_memo: Dict[str, Any] = None,
            path: str = "#",
    ) -> "Shape":
        """
        Creates a Shape from a dictionary.
        """
        name = dict_["name"]

        encoded_brep_string = dict_["brep"]
        decoded_brep_data = base64.b64decode(encoded_brep_string)
        decompressed_brep_data = zlib.decompress(decoded_brep_data)
        new_brep_bytesio = BytesIO(decompressed_brep_data)
        obj_class = getattr(sys.modules[__name__], dict_["object_class"][15:])
        return obj_class.from_brep(new_brep_bytesio, name)

    def bounding_box(self):
        """Gets bounding box for this shape."""
        if not self._bbox:
            tol = 1e-2
            bbox = Bnd_Box()

            mesh = BRepMesh_IncrementalMesh(self.wrapped, tol, True)
            mesh.Perform()

            BRepBndLib.Add_s(self.wrapped, bbox, True)

            xmin, ymin, zmin, xmax, ymax, zmax = bbox.Get()

            self._bbox = volmdlr.core.BoundingBox(xmin=xmin, xmax=xmax, ymin=ymin, ymax=ymax, zmin=zmin, zmax=zmax)
        return self._bbox

    def volume(self):
        """
        Gets the Volume of a shape.

        :return:
        """
        tol = 1e-6
        prop = GProp_PGProps()
        if isinstance(self, Shell) and not self.is_closed:
            raise ValueError("The shell is an open shell and the volume can't be calculated."
                             " Try using a closed shell.")
        BRepGProp.VolumeProperties_s(self.wrapped, prop, tol)
        return abs(prop.Mass())

    def _bool_op(
            self,
            args: Iterable["Shape"],
            tools: Iterable["Shape"],
            operation: Union[BRepAlgoAPI_BooleanOperation, BRepAlgoAPI_Splitter],
            parallel: bool = True,
    ) -> "TopoDS_Shell":
        """
        Generic boolean operation.

        :param parallel: Sets the SetRunParallel flag, which enables parallel execution of boolean\
        operations in OCC kernel.
        """

        arg = TopTools_ListOfShape()
        for obj in args:
            arg.Append(obj.wrapped)

        tool = TopTools_ListOfShape()
        for obj in tools:
            tool.Append(obj.wrapped)

        operation.SetArguments(arg)
        operation.SetTools(tool)

        operation.SetRunParallel(parallel)
        operation.Build()
        shape = self.__class__(operation.Shape())
        return getattr(shape, f"_get_{self.__class__.__name__.lower()}s")()

    def subtraction(self, *to_subtract: "Shape", tol: Optional[float] = None) -> "Shape":
        """
        Subtract the positional arguments from this Shape.

        :param tol: Fuzzy mode tolerance
        """

        cut_op = BRepAlgoAPI_Cut()

        if tol:
            cut_op.SetFuzzyValue(tol)

        return self._bool_op((self,), to_subtract, cut_op)

    def union(self, *to_union: "Shape", glue: bool = False, tol: Optional[float] = None):
        """
        Fuse the positional arguments with this Shape.
        
        :param glue: Sets the glue option for the algorithm, which allows
            increasing performance of the intersection of the input shapes
        :param tol: Fuzzy mode tolerance
        """
        fuse_op = BRepAlgoAPI_Fuse()
        if glue:
            fuse_op.SetGlue(BOPAlgo_GlueEnum.BOPAlgo_GlueShift)
        if tol:
            fuse_op.SetFuzzyValue(tol)

        return self._bool_op((self,), to_union, fuse_op)

    def intersection(self, *to_intersect: "Shape", tol: Optional[float] = None) -> "Shape":
        """
        Intersection of the positional arguments and this Shape.

        :param tol: Fuzzy mode tolerance
        """

        intersect_op = BRepAlgoAPI_Common()

        if tol:
            intersect_op.SetFuzzyValue(tol)

        return self._bool_op((self,), to_intersect, intersect_op)

    def plot(self, ax=None, edge_style=volmdlr.core.EdgeStyle()):
        """Plots a shape using matplolib."""
        shape_edges = self._get_edges()
        for edge in shape_edges:
            ax = plot_edge(edge, ax, edge_style)
        return ax

    def volmdlr_primitives(self):
        """Gets shape's volmdlr primitives."""
        return [self]

    def mesh(self, tolerance: float, angular_tolerance: float = 0.1):
        """
        Generate triangulation if none exists.
        """
        if not BRepTools.Triangulation_s(self.wrapped, tolerance):
            BRepMesh_IncrementalMesh(self.wrapped, tolerance, True, angular_tolerance)

    def tessellate(self, tolerance: float, angular_tolerance: float = 0.1) -> \
            [NDArray[float], List[Tuple[int, int, int]]]:
        """
        Tessellates the geometry into vertices and triangles.

        :param tolerance: (float) - Tolerance value for meshing.
        :param angular_tolerance: (float, optional) - Angular tolerance value. Defaults to 0.1.

        :return: Tuple[List[List[float]], List[Tuple[int, int, int]]]: A tuple containing:
                - A list of vertices represented as lists of floats,
                where each sublist represents the (x, y, z) coordinates of a vertex.
                - A list of triangles represented as tuples of integers,
                where each tuple contains the indices of the vertices forming a triangle.
        """

        self.mesh(tolerance, angular_tolerance)

        vertices = []
        triangles = []
        offset = 0

        for face in self._get_faces():
            loc = TopLoc_Location()
            poly = BRep_Tool.Triangulation_s(face, loc)
            trsf = loc.Transformation()
            reverse = face.Orientation() == TopAbs_Orientation.TopAbs_REVERSED

            # add vertices
            vertices += [
                [v.X(), v.Y(), v.Z()] for v in (poly.Node(i).Transformed(trsf) for i in range(1, poly.NbNodes() + 1))
            ]

            # add triangles
            triangles += [
                (triangle.Value(1) + offset - 1, triangle.Value(3) + offset - 1, triangle.Value(2) + offset - 1)
                if reverse else
                (triangle.Value(1) + offset - 1, triangle.Value(2) + offset - 1, triangle.Value(3) + offset - 1)
                for triangle in poly.Triangles()
            ]
            offset += poly.NbNodes()

        return vertices, triangles

    def triangulation(self):
        """
        Gets shape triagulation.

        """
        vertices, triangles = self.tessellate(tolerance=1e-2)
        mesh = display.Mesh3D(np.array(vertices), np.array(triangles))
        return mesh

    def babylon_meshes(self, *args, **kwargs):
        """
        Returns the babylonjs mesh.

        """
        mesh = self.triangulation()
        if mesh is None:
            return []
        babylon_mesh = mesh.to_babylon()
        babylon_mesh.update({
            'alpha': self.alpha,
            'name': self.name,
            'color': list(self.color) if self.color is not None else [0.8, 0.8, 0.8]
        })
        babylon_mesh["reference_path"] = self.reference_path
        return [babylon_mesh]


class Shell(Shape):
    """
    OCP shell wrapped.

    """
    @staticmethod
    def _from_faces(faces):
        """
        Helper method to create a TopoDS_Shell from a list of faces.

        :param faces: list of faces volmdlr or a list of faces TopoDS_Face.
        :return: TopoDS_Shell object.
        """
        if isinstance(faces[0], vm_faces.Face3D):
            faces = [face.to_ocp() for face in faces]

        shell_builder = BRepBuilderAPI_Sewing()

        for face in faces:
            shell_builder.Add(face)

        shell_builder.Perform()
        return shell_builder.SewedShape()

    @classmethod
    def from_faces(cls, faces, name: str = ''):
        """
        Creates a Shell from a list of faces.

        :param faces: list of faces to create a shell.
        :param name: name to be given to new shell.
        :return: A new Shell object.
        """
        return cls(obj=cls._from_faces(faces), name=name)

    @property
    def is_closed(self):
        """
        Returns True if shell is a closed shell and False otherwise.
        """
        return self.wrapped.Closed()

    @property
    def primitives(self) -> List[vm_faces.Face3D]:
        """
        Gets shell's faces.
        """
        return [vm_faces.Face3D.from_ocp(downcast(shape)) for shape in self._get_faces()]

    @classmethod
    def make_wedge(cls,
                   dx: float,
                   dy: float,
                   dz: float,
                   xmin: float,
                   zmin: float,
                   xmax: float,
                   zmax: float,
                   local_frame_origin: volmdlr.Point3D = volmdlr.O3D,
                   local_frame_direction: volmdlr.Vector3D = volmdlr.Z3D,
                   local_frame_x_direction: volmdlr.Vector3D = volmdlr.X3D,
                   ) -> "Shell":
        """
        Creates a wedge, which can represent a pyramid or a truncated pyramid.

        The origin of the local coordinate system is the corner of the base rectangle of the wedge.
        The y-axis represents the "height" of the pyramid or truncated pyramid.

        To create a pyramid, specify xmin=xmax=dx/2 and zmin=zmax=dz/2.

        :param dx: The length of the base rectangle along the x-axis.
        :type dx: float
        :param dy: The height of the pyramid or truncated pyramid along the y-axis.
        :type dy: float
        :param dz: The width of the base rectangle along the z-axis.
        :type dz: float
        :param xmin: The x-coordinate of one corner of the top rectangle.
        :type xmin: float
        :param zmin: The z-coordinate of one corner of the top rectangle.
        :type zmin: float
        :param xmax: The x-coordinate of the opposite corner of the top rectangle.
        :type xmax: float
        :param zmax: The z-coordinate of the opposite corner of the top rectangle.
        :type zmax: float
        :param local_frame_origin: The origin of the local coordinate system for the wedge.
         Defaults to the origin (0, 0, 0).
        :type local_frame_origin: volmdlr.Point3D
        :param local_frame_direction: The main direction for the local coordinate system of the wedge.
         Defaults to the z-axis (0, 0, 1).
        :type local_frame_direction: volmdlr.Vector3D
        :param local_frame_x_direction: The x direction for the local coordinate system of the wedge.
         Defaults to the x-axis (1, 0, 0).
        :type local_frame_x_direction: volmdlr.Vector3D

        :return: The created wedge.
        :rtype: Shell

        Example:
        To create a pyramid with a square base of size 1 and where its apex is located at
        volmdlr.Point3D(0.0, 0.0, 2.0):
        >>> dx, dy, dz = 1, 2, 1
        >>> wedge = Shell.make_wedge(dx=dx, dy=dy, dz=dz, xmin=dx / 2, xmax=dx / 2, zmin=dz / 2, zmax=dz / 2,
        >>>                                 local_frame_origin=volmdlr.Point3D(-0.5, 0.5, 0.0),
        >>>                                 local_frame_direction=-volmdlr.Y3D,
        >>>                                 local_frame_x_direction=volmdlr.X3D)

        """

        return cls(obj=_make_wedge(dx=dx, dy=dy, dz=dz, xmin=xmin, zmin=zmin, xmax=xmax, zmax=zmax,
                                   point=local_frame_origin,
                                   direction=local_frame_direction,
                                   x_direction=local_frame_x_direction).Shell())

    @classmethod
    def make_extrusion(cls, shape: wires.Contour3D, extrusion_direction: volmdlr.Vector3D,
                       extrusion_length: float, name: str = '') -> "Shell":
        """
        Returns a solid generated by the extrusion of a plane face.
        """
        ocp_wire = to_ocp.contour3d_to_ocp(shape)
        extrusion_vector = to_ocp.vector3d_to_ocp(extrusion_direction * extrusion_length)

        return cls(obj=BRepPrimAPI_MakePrism(ocp_wire, extrusion_vector).Shape(), name=name)

    @classmethod
    def make_revolve(
            cls,
            shape: wires.Wire3D,
            axis_point: volmdlr.Point3D,
            axis: volmdlr.Vector3D,
            angle: float = 2 * math.pi,
            name: str = ""
    ) -> "Shell":
        """
        Revolves a 3D wire around a specified axis through a given angle to create a Shell object.

        :param shape: A Wire3D to be revolved.
        :param axis_point: A Point3D object representing the point through which the axis of revolution passes.
        :param axis: A Vector3D object representing the direction of the axis of revolution.
        :param angle: A float representing the angle of revolution in radians. Default is 2*pi, which corresponds to a
         full revolution.
        :param name: An optional string to name the Solid object.
        :return: A TopoDS_Solid or TopoDS_Shell object resulting from the revolution operation.
        """
        return cls(obj=_make_revolve(shape=shape, axis_point=axis_point, axis=axis, angle=angle),
                   name=name)



class Solid(Shape):
    """
    A single solid.
    """
<<<<<<< HEAD

    wrapped: TopoDS_Solid

=======
>>>>>>> 66b75d8d
    @classmethod
    def make_solid(cls, shell: Shell) -> "Solid":
        """
        Makes a solid from a single shell.
        """

        return cls(ShapeFix_Solid().SolidFromShell(shell.wrapped))

    @property
    def primitives(self) -> List[Shell]:
        """
        Gets shells from solid.
        """
        shape_set = TopTools_IndexedMapOfShape()
        TopExp.MapShapes_s(self.wrapped, top_abs.TopAbs_SHELL, shape_set)
        return [Shell(obj=shape) for shape in shape_set]

    @classmethod
    def make_box(
            cls,
            length: float,
            width: float,
            height: float,
            point: volmdlr.Point3D = volmdlr.Point3D(0, 0, 0),
            direction: volmdlr.Vector3D = volmdlr.Vector3D(0, 0, 1),
    ) -> "Solid":
        """
        Make a box located in point with the dimensions (length,width,height).

        By default, pnt=volmdlr.Point3D(0,0,0) and dir=volmdlr.Vector3D(0,0,1).
        """
        frame = volmdlr.Frame3D.from_point_and_normal(point, direction)
        return cls(
            BRepPrimAPI_MakeBox(
                to_ocp.frame3d_to_ocp(frame=frame, right_handed=True), length, width, height
            ).Shape()
        )

    @classmethod
    def make_cone(
            cls,
            radius1: float,
            radius2: float,
            height: float,
            point: volmdlr.Point3D = volmdlr.Point3D(0, 0, 0),
            direction: volmdlr.Vector3D = volmdlr.Vector3D(0, 0, 1),
            angle_degrees: float = 360,
    ) -> "Solid":
        """
        Make a cone with given radii and height.

        By default, pnt=volmdlr.Point3D(0,0,0), dir=volmdlr.Vector3D(0,0,1) and angle=360.
        """
        frame = volmdlr.Frame3D.from_point_and_normal(point, direction)
        return cls(
            BRepPrimAPI_MakeCone(
                to_ocp.frame3d_to_ocp(frame=frame, right_handed=True),
                radius1,
                radius2,
                height,
                math.radians(angle_degrees),
            ).Shape()
        )

    @classmethod
    def make_cylinder(
            cls,
            radius: float,
            height: float,
            point: volmdlr.Point3D = volmdlr.Point3D(0, 0, 0),
            direction: volmdlr.Vector3D = volmdlr.Vector3D(0, 0, 1),
            angle_degrees: float = 360,
    ) -> "Solid":
        """
        Make a cylinder with a given radius and height.

        By default point=volmdlr.Point3D(0,0,0),dir=voldmlr.Vector3D(0,0,1) and angle=360.

        """
        frame = volmdlr.Frame3D.from_point_and_normal(point, direction)
        return cls(
            BRepPrimAPI_MakeCylinder(to_ocp.frame3d_to_ocp(frame=frame, right_handed=True),
                                     radius, height, math.radians(angle_degrees), ).Shape()
        )

    @classmethod
    def make_torus(
            cls,
            radius1: float,
            radius2: float,
            point: volmdlr.Point3D = volmdlr.Point3D(0, 0, 0),
            direction: volmdlr.Vector3D = volmdlr.Vector3D(0, 0, 1),
            angle_degrees1: float = 0,
            angle_degrees2: float = 360,
    ) -> "Solid":
        """
        Make a torus with a given radii and angles.

        By default, point=volmdlr.Point3D(0,0,0),direction=volmdlr.Vector3D(0,0,1),angle1=0
        ,angle1=360 and angle=360.
        """
        frame = volmdlr.Frame3D.from_point_and_normal(point, direction)
        return cls(
            BRepPrimAPI_MakeTorus(
                to_ocp.frame3d_to_ocp(frame=frame, right_handed=True),
                radius1,
                radius2,
                math.radians(angle_degrees1),
                math.radians(angle_degrees2),
            ).Shape()
        )

    @classmethod
    def make_sphere(
            cls,
            radius: float,
            point: volmdlr.Point3D = volmdlr.Point3D(0, 0, 0),
            direction: volmdlr.Vector3D = volmdlr.Vector3D(0, 0, 1),
            angle_degrees1: float = 0,
            angle_degrees2: float = 90,
            angle_degrees3: float = 360,
    ) -> "Shape":
        """
        Make a sphere with a given radius.

        By default, point=volmdlr.Point3D(0,0,0),direction=volmdlr.Vector3D(0,0,1), angle1=0, angle2=90 and angle3=360
        """
        frame = volmdlr.Frame3D.from_point_and_normal(point, direction)
        return cls(
            BRepPrimAPI_MakeSphere(
                to_ocp.frame3d_to_ocp(frame=frame, right_handed=True),
                radius,
                math.radians(angle_degrees1),
                math.radians(angle_degrees2),
                math.radians(angle_degrees3),
            ).Shape()
        )

    @classmethod
    def make_wedge(cls,
                   dx: float,
                   dy: float,
                   dz: float,
                   xmin: float,
                   zmin: float,
                   xmax: float,
                   zmax: float,
                   local_frame_origin: volmdlr.Point3D = volmdlr.O3D,
                   local_frame_direction: volmdlr.Vector3D = volmdlr.Z3D,
                   local_frame_x_direction: volmdlr.Vector3D = volmdlr.X3D,
                   ) -> "Solid":
        """
        Creates a wedge, which can represent a pyramid or a truncated pyramid.

        The origin of the local coordinate system is the corner of the base rectangle of the wedge.
        The y-axis represents the "height" of the pyramid or truncated pyramid.

        To create a pyramid, specify xmin=xmax=dx/2 and zmin=zmax=dz/2.

        :param dx: The length of the base rectangle along the x-axis.
        :type dx: float
        :param dy: The height of the pyramid or truncated pyramid along the y-axis.
        :type dy: float
        :param dz: The width of the base rectangle along the z-axis.
        :type dz: float
        :param xmin: The x-coordinate of one corner of the top rectangle.
        :type xmin: float
        :param zmin: The z-coordinate of one corner of the top rectangle.
        :type zmin: float
        :param xmax: The x-coordinate of the opposite corner of the top rectangle.
        :type xmax: float
        :param zmax: The z-coordinate of the opposite corner of the top rectangle.
        :type zmax: float
        :param local_frame_origin: The origin of the local coordinate system for the wedge.
         Defaults to the origin (0, 0, 0).
        :type local_frame_origin: volmdlr.Point3D
        :param local_frame_direction: The main direction for the local coordinate system of the wedge.
         Defaults to the z-axis (0, 0, 1).
        :type local_frame_direction: volmdlr.Vector3D
        :param local_frame_x_direction: The x direction for the local coordinate system of the wedge.
         Defaults to the x-axis (1, 0, 0).
        :type local_frame_x_direction: volmdlr.Vector3D

        :return: The created wedge.
        :rtype: Solid

        Example:
        To create a pyramid with a square base of size 1 and where its apex is located at
        volmdlr.Point3D(0.0, 0.0, 2.0):
        >>> dx, dy, dz = 1, 2, 1
        >>> wedge = Solid.make_wedge(dx=dx, dy=dy, dz=dz, xmin=dx / 2, xmax=dx / 2, zmin=dz / 2, zmax=dz / 2,
        >>>                                 local_frame_origin=volmdlr.Point3D(-0.5, 0.5, 0.0),
        >>>                                 local_frame_direction=-volmdlr.Y3D,
        >>>                                 local_frame_x_direction=volmdlr.X3D)

        """

        return cls(obj=_make_wedge(dx=dx, dy=dy, dz=dz, xmin=xmin, zmin=zmin, xmax=xmax, zmax=zmax,
                                   point=local_frame_origin,
                                   direction=local_frame_direction,
                                   x_direction=local_frame_x_direction).Solid())

    @classmethod
    def make_extrusion(cls, shape: Union[vm_faces.PlaneFace3D],
                       extrusion_length: float, name: str = '') -> "Solid":
        """
        Returns a solid generated by the extrusion of a plane face.
        """
        ocp_face = shape.to_ocp()
        extrusion_vector = to_ocp.vector3d_to_ocp(shape.surface3d.frame.w * extrusion_length)
        solid = BRepPrimAPI_MakePrism(ocp_face, extrusion_vector)
        return cls(obj=solid.Shape(), name=name)

    @classmethod
    def make_extrusion_from_frame_and_wires(cls, frame: volmdlr.Frame3D,
                                            outer_contour2d: volmdlr.wires.Contour2D,
                                            inner_contours2d: List[volmdlr.wires.Contour2D],
                                            extrusion_length: float, name: str = '') -> "Solid":
        """
        Returns a solid generated by the extrusion of a plane face.
        """
        face = vm_faces.PlaneFace3D(surface3d=surfaces.Plane3D(frame),
                                    surface2d=surfaces.Surface2D(outer_contour2d, inner_contours2d))

        solid = Solid.make_extrusion(shape=face, extrusion_length=extrusion_length)

        return cls(obj=solid.wrapped, name=name)

    @classmethod
    def make_revolve(
            cls,
            shape: vm_faces.PlaneFace3D,
            axis_point: volmdlr.Point3D,
            axis: volmdlr.Vector3D,
            angle: float = 2 * math.pi,
            name: str = ""
    ) -> "Solid":
        """
        Class method to create a Solid object by revolving a plane face around a specified axis through a given angle.

        :param shape: A plane face to be revolved.
        :param axis_point: A Point3D object representing the point through which the axis of revolution passes.
        :param axis: A Vector3D object representing the direction of the axis of revolution.
        :param angle: A float representing the angle of revolution in radians. Default is 2*pi, which corresponds to a
         full revolution.
        :param name: An optional string to name the Solid object.
        :return: A TopoDS_Solid or TopoDS_Shell object resulting from the revolution operation.
        """
        return cls(obj=_make_revolve(shape=shape, axis_point=axis_point, axis=axis, angle=angle),
                   name=name)

    @classmethod
    def make_revolve_from_contour(
            cls,
            frame: volmdlr.Frame3D,
            contour2d: volmdlr.wires.Contour2D,
            axis_point: volmdlr.Point3D,
            axis: volmdlr.Vector3D,
            inner_contours: Optional[List[wires.Contour2D]] = None,
            angle: float = 2 * math.pi,
            name: str = ""
    ) -> "Solid":
        """
        Class method to create a Solid object by revolving a contour around a specified axis through a given angle.

        :param frame: A Frame3D object representing the frame of the contour.
        :param contour2d: A Contour2D object representing the contour to be revolved.
        :param axis_point: A Point3D object representing the point through which the axis of revolution passes.
        :param axis: A Vector3D object representing the direction of the axis of revolution.
        :param inner_contours: An optional list of Contour2D objects representing the inner contours of the contour.
        :param angle: A float representing the angle of revolution in radians. Default is 2*pi, which corresponds to a
         full revolution.
        :param name: An optional string to name the Solid object.
        :return: A Solid object resulting from the revolution operation.
        """
        if inner_contours is None:
            inner_contours = []
        face = vm_faces.PlaneFace3D(surface3d=surfaces.Plane3D(frame=frame),
                                    surface2d=surfaces.Surface2D(outer_contour=contour2d,
                                                                 inner_contours=inner_contours))
        return cls.make_revolve(shape=face, axis_point=axis_point, axis=axis, angle=angle, name=name)


class CompSolid(Shape):
    """
    A single compsolid.
    """
    pass


class Compound(Shape):
    """
    A collection of disconnected solids.
    """

    @staticmethod
    def _make_compound(list_of_shapes: Iterable[TopoDS_Shape]) -> TopoDS_Compound:
        comp = TopoDS_Compound()
        comp_builder = TopoDS_Builder()
        comp_builder.MakeCompound(comp)

        for shape in list_of_shapes:
            comp_builder.Add(comp, shape)

        return comp

    def remove(self, shape: Shape):
        """
        Remove the specified shape.
        """

        comp_builder = TopoDS_Builder()
        comp_builder.Remove(self.wrapped, shape.wrapped)

    @classmethod
    def make_compound(cls, list_of_shapes: Iterable[Shape]) -> "Compound":
        """
        Create a compound out of a list of shapes.
        """

        return cls(cls._make_compound((s.wrapped for s in list_of_shapes)))<|MERGE_RESOLUTION|>--- conflicted
+++ resolved
@@ -688,12 +688,7 @@
     """
     A single solid.
     """
-<<<<<<< HEAD
-
-    wrapped: TopoDS_Solid
-
-=======
->>>>>>> 66b75d8d
+
     @classmethod
     def make_solid(cls, shell: Shell) -> "Solid":
         """
