"""volmdlr shapes module."""
import base64
# pylint: disable=no-name-in-module
import math
import sys
import zlib
from io import BytesIO
from typing import Iterable, List, Tuple, Union, Optional, Any, Dict, overload, Literal, cast as tcast

import numpy as np
from dessia_common.files import BinaryFile
from dessia_common.typings import JsonSerializable
from numpy.typing import NDArray

from OCP.BRep import BRep_Tool, BRep_Builder
from OCP.TopoDS import (TopoDS, TopoDS_Shape, TopoDS_Shell, TopoDS_Face,
                        TopoDS_Solid, TopoDS_CompSolid, TopoDS_Compound, TopoDS_Builder)
from OCP.BRepBuilderAPI import (BRepBuilderAPI_Sewing, BRepBuilderAPI_Copy, BRepBuilderAPI_Transformed,
                                BRepBuilderAPI_RoundCorner, BRepBuilderAPI_RightCorner)
from OCP.BRepAdaptor import (
    BRepAdaptor_CompCurve
)
from OCP.BRepBuilderAPI import BRepBuilderAPI_Sewing, BRepBuilderAPI_MakeFace, BRepBuilderAPI_Copy
from OCP.BRepPrimAPI import BRepPrimAPI_MakePrism, BRepPrimAPI_MakeWedge
from OCP.TopTools import TopTools_IndexedMapOfShape
from OCP.TopExp import TopExp
from OCP.Geom import Geom_Plane
from OCP.Bnd import Bnd_Box
from OCP.BRepBndLib import BRepBndLib
from OCP.BRepMesh import BRepMesh_IncrementalMesh
from OCP.GProp import GProp_PGProps
from OCP.BRepGProp import BRepGProp
from OCP.BRepAlgoAPI import (BRepAlgoAPI_Fuse, BRepAlgoAPI_BooleanOperation, BRepAlgoAPI_Splitter,
                             BRepAlgoAPI_Cut, BRepAlgoAPI_Common)
from OCP.BOPAlgo import BOPAlgo_GlueEnum, BOPAlgo_PaveFiller
from OCP.TopTools import TopTools_ListOfShape
from OCP.ShapeFix import ShapeFix_Solid
from OCP.BRepTools import BRepTools
from OCP.TopTools import TopTools_IndexedMapOfShape
from OCP.TopExp import TopExp
from OCP.BRepPrimAPI import (
    BRepPrimAPI_MakeBox,
    BRepPrimAPI_MakeCone,
    BRepPrimAPI_MakeCylinder,
    BRepPrimAPI_MakeTorus,
    BRepPrimAPI_MakeWedge,
    BRepPrimAPI_MakePrism,
    BRepPrimAPI_MakeRevol,
    BRepPrimAPI_MakeSphere,
)
from OCP.BRepOffsetAPI import BRepOffsetAPI_MakePipeShell
from OCP.Geom import Geom_Plane
from OCP.gp import gp_Pnt, gp_Vec, gp_Ax2
from OCP.TopLoc import TopLoc_Location

<<<<<<< HEAD
from OCP.gp import gp_Ax2, gp_Ax1

=======
>>>>>>> a9b3d6a8
import volmdlr.core_compiled
from volmdlr import display, edges, surfaces, wires, faces as vm_faces
from volmdlr.core import edge_in_list
from volmdlr import to_ocp
from volmdlr.utils.ocp_helpers import plot_edge

import OCP.TopAbs as top_abs  # Topology type enum
from OCP.TopAbs import TopAbs_Orientation

shape_LUT = {
    top_abs.TopAbs_VERTEX: "Vertex",
    top_abs.TopAbs_EDGE: "Edge",
    top_abs.TopAbs_WIRE: "Wire",
    top_abs.TopAbs_FACE: "Face",
    top_abs.TopAbs_SHELL: "Shell",
    top_abs.TopAbs_SOLID: "Solid",
    top_abs.TopAbs_COMPSOLID: "CompSolid",
    top_abs.TopAbs_COMPOUND: "Compound",
}

inverse_shape_LUT = {v: k for k, v in shape_LUT.items()}

Shapes = Literal[
    "Vertex", "Edge", "Wire", "Face", "Shell", "Solid", "CompSolid", "Compound"]


# pylint: disable=no-name-in-module,invalid-name,unused-import,wrong-import-order


def shapetype(obj: TopoDS_Shape) -> top_abs.TopAbs_ShapeEnum:
    """
    Gets the shape type for a TopoDS_Shape obejct.
    """

    if obj.IsNull():
        raise ValueError("Null TopoDS_Shape object")

    return obj.ShapeType()


def downcast(obj: TopoDS_Shape) -> TopoDS_Shape:
    """
    Downcasts a TopoDS object to suitable specialized type.
    """
    downcast_LUT = {
        top_abs.TopAbs_VERTEX: TopoDS.Vertex_s,
        top_abs.TopAbs_EDGE: TopoDS.Edge_s,
        top_abs.TopAbs_WIRE: TopoDS.Wire_s,
        top_abs.TopAbs_FACE: TopoDS.Face_s,
        top_abs.TopAbs_SHELL: TopoDS.Shell_s,
        top_abs.TopAbs_SOLID: TopoDS.Solid_s,
        top_abs.TopAbs_COMPSOLID: TopoDS.CompSolid_s,
        top_abs.TopAbs_COMPOUND: TopoDS.Compound_s,
    }

    f_downcast: Any = downcast_LUT[shapetype(obj)]
    downcasted_obj = f_downcast(obj)

    return downcasted_obj


def _make_wedge(
        dx: float,
        dy: float,
        dz: float,
        xmin: float,
        zmin: float,
        xmax: float,
        zmax: float,
        point: volmdlr.Vector3D = volmdlr.O3D,
        direction: volmdlr.Vector3D = volmdlr.Z3D,
        x_direction: Optional[volmdlr.Vector3D] = None) -> BRepPrimAPI_MakeWedge:
    """
    Make a wedge builder.

    This is a private method and should not be used directlly. Please see Solid.make_wedge
    or Shell.make_wedge for details.
    """
    frame = gp_Ax2()
    frame.SetLocation(to_ocp.point3d_to_ocp(point))
    frame.SetDirection(to_ocp.vector3d_to_ocp(direction, unit_vector=True))
    if x_direction:
        frame.SetXDirection(to_ocp.vector3d_to_ocp(x_direction, unit_vector=True))
    return BRepPrimAPI_MakeWedge(
        frame,
        dx,
        dy,
        dz,
        xmin,
        zmin,
        xmax,
        zmax,
    )


<<<<<<< HEAD
def _make_revolve(
        shape: Union[wires.Wire3D, vm_faces.PlaneFace3D],
        axis_point: volmdlr.Point3D,
        axis: volmdlr.Vector3D,
        angle: float = 2 * math.pi,
) -> Union[TopoDS_Shell, TopoDS_Solid]:
    """
    Function to make revolved sweep topologies.

    :param shape: A Wire3D or PlaneFace3D object representing the shape to be revolved.
    :param axis_point: A Point3D object representing the point through which the axis of revolution passes.
    :param axis: A Vector3D object representing the direction of the axis of revolution.
    :param angle: A float representing the angle of revolution in radians. Default is 2*pi, which corresponds to a full
     revolution.
    :return: A TopoDS_Solid or TopoDS_Shell object resulting from the revolution operation.
    """
    revolution_axis = gp_Ax1(to_ocp.point3d_to_ocp(axis_point), to_ocp.vector3d_to_ocp(axis, unit_vector=True))
    revol_builder = BRepPrimAPI_MakeRevol(
        shape.to_ocp(), revolution_axis, angle, True
    )

    return revol_builder.Shape()

=======
def _set_sweep_mode(
        builder: BRepOffsetAPI_MakePipeShell,
        path: Union[wires.Wire3D, edges.Edge],
        mode: Union[volmdlr.Vector3D, wires.Wire3D, edges.Edge],
) -> bool:
    rotate = False

    if isinstance(mode, volmdlr.Vector3D):
        ocp_frame = gp_Ax2()
        curve = BRepAdaptor_CompCurve(path)
        umin = curve.FirstParameter()
        ocp_frame.SetLocation(curve.Value(umin))
        ocp_frame.SetDirection(to_ocp.vector3d_to_ocp(mode, unit_vector=True))
        builder.SetMode(ocp_frame)
        rotate = True
    elif isinstance(mode, (wires.Wire3D, edges.Edge)):
        builder.SetMode(mode, True)

    return rotate


_trans_mode_dict = {
    "transformed": BRepBuilderAPI_Transformed,
    "round": BRepBuilderAPI_RoundCorner,
    "right": BRepBuilderAPI_RightCorner,
}


def _make_sweep(
        face: vm_faces.PlaneFace3D,
        path: Union[wires.Wire3D, edges.Edge],
        make_solid: bool = True,
        is_frenet: bool = False,
        mode: Union[volmdlr.Vector3D, wires.Wire3D, edges.Edge, None] = None,
        transition_mode: Literal["transformed", "round", "right"] = "transformed",
) -> Union["Shell", "Solid"]:
    """
    Sweeps a plane face along a provided path to create a solid or shell.

    :param face: A PlaneFace3D object representing the face to be swept.
    :param path: A Wire3D or Edge object representing the path along which the face is to be swept.
    :param make_solid: A boolean value indicating whether to return a Solid (True) or Shell (False). Default is True.
    :param is_frenet: A boolean value indicating whether to use Frenet mode.
     If True, the orientation of the profile is computed with respect to the Frenet trihedron. Default is False.
    :param mode: An optional parameter that can be a Vector3D, Wire3D, Edge, or None.
     This parameter provides additional sweep mode parameters. If it's a Vector3D, the direction of the vector is used
     as the sweep direction. If it's a Wire3D or Edge, the sweep follows the path of the wire or edge.
    :param transition_mode: A string indicating how to handle profile orientation at C1 path discontinuities.
     Possible values are 'transformed', 'round', and 'right'. 'transformed' means the profile is automatically
     transformed to make the sweeping path tangent continuous. 'round' means a round corner is built between the two
    successive sections. 'right' means a right corner (intersection) is built between the two successive sections.
    Default is 'transformed'.
    :return: A Solid object resulting from the sweep operation.

    Note: This is a private method and should not be used directly.
    """
    outer_wire = to_ocp.contour3d_to_ocp(contour3d=face.outer_contour3d)
    inner_wires = [to_ocp.contour3d_to_ocp(contour3d=contour) for contour in face.inner_contours3d]

    if isinstance(path, edges.Edge):
        path = wires.Wire3D([path])

    ocp_path = to_ocp.contour3d_to_ocp(path)

    shapes = []
    for wire in [outer_wire] + inner_wires:
        builder = BRepOffsetAPI_MakePipeShell(ocp_path)

        translate = False
        rotate = False

        # handle sweep mode
        if mode:
            rotate = _set_sweep_mode(builder, ocp_path, mode)
        else:
            builder.SetMode(is_frenet)

        builder.SetTransitionMode(_trans_mode_dict[transition_mode])

        builder.Add(wire, translate, rotate)

        builder.Build()
        if make_solid:
            builder.MakeSolid()

        shapes.append(Shape.cast(builder.Shape()))

    swept_shape, inner_shapes = shapes[0], shapes[1:]

    if inner_shapes:
        swept_shape = swept_shape.subtraction(*inner_shapes)

    return swept_shape[0]
>>>>>>> a9b3d6a8


class Shape(volmdlr.core.Primitive3D):
    """
    Represents a shape in the system. Wraps TopoDS_Shape.
    """
    _non_serializable_attributes = ["obj"]
    _non_data_eq_attributes = ['wrapped', 'name', 'color', 'alpha']

    def __init__(self, obj: TopoDS_Shape, name: str = ""):
        self.wrapped = downcast(obj)
        self.label = name
        self._bbox = None
        super().__init__(name=name)

    def copy(self, deep=True, memo=None):
        """
        Copy of Shape.

        :return: return a copy the Shape.
        """
        return self.__class__(obj=BRepBuilderAPI_Copy(self.wrapped, True, False).Shape())
        # new_faces = [face.copy(deep=deep, memo=memo) for face in self.faces]
        # return self.__class__(new_faces, color=self.color, alpha=self.alpha,
        #                       name=self.name)

    @classmethod
    def cast(cls, obj: TopoDS_Shape, name: str = '') -> "Shape":
        """
        Returns the right type of wrapper, given a OCCT object.
        """

        # define the shape lookup table for casting
        constructor_LUT = {
            top_abs.TopAbs_SHELL: Shell,
            top_abs.TopAbs_SOLID: Solid,
            top_abs.TopAbs_COMPSOLID: CompSolid,
            top_abs.TopAbs_COMPOUND: Compound,
        }

        shape_type = shapetype(obj=obj)
        # NB downcast is needed to handle TopoDS_Shape types
        return constructor_LUT[shape_type](obj=downcast(obj), name=name)

    @staticmethod
    def _entities(obj, topo_type: Shapes) -> Iterable[TopoDS_Shape]:
        """Gets shape's entities (vertices, edges, faces, shells...)."""
        shape_set = TopTools_IndexedMapOfShape()
        TopExp.MapShapes_s(obj, inverse_shape_LUT[topo_type], shape_set)

        return tcast(Iterable[TopoDS_Shape], shape_set)

    def _get_vertices(self):
        """Gets shape's vertices, if there exists any."""
        return [downcast(obj=i) for i in self._entities(obj=self.wrapped, topo_type="Vertex")]

    def _get_edges(self):
        """Gets shape's edges, if there exists any."""
        return [downcast(i) for i in self._entities(obj=self.wrapped, topo_type="Edge") if
                not BRep_Tool.Degenerated_s(TopoDS.Edge_s(i))]

    def _get_faces(self):
        """Gets shape's faces, if there exists any."""
        return [downcast(i) for i in self._entities(obj=self.wrapped, topo_type="Face")]

    def _get_shells(self) -> List["Shell"]:
        """
        :returns: All the shells in this Shape.
        """

        return [Shell(obj=i) for i in self._entities(obj=self.wrapped, topo_type="Shell")]

    def _get_solids(self) -> List["Solid"]:
        """
        :returns: All the solids in this Shape.
        """

        return [Solid(obj=i) for i in self._entities(obj=self.wrapped, topo_type="Solid")]

    def _get_compsolids(self) -> List["CompSolid"]:
        """
        :returns: All the compsolids in this Shape.
        """

        return [CompSolid(obj=i) for i in self._entities(obj=self.wrapped, topo_type="CompSolid")]

    def to_brep(self, file: Union[str, BytesIO]) -> bool:
        """
        Export this shape to a BREP file.
        """

        rv = BRepTools.Write_s(self.wrapped, file)

        return True if rv is None else rv

    @classmethod
    def from_brep(cls, file: Union[str, BytesIO], name: str = '') -> "Shape":
        """
        Import shape from a BREP file.
        """
        shape = TopoDS_Shape()
        builder = BRep_Builder()

        BRepTools.Read_s(shape, file, builder)

        if shape.IsNull():
            raise ValueError(f"Could not import {file}")
        shape = cls.cast(obj=shape, name=name)
        # for shape_type in ["shells", "solids", "compsolids"]:
        #     entity = getattr(shape, f"get_{shape_type}")()
        #     print(True)

        if cls.__name__ in ["Shell", "Solid", "CompSolid"]:
            return getattr(shape, f"_get_{cls.__name__.lower()}s")()[0]
        return shape

    @classmethod
    def from_brep_stream(cls, stream: BinaryFile, name: str = "") -> "Shape":
        """
        Import shape from a BREP file stream.
        """
        return cls.from_brep(file=stream, name=name)

    def to_brep_stream(self) -> BytesIO:
        """
        Export shape from a BREP file stream.
        """
        brep_bytesio = BytesIO()
        self.to_brep(brep_bytesio)
        return brep_bytesio

    def to_dict(self,
                use_pointers: bool = True,
                memo=None,
                path: str = "#",
                id_method=True,
                id_memo=None, **kwargs) -> JsonSerializable:
        """
        Serializes a 3-dimensional Shape into a dictionary.
        """
        dict_ = self.base_dict()

        brep_content = self.to_brep_stream().getvalue()
        compressed_brep_data = zlib.compress(brep_content)
        encoded_brep_string = base64.b64encode(compressed_brep_data).decode()

        dict_["brep"] = encoded_brep_string

        return dict_

    @classmethod
    def dict_to_object(
            cls,
            dict_: JsonSerializable,
            force_generic: bool = False,
            global_dict=None,
            pointers_memo: Dict[str, Any] = None,
            path: str = "#",
    ) -> "Shape":
        """
        Creates a Shape from a dictionary.
        """
        name = dict_["name"]

        encoded_brep_string = dict_["brep"]
        decoded_brep_data = base64.b64decode(encoded_brep_string)
        decompressed_brep_data = zlib.decompress(decoded_brep_data)
        new_brep_bytesio = BytesIO(decompressed_brep_data)
        obj_class = getattr(sys.modules[__name__], dict_["object_class"][15:])
        return obj_class.from_brep(new_brep_bytesio, name)

    def bounding_box(self):
        """Gets bounding box for this shape."""
        if not self._bbox:
            tol = 1e-2
            bbox = Bnd_Box()

            mesh = BRepMesh_IncrementalMesh(self.wrapped, tol, True)
            mesh.Perform()

            BRepBndLib.Add_s(self.wrapped, bbox, True)

            xmin, ymin, zmin, xmax, ymax, zmax = bbox.Get()

            self._bbox = volmdlr.core.BoundingBox(xmin=xmin, xmax=xmax, ymin=ymin, ymax=ymax, zmin=zmin, zmax=zmax)
        return self._bbox

    def volume(self):
        """
        Gets the Volume of a shape.

        :return:
        """
        tol = 1e-6
        prop = GProp_PGProps()
        if isinstance(self, Shell) and not self.is_closed:
            raise ValueError("The shell is an open shell and the volume can't be calculated."
                             " Try using a closed shell.")
        BRepGProp.VolumeProperties_s(self.wrapped, prop, tol)
        return abs(prop.Mass())

    def _bool_op(
            self,
            args: Iterable["Shape"],
            tools: Iterable["Shape"],
            operation: Union[BRepAlgoAPI_BooleanOperation, BRepAlgoAPI_Splitter],
            parallel: bool = True,
    ) -> "TopoDS_Shell":
        """
        Generic boolean operation.

        :param parallel: Sets the SetRunParallel flag, which enables parallel execution of boolean\
        operations in OCC kernel.
        """

        arg = TopTools_ListOfShape()
        for obj in args:
            arg.Append(obj.wrapped)

        tool = TopTools_ListOfShape()
        for obj in tools:
            tool.Append(obj.wrapped)

        operation.SetArguments(arg)
        operation.SetTools(tool)

        operation.SetRunParallel(parallel)
        operation.Build()
        shape = self.__class__(operation.Shape())
        return getattr(shape, f"_get_{self.__class__.__name__.lower()}s")()

    def subtraction(self, *to_subtract: "Shape", tol: Optional[float] = None) -> "Shape":
        """
        Subtract the positional arguments from this Shape.

        :param tol: Fuzzy mode tolerance
        """

        cut_op = BRepAlgoAPI_Cut()

        if tol:
            cut_op.SetFuzzyValue(tol)

        return self._bool_op((self,), to_subtract, cut_op)

    def union(self, *to_union: "Shape", glue: bool = False, tol: Optional[float] = None):
        """
        Fuse the positional arguments with this Shape.
        
        :param glue: Sets the glue option for the algorithm, which allows
            increasing performance of the intersection of the input shapes
        :param tol: Fuzzy mode tolerance
        """
        fuse_op = BRepAlgoAPI_Fuse()
        if glue:
            fuse_op.SetGlue(BOPAlgo_GlueEnum.BOPAlgo_GlueShift)
        if tol:
            fuse_op.SetFuzzyValue(tol)

        return self._bool_op((self,), to_union, fuse_op)

    def intersection(self, *to_intersect: "Shape", tol: Optional[float] = None) -> "Shape":
        """
        Intersection of the positional arguments and this Shape.

        :param tol: Fuzzy mode tolerance
        """

        intersect_op = BRepAlgoAPI_Common()

        if tol:
            intersect_op.SetFuzzyValue(tol)

        return self._bool_op((self,), to_intersect, intersect_op)

    def plot(self, ax=None, edge_style=volmdlr.core.EdgeStyle()):
        """Plots a shape using matplolib."""
        shape_edges = self._get_edges()
        for edge in shape_edges:
            ax = plot_edge(edge, ax, edge_style)
        return ax

    def volmdlr_primitives(self):
        """Gets shape's volmdlr primitives."""
        return [self]

    def mesh(self, tolerance: float, angular_tolerance: float = 0.1):
        """
        Generate triangulation if none exists.
        """
        if not BRepTools.Triangulation_s(self.wrapped, tolerance):
            BRepMesh_IncrementalMesh(self.wrapped, tolerance, True, angular_tolerance)

    def tessellate(self, tolerance: float, angular_tolerance: float = 0.1) -> \
            [NDArray[float], List[Tuple[int, int, int]]]:
        """
        Tessellates the geometry into vertices and triangles.

        :param tolerance: (float) - Tolerance value for meshing.
        :param angular_tolerance: (float, optional) - Angular tolerance value. Defaults to 0.1.

        :return: Tuple[List[List[float]], List[Tuple[int, int, int]]]: A tuple containing:
                - A list of vertices represented as lists of floats,
                where each sublist represents the (x, y, z) coordinates of a vertex.
                - A list of triangles represented as tuples of integers,
                where each tuple contains the indices of the vertices forming a triangle.
        """

        self.mesh(tolerance, angular_tolerance)

        vertices = []
        triangles = []
        offset = 0

        for face in self._get_faces():
            loc = TopLoc_Location()
            poly = BRep_Tool.Triangulation_s(face, loc)
            trsf = loc.Transformation()
            reverse = face.Orientation() == TopAbs_Orientation.TopAbs_REVERSED

            # add vertices
            vertices += [
                [v.X(), v.Y(), v.Z()] for v in (poly.Node(i).Transformed(trsf) for i in range(1, poly.NbNodes() + 1))
            ]

            # add triangles
            triangles += [
                (triangle.Value(1) + offset - 1, triangle.Value(3) + offset - 1, triangle.Value(2) + offset - 1)
                if reverse else
                (triangle.Value(1) + offset - 1, triangle.Value(2) + offset - 1, triangle.Value(3) + offset - 1)
                for triangle in poly.Triangles()
            ]
            offset += poly.NbNodes()

        return vertices, triangles

    def triangulation(self):
        """
        Gets shape triagulation.

        """
        vertices, triangles = self.tessellate(tolerance=1e-2)
        mesh = display.Mesh3D(np.array(vertices), np.array(triangles))
        return mesh

    def babylon_meshes(self, *args, **kwargs):
        """
        Returns the babylonjs mesh.

        """
        mesh = self.triangulation()
        if mesh is None:
            return []
        babylon_mesh = mesh.to_babylon()
        babylon_mesh.update({
            'alpha': self.alpha,
            'name': self.name,
            'color': list(self.color) if self.color is not None else [0.8, 0.8, 0.8]
        })
        babylon_mesh["reference_path"] = self.reference_path
        return [babylon_mesh]


class Shell(Shape):
    """
    OCP shell wrapped.

    """
    @staticmethod
    def _from_faces(faces):
        """
        Helper method to create a TopoDS_Shell from a list of faces.

        :param faces: list of faces volmdlr or a list of faces TopoDS_Face.
        :return: TopoDS_Shell object.
        """
        if isinstance(faces[0], vm_faces.Face3D):
            faces = [face.to_ocp() for face in faces]

        shell_builder = BRepBuilderAPI_Sewing()

        for face in faces:
            shell_builder.Add(face)

        shell_builder.Perform()
        return shell_builder.SewedShape()

    @classmethod
    def from_faces(cls, faces, name: str = ''):
        """
        Creates a Shell from a list of faces.

        :param faces: list of faces to create a shell.
        :param name: name to be given to new shell.
        :return: A new Shell object.
        """
        return cls(obj=cls._from_faces(faces), name=name)

    @property
    def is_closed(self):
        """
        Returns True if shell is a closed shell and False otherwise.
        """
        return self.wrapped.Closed()

    @property
    def primitives(self) -> List[vm_faces.Face3D]:
        """
        Gets shell's faces.
        """
        return [vm_faces.Face3D.from_ocp(downcast(shape)) for shape in self._get_faces()]

    @classmethod
    def make_wedge(cls,
                   dx: float,
                   dy: float,
                   dz: float,
                   xmin: float,
                   zmin: float,
                   xmax: float,
                   zmax: float,
                   local_frame_origin: volmdlr.Point3D = volmdlr.O3D,
                   local_frame_direction: volmdlr.Vector3D = volmdlr.Z3D,
                   local_frame_x_direction: Optional[volmdlr.Vector3D] = None,
                   name: str = ""
                   ) -> "Shell":
        """
        Creates a wedge, which can represent a pyramid or a truncated pyramid.

        The origin of the local coordinate system is the corner of the base rectangle of the wedge.
        The y-axis represents the "height" of the pyramid or truncated pyramid.

        To create a pyramid, specify xmin=xmax=dx/2 and zmin=zmax=dz/2.

        :param dx: The length of the base rectangle along the x-axis.
        :type dx: float
        :param dy: The height of the pyramid or truncated pyramid along the y-axis.
        :type dy: float
        :param dz: The width of the base rectangle along the z-axis.
        :type dz: float
        :param xmin: The x-coordinate of one corner of the top rectangle.
        :type xmin: float
        :param zmin: The z-coordinate of one corner of the top rectangle.
        :type zmin: float
        :param xmax: The x-coordinate of the opposite corner of the top rectangle.
        :type xmax: float
        :param zmax: The z-coordinate of the opposite corner of the top rectangle.
        :type zmax: float
        :param local_frame_origin: The origin of the local coordinate system for the wedge.
         Defaults to the origin (0, 0, 0).
        :type local_frame_origin: volmdlr.Point3D
        :param local_frame_direction: The main direction for the local coordinate system of the wedge.
         Defaults to the z-axis (0, 0, 1).
        :type local_frame_direction: volmdlr.Vector3D
        :param local_frame_x_direction: The x direction for the local coordinate system of the wedge.
         Defaults to the x-axis (1, 0, 0).
        :type local_frame_x_direction: volmdlr.Vector3D
        :param name: (Optional) Shape name.
        :type name: str

        :return: The created wedge.
        :rtype: Shell

        Example:
        To create a pyramid with a square base of size 1 and where its apex is located at
        volmdlr.Point3D(0.0, 0.0, 2.0):
        >>> dx, dy, dz = 1, 2, 1
        >>> wedge = Shell.make_wedge(dx=dx, dy=dy, dz=dz, xmin=dx / 2, xmax=dx / 2, zmin=dz / 2, zmax=dz / 2,
        >>>                                 local_frame_origin=volmdlr.Point3D(-0.5, 0.5, 0.0),
        >>>                                 local_frame_direction=-volmdlr.Y3D,
        >>>                                 local_frame_x_direction=volmdlr.X3D)

        """

        return cls(obj=_make_wedge(dx=dx, dy=dy, dz=dz, xmin=xmin, zmin=zmin, xmax=xmax, zmax=zmax,
                                   point=local_frame_origin,
                                   direction=local_frame_direction,
                                   x_direction=local_frame_x_direction).Shell())

    @classmethod
    def make_extrusion(cls, shape: wires.Contour3D, extrusion_direction: volmdlr.Vector3D,
                       extrusion_length: float, name: str = '') -> "Shell":
        """
        Returns a solid generated by the extrusion of a plane face.
        """
        ocp_wire = to_ocp.contour3d_to_ocp(shape)
        extrusion_vector = to_ocp.vector3d_to_ocp(extrusion_direction * extrusion_length)

        return cls(obj=BRepPrimAPI_MakePrism(ocp_wire, extrusion_vector).Shape(), name=name)

    @classmethod
<<<<<<< HEAD
    def make_revolve(
            cls,
            shape: wires.Wire3D,
            axis_point: volmdlr.Point3D,
            axis: volmdlr.Vector3D,
            angle: float = 2 * math.pi,
            name: str = ""
    ) -> "Shell":
        """
        Revolves a 3D wire around a specified axis through a given angle to create a Shell object.

        :param shape: A Wire3D to be revolved.
        :param axis_point: A Point3D object representing the point through which the axis of revolution passes.
        :param axis: A Vector3D object representing the direction of the axis of revolution.
        :param angle: A float representing the angle of revolution in radians. Default is 2*pi, which corresponds to a
         full revolution.
        :param name: An optional string to name the Solid object.
        :return: A TopoDS_Solid or TopoDS_Shell object resulting from the revolution operation.
        """
        return cls(obj=_make_revolve(shape=shape, axis_point=axis_point, axis=axis, angle=angle),
                   name=name)

=======
    def make_sweep(
            cls,
            section: volmdlr.wires.Contour2D,
            path: Union[wires.Wire3D, edges.Edge],
            starting_frame: Optional[volmdlr.Frame3D] = None,
            is_frenet: bool = False,
            mode: Union[volmdlr.Vector3D, wires.Wire3D, edges.Edge, None] = None,
            transition_mode: Literal["transformed", "round", "right"] = "transformed",
            name: str = ""
    ) -> "Shell":
        """
        Class method to create a Shell object by sweeping a contour along a provided path.

        :param section: A Contour2D object representing the section to be swept.
        :param path: A Wire3D or Edge object representing the path along which the section is to be swept.
        :param starting_frame: An optional Frame3D object representing the starting frame of the sweep. If None, the
         starting frame is computed based on the path.
        :param is_frenet: A boolean value indicating whether to use Frenet mode. If True, the orientation of the
         profile is computed with respect to the Frenet trihedron. Default is False.
        :param mode: An optional parameter that can be a Vector3D, Wire3D, Edge, or None. This parameter provides
         additional sweep mode parameters. If it's a Vector3D, the direction of the vector is used as the sweep
         direction. If it's a Wire3D or Edge, the sweep follows the path of the wire or edge.
        :param transition_mode: A string indicating how to handle profile orientation at C1 path discontinuities.
         Possible values are 'transformed', 'round', and 'right'. 'transformed' means the profile is automatically
         transformed to make the sweeping path tangent continuous. 'round' means a round corner is built between the
         two successive sections. 'right' means a right corner (intersection) is built between the two successive
         sections. Default is 'transformed'.
        :param name: An optional string to name the Shell object.
        :return: A Shell object resulting from the sweep operation.
        """
        if starting_frame is None:
            if isinstance(path, volmdlr.wires.Wire3D):
                origin = path.primitives[0].start
                w = path.primitives[0].unit_direction_vector(0.)
                u = path.primitives[0].unit_normal_vector(0.)
            else:
                origin = path.start
                w = path.unit_direction_vector(0.)
                u = path.unit_normal_vector(0.)
            if not u:
                u = w.deterministic_unit_normal_vector()
            v = w.cross(u)
            starting_frame = volmdlr.Frame3D(origin, u, v, w)
        face = vm_faces.PlaneFace3D(surface3d=surfaces.Plane3D(starting_frame),
                                    surface2d=surfaces.Surface2D(outer_contour=section,
                                                                 inner_contours=[]))
        shell = _make_sweep(face=face, path=path, make_solid=True, is_frenet=is_frenet,
                                   mode=mode, transition_mode=transition_mode)
        shell.name = name
        return shell
>>>>>>> a9b3d6a8


class Solid(Shape):
    """
    A single solid.
    """
<<<<<<< HEAD

=======
    
>>>>>>> a9b3d6a8
    @classmethod
    def make_solid(cls, shell: Shell) -> "Solid":
        """
        Makes a solid from a single shell.
        """

        return cls(ShapeFix_Solid().SolidFromShell(shell.wrapped))

    @property
    def primitives(self) -> List[Shell]:
        """
        Gets shells from solid.
        """
        shape_set = TopTools_IndexedMapOfShape()
        TopExp.MapShapes_s(self.wrapped, top_abs.TopAbs_SHELL, shape_set)
        return [Shell(obj=shape) for shape in shape_set]

    @classmethod
<<<<<<< HEAD
=======
    def make_solid(cls, shell: Shell) -> "Solid":
        """
        Makes a solid from a single shell.
        """

        return cls(ShapeFix_Solid().SolidFromShell(shell.wrapped))

    @classmethod
    def make_wedge(cls,
                   dx: float,
                   dy: float,
                   dz: float,
                   xmin: float,
                   zmin: float,
                   xmax: float,
                   zmax: float,
                   local_frame_origin: volmdlr.Point3D = volmdlr.O3D,
                   local_frame_direction: volmdlr.Vector3D = volmdlr.Z3D,
                   local_frame_x_direction: volmdlr.Vector3D = volmdlr.X3D,
                   ) -> "Solid":
        """
        Creates a wedge, which can represent a pyramid or a truncated pyramid.

        The origin of the local coordinate system is the corner of the base rectangle of the wedge.
        The y-axis represents the "height" of the pyramid or truncated pyramid.

        To create a pyramid, specify xmin=xmax=dx/2 and zmin=zmax=dz/2.

        :param dx: The length of the base rectangle along the x-axis.
        :type dx: float
        :param dy: The height of the pyramid or truncated pyramid along the y-axis.
        :type dy: float
        :param dz: The width of the base rectangle along the z-axis.
        :type dz: float
        :param xmin: The x-coordinate of one corner of the top rectangle.
        :type xmin: float
        :param zmin: The z-coordinate of one corner of the top rectangle.
        :type zmin: float
        :param xmax: The x-coordinate of the opposite corner of the top rectangle.
        :type xmax: float
        :param zmax: The z-coordinate of the opposite corner of the top rectangle.
        :type zmax: float
        :param local_frame_origin: The origin of the local coordinate system for the wedge.
         Defaults to the origin (0, 0, 0).
        :type local_frame_origin: volmdlr.Point3D
        :param local_frame_direction: The main direction for the local coordinate system of the wedge.
         Defaults to the z-axis (0, 0, 1).
        :type local_frame_direction: volmdlr.Vector3D
        :param local_frame_x_direction: The x direction for the local coordinate system of the wedge.
         Defaults to the x-axis (1, 0, 0).
        :type local_frame_x_direction: volmdlr.Vector3D

        :return: The created wedge.
        :rtype: Solid

        Example:
        To create a pyramid with a square base of size 1 and where its apex is located at
        volmdlr.Point3D(0.0, 0.0, 2.0):
        >>> dx, dy, dz = 1, 2, 1
        >>> wedge = Solid.make_wedge(dx=dx, dy=dy, dz=dz, xmin=dx / 2, xmax=dx / 2, zmin=dz / 2, zmax=dz / 2,
        >>>                                 local_frame_origin=volmdlr.Point3D(-0.5, 0.5, 0.0),
        >>>                                 local_frame_direction=-volmdlr.Y3D,
        >>>                                 local_frame_x_direction=volmdlr.X3D)

        """

        return cls(obj=_make_wedge(dx=dx, dy=dy, dz=dz, xmin=xmin, zmin=zmin, xmax=xmax, zmax=zmax,
                                   point=local_frame_origin,
                                   direction=local_frame_direction,
                                   x_direction=local_frame_x_direction).Solid())

    @classmethod
    def make_extrusion(cls, face: Union[vm_faces.PlaneFace3D, Geom_Plane],
                       extrusion_length: float, name: str = '') -> "Solid":
        """
        Returns a solid generated by the extrusion of a plane face.
        """
        ocp_face = face
        if isinstance(ocp_face, vm_faces.Face3D):
            ocp_face = face.to_ocp()
        extrusion_vector = to_ocp.vector3d_to_ocp(face.surface3d.frame.w * extrusion_length)
        solid = BRepPrimAPI_MakePrism(ocp_face, extrusion_vector)
        return cls(obj=solid.Shape(), name=name)

    @classmethod
    def make_extrusion_from_frame_and_wires(cls, frame: volmdlr.Frame3D,
                                            outer_contour2d: volmdlr.wires.Contour2D,
                                            inner_contours2d: List[volmdlr.wires.Contour2D],
                                            extrusion_length: float, name: str = '') -> "Solid":
        """
        Returns a solid generated by the extrusion of a plane face.
        """
        face = vm_faces.PlaneFace3D(surface3d=surfaces.Plane3D(frame),
                                    surface2d=surfaces.Surface2D(outer_contour2d, inner_contours2d))

        solid = Solid.make_extrusion(face=face, extrusion_length=extrusion_length)

        return cls(obj=solid.wrapped, name=name)

    @classmethod
>>>>>>> a9b3d6a8
    def make_box(
            cls,
            length: float,
            width: float,
            height: float,
            point: volmdlr.Point3D = volmdlr.Point3D(0, 0, 0),
            direction: volmdlr.Vector3D = volmdlr.Vector3D(0, 0, 1),
    ) -> "Solid":
        """
        Make a box located in point with the dimensions (length,width,height).

        By default, pnt=volmdlr.Point3D(0,0,0) and dir=volmdlr.Vector3D(0,0,1).
        """
        frame = volmdlr.Frame3D.from_point_and_normal(point, direction)
        return cls(
            BRepPrimAPI_MakeBox(
                to_ocp.frame3d_to_ocp(frame=frame, right_handed=True), length, width, height
            ).Shape()
        )

    @classmethod
    def make_cone(
            cls,
            radius1: float,
            radius2: float,
            height: float,
            point: volmdlr.Point3D = volmdlr.Point3D(0, 0, 0),
            direction: volmdlr.Vector3D = volmdlr.Vector3D(0, 0, 1),
            angle_degrees: float = 360,
    ) -> "Solid":
        """
        Make a cone with given radii and height.

        By default, pnt=volmdlr.Point3D(0,0,0), dir=volmdlr.Vector3D(0,0,1) and angle=360.
        """
        frame = volmdlr.Frame3D.from_point_and_normal(point, direction)
        return cls(
            BRepPrimAPI_MakeCone(
                to_ocp.frame3d_to_ocp(frame=frame, right_handed=True),
                radius1,
                radius2,
                height,
                math.radians(angle_degrees),
            ).Shape()
        )

    @classmethod
    def make_cylinder(
            cls,
            radius: float,
            height: float,
            point: volmdlr.Point3D = volmdlr.Point3D(0, 0, 0),
            direction: volmdlr.Vector3D = volmdlr.Vector3D(0, 0, 1),
            angle_degrees: float = 360,
    ) -> "Solid":
        """
        Make a cylinder with a given radius and height.

        By default point=volmdlr.Point3D(0,0,0),dir=voldmlr.Vector3D(0,0,1) and angle=360.

        """
        frame = volmdlr.Frame3D.from_point_and_normal(point, direction)
        return cls(
            BRepPrimAPI_MakeCylinder(to_ocp.frame3d_to_ocp(frame=frame, right_handed=True),
                                     radius, height, math.radians(angle_degrees), ).Shape()
        )

    @classmethod
    def make_torus(
            cls,
            radius1: float,
            radius2: float,
            point: volmdlr.Point3D = volmdlr.Point3D(0, 0, 0),
            direction: volmdlr.Vector3D = volmdlr.Vector3D(0, 0, 1),
            angle_degrees1: float = 0,
            angle_degrees2: float = 360,
    ) -> "Solid":
        """
        Make a torus with a given radii and angles.

        By default, point=volmdlr.Point3D(0,0,0),direction=volmdlr.Vector3D(0,0,1),angle1=0
        ,angle1=360 and angle=360.
        """
        frame = volmdlr.Frame3D.from_point_and_normal(point, direction)
        return cls(
            BRepPrimAPI_MakeTorus(
                to_ocp.frame3d_to_ocp(frame=frame, right_handed=True),
                radius1,
                radius2,
                math.radians(angle_degrees1),
                math.radians(angle_degrees2),
            ).Shape()
        )

    @classmethod
    def make_sphere(
            cls,
            radius: float,
            point: volmdlr.Point3D = volmdlr.Point3D(0, 0, 0),
            direction: volmdlr.Vector3D = volmdlr.Vector3D(0, 0, 1),
            angle_degrees1: float = 0,
            angle_degrees2: float = 90,
            angle_degrees3: float = 360,
    ) -> "Shape":
        """
        Make a sphere with a given radius.

        By default, point=volmdlr.Point3D(0,0,0),direction=volmdlr.Vector3D(0,0,1), angle1=0, angle2=90 and angle3=360
        """
        frame = volmdlr.Frame3D.from_point_and_normal(point, direction)
        return cls(
            BRepPrimAPI_MakeSphere(
                to_ocp.frame3d_to_ocp(frame=frame, right_handed=True),
                radius,
                math.radians(angle_degrees1),
                math.radians(angle_degrees2),
                math.radians(angle_degrees3),
            ).Shape()
        )

    @classmethod
    def make_wedge(cls,
                   dx: float,
                   dy: float,
                   dz: float,
                   xmin: float,
                   zmin: float,
                   xmax: float,
                   zmax: float,
                   local_frame_origin: volmdlr.Point3D = volmdlr.O3D,
                   local_frame_direction: volmdlr.Vector3D = volmdlr.Z3D,
<<<<<<< HEAD
                   local_frame_x_direction: volmdlr.Vector3D = volmdlr.X3D,
=======
                   local_frame_x_direction: Optional[volmdlr.Vector3D] = None,
                   name: str = ""
>>>>>>> a9b3d6a8
                   ) -> "Solid":
        """
        Creates a wedge, which can represent a pyramid or a truncated pyramid.

        The origin of the local coordinate system is the corner of the base rectangle of the wedge.
        The y-axis represents the "height" of the pyramid or truncated pyramid.

        To create a pyramid, specify xmin=xmax=dx/2 and zmin=zmax=dz/2.

        :param dx: The length of the base rectangle along the x-axis.
        :type dx: float
        :param dy: The height of the pyramid or truncated pyramid along the y-axis.
        :type dy: float
        :param dz: The width of the base rectangle along the z-axis.
        :type dz: float
        :param xmin: The x-coordinate of one corner of the top rectangle.
        :type xmin: float
        :param zmin: The z-coordinate of one corner of the top rectangle.
        :type zmin: float
        :param xmax: The x-coordinate of the opposite corner of the top rectangle.
        :type xmax: float
        :param zmax: The z-coordinate of the opposite corner of the top rectangle.
        :type zmax: float
        :param local_frame_origin: The origin of the local coordinate system for the wedge.
         Defaults to the origin (0, 0, 0).
        :type local_frame_origin: volmdlr.Point3D
        :param local_frame_direction: The main direction for the local coordinate system of the wedge.
         Defaults to the z-axis (0, 0, 1).
        :type local_frame_direction: volmdlr.Vector3D
        :param local_frame_x_direction: The x direction for the local coordinate system of the wedge.
         Defaults to the x-axis (1, 0, 0).
        :type local_frame_x_direction: volmdlr.Vector3D
<<<<<<< HEAD
=======
        :param name: (Optional) Shape name.
        :type name: str
>>>>>>> a9b3d6a8

        :return: The created wedge.
        :rtype: Solid

        Example:
        To create a pyramid with a square base of size 1 and where its apex is located at
        volmdlr.Point3D(0.0, 0.0, 2.0):
        >>> dx, dy, dz = 1, 2, 1
        >>> wedge = Solid.make_wedge(dx=dx, dy=dy, dz=dz, xmin=dx / 2, xmax=dx / 2, zmin=dz / 2, zmax=dz / 2,
        >>>                                 local_frame_origin=volmdlr.Point3D(-0.5, 0.5, 0.0),
        >>>                                 local_frame_direction=-volmdlr.Y3D,
        >>>                                 local_frame_x_direction=volmdlr.X3D)

        """

        return cls(obj=_make_wedge(dx=dx, dy=dy, dz=dz, xmin=xmin, zmin=zmin, xmax=xmax, zmax=zmax,
                                   point=local_frame_origin,
                                   direction=local_frame_direction,
<<<<<<< HEAD
                                   x_direction=local_frame_x_direction).Solid())

    @classmethod
    def make_extrusion(cls, shape: Union[vm_faces.PlaneFace3D],
=======
                                   x_direction=local_frame_x_direction).Solid(), name=name)

    @classmethod
    def make_extrusion(cls, face: Union[vm_faces.PlaneFace3D, Geom_Plane],
>>>>>>> a9b3d6a8
                       extrusion_length: float, name: str = '') -> "Solid":
        """
        Returns a solid generated by the extrusion of a plane face.
        """
<<<<<<< HEAD
        ocp_face = shape.to_ocp()
        extrusion_vector = to_ocp.vector3d_to_ocp(shape.surface3d.frame.w * extrusion_length)
=======
        ocp_face = face
        if isinstance(ocp_face, vm_faces.PlaneFace3D):
            ocp_face = face.to_ocp()
        extrusion_vector = to_ocp.vector3d_to_ocp(face.surface3d.frame.w * extrusion_length)
>>>>>>> a9b3d6a8
        solid = BRepPrimAPI_MakePrism(ocp_face, extrusion_vector)
        return cls(obj=solid.Shape(), name=name)

    @classmethod
    def make_extrusion_from_frame_and_wires(cls, frame: volmdlr.Frame3D,
                                            outer_contour2d: volmdlr.wires.Contour2D,
                                            inner_contours2d: List[volmdlr.wires.Contour2D],
                                            extrusion_length: float, name: str = '') -> "Solid":
        """
        Returns a solid generated by the extrusion of a plane face.
        """
        face = vm_faces.PlaneFace3D(surface3d=surfaces.Plane3D(frame),
                                    surface2d=surfaces.Surface2D(outer_contour2d, inner_contours2d))

<<<<<<< HEAD
        solid = Solid.make_extrusion(shape=face, extrusion_length=extrusion_length)
=======
        solid = Solid.make_extrusion(face=face, extrusion_length=extrusion_length)
>>>>>>> a9b3d6a8

        return cls(obj=solid.wrapped, name=name)

    @classmethod
<<<<<<< HEAD
    def make_revolve(
            cls,
            shape: vm_faces.PlaneFace3D,
            axis_point: volmdlr.Point3D,
            axis: volmdlr.Vector3D,
            angle: float = 2 * math.pi,
            name: str = ""
    ) -> "Solid":
        """
        Class method to create a Solid object by revolving a plane face around a specified axis through a given angle.

        :param shape: A plane face to be revolved.
        :param axis_point: A Point3D object representing the point through which the axis of revolution passes.
        :param axis: A Vector3D object representing the direction of the axis of revolution.
        :param angle: A float representing the angle of revolution in radians. Default is 2*pi, which corresponds to a
         full revolution.
        :param name: An optional string to name the Solid object.
        :return: A TopoDS_Solid or TopoDS_Shell object resulting from the revolution operation.
        """
        return cls(obj=_make_revolve(shape=shape, axis_point=axis_point, axis=axis, angle=angle),
                   name=name)

    @classmethod
    def make_revolve_from_contour(
            cls,
            frame: volmdlr.Frame3D,
            contour2d: volmdlr.wires.Contour2D,
            axis_point: volmdlr.Point3D,
            axis: volmdlr.Vector3D,
            inner_contours: Optional[List[wires.Contour2D]] = None,
            angle: float = 2 * math.pi,
            name: str = ""
    ) -> "Solid":
        """
        Class method to create a Solid object by revolving a contour around a specified axis through a given angle.

        :param frame: A Frame3D object representing the frame of the contour.
        :param contour2d: A Contour2D object representing the contour to be revolved.
        :param axis_point: A Point3D object representing the point through which the axis of revolution passes.
        :param axis: A Vector3D object representing the direction of the axis of revolution.
        :param inner_contours: An optional list of Contour2D objects representing the inner contours of the contour.
        :param angle: A float representing the angle of revolution in radians. Default is 2*pi, which corresponds to a
         full revolution.
        :param name: An optional string to name the Solid object.
        :return: A Solid object resulting from the revolution operation.
        """
        if inner_contours is None:
            inner_contours = []
        face = vm_faces.PlaneFace3D(surface3d=surfaces.Plane3D(frame=frame),
                                    surface2d=surfaces.Surface2D(outer_contour=contour2d,
                                                                 inner_contours=inner_contours))
        return cls.make_revolve(shape=face, axis_point=axis_point, axis=axis, angle=angle, name=name)
=======
    def make_sweep(
            cls,
            face: vm_faces.PlaneFace3D,
            path: Union[wires.Wire3D, edges.Edge],
            is_frenet: bool = False,
            mode: Union[volmdlr.Vector3D, wires.Wire3D, edges.Edge, None] = None,
            transition_mode: Literal["transformed", "round", "right"] = "transformed",
            name: str = ""
    ) -> "Solid":
        """
        Class method to create a Solid object by sweeping a plane face along a provided path.

        :param face: A PlaneFace3D object representing the face to be swept.
        :param path: A Wire3D or Edge object representing the path along which the face is to be swept.
        :param is_frenet: A boolean value indicating whether to use Frenet mode. If True, the orientation of the
         profile is computed with respect to the Frenet trihedron. Default is False.
        :param mode: An optional parameter that can be a Vector3D, Wire3D, Edge, or None.
         This parameter provides additional sweep mode parameters. If it's a Vector3D, the direction of the vector is
         used as the sweep direction. If it's a Wire3D or Edge, the sweep follows the path of the wire or edge.
        :param transition_mode: A string indicating how to handle profile orientation at C1 path discontinuities.
         Possible values are 'transformed', 'round', and 'right'. 'transformed' means the profile is automatically
         transformed to make the sweeping path tangent continuous. 'round' means a round corner is built between the
         two successive sections. 'right' means a right corner (intersection) is built between the two successive
         sections. Default is 'transformed'.
        :param name: An optional string to name the Solid object.
        :return: A Solid object resulting from the sweep operation.
        """
        solid = _make_sweep(face=face, path=path, make_solid=True, is_frenet=is_frenet,
                                   mode=mode, transition_mode=transition_mode)
        solid.name = name
        return solid

    @classmethod
    def make_sweep_from_contour(
            cls,
            section: volmdlr.wires.Contour2D,
            path: Union[wires.Wire3D, edges.Edge],
            inner_contours: Optional[List[volmdlr.wires.Contour2D]] = None,
            starting_frame: Optional[volmdlr.Frame3D] = None,
            is_frenet: bool = False,
            mode: Union[volmdlr.Vector3D, wires.Wire3D, edges.Edge, None] = None,
            transition_mode: Literal["transformed", "round", "right"] = "transformed",
            name: str = ""
    ) -> "Solid":
        """
        Class method to create a Solid object by sweeping a contour along a provided path.

        :param section: A Contour2D object representing the section to be swept.
        :param path: A Wire3D or Edge object representing the path along which the section is to be swept.
        :param inner_contours: A list of Contour2D objects representing the inner contours of the section.
        :param starting_frame: An optional Frame3D object representing the starting frame of the sweep.
         If None, the starting frame is computed based on the path.
        :param is_frenet: A boolean value indicating whether to use Frenet mode. If True, the orientation of the
         profile is computed with respect to the Frenet trihedron. Default is False.
        :param mode: An optional parameter that can be a Vector3D, Wire3D, Edge, or None. This parameter provides
         additional sweep mode parameters. If it's a Vector3D, the direction of the vector is used as the sweep
         direction. If it's a Wire3D or Edge, the sweep follows the path of the wire or edge.
        :param transition_mode: A string indicating how to handle profile orientation at C1 path discontinuities.
         Possible values are 'transformed', 'round', and 'right'. 'transformed' means the profile is automatically
         transformed to make the sweeping path tangent continuous. 'round' means a round corner is built between the
         two successive sections. 'right' means a right corner (intersection) is built between the two successive
         sections. Default is 'transformed'.
        :param name: An optional string to name the Solid object.
        :return: A Solid object resulting from the sweep operation.
        """
        if starting_frame is None:
            if isinstance(path, volmdlr.wires.Wire3D):
                origin = path.primitives[0].start
                w = path.primitives[0].unit_direction_vector(0.)
                u = path.primitives[0].unit_normal_vector(0.)
            else:
                origin = path.start
                w = path.unit_direction_vector(0.)
                u = path.unit_normal_vector(0.)
            if not u:
                u = w.deterministic_unit_normal_vector()
            v = w.cross(u)
            starting_frame = volmdlr.Frame3D(origin, u, v, w)
        if inner_contours is None:
            inner_contours = []
        face = vm_faces.PlaneFace3D(surface3d=surfaces.Plane3D(starting_frame),
                                    surface2d=surfaces.Surface2D(outer_contour=section,
                                                                 inner_contours=inner_contours))
        return cls.make_sweep(face=face, path=path, is_frenet=is_frenet, mode=mode, transition_mode=transition_mode,
                              name=name)
>>>>>>> a9b3d6a8


class CompSolid(Shape):
    """
    A single compsolid.
    """
    pass


class Compound(Shape):
    """
    A collection of disconnected solids.
    """

    @staticmethod
    def _make_compound(list_of_shapes: Iterable[TopoDS_Shape]) -> TopoDS_Compound:
        comp = TopoDS_Compound()
        comp_builder = TopoDS_Builder()
        comp_builder.MakeCompound(comp)

        for shape in list_of_shapes:
            comp_builder.Add(comp, shape)

        return comp

    def remove(self, shape: Shape):
        """
        Remove the specified shape.
        """

        comp_builder = TopoDS_Builder()
        comp_builder.Remove(self.wrapped, shape.wrapped)

    @classmethod
    def make_compound(cls, list_of_shapes: Iterable[Shape]) -> "Compound":
        """
        Create a compound out of a list of shapes.
        """

        return cls(cls._make_compound((s.wrapped for s in list_of_shapes)))<|MERGE_RESOLUTION|>--- conflicted
+++ resolved
@@ -53,11 +53,6 @@
 from OCP.gp import gp_Pnt, gp_Vec, gp_Ax2
 from OCP.TopLoc import TopLoc_Location
 
-<<<<<<< HEAD
-from OCP.gp import gp_Ax2, gp_Ax1
-
-=======
->>>>>>> a9b3d6a8
 import volmdlr.core_compiled
 from volmdlr import display, edges, surfaces, wires, faces as vm_faces
 from volmdlr.core import edge_in_list
@@ -153,31 +148,6 @@
     )
 
 
-<<<<<<< HEAD
-def _make_revolve(
-        shape: Union[wires.Wire3D, vm_faces.PlaneFace3D],
-        axis_point: volmdlr.Point3D,
-        axis: volmdlr.Vector3D,
-        angle: float = 2 * math.pi,
-) -> Union[TopoDS_Shell, TopoDS_Solid]:
-    """
-    Function to make revolved sweep topologies.
-
-    :param shape: A Wire3D or PlaneFace3D object representing the shape to be revolved.
-    :param axis_point: A Point3D object representing the point through which the axis of revolution passes.
-    :param axis: A Vector3D object representing the direction of the axis of revolution.
-    :param angle: A float representing the angle of revolution in radians. Default is 2*pi, which corresponds to a full
-     revolution.
-    :return: A TopoDS_Solid or TopoDS_Shell object resulting from the revolution operation.
-    """
-    revolution_axis = gp_Ax1(to_ocp.point3d_to_ocp(axis_point), to_ocp.vector3d_to_ocp(axis, unit_vector=True))
-    revol_builder = BRepPrimAPI_MakeRevol(
-        shape.to_ocp(), revolution_axis, angle, True
-    )
-
-    return revol_builder.Shape()
-
-=======
 def _set_sweep_mode(
         builder: BRepOffsetAPI_MakePipeShell,
         path: Union[wires.Wire3D, edges.Edge],
@@ -271,7 +241,30 @@
         swept_shape = swept_shape.subtraction(*inner_shapes)
 
     return swept_shape[0]
->>>>>>> a9b3d6a8
+  
+  
+def _make_revolve(
+        shape: Union[wires.Wire3D, vm_faces.PlaneFace3D],
+        axis_point: volmdlr.Point3D,
+        axis: volmdlr.Vector3D,
+        angle: float = 2 * math.pi,
+) -> Union[TopoDS_Shell, TopoDS_Solid]:
+    """
+    Function to make revolved sweep topologies.
+
+    :param shape: A Wire3D or PlaneFace3D object representing the shape to be revolved.
+    :param axis_point: A Point3D object representing the point through which the axis of revolution passes.
+    :param axis: A Vector3D object representing the direction of the axis of revolution.
+    :param angle: A float representing the angle of revolution in radians. Default is 2*pi, which corresponds to a full
+     revolution.
+    :return: A TopoDS_Solid or TopoDS_Shell object resulting from the revolution operation.
+    """
+    revolution_axis = gp_Ax1(to_ocp.point3d_to_ocp(axis_point), to_ocp.vector3d_to_ocp(axis, unit_vector=True))
+    revol_builder = BRepPrimAPI_MakeRevol(
+        shape.to_ocp(), revolution_axis, angle, True
+    )
+
+    return revol_builder.Shape()
 
 
 class Shape(volmdlr.core.Primitive3D):
@@ -762,31 +755,6 @@
 
         return cls(obj=BRepPrimAPI_MakePrism(ocp_wire, extrusion_vector).Shape(), name=name)
 
-    @classmethod
-<<<<<<< HEAD
-    def make_revolve(
-            cls,
-            shape: wires.Wire3D,
-            axis_point: volmdlr.Point3D,
-            axis: volmdlr.Vector3D,
-            angle: float = 2 * math.pi,
-            name: str = ""
-    ) -> "Shell":
-        """
-        Revolves a 3D wire around a specified axis through a given angle to create a Shell object.
-
-        :param shape: A Wire3D to be revolved.
-        :param axis_point: A Point3D object representing the point through which the axis of revolution passes.
-        :param axis: A Vector3D object representing the direction of the axis of revolution.
-        :param angle: A float representing the angle of revolution in radians. Default is 2*pi, which corresponds to a
-         full revolution.
-        :param name: An optional string to name the Solid object.
-        :return: A TopoDS_Solid or TopoDS_Shell object resulting from the revolution operation.
-        """
-        return cls(obj=_make_revolve(shape=shape, axis_point=axis_point, axis=axis, angle=angle),
-                   name=name)
-
-=======
     def make_sweep(
             cls,
             section: volmdlr.wires.Contour2D,
@@ -837,25 +805,35 @@
                                    mode=mode, transition_mode=transition_mode)
         shell.name = name
         return shell
->>>>>>> a9b3d6a8
+
+    @classmethod
+    def make_revolve(
+            cls,
+            shape: wires.Wire3D,
+            axis_point: volmdlr.Point3D,
+            axis: volmdlr.Vector3D,
+            angle: float = 2 * math.pi,
+            name: str = ""
+    ) -> "Shell":
+        """
+        Revolves a 3D wire around a specified axis through a given angle to create a Shell object.
+
+        :param shape: A Wire3D to be revolved.
+        :param axis_point: A Point3D object representing the point through which the axis of revolution passes.
+        :param axis: A Vector3D object representing the direction of the axis of revolution.
+        :param angle: A float representing the angle of revolution in radians. Default is 2*pi, which corresponds to a
+         full revolution.
+        :param name: An optional string to name the Solid object.
+        :return: A TopoDS_Solid or TopoDS_Shell object resulting from the revolution operation.
+        """
+        return cls(obj=_make_revolve(shape=shape, axis_point=axis_point, axis=axis, angle=angle),
+                   name=name)
 
 
 class Solid(Shape):
     """
     A single solid.
     """
-<<<<<<< HEAD
-
-=======
-    
->>>>>>> a9b3d6a8
-    @classmethod
-    def make_solid(cls, shell: Shell) -> "Solid":
-        """
-        Makes a solid from a single shell.
-        """
-
-        return cls(ShapeFix_Solid().SolidFromShell(shell.wrapped))
 
     @property
     def primitives(self) -> List[Shell]:
@@ -867,8 +845,6 @@
         return [Shell(obj=shape) for shape in shape_set]
 
     @classmethod
-<<<<<<< HEAD
-=======
     def make_solid(cls, shell: Shell) -> "Solid":
         """
         Makes a solid from a single shell.
@@ -969,7 +945,6 @@
         return cls(obj=solid.wrapped, name=name)
 
     @classmethod
->>>>>>> a9b3d6a8
     def make_box(
             cls,
             length: float,
@@ -1101,12 +1076,8 @@
                    zmax: float,
                    local_frame_origin: volmdlr.Point3D = volmdlr.O3D,
                    local_frame_direction: volmdlr.Vector3D = volmdlr.Z3D,
-<<<<<<< HEAD
-                   local_frame_x_direction: volmdlr.Vector3D = volmdlr.X3D,
-=======
                    local_frame_x_direction: Optional[volmdlr.Vector3D] = None,
                    name: str = ""
->>>>>>> a9b3d6a8
                    ) -> "Solid":
         """
         Creates a wedge, which can represent a pyramid or a truncated pyramid.
@@ -1139,11 +1110,8 @@
         :param local_frame_x_direction: The x direction for the local coordinate system of the wedge.
          Defaults to the x-axis (1, 0, 0).
         :type local_frame_x_direction: volmdlr.Vector3D
-<<<<<<< HEAD
-=======
         :param name: (Optional) Shape name.
         :type name: str
->>>>>>> a9b3d6a8
 
         :return: The created wedge.
         :rtype: Solid
@@ -1162,30 +1130,16 @@
         return cls(obj=_make_wedge(dx=dx, dy=dy, dz=dz, xmin=xmin, zmin=zmin, xmax=xmax, zmax=zmax,
                                    point=local_frame_origin,
                                    direction=local_frame_direction,
-<<<<<<< HEAD
-                                   x_direction=local_frame_x_direction).Solid())
+                                   x_direction=local_frame_x_direction).Solid(), name=name)
 
     @classmethod
     def make_extrusion(cls, shape: Union[vm_faces.PlaneFace3D],
-=======
-                                   x_direction=local_frame_x_direction).Solid(), name=name)
-
-    @classmethod
-    def make_extrusion(cls, face: Union[vm_faces.PlaneFace3D, Geom_Plane],
->>>>>>> a9b3d6a8
                        extrusion_length: float, name: str = '') -> "Solid":
         """
         Returns a solid generated by the extrusion of a plane face.
         """
-<<<<<<< HEAD
         ocp_face = shape.to_ocp()
         extrusion_vector = to_ocp.vector3d_to_ocp(shape.surface3d.frame.w * extrusion_length)
-=======
-        ocp_face = face
-        if isinstance(ocp_face, vm_faces.PlaneFace3D):
-            ocp_face = face.to_ocp()
-        extrusion_vector = to_ocp.vector3d_to_ocp(face.surface3d.frame.w * extrusion_length)
->>>>>>> a9b3d6a8
         solid = BRepPrimAPI_MakePrism(ocp_face, extrusion_vector)
         return cls(obj=solid.Shape(), name=name)
 
@@ -1200,69 +1154,11 @@
         face = vm_faces.PlaneFace3D(surface3d=surfaces.Plane3D(frame),
                                     surface2d=surfaces.Surface2D(outer_contour2d, inner_contours2d))
 
-<<<<<<< HEAD
         solid = Solid.make_extrusion(shape=face, extrusion_length=extrusion_length)
-=======
-        solid = Solid.make_extrusion(face=face, extrusion_length=extrusion_length)
->>>>>>> a9b3d6a8
 
         return cls(obj=solid.wrapped, name=name)
 
     @classmethod
-<<<<<<< HEAD
-    def make_revolve(
-            cls,
-            shape: vm_faces.PlaneFace3D,
-            axis_point: volmdlr.Point3D,
-            axis: volmdlr.Vector3D,
-            angle: float = 2 * math.pi,
-            name: str = ""
-    ) -> "Solid":
-        """
-        Class method to create a Solid object by revolving a plane face around a specified axis through a given angle.
-
-        :param shape: A plane face to be revolved.
-        :param axis_point: A Point3D object representing the point through which the axis of revolution passes.
-        :param axis: A Vector3D object representing the direction of the axis of revolution.
-        :param angle: A float representing the angle of revolution in radians. Default is 2*pi, which corresponds to a
-         full revolution.
-        :param name: An optional string to name the Solid object.
-        :return: A TopoDS_Solid or TopoDS_Shell object resulting from the revolution operation.
-        """
-        return cls(obj=_make_revolve(shape=shape, axis_point=axis_point, axis=axis, angle=angle),
-                   name=name)
-
-    @classmethod
-    def make_revolve_from_contour(
-            cls,
-            frame: volmdlr.Frame3D,
-            contour2d: volmdlr.wires.Contour2D,
-            axis_point: volmdlr.Point3D,
-            axis: volmdlr.Vector3D,
-            inner_contours: Optional[List[wires.Contour2D]] = None,
-            angle: float = 2 * math.pi,
-            name: str = ""
-    ) -> "Solid":
-        """
-        Class method to create a Solid object by revolving a contour around a specified axis through a given angle.
-
-        :param frame: A Frame3D object representing the frame of the contour.
-        :param contour2d: A Contour2D object representing the contour to be revolved.
-        :param axis_point: A Point3D object representing the point through which the axis of revolution passes.
-        :param axis: A Vector3D object representing the direction of the axis of revolution.
-        :param inner_contours: An optional list of Contour2D objects representing the inner contours of the contour.
-        :param angle: A float representing the angle of revolution in radians. Default is 2*pi, which corresponds to a
-         full revolution.
-        :param name: An optional string to name the Solid object.
-        :return: A Solid object resulting from the revolution operation.
-        """
-        if inner_contours is None:
-            inner_contours = []
-        face = vm_faces.PlaneFace3D(surface3d=surfaces.Plane3D(frame=frame),
-                                    surface2d=surfaces.Surface2D(outer_contour=contour2d,
-                                                                 inner_contours=inner_contours))
-        return cls.make_revolve(shape=face, axis_point=axis_point, axis=axis, angle=angle, name=name)
-=======
     def make_sweep(
             cls,
             face: vm_faces.PlaneFace3D,
@@ -1348,7 +1244,59 @@
                                                                  inner_contours=inner_contours))
         return cls.make_sweep(face=face, path=path, is_frenet=is_frenet, mode=mode, transition_mode=transition_mode,
                               name=name)
->>>>>>> a9b3d6a8
+    @classmethod
+    def make_revolve(
+            cls,
+            shape: vm_faces.PlaneFace3D,
+            axis_point: volmdlr.Point3D,
+            axis: volmdlr.Vector3D,
+            angle: float = 2 * math.pi,
+            name: str = ""
+    ) -> "Solid":
+        """
+        Class method to create a Solid object by revolving a plane face around a specified axis through a given angle.
+
+        :param shape: A plane face to be revolved.
+        :param axis_point: A Point3D object representing the point through which the axis of revolution passes.
+        :param axis: A Vector3D object representing the direction of the axis of revolution.
+        :param angle: A float representing the angle of revolution in radians. Default is 2*pi, which corresponds to a
+         full revolution.
+        :param name: An optional string to name the Solid object.
+        :return: A TopoDS_Solid or TopoDS_Shell object resulting from the revolution operation.
+        """
+        return cls(obj=_make_revolve(shape=shape, axis_point=axis_point, axis=axis, angle=angle),
+                   name=name)
+
+    @classmethod
+    def make_revolve_from_contour(
+            cls,
+            frame: volmdlr.Frame3D,
+            contour2d: volmdlr.wires.Contour2D,
+            axis_point: volmdlr.Point3D,
+            axis: volmdlr.Vector3D,
+            inner_contours: Optional[List[wires.Contour2D]] = None,
+            angle: float = 2 * math.pi,
+            name: str = ""
+    ) -> "Solid":
+        """
+        Class method to create a Solid object by revolving a contour around a specified axis through a given angle.
+
+        :param frame: A Frame3D object representing the frame of the contour.
+        :param contour2d: A Contour2D object representing the contour to be revolved.
+        :param axis_point: A Point3D object representing the point through which the axis of revolution passes.
+        :param axis: A Vector3D object representing the direction of the axis of revolution.
+        :param inner_contours: An optional list of Contour2D objects representing the inner contours of the contour.
+        :param angle: A float representing the angle of revolution in radians. Default is 2*pi, which corresponds to a
+         full revolution.
+        :param name: An optional string to name the Solid object.
+        :return: A Solid object resulting from the revolution operation.
+        """
+        if inner_contours is None:
+            inner_contours = []
+        face = vm_faces.PlaneFace3D(surface3d=surfaces.Plane3D(frame=frame),
+                                    surface2d=surfaces.Surface2D(outer_contour=contour2d,
+                                                                 inner_contours=inner_contours))
+        return cls.make_revolve(shape=face, axis_point=axis_point, axis=axis, angle=angle, name=name)
 
 
 class CompSolid(Shape):
