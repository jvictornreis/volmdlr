--- conflicted
+++ resolved
@@ -48,12 +48,10 @@
 from OCP.Geom import Geom_Plane
 from OCP.gp import gp_Pnt, gp_Vec, gp_Ax2, gp_Ax1
 from OCP.TopLoc import TopLoc_Location
-<<<<<<< HEAD
 from OCP.BRepExtrema import BRepExtrema_DistShapeShape
-=======
 import OCP.TopAbs as top_abs  # Topology type enum
 from OCP.TopAbs import TopAbs_Orientation
->>>>>>> 7f343c9f
+
 
 import volmdlr.core_compiled
 from volmdlr import display, edges, surfaces, wires, faces as vm_faces
