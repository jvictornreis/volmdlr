--- conflicted
+++ resolved
@@ -2,44 +2,29 @@
 import base64
 # pylint: disable=no-name-in-module
 import math
-import random
 import sys
-import warnings
 import zlib
 from io import BytesIO
-from itertools import chain, product
 from typing import Iterable, List, Tuple, Union, Optional, Any, Dict, overload, Literal, cast as tcast
 
-import matplotlib.pyplot as plt
-import networkx as nx
 import numpy as np
 from dessia_common.files import BinaryFile
-from dessia_common.core import DessiaObject, PhysicalObject
 from dessia_common.typings import JsonSerializable
 from numpy.typing import NDArray
-from trimesh import Trimesh
 
 from OCP.BRep import BRep_Tool, BRep_Builder
 from OCP.TopoDS import (TopoDS, TopoDS_Shape, TopoDS_Shell, TopoDS_Face,
                         TopoDS_Solid, TopoDS_CompSolid, TopoDS_Compound, TopoDS_Builder)
-<<<<<<< HEAD
-from OCP.BRepBuilderAPI import (BRepBuilderAPI_Sewing, BRepBuilderAPI_MakeFace, BRepBuilderAPI_MakeWire,
-                                BRepBuilderAPI_Transformed, BRepBuilderAPI_RoundCorner, BRepBuilderAPI_RightCorner)
-from OCP.BRepPrimAPI import BRepPrimAPI_MakePrism, BRepPrimAPI_MakeWedge
-from OCP.BRepOffsetAPI import BRepOffsetAPI_MakePipeShell
-from OCP.BRepAdaptor import BRepAdaptor_CompCurve
-from OCP.TopTools import TopTools_IndexedMapOfShape
-from OCP.TopExp import TopExp
-from OCP.Geom import Geom_Plane
-=======
-from OCP.BRepBuilderAPI import BRepBuilderAPI_Sewing, BRepBuilderAPI_Copy
->>>>>>> 943258b8
+from OCP.BRepBuilderAPI import (BRepBuilderAPI_Sewing, BRepBuilderAPI_Copy, BRepBuilderAPI_Transformed,
+                                BRepBuilderAPI_RoundCorner, BRepBuilderAPI_RightCorner)
+from OCP.BRepAdaptor import (
+    BRepAdaptor_CompCurve
+)
 from OCP.Bnd import Bnd_Box
 from OCP.BRepBndLib import BRepBndLib
 from OCP.BRepMesh import BRepMesh_IncrementalMesh
 from OCP.GProp import GProp_PGProps
 from OCP.BRepGProp import BRepGProp
-from OCP.BRepExtrema import BRepExtrema_DistShapeShape
 from OCP.BRepAlgoAPI import (BRepAlgoAPI_Fuse, BRepAlgoAPI_BooleanOperation, BRepAlgoAPI_Splitter,
                              BRepAlgoAPI_Cut, BRepAlgoAPI_Common)
 from OCP.BOPAlgo import BOPAlgo_GlueEnum, BOPAlgo_PaveFiller
@@ -48,9 +33,6 @@
 from OCP.BRepTools import BRepTools
 from OCP.TopTools import TopTools_IndexedMapOfShape
 from OCP.TopExp import TopExp
-<<<<<<< HEAD
-from OCP.gp import gp_Ax2
-=======
 from OCP.BRepPrimAPI import (
     BRepPrimAPI_MakeBox,
     BRepPrimAPI_MakeCone,
@@ -61,16 +43,16 @@
     BRepPrimAPI_MakeRevol,
     BRepPrimAPI_MakeSphere,
 )
+from OCP.BRepOffsetAPI import BRepOffsetAPI_MakePipeShell
+from OCP.Geom import Geom_Plane
+from OCP.gp import gp_Pnt, gp_Vec, gp_Ax2
 from OCP.TopLoc import TopLoc_Location
->>>>>>> 943258b8
 
 import volmdlr.core_compiled
-from volmdlr import curves, display, edges, surfaces, wires, geometry, faces as vm_faces
-from volmdlr.core import edge_in_list, get_edge_index_in_list, get_point_index_in_list
-from volmdlr.utils.step_writer import geometric_context_writer, product_writer, step_ids_to_str
-from volmdlr import from_ocp, to_ocp
+from volmdlr import display, edges, surfaces, wires, faces as vm_faces
+from volmdlr.core import edge_in_list
+from volmdlr import to_ocp
 from volmdlr.utils.ocp_helpers import plot_edge
-from volmdlr.utils.mesh_helpers import perform_decimation
 
 import OCP.TopAbs as top_abs  # Topology type enum
 from OCP.TopAbs import TopAbs_Orientation
@@ -127,7 +109,6 @@
     return downcasted_obj
 
 
-<<<<<<< HEAD
 def _make_wedge(
         dx: float,
         dy: float,
@@ -138,17 +119,20 @@
         zmax: float,
         point: volmdlr.Vector3D = volmdlr.O3D,
         direction: volmdlr.Vector3D = volmdlr.Z3D,
-        x_direction=volmdlr.X3D) -> BRepPrimAPI_MakeWedge:
+        x_direction: Optional[volmdlr.Vector3D] = None) -> BRepPrimAPI_MakeWedge:
     """
     Make a wedge builder.
 
     This is a private method and should not be used directlly. Please see Solid.make_wedge
     or Shell.make_wedge for details.
     """
-
+    frame = gp_Ax2()
+    frame.SetLocation(to_ocp.point3d_to_ocp(point))
+    frame.SetDirection(to_ocp.vector3d_to_ocp(direction, unit_vector=True))
+    if x_direction:
+        frame.SetXDirection(to_ocp.vector3d_to_ocp(x_direction, unit_vector=True))
     return BRepPrimAPI_MakeWedge(
-        gp_Ax2(to_ocp.point3d_to_ocp(point), to_ocp.vector3d_to_ocp(direction, unit_vector=True),
-               to_ocp.vector3d_to_ocp(x_direction, unit_vector=True)),
+        frame,
         dx,
         dy,
         dz,
@@ -159,10 +143,102 @@
     )
 
 
-class Shape(PhysicalObject):
-=======
+def _set_sweep_mode(
+        builder: BRepOffsetAPI_MakePipeShell,
+        path: Union[wires.Wire3D, edges.Edge],
+        mode: Union[volmdlr.Vector3D, wires.Wire3D, edges.Edge],
+) -> bool:
+    rotate = False
+
+    if isinstance(mode, volmdlr.Vector3D):
+        ocp_frame = gp_Ax2()
+        curve = BRepAdaptor_CompCurve(path)
+        umin = curve.FirstParameter()
+        ocp_frame.SetLocation(curve.Value(umin))
+        ocp_frame.SetDirection(to_ocp.vector3d_to_ocp(mode, unit_vector=True))
+        builder.SetMode(ocp_frame)
+        rotate = True
+    elif isinstance(mode, (wires.Wire3D, edges.Edge)):
+        builder.SetMode(mode, True)
+
+    return rotate
+
+
+_trans_mode_dict = {
+    "transformed": BRepBuilderAPI_Transformed,
+    "round": BRepBuilderAPI_RoundCorner,
+    "right": BRepBuilderAPI_RightCorner,
+}
+
+
+def _make_sweep(
+        face: vm_faces.PlaneFace3D,
+        path: Union[wires.Wire3D, edges.Edge],
+        make_solid: bool = True,
+        is_frenet: bool = False,
+        mode: Union[volmdlr.Vector3D, wires.Wire3D, edges.Edge, None] = None,
+        transition_mode: Literal["transformed", "round", "right"] = "transformed",
+) -> Union["Shell", "Solid"]:
+    """
+    This private method sweeps a plane face along a provided path to create a solid or shell.
+
+    :param face: A PlaneFace3D object representing the face to be swept.
+    :param path: A Wire3D or Edge object representing the path along which the face is to be swept.
+    :param make_solid: A boolean value indicating whether to return a Solid (True) or Shell (False). Default is True.
+    :param is_frenet: A boolean value indicating whether to use Frenet mode.
+     If True, the orientation of the profile is computed with respect to the Frenet trihedron. Default is False.
+    :param mode: An optional parameter that can be a Vector3D, Wire3D, Edge, or None.
+     This parameter provides additional sweep mode parameters. If it's a Vector3D, the direction of the vector is used
+     as the sweep direction. If it's a Wire3D or Edge, the sweep follows the path of the wire or edge.
+    :param transition_mode: A string indicating how to handle profile orientation at C1 path discontinuities.
+     Possible values are 'transformed', 'round', and 'right'. 'transformed' means the profile is automatically
+     transformed to make the sweeping path tangent continuous. 'round' means a round corner is built between the two
+    successive sections. 'right' means a right corner (intersection) is built between the two successive sections.
+    Default is 'transformed'.
+    :return: A Solid object resulting from the sweep operation.
+
+    Note: This is a private method and should not be used directly.
+    """
+    outer_wire = to_ocp.contour3d_to_ocp(contour3d=face.outer_contour3d)
+    inner_wires = [to_ocp.contour3d_to_ocp(contour3d=contour) for contour in face.inner_contours3d]
+
+    if isinstance(path, edges.Edge):
+        path = wires.Wire3D([path])
+
+    ocp_path = to_ocp.contour3d_to_ocp(path)
+
+    shapes = []
+    for wire in [outer_wire] + inner_wires:
+        builder = BRepOffsetAPI_MakePipeShell(ocp_path)
+
+        translate = False
+        rotate = False
+
+        # handle sweep mode
+        if mode:
+            rotate = _set_sweep_mode(builder, ocp_path, mode)
+        else:
+            builder.SetMode(is_frenet)
+
+        builder.SetTransitionMode(_trans_mode_dict[transition_mode])
+
+        builder.Add(wire, translate, rotate)
+
+        builder.Build()
+        if make_solid:
+            builder.MakeSolid()
+
+        shapes.append(Shape.cast(builder.Shape()))
+
+    swept_shape, inner_shapes = shapes[0], shapes[1:]
+
+    if inner_shapes:
+        swept_shape = swept_shape.subtraction(*inner_shapes)
+
+    return swept_shape
+
+
 class Shape(volmdlr.core.Primitive3D):
->>>>>>> 943258b8
     """
     Represents a shape in the system. Wraps TopoDS_Shape.
     """
@@ -437,8 +513,6 @@
 
         return self.__class__(self._bool_op((self,), to_intersect, intersect_op))
 
-<<<<<<< HEAD
-=======
     def plot(self, ax=None, edge_style=volmdlr.core.EdgeStyle()):
         shape_edges = self._get_edges()
         for edge in shape_edges:
@@ -528,7 +602,6 @@
         babylon_mesh["reference_path"] = self.reference_path
         return [babylon_mesh]
 
->>>>>>> 943258b8
 
 class Shell(Shape):
     """
@@ -614,7 +687,8 @@
                    zmax: float,
                    local_frame_origin: volmdlr.Point3D = volmdlr.O3D,
                    local_frame_direction: volmdlr.Vector3D = volmdlr.Z3D,
-                   local_frame_x_direction: volmdlr.Vector3D = volmdlr.X3D,
+                   local_frame_x_direction: Optional[volmdlr.Vector3D] = None,
+                   name: str = ""
                    ) -> "Shell":
         """
         Creates a wedge, which can represent a pyramid or a truncated pyramid.
@@ -647,6 +721,8 @@
         :param local_frame_x_direction: The x direction for the local coordinate system of the wedge.
          Defaults to the x-axis (1, 0, 0).
         :type local_frame_x_direction: volmdlr.Vector3D
+        :param name: (Optional) Shape name.
+        :type name: str
 
         :return: The created wedge.
         :rtype: Shell
@@ -678,6 +754,58 @@
 
         return cls(obj=BRepPrimAPI_MakePrism(ocp_wire, extrusion_vector).Shape(), name=name)
 
+    @classmethod
+    def make_sweep(
+            cls,
+            section: volmdlr.wires.Contour2D,
+            path: Union[wires.Wire3D, edges.Edge],
+            starting_frame: Optional[volmdlr.Frame3D] = None,
+            is_frenet: bool = False,
+            mode: Union[volmdlr.Vector3D, wires.Wire3D, edges.Edge, None] = None,
+            transition_mode: Literal["transformed", "round", "right"] = "transformed",
+            name: str = ""
+    ) -> "Shell":
+        """
+        Class method to create a Shell object by sweeping a contour along a provided path.
+
+        :param section: A Contour2D object representing the section to be swept.
+        :param path: A Wire3D or Edge object representing the path along which the section is to be swept.
+        :param starting_frame: An optional Frame3D object representing the starting frame of the sweep. If None, the
+         starting frame is computed based on the path.
+        :param is_frenet: A boolean value indicating whether to use Frenet mode. If True, the orientation of the
+         profile is computed with respect to the Frenet trihedron. Default is False.
+        :param mode: An optional parameter that can be a Vector3D, Wire3D, Edge, or None. This parameter provides
+         additional sweep mode parameters. If it's a Vector3D, the direction of the vector is used as the sweep
+         direction. If it's a Wire3D or Edge, the sweep follows the path of the wire or edge.
+        :param transition_mode: A string indicating how to handle profile orientation at C1 path discontinuities.
+         Possible values are 'transformed', 'round', and 'right'. 'transformed' means the profile is automatically
+         transformed to make the sweeping path tangent continuous. 'round' means a round corner is built between the
+         two successive sections. 'right' means a right corner (intersection) is built between the two successive
+         sections. Default is 'transformed'.
+        :param name: An optional string to name the Shell object.
+        :return: A Shell object resulting from the sweep operation.
+        """
+        if starting_frame is None:
+            if isinstance(path, volmdlr.wires.Wire3D):
+                origin = path.primitives[0].start
+                w = path.primitives[0].unit_direction_vector(0.)
+                u = path.primitives[0].unit_normal_vector(0.)
+            else:
+                origin = path.start
+                w = path.unit_direction_vector(0.)
+                u = path.unit_normal_vector(0.)
+            if not u:
+                u = w.deterministic_unit_normal_vector()
+            v = w.cross(u)
+            starting_frame = volmdlr.Frame3D(origin, u, v, w)
+        face = vm_faces.PlaneFace3D(surface3d=surfaces.Plane3D(starting_frame),
+                                    surface2d=surfaces.Surface2D(outer_contour=section,
+                                                                 inner_contours=[]))
+        shell = _make_sweep(face=face, path=path, make_solid=True, is_frenet=is_frenet,
+                                   mode=mode, transition_mode=transition_mode)
+        shell.name = name
+        return shell
+
 
 class Solid(Shape):
     """
@@ -686,18 +814,15 @@
 
     wrapped: TopoDS_Solid
 
-<<<<<<< HEAD
     @property
     def primitives(self) -> List[Shell]:
         """
         Gets shells from solid.
         """
         shape_set = TopTools_IndexedMapOfShape()
-        TopExp.MapShapes_s(self.wrapped, topabs.TopAbs_SHELL, shape_set)
+        TopExp.MapShapes_s(self.wrapped, top_abs.TopAbs_SHELL, shape_set)
         return [Shell(obj=shape) for shape in shape_set]
 
-=======
->>>>>>> 943258b8
     @classmethod
     def make_solid(cls, shell: Shell) -> "Solid":
         """
@@ -707,7 +832,127 @@
         return cls(ShapeFix_Solid().SolidFromShell(shell.wrapped))
 
     @classmethod
-<<<<<<< HEAD
+    def make_box(
+            cls,
+            length: float,
+            width: float,
+            height: float,
+            point: volmdlr.Point3D = volmdlr.Point3D(0, 0, 0),
+            direction: volmdlr.Vector3D = volmdlr.Vector3D(0, 0, 1),
+    ) -> "Solid":
+        """
+        Make a box located in point with the dimensions (length,width,height).
+
+        By default, pnt=Vector(0,0,0) and dir=Vector(0,0,1).
+        """
+        frame = volmdlr.Frame3D.from_point_and_normal(point, direction)
+        return cls(
+            BRepPrimAPI_MakeBox(
+                to_ocp.frame3d_to_ocp(frame=frame, right_handed=True), length, width, height
+            ).Shape()
+        )
+
+    @classmethod
+    def make_cone(
+            cls,
+            radius1: float,
+            radius2: float,
+            height: float,
+            point: volmdlr.Point3D = volmdlr.Point3D(0, 0, 0),
+            direction: volmdlr.Vector3D = volmdlr.Vector3D(0, 0, 1),
+            angle_degrees: float = 360,
+    ) -> "Solid":
+        """
+        Make a cone with given radii and height
+        By default pnt=Vector(0,0,0),
+        dir=Vector(0,0,1) and angle=360
+        """
+        frame = volmdlr.Frame3D.from_point_and_normal(point, direction)
+        return cls(
+            BRepPrimAPI_MakeCone(
+                to_ocp.frame3d_to_ocp(frame=frame, right_handed=True),
+                radius1,
+                radius2,
+                height,
+                math.radians(angle_degrees),
+            ).Shape()
+        )
+
+    @classmethod
+    def make_cylinder(
+            cls,
+            radius: float,
+            height: float,
+            point: volmdlr.Point3D = volmdlr.Point3D(0, 0, 0),
+            direction: volmdlr.Vector3D = volmdlr.Vector3D(0, 0, 1),
+            angle_degrees: float = 360,
+    ) -> "Solid":
+        """
+        Make a cylinder with a given radius and height.
+
+        By default point=volmdlr.Point3D(0,0,0),dir=voldmlr.Vector3D(0,0,1) and angle=360.
+
+        """
+        frame = volmdlr.Frame3D.from_point_and_normal(point, direction)
+        return cls(
+            BRepPrimAPI_MakeCylinder(to_ocp.frame3d_to_ocp(frame=frame, right_handed=True),
+                                     radius, height, math.radians(angle_degrees), ).Shape()
+        )
+
+    @classmethod
+    def make_torus(
+            cls,
+            radius1: float,
+            radius2: float,
+            point: volmdlr.Point3D = volmdlr.Point3D(0, 0, 0),
+            direction: volmdlr.Vector3D = volmdlr.Vector3D(0, 0, 1),
+            angle_degrees1: float = 0,
+            angle_degrees2: float = 360,
+    ) -> "Solid":
+        """
+        Make a torus with a given radii and angles.
+
+        By default, point=Vector3D(0,0,0),direction=Vector3D(0,0,1),angle1=0
+        ,angle1=360 and angle=360.
+        """
+        frame = volmdlr.Frame3D.from_point_and_normal(point, direction)
+        return cls(
+            BRepPrimAPI_MakeTorus(
+                to_ocp.frame3d_to_ocp(frame=frame, right_handed=True),
+                radius1,
+                radius2,
+                math.radians(angle_degrees1),
+                math.radians(angle_degrees2),
+            ).Shape()
+        )
+
+    @classmethod
+    def make_sphere(
+            cls,
+            radius: float,
+            point: volmdlr.Point3D = volmdlr.Point3D(0, 0, 0),
+            direction: volmdlr.Vector3D = volmdlr.Vector3D(0, 0, 1),
+            angle_degrees1: float = 0,
+            angle_degrees2: float = 90,
+            angle_degrees3: float = 360,
+    ) -> "Shape":
+        """
+        Make a sphere with a given radius.
+
+        By default, point=Vector3D(0,0,0),direction=Vector3D(0,0,1), angle1=0, angle2=90 and angle3=360
+        """
+        frame = volmdlr.Frame3D.from_point_and_normal(point, direction)
+        return cls(
+            BRepPrimAPI_MakeSphere(
+                to_ocp.frame3d_to_ocp(frame=frame, right_handed=True),
+                radius,
+                math.radians(angle_degrees1),
+                math.radians(angle_degrees2),
+                math.radians(angle_degrees3),
+            ).Shape()
+        )
+
+    @classmethod
     def make_wedge(cls,
                    dx: float,
                    dy: float,
@@ -718,7 +963,8 @@
                    zmax: float,
                    local_frame_origin: volmdlr.Point3D = volmdlr.O3D,
                    local_frame_direction: volmdlr.Vector3D = volmdlr.Z3D,
-                   local_frame_x_direction: volmdlr.Vector3D = volmdlr.X3D,
+                   local_frame_x_direction: Optional[volmdlr.Vector3D] = None,
+                   name: str = ""
                    ) -> "Solid":
         """
         Creates a wedge, which can represent a pyramid or a truncated pyramid.
@@ -751,6 +997,8 @@
         :param local_frame_x_direction: The x direction for the local coordinate system of the wedge.
          Defaults to the x-axis (1, 0, 0).
         :type local_frame_x_direction: volmdlr.Vector3D
+        :param name: (Optional) Shape name.
+        :type name: str
 
         :return: The created wedge.
         :rtype: Solid
@@ -769,7 +1017,7 @@
         return cls(obj=_make_wedge(dx=dx, dy=dy, dz=dz, xmin=xmin, zmin=zmin, xmax=xmax, zmax=zmax,
                                    point=local_frame_origin,
                                    direction=local_frame_direction,
-                                   x_direction=local_frame_x_direction).Solid())
+                                   x_direction=local_frame_x_direction).Solid(), name=name)
 
     @classmethod
     def make_extrusion(cls, face: Union[vm_faces.PlaneFace3D, Geom_Plane],
@@ -778,7 +1026,7 @@
         Returns a solid generated by the extrusion of a plane face.
         """
         ocp_face = face
-        if isinstance(ocp_face, vm_faces.Face3D):
+        if isinstance(ocp_face, vm_faces.PlaneFace3D):
             ocp_face = face.to_ocp()
         extrusion_vector = to_ocp.vector3d_to_ocp(face.surface3d.frame.w * extrusion_length)
         solid = BRepPrimAPI_MakePrism(ocp_face, extrusion_vector)
@@ -799,202 +1047,92 @@
 
         return cls(obj=solid.wrapped, name=name)
 
-    _transModeDict = {
-        "transformed": BRepBuilderAPI_Transformed,
-        "round": BRepBuilderAPI_RoundCorner,
-        "right": BRepBuilderAPI_RightCorner,
-    }
-
-    @staticmethod
-    def _set_sweep_mode(
-        builder: BRepOffsetAPI_MakePipeShell,
-        path: Union[wires.Wire3D, edges.Edge],
-        mode: Union[volmdlr.Vector3D, wires.Wire3D, edges.Edge],
-    ) -> bool:
-
-        rotate = False
-
-        if isinstance(mode, volmdlr.Vector3D):
-            ocp_frame = gp_Ax2()
-            curve = BRepAdaptor_CompCurve(path)
-            umin = curve.FirstParameter()
-            ocp_frame.SetLocation(curve.Value(umin))
-            ocp_frame.SetDirection(to_ocp.vector3d_to_ocp(mode, unit_vector=True))
-            builder.SetMode(ocp_frame)
-            rotate = True
-        elif isinstance(mode, (wires.Wire3D, edges.Edge)):
-            builder.SetMode(mode, True)
-
-        return rotate
-
     @classmethod
     def make_sweep(
-        cls,
-        face: vm_faces.Face3D,
-        path: Union[wires.Wire3D, edges.Edge],
-        make_solid: bool = True,
-        is_frenet: bool = False,
-        mode: Union[volmdlr.Vector3D, wires.Wire3D, edges.Edge, None] = None,
-        transition_mode: Literal["transformed", "round", "right"] = "transformed",
-    ) -> "Shape":
-        outer_wire = to_ocp.contour3d_to_ocp(contour3d=face.outer_contour3d)
-        inner_wires = [to_ocp.contour3d_to_ocp(contour3d=contour) for contour in face.inner_contours3d]
-
-        if isinstance(path, edges.Edge):
-            path = wires.Wire3D([path])
-
-        ocp_path = to_ocp.contour3d_to_ocp(path)
-
-        shapes = []
-        for wire in [outer_wire] + inner_wires:
-            builder = BRepOffsetAPI_MakePipeShell(ocp_path)
-
-            translate = False
-            rotate = False
-
-            # handle sweep mode
-            if mode:
-                rotate = cls._set_sweep_mode(builder, path, mode)
+            cls,
+            face: vm_faces.PlaneFace3D,
+            path: Union[wires.Wire3D, edges.Edge],
+            is_frenet: bool = False,
+            mode: Union[volmdlr.Vector3D, wires.Wire3D, edges.Edge, None] = None,
+            transition_mode: Literal["transformed", "round", "right"] = "transformed",
+            name: str = ""
+    ) -> "Solid":
+        """
+        Class method to create a Solid object by sweeping a plane face along a provided path.
+
+        :param face: A PlaneFace3D object representing the face to be swept.
+        :param path: A Wire3D or Edge object representing the path along which the face is to be swept.
+        :param is_frenet: A boolean value indicating whether to use Frenet mode. If True, the orientation of the
+         profile is computed with respect to the Frenet trihedron. Default is False.
+        :param mode: An optional parameter that can be a Vector3D, Wire3D, Edge, or None.
+         This parameter provides additional sweep mode parameters. If it's a Vector3D, the direction of the vector is
+         used as the sweep direction. If it's a Wire3D or Edge, the sweep follows the path of the wire or edge.
+        :param transition_mode: A string indicating how to handle profile orientation at C1 path discontinuities.
+         Possible values are 'transformed', 'round', and 'right'. 'transformed' means the profile is automatically
+         transformed to make the sweeping path tangent continuous. 'round' means a round corner is built between the
+         two successive sections. 'right' means a right corner (intersection) is built between the two successive
+         sections. Default is 'transformed'.
+        :param name: An optional string to name the Solid object.
+        :return: A Solid object resulting from the sweep operation.
+        """
+        solid = _make_sweep(face=face, path=path, make_solid=True, is_frenet=is_frenet,
+                                   mode=mode, transition_mode=transition_mode)
+        solid.name = name
+        return solid
+
+    @classmethod
+    def make_sweep_from_contour(
+            cls,
+            section: volmdlr.wires.Contour2D,
+            path: Union[wires.Wire3D, edges.Edge],
+            inner_contours: Optional[List[volmdlr.wires.Contour2D]] = None,
+            starting_frame: Optional[volmdlr.Frame3D] = None,
+            is_frenet: bool = False,
+            mode: Union[volmdlr.Vector3D, wires.Wire3D, edges.Edge, None] = None,
+            transition_mode: Literal["transformed", "round", "right"] = "transformed",
+            name: str = ""
+    ) -> "Solid":
+        """
+        Class method to create a Solid object by sweeping a contour along a provided path.
+
+        :param section: A Contour2D object representing the section to be swept.
+        :param path: A Wire3D or Edge object representing the path along which the section is to be swept.
+        :param inner_contours: A list of Contour2D objects representing the inner contours of the section.
+        :param starting_frame: An optional Frame3D object representing the starting frame of the sweep.
+         If None, the starting frame is computed based on the path.
+        :param is_frenet: A boolean value indicating whether to use Frenet mode. If True, the orientation of the
+         profile is computed with respect to the Frenet trihedron. Default is False.
+        :param mode: An optional parameter that can be a Vector3D, Wire3D, Edge, or None. This parameter provides
+         additional sweep mode parameters. If it's a Vector3D, the direction of the vector is used as the sweep
+         direction. If it's a Wire3D or Edge, the sweep follows the path of the wire or edge.
+        :param transition_mode: A string indicating how to handle profile orientation at C1 path discontinuities.
+         Possible values are 'transformed', 'round', and 'right'. 'transformed' means the profile is automatically
+         transformed to make the sweeping path tangent continuous. 'round' means a round corner is built between the
+         two successive sections. 'right' means a right corner (intersection) is built between the two successive
+         sections. Default is 'transformed'.
+        :param name: An optional string to name the Solid object.
+        :return: A Solid object resulting from the sweep operation.
+        """
+        if starting_frame is None:
+            if isinstance(path, volmdlr.wires.Wire3D):
+                origin = path.primitives[0].start
+                w = path.primitives[0].unit_direction_vector(0.)
+                u = path.primitives[0].unit_normal_vector(0.)
             else:
-                builder.SetMode(is_frenet)
-
-            builder.SetTransitionMode(cls._transModeDict[transition_mode])
-
-            builder.Add(wire, translate, rotate)
-
-            builder.Build()
-            if make_solid:
-                builder.MakeSolid()
-
-            shapes.append(Shape.cast(builder.Shape()))
-
-        rv, inner_shapes = shapes[0], shapes[1:]
-
-        if inner_shapes:
-            rv = rv.subtraction(*inner_shapes)
-
-        return rv
-=======
-    def make_box(
-            cls,
-            length: float,
-            width: float,
-            height: float,
-            point: volmdlr.Point3D = volmdlr.Point3D(0, 0, 0),
-            direction: volmdlr.Vector3D = volmdlr.Vector3D(0, 0, 1),
-    ) -> "Solid":
-        """
-        Make a box located in point with the dimensions (length,width,height).
-
-        By default, pnt=Vector(0,0,0) and dir=Vector(0,0,1).
-        """
-        frame = volmdlr.Frame3D.from_point_and_normal(point, direction)
-        return cls(
-            BRepPrimAPI_MakeBox(
-                to_ocp.frame3d_to_ocp(frame=frame, right_handed=True), length, width, height
-            ).Shape()
-        )
-
-    @classmethod
-    def make_cone(
-            cls,
-            radius1: float,
-            radius2: float,
-            height: float,
-            point: volmdlr.Point3D = volmdlr.Point3D(0, 0, 0),
-            direction: volmdlr.Vector3D = volmdlr.Vector3D(0, 0, 1),
-            angle_degrees: float = 360,
-    ) -> "Solid":
-        """
-        Make a cone with given radii and height
-        By default pnt=Vector(0,0,0),
-        dir=Vector(0,0,1) and angle=360
-        """
-        frame = volmdlr.Frame3D.from_point_and_normal(point, direction)
-        return cls(
-            BRepPrimAPI_MakeCone(
-                to_ocp.frame3d_to_ocp(frame=frame, right_handed=True),
-                radius1,
-                radius2,
-                height,
-                math.radians(angle_degrees),
-            ).Shape()
-        )
-
-    @classmethod
-    def make_cylinder(
-            cls,
-            radius: float,
-            height: float,
-            point: volmdlr.Point3D = volmdlr.Point3D(0, 0, 0),
-            direction: volmdlr.Vector3D = volmdlr.Vector3D(0, 0, 1),
-            angle_degrees: float = 360,
-    ) -> "Solid":
-        """
-        Make a cylinder with a given radius and height.
-
-        By default point=volmdlr.Point3D(0,0,0),dir=voldmlr.Vector3D(0,0,1) and angle=360.
-
-        """
-        frame = volmdlr.Frame3D.from_point_and_normal(point, direction)
-        return cls(
-            BRepPrimAPI_MakeCylinder(to_ocp.frame3d_to_ocp(frame=frame, right_handed=True),
-                                     radius, height, math.radians(angle_degrees), ).Shape()
-        )
-
-    @classmethod
-    def make_torus(
-            cls,
-            radius1: float,
-            radius2: float,
-            point: volmdlr.Point3D = volmdlr.Point3D(0, 0, 0),
-            direction: volmdlr.Vector3D = volmdlr.Vector3D(0, 0, 1),
-            angle_degrees1: float = 0,
-            angle_degrees2: float = 360,
-    ) -> "Solid":
-        """
-        Make a torus with a given radii and angles.
-
-        By default, point=Vector3D(0,0,0),direction=Vector3D(0,0,1),angle1=0
-        ,angle1=360 and angle=360.
-        """
-        frame = volmdlr.Frame3D.from_point_and_normal(point, direction)
-        return cls(
-            BRepPrimAPI_MakeTorus(
-                to_ocp.frame3d_to_ocp(frame=frame, right_handed=True),
-                radius1,
-                radius2,
-                math.radians(angle_degrees1),
-                math.radians(angle_degrees2),
-            ).Shape()
-        )
-
-    @classmethod
-    def make_sphere(
-            cls,
-            radius: float,
-            point: volmdlr.Point3D = volmdlr.Point3D(0, 0, 0),
-            direction: volmdlr.Vector3D = volmdlr.Vector3D(0, 0, 1),
-            angle_degrees1: float = 0,
-            angle_degrees2: float = 90,
-            angle_degrees3: float = 360,
-    ) -> "Shape":
-        """
-        Make a sphere with a given radius.
-
-        By default, point=Vector3D(0,0,0),direction=Vector3D(0,0,1), angle1=0, angle2=90 and angle3=360
-        """
-        frame = volmdlr.Frame3D.from_point_and_normal(point, direction)
-        return cls(
-            BRepPrimAPI_MakeSphere(
-                to_ocp.frame3d_to_ocp(frame=frame, right_handed=True),
-                radius,
-                math.radians(angle_degrees1),
-                math.radians(angle_degrees2),
-                math.radians(angle_degrees3),
-            ).Shape()
-        )
->>>>>>> 943258b8
+                origin = path.start
+                w = path.unit_direction_vector(0.)
+                u = path.unit_normal_vector(0.)
+            if not u:
+                u = w.deterministic_unit_normal_vector()
+            v = w.cross(u)
+            starting_frame = volmdlr.Frame3D(origin, u, v, w)
+        if inner_contours is None:
+            inner_contours = []
+        face = vm_faces.PlaneFace3D(surface3d=surfaces.Plane3D(starting_frame),
+                                    surface2d=surfaces.Surface2D(outer_contour=section,
+                                                                 inner_contours=inner_contours))
+        return cls.make_sweep(face=face, path=path, is_frenet=is_frenet, mode=mode, transition_mode=transition_mode,
+                              name=name)
 
 
 class CompSolid(Shape):
