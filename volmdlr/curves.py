--- conflicted
+++ resolved
@@ -1478,9 +1478,6 @@
                               curvilinear_abscissa / self.radius)
 
     def line_intersections(self, line):
-<<<<<<< HEAD
-        return volmdlr_intersections.circle_3d_line_intersections(self, line)
-=======
         """
         Calculates the intersections between the Circle3D and a line 3D.
 
@@ -1489,7 +1486,6 @@
         """
         circle3d_line_intersections = volmdlr_intersections.circle_3d_line_intersections(self, line)
         return circle3d_line_intersections
->>>>>>> ebdd7117
 
     def linesegment_intersections(self, linesegment: 'volmdlr.edges.LineSegment3D', abs_tol: float = 1e-6):
         """
