"""
Volmdlr curves.

"""
import math
import sys
from typing import List, Union

import matplotlib.pyplot as plt
import numpy as np
import scipy.integrate as scipy_integrate
from matplotlib import __version__ as _mpl_version
from packaging import version

from dessia_common.core import DessiaObject

import plot_data.colors
import plot_data.core as plot_data
import volmdlr
from volmdlr import core, geometry, get_minimum_distance_points_lines
from volmdlr.nurbs.helpers import generate_knot_vector
import volmdlr.utils.common_operations as vm_common_operations
import volmdlr.utils.intersections as volmdlr_intersections
from volmdlr.core import EdgeStyle


def hyperbola_parabola_control_point_and_weight(start, start_tangent, end, end_tangent, point):
    """Gets control points and weights for hyperbola and parabola curves represented by bsplines."""
    line_class = globals()["Line" + start.__class__.__name__[-2:]]
    line02 = line_class.from_point_and_vector(start, (end - start).to_vector())

    line0 = line_class.from_point_and_vector(start, start_tangent.unit_vector())
    line2 = line_class.from_point_and_vector(end, end_tangent.unit_vector())
    line_intersections = line0.line_intersections(line2)
    point1 = line_intersections[0]
    vector_p1 = point1 - point
    line1p = line_class.from_point_and_vector(point1, vector_p1)
    point_q = line02.line_intersections(line1p)[0]
    a = math.sqrt((start - point_q).norm() / (point_q - end).norm())
    u = a / (1.0 + a)
    num = ((1.0 - u) ** 2) * (point - start).dot(vector_p1) + u ** 2 * (point - end).dot(vector_p1)
    den = 2.0 * u * (1.0 - u) * vector_p1.dot(vector_p1)
    weight_1 = num / den
    return point1, weight_1


class Curve(DessiaObject):
    """Abstract class for a curve object."""

    def __init__(self, name: str = ''):
        DessiaObject.__init__(self, name=name)

    @property
    def periodic(self):
        """Returns True if the curve is closed."""
        return False

    def abscissa(self, point):
        """
        Calculate the abscissa of a point on the curve.
        """
        raise NotImplementedError(f'abscissa method not implemented by {self.__class__.__name__}')

    def length(self):
        """
        Return Curve's length.
        """
        return math.inf

    def line_intersections(self, line, abs_tol: float = 1e-6):
        """
        Calculate the line_intersections between line and curve.
        """
        raise NotImplementedError(f'line_intersections method not implemented by {self.__class__.__name__}')

    def linesegment_intersections(self, linesegment, abs_tol: float = 1e-6):
        """
        Calculates the intersections between a curve and a Line Segment.

        :param linesegment: the Line Segment.
        :param abs_tol: tolerance.
        :return:a list containing all intersections between the two objects, if any exists.
        """
        line_intersections = self.line_intersections(linesegment.line)
        intersections = [intersection for intersection in line_intersections
                         if linesegment.point_belongs(intersection, abs_tol)]
        return intersections

    def intersections(self, other_curve, abs_tol: float = 1e-6):
        """
        Gets the intersections between two curves.

        :param other_curve: other curve.
        :param abs_tol: tolerance.
        :return: list of intersection points.
        """
        method_name = f'{other_curve.__class__.__name__.lower()[:-2]}_intersections'
        if hasattr(self, method_name):
            intersections = getattr(self, method_name)(other_curve, abs_tol)
            return intersections
        method_name = f'{self.__class__.__name__.lower()[:-2]}_intersections'
        if hasattr(other_curve, method_name):
            intersections = getattr(other_curve, method_name)(self, abs_tol)
            return intersections
        intersections = volmdlr_intersections.get_bsplinecurve_intersections(other_curve, self, abs_tol)
        return intersections

    def sort_points_along_curve(self, points: List[Union[volmdlr.Point2D, volmdlr.Point3D]]):
        """
        Sort point along a curve.

        :param points: list of points to be sorted.
        :return: sorted points.
        """
        return sorted(points, key=self.abscissa)


class ClosedCurve(Curve):
    """Abstract class for defining closed curves (Circle, Ellipse) properties."""

    def __init__(self, name: str = ''):
        Curve.__init__(self, name=name)

    @property
    def periodic(self):
        """Returns True if the curve is closed."""
        return True

    def length(self):
        """
        Calculates the Closed Curve's length.
        """
        raise NotImplementedError(f'length method not implemented by {self.__class__.__name__}')

    def point_at_abscissa(self, abscissa):
        """
        Returns the point that corresponds to the given abscissa.

        :param abscissa: The abscissa
        :type abscissa: float
        :return: The point that corresponds to the given abscissa.
        :rtype: Union[:class:`volmdlr.Point2D`, :class:`volmdlr.Point3D`]
        """
        raise NotImplementedError(f'point_at_abscissa method using abscissa'
                                  f'{abscissa} not implemented by {self.__class__.__name__}')

    def local_discretization(self, point1, point2, number_points: int = 10):
        """
        Gets n discretization points between two given points of the Curve.

        :param point1: point 1 on edge.
        :param point2: point 2 on edge.
        :param number_points: number of points to discretize locally.
        :return: list of locally discretized points.
        """
        abscissa1 = self.abscissa(point1)
        abscissa2 = self.abscissa(point2)
        if point1.is_close(point2) and point1.is_close(self.point_at_abscissa(0.0)):
            abscissa1 = 0.0
            abscissa2 = self.length()
            points = vm_common_operations.get_abscissa_discretization(self, abscissa1, abscissa2, number_points, False)
            return points + [points[0]]
        if abscissa1 > abscissa2 <= 1e-6:
            abscissa2 = self.length()
        return vm_common_operations.get_abscissa_discretization(self, abscissa1, abscissa2, number_points, False)


class Line(Curve):
    """
    Abstract class representing a line.

    :param point1: The first point defining the line
    :type point1: Union[:class:`volmdlr.Point2D`, :class:`volmdlr.Point3D`]
    :param point2: The second point defining the line
    :type point2: Union[:class:`volmdlr.Point2D`, :class:`volmdlr.Point3D`]
    :param name: Name of the line. Default value is an empty string
    :type name: str, optional
    """

    def __init__(self, point1, point2, name=''):
        self.point1 = point1
        self.point2 = point2
        self._direction_vector = None
        Curve.__init__(self, name=name)

    def __eq__(self, other_line):
        if self.__class__.__name__ != other_line.__class__.__name__:
            return False
        if self.point1 == other_line.point1 and self.point2 == other_line.point2:
            return True
        return False

    def __getitem__(self, key):
        """
        Get a point of the line by its index.
        """
        if key == 0:
            return self.point1
        if key == 1:
            return self.point2
        raise IndexError

    def is_close(self, other_line, abs_tol: float = 1e-6):
        """
        Verfies if two Lines are the same, considering a certain tolerance.

        :param other_line: other line.
        :param abs_tol: tolerance used.
        :return: True or False.
        """
        if self.__class__.__name__ != other_line.__class__.__name__:
            return False
        if other_line.point_belongs(self.point1, abs_tol) and \
                self.direction_vector().is_colinear_to(other_line.direction_vector(), abs_tol):
            return True
        return False

    @classmethod
    def from_point_and_vector(cls, point: Union[volmdlr.Point2D, volmdlr.Point3D],
                              direction_vector: Union[volmdlr.Vector2D, volmdlr.Vector3D], name: str = ''):
        """
        Creates a Line object using only a point and a direction vector.

        :param point: line's origin point.
        :param direction_vector: line's direction vector.
        :param name: line's name.
        :return:
        """
        point2 = point + direction_vector
        return cls(point, point2, name=name)

    def reverse(self):
        """Gets a line in the reverse direction."""
        return self.__class__(self.point2, self.point1, name=self.name + '_reverse')

    def abscissa(self, point):
        """
        Calculate the abscissa of a point on the line.

        :param point: The point for which to calculate the abscissa
        :type point: Union[:class:`volmdlr.Point2D`, :class:`volmdlr.Point3D`]
        :return: The abscissa of the point
        :rtype: float
        """
        vector = self.point2 - self.point1
        norm_u = vector.norm()
        t_param = (point - self.point1).dot(vector) / norm_u
        return t_param

    def point_at_abscissa(self, abscissa):
        """
        Returns the point that corresponds to the given abscissa.

        :param abscissa: The abscissa
        :type abscissa: float
        :return: The point that corresponds to the given abscissa.
        :rtype: Union[:class:`volmdlr.Point2D`, :class:`volmdlr.Point3D`]
        """
        return self.point1 + self.unit_direction_vector() * abscissa

    def unit_direction_vector(self, *args, **kwargs):
        """
        Get the unit direction vector of the line.

        :return: The unit direction vector of the line
        :rtype:  Union[:class:`volmdlr.Vector2D`, :class:`volmdlr.Vector3D`]
        """
        vector = self.direction_vector()
        vector = vector.unit_vector()
        return vector

    def direction_vector(self, *args, **kwargs):
        """
        Get the direction vector of the line.

        :return: The direction vector of the line
        :rtype: Union[:class:`volmdlr.Vector2D`, :class:`volmdlr.Vector3D`]
        """
        if not self._direction_vector:
            direction_vector = self.point2 - self.point1
            if isinstance(direction_vector, volmdlr.Point3D):
                direction_vector = direction_vector.to_vector()
            self._direction_vector = direction_vector
        return self._direction_vector

    def normal_vector(self, *args, **kwargs):
        """
        Get the normal vector of the line.

        :return: The normal vector of the line
        :rtype: Union[:class:`volmdlr.Vector2D`, :class:`volmdlr.Vector3D`]
        """
        return self.direction_vector().normal_vector()

    def unit_normal_vector(self, *args, **kwargs):
        """
        Get the unit normal vector of the line.

        :return: The unit normal vector of the line
        :rtype: Union[:class:`volmdlr.Vector2D`, :class:`volmdlr.Vector3D`]
        """
        return self.unit_direction_vector().normal_vector()

    def closest_point_on_line(self, point):
        """
        Gets point on the line closest to given point.

        :param point: Other point.
        """
        segment_vector = self.direction_vector()
        p_vector = (point - self.point1).to_vector()
        t_param = p_vector.dot(segment_vector) / segment_vector.dot(segment_vector)
        point = self.point1 + t_param * segment_vector
        return point

    def point_projection(self, point):
        """
        Calculate the projection of a point onto the line.

        :param point: The point to project
        :type point: Union[:class:`volmdlr.Point2D`, :class:`volmdlr.Point3D`]
        :return: The projection of the point onto the line and the distance
            between the point and the projection
        :rtype: Tuple(Union[:class:`volmdlr.Point2D`,
            :class:`volmdlr.Point3D`], float)
        """
        vector = self.direction_vector()
        norm_u = vector.norm()
        projection_param_t = (point - self.point1).dot(vector) / norm_u ** 2
        projection = self.point1 + projection_param_t * vector
        projection = projection.to_point()
        return projection, projection_param_t * norm_u

    def split(self, split_point):
        """
        Split a line into two lines.

        :param split_point: The point where to split the line
        :type split_point: Union[:class:`volmdlr.Point2D`,
            :class:`volmdlr.Point3D`]
        :return: A list containing two lines
        """
        return [self.__class__(self.point1, split_point), self.__class__(split_point, self.point2)]

    def trim(self, point1: volmdlr.Point3D, point2: volmdlr.Point3D, **kwargs):
        """
        Trims a line creating a line segment.

        :param point1: line segment start.
        :param point2: line segment end.
        :param same_sense: Used for periodical curves only. Indicates whether the curve direction agrees with (True)
            or is in the opposite direction (False) to the edge direction. By default, it's assumed True
        :return: line segment.
        """
        linesegment_class = getattr(volmdlr.edges, 'LineSegment' + self.__class__.__name__[-2:])
        linesegment = linesegment_class(point1, point2)
        return linesegment

    def to_step(self, current_id, *args, **kwargs):
        """Exports to STEP format."""
        p1_content, p1_id = self.point1.to_step(current_id)
        # p2_content, p2_id = self.point2.to_step(current_id+1)
        u_content, u_id = self.unit_direction_vector().to_step(p1_id, vector=True)
        current_id = u_id + 1
        content = p1_content + u_content
        content += f"#{current_id} = LINE('{self.name}',#{p1_id},#{u_id});\n"
        return content, current_id

    def is_between_points(self, point1: Union[volmdlr.Point2D, volmdlr.Point3D],
                          point2: Union[volmdlr.Point2D, volmdlr.Point3D]):
        """
        Verifies if a line is between two points.

        :param point1: The first point
        :type point1: Union[:class:`volmdlr.Point2D`, :class:`volmdlr.Point3D`]
        :param point2: The second point
        :type point2: Union[:class:`volmdlr.Point2D`, :class:`volmdlr.Point3D`]
        :return: True if the line is between the two points, False otherwise
        :rtype: bool
        """

        if point1.is_close(point2):
            return False

        line_segment = volmdlr.edges.LineSegment2D(point1, point2)
        if line_segment.line_intersections(self):
            return True
        return False


class Line2D(Line):
    """
    Define an infinite line given by two points in 2D.

    """

    def __init__(self, point1: volmdlr.Point2D,
                 point2: volmdlr.Point2D, *, name=''):
        Line.__init__(self, point1, point2, name=name)

    def __hash__(self):
        return hash(('line2d', self.point1, self.point2))

    def frame_mapping(self, frame: volmdlr.Frame2D, side: str):
        """
        Map the line to a new coordinate frame.

        :param frame: The new coordinate frame.
        :type frame: :class:`volmdlr.Frame2D`
        :param side: The side to which the mapping is made. 'old' for the
            original coordinate frame, 'new' for the new one.
        :type side: str
        :return: The mapped line.
        :rtype: :class:`Line2D`
        """
        return Line2D(*[point.frame_mapping(frame, side) for point in [self.point1, self.point2]])

    def rotation(self, center: volmdlr.Point2D, angle: float):
        """
        Line2D rotation.

        :param center: rotation center.
        :param angle: angle rotation.
        :return: a new rotated Line2D.
        """
        return Line2D(*[point.rotation(center, angle) for point in [self.point1, self.point2]])

    def translation(self, offset: volmdlr.Vector2D, memo=None):
        """
        Line2D translation.

        :param offset: translation vector.
        :param memo: (Optional) A dictionary that keeps track of elements that have already been transformed
            and also save the current transformation. This is useful when transforming data structures where data
            is intended to be shared between primitives.
        :return: A new translated Line2D.
        """
        if memo is None:
            return Line2D(*[point.translation(offset) for point in [self.point1, self.point2]])
        if id(self) not in memo:
            memo[id(self)] = Line2D(*[point.translation(offset) for point in [self.point1, self.point2]])
        return memo[id(self)]

    def point_belongs(self, point2d, abs_tol: float = 1e-6):
        """
        Verifies if the point 2D belongs to the line.

        :param point2d: point to be verified.
        :param abs_tol: absolute tolerance to consider in calculus.
        :return: True if point belongs to line, False otherwise.
        """
        return math.isclose(self.point_distance(point2d), 0, abs_tol=abs_tol)

    def point_distance(self, point2d):
        """
        Calculate the shortest distance between a line and a point.

        :param point2d: Point to calculate distance.
        :type point2d: :class:`volmdlr.Point2D`.
        :return: Distance to point.
        :rtype: float.
        """
        vector_r = self.point1 - point2d
        vector_v = self.normal_vector()
        return abs(vector_v.dot(vector_r)) / vector_v.norm()

    def line_distance(self, other_line):
        """
        Calculates the distance between infinite Lines in 2D.

        :param other_line: other line.
        :return: distance between line and line segment.
        """
        intersections = self.line_intersections(other_line)
        if intersections:
            return 0.0
        distance, _ = self.point_projection(other_line.point1)
        return distance

    def line_intersections(self, line, abs_tol: float = 1e-6):
        """
        Calculate the intersection between the two lines.

        :param line: The line to calculate intersections with.
        :type line: :class:`volmdlr.Line2D`.
        :param abs_tol: tolerance.
        :return: A list of at most one intersection point between
            the two lines.
        :rtype: List[:class:`volmdlr.Point2D`]
        """

        point = volmdlr.Point2D.line_intersection(self, line)
        if point is not None:
            point_projection1, _ = self.point_projection(point)
            if point_projection1 is None:
                return []

            if line.__class__.__name__ == 'Line2D':
                point_projection2, _ = line.point_projection(point)
                if point_projection2 is None:
                    return []

            return [point_projection1]
        return []

    def plot(self, ax=None, edge_style: EdgeStyle = EdgeStyle()):
        """
        Plot the line.

        :param ax: Matplotlib axis on which to plot the line. If none,
            a new figure is created.
        :type ax: matplotlib.axes._subplots.AxesSubplot, optional
        :param edge_style: data class instance, containing all parameters needed to plot Line 2D.
        :return: The Matplotlib axis.
        :rtype: matplotlib.axes._subplots.AxesSubplot
        """
        if ax is None:
            _, ax = plt.subplots()

        if version.parse(_mpl_version) >= version.parse('3.3.2'):
            if edge_style.dashed:
                ax.axline((self.point1.x, self.point1.y),
                          (self.point2.x, self.point2.y),
                          dashes=[30, 5, 10, 5],
                          color=edge_style.color)
            else:
                ax.axline((self.point1.x, self.point1.y),
                          (self.point2.x, self.point2.y),
                          color=edge_style.color)
        else:
            direction_vector = self.direction_vector()
            point3 = self.point1 - 3 * direction_vector
            point4 = self.point2 + 4 * direction_vector
            if edge_style.dashed:
                ax.plot([point3[0], point4[0]], [point3[1], point4[1]], color=edge_style.color,
                        dashes=[30, 5, 10, 5])
            else:
                ax.plot([point3[0], point4[0]], [point3[1], point4[1]], color=edge_style.color)

        return ax

    def plot_data(self, edge_style=None):
        """
        Get plot data for the line.

        :param edge_style: Plotting style for the line.
        :type edge_style: :class:`plot_data.EdgeStyle`, optional
        :return: Plot data for the line.
        :rtype: :class:`plot_data.Line2D`
        """
        return plot_data.Line2D([self.point1.x, self.point1.y],
                                [self.point2.x, self.point2.y],
                                edge_style=edge_style)

    def create_tangent_circle(self, point, other_line):
        """
        Computes the two circles that are tangent to 2 lines and intersect a point located on one of the two lines.
        """
        vector_i, vector_a, vector_b, vector_c, vector_d = self._compute_data_create_tangent_circle(
            self, point, other_line)
        # Basis change
        new_basis, new_a, new_b, new_c, new_d = self._change_reference_frame(vector_i, vector_a, vector_b,
                                                                             vector_c, vector_d)

        if new_c[1] == 0 and new_d[1] == 0:
            # Segments are on the same line: no solution
            return None, None

        if math.isclose(self.unit_direction_vector().dot(
                other_line.unit_normal_vector()), 0, abs_tol=1e-06):
            # Parallel segments: one solution
            return self._compute_tangent_circle_for_parallel_segments(new_basis, new_a, new_c)

        if math.isclose(self.unit_direction_vector().dot(
                other_line.unit_direction_vector()), 0, abs_tol=1e-06):
            # Perpendicular segments: 2 solution
            return self._compute_tangent_circles_for_perpendicular_segments(new_basis, new_a, new_b, new_c, new_d)

        # =============================================================================
        # LES SEGMENTS SONT QUELCONQUES
        #   => 2 SOLUTIONS
        # =============================================================================

        line_ab = Line2D(volmdlr.Point2D(new_a), volmdlr.Point2D(new_b))
        line_cd = Line2D(volmdlr.Point2D(new_c), volmdlr.Point2D(new_d))
        return self._get_concurrent_segments_tangent_circles(
            vector_i, vector_c, vector_d, volmdlr.Point2D.line_intersection(line_ab, line_cd), new_basis)

    def get_slope(self):
        """
        Gets the line's slope.
        """
        if abs(self.point1.x - self.point2.x) < 1e-6:
            return math.inf
        return (self.point2.y - self.point1.y) / (self.point2.x - self.point1.x)

    def get_y_intersection(self):
        """
        Gets the intersection of the 2D line with the Y axis.

        :return: y-intersection value.
        """
        slope = self.get_slope()
        if slope == math.inf:
            return None
        return self.point1.y - slope * self.point1.x

    def to_3d(self, plane_origin, x1, x2):
        """
        Convert the line to a 3D line.

        :param plane_origin: Origin of the plane in which the line is.
        :type plane_origin: :class:`volmdlr.Point3D`
        :param x1: First direction of the plane in which the line is.
        :type x1: :class:`volmdlr.Vector3D`
        :param x2: Second direction of the plane in which the line is.
        :type x2: :class:`volmdlr.Vector3D`
        :return: The 3D line.
        :rtype: :class:`Line3D`
        """
        points_3d = [point.to_3d(plane_origin, x1, x2) for point in [self.point1, self.point2]]
        return Line3D(*points_3d, self.name)

    @staticmethod
    def _change_reference_frame(vector_i, vector_a, vector_b, vector_c, vector_d):
        new_u = volmdlr.Vector2D((vector_b - vector_a))
        new_u = new_u.unit_vector()
        new_v = new_u.unit_normal_vector()
        new_basis = volmdlr.Frame2D(vector_i, new_u, new_v)

        new_a = new_basis.global_to_local_coordinates(vector_a)
        new_b = new_basis.global_to_local_coordinates(vector_b)
        new_c = new_basis.global_to_local_coordinates(vector_c)
        new_d = new_basis.global_to_local_coordinates(vector_d)

        return new_basis, new_a, new_b, new_c, new_d

    @staticmethod
    def _compute_data_create_tangent_circle(line, point, other_line):
        """
        Static helper method to compute some data used in create_tangent_circle method.
        """

        def vectors_from_line_and_point(line1, line2, point_):
            vector_i = volmdlr.Vector2D(point_.x, point_.y)
            vector_a = volmdlr.Vector2D(line1.point1.x, line1.point1.y)
            vector_b = volmdlr.Vector2D(line1.point2.x, line1.point2.y)
            vector_c = volmdlr.Vector2D(line2.point1.x, line2.point1.y)
            vector_d = volmdlr.Vector2D(line2.point2.x, line2.point2.y)
            return vector_i, vector_a, vector_b, vector_c, vector_d

        if math.isclose(line.point_distance(point), 0, abs_tol=1e-10):
            vectors = vectors_from_line_and_point(line, other_line, point)
        elif math.isclose(other_line.point_distance(point), 0, abs_tol=1e-10):
            vectors = vectors_from_line_and_point(other_line, line, point)
        else:
            raise AttributeError("The point isn't on any of the two lines")
        return vectors

    @staticmethod
    def _compute_tangent_circle_for_parallel_segments(new_basis, new_a, new_c):
        """
        Compute tangent circle between parallel segments.

        """
        segments_distance = abs(new_c[1] - new_a[1])
        radius = segments_distance / 2
        new_circle_center = volmdlr.Point2D((0, np.sign(new_c[1] - new_a[1]) * radius))
        circle_center = new_basis.local_to_global_coordinates(new_circle_center)
        circle = Circle2D(circle_center, radius)
        return circle, None

    @staticmethod
    def _compute_tangent_circles_for_perpendicular_segments(new_basis, new_a, new_b, new_c, new_d):
        """
        Computes tangent circle between perpendicular segments.

        """
        line_ab = Line2D(volmdlr.Point2D(new_a), volmdlr.Point2D(new_b))
        line_cd = Line2D(volmdlr.Point2D(new_c), volmdlr.Point2D(new_d))
        new_pt_k = volmdlr.Point2D.line_intersection(line_ab, line_cd)

        radius = abs(new_pt_k[0])
        new_circle_center1 = volmdlr.Point2D((0, radius))
        new_circle_center2 = volmdlr.Point2D((0, -radius))
        circle_center1 = new_basis.local_to_global_coordinates(new_circle_center1)
        circle_center2 = new_basis.local_to_global_coordinates(new_circle_center2)
        circle1 = Circle2D(circle_center1, radius)
        circle2 = Circle2D(circle_center2, radius)

        return circle1, circle2

    @staticmethod
    def _helper_tangent_circles_theta(new_vector_c, new_vector_d, new_point_k):
        """
        Helper method in get concurrent segments tangent circle to get theta.

        """
        theta1 = math.atan2(new_vector_c[1], new_vector_c[0] - new_point_k[0])
        theta2 = math.atan2(new_vector_d[1], new_vector_d[0] - new_point_k[0])

        if theta1 < 0:
            theta1 += math.pi
        if theta2 < 0:
            theta2 += math.pi
        theta = theta1
        if not math.isclose(theta1, theta2, abs_tol=1e-08):
            if math.isclose(theta1, math.pi, abs_tol=1e-08) or math.isclose(
                    theta1, 0., abs_tol=1e-08):
                theta = theta2
            elif math.isclose(theta2, math.pi,
                              abs_tol=1e-08) or math.isclose(theta2, 0.,
                                                             abs_tol=1e-08):
                theta = theta1
        return theta

    @staticmethod
    def _get_concurrent_segments_tangent_circles(vector_i, vector_c, vector_d, new_point_k, new_basis):
        """Creates circles tangents to concurrent segments."""
        point_k = volmdlr.Point2D(new_basis.local_to_global_coordinates(new_point_k))

        if point_k.is_close(vector_i):
            return None, None

        # CHANGEMENT DE REPERE:
        new_u2 = volmdlr.Vector2D(point_k - vector_i).unit_vector()
        new_v2 = new_u2.copy()
        new_basis2 = volmdlr.Frame2D(vector_i, new_u2, new_v2)
        new_vector_c = new_basis2.global_to_local_coordinates(vector_c)
        new_vector_d = new_basis2.global_to_local_coordinates(vector_d)
        new_point_k = new_basis2.global_to_local_coordinates(point_k)
        theta = Line2D._helper_tangent_circles_theta(new_vector_c, new_vector_d, new_point_k)
        radius1 = new_point_k[0] * math.sin(theta) / (1 + math.cos(theta))
        radius2 = new_point_k[0] * math.sin(theta) / (1 - math.cos(theta))
        circle_center1 = new_basis2.local_to_global_coordinates(volmdlr.Point2D(0, -radius1))
        circle_center2 = new_basis2.local_to_global_coordinates(volmdlr.Point2D(0, radius2))

        if new_basis.global_to_local_coordinates(circle_center1)[1] > 0:
            return Circle2D(circle_center1, radius1), Circle2D(circle_center2, radius2)
        return Circle2D(circle_center2, radius2), Circle2D(circle_center1, radius1)


class Line3D(Line):
    """
    Define an infinite line passing through the 2 points.

    """
    _non_data_eq_attributes = ['name', 'basis_primitives', 'bounding_box']

    def __init__(self, point1: volmdlr.Point3D, point2: volmdlr.Point3D,
                 name: str = ''):
        Line.__init__(self, point1, point2, name=name)
        self._bbox = None

    def __hash__(self):
        return hash(('line3d', self.point1, self.point2))

    @property
    def bounding_box(self):
        """Bounding Box getter."""
        if not self._bbox:
            self._bbox = self._bounding_box()
        return self._bbox

    @bounding_box.setter
    def bounding_box(self, new_bounding_box):
        """Bounding Box setter."""
        self._bbox = new_bounding_box

    @classmethod
    def from_step(cls, arguments, object_dict, **kwargs):
        """
        Converts a step primitive to an Line3D.

        :param arguments: The arguments of the step primitive.
        :type arguments: list
        :param object_dict: The dictionary containing all the step primitives
            that have already been instantiated
        :type object_dict: dict
        :return: The corresponding Line3D object
        :rtype: :class:`Line3D`
        """
        point1 = object_dict[arguments[1]]
        direction = object_dict[arguments[2]]
        point2 = point1 + direction
        return cls(point1, point2, arguments[0][1:-1])

    def frame_mapping(self, frame: volmdlr.Frame3D, side: str):
        """
        Changes vector frame_mapping and return a new Line3D.

        side = 'old' or 'new'
        """
        if side == 'old':
            new_start = frame.local_to_global_coordinates(self.point1)
            new_end = frame.local_to_global_coordinates(self.point2)
        elif side == 'new':
            new_start = frame.global_to_local_coordinates(self.point1)
            new_end = frame.global_to_local_coordinates(self.point2)
        else:
            raise ValueError('Please Enter a valid side: old or new')
        return Line3D(new_start, new_end)

    def rotation(self, center: volmdlr.Point3D, axis: volmdlr.Vector3D, angle: float):
        """
        Line3D rotation.

        :param center: rotation center
        :param axis: rotation axis
        :param angle: angle rotation
        :return: a new rotated Line3D
        """
        return Line3D(*[point.rotation(center, axis, angle) for point in [self.point1, self.point2]])

    def translation(self, offset: volmdlr.Vector3D, memo=None):
        """
        Line3D translation.

        :param offset: translation vector
        :param memo: (Optional) A dictionary that keeps track of elements that have already been transformed
            and also save the current transformation. This is useful when transforming data structures where data
            is intended to be shared between primitives.
        :return: A new translated Line3D
        """
<<<<<<< HEAD
        if memo is None:
            return Line3D(*[point.translation(offset) for point in [self.point1, self.point2]])

        if id(self) not in memo:
            memo[id(self)] = Line3D(*[point.translation(offset) for point in [self.point1, self.point2]])
        return memo[id(self)]
=======
        return Line3D(*[point.translation(offset) for point in [self.point1, self.point2]])
>>>>>>> 69a71e0d

    def point_belongs(self, point3d, tol: float = 1e-6):
        """
        Verifies if a point belongs to the Line 3D.

        :param point3d: point to be verified.
        :param tol: tolerance.
        :return: returns True if point belongs to the line, and False otherwise.
        """
        if point3d.is_close(self.point1):
            return True
        return self.point_distance(point3d) < tol

    def point_distance(self, point):
        """Returns the minimal distance to a point."""
        vector1 = (point - self.point1).to_vector()
        vector2 = self.direction_vector()
        return vector1.cross(vector2).norm() / vector2.norm()

    def line_distance(self, line2):
        """
        Calculates the distance between two Line3D.

        :param line2: other Line3D.
        :return: The distance between the two lines.
        """
        direction_vector1 = self.direction_vector()
        direction_vector2 = line2.direction_vector()
        if direction_vector1.is_colinear_to(direction_vector2):
            return direction_vector1.cross(line2.point1 - self.point1).norm() / direction_vector1.norm()
        vector = line2.point1 - self.point1
        line_distance = abs(vector.dot(direction_vector1.cross(direction_vector2))) / direction_vector1.cross(
            direction_vector2).norm()
        return line_distance

    def minimum_distance_points(self, other_line):
        """
        Returns the points on this line and the other line that are the closest of lines.
        """

        return get_minimum_distance_points_lines(self.point1, self.point2, other_line.point1, other_line.point2)

    def plane_projection2d(self, center, x, y):
        """
        Project the 3D line onto a 2D plane defined by the center point and two orthogonal vectors, x and y.

        :param center: The center point of the plane.
        :param x: A tuple representing the first orthogonal vector (x-component, y-component, z-component).
        :param y: A tuple representing the second orthogonal vector (x-component, y-component, z-component).

        :return: A new 2D line resulting from the projection of the current 3D line onto the specified plane.
        """
        return Line2D(self.point1.plane_projection2d(center, x, y), self.point2.plane_projection2d(center, x, y))

    def intersection(self, line2, tol: float = 1e-6):
        """
        Calculates the intersection between two Line3D, if there is an intersection.

        :param line2: other Line3D
        :param tol: maximum tolerance.
        :return: None if there is no intersection between Lines.
        A volmdlr.Point3D if there exists an intersection.
        """
        direction_vector1 = self.direction_vector()
        direction_vector2 = line2.direction_vector()
        distance_to_line = self.line_distance(line2)
        if direction_vector1.is_colinear_to(direction_vector2) or \
                not math.isclose(distance_to_line, 0, abs_tol=tol):
            return None
        if math.isclose(distance_to_line, 0, abs_tol=tol) and \
                math.isclose(direction_vector1.dot(direction_vector2), 0, abs_tol=tol):
            projected_point, _ = self.point_projection(line2.point1)
            return projected_point
        vector = self.point1 - line2.point1
        t_coefficient = (vector.dot(direction_vector2) * direction_vector2.dot(direction_vector1) -
                         vector.dot(direction_vector1) * direction_vector2.dot(direction_vector2)) / (
                                direction_vector1.dot(direction_vector1) * direction_vector2.dot(direction_vector2) -
                                direction_vector1.dot(direction_vector2) * direction_vector2.dot(direction_vector1))
        intersection = self.point1 + t_coefficient * direction_vector1
        return intersection

    def line_intersections(self, line, abs_tol: float = 1e-6):
        """
        Gets the intersection between two Line3D, if there is an intersection.

        :param line: other Line3D.
        :param abs_tol: tolerance.
        :return: None if there is no intersection between Lines.
        A volmdlr.Point3D if there exists an intersection.
        """
        return [self.intersection(line, abs_tol)]

    def plot(self, ax=None, edge_style: EdgeStyle = EdgeStyle(), length: float = 1.0):
        """Plot method for Line 3D using Matplotlib."""
        if ax is None:
            fig = plt.figure()
            ax = fig.add_subplot(111, projection='3d')

        # Line segment
        ax.plot([self.point1.x, self.point2.x], [self.point1.y, self.point2.y],
                [self.point1.z, self.point2.z], color=edge_style.color, alpha=edge_style.alpha)

        # Drawing 3 times length of segment on each side
        u = (self.point2 - self.point1).to_vector()
        v1 = self.point1 - u * length
        x1, y1, z1 = v1.x, v1.y, v1.z
        v2 = self.point2 + u * length
        x2, y2, z2 = v2.x, v2.y, v2.z

        if edge_style.dashed:
            ax.plot([x1, x2], [y1, y2], [z1, z2], color=edge_style.color,
                    dashes=[30, 5, 10, 5])
        else:
            ax.plot([x1, x2], [y1, y2], [z1, z2], color=edge_style.color)
        return ax

    def skew_to(self, line):
        """
        Verifies if two Line3D are skew to each other, that is, they are not parallel and never intersect.

        :param line: other line.
        :return: True if they are skew, False otherwise.
        """
        if self.direction_vector().is_colinear_to(line.direction_vector()):
            return False
        if math.isclose(self.line_distance(line), 0, abs_tol=1e-6):
            return False
        return True

    def to_2d(self, plane_origin, x, y):
        """
        Transforms a Line3D into an Line2D, given a plane origin and an u and v plane vector.

        :param plane_origin: plane origin.
        :param x: plane u vector.
        :param y: plane v vector.
        :return: Line2D.
        """
        p2d = [point.to_2d(plane_origin, x, y) for point in (self.point1, self.point2)]
        if p2d[0] == p2d[1]:
            return None
        return Line2D(*p2d, name=self.name)

    def _bounding_box(self):
        """Calculates the Bounding box."""
        xmin = min([self.point1[0], self.point2[0]])
        xmax = max([self.point1[0], self.point2[0]])
        ymin = min([self.point1[1], self.point2[1]])
        ymax = max([self.point1[1], self.point2[1]])
        zmin = min([self.point1[2], self.point2[2]])
        zmax = max([self.point1[2], self.point2[2]])

        return core.BoundingBox(xmin, xmax, ymin, ymax, zmin, zmax)


class CircleMixin:
    """Circle abstract class."""

    @property
    def angle(self):
        """Returns the circle angle."""
        return volmdlr.TWO_PI

    @property
    def center(self):
        """Gets circle's center point."""
        return self.frame.origin

    def abscissa(self, point: volmdlr.Point3D, tol: float = 1e-6):
        """
        Calculates the abscissa a given point.

        :param point: point to calculate abscissa.
        :param tol: tolerance.
        :return: abscissa
        """
        if not math.isclose(self.center.point_distance(point), self.radius, abs_tol=tol):
            raise ValueError('Point is not on circle')
        dimension = self.__class__.__name__[-2:]
        if dimension == "2D":
            x, y = self.frame.global_to_local_coordinates(point)
        else:
            x, y, _ = self.frame.global_to_local_coordinates(point)
        u1 = x / self.radius
        u2 = y / self.radius
        theta = geometry.sin_cos_angle(u1, u2)

        return self.radius * abs(theta)

    def discretization_points(self, *, number_points: int = None, angle_resolution: int = 20):
        """
        Discretize a Circle to have "n" points.

        :param number_points: the number of points (including start and end points)
             if unset, only start and end will be returned
        :param angle_resolution: if set, the sampling will be adapted to have a controlled angular distance. Useful
            to mesh an arc
        :return: a list of sampled points
        """
        if number_points:
            angle_resolution = number_points
        discretization_points = [self.center + self.radius * math.cos(theta) * self.frame.u +
                                 self.radius * math.sin(theta) * self.frame.v for theta in
                                 np.linspace(0, volmdlr.TWO_PI, angle_resolution, dtype=np.float64)]
        return discretization_points

    def point_at_abscissa(self, curvilinear_abscissa):
        """Start point is at intersection of frame.u axis."""
        start = self.frame.origin + self.radius * self.frame.u
        dimension = self.__class__.__name__[-2:]
        if dimension == "2D":
            rotation_sign = self.frame.u.cross(self.frame.v)
            return start.rotation(self.center, rotation_sign * curvilinear_abscissa / self.radius)
        return start.rotation(self.frame.origin, self.frame.w, curvilinear_abscissa / self.radius)

    def split_at_abscissa(self, abscissa):
        """
        Splits a Circle into two at a given fraction of its length (abscissa parameter).

        :param abscissa: The fraction of the circle length at which to perform the split.
                Value should be between 0.0 and circle.length(), where 0.0 represents the start of the circle and
                circle.length() represents the end of the arc.
        :type abscissa: float.

        :return: A list containing the two split Arc objects.
        :rtype: List[Arc].
        :raises: ValueError - If the abscissa value is outside the valid range [0.0, circle length].

        """
        if abscissa == 0.0:
            fullarc_class_ = getattr(volmdlr.edges, "FullArc" + self.__class__.__name__[-2:])
            return [fullarc_class_.from_curve(self)]
        start = self.point_at_abscissa(0.0)
        point_at_absccissa = self.point_at_abscissa(abscissa)
        return self.split(start, point_at_absccissa)

    def trim(self, point1: Union[volmdlr.Point2D, volmdlr.Point3D], point2: Union[volmdlr.Point2D, volmdlr.Point3D],
             same_sense: bool = True, abs_tol: float = 1e-6):
        """
        Trims a circle between two points.

        :param point1: point 1 used to trim circle.
        :param point2: point2 used to trim circle.
        :param same_sense: Used for periodical curves only. Indicates whether the curve direction agrees with (True)
            or is in the opposite direction (False) to the edge direction. By default, it's assumed True
        :param abs_tol: tolerance between points to consider a full arc.
        :return: arc between these two points.
        """
        fullar_arc_class_ = getattr(volmdlr.edges, 'FullArc' + self.__class__.__name__[-2:])
        arc_class_ = getattr(volmdlr.edges, 'Arc' + self.__class__.__name__[-2:])
        circle = self
        if not same_sense:
            circle = self.reverse()
        if not self.point_belongs(point1, 1e-5):
            angle = circle.get_arc_point_angle(point1)
            point1 = circle.point_at_abscissa(angle * self.radius)
        if not self.point_belongs(point2, 1e-5):
            angle = circle.get_arc_point_angle(point2)
            point2 = circle.point_at_abscissa(angle * self.radius)
        if point1.is_close(point2, abs_tol):
            return fullar_arc_class_(circle, point1)
        return arc_class_(circle, point1, point2)


class Circle2D(CircleMixin, ClosedCurve):
    """
    Represents a Circle in two dimensions.

    A circle is defined by a coordinate system and a radius. The center of the circle
    is at the origin of the coordinate system.

    The circle is parametrized with polar angles in the interval [0, 2pi). Moving along
    the circle in the parameter direction corresponds to moving counter-clockwise,
    following the right-hand rule around the origin of the local coordinate system.

    This class inherits from `CircleMixin` and `Curve` classes,
    and provides methods to work with 2D circles.

    :param frame: The 2D frame for the circle.
    :type frame: volmdlr.Frame2D
    :param radius: The radius of the circle.
    :type radius: float.
    :param name: The name of the circle. Defaults to ''.
    :type name: str, optional
    """

    def __init__(self, frame: volmdlr.Frame2D, radius: float, name: str = ''):
        self.radius = radius
        self.frame = frame
        self._bounding_rectangle = None
        self._is_trigo = None
        ClosedCurve.__init__(self, name=name)

    def __hash__(self):
        return hash(('circle2d', self.frame, self.radius))

    def __eq__(self, other_circle):
        if self.__class__.__name__ != other_circle.__class__.__name__:
            return False

        return self.frame == other_circle.frame and self.radius == other_circle.radius

    def __getitem__(self, key):
        if key == 0:
            return self.center
        if key == 1:
            return self.radius
        raise IndexError

    def is_close(self, other_circle, abs_tol: float = 1e-6):
        """
        Verifies if two circles are the same, up to given tolerance.

        :param other_circle: other_circle.
        :param abs_tol: tolerance used
        :return:
        """
        if self.__class__.__name__ != other_circle.__class__.__name__:
            return False

        return math.isclose(self.center.x, other_circle.center.x, abs_tol=abs_tol) \
            and math.isclose(self.center.y, other_circle.center.y, abs_tol=abs_tol) \
            and math.isclose(self.radius, other_circle.radius, abs_tol=abs_tol)

    @property
    def is_trigo(self):
        """Return True if circle is counterclockwise."""
        if self._is_trigo is None:
            cross = self.frame.u.cross(self.frame.v)
            if cross > 0:
                self._is_trigo = True
            else:
                self._is_trigo = False
        return self._is_trigo

    @is_trigo.setter
    def is_trigo(self, value):
        """
        Set circle rotation direction.

        :param value: True, if you want that the circle to be counterclockwise direction. False, otherwise.
        :type value: bool
        """
        cross = self.frame.u.cross(self.frame.v)
        if cross > 0 and not value:
            self.frame.v = -self.frame.v
            self._is_trigo = value
        elif cross < 0 and value:
            self.frame.v = -self.frame.v
            self._is_trigo = value
        elif self._is_trigo is None:
            self._is_trigo = value

    @property
    def bounding_rectangle(self):
        """
        Gets the bounding rectangle for the circle.

        :return: bounding rectangle.
        """
        if not self._bounding_rectangle:
            self._bounding_rectangle = self._get_bounding_rectangle()
        return self._bounding_rectangle

    @classmethod
    def from_center_and_radius(cls, center: volmdlr.Point2D, radius: float, is_trigo: bool = True, name: str = ""):
        """
        Instantiate a 2D circle using a center and a radius.

        :param center: The center point of the circle.
        :type center: volmdlr.Point2D
        :param radius: The radius of the circle.
        :type radius: float.
        :param is_trigo: (Optional) If False, the circle is in clockwise direction.
        :type is_trigo: bool
        :param name: The name of the circle. Defaults to ''.
        :type name: str, optional
        """

        if is_trigo:
            frame = volmdlr.Frame2D(center, volmdlr.X2D, volmdlr.Y2D)
        else:
            frame = volmdlr.Frame2D(center, volmdlr.X2D, -volmdlr.Y2D)
        return cls(frame=frame, radius=radius, name=name)

    @classmethod
    def from_3_points(cls, point1, point2, point3, is_trigo: bool = True, name: str = ''):
        """
        Creates a circle 2d from 3 points.

        :return: circle 2d.
        """
        center = cls.find_circle_center_from_3_points(point1, point2, point3)
        if is_trigo:
            frame = volmdlr.Frame2D(center, volmdlr.X2D, volmdlr.Y2D)
        else:
            frame = volmdlr.Frame2D(center, volmdlr.X2D, -volmdlr.Y2D)

        circle = cls(frame, point1.point_distance(center), name=name)
        return circle

    def reverse(self):
        """Gets the circle in the reverse direction."""
        frame = self.frame.copy()
        frame.v = - frame.v
        return Circle2D(frame, self.radius)

    def rotation(self, center: volmdlr.Point2D, angle: float):
        """
        Circle2D rotation.

        :param center: rotation center.
        :param angle: angle rotation.
        :return: a new rotated Circle2D.
        """
        if center.is_close(self.center):
            return Circle2D(self.frame.rotation(center, angle, rotate_basis=True), self.radius)
        return Circle2D(self.frame.rotation(center, angle), self.radius)

    def translation(self, offset: volmdlr.Vector2D, memo=None):
        """
        Circle2D translation.

        :param offset: translation vector
        :param memo: (Optional) A dictionary that keeps track of elements that have already been transformed
            and also save the current transformation. This is useful when transforming data structures where data
            is intended to be shared between primitives.
        :return: A new translated Circle2D
        """
        if memo is None:
            return Circle2D(self.frame.translation(offset), self.radius)

        if id(self) not in memo:
            memo[id(self)] = Circle2D(self.frame.translation(offset), self.radius)
        return memo[id(self)]

    def frame_mapping(self, frame: volmdlr.Frame2D, side: str):
        """
        Changes frame_mapping and return a new Circle2D.

        side = 'old' or 'new'
        """
        return Circle2D(self.frame.frame_mapping(frame, side), self.radius)

    def length(self):
        """
        Calculates the length of the Circle 2D.

        :return: the circle's length.
        """
        return volmdlr.TWO_PI * self.radius

    def point_belongs(self, point, tol: float = 1e-6):
        """
        Verifies if a point lies on the Circle 2D.

        :param point: A 2D point to check if it is on the Circle 2D.
        :type point: `volmdlr.Point2D`
        :param tol: tolerance.
        :return: True if point is on the circle or false otherwise.
        :rtype: bool
        """
        return abs(point.point_distance(self.center) - self.radius) <= tol

    def point_inside(self, point, tol: float = 1e-6):
        """
        Verifies if a point is inside the Circle 2D.

        :param point: A 2D point to check if it is inside the Circle 2D.
        :type point: `volmdlr.Point2D`
        :param tol: tolerance.
        :return: True if point inside the circle or false otherwise.
        :rtype: bool
        """
        return point.point_distance(self.center) <= self.radius + tol

    def point_distance(self, point):
        """
        Calculates the distance of given point to the circle.

        :param point: point to calculate distance.
        :return: the distance from the point to the circle 2D.
        """
        return abs(point.point_distance(self.center) - self.radius)

    def cut_by_line(self, line: Line2D):
        """
        Cuts a circle by a line and returns the resulting contours.

        :param line: The line used to cut the circle.
        :type line: (Line2D)
        :return: A list containing the resulting contours after the cut.
        :rtype: List[Union[self, Contour2D]]
        :raises: NotImplementedError - If there is only one intersection point, the method is not implemented.
                 ValueError: If there are more than two intersection points, the input is invalid.
        """
        intersection_points = self.line_intersections(line)
        if not intersection_points:
            return [self]
        if len(intersection_points) == 1:
            raise NotImplementedError
        if len(intersection_points) == 2:
            linesegment = volmdlr.edges.LineSegment2D(intersection_points[0],
                                                      intersection_points[1])
            arc1, arc2 = self.split(intersection_points[0],
                                    intersection_points[1])
            # from volmdlr import wires
            contour1 = volmdlr.wires.Contour2D([arc1, linesegment.copy()])
            contour2 = volmdlr.wires.Contour2D([arc2, linesegment.copy()])
            return [contour1, contour2]
        raise ValueError

    def split_by_line(self, line: Line2D):
        """
        Split the Circle with a line into two Arc2D.
        """
        split_points = self.line_intersections(line)
        return self.split(split_points[0], split_points[1])

    def split(self, split_start, split_end):
        """
        Splits the current object into two Arc2D edges.

        This method creates two Arc2D edges by splitting the current object between the specified start and end points.
        The new Arc2D edges will connect the split_start and split_end points, and split_end and split_start points
        respectively.

        :param (Point2D) split_start: The starting point of the split.
        :param (Point2D) split_end: The ending point of the split.

        :return: A list containing the two newly created Arc2D edges resulting from the split.
        """
        return [volmdlr.edges.Arc2D(self, split_start, split_end),
                volmdlr.edges.Arc2D(self, split_end, split_start)]

    def line_intersections(self, line: Line2D, abs_tol=1e-9):
        """
        Calculates the intersections between a circle 2D and Line 2D.

        :param line: line to calculate intersections
        :param abs_tol: tolerance to consider in calculations.
        :return: circle and line intersections.
        """
        if line.point_distance(self.center) > self.radius + abs_tol:
            return []
        if line.point_belongs(self.center):
            direction_vector = line.unit_direction_vector()
            return [self.center + self.radius * direction_vector, self.center - self.radius * direction_vector]
        if not self.center.is_close(volmdlr.O2D):
            local_line = line.frame_mapping(self.frame, 'new')
            local_circle = self.frame_mapping(self.frame, 'new')
            local_line_intersections = local_circle.line_intersections(local_line)
            return [self.frame.local_to_global_coordinates(point) for point in local_line_intersections]
        return self._helper_line_intersections(line)

    def linesegment_intersections(self, linesegment: 'volmdlr.edges.LineSegment2D', abs_tol=1e-9):
        """
        Calculates the intersections between a circle 2D and line segment 2D.

        :param linesegment: line segment to calculate intersections
        :param abs_tol: tolerance to consider in calculations.
        :return: circle and line segment intersections.
        """
        if self.bounding_rectangle.distance_to_b_rectangle(linesegment.bounding_rectangle) > abs_tol:
            return []
        line_intersections = self.line_intersections(linesegment.line, abs_tol)
        linesegment_intersections = [intersection for intersection in line_intersections
                                     if linesegment.point_belongs(intersection)]
        return linesegment_intersections

    def circle_intersections(self, circle: 'Circle2D'):
        """
        Finds the intersection points between this circle and another circle.

        :param circle: The other circle to find intersections with.
        :type circle: (Circle2D).
        :return: A list of intersection points between the two circles.
        :rtype: List[Point2D].
        """
        circle_intersections = volmdlr_intersections.get_circle_intersections(self, circle)
        valid_intersections = []
        for intersection in circle_intersections:
            if not intersection.in_list(valid_intersections):
                valid_intersections.append(intersection)
        return valid_intersections

    def arc_intersections(self, arc2d: 'volmdlr.edges.Arc2D', abs_tol: float = 1e-6):
        """
        Finds the intersection points between this circle and an arc 2d.

        :param arc2d: The arc 2d to find intersections with.
        :type arc2d: (edges.Arc2D).
        :param abs_tol: tolerance to be considered while validating an intersection.
        :return: A list of intersection points between the circle and the arc.
        :rtype: List[Point2D].
        """
        circle_intesections = self.circle_intersections(arc2d.circle)
        return [point for point in circle_intesections if arc2d.point_belongs(point, abs_tol)]

    def ellipse_intersections(self, ellipse2d: 'Ellipse2D', abs_tol: float = 1e-7):
        """
        Finds the intersection points between this circle and an arc 2d.

        :param ellipse2d: The Ellipse 2d to find intersections with.
        :type ellipse2d: (Ellipse2D).
        :param abs_tol: Tolerance.
        :return: A list of intersection points between the circle and the arc.
        :rtype: List[Point2D].
        """
        if self.bounding_rectangle.distance_to_b_rectangle(ellipse2d.bounding_rectangle) > abs_tol:
            return []
        return volmdlr_intersections.get_bsplinecurve_intersections(ellipse2d, self, abs_tol)

    def bsplinecurve_intersections(self, bsplinecurve: 'volmdlr.edges.BSplineCurve2D', abs_tol: float = 1e-6):
        """
        Calculates the intersections between a circle 2d and a BSpline Curve 2D.

        :param bsplinecurve: bsplinecurve to search for intersections.
        :param abs_tol: tolerance to be considered while validating an intersection.
        :return: a list with all intersections between circle and bsplinecurve.
        """
        return volmdlr_intersections.get_bsplinecurve_intersections(self, bsplinecurve, abs_tol)

    def hyperbola_intersections(self, hyperbola2d, abs_tol: float = 1e-6):
        """
        Calculates the intersections between a circle 2d and a Hyperbola 2D.

        :param hyperbola2d: hyperbola to search for intersections with.
        :param abs_tol: tolerance to be considered while validating an intersection.
        :return: a list with all intersections between circle and hyperbola.
        """
        b_rectangle = self.bounding_rectangle
        hyperbola_point1 = volmdlr.Point2D(hyperbola2d.get_x(b_rectangle.ymin), b_rectangle.ymin)
        hyperbola_point2 = volmdlr.Point2D(hyperbola2d.get_x(b_rectangle.ymax), b_rectangle.ymax)
        hyperbola_bspline = hyperbola2d.trim(hyperbola_point1, hyperbola_point2)
        return self.bsplinecurve_intersections(hyperbola_bspline, abs_tol)

    def parabola_intersections(self, parabola2d, abs_tol: float = 1e-6):
        """
        Calculates the intersections between a circle 2d and a Parabola 2D.

        :param parabola2d: parabola to search for intersections with.
        :param abs_tol: tolerance to be considered while validating an intersection.
        :return: a list with all intersections between circle and hyperbola.
        """
        b_rectangle = self.bounding_rectangle
        parabola_point1 = volmdlr.Point2D(b_rectangle.xmin, parabola2d.get_y(b_rectangle.xmin))
        parabola_point2 = volmdlr.Point2D(b_rectangle.xmax, parabola2d.get_y(b_rectangle.xmax))
        parabola_bspline = parabola2d.trim(parabola_point1, parabola_point2)
        return self.bsplinecurve_intersections(parabola_bspline, abs_tol)

    def plot(self, ax=None, edge_style: EdgeStyle = EdgeStyle()):
        """Plots the circle using Matplotlib."""
        return vm_common_operations.plot_circle(self, ax, edge_style)

    def plot_data(self, edge_style: plot_data.EdgeStyle = None, surface_style: plot_data.SurfaceStyle = None):
        """
        Get plot data for the circle 2d.

        :param edge_style: Plotting style for the line.
        :type edge_style: :class:`plot_data.EdgeStyle`, optional
        :return: Plot data for the line.
        :rtype: :class:`plot_data.Circle2D`
        """
        return plot_data.Circle2D(cx=self.center.x, cy=self.center.y,
                                  r=self.radius,
                                  edge_style=edge_style,
                                  surface_style=surface_style)

    def area(self):
        """
        Calculates the area for a circle 2d.

        :return: circle area.
        """
        return math.pi * self.radius ** 2

    def axial_symmetry(self, line):
        """
        Finds out the symmetric circle 2d according to a line.
        """
        axial_symmetric_center = self.center.axial_symmetry(line)
        offset = axial_symmetric_center - self.center
        return self.translation(offset)

    def center_of_mass(self):
        """Gets the circle's center of mass."""
        return self.center

    def second_moment_area(self, point):
        """Second moment area of part of disk."""
        sma = math.pi * self.radius ** 4 / 4
        return geometry.huygens2d(sma, sma, 0, self.area(), self.center, point)

    def point_symmetric(self, point):
        """
        Creates a circle symmetrically from a point.

        :param point: symmetry point.
        :return: Circle 2D symmetric to point.
        """
        offset = 2 * point - self.center
        return self.translation(offset)

    def to_3d(self, plane_origin, x, y):
        """
        Transforms a Circle2D into an Circle3D, given a plane origin and an u and v plane vector.

        :param plane_origin: plane origin.
        :param x: plane u vector.
        :param y: plane v vector.
        :return: Circle3D.
        """
        normal = x.cross(y)
        center3d = self.center.to_3d(plane_origin, x, y)
        return Circle3D(volmdlr.Frame3D(center3d, x, y, normal), self.radius, self.name)

    def get_geo_points(self):
        """
        Represents the circle in 3D space.
        """
        return [volmdlr.Point3D(self.radius, self.center.y, 0),
                volmdlr.Point3D(self.center.x, self.center.y, 0),
                volmdlr.Point3D(-self.radius, self.center.y, 0)]

    @staticmethod
    def find_circle_center_from_3_points(point1, point2, point3):
        """
        Finds the center of the circle passing through the three given points.
        """
        x_interior, y_interior = point2.x, point2.y
        x_end, y_end = point3.x, point3.y
        x_start, y_start = point1.x, point1.y
        matrix1 = [[2 * (x_start - x_interior), 2 * (y_start - y_interior)],
                   [2 * (x_start - x_end), 2 * (y_start - y_end)]]
        b_vector_components = [x_interior ** 2 + y_interior ** 2 - x_start ** 2 - y_start ** 2,
                               x_end ** 2 + y_end ** 2 - x_start ** 2 - y_start ** 2]
        try:
            matrix_a = volmdlr.Matrix22(*matrix1[0], *matrix1[1])
            b_vector = - volmdlr.Vector2D(*b_vector_components)
            inv_matrix_a = matrix_a.inverse()
            center = volmdlr.Point2D(*inv_matrix_a.vector_multiplication(b_vector))
        except ValueError:
            matrix_a = np.array(matrix1)
            b_vector = - np.array(b_vector_components)
            center = volmdlr.Point2D(*np.linalg.solve(matrix_a, b_vector))
        return center

    def _get_bounding_rectangle(self):
        """
        Calculates the circle's bounding rectangle.

        :return: returns a Bounding Rectangle object.
        """
        x_min = self.center.x - self.radius
        x_max = self.center.x + self.radius
        y_min = self.center.y - self.radius
        y_max = self.center.y + self.radius
        return core.BoundingRectangle(x_min, x_max, y_min, y_max)

    def _helper_line_intersections(self, line2d: Line2D):
        """
        Helper method to calculate the intersections between a circle 2D and Line 2D.

        :param line2d: line to calculate intersections
        :return: circle and line intersections.
        """
        m = line2d.get_slope()
        c = line2d.get_y_intersection()
        if m == math.inf and c is None:
            x_line = line2d.point1.x
            if abs(self.radius ** 2 - x_line ** 2) < 1e-8:
                return [volmdlr.Point2D(x_line, 0.0)]
            y1 = - math.sqrt(self.radius ** 2 - x_line ** 2)
            y2 = math.sqrt(self.radius ** 2 - x_line ** 2)
            return [volmdlr.Point2D(x_line, y1), volmdlr.Point2D(x_line, y2)]
        quad_eq_a = 1 + m ** 2
        quad_eq_b = 2 * m * c
        quad_eq_c = c ** 2 - self.radius ** 2
        delta = quad_eq_b ** 2 - 4 * quad_eq_a * quad_eq_c
        if delta < 0.0 or quad_eq_a == 0.0:
            return []
        if math.isclose(delta, 0, abs_tol=1e-6):
            x1 = - quad_eq_b / 2 * quad_eq_a
            y1 = m * x1 + c
            return [volmdlr.Point2D(x1, y1)]
        x1 = (-quad_eq_b + math.sqrt(delta)) / (2 * quad_eq_a)
        x2 = (-quad_eq_b - math.sqrt(delta)) / (2 * quad_eq_a)
        y1 = m * x1 + c
        y2 = m * x2 + c
        return [volmdlr.Point2D(x1, y1), volmdlr.Point2D(x2, y2)]


class Circle3D(CircleMixin, ClosedCurve):
    """
    Represents a Circle in three dimensions.

    A circle is defined by a coordinate system and a radius. The center of the circle
    is at the origin of the coordinate system, and the z-axis of the coordinate system
    defines the normal of the circle plane.

    The circle is parametrized with polar angles in the interval [0, 2pi). Moving along
    the circle in the parameter direction corresponds to moving counter-clockwise,
    following the right-hand rule around the origin of the local coordinate system.
    """
    _non_serializable_attributes = ['point', 'edges', 'point_inside_contour']
    _non_data_eq_attributes = ['name']
    _non_data_hash_attributes = ['name']
    _generic_eq = True

    def __init__(self, frame: volmdlr.Frame3D, radius: float,
                 name: str = ''):
        self.radius = radius
        self.frame = frame
        self._bbox = None
        ClosedCurve.__init__(self, name=name)

    def __hash__(self):
        return hash(('circle3d', self.frame, self.radius))

    def __eq__(self, other_circle):
        if self.__class__.__name__ != other_circle.__class__.__name__:
            return False

        return self.frame == other_circle.frame and self.radius == other_circle.radius

    def __getitem__(self, key):
        if key == 0:
            return self.frame
        if key == 1:
            return self.radius
        raise IndexError

    def is_close(self, other_circle, abs_tol: float = 1e-6):
        """
        Verifies if two circles are the same, up to given tolerance.

        :param other_circle: other_circle.
        :param abs_tol: tolerance used
        :return:
        """
        return self.frame.origin.is_close(other_circle.frame.origin, abs_tol) \
            and self.frame.w.is_colinear_to(other_circle.frame.w, abs_tol) \
            and math.isclose(self.radius, other_circle.radius, abs_tol=abs_tol)

    @property
    def bounding_box(self):
        """Bounding box for Arc 3D."""
        if not self._bbox:
            self._bbox = self._bounding_box()
        return self._bbox

    @property
    def normal(self):
        """
        Gets the circle's normal.
        """
        return self.frame.w

    @classmethod
    def from_center_normal(cls, center: volmdlr.Point3D,
                           normal: volmdlr.Vector3D,
                           radius: float,
                           name: str = ''):
        """Creates a Circle 3D from a center point and a normal vector, along with is radius."""
        u = normal.deterministic_unit_normal_vector()
        v = normal.cross(u)
        return cls(volmdlr.Frame3D(center, u, v, normal), radius, name)

    @classmethod
    def from_3_points(cls, point1, point2, point3, name: str = ''):
        """
        Create a Circle3D object from three points.

        This class method constructs a Circle3D object given three 3D points (Point3D objects).
        The three points are used to uniquely define a circle in 3D space.

        :param (Point3D) point1: The first point on the circumference of the circle.
        :param (Point3D) point2: The second point on the circumference of the circle.
        :param (Point3D) point3: The third point on the circumference of the circle.
        :param name: new obejct's name.
        :return: A Circle3D object that represents the circle uniquely defined by the three input points.

        :raise ZeroDivisionError: If the three input points are not distinct, a ZeroDivisionError is raised.
        :raise ZeroDivisionError: If the start, end, and interior points of the arc are not distinct,
        a ZeroDivisionError is raised.
        """
        # The implementation details are not described in the docstring as they are quite involved.
        # The method calculates the center, radius, and frame of the circle from the three input points in 3D space.
        # The frame represents the orientation of the circle in 3D space.
        # The method uses various geometric calculations to find these properties.
        vector_u1 = point2 - point1
        vector_u2 = point2 - point3
        try:
            vector_u1 = vector_u1.unit_vector()
            vector_u2 = vector_u2.unit_vector()
        except ZeroDivisionError as exc:
            raise ZeroDivisionError('the 3 points must be distincts') from exc

        normal = vector_u2.cross(vector_u1)
        normal = normal.unit_vector()

        if vector_u1.is_close(vector_u2):
            vector_u2 = normal.cross(vector_u1)
            vector_u2 = vector_u2.unit_vector()

        point11 = 0.5 * (point1 + point2)  # Mid-point of segment s,m
        point21 = 0.5 * (point2 + point3)  # Mid-point of segment s,m

        line1 = Line3D(point11, point11 + normal.cross(vector_u1))
        line2 = Line3D(point21, point21 + normal.cross(vector_u2))

        try:
            center, _ = line1.minimum_distance_points(line2)
        except ZeroDivisionError as exc:
            raise ZeroDivisionError('Start, end and interior points  of an arc must be distincts') from exc

        return cls(frame=volmdlr.Frame3D(center, vector_u1, normal.cross(vector_u1), normal),
                   radius=(center - point1).norm(), name=name)

    @classmethod
    def from_step(cls, arguments, object_dict, **kwargs):
        """
        Converts a step primitive to a Circle3D.

        :param arguments: The arguments of the step primitive.
        :type arguments: list
        :param object_dict: The dictionary containing all the step primitives that have already been instantiated.
        :type object_dict: dict
        :return: The corresponding Circle3D object.
        :rtype: :class:`volmdlr.wires.Circle3D`
        """
        length_conversion_factor = kwargs.get("length_conversion_factor", 1)

        center = object_dict[arguments[1]].origin
        radius = float(arguments[2]) * length_conversion_factor
        normal = object_dict[arguments[1]].w
        normal = normal.unit_vector()
        return cls.from_center_normal(center, normal, radius, arguments[0][1:-1])

    def frame_mapping(self, frame: volmdlr.Frame3D, side: str):
        """
        Changes frame_mapping and return a new Circle3D.

        side = 'old' or 'new'.
        """
        return Circle3D(self.frame.frame_mapping(frame, side), self.radius)

    def reverse(self):
        """
        Reverses the direction of the circle.

        """
        frame = volmdlr.Frame3D(self.center, self.frame.u, -self.frame.v, self.frame.u.cross(-self.frame.v))
        return Circle3D(frame, self.radius)

    def rotation(self, center: volmdlr.Point3D, axis: volmdlr.Vector3D, angle: float):
        """
        Circle3D rotation.

        :param center: rotation center
        :param axis: rotation axis
        :param angle: angle rotation
        :return: a new rotated Circle3D
        """
        return Circle3D(self.frame.rotation(center, axis, angle),
                        self.radius, self.name)

    def translation(self, offset: volmdlr.Vector3D, memo=None):
        """
        Circle3D translation.

        :param offset: translation vector
        :param memo: (Optional) A dictionary that keeps track of elements that have already been transformed
            and also save the current transformation. This is useful when transforming data structures where data
            is intended to be shared between primitives.
        :return: A new translated Circle3D
        """
        if memo is None:
            return Circle3D(self.frame.translation(offset), self.radius)

        if id(self) not in memo:
            memo[id(self)] = Circle3D(self.frame.translation(offset), self.radius)
        return memo[id(self)]

    def length(self) -> float:
        """Calculates the arc length of the circle."""
        return volmdlr.TWO_PI * self.radius

    def point_belongs(self, point: volmdlr.Point3D, abs_tol: float = 1e-6):
        """
        Returns if given point belongs to the Circle3D.
        """
        distance = point.point_distance(self.center)
        vec = volmdlr.Vector3D(*point - self.center)
        dot = self.normal.dot(vec)
        if math.isclose(distance, self.radius, abs_tol=abs_tol) \
                and math.isclose(dot, 0, abs_tol=abs_tol):
            return True
        return False

    def point_distance(self, point3d):
        """
        Calculates the distance between a Circle 3D and point 3D.

        :param point3d: other point.
        :return: distance between the two objects.
        """
        point2d = point3d.to_2d(self.frame.origin, self.frame.u, self.frame.v)
        projected_point3d = point2d.to_3d(self.frame.origin, self.frame.u, self.frame.v)
        line = Line3D(self.frame.origin, projected_point3d)
        line_intersections = self.line_intersections(line)
        distance1 = line_intersections[0].point_distance(point3d)
        distance2 = line_intersections[1].point_distance(point3d)
        if distance1 > distance2:
            return distance2
        return distance1

    def distance_linesegment(self, linesegment3d, return_points=False):
        """
        Gets the minimum distance between an Arc 3D and Line Segment 3D.

        :param linesegment3d: other line segment 3d.
        :param return_points: boolean to decide weather to return the corresponding minimal distance points or not.
        :return: minimum distance / minimal distance with corresponding points.
        """
        point1, point2 = vm_common_operations.minimum_distance_points_circle3d_linesegment3d(self, linesegment3d)
        if return_points:
            return point1.point_distance(point2), point1, point2
        return point1.point_distance(point2)

    def circle_distance(self, other_circle, return_points: False):
        """
        Gets the distance between two circles 3D.

        :param other_circle: Other circle 3D.
        :param return_points: weather to return the corresponding points or not.
        :return:
        """
        point1 = self.center + self.frame.u * self.radius
        other_point1 = other_circle.center + other_circle.frame.u * other_circle.radius
        return vm_common_operations.generic_minimum_distance(
            self, other_circle, point1, point1, other_point1, other_point1, return_points)

    def split(self, split_start, split_end):
        """
        Splits a circle into two arcs, at two given points.

        :param split_start: split point 1.
        :param split_end:  split point 2.
        :return: A list with two split arc 3D.
        """
        return [volmdlr.edges.Arc3D(self, split_start, split_end),
                volmdlr.edges.Arc3D(self, split_end, split_start)]

    def line_intersections(self, line: Line3D, abs_tol: float = 1e-6):
        """
        Calculates the intersections between the Circle3D and a line 3D.

        :param line: line 3D to verify intersections
        :param abs_tol: Tolerance.
        :return: list of points intersecting Circle
        """
        circle3d_line_intersections = volmdlr_intersections.circle_3d_line_intersections(self, line, abs_tol)
        return circle3d_line_intersections

    def linesegment_intersections(self, linesegment: 'volmdlr.edges.LineSegment3D', abs_tol: float = 1e-6):
        """
        Calculates the intersections between the Circle3D and a line segment 3D.

        :param linesegment: line segment 3D to verify intersections
        :param abs_tol: tolerance to be considered while validating an intersection.
        :return: list of points intersecting Circle
        """
        intersections = []
        circle3d_line_intersections = volmdlr_intersections.circle_3d_line_intersections(self, linesegment.line)
        for intersection in circle3d_line_intersections:
            if linesegment.point_belongs(intersection, abs_tol):
                intersections.append(intersection)
        return intersections

    def circle_intersections(self, other_circle, abs_tol: float = 1e-6):
        """
        Calculates the intersections between two Circle3D.

        :param other_circle: Circle 3D to verify intersections.
        :param abs_tol: tolerance.
        :return: list of points intersecting Circle
        """
        intersections = []
        if self.frame.w.is_colinear_to(other_circle.frame.w) and \
                math.isclose(self.frame.w.dot(other_circle.frame.origin - self.frame.origin), 0, abs_tol=1e-6):
            other_circle2d = other_circle.to_2d(self.frame.origin, self.frame.u, self.frame.v)
            circle2d = self.to_2d(self.frame.origin, self.frame.u, self.frame.v)
            intersections_2d = circle2d.circle_intersections(other_circle2d)
            for intersection in intersections_2d:
                intersections.append(intersection.to_3d(self.frame.origin, self.frame.u, self.frame.v))
            return intersections
        plane_intersections = volmdlr_intersections.get_two_planes_intersections(self.frame, other_circle.frame)
        if not plane_intersections:
            return []
        plane_intersections = Line3D(plane_intersections[0], plane_intersections[1])
        circle3d_line_intersections1 = volmdlr_intersections.circle_3d_line_intersections(self, plane_intersections)
        circle3d_line_intersections2 = volmdlr_intersections.circle_3d_line_intersections(other_circle,
                                                                                          plane_intersections)
        intersections = []
        for intersection in circle3d_line_intersections1 + circle3d_line_intersections2:
            if intersection.in_list(intersections):
                continue
            if self.point_belongs(intersection, abs_tol) and other_circle.point_belongs(intersection, abs_tol):
                intersections.append(intersection)
        return intersections

    def ellipse_intersections(self, ellipse, abs_tol: float = 1e-6):
        """
        Calculates the intersections between two Circle3D.

        :param ellipse: Ellipse 3D to verify intersections.
        :param abs_tol: tolerance.
        :return: list of points intersecting Circle
        """
        intersections = []
        if self.frame.w.is_colinear_to(ellipse.frame.w) and \
                math.isclose(self.frame.w.dot(ellipse.frame.origin - self.frame.origin), 0, abs_tol=1e-6):
            ellipse2d = ellipse.to_2d(self.frame.origin, self.frame.u, self.frame.v)
            circle2d = self.to_2d(self.frame.origin, self.frame.u, self.frame.v)
            intersections_2d = circle2d.ellipse_intersections(ellipse2d)
            for intersection in intersections_2d:
                intersections.append(intersection.to_3d(self.frame.origin, self.frame.u, self.frame.v))
            return intersections

        plane_intersections = volmdlr_intersections.get_two_planes_intersections(self.frame, ellipse.frame)
        if not plane_intersections:
            return []
        plane_intersections = Line3D(plane_intersections[0], plane_intersections[1])
        circle3d_line_intersections = volmdlr_intersections.circle_3d_line_intersections(self, plane_intersections)
        ellipse3d_line_intersections = volmdlr_intersections.conic3d_line_intersections(
            ellipse, plane_intersections)
        for intersection in circle3d_line_intersections + ellipse3d_line_intersections:
            if intersection.in_list(intersections):
                continue
            if self.point_belongs(intersection, abs_tol) and ellipse.point_belongs(intersection, abs_tol):
                intersections.append(intersection)
        return intersections

    def plot(self, ax=None, edge_style: EdgeStyle = EdgeStyle()):
        """Plot method for Circle3D."""
        if ax is None:
            fig = plt.figure()
            ax = fig.add_subplot(111, projection='3d')
        return vm_common_operations.plot_from_discretization_points(ax, edge_style, self, 100, close_plot=True)

    def extrusion(self, extrusion_vector):
        """
        Returns the cylindrical face generated by extrusion of the circle.
        """
        if self.normal.is_colinear_to(extrusion_vector):
            u = self.normal.deterministic_unit_normal_vector()
            v = self.normal.cross(u)
            w = extrusion_vector.copy()
            w = w.unit_vector()
            cylinder = volmdlr.surfaces.CylindricalSurface3D(
                volmdlr.Frame3D(self.center, u, v, w), self.radius)
            return [volmdlr.faces.CylindricalFace3D.from_surface_rectangular_cut(cylinder, 0, volmdlr.TWO_PI,
                                                                                 0, extrusion_vector.norm())]
        raise NotImplementedError(
            f'Extrusion along vector not colinar to normal for circle not '
            f'handled yet: dot={self.normal.dot(extrusion_vector)}')

    def revolution(self, axis_point: volmdlr.Point3D, axis: volmdlr.Vector3D,
                   angle: float):
        """
        Return the Toroidal face generated by the revolution of the circle.
        """
        line3d = Line3D(axis_point, axis_point + axis)
        tore_center, _ = line3d.point_projection(self.center)
        u = self.center - tore_center
        u = u.unit_vector()
        v = axis.cross(u)
        if not math.isclose(self.normal.dot(u), 0., abs_tol=1e-9):
            raise NotImplementedError(
                'Outside of plane revolution not supported')

        tore_radius = tore_center.point_distance(self.center)
        surface = volmdlr.surfaces.ToroidalSurface3D(
            volmdlr.Frame3D(tore_center, u, v, axis),
            tore_radius, self.radius)
        return [volmdlr.faces.ToroidalFace3D.from_surface_rectangular_cut(surface, 0, angle, 0, volmdlr.TWO_PI)]

    def sweep(self, *args):
        """
        Circle 3D is used as path for sweeping given section through it.

        :return:
        """
        _, section_contour = args
        new_faces = []
        for contour_primitive in section_contour.primitives:
            new_faces.extend(contour_primitive.revolution(
                self.center, self.normal, volmdlr.TWO_PI))
        return new_faces

    def get_arc_point_angle(self, point):
        """Returns the angle of point on the circle."""
        local_start_point = self.frame.global_to_local_coordinates(point)
        u1, u2 = local_start_point.x / self.radius, local_start_point.y / self.radius
        point_angle = volmdlr.geometry.sin_cos_angle(u1, u2)
        return point_angle

    def to_step(self, current_id, *args, **kwargs):
        """
        Exports the circle 3d to STEP.

        """
        content, frame_id = self.frame.to_step(current_id)
        curve_id = frame_id + 1
        content += f"#{curve_id} = CIRCLE('{self.name}',#{frame_id},{self.radius * 1000});\n"
        current_id = curve_id
        # if surface_id:
        #     content += f"#{curve_id + 1} = SURFACE_CURVE('',#{curve_id},(#{surface_id}),.PCURVE_S1.);\n"
        #     curve_id += 1

        # point1 = self.frame.origin + self.frame.u * self.radius
        # point3 = self.frame.origin - self.frame.u * self.radius
        #
        # p1_content, p1_id = point1.to_step(curve_id + 1, vertex=True)
        # p3_content, p3_id = point3.to_step(p1_id + 1, vertex=True)
        # content += p1_content + p3_content
        #
        # arc1_id = p3_id + 1
        # content += f"#{arc1_id} = EDGE_CURVE('{self.name}',#{p1_id},#{p3_id},#{curve_id},.T.);\n"
        # oriented_edge1_id = arc1_id + 1
        # content += f"#{oriented_edge1_id} = ORIENTED_EDGE('',*,*,#{arc1_id},.T.);\n"
        #
        # arc2_id = oriented_edge1_id + 1
        # content += f"#{arc2_id} = EDGE_CURVE('{self.name}',#{p3_id},#{p1_id},#{curve_id},.T.);\n"
        # oriented_edge2_id = arc2_id + 1
        # content += f"#{oriented_edge2_id} = ORIENTED_EDGE('',*,*,#{arc2_id},.T.);\n"
        #
        # current_id = oriented_edge2_id + 1
        # content += f"#{current_id} = EDGE_LOOP('{self.name}',(#{oriented_edge1_id},#{oriented_edge2_id}));\n"

        return content, current_id

    def to_2d(self, plane_origin, x, y):
        """
        Transforms a Circle3D into an Circle2D, given a plane origin and an u and v plane vector.

        :param plane_origin: plane origin.
        :param x: plane u vector.
        :param y: plane v vector.
        :return: Circle2D.
        """
        center_2d = self.center.to_2d(plane_origin, x, y)
        point1_3d = self.frame.origin + self.frame.u
        point2_3d = self.frame.origin + self.frame.v
        point1_2d = point1_3d.to_2d(plane_origin, x, y)
        point2_2d = point2_3d.to_2d(plane_origin, x, y)
        u_2d = (point1_2d - center_2d).unit_vector()
        v_2d = (point2_2d - center_2d).unit_vector()
        frame2d = volmdlr.Frame2D(center_2d, u_2d, v_2d)
        return Circle2D(frame2d, self.radius)

    def _bounding_box(self):
        """
        Computes the bounding box.

        """
        points = [self.frame.origin + self.radius * v
                  for v in [self.frame.u, -self.frame.u,
                            self.frame.v, -self.frame.v]]
        return core.BoundingBox.from_points(points)


class ConicMixin:
    """Abstract class for Conic curves."""

    def line_intersections(self, line, abs_tol: float = 1e-6):
        """
        Gets intersections between a Conic 3D and a Line 3D.

        :param line: Other Line 3D.
        :param abs_tol: tolerance.
        :return: A list of points, containing all intersections between the Line 3D and the Hyperbola3D.
        """
        return volmdlr_intersections.conic3d_line_intersections(self, line, abs_tol)

    def circle_intersections(self, circle, abs_tol: float = 1e-6):
        """
        Gets intersections between a Conic and Circle 3D.

        :param circle: Other Circle 3D.
        :param abs_tol: tolerance.
        :return: A list of points, containing all intersections between the Conic 3D and the circle 3D.
        """
        return volmdlr_intersections.conic_intersections(self, circle, abs_tol)

    def ellipse_intersections(self, ellipse, abs_tol: float = 1e-6):
        """
        Gets intersections between a Conic and Ellipse 3D.

        :param ellipse: Other Ellipse 3D.
        :param abs_tol: tolerance.
        :return: A list of points, containing all intersections between the Ellipse 3D and the Conic 3D.
        """
        return volmdlr_intersections.conic_intersections(self, ellipse, abs_tol)


class EllipseMixin:
    """Ellipse abstract class."""

    @property
    def center(self):
        """Gets ellipse's center point."""
        return self.frame.origin

    @property
    def major_dir(self):
        """Gets ellipse's major direction vector."""
        return self.frame.u

    @property
    def minor_dir(self):
        """Gets ellipse's minor direction vector."""
        return self.frame.v

    @property
    def focus1(self):
        """Gets ellipse's positive focal point."""
        half_focal_distance = math.sqrt(self.major_axis ** 2 - self.minor_axis ** 2)
        return self.center + half_focal_distance * self.major_dir

    @property
    def focus2(self):
        """Gets ellipse's negative focal point."""
        half_focal_distance = math.sqrt(self.major_axis ** 2 - self.minor_axis ** 2)
        return self.center - half_focal_distance * self.major_dir

    def length(self):
        """
        Calculates the length of the ellipse.

        Ramanujan's approximation for the perimeter of the ellipse.
        P = π (a + b) [ 1 + (3h) / (10 + √(4 - 3h) ) ], where h = (a - b)**2/(a + b)**2
        :return:
        """
        perimeter_formular_h = (self.major_axis - self.minor_axis) ** 2 / (self.major_axis + self.minor_axis) ** 2
        return math.pi * (self.major_axis + self.minor_axis) * \
            (1 + (3 * perimeter_formular_h / (10 + math.sqrt(4 - 3 * perimeter_formular_h))))

    def trim(self, point1: volmdlr.Point3D, point2: volmdlr.Point3D, same_sense: bool = True, abs_tol: float = 1e-6):
        """
        Trims an ellipse between two points.

        :param point1: point1 used to trim ellipse.
        :param point2: point2 used to trim ellipse.
        :param same_sense: indicates whether the curve direction agrees with (True) or is in the opposite
               direction (False) to the edge direction. By default, it's assumed True
        :param abs_tol: tolerance between points to consider a full arc of ellipse.
        :return: arc of ellipse between these two points.
        """
        fullar_arc_class_ = getattr(volmdlr.edges, 'FullArcEllipse' + self.__class__.__name__[-2:])
        arc_class_ = getattr(volmdlr.edges, 'ArcEllipse' + self.__class__.__name__[-2:])
        ellipse = self
        if not same_sense:
            ellipse = self.reverse()
        if point1.is_close(point2, abs_tol):
            return fullar_arc_class_(ellipse, point1, self.name)
        return arc_class_(ellipse, point1, point2)


class Ellipse2D(EllipseMixin, ClosedCurve):
    """
    Defines an Ellipse in two-dimensions.

    Ellipse2D defined by a major axis (A), minor axis (B), a center and a frame 2d where its u-component
    represents the direction of the major axis.

    :param major_axis: ellipse's major axis (A)
    :type major_axis: float
    :param minor_axis: ellipse's minor axis (B)
    :type minor_axis: float
    :param frame: ellipse's local frame.
    :type frame: volmdlr.Frame2D.

    :Example:
    >>> ellipse2d = Ellipse2D(4, 2, volmdlr.OXY)
    """

    def __init__(self, major_axis, minor_axis, frame, name=''):
        self.major_axis = major_axis
        self.minor_axis = minor_axis
        self.frame = frame
        if math.isclose(frame.u.cross(frame.v), 1.0, abs_tol=1e-6):
            self.angle_start = 0.0
            self.angle_end = volmdlr.TWO_PI
            self.is_trigo = True
        elif math.isclose(frame.u.cross(frame.v), -1.0, abs_tol=1e-6):
            self.angle_start = volmdlr.TWO_PI
            self.angle_end = 0.0
            self.is_trigo = False
        self.theta = geometry.clockwise_angle(self.major_dir, volmdlr.X2D)
        if self.theta == math.pi * 2:
            self.theta = 0.0
        self._bounding_rectangle = None
        ClosedCurve.__init__(self, name=name)

    def __hash__(self):
        return hash(("ellipse2d", self.frame, self.major_axis, self.minor_axis))

    def __eq__(self, other_ellipse2d):
        if self.__class__ != other_ellipse2d.__class__:
            return False
        return (self.frame == other_ellipse2d.frame and
                self.major_axis == other_ellipse2d.major_axis and
                self.minor_axis == other_ellipse2d.minor_axis)

    def __getitem__(self, key):
        if key == 0:
            return self.major_axis
        if key == 1:
            return self.minor_axis
        if key == 2:
            return self.frame
        raise IndexError

    def is_close(self, other_ellipse2d, abs_tol: float = 1e-6):
        """
        Verifies if two ellipse are the same, up to given tolerance.

        :param other_ellipse2d: other ellipse.
        :param abs_tol: tolerance used
        :return:
        """
        if self.__class__ != other_ellipse2d.__class__:
            return False
        return (self.frame.is_close(other_ellipse2d.frame, abs_tol) and
                math.isclose(self.major_axis, other_ellipse2d.major_axis, abs_tol=abs_tol) and
                math.isclose(self.minor_axis, other_ellipse2d.minor_axis, abs_tol=abs_tol))

    @property
    def bounding_rectangle(self):
        """
        Gets the bounding rectangle of the ellipse 2d.

        :return: a Bounding Rectangle object.
        """
        if not self._bounding_rectangle:
            self._bounding_rectangle = self._get_bounding_rectangle()
        return self._bounding_rectangle

    def frame_mapping(self, frame: volmdlr.Frame2D, side: str):
        """
        Changes frame_mapping and return a new Ellipse2D.

        side = 'old' or 'new'.
        """
        return Ellipse2D(self.major_axis, self.minor_axis, self.frame.frame_mapping(frame, side))

    def reverse(self):
        """
        Reverses the direction of the Ellipse.

        """
        frame = volmdlr.Frame2D(self.center, self.frame.u, -self.frame.v)
        return Ellipse2D(self.major_axis, self.minor_axis, frame)

    def rotation(self, center, angle: float):
        """
        Rotation of ellipse around a center and an angle.

        :param center: center of the rotation.
        :param angle: angle to rotated of.
        :return: a rotated new ellipse.
        """
        rotated_center = self.center.rotation(center, angle)
        point_major_dir = self.center + self.major_dir * self.major_axis
        rotated_major_dir_point = point_major_dir.rotation(center, angle)
        major_dir = rotated_major_dir_point - rotated_center
        major_dir = major_dir.unit_vector()
        minor_dir = major_dir.normal_vector()
        if not self.is_trigo:
            minor_dir = -minor_dir
        new_frame = volmdlr.Frame2D(rotated_center, major_dir, minor_dir)
        return Ellipse2D(self.major_axis, self.minor_axis, new_frame)

    def translation(self, offset: volmdlr.Vector2D, memo=None):
        """
        Translation of ellipse from an offset vector.

        :param offset: corresponding translation vector.
        :param memo: (Optional) A dictionary that keeps track of elements that have already been transformed
            and also save the current transformation. This is useful when transforming data structures where data
            is intended to be shared between primitives.
        :return: translated new ellipse 2d.
        """
        if memo is None:
            return Ellipse2D(self.major_axis, self.minor_axis, self.frame.translation(offset))

        if id(self) not in memo:
            memo[id(self)] = Ellipse2D(self.major_axis, self.minor_axis, self.frame.translation(offset))
        return memo[id(self)]

    def abscissa(self, point: volmdlr.Point2D, tol: float = 1e-6):
        """
        Calculates the abscissa for a given point.

        :param point: point to calculate the abscissa.
        :param tol: tolerance.
        :return: the corresponding abscissa, 0 < abscissa < ellipse's length.
        """
        if self.point_belongs(point, tol):
            angle_abscissa = self.point_angle_with_major_dir(point)

            def arc_length(theta):
                return math.sqrt((self.major_axis ** 2) * math.sin(theta) ** 2 +
                                 (self.minor_axis ** 2) * math.cos(theta) ** 2)

            res, _ = scipy_integrate.quad(arc_length, 0, angle_abscissa)
            return res
        raise ValueError(f'point {point} does not belong to ellipse')

    def point_at_abscissa(self, abscissa):
        """Get a point at given abscissa."""
        if math.isclose(abscissa, 0.0, abs_tol=1e-6) or math.isclose(abscissa, self.length(), abs_tol=1e-6):
            return self.center + self.major_axis * self.major_dir
        discretized_points = self.discretization_points(number_points=100)
        aproximation_abscissa = 0
        aproximation_point = None
        for point1, point2 in zip(discretized_points[:-1], discretized_points[1:]):
            dist1 = point1.point_distance(point2)
            if aproximation_abscissa + dist1 > abscissa:
                aproximation_point = point1
                break
            aproximation_abscissa += dist1
        initial_point = self.frame.global_to_local_coordinates(aproximation_point)
        u1, u2 = initial_point.x / self.major_axis, initial_point.y / self.minor_axis
        initial_angle = geometry.sin_cos_angle(u1, u2)
        angle_start = 0
        abscissa_angle = vm_common_operations.ellipse_abscissa_angle_integration(
            self, abscissa, angle_start, initial_angle)
        return self.frame.local_to_global_coordinates(
            volmdlr.Point2D(self.major_axis * math.cos(abscissa_angle),
                            self.minor_axis * math.sin(abscissa_angle)))

    def point_belongs(self, point, abs_tol=1e-2):
        """
        Verifies if a point is on the ellipse.

        :param point: point to be verified.
        :param abs_tol: tolerance (0.99 should be considered True).
        :return: True or False.
        """
        return math.isclose(
            round(((point.x - self.center.x) * math.cos(self.theta) +
                   (point.y - self.center.y) * math.sin(self.theta)) ** 2 / self.major_axis ** 2 +
                  ((point.x - self.center.x) * math.sin(self.theta) -
                   (point.y - self.center.y) * math.cos(self.theta)) ** 2 / self.minor_axis ** 2, 3), 1.0,
            abs_tol=abs_tol)

    def point_inside(self, point, abs_tol: float = 1e-2):
        """
        Verifies if a point is inside ellipse.

        :param point: point to be verified.
        :param abs_tol: tolerance (0.99 should be considered True).
        :return: True or False.
        """
        line = Line2D(self.center, point)
        ellipse_line_intersections = self.line_intersections(line)
        distance_center_point = self.center.point_distance(point)
        for intersection in ellipse_line_intersections:
            if self.center.point_distance(intersection) + abs_tol < distance_center_point:
                return False
        return True

    def point_over_contour(self, point, abs_tol=1e-6):
        """
        Verifies if a point is on the ellipse.

        :param point: point to be verified.
        :param abs_tol: tolerance.
        :return: True or False.
        """
        return self.point_belongs(point, abs_tol)

    def point_at_polar_abscissa(self, angle):
        """
        Given an angle as abscissa return a point on ellipse in global coordinates.

        :param angle: Angle to calculate the point on ellipse.
        :type angle: float.
        :return: Point2D.
        """
        a = self.major_axis
        b = self.minor_axis
        local_point = volmdlr.Point2D(a * math.cos(angle), b * math.sin(angle))
        return self.frame.local_to_global_coordinates(local_point)

    def _intern_product(self, point, abscissa):
        """
        Return the intern product between the tangent vector on ellipse and the vector to the other point.

        :param abscissa: Angle to calculate the point on ellipse.
        :type abscissa: float.
        :param point: Other point in global coordinates
        :type point: Point2D.
        :return: float
        """
        local_point = self.frame.global_to_local_coordinates(point)
        a = self.major_axis
        b = self.minor_axis
        x = local_point.x
        y = local_point.y
        return (-a * x * math.sin(abscissa) + b * y * math.cos(abscissa)
                + a * a * math.sin(abscissa) * math.cos(abscissa) - b * b * math.sin(abscissa) * math.cos(abscissa))

    def _vectorial_product(self, point, abscissa):
        """
        Return the vectorial product between the tangent vector on ellipse and the vector to the other point.

        :param abscissa: Angle to calculate the point on ellipse.
        :type abscissa: float.
        :param point: Other point in global coordinates
        :type point: Point2D.
        :return: float
        """
        local_point = self.frame.global_to_local_coordinates(point)
        a = self.major_axis
        b = self.minor_axis
        x = local_point.x
        y = local_point.y
        return -a * y * math.sin(abscissa) - x * b * math.cos(abscissa) + a * b

    def _bisection(self,positive_limit, negative_limit,point, function, iterations=100, error=1e-7):
        """
        Solve a function by bisection method.

        :positive_limit: limit of domain where the function is positive.
        :type positive_limit: float.
        :negative_limit: limit of domain where the function is negative.
        :type positive_limit: float.
        :point: Point2D used as function parameter
        :function: the function to be solved
        :return: function's root
        :rtype: float.
        """
        j=0
        while j < iterations:
            new_value = (positive_limit + negative_limit) / 2
            product = function(point, new_value)
            if product > 0:
                positive_limit = new_value
            else:
                negative_limit = new_value
            if abs(product) <= error:
                break
            j += 1
        return new_value

    def nearest_point(self, point):
        """
        Calculates the nearest point on ellipse.

        :param point: Other point to calculate the point on ellipse.
        :type point: volmdlr.Point2D.
        :return: The point on ellipse
        :rtype: Point2D.
        """
        local_point = self.frame.global_to_local_coordinates(point)
        x = local_point.x
        y = local_point.y

        if x >= 0:
            if y >= 0:
                initial_angle = 0
                final_angle = math.pi / 2
            else:
                initial_angle = (3 / 2) * math.pi
                final_angle = 2 * math.pi
        else:
            if y > 0:
                initial_angle = math.pi / 2
                final_angle = math.pi
            else:
                initial_angle = math.pi
                final_angle = (3 / 2) * math.pi

        return self.point_at_polar_abscissa(self._bisection(initial_angle,
                                                            final_angle, point, self._intern_product))

    def point_distance(self, point):
        """
        Calculates the distance between an Ellipse 2d and point 2d.

        :param point: Other point to calculate distance.
        :type point: volmdlr.Point2D.
        :return: The distance between ellipse and point
        :rtype: float.
        """
        point_local = self.frame.global_to_local_coordinates(point)
        a = self.major_axis
        b = self.minor_axis
        x = point_local.x
        y = point_local.y

        if x >= 0:
            initial_angle = 0
        else:
            initial_angle = math.pi

        if y == 0 and abs(x) < (a * a - b * b) / a:
            if x == 0:
                return b
            abscissa = math.acos((a * x) / (a * a - b * b))
            ellipse_point0 = self.point_at_polar_abscissa(abscissa)
            ellipse_point1 = self.point_at_polar_abscissa(initial_angle)
            if ellipse_point0.point_distance(point) < ellipse_point1.point_distance(point):
                return ellipse_point0.point_distance(point)
            return ellipse_point1.point_distance(point)

        ellipse_point_ = self.nearest_point(point)
        return ellipse_point_.point_distance(point)

    def tangent_points(self, point):
        """
        Calculates the points which form a tangent line between the ellipse and another point.

        :param point: Other point to calculate distance.
        :type point: volmdlr.Point2D.
        :return: Two points on ellipse
        :rtype: [Point2D, Point2D].
        """
        if self.point_inside(point) or self.point_belongs(point):
            return [point, point]
        a = self.major_axis
        b = self.minor_axis
        local_nearest_point = self.frame.global_to_local_coordinates(self.nearest_point(point))
        nearest_angle = math.atan2(local_nearest_point.y / b, local_nearest_point.x / a)
        point_1 = self.point_at_polar_abscissa(self._bisection(nearest_angle + math.pi,
                                                               nearest_angle, point, self._vectorial_product))
        point_2 = self.point_at_polar_abscissa(self._bisection(nearest_angle - math.pi,
                                                               nearest_angle, point, self._vectorial_product))
        return [point_1, point_2]

    def line_intersections(self, line: 'Line2D', abs_tol: float = 1e-6):
        """
        Calculates the intersections between a line and an ellipse.

        :param line: line to calculate intersections.
        :param abs_tol: tolerance.
        :return: list of points intersections, if there are any
        """
        intersections = volmdlr_intersections.ellipse2d_line_intersections(self, line, abs_tol)
        return intersections

    def linesegment_intersections(self, linesegment: 'volmdlr.edges.LineSegment2D', abs_tol: float = 1e-6):
        """
        Calculates the intersections between a line segment and an ellipse.

        :param linesegment: line segment to calculate intersections.
        :param abs_tol: tolerance to be considered while validating an intersection.
        :return: list of points intersections, if there are any.
        """
        line_intersections = self.line_intersections(linesegment.line)
        intersections = []
        for intersection in line_intersections:
            if linesegment.point_belongs(intersection, abs_tol):
                intersections.append(intersection)
        return intersections

    def ellipse_intersections(self, ellipse2d, abs_tol: float = 1e-7):
        """
        Gets the intersections between two Ellipse 2D.

        :param ellipse2d: The other ellipse.
        :param abs_tol: Tolerance.
        :return:
        """
        if self.bounding_rectangle.distance_to_b_rectangle(ellipse2d.bounding_rectangle) > abs_tol:
            return []
        intersections = volmdlr_intersections.get_bsplinecurve_intersections(ellipse2d, self, abs_tol)
        return intersections

    def hyperbola_intersections(self, hyperbola2d, abs_tol: float = 1e-6):
        """
        Calculates the intersections between a circle 2d and a Hyperbola 2D.

        :param hyperbola2d: hyperbola to search for intersections with.
        :param abs_tol: tolerance to be considered while validating an intersection.
        :return: a list with all intersections between circle and hyperbola.
        """
        b_rectangle = self.bounding_rectangle
        hyperbola_point1 = volmdlr.Point2D(hyperbola2d.get_x(b_rectangle.ymin), b_rectangle.ymin)
        hyperbola_point2 = volmdlr.Point2D(hyperbola2d.get_x(b_rectangle.ymax), b_rectangle.ymax)
        hyperbola_bspline = hyperbola2d.trim(hyperbola_point1, hyperbola_point2)
        return volmdlr_intersections.get_bsplinecurve_intersections(self, hyperbola_bspline, abs_tol)

    def parabola_intersections(self, parabola2d, abs_tol: float = 1e-6):
        """
        Calculates the intersections between a circle 2d and a Hyperbola 2D.

        :param parabola2d: parabola to search for intersections with.
        :param abs_tol: tolerance to be considered while validating an intersection.
        :return: a list with all intersections between circle and hyperbola.
        """
        b_rectangle = self.bounding_rectangle
        parabola2d_point1 = volmdlr.Point2D(b_rectangle.xmin, parabola2d.get_y(b_rectangle.xmin))
        parabola2d_point2 = volmdlr.Point2D(b_rectangle.xmax, parabola2d.get_y(b_rectangle.xmax))
        parabola2d_bspline = parabola2d.trim(parabola2d_point1, parabola2d_point2)
        return volmdlr_intersections.get_bsplinecurve_intersections(self, parabola2d_bspline, abs_tol)

    def discretization_points(self, *, number_points: int = None, angle_resolution: int = 20):
        """
        Calculates the discretized points for the ellipse.

        :param number_points: number of point to have in the discretized points.
        :param angle_resolution: the angle resolution to be used to discretize points.
        :return: discretized points.
        """
        if number_points:
            angle_resolution = number_points
        discretization_points = [self.frame.local_to_global_coordinates(
            volmdlr.Point2D(self.major_axis * math.cos(theta), self.minor_axis * math.sin(theta)))
            for theta in np.linspace(self.angle_start, self.angle_end, angle_resolution)]
        return discretization_points

    def plot(self, ax=None, edge_style: EdgeStyle = EdgeStyle()):
        """
        Matplotlib plot for an ellipse.

        """
        if ax is None:
            _, ax = plt.subplots()
        ax = vm_common_operations.plot_from_discretization_points(ax, edge_style, self,
                                                                  number_points=100, close_plot=True)
        if edge_style.equal_aspect:
            ax.set_aspect('equal')
        return ax

    def area(self):
        """
        Calculates the ellipse's area.

        :return: ellipse's area, float.
        """
        return math.pi * self.major_axis * self.minor_axis

    def point_angle_with_major_dir(self, point2d):
        """
        Given a point in the ellipse, calculates it angle with the major direction vector.

        """
        initial_point = self.frame.global_to_local_coordinates(point2d)
        u1, u2 = initial_point.x / self.major_axis, initial_point.y / self.minor_axis
        angle_abscissa = geometry.sin_cos_angle(u1, u2)
        return angle_abscissa

    def to_3d(self, plane_origin, x, y):
        """
        Transforms a Ellipse2D into an Ellipse3D, given a plane origin and an u and v plane vector.

        :param plane_origin: plane origin.
        :param x: plane u vector.
        :param y: plane v vector.
        :return: Ellipse3D.
        """
        center3d = self.frame.origin.to_3d(plane_origin, x, y)
        major_dir_pointd2d = self.center + self.major_axis * self.major_dir
        major_dir_point = major_dir_pointd2d.to_3d(plane_origin, x, y)
        u_vector = major_dir_point - center3d
        u_vector = u_vector.unit_vector()
        minor_dir_point2d = self.center + self.minor_axis * self.minor_dir
        minor_dir_point = minor_dir_point2d.to_3d(plane_origin, x, y)
        v_vector = minor_dir_point - center3d
        v_vector = v_vector.unit_vector()
        w_vector = u_vector.cross(v_vector)
        frame3d = volmdlr.Frame3D(center3d, u_vector, v_vector, w_vector)
        return Ellipse3D(self.major_axis, self.minor_axis, frame3d)

    def _get_bounding_rectangle(self):
        """
        Calculates the bounding rectangle of the ellipse 2d.

        :return: a Bounding Rectangle object.
        """
        point1 = self.center - self.major_dir * self.major_axis
        point2 = self.center + self.major_dir * self.major_axis
        point3 = self.center - self.minor_dir * self.minor_axis
        point4 = self.center + self.minor_dir * self.minor_axis
        x_components = [point1.x, point2.x, point3.x, point4.x]
        y_components = [point1.y, point2.y, point3.y, point4.y]
        return volmdlr.core.BoundingRectangle(min(x_components), max(x_components),
                                              min(y_components), max(y_components))


class Ellipse3D(ConicMixin, EllipseMixin, ClosedCurve):
    """
    Represents a 3D ellipse.

    An ellipse is defined by a coordinate system, a major and minor axis.
    The center of the ellipse is at the origin of the coordinate system.
    The major axis is parallel to the local x-axis, and the minor axis is parallel to the local y-axis.
    The parameter domain of an ellipse is [0, 2*pi].
    Moving along the ellipse in the parameter direction corresponds to moving counter-clockwise,
    following the right-hand rule, around the origin of the local coordinate system

    :param major_axis: Largest radius of the ellipse
    :type major_axis: float
    :param minor_axis: The Smallest radius of the ellipse
    :type minor_axis: float
    :param frame: frame 3d where the ellipse is located.
    """

    def __init__(self, major_axis: float, minor_axis: float,
                 frame, name: str = ''):
        self.frame = frame
        self.major_axis = major_axis
        self.minor_axis = minor_axis
        self._self_2d = None
        self._bbox = None
        ClosedCurve.__init__(self, name=name)

    def __hash__(self):
        return hash(("ellipse3d", self.frame, self.major_axis, self.minor_axis))

    def __eq__(self, other_ellipse3d):
        if self.__class__ != other_ellipse3d.__class__:
            return False
        return (self.frame == other_ellipse3d.frame and
                self.major_axis == other_ellipse3d.major_axis and
                self.minor_axis == other_ellipse3d.minor_axis)

    def __getitem__(self, key):
        if key == 0:
            return self.major_axis
        if key == 1:
            return self.minor_axis
        if key == 2:
            return self.frame
        raise IndexError

    def is_close(self, other_ellipse3d, abs_tol: float = 1e-6):
        """
        Verifies if two ellipse are the same, up to given tolerance.

        :param other_ellipse3d: other ellipse.
        :param abs_tol: tolerance used
        :return:
        """
        if self.__class__ != other_ellipse3d.__class__:
            return False
        return (self.frame.is_close(other_ellipse3d.frame, abs_tol) and
                math.isclose(self.major_axis, other_ellipse3d.major_axis, abs_tol=abs_tol) and
                math.isclose(self.minor_axis, other_ellipse3d.minor_axis, abs_tol=abs_tol))

    @property
    def self_2d(self):
        """
        Version 2d of the ellipse 3d as a property.
        """
        if not self._self_2d:
            self._self_2d = self.to_2d(self.center, self.frame.u, self.frame.v)
        return self._self_2d

    @property
    def bounding_box(self):
        """Bounding box for Arc 3D."""
        if not self._bbox:
            self._bbox = self._bounding_box()
        return self._bbox

    @property
    def normal(self):
        """Gets ellipse's normal vector."""
        return self.frame.w

    @classmethod
    def from_step(cls, arguments, object_dict, **kwargs):
        """
        Converts a step primitive to a Ellipse3D.

        :param arguments: The arguments of the step primitive.
        :type arguments: list
        :param object_dict: The dictionary containing all the step primitives that have already been instantiated.
        :type object_dict: dict
        :return: The corresponding Ellipse3D object.
        :rtype: :class:`volmdlr.wires.Ellipse3D`
        """
        length_conversion_factor = kwargs.get("length_conversion_factor", 1)

        center = object_dict[arguments[1]].origin
        normal = object_dict[arguments[1]].w
        major_dir = object_dict[arguments[1]].u
        major_axis = float(arguments[2]) * length_conversion_factor
        minor_axis = float(arguments[3]) * length_conversion_factor
        return cls(major_axis, minor_axis, volmdlr.Frame3D(center, major_dir, normal.cross(major_dir), normal),
                   arguments[0][1:-1])

    def reverse(self):
        """
        Reverses the direction of the Ellipse.

        """
        frame = volmdlr.Frame3D(self.center, self.frame.u, -self.frame.v,
                                self.frame.u.cross(-self.frame.v))
        return Ellipse3D(self.major_axis, self.minor_axis, frame)

    def rotation(self, center: volmdlr.Point3D, axis: volmdlr.Vector3D, angle: float):
        """
        Ellipse3D rotation.

        :param center: rotation center.
        :param axis: rotation axis.
        :param angle: angle rotation.
        :return: a new rotated Ellipse3D.
        """
        return Ellipse3D(self.major_axis, self.minor_axis, self.frame.rotation(center, axis, angle), self.name)

    def translation(self, offset: volmdlr.Vector3D, memo=None):
        """
        Ellipse 3D translation.

        :param offset: translation vector.
        :param memo: (Optional) A dictionary that keeps track of elements that have already been transformed
            and also save the current transformation. This is useful when transforming data structures where data
            is intended to be shared between primitives.
        :return: A new translated Ellipse 3D.
        """
        if memo is None:
            return Ellipse3D(self.major_axis, self.minor_axis, self.frame.translation(offset))

        if id(self) not in memo:
            memo[id(self)] = Ellipse3D(self.major_axis, self.minor_axis, self.frame.translation(offset))
        return memo[id(self)]

    def frame_mapping(self, frame: volmdlr.Frame3D, side: str):
        """
        Changes frame_mapping and return a new Ellipse3D.

        side = 'old' or 'new'.
        """

        return Ellipse3D(self.major_axis, self.minor_axis, self.frame.frame_mapping(frame, side))

    def abscissa(self, point: volmdlr.Point3D, tol: float = 1e-6):
        """
        Calculates the abscissa a given point.

        :param point: point to calculate abscissa.
        :param tol: tolerance.
        :return: abscissa
        """
        if not self.point_belongs(point, tol):
            raise ValueError('Point is not on ellipse.')
        point2d = point.to_2d(self.center, self.frame.u, self.frame.v)
        return self.self_2d.abscissa(point2d)

    def discretization_points(self, *, number_points: int = None, angle_resolution: int = 20):
        """
        Discretize a Contour to have "n" points.

        :param number_points: the number of points (including start and end points)
             if unset, only start and end will be returned.
        :param angle_resolution: if set, the sampling will be adapted to have a controlled angular distance. Useful
            to mesh an arc.
        :return: a list of sampled points.
        """
        if number_points:
            angle_resolution = number_points
        discretization_points_3d = [
            self.center + self.major_axis * math.cos(
                theta) * self.major_dir
            + self.minor_axis * math.sin(
                theta) * self.minor_dir for theta in
            np.linspace(0, volmdlr.TWO_PI, angle_resolution)]

        return discretization_points_3d

    def point_at_abscissa(self, abscissa: float):
        """
        Calculates the 3D point on the curve at a given fraction of its length (abscissa).

        :param abscissa: The fraction of the curve's length at which to calculate the point.
        :type abscissa: (float)
        Returns: The calculated 3D point on the curve.
        :rtype: Point3D.
        """
        point2d = self.self_2d.point_at_abscissa(abscissa)
        return point2d.to_3d(self.center, self.frame.u, self.frame.v)

    def point_belongs(self, point, tol: float = 1e-6):
        """
        Verifies if a given point lies on the Ellipse3D.

        :param point: point to be verified.
        :param tol: tolerance.
        :return: True is point lies on the Ellipse, False otherwise
        """
        new_point = self.frame.global_to_local_coordinates(point)
        return math.isclose(new_point.x ** 2 / self.major_axis ** 2 +
                            new_point.y ** 2 / self.minor_axis ** 2, 1.0, abs_tol=tol)

    def linesegment_intersections(self, linesegment, abs_tol: float = 1e-6):
        """
        Gets intersections between an Ellipse 3D and a Line3D.

        :param linesegment: Other Line 3D.
        :param abs_tol: tolerance.
        :return: A list of points, containing all intersections between the Line 3D and the Ellipse3D.
        """
        ellipse3d_line_intersections = self.line_intersections(linesegment.line)
        intersections = []
        for intersection in ellipse3d_line_intersections:
            if linesegment.point_belongs(intersection, abs_tol):
                intersections.append(intersection)
        return intersections

    def ellipse_intersections(self, ellipse, abs_tol: float = 1e-6):
        """
        Gets intersections between an Ellipse 3D and a Line3D.

        :param ellipse: Other Ellipse 3D.
        :param abs_tol: tolerance.
        :return: A list of points, containing all intersections between the two Ellipse3D.
        """
        intersections = []
        if self.frame.w.is_colinear_to(ellipse.frame.w) and \
                math.isclose(self.frame.w.dot(ellipse.frame.origin - self.frame.origin), 0, abs_tol=1e-6):
            ellipse2d = ellipse.to_2d(self.frame.origin, self.frame.u, self.frame.v)
            self_ellipse2d = self.to_2d(self.frame.origin, self.frame.u, self.frame.v)
            intersections_2d = self_ellipse2d.ellipse_intersections(ellipse2d)
            for intersection in intersections_2d:
                intersections.append(intersection.to_3d(self.frame.origin, self.frame.u, self.frame.v))
            return intersections

        plane_intersections = volmdlr_intersections.get_two_planes_intersections(self.frame, ellipse.frame)
        if not plane_intersections:
            return []
        plane_intersections = Line3D(plane_intersections[0], plane_intersections[1])
        self_ellipse3d_line_intersections = volmdlr_intersections.conic3d_line_intersections(self,
                                                                                             plane_intersections)
        ellipse3d_line_intersections = volmdlr_intersections.conic3d_line_intersections(ellipse, plane_intersections)
        for intersection in self_ellipse3d_line_intersections + ellipse3d_line_intersections:
            if intersection.in_list(intersections):
                continue
            if self.point_belongs(intersection, abs_tol) and ellipse.point_belongs(intersection, abs_tol):
                intersections.append(intersection)
        return intersections

    def plot(self, ax=None, edge_style: EdgeStyle = EdgeStyle()):
        """Plots an ellipse using Matplotlib."""
        if ax is None:
            ax = plt.figure().add_subplot(111, projection='3d')

        return vm_common_operations.plot_from_discretization_points(ax, edge_style, self, close_plot=True,
                                                                    number_points=100)

    def to_2d(self, plane_origin, x, y):
        """
        Transforms an Ellipse 3D into an Ellipse 2D, given a plane origin and an u and v plane vector.

        :param plane_origin: plane origin.
        :param x: plane u vector.
        :param y: plane v vector.
        :return: Ellipse2D.
        """
        center = self.center.to_2d(plane_origin, x, y)
        major_dir_point3d = self.center + self.major_axis * self.major_dir
        major_dir_point2d = major_dir_point3d.to_2d(plane_origin, x, y)
        major_dir_2d = major_dir_point2d - center
        major_dir_2d = major_dir_2d.unit_vector()
        minor_dir_point3d = self.center + self.minor_axis * self.minor_dir
        minor_dir_point2d = minor_dir_point3d.to_2d(plane_origin, x, y)
        minor_dir_2d = minor_dir_point2d - center
        minor_dir_2d = minor_dir_2d.unit_vector()
        # major_dir_2d = self.major_dir.to_2d()
        # _d2 = self.minor_dir.to_2d(plane_origin, x, y)
        return Ellipse2D(self.major_axis, self.minor_axis, volmdlr.Frame2D(center, major_dir_2d, minor_dir_2d))

    def to_step(self, current_id, *args, **kwargs):
        """
        Exports the circle 3d to STEP.

        """
        content, frame_id = self.frame.to_step(current_id)
        curve_id = frame_id + 1
        content += (f"#{curve_id} = ELLIPSE('{self.name}',#{frame_id},{self.major_axis * 1000},"
                    f"{self.minor_axis * 1000});\n")
        current_id = curve_id

        return content, current_id

    def _bounding_box(self):
        """
        Computes the bounding box.

        """
        points = [self.frame.origin + self.major_axis * self.frame.u,
                  self.frame.origin - self.major_axis * self.frame.u,
                  self.frame.origin + self.minor_axis * self.frame.v,
                  self.frame.origin - self.minor_axis * self.frame.v]
        return core.BoundingBox.from_points(points)


class HyperbolaMixin(Curve):
    """
    Abstract class for a Hyperbola.
    """

    def __init__(self, frame: Union[volmdlr.Frame2D, volmdlr.Frame3D], semi_major_axis: float,
                 semi_minor_axis: float, name: str = ''):
        self.frame = frame
        self.semi_major_axis = semi_major_axis
        self.semi_minor_axis = semi_minor_axis
        Curve.__init__(self, name=name)

    def __eq__(self, other):
        if self.frame != other.frame:
            return False
        if self.semi_major_axis != other.semi_major_axis or not self.semi_minor_axis != other.semi_minor_axis:
            return False
        return True

    def __getitem__(self, key):
        if key == 0:
            return self.frame
        if key == 1:
            return self.semi_major_axis
        if key == 2:
            return self.semi_minor_axis
        raise IndexError

    @property
    def focus(self):
        """
        Gets the focus of the hyperbola.
        """
        half_focal_distance = math.sqrt(self.semi_major_axis ** 2 + self.semi_minor_axis ** 2)
        return self.frame.origin + self.frame.u * half_focal_distance

    def is_close(self, other, abs_tol: float = 1e-6):
        """
        Verifies if two Hyperbolas are the same, up to given tolerance.

        :param other: other hyperbola.
        :param abs_tol: tolerance used
        :return:
        """
        if not self.frame.is_close(other.frame):
            return False
        if not math.isclose(self.semi_major_axis, other.semi_major_axis, abs_tol=abs_tol) or \
                not math.isclose(self.semi_minor_axis, other.semi_minor_axis, abs_tol=abs_tol):
            return False
        return True

    def trim(self, point1, point2):
        """
        Trims a hyperbola between two points.

        :param point1: point 1 used to trim circle.
        :param point2: point2 used to trim circle.
        """
        _bspline_class = getattr(volmdlr.edges, 'BSplineCurve' + self.__class__.__name__[-2:])
        _lineseg_class = getattr(volmdlr.edges, 'LineSegment' + self.__class__.__name__[-2:])
        local_split_start = self.frame.global_to_local_coordinates(point1)
        local_split_end = self.frame.global_to_local_coordinates(point2)
        hyperbola_points = self.get_points(min(local_split_start.y, local_split_end.y),
                                           max(local_split_start.y, local_split_end.y), 3)
        if not hyperbola_points[0].is_close(point1):
            hyperbola_points = hyperbola_points[::-1]
        start_tangent = self.tangent(hyperbola_points[0])
        end_tangent = self.tangent(hyperbola_points[2])
        if start_tangent.is_colinear_to(end_tangent):
            lineseg = _lineseg_class(hyperbola_points[0], hyperbola_points[2])
            return lineseg
        point, weight1 = hyperbola_parabola_control_point_and_weight(
            hyperbola_points[0], start_tangent, hyperbola_points[2], end_tangent, hyperbola_points[1])
        knotvector = generate_knot_vector(2, 3)

        return _bspline_class(2, [point1, point, point2], [1] * len(knotvector), knotvector, [1, weight1, 1])

    def linesegment_intersections(self, linesegment, abs_tol: float = 1e-6):
        """
        Calculates the intersections between a Hyperbola and a Line Segment.

        :param linesegment: the Line Segment.
        :param abs_tol: tolerance.
        :return:a list containing all intersections between the two objects, if any exists.
        """
        line_intersections = self.line_intersections(linesegment.line)
        intersections = []
        for intersection in line_intersections:
            if linesegment.point_belongs(intersection, abs_tol):
                intersections.append(intersection)
        return intersections

    def get_x(self, y):
        """
        For given y component, get the corresponding hyperbola x component, in local coordinates.

        :param y: y component.
        :return: x component.
        """
        x_positive = np.sqrt(((y ** 2) / (self.semi_minor_axis ** 2) + 1) * (self.semi_major_axis ** 2))
        return x_positive


class Hyperbola2D(HyperbolaMixin):
    """
    Class for Hyperbola 2D.

    :param frame: 2D frame where the hyperbola is at.
    :param semi_major_axis: hyperbola's semi major axis.
    :param semi_minor_axis: hyperbola's semi minor axis.
    """

    def __init__(self, frame: volmdlr.Frame2D, semi_major_axis, semi_minor_axis, name: str = ''):
        self.frame = frame
        self.semi_major_axis = semi_major_axis
        self.semi_minor_axis = semi_minor_axis
        HyperbolaMixin.__init__(self, frame, semi_major_axis, semi_minor_axis, name=name)

    def __hash__(self):
        return hash(('hyperbola2d', self.frame, self.semi_minor_axis, self.semi_major_axis))

    def frame_mapping(self, frame: volmdlr.Frame2D, side: str):
        """
        Changes frame_mapping and return a new Hyperbola2D.

        side = 'old' or 'new'.
        """
        return Hyperbola2D(self.frame.frame_mapping(frame, side), self.semi_major_axis, self.semi_minor_axis)

    def point_belongs(self, point, abs_tol: float = 1e-6):
        """
        Verifies if point belongs to the Hyperbola.

        :param point: other point.
        :param abs_tol: tolerance.
        :return: True if point belongs, and False otherwise.
        """
        local_point = self.frame.global_to_local_coordinates(point)
        if math.isclose(
                local_point.x ** 2 / self.semi_major_axis ** 2 - local_point.y ** 2 / self.semi_minor_axis ** 1,
                1, abs_tol=abs_tol):
            return True
        return False

    def tangent(self, point):
        """
        Calculates the tangent vector to a hyperbola at a given point.

        :param point: The point at which the tangent vector is to be calculated.
        :type point: volmdlr.Point2D.
        :return: The tangent vector to the hyperbola at the given point.
        :rtype: volmdlr.Vector2D.
        """
        # Convert the point to local coordinates within the hyperbola's frame
        point_at_local_coord = self.frame.global_to_local_coordinates(point)

        # Calculate the slope of the tangent line at the given abscissa
        dx_dy = self.get_dx_dy(point)

        # Construct the second point on the tangent line still on hyperbola's frame.
        tangent_second_point = point_at_local_coord + volmdlr.Point2D(dx_dy, 1)

        # Convert the second point back to global coordinates
        global_coord_second_point = self.frame.local_to_global_coordinates(tangent_second_point)

        tangent_vector = global_coord_second_point - point
        tangent_vector = tangent_vector.to_vector()

        return tangent_vector

    def line_intersections(self, line: Line2D, abs_tol: float = 1e-6):
        """
        Calculates the intersections between a Hyperbola and an infinite Line in 2D.

        :param line: the infinite 2d line.
        :param abs_tol: tolerance.
        :return:a list containing all intersections between the two objects, if any exists.
        """
        line_to_local_coodinates = line.frame_mapping(self.frame, 'new')
        m = line_to_local_coodinates.get_slope()
        c = line_to_local_coodinates.get_y_intersection()
        a_quad_equation = (self.semi_major_axis ** 2) * (m ** 2) - self.semi_minor_axis ** 2
        b_quad_equation = 2 * (self.semi_major_axis ** 2) * m * c
        c_quad_equation = self.semi_major_axis ** 2 * (self.semi_minor_axis ** 2 + c ** 2)
        if c ** 2 < (self.semi_major_axis ** 2) * (m ** 2) - self.semi_minor_axis ** 2:
            return []
        if a_quad_equation == 0.0:
            return []
        delta = math.sqrt(b_quad_equation ** 2 - 4 * a_quad_equation * c_quad_equation)
        x1 = (-b_quad_equation + delta) / (2 * a_quad_equation)
        x2 = (-b_quad_equation - delta) / (2 * a_quad_equation)
        y1 = m * x1 + c
        y2 = m * x2 + c
        intersections = []
        if x1 > 0:
            intersections.append(volmdlr.Point2D(x1, y1))
        if x2 > 0:
            intersections.append(volmdlr.Point2D(x2, y2))
        intersections = [self.frame.local_to_global_coordinates(point) for point in intersections]
        return intersections

    def plot(self, ax=None, edge_style: EdgeStyle = EdgeStyle()):
        """
        Matplotlib plot for a hyperbola in 2D.

        :param ax: Matplotlib 2D axes.
        :param edge_style: the Styles to be applied to the Hyperbola.
        :return: Matplotlib 2D axes.
        """
        if ax is None:
            _, ax = plt.subplots()
        points_positive_branch = self.get_points()
        components_positive_branch = vm_common_operations.plot_components_from_points(points_positive_branch)
        ax.plot(*components_positive_branch, color=edge_style.color, alpha=edge_style.alpha)
        ax.set_xlabel('X')
        ax.set_ylabel('Y')
        ax.grid(True)
        ax.axis('equal')
        return ax

    def get_points(self, min_y: float = None, max_y: float = None, number_points: int = 30):
        """
        Gets hyperbola positive branch points.

        :param number_points: number of point to be generated.
        :param min_y: y-minimal value.
        :param max_y: y-maximal value.
        :return: a List of 2D points for the hyperbola positive branch.
        """
        if not min_y and not max_y:
            min_y, max_y = -self.semi_major_axis * 5, self.semi_major_axis * 5
        y_vals = np.linspace(min_y, max_y, number_points)
        x_positive_vals = self.get_x(y_vals)
        points_positive_branch = []
        for i, y in enumerate(y_vals):
            points_positive_branch.append(volmdlr.Point2D(x_positive_vals[i], y))
        points_positive_branch = [self.frame.local_to_global_coordinates(point) for point in points_positive_branch]
        return points_positive_branch

    def get_dx_dy(self, point):
        """
        Gets the dx/dy at a given point of the hyperbola 2d.

        :param point: the other point.
        :return: the dx/dy slope at given point.
        """
        return (self.semi_major_axis ** 2 * point.y) / (self.semi_minor_axis ** 2 * math.sqrt(
            self.semi_major_axis ** 2 * point.y ** 2 / self.semi_minor_axis ** 2 + self.semi_major_axis ** 2))


class Hyperbola3D(ConicMixin, HyperbolaMixin):
    """
    Class for Hyperbola 3D.

    :param frame: 3D frame where the hyperbola is at.
    :param semi_major_axis: hyperbola's semi major axis.
    :param semi_minor_axis: hyperbola's semi minor axis.
    """

    def __init__(self, frame: volmdlr.Frame3D, semi_major_axis, semi_minor_axis, name: str = ''):
        self._self_2d = None
        HyperbolaMixin.__init__(self, frame, semi_major_axis, semi_minor_axis, name=name)

    def __hash__(self):
        return hash(('hyperbola3d', self.frame, self.semi_minor_axis, self.semi_major_axis))

    @property
    def self_2d(self):
        """Version 2d of the ellipse 3d as a property."""
        if not self._self_2d:
            self._self_2d = self.to_2d(self.frame.origin, self.frame.u, self.frame.v)
        return self._self_2d

    def frame_mapping(self, frame: volmdlr.Frame3D, side: str):
        """
        Changes frame_mapping and return a new Hyperbola3D.

        side = 'old' or 'new'.
        """

        return Hyperbola3D(self.frame.frame_mapping(frame, side), self.semi_major_axis, self.semi_minor_axis)

    def point_belongs(self, point, tol: float = 1e-6):
        """
        Verifies if a given point lies on the Hyperbola 3D.

        :param point: point to be verified.
        :param tol: tolerance.
        :return: True is point lies on the Hyperbola 3D, False otherwise
        """
        new_point = self.frame.global_to_local_coordinates(point)
        return math.isclose(new_point.x ** 2 / self.semi_major_axis ** 2 -
                            new_point.y ** 2 / self.semi_minor_axis ** 2, 1.0, abs_tol=tol)

    def sort_points_along_curve(self, points: List[Union[volmdlr.Point2D, volmdlr.Point3D]]):
        """
        Sort point along a curve.

        :param points: list of points to be sorted.
        :return: sorted points.
        """
        points_ = [self.frame.global_to_local_coordinates(point) for point in points]
        localy_sorted = sorted(points_, key=lambda ip: ip.y)
        return [self.frame.local_to_global_coordinates(point) for point in localy_sorted]

    def tangent(self, point):
        """
        Calculates the tangent vector to a hyperbola at a given point.

        :param point: The point at which the tangent vector is to be calculated.
        :type point: volmdlr.Point3D.
        :return: The tangent vector to the hyperbola at the given point.
        :rtype: volmdlr.Vector3D.
        """
        point_2d = point.to_2d(self.frame.origin, self.frame.u, self.frame.v)
        tangent_2d = self.self_2d.tangent(point_2d)
        point_tangent_2d = point_2d + tangent_2d
        point_tangent_3d = point_tangent_2d.to_3d(self.frame.origin, self.frame.u, self.frame.v)
        return (point_tangent_3d - point).to_vector()

    def plot(self, ax=None, edge_style: EdgeStyle = EdgeStyle()):
        """
        Matplotlib plot for a hyperbola in 3D.

        :param ax: Matplotlib 3D axes.
        :param edge_style: the Styles to be applied to the Hyperbola.
        :return: Matplotlib 3D axes.
        """
        if ax is None:
            ax = plt.figure().add_subplot(111, projection='3d')
        points_positive_branch = self.get_points()
        components_positive_branch = vm_common_operations.plot_components_from_points(points_positive_branch)
        ax.plot(*components_positive_branch, color=edge_style.color, alpha=edge_style.alpha)
        ax.set_xlabel('X')
        ax.set_ylabel('Y')
        ax.set_zlabel('Z')
        ax.grid(True)
        return ax

    def get_points(self, min_y: float = None, max_y: float = None, number_points: int = 30):
        """
        Gets hyperbola positive branch points.

        :param number_points: number of point to be generated.
        :param min_y: y-minimal value.
        :param max_y: y-maximal value.
        :return: a List of 3D points for the hyperbola positive branch.
        """
        if not min_y and not max_y:
            min_y, max_y = -self.semi_major_axis * 5, self.semi_major_axis * 5
        y_vals = np.linspace(min_y, max_y, number_points)
        x_positive_vals = self.get_x(y_vals)
        points_positive_branch = [volmdlr.Point3D(x_positive_vals[i], y, 0) for i, y in enumerate(y_vals)]
        return [self.frame.local_to_global_coordinates(point) for point in points_positive_branch]

    def to_2d(self, plane_origin, x, y):
        """
        Transforms a Hyperbola 3D into a Hyperbola 2D, given a plane origin and an u and v plane vector.

        :param plane_origin: plane origin.
        :param x: plane u vector.
        :param y: plane v vector.
        :return: Hyperbola2D.
        """
        origin = self.frame.origin.to_2d(plane_origin, x, y)
        u_point = self.frame.origin + self.frame.u
        v_point = self.frame.origin + self.frame.v
        u_point2d = u_point.to_2d(plane_origin, x, y)
        v_point2d = v_point.to_2d(plane_origin, x, y)
        u_vector = (u_point2d - origin).to_vector().unit_vector()
        v_vector = (v_point2d - origin).to_vector().unit_vector()
        frame = volmdlr.Frame2D(origin, u_vector, v_vector)
        return Hyperbola2D(frame, self.semi_major_axis, self.semi_minor_axis)


class ParabolaMixin(Curve):
    """Abstract class for Parabola."""

    def __getitem__(self, key):
        if key == 0:
            return self.frame
        if key == 1:
            return self.focal_length
        raise IndexError

    def __eq__(self, other):
        if self.__class__ != other.__class__:
            return False
        return self.frame == other.frame and self.focal_length == other.focal_length

    def is_close(self, other, abs_tol: float = 1e-6):
        """
        Verifies if two Parabolas are the same, up to given tolerance.

        :param other: other parabola.
        :param abs_tol: tolerance used
        :return:
        """
        if self.__class__ != other.__class__:
            return False
        return self.frame.is_close(other.frame, abs_tol) and abs(self.focal_length - other.focal_length) < abs_tol

    def trim(self, point1, point2):
        """
        Trims a Parabola between two points.

        :param point1: point 1 used to trim circle.
        :param point2: point2 used to trim circle.
        """
        _bspline_class = getattr(volmdlr.edges, 'BezierCurve' + self.__class__.__name__[-2:])
        _line_class = getattr(sys.modules[__name__], 'Line' + self.__class__.__name__[-2:])
        tangent_vector1 = self.tangent(point1)
        tangent_vector2 = self.tangent(point2)
        lineseg1 = _line_class(point1, point1 + tangent_vector1)
        lineseg2 = _line_class(point2, point2 + tangent_vector2)
        line_inters = lineseg1.line_intersections(lineseg2)
        bezier_parabola = _bspline_class(2, [point1, line_inters[0], point2])
        return bezier_parabola

    def get_y(self, x):
        """
        Evaluate the y-coordinate of the parabola at a given x-coordinate.

        :param x: The x-coordinate of the point.
        :type x: float.
        :return float: The y-coordinate of the point on the parabola.
        """
        return 0.5 * (x ** 2) / (2 * self.focal_length)


class Parabola2D(ParabolaMixin):
    """
    Class for a Parabola in 2D.

    :param frame: 2D frame where the Parabola will be at. The parabola Opens int the frame.v direction.
    :type frame: Frame2D.
    :param focal_length: the parabola's focal length.
    :type focal_length: float.
    """

    def __init__(self, frame, focal_length: float, name: str = ''):
        self.vertex = frame.origin
        self.focal_length = focal_length
        self.focus = self.vertex + focal_length * frame.v
        self.frame = frame
        self.vrtx_equation_a = 1 / (4 * focal_length)
        ParabolaMixin.__init__(self, name=name)

    def __hash__(self):
        return hash(('parabola2d', self.frame, self.focal_length))

    def point_belongs(self, point, abs_tol: float = 1e-6):
        """
        Verifies if point belongs to the Parabola.

        :param point: other point.
        :param abs_tol: tolerance.
        :return: True if point belongs, and False otherwise.
        """
        local_point = self.frame.global_to_local_coordinates(point)
        if math.isclose(local_point.y,
                        self.vrtx_equation_a * local_point.x ** 2, abs_tol=abs_tol):
            return True
        return False

    def tangent(self, point):
        """
        Calculates the tangent vector to a parabola at a given point.

        :param point: The point at which the tangent vector is to be calculated.
        :type point: volmdlr.Point2D.
        :return: The tangent vector to the ellipse at the given point.
        :rtype: volmdlr.Vector2D.
        """
        # Convert the point to local coordinates within the parabola's frame
        point_at_local_coord = self.frame.global_to_local_coordinates(point)

        # Calculate the slope of the tangent line at the point
        dy_dx = 2 * self.vrtx_equation_a * point_at_local_coord.x

        # Construct the second point on the tangent line still on parabola's frame.
        tangent_second_point = point_at_local_coord + volmdlr.Point2D(1, dy_dx)

        # Convert the second point back to global coordinates
        global_coord_second_point = self.frame.local_to_global_coordinates(tangent_second_point)

        tangent_vector = global_coord_second_point - point
        tangent_vector = tangent_vector.to_vector()

        return tangent_vector

    def line_intersections(self, line: Line2D, abs_tol: float = 1e-6):
        """
        Gets intersections between a Parabola 2D and a Line 2D.

        :param line: Other Line 2D.
        :param abs_tol: tolerance.
        :return: A list of points, containing all intersections between the Line 2D and the Parabola 2D.
        """
        line_to_local_coodinates = line.frame_mapping(self.frame, 'new')
        m = line_to_local_coodinates.get_slope()
        c = line_to_local_coodinates.get_y_intersection()
        if m ** 2 > - 4 * self.vrtx_equation_a * c:
            delta = math.sqrt(m ** 2 - 4 * self.vrtx_equation_a * (-c))
            x1 = (m + delta) / (2 * self.vrtx_equation_a)
            x2 = (m - delta) / (2 * self.vrtx_equation_a)
            y1 = m * x1 + c
            y2 = m * x2 + c
            intersections = [volmdlr.Point2D(x1, y1), volmdlr.Point2D(x2, y2)]
            intersections = [self.frame.local_to_global_coordinates(point) for point in intersections]
            return intersections
        if math.isclose(m ** 2, - 4 * self.vrtx_equation_a * c, abs_tol=abs_tol):
            x = m / (2 * self.vrtx_equation_a)
            return [volmdlr.Point2D(x, m * x + c)]
        return []

    def plot(self, ax=None, edge_style: EdgeStyle = EdgeStyle()):
        """
        Matplotlib plot for a parabola in 2D.

        :param ax: Matplotlib 2D axes.
        :param edge_style: the Styles to be applied to the Parabola.
        :return: Matplotlib 2D axes.
        """
        if ax is None:
            _, ax = plt.subplots()

        points_positive_branch = self.get_points()
        components_positive_branch = vm_common_operations.plot_components_from_points(points_positive_branch)
        ax.plot(*components_positive_branch, color=edge_style.color, alpha=edge_style.alpha)
        ax.set_xlabel('X')
        ax.set_ylabel('Y')
        ax.grid(True)
        ax.axis('equal')
        return ax

    def get_points(self, min_x: float = None, max_x: float = None, number_points: int = 30):
        """
        Gets parabola points.

        :param number_points: number of point to be generated.
        :param min_x: x-minimal value.
        :param max_x: x-maximal value.
        :return: a List of 2D points.
        """
        if not min_x and not max_x:
            min_x, max_x = -self.focal_length * 5, self.focal_length * 5
        x_vals = np.linspace(min_x, max_x, number_points)
        points = []
        for x in x_vals:
            y = self.get_y(x)
            points.append(self.frame.local_to_global_coordinates(volmdlr.Point2D(x, y)))
        return points


class Parabola3D(ConicMixin, ParabolaMixin):
    """
    Class for a Parabola in 3D.

    :param frame: 3D frame where the Parabola will be at. The parabola Opens int the frame.v direction.
    :type frame: Frame3D.
    :param focal_length: the parabola's focal length.
    :type focal_length: float.
    """

    def __init__(self, frame: volmdlr.Frame3D, focal_length: float, name: str = ''):
        self.vertex = frame.origin
        self.focal_length = focal_length
        self.focus = self.vertex + focal_length * frame.v
        self.frame = frame
        self.vrtx_equation_a = 1 / (4 * focal_length)
        ParabolaMixin.__init__(self, name=name)
        self._self_2d = None

    @property
    def self_2d(self):
        """Version 2d of the ellipse 3d as a property."""
        if not self._self_2d:
            self._self_2d = self.to_2d(self.frame.origin, self.frame.u, self.frame.v)
        return self._self_2d

    def frame_mapping(self, frame: volmdlr.Frame3D, side: str):
        """
        Changes frame_mapping and return a new Hyperbola3D.

        side = 'old' or 'new'.
        """

        return Parabola3D(self.frame.frame_mapping(frame, side), self.focal_length)

    def get_points(self, min_x: float = None, max_x: float = None, number_points: int = 30):
        """
        Gets parabola 3D points.

        :param number_points: number of point to be generated.
        :param min_x: x-minimal value.
        :param max_x: x-maximal value.
        :return: a List of 3D points.
        """
        if not min_x and not max_x:
            min_x, max_x = -self.focal_length * 5, self.focal_length * 5
        x_vals = np.linspace(min_x, max_x, number_points)
        points = []
        for x in x_vals:
            y = self.get_y(x)
            points.append(self.frame.local_to_global_coordinates(volmdlr.Point3D(x, y, 0)))
        return points

    def point_belongs(self, point, tol: float = 1e-6):
        """
        Verifies if a given point lies on the Hyperbola 3D.

        :param point: point to be verified.
        :param tol: tolerance.
        :return: True is point lies on the Hyperbola 3D, False otherwise
        """
        new_point = self.frame.global_to_local_coordinates(point)
        return math.isclose(new_point.y, self.vrtx_equation_a * new_point.x ** 2, abs_tol=tol)

    def sort_points_along_curve(self, points: List[Union[volmdlr.Point2D, volmdlr.Point3D]]):
        """
        Sort point along a curve.

        :param points: list of points to be sorted.
        :return: sorted points.
        """
        points_ = [self.frame.global_to_local_coordinates(point) for point in points]
        localy_sorted = sorted(points_, key=lambda ip: ip.x)
        return [self.frame.local_to_global_coordinates(point) for point in localy_sorted]

    def tangent(self, point):
        """
        Calculates the tangent vector to a parabola at a given point.

        :param point: The point at which the tangent vector is to be calculated.
        :type point: volmdlr.Point3D.
        :return: The tangent vector to the parabola at the given point.
        :rtype: volmdlr.Vector3D.
        """
        point_2d = point.to_2d(self.frame.origin, self.frame.u, self.frame.v)
        tangent_2d = self.self_2d.tangent(point_2d)
        point_tangent_2d = point_2d + tangent_2d
        point_tangent_3d = point_tangent_2d.to_3d(self.frame.origin, self.frame.u, self.frame.v)
        return (point_tangent_3d - point).to_vector()

    def plot(self, ax=None, edge_style: EdgeStyle = EdgeStyle()):
        """
        Matplotlib plot for a parabola in 3D.

        :param ax: Matplotlib 3D axes.
        :param edge_style: the Styles to be applied to the Parabola.
        :return: Matplotlib 3D axes.
        """
        if ax is None:
            ax = plt.figure().add_subplot(111, projection='3d')
        points_positive_branch = self.get_points()
        components_positive_branch = vm_common_operations.plot_components_from_points(points_positive_branch)
        ax.plot(*components_positive_branch, color=edge_style.color, alpha=edge_style.alpha)
        ax.set_xlabel('X')
        ax.set_ylabel('Y')
        ax.set_zlabel('Z')
        ax.grid(True)
        return ax

    def to_2d(self, plane_origin, x, y):
        """
        Transforms a Parabola 3D into a Parabola 2D, given a plane origin and an u and v plane vector.

        :param plane_origin: plane origin.
        :param x: plane u vector.
        :param y: plane v vector.
        :return: Parabola2D.
        """
        origin = self.frame.origin.to_2d(plane_origin, x, y)
        u_point = self.frame.origin + self.frame.u
        v_point = self.frame.origin + self.frame.v
        u_point2d = u_point.to_2d(plane_origin, x, y)
        v_point2d = v_point.to_2d(plane_origin, x, y)
        u_vector = (u_point2d - origin).to_vector().unit_vector()
        v_vector = (v_point2d - origin).to_vector().unit_vector()
        frame = volmdlr.Frame2D(origin, u_vector, v_vector)
        return Parabola2D(frame, self.focal_length)<|MERGE_RESOLUTION|>--- conflicted
+++ resolved
@@ -822,16 +822,12 @@
             is intended to be shared between primitives.
         :return: A new translated Line3D
         """
-<<<<<<< HEAD
         if memo is None:
             return Line3D(*[point.translation(offset) for point in [self.point1, self.point2]])
 
         if id(self) not in memo:
             memo[id(self)] = Line3D(*[point.translation(offset) for point in [self.point1, self.point2]])
         return memo[id(self)]
-=======
-        return Line3D(*[point.translation(offset) for point in [self.point1, self.point2]])
->>>>>>> 69a71e0d
 
     def point_belongs(self, point3d, tol: float = 1e-6):
         """
