"""
Volmdlr curves.

"""
import math
from typing import List, Union

import matplotlib.pyplot as plt
import numpy as npy
import scipy.integrate as scipy_integrate
from matplotlib import __version__ as _mpl_version
from packaging import version

from dessia_common.core import DessiaObject

import plot_data.colors
import plot_data.core as plot_data
import volmdlr
from volmdlr import core, geometry
import volmdlr.utils.common_operations as vm_common_operations
import volmdlr.utils.intersections as volmdlr_intersections
from volmdlr.core import EdgeStyle


class Curve(DessiaObject):
    """Abstract class for a curve object."""

    def __init__(self, name: str = ''):
        DessiaObject.__init__(self, name=name)

    def sort_points_along_curve(self, points: List[Union[volmdlr.Point2D, volmdlr.Point3D]]):
        """
        Sort point along a curve.

        :param points: list of points to be sorted.
        :return: sorted points.
        """
        return sorted(points, key=self.abscissa)

    def abscissa(self, point):
        """
        Calculate the abscissa of a point on the curve.
        """
        raise NotImplementedError(f'abscissa method not implemented by {self.__class__.__name__}')


class Line(Curve):
    """
    Abstract class representing a line.

    :param point1: The first point defining the line
    :type point1: Union[:class:`volmdlr.Point2D`, :class:`volmdlr.Point3D`]
    :param point2: The second point defining the line
    :type point2: Union[:class:`volmdlr.Point2D`, :class:`volmdlr.Point3D`]
    :param name: Name of the line. Default value is an empty string
    :type name: str, optional
    """

    def __init__(self, point1, point2, name=''):
        self.point1 = point1
        self.point2 = point2
        self._direction_vector = None
        Curve.__init__(self, name=name)

    def __getitem__(self, key):
        """
        Get a point of the line by its index.
        """
        if key == 0:
            return self.point1
        if key == 1:
            return self.point2
        raise IndexError

    def unit_direction_vector(self, *args, **kwargs):
        """
        Get the unit direction vector of the line.

        :return: The unit direction vector of the line
        :rtype:  Union[:class:`volmdlr.Vector2D`, :class:`volmdlr.Vector3D`]
        """
        vector = self.direction_vector()
        vector = vector.unit_vector()
        return vector

    def direction_vector(self, *args, **kwargs):
        """
        Get the direction vector of the line.

        :return: The direction vector of the line
        :rtype: Union[:class:`volmdlr.Vector2D`, :class:`volmdlr.Vector3D`]
        """
        if not self._direction_vector:
            direction_vector = self.point2 - self.point1
            if isinstance(direction_vector, volmdlr.Point3D):
                direction_vector = direction_vector.to_vector()
            self._direction_vector = direction_vector
        return self._direction_vector

    def normal_vector(self, *args, **kwargs):
        """
        Get the normal vector of the line.

        :return: The normal vector of the line
        :rtype: Union[:class:`volmdlr.Vector2D`, :class:`volmdlr.Vector3D`]
        """
        return self.direction_vector().normal_vector()

    def unit_normal_vector(self, *args, **kwargs):
        """
        Get the unit normal vector of the line.

        :return: The unit normal vector of the line
        :rtype: Union[:class:`volmdlr.Vector2D`, :class:`volmdlr.Vector3D`]
        """
        return self.unit_direction_vector().normal_vector()

    def point_projection(self, point):
        """
        Calculate the projection of a point onto the line.

        :param point: The point to project
        :type point: Union[:class:`volmdlr.Point2D`, :class:`volmdlr.Point3D`]
        :return: The projection of the point onto the line and the distance
            between the point and the projection
        :rtype: Tuple(Union[:class:`volmdlr.Point2D`,
            :class:`volmdlr.Point3D`], float)
        """
        vector = self.point2 - self.point1
        norm_u = vector.norm()
        t = (point - self.point1).dot(vector) / norm_u ** 2
        projection = self.point1 + t * vector
        projection = projection.to_point()
        return projection, t * norm_u

    def abscissa(self, point):
        """
        Calculate the abscissa of a point on the line.

        :param point: The point for which to calculate the abscissa
        :type point: Union[:class:`volmdlr.Point2D`, :class:`volmdlr.Point3D`]
        :return: The abscissa of the point
        :rtype: float
        """
        vector = self.point2 - self.point1
        norm_u = vector.norm()
        t_param = (point - self.point1).dot(vector) / norm_u
        return t_param

    def point_at_abscissa(self, abscissa):
        """
        Returns the point that corresponds to the given abscissa.

        :param abscissa: The abscissa
        :type abscissa: float
        :return: The point that corresponds to the given abscissa.
        :rtype: Union[:class:`volmdlr.Point2D`, :class:`volmdlr.Point3D`]
        """
        return self.point1 + self.unit_direction_vector() * abscissa

    def split(self, split_point):
        """
        Split a line into two lines.

        :param split_point: The point where to split the line
        :type split_point: Union[:class:`volmdlr.Point2D`,
            :class:`volmdlr.Point3D`]
        :return: A list containing two lines
        """
        return [self.__class__(self.point1, split_point),
                self.__class__(split_point, self.point2)]

    def is_between_points(self, point1: Union[volmdlr.Point2D, volmdlr.Point3D],
                          point2: Union[volmdlr.Point2D, volmdlr.Point3D]):
        """
        Verifies if a line is between two points.

        :param point1: The first point
        :type point1: Union[:class:`volmdlr.Point2D`, :class:`volmdlr.Point3D`]
        :param point2: The second point
        :type point2: Union[:class:`volmdlr.Point2D`, :class:`volmdlr.Point3D`]
        :return: True if the line is between the two points, False otherwise
        :rtype: bool
        """

        if point1.is_close(point2):
            return False

        line_segment = volmdlr.edges.LineSegment2D(point1, point2)
        if line_segment.line_intersections(self):
            return True
        return False

    def to_step(self, current_id, *args, **kwargs):
        """Exports to STEP format."""
        p1_content, p1_id = self.point1.to_step(current_id)
        # p2_content, p2_id = self.point2.to_step(current_id+1)
        current_id = p1_id + 1
        u_content, u_id = self.unit_direction_vector().to_step(current_id, vector=True)
        current_id = u_id + 1
        content = p1_content + u_content
        content += f"#{current_id} = LINE('{self.name}',#{p1_id},#{u_id});\n"
        return content, current_id

    def reverse(self):
        """Gets a line in the reverse direction."""
        return self.__class__(self.point2, self.point1, name=self.name+'_reverse')


class Line2D(Line):
    """
    Define an infinite line given by two points in 2D.

    """

    def __init__(self, point1: volmdlr.Point2D,
                 point2: volmdlr.Point2D, *, name=''):
        Line.__init__(self, point1, point2, name=name)

    def __hash__(self):
        return hash(('line2d', self.point1, self.point2))

    def to_3d(self, plane_origin, x1, x2):
        """
        Convert the line to a 3D line.

        :param plane_origin: Origin of the plane in which the line is.
        :type plane_origin: :class:`volmdlr.Point3D`
        :param x1: First direction of the plane in which the line is.
        :type x1: :class:`volmdlr.Vector3D`
        :param x2: Second direction of the plane in which the line is.
        :type x2: :class:`volmdlr.Vector3D`
        :return: The 3D line.
        :rtype: :class:`Line3D`
        """
        points_3d = [point.to_3d(plane_origin, x1, x2) for point in [self.point1, self.point2]]
        return Line3D(*points_3d, self.name)

    def rotation(self, center: volmdlr.Point2D, angle: float):
        """
        Line2D rotation.

        :param center: rotation center.
        :param angle: angle rotation.
        :return: a new rotated Line2D.
        """
        return Line2D(*[point.rotation(center, angle)
                        for point in [self.point1, self.point2]])

    def translation(self, offset: volmdlr.Vector2D):
        """
        Line2D translation.

        :param offset: translation vector.
        :return: A new translated Line2D.
        """
        return Line2D(*[point.translation(offset) for point in [self.point1, self.point2]])

    def frame_mapping(self, frame: volmdlr.Frame2D, side: str):
        """
        Map the line to a new coordinate frame.

        :param frame: The new coordinate frame.
        :type frame: :class:`volmdlr.Frame2D`
        :param side: The side to which the mapping is made. 'old' for the
            original coordinate frame, 'new' for the new one.
        :type side: str
        :return: The mapped line.
        :rtype: :class:`Line2D`
        """
        return Line2D(*[point.frame_mapping(frame, side) for point in [self.point1, self.point2]])

    def plot(self, ax=None, edge_style: EdgeStyle = EdgeStyle()):
        """
        Plot the line.

        :param ax: Matplotlib axis on which to plot the line. If none,
            a new figure is created.
        :type ax: matplotlib.axes._subplots.AxesSubplot, optional
        :param edge_style: data class instance, containing all parameters needed to plot Line 2D.
        :return: The Matplotlib axis.
        :rtype: matplotlib.axes._subplots.AxesSubplot
        """
        if ax is None:
            _, ax = plt.subplots()

        if version.parse(_mpl_version) >= version.parse('3.3.2'):
            if edge_style.dashed:
                ax.axline((self.point1.x, self.point1.y),
                          (self.point2.x, self.point2.y),
                          dashes=[30, 5, 10, 5],
                          color=edge_style.color)
            else:
                ax.axline((self.point1.x, self.point1.y),
                          (self.point2.x, self.point2.y),
                          color=edge_style.color)
        else:
            direction_vector = self.direction_vector()
            point3 = self.point1 - 3 * direction_vector
            point4 = self.point2 + 4 * direction_vector
            if edge_style.dashed:
                ax.plot([point3[0], point4[0]], [point3[1], point4[1]], color=edge_style.color,
                        dashes=[30, 5, 10, 5])
            else:
                ax.plot([point3[0], point4[0]], [point3[1], point4[1]], color=edge_style.color)

        return ax

    def plot_data(self, edge_style=None):
        """
        Get plot data for the line.

        :param edge_style: Plotting style for the line.
        :type edge_style: :class:`plot_data.EdgeStyle`, optional
        :return: Plot data for the line.
        :rtype: :class:`plot_data.Line2D`
        """
        return plot_data.Line2D([self.point1.x, self.point1.y],
                                [self.point2.x, self.point2.y],
                                edge_style=edge_style)

    def line_intersections(self, line):
        """
        Calculate the intersection between the two lines.

        :param line: The line to calculate intersections with.
        :type line: :class:`volmdlr.Line2D`
        :return: A list of at most one intersection point between
            the two lines.
        :rtype: List[:class:`volmdlr.Point2D`]
        """

        point = volmdlr.Point2D.line_intersection(self, line)
        if point is not None:
            point_projection1, _ = self.point_projection(point)
            if point_projection1 is None:
                return []

            if line.__class__.__name__ == 'Line2D':
                point_projection2, _ = line.point_projection(point)
                if point_projection2 is None:
                    return []

            return [point_projection1]
        return []

    def linesegment_intersections(self, linesegment):
        """
        Calculate the intersection between a line and a line segment.

        :param linesegment: The line segment to calculate intersections with.
        :type linesegment: :class:`volmdlr.edges.LineSegment2D`
        :return: A list of at most one intersection point between the two lines.
        :rtype: List[:class:`volmdlr.Point2D`]
        """
        return linesegment.line_intersections(self)

    @staticmethod
    def _compute_data_create_tangent_circle(line, point, other_line):
        """
        Static helper method to compute some data used in create_tangent_circle method.
        """
        def vectors_from_line_and_point(line1, line2, point_):
            vector_i = volmdlr.Vector2D(point_.x, point_.y)
            vector_a = volmdlr.Vector2D(line1.point1.x, line1.point1.y)
            vector_b = volmdlr.Vector2D(line1.point2.x, line1.point2.y)
            vector_c = volmdlr.Vector2D(line2.point1.x, line2.point1.y)
            vector_d = volmdlr.Vector2D(line2.point2.x, line2.point2.y)
            return vector_i, vector_a, vector_b, vector_c, vector_d
        if math.isclose(line.point_distance(point), 0, abs_tol=1e-10):
            vectors = vectors_from_line_and_point(line, other_line, point)
        elif math.isclose(other_line.point_distance(point), 0, abs_tol=1e-10):
            vectors = vectors_from_line_and_point(other_line, line, point)
        else:
            raise AttributeError("The point isn't on any of the two lines")
        return vectors

    @staticmethod
    def _change_reference_frame(vector_i, vector_a, vector_b, vector_c, vector_d):
        new_u = volmdlr.Vector2D((vector_b - vector_a))
        new_u.normalize()
        new_v = new_u.unit_normal_vector()
        new_basis = volmdlr.Frame2D(vector_i, new_u, new_v)

        new_a = new_basis.global_to_local_coordinates(vector_a)
        new_b = new_basis.global_to_local_coordinates(vector_b)
        new_c = new_basis.global_to_local_coordinates(vector_c)
        new_d = new_basis.global_to_local_coordinates(vector_d)

        return new_basis, new_a, new_b, new_c, new_d

    @staticmethod
    def compute_tangent_circle_for_parallel_segments(new_basis, new_a, new_c):
        """
        Compute tangent circle between parallel segments.

        """
        segments_distance = abs(new_c[1] - new_a[1])
        radius = segments_distance / 2
        new_circle_center = volmdlr.Point2D((0, npy.sign(new_c[1] - new_a[1]) * radius))
        circle_center = new_basis.local_to_global_coordinates(new_circle_center)
        circle = Circle2D(circle_center, radius)
        return circle, None

    @staticmethod
    def compute_tangent_circles_for_perpendicular_segments(new_basis, new_a, new_b, new_c, new_d):
        """
        Computes tangent circle between perpendicular segments.

        """
        line_ab = Line2D(volmdlr.Point2D(new_a), volmdlr.Point2D(new_b))
        line_cd = Line2D(volmdlr.Point2D(new_c), volmdlr.Point2D(new_d))
        new_pt_k = volmdlr.Point2D.line_intersection(line_ab, line_cd)

        radius = abs(new_pt_k[0])
        new_circle_center1 = volmdlr.Point2D((0, radius))
        new_circle_center2 = volmdlr.Point2D((0, -radius))
        circle_center1 = new_basis.local_to_global_coordinates(new_circle_center1)
        circle_center2 = new_basis.local_to_global_coordinates(new_circle_center2)
        circle1 = Circle2D(circle_center1, radius)
        circle2 = Circle2D(circle_center2, radius)

        return circle1, circle2

    @staticmethod
    def get_concurrent_segments_tangent_circles(vector_i, vector_c, vector_d, new_point_k, new_basis):
        """Creates circles tangents to concurrent segments."""
        point_k = volmdlr.Point2D(new_basis.local_to_global_coordinates(new_point_k))

        if point_k.is_close(vector_i):
            return None, None

        # CHANGEMENT DE REPERE:
        new_u2 = volmdlr.Vector2D(point_k - vector_i).unit_vector()
        new_v2 = new_u2.unit_vector()
        new_basis2 = volmdlr.Frame2D(vector_i, new_u2, new_v2)
        new_vector_c = new_basis2.global_to_local_coordinates(vector_c)
        new_vector_d = new_basis2.global_to_local_coordinates(vector_d)
        new_point_k = new_basis2.global_to_local_coordinates(point_k)
        teta1 = math.atan2(new_vector_c[1], new_vector_c[0] - new_point_k[0])
        teta2 = math.atan2(new_vector_d[1], new_vector_d[0] - new_point_k[0])

        if teta1 < 0:
            teta1 += math.pi
        if teta2 < 0:
            teta2 += math.pi
        teta = teta1
        if not math.isclose(teta1, teta2, abs_tol=1e-08):
            if math.isclose(teta1, math.pi, abs_tol=1e-08) or math.isclose(
                    teta1, 0., abs_tol=1e-08):
                teta = teta2
            elif math.isclose(teta2, math.pi,
                              abs_tol=1e-08) or math.isclose(teta2, 0.,
                                                             abs_tol=1e-08):
                teta = teta1
        radius1 = new_point_k[0] * math.sin(teta) / (1 + math.cos(teta))
        radius2 = new_point_k[0] * math.sin(teta) / (1 - math.cos(teta))
        circle_center1 = new_basis2.local_to_global_coordinates(volmdlr.Point2D(0, -radius1))
        circle_center2 = new_basis2.local_to_global_coordinates(volmdlr.Point2D(0, radius2))

        if new_basis.global_to_local_coordinates(circle_center1)[1] > 0:
            return Circle2D(circle_center1, radius1), Circle2D(circle_center2, radius2)
        return Circle2D(circle_center2, radius2), Circle2D(circle_center1, radius1)

    def create_tangent_circle(self, point, other_line):
        """
        Computes the two circles that are tangent to 2 lines and intersect a point located on one of the two lines.
        """
        vector_i, vector_a, vector_b, vector_c, vector_d = self._compute_data_create_tangent_circle(
            self, point, other_line)
        # Basis change
        new_basis, new_a, new_b, new_c, new_d = self._change_reference_frame(vector_i, vector_a, vector_b,
                                                                             vector_c, vector_d)

        if new_c[1] == 0 and new_d[1] == 0:
            # Segments are on the same line: no solution
            return None, None

        if math.isclose(self.unit_direction_vector().dot(
                other_line.unit_normal_vector()), 0, abs_tol=1e-06):
            # Parallel segments: one solution
            return self.compute_tangent_circle_for_parallel_segments(new_basis, new_a, new_c)

        if math.isclose(self.unit_direction_vector().dot(
                other_line.unit_direction_vector()), 0, abs_tol=1e-06):
            # Perpendicular segments: 2 solution
            return self.compute_tangent_circles_for_perpendicular_segments(new_basis, new_a, new_b, new_c, new_d)

        # =============================================================================
        # LES SEGMENTS SONT QUELCONQUES
        #   => 2 SOLUTIONS
        # =============================================================================

        line_ab = Line2D(volmdlr.Point2D(new_a), volmdlr.Point2D(new_b))
        line_cd = Line2D(volmdlr.Point2D(new_c), volmdlr.Point2D(new_d))
        new_pt_k = volmdlr.Point2D.line_intersection(line_ab, line_cd)
        return self.get_concurrent_segments_tangent_circles(vector_i, vector_c, vector_d, new_pt_k, new_basis)

    def cut_between_two_points(self, point1: volmdlr.Point2D,
                               point2: volmdlr.Point2D):
        """
        Cut the line between two points to create a linesegment.

        :param point1: The first point defining the linesegment
        :type point1: :class:`volmdlr.Point2D`
        :param point2: The second point defining the linesegment
        :type point2: :class:`volmdlr.Point2D`
        :return: The created linesegment
        :rtype: :class:`volmdlr.edges.LineSegment2D`
        """
        return volmdlr.edges.LineSegment2D(point1, point2)

    def point_belongs(self, point2d, abs_tol: float = 1e-6):
        """
        Verifies if the point 2D belongs to the line.

        :param point2d: point to be verified.
        :param abs_tol: absolute tolerance to consider in calculus.
        :return: True if point belongs to line, False otherwise.
        """
        return math.isclose(self.point_distance(point2d), 0, abs_tol=abs_tol)

    def point_distance(self, point2d):
        """
        Calculate the shortest distance between a line and a point.

        :param point2d: Point to calculate distance.
        :type point2d: :class:`volmdlr.Point2D`.
        :return: Distance to point.
        :rtype: float.
        """
        vector_r = self.point1 - point2d
        vector_v = self.normal_vector()
        return abs(vector_v.dot(vector_r)) / vector_v.norm()


class Line3D(Line):
    """
    Define an infinite line passing through the 2 points.

    """
    _non_data_eq_attributes = ['name', 'basis_primitives', 'bounding_box']

    def __init__(self, point1: volmdlr.Point3D, point2: volmdlr.Point3D,
                 name: str = ''):
        Line.__init__(self, point1, point2, name=name)
        self._bbox = None

    @property
    def bounding_box(self):
        """Bounding Box getter."""
        if not self._bbox:
            self._bbox = self._bounding_box()
        return self._bbox

    @bounding_box.setter
    def bounding_box(self, new_bounding_box):
        """Bounding Box setter."""
        self._bbox = new_bounding_box

    def _bounding_box(self):
        """Calculates the Bouding box."""
        xmin = min([self.point1[0], self.point2[0]])
        xmax = max([self.point1[0], self.point2[0]])
        ymin = min([self.point1[1], self.point2[1]])
        ymax = max([self.point1[1], self.point2[1]])
        zmin = min([self.point1[2], self.point2[2]])
        zmax = max([self.point1[2], self.point2[2]])

        return core.BoundingBox(xmin, xmax, ymin, ymax, zmin, zmax)

    def point_belongs(self, point3d):
        """
        Verifies if a point belongs to the Line 3D.

        :param point3d: point to be verified.
        :return: returns True if point belongs to the line, and False otherwise.
        """
        if point3d.is_close(self.point1):
            return True
        return self.direction_vector().is_colinear_to(point3d - self.point1)

    def point_distance(self, point):
        """Returns the minimal distance to a point."""
        vector1 = point - self.point1
        vector1.to_vector()
        vector2 = self.point2 - self.point1
        vector2.to_vector()
        return vector1.cross(vector2).norm() / vector2.norm()

    def line_distance(self, line2):
        """
        Calculates the distance between two Line3D.

        :param line2: other Line3D.
        :return: The distance between the two lines.
        """
        direction_vector1 = self.direction_vector()
        direction_vector2 = line2.direction_vector()
        if direction_vector1.is_colinear_to(direction_vector2):
            return direction_vector1.cross(line2.point1 - self.point1).norm() / direction_vector1.norm()
        vector = line2.point1 - self.point1
        line_distance = abs(vector.dot(direction_vector1.cross(direction_vector2))) / direction_vector1.cross(
            direction_vector2).norm()
        return line_distance

    def skew_to(self, line):
        """
        Verifies if two Line3D are skew to each other, that is, they are not parallel and never intersect.

        :param line: other line.
        :return: True if they are skew, False otherwise.
        """
        if self.direction_vector().is_colinear_to(line.direction_vector()):
            return False
        if math.isclose(self.line_distance(line), 0, abs_tol=1e-6):
            return False
        return True

    def intersection(self, line2):
        """
        Calculates the intersection between to Line3D, if there is an intersection.

        :param line2: other Line3D
        :return: None if there is no intersection between Lines.
        A volmdlr.Point3D if there exists an intersection.
        """
        direction_vector1 = self.direction_vector()
        direction_vector2 = line2.direction_vector()
        distance_to_line = self.line_distance(line2)
        if direction_vector1.is_colinear_to(direction_vector2) or \
                not math.isclose(distance_to_line, 0, abs_tol=1e-6):
            return None
        if math.isclose(distance_to_line, 0, abs_tol=1e-6) and \
                math.isclose(direction_vector1.dot(direction_vector2), 0, abs_tol=1e-6):
            projected_point, _ = self.point_projection(line2.point1)
            return projected_point
        vector = self.point1 - line2.point1
        t_coefficient = (vector.dot(direction_vector2) * direction_vector2.dot(direction_vector1) -
                         vector.dot(direction_vector1) * direction_vector2.dot(direction_vector2)) / (
                        direction_vector1.dot(direction_vector1) * direction_vector2.dot(direction_vector2) -
                        direction_vector1.dot(direction_vector2) * direction_vector2.dot(direction_vector1))
        # u_coefficient = (vector.dot(direction_vector2) + t_coefficient * direction_vector1.dot(
        # direction_vector2)) / direction_vector2.dot(direction_vector2)
        intersection = self.point1 + t_coefficient * direction_vector1
        return intersection

<<<<<<< HEAD
    def plot(self, ax=None, color='k', alpha=1, dashed=True):
        """
        Plot method for Line 3D using Matplotlib.
        """
=======
    def plot(self, ax=None, edge_style: EdgeStyle = EdgeStyle()):
        """Plot method for Line 3D using Matplotlib."""
>>>>>>> 172456a9
        if ax is None:
            fig = plt.figure()
            ax = fig.add_subplot(111, projection='3d')

        # Line segment
        ax.plot([self.point1.x, self.point2.x], [self.point1.y, self.point2.y],
                [self.point1.z, self.point2.z], color=edge_style.color, alpha=edge_style.alpha)

        # Drawing 3 times length of segment on each side
        u = self.point2 - self.point1
        v1 = self.point1 - u * 3
        x1, y1, z1 = v1.x, v1.y, v1.z
        v2 = self.point2 - u * 3
        x2, y2, z2 = v2.x, v2.y, v2.z
        if edge_style.dashed:
            ax.plot([x1, x2], [y1, y2], [z1, z2], color=edge_style.color,
                    dashes=[30, 5, 10, 5])
        else:
            ax.plot([x1, x2], [y1, y2], [z1, z2], color=edge_style.color)
        return ax

    def plane_projection2d(self, center, x, y):
        """
        Project the 3D line onto a 2D plane defined by the center point and two
        orthogonal vectors, x and y.

        :param center: The center point of the plane.
        :param x: A tuple representing the first orthogonal vector (x-component, y-component, z-component).
        :param y: A tuple representing the second orthogonal vector (x-component, y-component, z-component).

        :return: A new 2D line resulting from the projection of the current 3D line onto the specified plane.
        """
        return Line2D(self.point1.plane_projection2d(center, x, y),
                      self.point2.plane_projection2d(center, x, y))

    def minimum_distance_points(self, other_line):
        """
        Returns the points on this line and the other line that are the closest of lines.
        """
        if self.point_belongs(other_line.point1):
            return other_line.point1, other_line.point1
        if self.point_belongs(other_line.point2):
            return other_line.point2, other_line.point2
        u = self.point2 - self.point1
        v = other_line.point2 - other_line.point1
        w = self.point1 - other_line.point1
        u_dot_u = u.dot(u)
        u_dot_v = u.dot(v)
        v_dot_v = v.dot(v)
        u_dot_w = u.dot(w)
        v_dot_w = v.dot(w)

        s_param = (u_dot_v * v_dot_w - v_dot_v * u_dot_w) / (u_dot_u * v_dot_v - u_dot_v ** 2)
        t_param = (u_dot_u * v_dot_w - u_dot_v * u_dot_w) / (u_dot_u * v_dot_v - u_dot_v ** 2)
        point1 = self.point1 + s_param * u
        point2 = other_line.point1 + t_param * v
        return point1, point2

    def rotation(self, center: volmdlr.Point3D, axis: volmdlr.Vector3D, angle: float):
        """
        Line3D rotation.

        :param center: rotation center
        :param axis: rotation axis
        :param angle: angle rotation
        :return: a new rotated Line3D
        """

        return Line3D(*[point.rotation(center, axis, angle) for point in
                        [self.point1, self.point2]])

    def translation(self, offset: volmdlr.Vector3D):
        """
        Line3D translation.

        :param offset: translation vector
        :return: A new translated Line3D
        """
        return Line3D(*[point.translation(offset) for point in
                        [self.point1, self.point2]])

    def frame_mapping(self, frame: volmdlr.Frame3D, side: str):
        """
        Changes vector frame_mapping and return a new Line3D.

        side = 'old' or 'new'
        """
        if side == 'old':
            new_start = frame.local_to_global_coordinates(self.point1)
            new_end = frame.local_to_global_coordinates(self.point2)
        elif side == 'new':
            new_start = frame.global_to_local_coordinates(self.point1)
            new_end = frame.global_to_local_coordinates(self.point2)
        else:
            raise ValueError('Please Enter a valid side: old or new')
        return Line3D(new_start, new_end)

    def trim(self, point1: volmdlr.Point3D, point2: volmdlr.Point3D, **kwargs):
        """
        Trims a line creating a line segment.

        :param point1: line segment start.
        :param point2: line segment end.
        :return: line segment.
        """
        if not self.point_belongs(point1) or not self.point_belongs(point2):
            raise ValueError('Point not on curve')

        return volmdlr.edges.LineSegment3D(point1, point2)

    def copy(self, *args, **kwargs):
        """Creates a Copy of Line3D and returns it."""
        return Line3D(*[point.copy() for point in [self.point1, self.point2]])

    @classmethod
    def from_step(cls, arguments, object_dict, **kwargs):
        """
        Converts a step primitive to an Line3D.

        :param arguments: The arguments of the step primitive.
        :type arguments: list
        :param object_dict: The dictionary containing all the step primitives
            that have already been instantiated
        :type object_dict: dict
        :return: The corresponding Line3D object
        :rtype: :class:`Line3D`
        """
        point1 = object_dict[arguments[1]]
        direction = object_dict[arguments[2]]
        point2 = point1 + direction
        return cls(point1, point2, arguments[0][1:-1])

    def to_2d(self, plane_origin, x, y):
        """
        Transforms a Line3D into an Line2D, given a plane origin and an u and v plane vector.

        :param plane_origin: plane origin.
        :param x: plane u vector.
        :param y: plane v vector.
        :return: Line2D.
        """
        p2d = [point.to_2d(plane_origin, x, y) for point in (self.point1, self.point2)]
        if p2d[0] == p2d[1]:
            return None
        return Line2D(*p2d, name=self.name)


class CircleMixin:
    """Circle abstract class."""
    def split_at_abscissa(self, abscissa):
        """
        Splits a Circle into two at a given fraction of its length (abscissa parameter).

        :param abscissa: The fraction of the circle length at which to perform the split.
                Value should be between 0.0 and circle.length(), where 0.0 represents the start of the circle and
                circle.length() represents the end of the arc.
        :type abscissa: float.

        :return: A list containing the two split Arc objects.
        :rtype: List[Arc].
        :raises: ValueError - If the abscissa value is outside the valid range [0.0, circle length].

        """
        if abscissa == 0.0:
            fullarc_class_ = getattr(volmdlr.edges, "FullArc" + self.__class__.__name__[-2:])
            return [fullarc_class_.from_curve(self)]
        start = self.point_at_abscissa(0.0)
        point_at_absccissa = self.point_at_abscissa(abscissa)
        return self.split(start, point_at_absccissa)


class Circle2D(CircleMixin, Curve):
    """
    A class representing a 2D circle.

    This class inherits from `CircleMixin` and `Curve` classes,
    and provides methods to work with 2D circles.

    :param center: The center point of the circle.
    :type center: volmdlr.Point2D
    :param radius: The radius of the circle.
    :type radius: float.
    :param name: The name of the circle. Defaults to ''.
    :type name: str, optional
    """
    def __init__(self, center: volmdlr.Point2D, radius: float, name: str = ''):
        self.center = center
        self.radius = radius
        self._bounding_rectangle = None
        self.frame = volmdlr.Frame2D(center, volmdlr.X2D, volmdlr.Y2D)
        Curve.__init__(self, name=name)

    def __hash__(self):
        return int(round(1e6 * (self.center.x + self.center.y + self.radius)))

    def __eq__(self, other_circle):
        if self.__class__.__name__ != other_circle.__class__.__name__:
            return False

        return math.isclose(self.center.x,
                            other_circle.center.x, abs_tol=1e-06) \
            and math.isclose(self.center.y,
                             other_circle.center.y, abs_tol=1e-06) \
            and math.isclose(self.radius, other_circle.radius,
                             abs_tol=1e-06)

    @classmethod
    def from_3_points(cls, point1, point2, point3):
        """
        Creates a circle 2d from 3 points.

        :return: circle 2d.
        """
        x_interior, y_interior = point2.x, point2.y
        x_end, y_end = point3.x, point3.y
        x_start, y_start = point1.x, point1.y
        matrix1 = [[2 * (x_start - x_interior), 2 * (y_start - y_interior)],
                   [2 * (x_start - x_end), 2 * (y_start - y_end)]]
        b_vector_components = [x_interior ** 2 + y_interior ** 2 - x_start ** 2 - y_start ** 2,
                               x_end ** 2 + y_end ** 2 - x_start ** 2 - y_start ** 2]
        try:
            matrix_a = volmdlr.Matrix22(*matrix1[0], *matrix1[1])
            b_vector = - volmdlr.Vector2D(*b_vector_components)
            inv_matrix_a = matrix_a.inverse()
            center = volmdlr.Point2D(*inv_matrix_a.vector_multiplication(b_vector))
        except ValueError:
            matrix_a = npy.array(matrix1)
            b_vector = - npy.array(b_vector_components)
            center = volmdlr.Point2D(*npy.linalg.solve(matrix_a, b_vector))
        circle = cls(center, point1.point_distance(center))
        return circle

    def area(self):
        """
        Calculates the area for a circle 2d.

        :return: circle area.
        """
        return math.pi * self.radius ** 2

    def second_moment_area(self, point):
        """Second moment area of part of disk."""
        sma = math.pi * self.radius ** 4 / 4
        return geometry.huygens2d(sma, sma, 0, self.area(), self.center, point)

    def center_of_mass(self):
        """Gets the circle's center of mass."""
        return self.center

    def length(self):
        """
        Calculates the length of the Circle 2D.

        :return: the circle's length.
        """

        return volmdlr.TWO_PI * self.radius

    def point_symmetric(self, point):
        """
        Creates a circle symmetrically from a point.

        :param point: symmetry point.
        :return: Circle 2D symmetric to point.
        """
        center = 2 * point - self.center
        return Circle2D(center, self.radius)

    def axial_symmetry(self, line):
        """
        Finds out the symmetric circle 2d according to a line.
        """
        return self.__class__(center=self.center.axial_symmetry(line),
                              radius=self.radius)

    def copy(self, *args, **kwargs):
        """
        Create a copy of the arc 2d.

        :return: copied circle 2d.
        """
        return Circle2D(self.center.copy(), self.radius)

    def point_at_abscissa(self, curvilinear_abscissa):
        """
        Gets the point at a given abscissa.

        :param curvilinear_abscissa: a portion of the circle's length - (0, length).
        :return: Point found at given abscissa.
        """
        start = self.center + self.radius * volmdlr.X3D
        return start.rotation(self.center, curvilinear_abscissa / self.radius)

    def abscissa(self, point: volmdlr.Point2D, tol=1e-6):
        """
        Returns the abscissa of a given point 2d.

        """
        if not math.isclose(point.point_distance(self.center), self.radius, abs_tol=tol):
            raise ValueError('Point not in arc')
        u1, u2 = point.x / self.radius, point.y / self.radius
        point_angle = geometry.sin_cos_angle(u1, u2)
        return self.radius * point_angle

    def point_belongs(self, point, include_edge_points: bool = True, tol: float = 1e-6):
        """
        Verifies if a point is inside the Circle 2D.

        :param point: A 2D point to check if it is inside the Circle 2D.
        :type point: `volmdlr.Point2D`
        :param include_edge_points: A Boolean indicating whether points on the edge of the Circle 2D
            should be considered inside the circle.
        :type include_edge_points: bool
        :param tol: tolerance.
        :return: True if point inside the circle or false otherwise.
        :rtype: bool
        """

        if include_edge_points:
            return point.point_distance(self.center) <= self.radius + tol
        return point.point_distance(self.center) < self.radius

    def point_distance(self, point):
        """
        Calculates the distance of given point to the circle.

        :param point: point to calculate distance.
        :return: the distance from the point to the circle 2D.
        """
        return point.point_distance(self.center) - self.radius

    @property
    def bounding_rectangle(self):
        """
        Gets the bounding rectangle for the circle.

        :return: bounding rectangle.
        """
        if not self._bounding_rectangle:
            self._bounding_rectangle = self.get_bounding_rectangle()
        return self._bounding_rectangle

    def get_bounding_rectangle(self):
        """
        Calculates the circle's bounding rectangle.

        :return: returns a Bounding Rectangle object.
        """
        x_min = self.center.x - self.radius
        x_max = self.center.x + self.radius
        y_min = self.center.y - self.radius
        y_max = self.center.y + self.radius
        return core.BoundingRectangle(x_min, x_max, y_min, y_max)

    def cut_by_line(self, line: Line2D):
        """
        Cuts a circle by a line and returns the resulting contours.

        :param line: The line used to cut the circle.
        :type line: (Line2D)
        :return: A list containing the resulting contours after the cut.
        :rtype: List[Union[self, Contour2D]]
        :raises: NotImplementedError - If there is only one intersection point, the method is not implemented.
                 ValueError: If there are more than two intersection points, the input is invalid.
        """
        intersection_points = self.line_intersections(line)
        if not intersection_points:
            return [self]
        if len(intersection_points) == 1:
            raise NotImplementedError
        if len(intersection_points) == 2:
            linesegment = volmdlr.edges.LineSegment2D(intersection_points[0],
                                                      intersection_points[1])
            arc1, arc2 = self.split(intersection_points[0],
                                    intersection_points[1])
            # from volmdlr import wires
            contour1 = volmdlr.wires.Contour2D([arc1, linesegment.copy()])
            contour2 = volmdlr.wires.Contour2D([arc2, linesegment.copy()])
            return [contour1, contour2]
        raise ValueError

    def line_intersections(self, line2d: Line2D, tol=1e-9):
        """
        Calculates the intersections between a circle 2D and Line 2D.

        :param line2d: line to calculate intersections
        :param tol: tolerance to consider in calculations.
        :return: circle and line intersections.
        """
        if line2d.point1.is_close(self.center):
            point1 = line2d.point2
            vec = line2d.point1 - line2d.point2
        else:
            point1 = line2d.point1
            vec = line2d.point2 - line2d.point1
        vector1 = vec.dot(vec)
        vector2 = 2 * vec.dot(point1 - self.center)
        vector3 = point1.dot(point1) + self.center.dot(self.center) - 2 * point1.dot(self.center) - self.radius ** 2

        disc = vector2 ** 2 - 4 * vector1 * vector3
        if math.isclose(disc, 0., abs_tol=tol):
            t_param = -vector2 / (2 * vector1)
            return [point1 + t_param * vec]

        if disc > 0:
            sqrt_disc = math.sqrt(disc)
            t_param = (-vector2 + sqrt_disc) / (2 * vector1)
            s_param = (-vector2 - sqrt_disc) / (2 * vector1)
            return [point1 + t_param * vec, point1 + s_param * vec]

        return []

    def linesegment_intersections(self, linesegment: 'volmdlr.edges.LineSegment2D', tol=1e-9):
        """
        Calculates the intersections between a circle 2D and line segment 2D.

        :param linesegment: line segment to calculate intersections
        :param tol: tolerance to consider in calculations.
        :return: circle and line segment intersections.
        """
        if self.bounding_rectangle.distance_to_b_rectangle(linesegment.bounding_rectangle) > tol:
            return []
        line_intersections = self.line_intersections(linesegment.line, tol)
        linesegment_intersections = []
        for intersection in line_intersections:
            if linesegment.point_belongs(intersection):
                linesegment_intersections.append(intersection)
        return linesegment_intersections

    def circle_intersections(self, circle: 'Circle2D'):
        """
        Finds the intersection points between this circle and another circle.

        :param circle: The other circle to find intersections with.
        :type circle: (Circle2D).
        :return: A list of intersection points between the two circles.
        :rtype: List[Point2D].
        """
        return volmdlr_intersections.get_circle_intersections(self, circle)

    def arc_intersections(self, arc2d: 'volmdlr.edges.Arc2D'):
        """
        Finds the intersection points between this circle and an arc 2d.

        :param arc2d: The arc 2d to find intersections with.
        :type arc2d: (edges.Arc2D).
        :return: A list of intersection points between the circle and the arc.
        :rtype: List[Point2D].
        """
        circle_intesections = self.circle_intersections(arc2d.circle)
        intersections = []
        for inter in circle_intesections:
            if arc2d.point_belongs(inter):
                intersections.append(inter)
        return intersections

    def bsplinecurve_intersections(self, bsplinecurve: 'volmdlr.edges.BSplineCurve2D', abs_tol: float = 1e-6):
        """
        Calculates the intersections between a circle 2d and a BSpline Curve 2D.

        :param bsplinecurve: bsplinecurve to search for intersections.
        :param abs_tol: tolerance to be considered while validating an intersection.
        :return: a list with all intersections between circle and bsplinecurve.
        """
        return volmdlr_intersections.get_bsplinecurve_intersections(self, bsplinecurve, abs_tol)

    def plot(self, ax=None, edge_style: EdgeStyle = EdgeStyle()):
        """Plots the circle using Matplotlib."""
        return vm_common_operations.plot_circle(self, ax, edge_style)

    def plot_data(self, edge_style: plot_data.EdgeStyle = None,
                  surface_style: plot_data.SurfaceStyle = None):
        """
        Plots the circle 2d using dessia's plot_data package.
        """
        return plot_data.Circle2D(cx=self.center.x, cy=self.center.y,
                                  r=self.radius,
                                  edge_style=edge_style,
                                  surface_style=surface_style)

    def to_3d(self, plane_origin, x, y):
        """
        Transforms a Circle2D into an Circle3D, given a plane origin and an u and v plane vector.

        :param plane_origin: plane origin.
        :param x: plane u vector.
        :param y: plane v vector.
        :return: Circle3D.
        """
        normal = x.cross(y)
        center3d = self.center.to_3d(plane_origin, x, y)
        return Circle3D(volmdlr.Frame3D(center3d, x, y, normal), self.radius, self.name)

    def rotation(self, center: volmdlr.Point2D, angle: float):
        """
        Circle2D rotation.

        :param center: rotation center.
        :param angle: angle rotation.
        :return: a new rotated Circle2D.
        """
        return Circle2D(self.center.rotation(center, angle), self.radius)

    def translation(self, offset: volmdlr.Vector2D):
        """
        Circle2D translation.

        :param offset: translation vector
        :return: A new translated Circle2D
        """
        return Circle2D(self.center.translation(offset), self.radius)

    def frame_mapping(self, frame: volmdlr.Frame3D, side: str):
        """
        Changes frame_mapping and return a new Circle2D.

        side = 'old' or 'new'
        """
        if side == 'old':
            return Circle2D(frame.local_to_global_coordinates(self.center),
                            self.radius)
        if side == 'new':
            return Circle2D(frame.global_to_local_coordinates(self.center),
                            self.radius)
        raise ValueError('Side should be \'new\' \'old\'')

    def split_by_line(self, line: Line2D):
        """
        Split the Circle with a line into two Arc2D.
        """
        split_points = self.line_intersections(line)
        return self.split(split_points[0], split_points[1])

    def split(self, split_start, split_end):
        """
        Splits the current object into two Arc2D edges.

        This method creates two Arc2D edges by splitting the current object between the specified start and end points.
        The new Arc2D edges will connect the split_start and split_end points, and split_end and split_start points
        respectively.

        :param (Point2D) split_start: The starting point of the split.
        :param (Point2D) split_end: The ending point of the split.

        :return: A list containing the two newly created Arc2D edges resulting from the split.
        """
        return [volmdlr.edges.Arc2D(self, split_start, split_end),
                volmdlr.edges.Arc2D(self, split_end, split_start)]

    def discretization_points(self, *, number_points: int = None, angle_resolution: int = 40):
        """
        Discretize a Contour to have "n" points.

        :param number_points: the number of points (including start and end points)
             if unset, only start and end will be returned
        :param angle_resolution: if set, the sampling will be adapted to have a controlled angular distance. Useful
            to mesh an arc
        :return: a list of sampled points
        """
        if not number_points and angle_resolution:
            number_points = math.ceil(math.pi * angle_resolution) + 2
        step = self.length() / number_points
        return [self.point_at_abscissa(i * step) for i in range(number_points)]

    def get_geo_points(self):
        """
        Represents the circle in 3D space.
        """
        return [volmdlr.Point3D(self.radius, self.center.y, 0),
                volmdlr.Point3D(self.center.x, self.center.y, 0),
                volmdlr.Point3D(-self.radius, self.center.y, 0)]


class Circle3D(CircleMixin, Curve):
    """
    Defines a Circle in three dimensions, with a center and a radius.

    frame.u, frame.v define the plane, frame.w the normal
    """
    _non_serializable_attributes = ['point', 'edges', 'point_inside_contour']
    _non_data_eq_attributes = ['name']
    _non_data_hash_attributes = ['name']
    _generic_eq = True

    def __init__(self, frame: volmdlr.Frame3D, radius: float,
                 name: str = ''):
        self.radius = radius
        self.frame = frame
        self._bbox = None
        Curve.__init__(self, name=name)

    @property
    def center(self):
        """
        Gets the circle's center.
        """
        return self.frame.origin

    @property
    def normal(self):
        """
        Gets the circle's normal.
        """
        return self.frame.w

    def __hash__(self):
        return hash(self.frame.origin)

    def __eq__(self, other_circle):
        return self.frame.origin.is_close(other_circle.frame.origin) \
            and self.frame.w.is_colinear_to(other_circle.frame.w) \
            and math.isclose(self.radius,
                             other_circle.radius, abs_tol=1e-06)

    def discretization_points(self, *, number_points: int = None, angle_resolution: int = 20):
        """
        Discretize a Circle to have "n" points.

        :param number_points: the number of points (including start and end points)
             if unset, only start and end will be returned
        :param angle_resolution: if set, the sampling will be adapted to have a controlled angular distance. Useful
            to mesh an arc
        :return: a list of sampled points
        """
        if number_points:
            angle_resolution = number_points
        discretization_points_3d = [self.center + self.radius * math.cos(teta) * self.frame.u +
                                    self.radius * math.sin(teta) * self.frame.v for teta in
                                    npy.linspace(0, volmdlr.TWO_PI, angle_resolution + 1)][:-1]
        return discretization_points_3d

    def abscissa(self, point: volmdlr.Point3D, tol: float = 1e-6):
        """
        Calculates the abscissa a given point.

        :param point: point to calculate abscissa.
        :param tol: tolerance.
        :return: abscissa
        """
        if not math.isclose(self.center.point_distance(point), self.radius, abs_tol=tol):
            raise ValueError('Point is not on circle')
        x, y, _ = self.frame.global_to_local_coordinates(point)
        u1 = x / self.radius
        u2 = y / self.radius
        theta = geometry.sin_cos_angle(u1, u2)

        return self.radius * abs(theta)

    def length(self):
        """Calculates the arc length of the circle."""
        return volmdlr.TWO_PI * self.radius

    def rotation(self, center: volmdlr.Point3D, axis: volmdlr.Vector3D, angle: float):
        """
        Circle3D rotation.

        :param center: rotation center
        :param axis: rotation axis
        :param angle: angle rotation
        :return: a new rotated Circle3D
        """
        return Circle3D(self.frame.rotation(center, axis, angle),
                        self.radius, self.name)

    def translation(self, offset: volmdlr.Vector3D):
        """
        Circle3D translation.

        :param offset: translation vector
        :return: A new translated Circle3D
        """
        return Circle3D(self.frame.translation(offset), self.radius, self.name)

    def frame_mapping(self, frame: volmdlr.Frame3D, side: str):
        """
        Changes frame_mapping and return a new Circle3D.

        side = 'old' or 'new'.
        """
        return Circle3D(self.frame.frame_mapping(frame, side), self.radius)

    def plot(self, ax=None, edge_style: EdgeStyle = EdgeStyle()):
        """Plot method for Circle3D."""
        if ax is None:
            fig = plt.figure()
            ax = fig.add_subplot(111, projection='3d')
        return vm_common_operations.plot_from_discretization_points(ax, edge_style, self, close_plot=True)

    def point_at_abscissa(self, curvilinear_abscissa):
        """ Start point is at intersection of frame.u axis. """
        start = self.frame.origin + self.radius * self.frame.u
        return start.rotation(self.frame.origin, self.frame.w,
                              curvilinear_abscissa / self.radius)

    def linesegment_intersections(self, linesegment: 'volmdlr.edges.LineSegment3D'):
        """
        Calculates the intersections between the Circle3D and a line segment 3D.

        :param linesegment: line segment 3D to verify intersections
        :return: list of points intersecting Circle
        """
        intersections = []
        circle3d_line_intersections = volmdlr_intersections.circle_3d_line_intersections(self, linesegment.line)
        for intersection in circle3d_line_intersections:
            if linesegment.point_belongs(intersection):
                intersections.append(intersection)
        return intersections

    @classmethod
    def from_step(cls, arguments, object_dict, **kwargs):
        """
        Converts a step primitive to a Circle3D.

        :param arguments: The arguments of the step primitive.
        :type arguments: list
        :param object_dict: The dictionary containing all the step primitives that have already been instantiated.
        :type object_dict: dict
        :return: The corresponding Circle3D object.
        :rtype: :class:`volmdlr.wires.Circle3D`
        """
        length_conversion_factor = kwargs.get("length_conversion_factor", 1)

        center = object_dict[arguments[1]].origin
        radius = float(arguments[2]) * length_conversion_factor
        normal = object_dict[arguments[1]].w
        normal.normalize()
        return cls.from_center_normal(center, normal, radius, arguments[0][1:-1])

    def to_step(self, current_id, surface_id=None, surface3d=None):
        """
        Exports the circle 3d to STEP.

        :param current_id: the id of the current object.
        :param surface_id: id of the corresponding surface.
        :param surface3d: the surface 3d.
        :return:
        """
        content, frame_id = self.frame.to_step(current_id)
        curve_id = frame_id + 1
        content += f"#{curve_id} = CIRCLE('{self.name}',#{frame_id},{round(self.radius * 1000, 3)});\n"

        if surface_id:
            content += f"#{curve_id + 1} = SURFACE_CURVE('',#{curve_id},(#{surface_id}),.PCURVE_S1.);\n"
            curve_id += 1

        point1 = self.frame.origin + self.frame.u * self.radius
        point3 = self.frame.origin - self.frame.u * self.radius

        p1_content, p1_id = point1.to_step(curve_id + 1, vertex=True)
        p3_content, p3_id = point3.to_step(p1_id + 1, vertex=True)
        content += p1_content + p3_content

        arc1_id = p3_id + 1
        content += f"#{arc1_id} = EDGE_CURVE('{self.name}',#{p1_id},#{p3_id},#{curve_id},.T.);\n"
        oriented_edge1_id = arc1_id + 1
        content += f"#{oriented_edge1_id} = ORIENTED_EDGE('',*,*,#{arc1_id},.T.);\n"

        arc2_id = oriented_edge1_id + 1
        content += f"#{arc2_id} = EDGE_CURVE('{self.name}',#{p3_id},#{p1_id},#{curve_id},.T.);\n"
        oriented_edge2_id = arc2_id + 1
        content += f"#{oriented_edge2_id} = ORIENTED_EDGE('',*,*,#{arc2_id},.T.);\n"

        current_id = oriented_edge2_id + 1
        content += f"#{current_id} = EDGE_LOOP('{self.name}',(#{oriented_edge1_id},#{oriented_edge2_id}));\n"

        return content, current_id

    @property
    def bounding_box(self):
        """Bounding box for Arc 3D."""
        if not self._bbox:
            self._bbox = self._bounding_box()
        return self._bbox

    def _bounding_box(self):
        """
        Computes the bounding box.

        """
        points = [self.frame.origin + self.radius * v
                  for v in [self.frame.u, -self.frame.u,
                            self.frame.v, -self.frame.v]]
        return core.BoundingBox.from_points(points)

    def to_2d(self, plane_origin, x, y):
        """
        Transforms a Circle3D into an Circle2D, given a plane origin and an u and v plane vector.

        :param plane_origin: plane origin.
        :param x: plane u vector.
        :param y: plane v vector.
        :return: Circle2D.
        """
        center = self.center.to_2d(plane_origin, x, y)
        return Circle2D(center, self.radius)

    @classmethod
    def from_center_normal(cls, center: volmdlr.Point3D,
                           normal: volmdlr.Vector3D,
                           radius: float,
                           name: str = ''):
        """Creates a Circle 3D from a center point and a normal vector, along with is radius."""
        u = normal.deterministic_unit_normal_vector()
        v = normal.cross(u)
        return cls(volmdlr.Frame3D(center, u, v, normal), radius, name)

    @classmethod
    def from_3_points(cls, point1, point2, point3):
        """
        Create a Circle3D object from three points.

        This class method constructs a Circle3D object given three 3D points (Point3D objects).
        The three points are used to uniquely define a circle in 3D space.

        :param (Point3D) point1: The first point on the circumference of the circle.
        :param (Point3D) point2: The second point on the circumference of the circle.
        :param (Point3D) point3: The third point on the circumference of the circle.

        return: A Circle3D object that represents the circle uniquely defined by the three input points.

        :raise ZeroDivisionError: If the three input points are not distinct, a ZeroDivisionError is raised.
        :raise ZeroDivisionError: If the start, end, and interior points of the arc are not distinct, a ZeroDivisionError is raised.
        """
        # The implementation details are not described in the docstring as they are quite involved.
        # The method calculates the center, radius, and frame of the circle from the three input points in 3D space.
        # The frame represents the orientation of the circle in 3D space.
        # The method uses various geometric calculations to find these properties.

        vector_u1 = point2 - point1
        vector_u2 = point2 - point3
        try:
            vector_u1.normalize()
            vector_u2.normalize()
        except ZeroDivisionError as exc:
            raise ZeroDivisionError('the 3 points must be distincts') from exc

        normal = vector_u2.cross(vector_u1)
        normal.normalize()

        if vector_u1.is_close(vector_u2):
            vector_u2 = normal.cross(vector_u1)
            vector_u2.normalize()

        vector_v1 = normal.cross(vector_u1)  # v1 is normal, equal u2
        vector_v2 = normal.cross(vector_u2)  # equal -u1

        point11 = 0.5 * (point1 + point2)  # Mid-point of segment s,m
        point21 = 0.5 * (point2 + point3)  # Mid-point of segment s,m

        line1 = Line3D(point11, point11 + vector_v1)
        line2 = Line3D(point21, point21 + vector_v2)

        try:
            center, _ = line1.minimum_distance_points(line2)
        except ZeroDivisionError as exc:
            raise ZeroDivisionError('Start, end and interior points  of an arc must be distincts') from exc

        radius = (center - point1).norm()
        return cls(frame=volmdlr.Frame3D(center, vector_u1, normal.cross(vector_u1), normal),
                   radius=radius)

    def extrusion(self, extrusion_vector):
        """
        Returns the cylindrical face generated by extrusion of the circle.
        """
        if self.normal.is_colinear_to(extrusion_vector):
            u = self.normal.deterministic_unit_normal_vector()
            v = self.normal.cross(u)
            w = extrusion_vector.copy()
            w.normalize()
            cylinder = volmdlr.surfaces.CylindricalSurface3D(
                volmdlr.Frame3D(self.center, u, v, w), self.radius)
            return [volmdlr.faces.CylindricalFace3D.from_surface_rectangular_cut(cylinder, 0, volmdlr.TWO_PI,
                                                                                 0, extrusion_vector.norm())]
        raise NotImplementedError(
            f'Extrusion along vector not colinar to normal for circle not '
            f'handled yet: dot={self.normal.dot(extrusion_vector)}')

    def revolution(self, axis_point: volmdlr.Point3D, axis: volmdlr.Vector3D,
                   angle: float):
        """
        Return the Toroidal face generated by the revolution of the circle.
        """
        line3d = Line3D(axis_point, axis_point + axis)
        tore_center, _ = line3d.point_projection(self.center)
        u = self.center - tore_center
        u.normalize()
        v = axis.cross(u)
        if not math.isclose(self.normal.dot(u), 0., abs_tol=1e-9):
            raise NotImplementedError(
                'Outside of plane revolution not supported')

        tore_radius = tore_center.point_distance(self.center)
        surface = volmdlr.surfaces.ToroidalSurface3D(
            volmdlr.Frame3D(tore_center, u, v, axis),
            tore_radius, self.radius)
        return [volmdlr.faces.ToroidalFace3D.from_surface_rectangular_cut(surface, 0, angle, 0, volmdlr.TWO_PI)]

    def point_belongs(self, point: volmdlr.Point3D, abs_tol: float = 1e-6):
        """
        Returns if given point belongs to the Circle3D.
        """
        distance = point.point_distance(self.center)
        vec = volmdlr.Vector3D(*point - self.center)
        dot = self.normal.dot(vec)
        if math.isclose(distance, self.radius, abs_tol=abs_tol) \
                and math.isclose(dot, 0, abs_tol=abs_tol):
            return True
        return False

    def reverse(self):
        """
        Reverses the direction of the circle.

        """
        frame = volmdlr.Frame3D(self.center, self.frame.u, -self.frame.v, self.frame.u.cross(-self.frame.v))
        return Circle3D(frame, self.radius)

    def trim(self, point1: volmdlr.Point3D, point2: volmdlr.Point3D, same_sense: bool = True):
        """
        Trims a circle between two points.

        :param point1: point 1 used to trim circle.
        :param point2: point2 used to trim circle.
        :same_sense: Used for periodical curves only. Indicates whether the curve direction agrees with (True)
            or is in the opposite direction (False) to the edge direction. By default, it's assumed True
        :return: arc between these two points.
        """
        circle = self
        if not same_sense:
            circle = self.reverse()
        if not self.point_belongs(point1, 1e-4) or not self.point_belongs(point2, 1e-4):
            ax = self.plot()
            point1.plot(ax=ax, color='r')
            point2.plot(ax=ax, color='b')
            raise ValueError('Point not on circle for trim method')
        if point1.is_close(point2):
            return volmdlr.edges.FullArc3D(circle, point1)
        return volmdlr.edges.Arc3D(circle, point1, point2)

    def split(self, split_start, split_end):
        """
        Splits a circle into two arcs, at two given points.

        :param split_start: split point 1.
        :param split_end:  split point 2.
        :return: A list with two split arc 3D.
        """
        return [volmdlr.edges.Arc3D(self, split_start, split_end),
                volmdlr.edges.Arc3D(self, split_end, split_start)]

    def sweep(self, *args):
        """
        Circle 3D is used as path for sweeping given section through it.

        :return:
        """
        _, section_contour = args
        new_faces = []
        for contour_primitive in section_contour.primitives:
            new_faces.extend(contour_primitive.revolution(
                self.center, self.normal, volmdlr.TWO_PI))
        return new_faces


class Ellipse2D(Curve):
    """
    Defines an Ellipse in two-dimensions.

    Ellipse2D defined by a major axis (A), minor axis (B), a center and a vector
    representing the direction of the major axis.

    :param major_axis: ellipse's major axis (A)
    :type major_axis: float
    :param minor_axis: ellipse's minor axis (B)
    :type minor_axis: float
    :param frame: ellipse's local frame.
    :type frame: volmdlr.Frame2D.

    :Example:
    >>> ellipse2d = Ellipse2D(4, 2, volmdlr.O2D, volmdlr.Vector2D(1, 1))
    """

    def __init__(self, major_axis, minor_axis, frame, name=''):
        self.major_axis = major_axis
        self.minor_axis = minor_axis
        self.center = frame.origin
        self.major_dir = frame.u
        self.minor_dir = frame.v
        # self.frame = volmdlr.Frame2D(self.center, self.major_dir, self.minor_dir)
        self.frame = frame
        if math.isclose(frame.u.cross(frame.v), 1.0, abs_tol=1e-6):
            self.angle_start = 0.0
            self.angle_end = volmdlr.TWO_PI
            self.is_trigo = True
        elif math.isclose(frame.u.cross(frame.v), -1.0, abs_tol=1e-6):
            self.angle_start = volmdlr.TWO_PI
            self.angle_end = 0.0
            self.is_trigo = False
        self.theta = geometry.clockwise_angle(self.major_dir, volmdlr.X2D)
        if self.theta == math.pi * 2:
            self.theta = 0.0
        Curve.__init__(self, name=name)

    def __hash__(self):
        return hash((self.center, self.major_dir, self.major_axis, self.minor_axis))

    def area(self):
        """
        Calculates the ellipse's area.

        :return: ellipse's area, float.
        """
        return math.pi * self.major_axis * self.minor_axis

    def length(self):
        """
        Calculates the ellipse's length.

        :return: ellipse's length.
        """
        mid_point = self.center - self.major_axis * self.major_dir
        if self.theta != 0.0:
            mid_point = self.center - volmdlr.Point2D(self.major_axis, 0)
            mid_point = mid_point.rotation(self.center, self.theta)
        length = 2 * self.abscissa(mid_point)
        return length

    def to_3d(self, plane_origin, x, y):
        """
        Transforms a Ellipse2D into an Ellipse3D, given a plane origin and an u and v plane vector.

        :param plane_origin: plane origin.
        :param x: plane u vector.
        :param y: plane v vector.
        :return: Ellipse3D.
        """
        center3d = self.frame.origin.to_3d(plane_origin, x, y)
        major_dir_pointd2d = self.center + self.major_axis * self.major_dir
        major_dir_point = major_dir_pointd2d.to_3d(plane_origin, x, y)
        u_vector = major_dir_point - center3d
        u_vector = u_vector.unit_vector()
        minor_dir_point2d = self.center + self.minor_axis * self.minor_dir
        minor_dir_point = minor_dir_point2d.to_3d(plane_origin, x, y)
        v_vector = minor_dir_point - center3d
        v_vector = v_vector.unit_vector()
        w_vector = u_vector.cross(v_vector)
        frame3d = volmdlr.Frame3D(center3d, u_vector, v_vector, w_vector)
        return Ellipse3D(self.major_axis, self.minor_axis, frame3d)

    def point_over_ellipse(self, point, abs_tol=1e-6):
        """
        Verifies if a point is on the ellipse.

        :param point: point to be verified.
         :param abs_tol: tolerance.
        :return: True or False.
        """
        return math.isclose(
            ((point.x - self.center.x) * math.cos(self.theta) +
             (point.y - self.center.y) * math.sin(self.theta)) ** 2 / self.major_axis ** 2 +
            ((point.x - self.center.x) * math.sin(self.theta) -
             (point.y - self.center.y) * math.cos(self.theta)) ** 2 / self.minor_axis ** 2, 1, abs_tol=abs_tol)

    def point_over_contour(self, point, abs_tol=1e-6):
        """
        Verifies if a point is on the ellipse.

        :param point: point to be verified.
        :param abs_tol: tolerance.
        :return: True or False.
        """
        return self.point_over_ellipse(point, abs_tol)

    def line_intersections(self, line: 'Line2D'):
        """
        Calculates the intersections between a line and an ellipse.

        :param line: line to calculate intersections
        :return: list of points intersections, if there are any
        """
        intersections = volmdlr_intersections.ellipse2d_line_intersections(self, line)
        return intersections

    def linesegment_intersections(self, linesegment: 'volmdlr.edges.LineSegment2D'):
        """
        Calculates the intersections between a line segment and an ellipse.

        :param linesegment: line segment to calculate intersections.
        :return: list of points intersections, if there are any.
        """
        line_intersections = self.line_intersections(linesegment.line)
        intersections = []
        for intersection in line_intersections:
            if linesegment.point_belongs(intersection):
                intersections.append(intersection)
        return intersections

    def discretization_points(self, *, number_points: int = None, angle_resolution: int = 20):
        """
        Calculates the discretized points for the ellipse.

        :param number_points: number of point to have in the discretized points.
        :param angle_resolution: the angle resolution to be used to discretize points.
        :return: discretized points.
        """
        if number_points:
            angle_resolution = number_points
        discretization_points = [self.frame.local_to_global_coordinates(
            volmdlr.Point2D(self.major_axis * math.cos(theta), self.minor_axis * math.sin(theta)))
            for theta in npy.linspace(self.angle_start, self.angle_end, angle_resolution + 1)]
        return discretization_points

    def abscissa(self, point: volmdlr.Point2D, tol: float = 1e-3):
        """
        Calculates the abscissa for a given point.

        :param point: point to calculate the abscissa.
        :param tol: tolerance.
        :return: the corresponding abscissa, 0 < abscissa < ellipse's length.
        """
        if self.point_over_ellipse(point, tol):
            angle_abscissa = self.point_angle_with_major_dir(point)

            def arc_length(theta):
                return math.sqrt((self.major_axis ** 2) * math.sin(theta) ** 2 +
                                 (self.minor_axis ** 2) * math.cos(theta) ** 2)

            res, _ = scipy_integrate.quad(arc_length, 0, angle_abscissa)
            return res
        raise ValueError(f'point {point} does not belong to ellipse')

    def point_at_abscissa(self, abscissa):
        """Get a point at given abscissa."""
        if math.isclose(abscissa, 0.0, abs_tol=1e-6) or math.isclose(abscissa, self.length(), abs_tol=1e-6):
            return self.center + self.major_axis * self.major_dir
        discretized_points = self.discretization_points(number_points=100)
        aproximation_abscissa = 0
        aproximation_point = None
        for point1, point2 in zip(discretized_points[:-1], discretized_points[1:]):
            dist1 = point1.point_distance(point2)
            if aproximation_abscissa + dist1 > abscissa:
                aproximation_point = point1
                break
            aproximation_abscissa += dist1
        initial_point = self.frame.global_to_local_coordinates(aproximation_point)
        u1, u2 = initial_point.x / self.major_axis, initial_point.y / self.minor_axis
        initial_angle = geometry.sin_cos_angle(u1, u2)
        angle_start = 0

        def ellipse_arc_length(theta):
            return math.sqrt((self.major_axis ** 2) * math.sin(theta) ** 2 +
                             (self.minor_axis ** 2) * math.cos(theta) ** 2)
        iter_counter = 0
        increment_factor = 1e-5
        while True:
            res, _ = scipy_integrate.quad(ellipse_arc_length, angle_start, initial_angle)
            if math.isclose(res, abscissa, abs_tol=1e-5):
                abscissa_angle = initial_angle
                break
            if res > abscissa:
                if iter_counter == 0:
                    increment_factor = -1e-5
                else:
                    raise NotImplementedError
            initial_angle += increment_factor
            iter_counter += 1
        x = self.major_axis * math.cos(abscissa_angle)
        y = self.minor_axis * math.sin(abscissa_angle)
        return self.frame.local_to_global_coordinates(volmdlr.Point2D(x, y))

    def point_angle_with_major_dir(self, point2d):
        """
        Given a point in the ellipse, calculates it angle with the major direction vector.

        """
        initial_point = self.frame.global_to_local_coordinates(point2d)
        u1, u2 = initial_point.x / self.major_axis, initial_point.y / self.minor_axis
        angle_abscissa = geometry.sin_cos_angle(u1, u2)
        return angle_abscissa

    def plot(self, ax=None, edge_style: EdgeStyle = EdgeStyle()):
        """
        Matplotlib plot for an ellipse.

        """
        if ax is None:
            _, ax = plt.subplots()
        ax = vm_common_operations.plot_from_discretization_points(ax, edge_style, self,
                                                                  number_points=100, close_plot=True)
        if edge_style.equal_aspect:
            ax.set_aspect('equal')
        return ax

    def rotation(self, center, angle: float):
        """
        Rotation of ellipse around a center and an angle.

        :param center: center of the rotation.
        :param angle: angle to rotated of.
        :return: a rotated new ellipse.
        """
        rotated_center = self.center.rotation(center, angle)
        point_major_dir = self.center + self.major_dir * self.major_axis
        rotated_major_dir_point = point_major_dir.rotation(center, angle)
        major_dir = rotated_major_dir_point - rotated_center
        major_dir = major_dir.unit_vector()
        minor_dir = major_dir.normal_vector()
        if not self.is_trigo:
            minor_dir = -minor_dir
        new_frame = volmdlr.Frame2D(rotated_center, major_dir, minor_dir)
        return Ellipse2D(self.major_axis, self.minor_axis, new_frame)

    def translation(self, offset: volmdlr.Vector2D):
        """
        Translation of ellipse from an offset vector.

        :param offset: corresponding translation vector.
        :return: translated new ellipse 2d.
        """
        return Ellipse2D(self.major_axis, self.minor_axis, self.frame.translation(offset))

    def frame_mapping(self, frame: volmdlr.Frame2D, side: str):
        """
        Changes frame_mapping and return a new Ellipse2D.

        side = 'old' or 'new'.
        """
        return Ellipse2D(self.major_axis, self.minor_axis, self.frame.frame_mapping(frame, side))

    def reverse(self):
        """
        Reverses the direction of the Ellipse.

        """
        frame = volmdlr.Frame2D(self.center, self.frame.u, -self.frame.v)
        return Ellipse2D(self.major_axis, self.minor_axis, frame)


class Ellipse3D(Curve):
    """
    Defines a 3D ellipse.

    :param major_axis: Largest radius of the ellipse
    :type major_axis: float
    :param minor_axis: The Smallest radius of the ellipse
    :type minor_axis: float
    :param frame: frame 3d where the ellipse is located.
    """

    def __init__(self, major_axis: float, minor_axis: float,
                 frame, name: str = ''):
        self.frame = frame
        self.major_axis = major_axis
        self.minor_axis = minor_axis
        self.center = frame.origin
        self.normal = frame.w
        self.major_dir = frame.u
        self.minor_dir = frame.v
        self._self_2d = None
        Curve.__init__(self, name=name)

    @property
    def self_2d(self):
        """
        Gets the version of the ellipse in 2D.
        """
        if not self._self_2d:
            self._self_2d = self.to_2d(self.center, self.frame.u, self.frame.v)
        return self._self_2d

    def point_belongs(self, point, tol: float = 1e-6):
        """
        Verifies if a given point lies on the Ellipse3D.

        :param point: point to be verified.
        :param tol: tolerance.
        :return: True is point lies on the Ellipse, False otherwise
        """
        new_point = self.frame.global_to_local_coordinates(point)
        return math.isclose(new_point.x ** 2 / self.major_axis ** 2 +
                            new_point.y ** 2 / self.minor_axis ** 2, 1.0, abs_tol=tol)

    def length(self):
        """
        Calculates the length of the ellipse.

        Ramanujan's approximation for the perimeter of the ellipse.
        P = π (a + b) [ 1 + (3h) / (10 + √(4 - 3h) ) ], where h = (a - b)**2/(a + b)**2
        :return:
        """
        perimeter_formular_h = (self.major_axis - self.minor_axis) ** 2 / (self.major_axis + self.minor_axis) ** 2
        return math.pi * (self.major_axis + self.minor_axis) * \
            (1 + (3 * perimeter_formular_h / (10 + math.sqrt(4 - 3 * perimeter_formular_h))))

    def discretization_points(self, *, number_points: int = None, angle_resolution: int = 20):
        """
        Discretize a Contour to have "n" points.

        :param number_points: the number of points (including start and end points)
             if unset, only start and end will be returned.
        :param angle_resolution: if set, the sampling will be adapted to have a controlled angular distance. Useful
            to mesh an arc.
        :return: a list of sampled points.
        """
        if number_points:
            angle_resolution = number_points
        discretization_points_3d = [
                                      self.center + self.major_axis * math.cos(
                                          teta) * self.major_dir
                                      + self.minor_axis * math.sin(
                                          teta) * self.major_dir.cross(
                                          self.normal) for teta in
                                      npy.linspace(0, volmdlr.TWO_PI,
                                                   angle_resolution + 1)][:-1]
        return discretization_points_3d

    def to_2d(self, plane_origin, x, y):
        """
        Transforms an Ellipse 3D into an Ellipse 2D, given a plane origin and an u and v plane vector.

        :param plane_origin: plane origin.
        :param x: plane u vector.
        :param y: plane v vector.
        :return: Ellipse2D.
        """
        center = self.center.to_2d(plane_origin, x, y)
        major_dir_point3d = self.center + self.major_axis * self.major_dir
        major_dir_point2d = major_dir_point3d.to_2d(plane_origin, x, y)
        major_dir_2d = major_dir_point2d - center
        major_dir_2d = major_dir_2d.unit_vector()
        minor_dir_point3d = self.center + self.minor_axis * self.minor_dir
        minor_dir_point2d = minor_dir_point3d.to_2d(plane_origin, x, y)
        minor_dir_2d = minor_dir_point2d - center
        minor_dir_2d = minor_dir_2d.unit_vector()
        # major_dir_2d = self.major_dir.to_2d()
        # _d2 = self.minor_dir.to_2d(plane_origin, x, y)
        return Ellipse2D(self.major_axis, self.minor_axis, volmdlr.Frame2D(center, major_dir_2d, minor_dir_2d))

    def abscissa(self, point: volmdlr.Point3D, tol: float = 1e-6):
        """
        Calculates the abscissa a given point.

        :param point: point to calculate abscissa.
        :param tol: tolerance.
        :return: abscissa
        """
        if not self.point_belongs(point, tol):
            raise ValueError('Point is not on ellipse.')
        point2d = point.to_2d(self.center, self.frame.u, self.frame.v)
        return self.self_2d.abscissa(point2d)

    def point_at_abscissa(self, abscissa: float):
        """
        Calculates the 3D point on the curve at a given fraction of its length (abscissa).

        :param abscissa: The fraction of the curve's length at which to calculate the point.
        :type abscissa: (float)
        Returns: The calculated 3D point on the curve.
        :rtype: Point3D.
        """
        point2d = self.self_2d.point_at_abscissa(abscissa)
        return point2d.to_3d(self.center, self.frame.u, self.frame.v)

    def trim(self, point1: volmdlr.Point3D, point2: volmdlr.Point3D, same_sense: bool = True):
        """
        Trims an ellipse between two points.

        :param point1: point1 used to trim ellipse.
        :param point2: point2 used to trim ellipse.
        :same_sense: indicates whether the curve direction agrees with (True) or is in the opposite
            direction (False) to the edge direction. By default, it's assumed True
        :return: arc of ellipse between these two points.
        """
        ellipse = self
        if not same_sense:
            ellipse = self.reverse()
        if point1.is_close(point2):
            return volmdlr.edges.FullArcEllipse3D(ellipse, point1, self.name)
        return volmdlr.edges.ArcEllipse3D(ellipse, point1, point2)

    def rotation(self, center: volmdlr.Point3D, axis: volmdlr.Vector3D, angle: float):
        """
        Ellipse3D rotation.

        :param center: rotation center.
        :param axis: rotation axis.
        :param angle: angle rotation.
        :return: a new rotated Ellipse3D.
        """
        return Ellipse3D(self.major_axis, self.minor_axis, self.frame.rotation(center, axis, angle), self.name)

    def translation(self, offset: volmdlr.Vector3D):
        """
        Ellipse 3D translation.

        :param offset: translation vector.
        :return: A new translated Ellipse 3D.
        """
        return Ellipse3D(self.major_axis, self.minor_axis, self.frame.translation(offset), self.name)

    def frame_mapping(self, frame: volmdlr.Frame3D, side: str):
        """
        Changes frame_mapping and return a new Ellipse3D.

        side = 'old' or 'new'.
        """

        return Ellipse3D(self.major_axis, self.minor_axis, self.frame.frame_mapping(frame, side))

    def plot(self, ax=None, edge_style: EdgeStyle = EdgeStyle()):
        """Plots an ellipse using Matplotlib."""
        if ax is None:
            ax = plt.figure().add_subplot(111, projection='3d')

        return vm_common_operations.plot_from_discretization_points(ax, edge_style, self, close_plot=True,
                                                                    number_points=100)

    @classmethod
    def from_step(cls, arguments, object_dict, **kwargs):
        """
        Converts a step primitive to a Ellipse3D.

        :param arguments: The arguments of the step primitive.
        :type arguments: list
        :param object_dict: The dictionary containing all the step primitives that have already been instantiated.
        :type object_dict: dict
        :return: The corresponding Ellipse3D object.
        :rtype: :class:`volmdlr.wires.Ellipse3D`
        """
        length_conversion_factor = kwargs.get("length_conversion_factor", 1)

        center = object_dict[arguments[1]].origin
        normal = object_dict[arguments[1]].u
        major_dir = object_dict[arguments[1]].v
        major_axis = float(arguments[2]) * length_conversion_factor
        minor_axis = float(arguments[3]) * length_conversion_factor
        return cls(major_axis, minor_axis, volmdlr.Frame3D(center, major_dir, normal.cross(major_dir), normal),
                   arguments[0][1:-1])

    def reverse(self):
        """
        Reverses the direction of the Ellipse.

        """
        frame = volmdlr.Frame3D(self.center, self.frame.u, -self.frame.v,
                                      self.frame.u.cross(-self.frame.v))
        return Ellipse3D(self.major_axis, self.minor_axis, frame)<|MERGE_RESOLUTION|>--- conflicted
+++ resolved
@@ -645,15 +645,10 @@
         intersection = self.point1 + t_coefficient * direction_vector1
         return intersection
 
-<<<<<<< HEAD
     def plot(self, ax=None, color='k', alpha=1, dashed=True):
         """
         Plot method for Line 3D using Matplotlib.
         """
-=======
-    def plot(self, ax=None, edge_style: EdgeStyle = EdgeStyle()):
-        """Plot method for Line 3D using Matplotlib."""
->>>>>>> 172456a9
         if ax is None:
             fig = plt.figure()
             ax = fig.add_subplot(111, projection='3d')
