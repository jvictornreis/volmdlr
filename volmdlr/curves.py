--- conflicted
+++ resolved
@@ -1198,31 +1198,9 @@
         :param tol: tolerance to consider in calculations.
         :return: circle and line intersections.
         """
-<<<<<<< HEAD
-        line_to_local_coodinates = line2d.frame_mapping(self.frame, 'new')
-        local_circle = self.frame_mapping(self.frame, side='new')
-        m = line_to_local_coodinates.get_slope()
-        c = line_to_local_coodinates.get_y_intersection()
-        quad_eq_a = 1 + m**2
-        quad_eq_b = 2 * m * c
-        quad_eq_c = c**2 - self.radius**2
-        delta = quad_eq_b**2 - 4 * quad_eq_a * quad_eq_c
-        if delta < 0:
-            return []
-        if math.isclose(delta, 0, abs_tol=1e-6):
-            x1 = - quad_eq_b / 2*quad_eq_a
-            y1 = m * x1 + c
-            return [self.frame.local_to_global_coordinates(volmdlr.Point2D(x1, y1))]
-        x1 = (-quad_eq_b + math.sqrt(delta)) / (2*quad_eq_a)
-        x2 = (-quad_eq_b - math.sqrt(delta)) / (2*quad_eq_a)
-        y1 = m * x1 + c
-        y2 = m * x2 + c
-        return [self.frame.local_to_global_coordinates(point) for point in
-                [volmdlr.Point2D(x1, y1), volmdlr.Point2D(x2, y2)]]
-=======
         if line2d.point_belongs(self.center):
             direction_vector = line2d.unit_direction_vector()
-            return [self.center + self.radius * direction_vector, self.center - self.radius * direction_vecto
+            return [self.center + self.radius * direction_vector, self.center - self.radius * direction_vector]
         if not self.center.is_close(volmdlr.O2D):
             local_line = line2d.frame_mapping(self.frame, 'new')
             local_circle = self.frame_mapping(self.frame, 'new')
@@ -1250,7 +1228,6 @@
         y1 = m * x1 + c
         y2 = m * x2 + c
         return [volmdlr.Point2D(x1, y1), volmdlr.Point2D(x2, y2)]
->>>>>>> 1f420ce1
 
     def linesegment_intersections(self, linesegment: 'volmdlr.edges.LineSegment2D', tol=1e-9):
         """
