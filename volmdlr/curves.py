"""
Volmdlr curves.

"""
import math
from typing import List, Union

import matplotlib.pyplot as plt
import numpy as npy
import scipy.integrate as scipy_integrate
from matplotlib import __version__ as _mpl_version
from packaging import version

from dessia_common.core import DessiaObject

import plot_data.colors
import plot_data.core as plot_data
import volmdlr
from volmdlr import core, geometry
import volmdlr.utils.common_operations as vm_common_operations
import volmdlr.utils.intersections as volmdlr_intersections
from volmdlr.core import EdgeStyle


class Curve(DessiaObject):
    """Abstract class for a curve object."""

    def __init__(self, name: str = ''):
        DessiaObject.__init__(self, name=name)

    def sort_points_along_curve(self, points: List[Union[volmdlr.Point2D, volmdlr.Point3D]]):
        """
        Sort point along a curve.

        :param points: list of points to be sorted.
        :return: sorted points.
        """
        return sorted(points, key=self.abscissa)

    def abscissa(self, point):
        """
        Calculate the abscissa of a point on the curve.
        """
        raise NotImplementedError(f'abscissa method not implemented by {self.__class__.__name__}')


class ClosedCurve(Curve):
    """Abstract class for definiing closed curves (Circle, Ellipse) properties."""

    def point_at_abscissa(self, abscissa):
        """
        Returns the point that corresponds to the given abscissa.

        :param abscissa: The abscissa
        :type abscissa: float
        :return: The point that corresponds to the given abscissa.
        :rtype: Union[:class:`volmdlr.Point2D`, :class:`volmdlr.Point3D`]
        """
        raise NotImplementedError(f'point_at_abscissa method using abscissa'
                                  f'{abscissa} not implemented by {self.__class__.__name__}')

    def length(self):
        """
        Calcultes the Closed Curve's length.
        """
        raise NotImplementedError(f'length method not implemented by {self.__class__.__name__}')

    def local_discretization(self, point1, point2, number_points: int = 10):
        """
        Gets n discretization points between two given points of the Curve.

        :param point1: point 1 on edge.
        :param point2: point 2 on edge.
        :param number_points: number of points to discretize locally.
        :return: list of locally discretized points.
        """
        abscissa1 = self.abscissa(point1)
        abscissa2 = self.abscissa(point2)
        if point1.is_close(point2) and point1.is_close(self.point_at_abscissa(0.0)):
            abscissa1 = 0.0
            abscissa2 = self.length()
            points = vm_common_operations.get_abscissa_discretization(self, abscissa1, abscissa2, number_points, False)
            return points + [points[0]]
        if abscissa1 > abscissa2 == 0.0:
            abscissa2 = self.length()
        return vm_common_operations.get_abscissa_discretization(self, abscissa1, abscissa2, number_points, False)


class Line(Curve):
    """
    Abstract class representing a line.

    :param point1: The first point defining the line
    :type point1: Union[:class:`volmdlr.Point2D`, :class:`volmdlr.Point3D`]
    :param point2: The second point defining the line
    :type point2: Union[:class:`volmdlr.Point2D`, :class:`volmdlr.Point3D`]
    :param name: Name of the line. Default value is an empty string
    :type name: str, optional
    """

    def __init__(self, point1, point2, name=''):
        self.point1 = point1
        self.point2 = point2
        self._direction_vector = None
        Curve.__init__(self, name=name)

    def __getitem__(self, key):
        """
        Get a point of the line by its index.
        """
        if key == 0:
            return self.point1
        if key == 1:
            return self.point2
        raise IndexError

    def unit_direction_vector(self, *args, **kwargs):
        """
        Get the unit direction vector of the line.

        :return: The unit direction vector of the line
        :rtype:  Union[:class:`volmdlr.Vector2D`, :class:`volmdlr.Vector3D`]
        """
        vector = self.direction_vector()
        vector = vector.unit_vector()
        return vector

    def direction_vector(self, *args, **kwargs):
        """
        Get the direction vector of the line.

        :return: The direction vector of the line
        :rtype: Union[:class:`volmdlr.Vector2D`, :class:`volmdlr.Vector3D`]
        """
        if not self._direction_vector:
            direction_vector = self.point2 - self.point1
            if isinstance(direction_vector, volmdlr.Point3D):
                direction_vector = direction_vector.to_vector()
            self._direction_vector = direction_vector
        return self._direction_vector

    def normal_vector(self, *args, **kwargs):
        """
        Get the normal vector of the line.

        :return: The normal vector of the line
        :rtype: Union[:class:`volmdlr.Vector2D`, :class:`volmdlr.Vector3D`]
        """
        return self.direction_vector().normal_vector()

    def unit_normal_vector(self, *args, **kwargs):
        """
        Get the unit normal vector of the line.

        :return: The unit normal vector of the line
        :rtype: Union[:class:`volmdlr.Vector2D`, :class:`volmdlr.Vector3D`]
        """
        return self.unit_direction_vector().normal_vector()

    def point_projection(self, point):
        """
        Calculate the projection of a point onto the line.

        :param point: The point to project
        :type point: Union[:class:`volmdlr.Point2D`, :class:`volmdlr.Point3D`]
        :return: The projection of the point onto the line and the distance
            between the point and the projection
        :rtype: Tuple(Union[:class:`volmdlr.Point2D`,
            :class:`volmdlr.Point3D`], float)
        """
        vector = self.point2 - self.point1
        norm_u = vector.norm()
        projection_param_t = (point - self.point1).dot(vector) / norm_u ** 2
        projection = self.point1 + projection_param_t * vector
        projection = projection.to_point()
        return projection, projection_param_t * norm_u

    def abscissa(self, point):
        """
        Calculate the abscissa of a point on the line.

        :param point: The point for which to calculate the abscissa
        :type point: Union[:class:`volmdlr.Point2D`, :class:`volmdlr.Point3D`]
        :return: The abscissa of the point
        :rtype: float
        """
        vector = self.point2 - self.point1
        norm_u = vector.norm()
        t_param = (point - self.point1).dot(vector) / norm_u
        return t_param

    def point_at_abscissa(self, abscissa):
        """
        Returns the point that corresponds to the given abscissa.

        :param abscissa: The abscissa
        :type abscissa: float
        :return: The point that corresponds to the given abscissa.
        :rtype: Union[:class:`volmdlr.Point2D`, :class:`volmdlr.Point3D`]
        """
        return self.point1 + self.unit_direction_vector() * abscissa

    def split(self, split_point):
        """
        Split a line into two lines.

        :param split_point: The point where to split the line
        :type split_point: Union[:class:`volmdlr.Point2D`,
            :class:`volmdlr.Point3D`]
        :return: A list containing two lines
        """
        return [self.__class__(self.point1, split_point),
                self.__class__(split_point, self.point2)]

    def is_between_points(self, point1: Union[volmdlr.Point2D, volmdlr.Point3D],
                          point2: Union[volmdlr.Point2D, volmdlr.Point3D]):
        """
        Verifies if a line is between two points.

        :param point1: The first point
        :type point1: Union[:class:`volmdlr.Point2D`, :class:`volmdlr.Point3D`]
        :param point2: The second point
        :type point2: Union[:class:`volmdlr.Point2D`, :class:`volmdlr.Point3D`]
        :return: True if the line is between the two points, False otherwise
        :rtype: bool
        """

        if point1.is_close(point2):
            return False

        line_segment = volmdlr.edges.LineSegment2D(point1, point2)
        if line_segment.line_intersections(self):
            return True
        return False

    def to_step(self, current_id, *args, **kwargs):
        """Exports to STEP format."""
        p1_content, p1_id = self.point1.to_step(current_id)
        # p2_content, p2_id = self.point2.to_step(current_id+1)
        current_id = p1_id + 1
        u_content, u_id = self.unit_direction_vector().to_step(current_id, vector=True)
        current_id = u_id + 1
        content = p1_content + u_content
        content += f"#{current_id} = LINE('{self.name}',#{p1_id},#{u_id});\n"
        return content, current_id

    def reverse(self):
        """Gets a line in the reverse direction."""
        return self.__class__(self.point2, self.point1, name=self.name + '_reverse')


class Line2D(Line):
    """
    Define an infinite line given by two points.

    """

    def __init__(self, point1: volmdlr.Point2D,
                 point2: volmdlr.Point2D, *, name=''):
        Line.__init__(self, point1, point2, name=name)

    def __hash__(self):
        return hash(('line2d', self.point1, self.point2))

    def to_3d(self, plane_origin, x1, x2):
        """
        Convert the line to a 3D line.

        :param plane_origin: Origin of the plane in which the line is.
        :type plane_origin: :class:`volmdlr.Point3D`
        :param x1: First direction of the plane in which the line is.
        :type x1: :class:`volmdlr.Vector3D`
        :param x2: Second direction of the plane in which the line is.
        :type x2: :class:`volmdlr.Vector3D`
        :return: The 3D line.
        :rtype: :class:`Line3D`
        """
        points_3d = [point.to_3d(plane_origin, x1, x2) for point in [self.point1, self.point2]]
        return Line3D(*points_3d, self.name)

    def rotation(self, center: volmdlr.Point2D, angle: float):
        """
        Line2D rotation.

        :param center: rotation center.
        :param angle: angle rotation.
        :return: a new rotated Line2D.
        """
        return Line2D(*[point.rotation(center, angle)
                        for point in [self.point1, self.point2]])

    def translation(self, offset: volmdlr.Vector2D):
        """
        Line2D translation.

        :param offset: translation vector.
        :return: A new translated Line2D.
        """
        return Line2D(*[point.translation(offset) for point in [self.point1, self.point2]])

    def frame_mapping(self, frame: volmdlr.Frame2D, side: str):
        """
        Map the line to a new coordinate frame.

        :param frame: The new coordinate frame.
        :type frame: :class:`volmdlr.Frame2D`
        :param side: The side to which the mapping is made. 'old' for the
            original coordinate frame, 'new' for the new one.
        :type side: str
        :return: The mapped line.
        :rtype: :class:`Line2D`
        """
        return Line2D(*[point.frame_mapping(frame, side) for point in [self.point1, self.point2]])

    def plot(self, ax=None, edge_style: EdgeStyle = EdgeStyle()):
        """
        Plot the line.

        :param ax: Matplotlib axis on which to plot the line. If none,
            a new figure is created.
        :type ax: matplotlib.axes._subplots.AxesSubplot, optional
        :param edge_style: data class instance, containing all parameters needed to plot Line 2D.
        :return: The Matplotlib axis.
        :rtype: matplotlib.axes._subplots.AxesSubplot
        """
        if ax is None:
            _, ax = plt.subplots()

        if version.parse(_mpl_version) >= version.parse('3.3.2'):
            if edge_style.dashed:
                ax.axline((self.point1.x, self.point1.y),
                          (self.point2.x, self.point2.y),
                          dashes=[30, 5, 10, 5],
                          color=edge_style.color)
            else:
                ax.axline((self.point1.x, self.point1.y),
                          (self.point2.x, self.point2.y),
                          color=edge_style.color)
        else:
            direction_vector = self.direction_vector()
            point3 = self.point1 - 3 * direction_vector
            point4 = self.point2 + 4 * direction_vector
            if edge_style.dashed:
                ax.plot([point3[0], point4[0]], [point3[1], point4[1]], color=edge_style.color,
                        dashes=[30, 5, 10, 5])
            else:
                ax.plot([point3[0], point4[0]], [point3[1], point4[1]], color=edge_style.color)

        return ax

    def plot_data(self, edge_style=None):
        """
        Get plot data for the line.

        :param edge_style: Plotting style for the line.
        :type edge_style: :class:`plot_data.EdgeStyle`, optional
        :return: Plot data for the line.
        :rtype: :class:`plot_data.Line2D`
        """
        return plot_data.Line2D([self.point1.x, self.point1.y],
                                [self.point2.x, self.point2.y],
                                edge_style=edge_style)

    def line_intersections(self, line):
        """
        Calculate the intersection between the two lines.

        :param line: The line to calculate intersections with.
        :type line: :class:`volmdlr.Line2D`
        :return: A list of at most one intersection point between
            the two lines.
        :rtype: List[:class:`volmdlr.Point2D`]
        """

        point = volmdlr.Point2D.line_intersection(self, line)
        if point is not None:
            point_projection1, _ = self.point_projection(point)
            if point_projection1 is None:
                return []

            if line.__class__.__name__ == 'Line2D':
                point_projection2, _ = line.point_projection(point)
                if point_projection2 is None:
                    return []

            return [point_projection1]
        return []

    def linesegment_intersections(self, linesegment):
        """
        Calculate the intersection between a line and a line segment.

        :param linesegment: The line segment to calculate intersections with.
        :type linesegment: :class:`volmdlr.edges.LineSegment2D`
        :return: A list of at most one intersection point between the two lines.
        :rtype: List[:class:`volmdlr.Point2D`]
        """
        return linesegment.line_intersections(self)

    @staticmethod
    def _compute_data_create_tangent_circle(line, point, other_line):
        """
        Static helper method to compute some data used in create_tangent_circle method.
        """

        def vectors_from_line_and_point(line1, line2, point_):
            vector_i = volmdlr.Vector2D(point_.x, point_.y)
            vector_a = volmdlr.Vector2D(line1.point1.x, line1.point1.y)
            vector_b = volmdlr.Vector2D(line1.point2.x, line1.point2.y)
            vector_c = volmdlr.Vector2D(line2.point1.x, line2.point1.y)
            vector_d = volmdlr.Vector2D(line2.point2.x, line2.point2.y)
            return vector_i, vector_a, vector_b, vector_c, vector_d

        if math.isclose(line.point_distance(point), 0, abs_tol=1e-10):
            vectors = vectors_from_line_and_point(line, other_line, point)
        elif math.isclose(other_line.point_distance(point), 0, abs_tol=1e-10):
            vectors = vectors_from_line_and_point(other_line, line, point)
        else:
            raise AttributeError("The point isn't on any of the two lines")
        return vectors

    @staticmethod
    def _change_reference_frame(vector_i, vector_a, vector_b, vector_c, vector_d):
        new_u = volmdlr.Vector2D((vector_b - vector_a))
        new_u = new_u.unit_vector()
        new_v = new_u.unit_normal_vector()
        new_basis = volmdlr.Frame2D(vector_i, new_u, new_v)

        new_a = new_basis.global_to_local_coordinates(vector_a)
        new_b = new_basis.global_to_local_coordinates(vector_b)
        new_c = new_basis.global_to_local_coordinates(vector_c)
        new_d = new_basis.global_to_local_coordinates(vector_d)

        return new_basis, new_a, new_b, new_c, new_d

    @staticmethod
    def compute_tangent_circle_for_parallel_segments(new_basis, new_a, new_c):
        """
        Compute tangent circle between parallel segments.

        """
        segments_distance = abs(new_c[1] - new_a[1])
        radius = segments_distance / 2
        new_circle_center = volmdlr.Point2D((0, npy.sign(new_c[1] - new_a[1]) * radius))
        circle_center = new_basis.local_to_global_coordinates(new_circle_center)
        circle = Circle2D(circle_center, radius)
        return circle, None

    @staticmethod
    def compute_tangent_circles_for_perpendicular_segments(new_basis, new_a, new_b, new_c, new_d):
        """
        Computes tangent circle between perpendicular segments.

        """
        line_ab = Line2D(volmdlr.Point2D(new_a), volmdlr.Point2D(new_b))
        line_cd = Line2D(volmdlr.Point2D(new_c), volmdlr.Point2D(new_d))
        new_pt_k = volmdlr.Point2D.line_intersection(line_ab, line_cd)

        radius = abs(new_pt_k[0])
        new_circle_center1 = volmdlr.Point2D((0, radius))
        new_circle_center2 = volmdlr.Point2D((0, -radius))
        circle_center1 = new_basis.local_to_global_coordinates(new_circle_center1)
        circle_center2 = new_basis.local_to_global_coordinates(new_circle_center2)
        circle1 = Circle2D(circle_center1, radius)
        circle2 = Circle2D(circle_center2, radius)

        return circle1, circle2

    @staticmethod
    def get_concurrent_segments_tangent_circles(vector_i, vector_c, vector_d, new_point_k, new_basis):
        """Creates circles tangents to concurrent segments."""
        point_k = volmdlr.Point2D(new_basis.local_to_global_coordinates(new_point_k))

        if point_k.is_close(vector_i):
            return None, None

        # CHANGEMENT DE REPERE:
        new_u2 = volmdlr.Vector2D(point_k - vector_i).unit_vector()
        new_v2 = new_u2.unit_vector()
        new_basis2 = volmdlr.Frame2D(vector_i, new_u2, new_v2)
        new_vector_c = new_basis2.global_to_local_coordinates(vector_c)
        new_vector_d = new_basis2.global_to_local_coordinates(vector_d)
        new_point_k = new_basis2.global_to_local_coordinates(point_k)
        teta1 = math.atan2(new_vector_c[1], new_vector_c[0] - new_point_k[0])
        teta2 = math.atan2(new_vector_d[1], new_vector_d[0] - new_point_k[0])

        if teta1 < 0:
            teta1 += math.pi
        if teta2 < 0:
            teta2 += math.pi
        teta = teta1
        if not math.isclose(teta1, teta2, abs_tol=1e-08):
            if math.isclose(teta1, math.pi, abs_tol=1e-08) or math.isclose(
                    teta1, 0., abs_tol=1e-08):
                teta = teta2
            elif math.isclose(teta2, math.pi,
                              abs_tol=1e-08) or math.isclose(teta2, 0.,
                                                             abs_tol=1e-08):
                teta = teta1
        radius1 = new_point_k[0] * math.sin(teta) / (1 + math.cos(teta))
        radius2 = new_point_k[0] * math.sin(teta) / (1 - math.cos(teta))
        circle_center1 = new_basis2.local_to_global_coordinates(volmdlr.Point2D(0, -radius1))
        circle_center2 = new_basis2.local_to_global_coordinates(volmdlr.Point2D(0, radius2))

        if new_basis.global_to_local_coordinates(circle_center1)[1] > 0:
            return Circle2D(circle_center1, radius1), Circle2D(circle_center2, radius2)
        return Circle2D(circle_center2, radius2), Circle2D(circle_center1, radius1)

    def create_tangent_circle(self, point, other_line):
        """
        Computes the two circles that are tangent to 2 lines and intersect a point located on one of the two lines.
        """
        # point will be called I(x_I, y_I)
        # self will be (AB)
        # line will be (CD)
        vector_i, vector_a, vector_b, vector_c, vector_d = self._compute_data_create_tangent_circle(
            self, point, other_line)
        # Basis change
        new_basis, new_a, new_b, new_c, new_d = self._change_reference_frame(vector_i, vector_a, vector_b,
                                                                             vector_c, vector_d)

        if new_c[1] == 0 and new_d[1] == 0:
            # Segments are on the same line: no solution
            return None, None

        if math.isclose(self.unit_direction_vector().dot(
                other_line.unit_normal_vector()), 0, abs_tol=1e-06):
            # Parallel segments: one solution
            return self.compute_tangent_circle_for_parallel_segments(new_basis, new_a, new_c)

        if math.isclose(self.unit_direction_vector().dot(
                other_line.unit_direction_vector()), 0, abs_tol=1e-06):
            # Perpendicular segments: 2 solution
            return self.compute_tangent_circles_for_perpendicular_segments(new_basis, new_a, new_b, new_c, new_d)

        # =============================================================================
        # LES SEGMENTS SONT QUELCONQUES
        #   => 2 SOLUTIONS
        # =============================================================================

        line_ab = Line2D(volmdlr.Point2D(new_a), volmdlr.Point2D(new_b))
        line_cd = Line2D(volmdlr.Point2D(new_c), volmdlr.Point2D(new_d))
        return self.get_concurrent_segments_tangent_circles(
            vector_i, vector_c, vector_d, volmdlr.Point2D.line_intersection(line_ab, line_cd), new_basis)

    def cut_between_two_points(self, point1: volmdlr.Point2D,
                               point2: volmdlr.Point2D):
        """
        Cut the line between two points to create a linesegment.

        :param point1: The first point defining the linesegment
        :type point1: :class:`volmdlr.Point2D`
        :param point2: The second point defining the linesegment
        :type point2: :class:`volmdlr.Point2D`
        :return: The created linesegment
        :rtype: :class:`volmdlr.edges.LineSegment2D`
        """
        return volmdlr.edges.LineSegment2D(point1, point2)

    def point_belongs(self, point2d, abs_tol: float = 1e-6):
        """
        Verifies if the point 2D belongs to the line.

        :param point2d: point to be verified.
        :param abs_tol: absolute tolerance to consider in calculus.
        :return: True if point belongs to line, False otherwise.
        """
        return math.isclose(self.point_distance(point2d), 0, abs_tol=abs_tol)

    def point_distance(self, point2d):
        """
        Calculate the shortest distance between a line and a point.

        :param point2d: Point to calculate distance.
        :type point2d: :class:`volmdlr.Point2D`.
        :return: Distance to point.
        :rtype: float.
        """
        vector_r = self.point1 - point2d
        vector_v = self.normal_vector()
        return abs(vector_v.dot(vector_r)) / vector_v.norm()


class Line3D(Line):
    """
    Define an infinite line passing through the 2 points.

    """
    _non_data_eq_attributes = ['name', 'basis_primitives', 'bounding_box']

    def __init__(self, point1: volmdlr.Point3D, point2: volmdlr.Point3D,
                 name: str = ''):
        Line.__init__(self, point1, point2, name=name)
        self._bbox = None

    @property
    def bounding_box(self):
        """Bounding Box getter."""
        if not self._bbox:
            self._bbox = self._bounding_box()
        return self._bbox

    @bounding_box.setter
    def bounding_box(self, new_bounding_box):
        """Bounding Box setter."""
        self._bbox = new_bounding_box

    def _bounding_box(self):
        """Calculates the Bounding box."""
        xmin = min([self.point1[0], self.point2[0]])
        xmax = max([self.point1[0], self.point2[0]])
        ymin = min([self.point1[1], self.point2[1]])
        ymax = max([self.point1[1], self.point2[1]])
        zmin = min([self.point1[2], self.point2[2]])
        zmax = max([self.point1[2], self.point2[2]])

        return core.BoundingBox(xmin, xmax, ymin, ymax, zmin, zmax)

    def point_belongs(self, point3d):
        """
        Verifies if a point belongs to the Line 3D.

        :param point3d: point to be verified.
        :return: returns True if point belongs to the line, and False otherwise.
        """
        if point3d.is_close(self.point1):
            return True
        return self.direction_vector().is_colinear_to(point3d - self.point1)

    def point_distance(self, point):
        """Returns the minimal distance to a point."""
        vector1 = point - self.point1
        vector1.to_vector()
        vector2 = self.point2 - self.point1
        vector2.to_vector()
        return vector1.cross(vector2).norm() / vector2.norm()

    def line_distance(self, line2):
        """
        Calculates the distance between two Line3D.

        :param line2: other Line3D.
        :return: The distance between the two lines.
        """
        direction_vector1 = self.direction_vector()
        direction_vector2 = line2.direction_vector()
        if direction_vector1.is_colinear_to(direction_vector2):
            return direction_vector1.cross(line2.point1 - self.point1).norm() / direction_vector1.norm()
        vector = line2.point1 - self.point1
        line_distance = abs(vector.dot(direction_vector1.cross(direction_vector2))) / direction_vector1.cross(
            direction_vector2).norm()
        return line_distance

    def skew_to(self, line):
        """
        Verifies if two Line3D are skew to each other, that is, they are not parallel and never intersect.

        :param line: other line.
        :return: True if they are skew, False otherwise.
        """
        if self.direction_vector().is_colinear_to(line.direction_vector()):
            return False
        if math.isclose(self.line_distance(line), 0, abs_tol=1e-6):
            return False
        return True

    def intersection(self, line2):
        """
        Calculates the intersection between to Line3D, if there is an intersection.

        :param line2: other Line3D
        :return: None if there is no intersection between Lines.
        A volmdlr.Point3D if there exists an intersection.
        """
        direction_vector1 = self.direction_vector()
        direction_vector2 = line2.direction_vector()
        distance_to_line = self.line_distance(line2)
        if direction_vector1.is_colinear_to(direction_vector2) or \
                not math.isclose(distance_to_line, 0, abs_tol=1e-6):
            return None
        if math.isclose(distance_to_line, 0, abs_tol=1e-6) and \
                math.isclose(direction_vector1.dot(direction_vector2), 0, abs_tol=1e-6):
            projected_point, _ = self.point_projection(line2.point1)
            return projected_point
        vector = self.point1 - line2.point1
        t_coefficient = (vector.dot(direction_vector2) * direction_vector2.dot(direction_vector1) -
                         vector.dot(direction_vector1) * direction_vector2.dot(direction_vector2)) / (
                                direction_vector1.dot(direction_vector1) * direction_vector2.dot(direction_vector2) -
                                direction_vector1.dot(direction_vector2) * direction_vector2.dot(direction_vector1))
        # u_coefficient = (vector.dot(direction_vector2) + t_coefficient * direction_vector1.dot(
        # direction_vector2)) / direction_vector2.dot(direction_vector2)
        intersection = self.point1 + t_coefficient * direction_vector1
        return intersection

    def plot(self, ax=None, edge_style: EdgeStyle = EdgeStyle()):
        """Plot method for Line 3D using Matplotlib."""
        if ax is None:
            fig = plt.figure()
            ax = fig.add_subplot(111, projection='3d')

        # Line segment
        ax.plot([self.point1.x, self.point2.x], [self.point1.y, self.point2.y],
                [self.point1.z, self.point2.z], color=edge_style.color, alpha=edge_style.alpha)

        # Drawing 3 times length of segment on each side
        u = self.point2 - self.point1
        v1 = self.point1 - u * 3
        x1, y1, z1 = v1.x, v1.y, v1.z
        v2 = self.point2 - u * 3
        x2, y2, z2 = v2.x, v2.y, v2.z
        if edge_style.dashed:
            ax.plot([x1, x2], [y1, y2], [z1, z2], color=edge_style.color,
                    dashes=[30, 5, 10, 5])
        else:
            ax.plot([x1, x2], [y1, y2], [z1, z2], color=edge_style.color)
        return ax

    def plane_projection2d(self, center, x, y):
        return Line2D(self.point1.plane_projection2d(center, x, y),
                      self.point2.plane_projection2d(center, x, y))

    def minimum_distance_points(self, other_line):
        """
        Returns the points on this line and the other line that are the closest of lines.
        """
        if self.point_belongs(other_line.point1):
            return other_line.point1, other_line.point1
        if self.point_belongs(other_line.point2):
            return other_line.point2, other_line.point2
        u = self.point2 - self.point1
        v = other_line.point2 - other_line.point1
        w = self.point1 - other_line.point1
        u_dot_u = u.dot(u)
        u_dot_v = u.dot(v)
        v_dot_v = v.dot(v)
        u_dot_w = u.dot(w)
        v_dot_w = v.dot(w)

        s_param = (u_dot_v * v_dot_w - v_dot_v * u_dot_w) / (u_dot_u * v_dot_v - u_dot_v ** 2)
        t_param = (u_dot_u * v_dot_w - u_dot_v * u_dot_w) / (u_dot_u * v_dot_v - u_dot_v ** 2)
        point1 = self.point1 + s_param * u
        point2 = other_line.point1 + t_param * v
        return point1, point2

    def rotation(self, center: volmdlr.Point3D, axis: volmdlr.Vector3D, angle: float):
        """
        Line3D rotation.

        :param center: rotation center
        :param axis: rotation axis
        :param angle: angle rotation
        :return: a new rotated Line3D
        """

        return Line3D(*[point.rotation(center, axis, angle) for point in
                        [self.point1, self.point2]])

    def translation(self, offset: volmdlr.Vector3D):
        """
        Line3D translation.

        :param offset: translation vector
        :return: A new translated Line3D
        """
        return Line3D(*[point.translation(offset) for point in
                        [self.point1, self.point2]])

    def frame_mapping(self, frame: volmdlr.Frame3D, side: str):
        """
        Changes vector frame_mapping and return a new Line3D.

        side = 'old' or 'new'
        """
        if side == 'old':
            new_start = frame.local_to_global_coordinates(self.point1)
            new_end = frame.local_to_global_coordinates(self.point2)
        elif side == 'new':
            new_start = frame.global_to_local_coordinates(self.point1)
            new_end = frame.global_to_local_coordinates(self.point2)
        else:
            raise ValueError('Please Enter a valid side: old or new')
        return Line3D(new_start, new_end)

    def trim(self, point1: volmdlr.Point3D, point2: volmdlr.Point3D, **kwargs):
        """
        Trims a line creating a line segment.

        :param point1: line segment start.
        :param point2: line segment end.
        :return: line segment.
        """
        if not self.point_belongs(point1) or not self.point_belongs(point2):
            raise ValueError('Point not on curve')

        return volmdlr.edges.LineSegment3D(point1, point2)

    def copy(self, *args, **kwargs):
        return Line3D(*[point.copy() for point in [self.point1, self.point2]])

    @classmethod
    def from_step(cls, arguments, object_dict, **kwargs):
        """
        Converts a step primitive to an Line3D.

        :param arguments: The arguments of the step primitive.
        :type arguments: list
        :param object_dict: The dictionary containing all the step primitives
            that have already been instantiated
        :type object_dict: dict
        :return: The corresponding Line3D object
        :rtype: :class:`Line3D`
        """
        point1 = object_dict[arguments[1]]
        direction = object_dict[arguments[2]]
        point2 = point1 + direction
        return cls(point1, point2, arguments[0][1:-1])

    def to_2d(self, plane_origin, x, y):
        """
        Transforms a Line3D into an Line2D, given a plane origin and an u and v plane vector.

        :param plane_origin: plane origin.
        :param x: plane u vector.
        :param y: plane v vector.
        :return: Line2D.
        """
        p2d = [point.to_2d(plane_origin, x, y) for point in (self.point1, self.point2)]
        if p2d[0] == p2d[1]:
            return None
        return Line2D(*p2d, name=self.name)


class CircleMixin:
    """Circle abstract class."""

    def split_at_abscissa(self, abscissa):
        """
        Splits a Circle into two at a given fraction of its length (abscissa parameter).

        :param abscissa: The fraction of the circle length at which to perform the split.
                Value should be between 0.0 and circle.length(), where 0.0 represents the start of the circle and
                circle.length() represents the end of the arc.
        :type abscissa: float.

        :return: A list containing the two split Arc objects.
        :rtype: List[Arc].
        :raises: ValueError - If the abscissa value is outside the valid range [0.0, circle length].

        """
        if abscissa == 0.0:
            fullarc_class_ = getattr(volmdlr.edges, "FullArc" + self.__class__.__name__[-2:])
            return [fullarc_class_.from_curve(self)]
        start = self.point_at_abscissa(0.0)
        point_at_absccissa = self.point_at_abscissa(abscissa)
        return self.split(start, point_at_absccissa)

    def trim(self, point1: Union[volmdlr.Point2D, volmdlr.Point3D], point2: Union[volmdlr.Point2D, volmdlr.Point3D],
             same_sense: bool = True):
        """
        Trims a circle between two points.

        :param point1: point 1 used to trim circle.
        :param point2: point2 used to trim circle.
        :param same_sense: Used for periodical curves only. Indicates whether the curve direction agrees with (True)
            or is in the opposite direction (False) to the edge direction. By default, it's assumed True
        :return: arc between these two points.
        """
        fullar_arc_class_ = getattr(volmdlr.edges, 'FullArc' + self.__class__.__name__[-2:])
        arc_class_ = getattr(volmdlr.edges, 'Arc' + self.__class__.__name__[-2:])
        circle = self
        if not same_sense:
            circle = self.reverse()
        if not self.point_belongs(point1, 1e-4) or not self.point_belongs(point2, 1e-4):
            ax = self.plot()
            point1.plot(ax=ax, color='r')
            point2.plot(ax=ax, color='b')
            raise ValueError('Point not on circle for trim method')
        if point1.is_close(point2):
            return fullar_arc_class_(circle, point1)
        return arc_class_(circle, point1, point2)


class Circle2D(CircleMixin, ClosedCurve):
    """
    A class representing a 2D circle.

    This class inherits from `CircleMixin` and `Curve` classes,
    and provides methods to work with 2D circles.

    :param center: The center point of the circle.
    :type center: volmdlr.Point2D
    :param radius: The radius of the circle.
    :type radius: float.
    :param name: The name of the circle. Defaults to ''.
    :type name: str, optional
    """

    def __init__(self, center: volmdlr.Point2D, radius: float, name: str = ''):
        self.center = center
        self.radius = radius
        self._bounding_rectangle = None
        self.frame = volmdlr.Frame2D(center, volmdlr.X2D, volmdlr.Y2D)
        ClosedCurve.__init__(self, name=name)

    def __hash__(self):
        return int(round(1e6 * (self.center.x + self.center.y + self.radius)))

    def __eq__(self, other_circle):
        if self.__class__.__name__ != other_circle.__class__.__name__:
            return False

        return math.isclose(self.center.x,
                            other_circle.center.x, abs_tol=1e-06) \
            and math.isclose(self.center.y,
                             other_circle.center.y, abs_tol=1e-06) \
            and math.isclose(self.radius, other_circle.radius,
                             abs_tol=1e-06)

    @classmethod
    def from_3_points(cls, point1, point2, point3):
        """
        Creates a circle 2d from 3 points.

        :return: circle 2d.
        """
        x_interior, y_interior = point2.x, point2.y
        x_end, y_end = point3.x, point3.y
        x_start, y_start = point1.x, point1.y
        matrix1 = [[2 * (x_start - x_interior), 2 * (y_start - y_interior)],
                   [2 * (x_start - x_end), 2 * (y_start - y_end)]]
        b_vector_components = [x_interior ** 2 + y_interior ** 2 - x_start ** 2 - y_start ** 2,
                               x_end ** 2 + y_end ** 2 - x_start ** 2 - y_start ** 2]
        try:
            matrix_a = volmdlr.Matrix22(*matrix1[0], *matrix1[1])
            b_vector = - volmdlr.Vector2D(*b_vector_components)
            inv_matrix_a = matrix_a.inverse()
            center = volmdlr.Point2D(*inv_matrix_a.vector_multiplication(b_vector))
        except ValueError:
            matrix_a = npy.array(matrix1)
            b_vector = - npy.array(b_vector_components)
            center = volmdlr.Point2D(*npy.linalg.solve(matrix_a, b_vector))
        circle = cls(center, point1.point_distance(center))
        return circle

    def area(self):
        """
        Calculates the area for a circle 2d.

        :return: circle area.
        """
        return math.pi * self.radius ** 2

    def second_moment_area(self, point):
        """Second moment area of part of disk."""
        sma = math.pi * self.radius ** 4 / 4
        return geometry.huygens2d(sma, sma, 0, self.area(), self.center, point)

    def center_of_mass(self):
        """Gets the circle's center of mass."""
        return self.center

    def length(self):
        """
        Calculates the length of the Circle 2D.

        :return: the circle's length.
        """

        return volmdlr.TWO_PI * self.radius

    def point_symmetric(self, point):
        """
        Creates a circle symmetrically from a point.

        :param point: symmetry point.
        :return: Circle 2D symmetric to point.
        """
        center = 2 * point - self.center
        return Circle2D(center, self.radius)

    def axial_symmetry(self, line):
        """
        Finds out the symmetric circle 2d according to a line.
        """
        return self.__class__(center=self.center.axial_symmetry(line),
                              radius=self.radius)

    def copy(self, *args, **kwargs):
        """
        Create a copy of the arc 2d.

        :return: copied circle 2d.
        """
        return Circle2D(self.center.copy(), self.radius)

    def point_at_abscissa(self, curvilinear_abscissa):
        """
        Gets the point at a given abscissa.

        :param curvilinear_abscissa: a portion of the circle's length - (0, length).
        :return: Point found at given abscissa.
        """
        start = self.center + self.radius * volmdlr.X3D
        return start.rotation(self.center, curvilinear_abscissa / self.radius)

    def abscissa(self, point: volmdlr.Point2D, tol=1e-6):
        """
        Returns the abscissa of a given point 2d.

        """
        if not math.isclose(point.point_distance(self.center), self.radius, abs_tol=tol):
            raise ValueError('Point not in arc')
        u1, u2 = point.x / self.radius, point.y / self.radius
        point_angle = geometry.sin_cos_angle(u1, u2)
        return self.radius * point_angle

    def point_belongs(self, point, include_edge_points: bool = True, tol: float = 1e-6):
        """
        Verifies if a point is inside the Circle 2D.

        :param point: A 2D point to check if it is inside the Circle 2D.
        :type point: `volmdlr.Point2D`
        :param include_edge_points: A Boolean indicating whether points on the edge of the Circle 2D
            should be considered inside the circle.
        :type include_edge_points: bool
        :param tol: tolerance.
        :return: True if point inside the circle or false otherwise.
        :rtype: bool
        """

        if include_edge_points:
            return point.point_distance(self.center) <= self.radius + tol
        return point.point_distance(self.center) < self.radius

    def point_distance(self, point):
        """
        Calculates the distance of given point to the circle.

        :param point: point to calculate distance.
        :return: the distance from the point to the circle 2D.
        """
        return abs(point.point_distance(self.center) - self.radius)

    @property
    def bounding_rectangle(self):
        """
        Gets the bounding rectangle for the circle.

        :return: bounding rectangle.
        """
        if not self._bounding_rectangle:
            self._bounding_rectangle = self.get_bounding_rectangle()
        return self._bounding_rectangle

    def get_bounding_rectangle(self):
        """Calculates the bounding rectangle of the circle 2d."""
        x_min = self.center.x - self.radius
        x_max = self.center.x + self.radius
        y_min = self.center.y - self.radius
        y_max = self.center.y + self.radius
        return core.BoundingRectangle(x_min, x_max, y_min, y_max)

    def cut_by_line(self, line: Line2D):
        """
        Cuts a circle by a line and returns the resulting contours.

        :param line: The line used to cut the circle.
        :type line: (Line2D)
        :return: A list containing the resulting contours after the cut.
        :rtype: List[Union[self, Contour2D]]
        :raises: NotImplementedError - If there is only one intersection point, the method is not implemented.
                 ValueError: If there are more than two intersection points, the input is invalid.
        """
        intersection_points = self.line_intersections(line)
        if not intersection_points:
            return [self]
        if len(intersection_points) == 1:
            raise NotImplementedError
        if len(intersection_points) == 2:
            linesegment = volmdlr.edges.LineSegment2D(intersection_points[0],
                                                      intersection_points[1])
            arc1, arc2 = self.split(intersection_points[0],
                                    intersection_points[1])
            # from volmdlr import wires
            contour1 = volmdlr.wires.Contour2D([arc1, linesegment.copy()])
            contour2 = volmdlr.wires.Contour2D([arc2, linesegment.copy()])
            return [contour1, contour2]
        raise ValueError

    def line_intersections(self, line2d: Line2D, tol=1e-9):
        """
        Calculates the intersections between a circle 2D and Line 2D.

        :param line2d: line to calculate intersections
        :param tol: tolerance to consider in calculations.
        :return: circle and line intersections.
        """
        if line2d.point1.is_close(self.center):
            point1 = line2d.point2
            vec = line2d.point1 - line2d.point2
        else:
            point1 = line2d.point1
            vec = line2d.point2 - line2d.point1
        vector1 = vec.dot(vec)
        vector2 = 2 * vec.dot(point1 - self.center)
        vector3 = point1.dot(point1) + self.center.dot(self.center) - 2 * point1.dot(self.center) - self.radius ** 2

        disc = vector2 ** 2 - 4 * vector1 * vector3
        if math.isclose(disc, 0., abs_tol=tol):
            t_param = -vector2 / (2 * vector1)
            return [point1 + t_param * vec]

        if disc > 0:
            sqrt_disc = math.sqrt(disc)
            t_param = (-vector2 + sqrt_disc) / (2 * vector1)
            s_param = (-vector2 - sqrt_disc) / (2 * vector1)
            return [point1 + t_param * vec, point1 + s_param * vec]

        return []

    def linesegment_intersections(self, linesegment: 'volmdlr.edges.LineSegment2D', tol=1e-9):
        """
        Calculates the intersections between a circle 2D and line segment 2D.

        :param linesegment: line segment to calculate intersections
        :param tol: tolerance to consider in calculations.
        :return: circle and line segment intersections.
        """
        if self.bounding_rectangle.distance_to_b_rectangle(linesegment.bounding_rectangle) > tol:
            return []
        line_intersections = self.line_intersections(linesegment.line, tol)
        linesegment_intersections = []
        for intersection in line_intersections:
            if linesegment.point_belongs(intersection):
                linesegment_intersections.append(intersection)
        return linesegment_intersections

    def circle_intersections(self, circle: 'Circle2D'):
        """
        Finds the intersection points between this circle and another circle.

        :param circle: The other circle to find intersections with.
        :type circle: (Circle2D).
        :return: A list of intersection points between the two circles.
        :rtype: List[Point2D].
        """
        return volmdlr_intersections.get_circle_intersections(self, circle)

    def arc_intersections(self, arc2d: 'volmdlr.edges.Arc2D', abs_tol: float = 1e-6):
        """
        Finds the intersection points between this circle and an arc 2d.

        :param arc2d: The arc 2d to find intersections with.
        :type arc2d: (edges.Arc2D).
        :param abs_tol: tolerance to be considered while validating an intersection.
        :return: A list of intersection points between the circle and the arc.
        :rtype: List[Point2D].
        """
        circle_intesections = self.circle_intersections(arc2d.circle)
        intersections = []
        for inter in circle_intesections:
            if arc2d.point_belongs(inter, abs_tol):
                intersections.append(inter)
        return intersections

    def ellipse_intersections(self, ellipse2d, abs_tol: float = 1e-7):
        """
        Finds the intersection points between this circle and an arc 2d.

        :param ellipse2d: The Ellipse 2d to find intersections with.
        :type ellipse2d: (Ellipse2D).
        :param abs_tol: Tolerance.
        :return: A list of intersection points between the circle and the arc.
        :rtype: List[Point2D].
        """
        if self.bounding_rectangle.distance_to_b_rectangle(ellipse2d.bounding_rectangle) > abs_tol:
            return []
        intersections = volmdlr_intersections.get_bsplinecurve_intersections(ellipse2d, self, abs_tol)
        return intersections

    def bsplinecurve_intersections(self, bsplinecurve: 'volmdlr.edges.BSplineCurve2D', abs_tol: float = 1e-6):
        """
        Calculates the intersections between a circle 2d and a BSpline Curve 2D.

        :param bsplinecurve: bsplinecurve to search for intersections.
        :param abs_tol: tolerance to be considered while validating an intersection.
        :return: a list with all intersections between circle and bsplinecurve.
        """
        return volmdlr_intersections.get_bsplinecurve_intersections(self, bsplinecurve, abs_tol)

    def plot(self, ax=None, edge_style: EdgeStyle = EdgeStyle()):
        """Plots the circle using Matplotlib."""
        return vm_common_operations.plot_circle(self, ax, edge_style)

    def plot_data(self, edge_style: plot_data.EdgeStyle = None, surface_style: plot_data.SurfaceStyle = None):
        """
        Get plot data for the circle 2d.

        :param edge_style: Plotting style for the line.
        :type edge_style: :class:`plot_data.EdgeStyle`, optional
        :return: Plot data for the line.
        :rtype: :class:`plot_data.Circle2D`
        """
        return plot_data.Circle2D(cx=self.center.x, cy=self.center.y,
                                  r=self.radius,
                                  edge_style=edge_style,
                                  surface_style=surface_style)

    def to_3d(self, plane_origin, x, y):
        """
        Transforms a Circle2D into an Circle3D, given a plane origin and an u and v plane vector.

        :param plane_origin: plane origin.
        :param x: plane u vector.
        :param y: plane v vector.
        :return: Circle3D.
        """
        normal = x.cross(y)
        center3d = self.center.to_3d(plane_origin, x, y)
        return Circle3D(volmdlr.Frame3D(center3d, x, y, normal), self.radius, self.name)

    def rotation(self, center: volmdlr.Point2D, angle: float):
        """
        Circle2D rotation.

        :param center: rotation center.
        :param angle: angle rotation.
        :return: a new rotated Circle2D.
        """
        return Circle2D(self.center.rotation(center, angle), self.radius)

    def translation(self, offset: volmdlr.Vector2D):
        """
        Circle2D translation.

        :param offset: translation vector
        :return: A new translated Circle2D
        """
        return Circle2D(self.center.translation(offset), self.radius)

    def frame_mapping(self, frame: volmdlr.Frame3D, side: str):
        """
        Changes frame_mapping and return a new Circle2D.

        side = 'old' or 'new'
        """
        if side == 'old':
            return Circle2D(frame.local_to_global_coordinates(self.center),
                            self.radius)
        if side == 'new':
            return Circle2D(frame.global_to_local_coordinates(self.center),
                            self.radius)
        raise ValueError('Side should be \'new\' \'old\'')

    def split_by_line(self, line: Line2D):
        """
        Split the Circle with a line into two Arc2D.
        """
        split_points = self.line_intersections(line)
        return self.split(split_points[0], split_points[1])

    def split(self, split_start, split_end):
        return [volmdlr.edges.Arc2D(self, split_start, split_end),
                volmdlr.edges.Arc2D(self, split_end, split_start)]

    def discretization_points(self, *, number_points: int = None, angle_resolution: int = 40):
        """
        Discretize a Contour to have "n" points.

        :param number_points: the number of points (including start and end points)
             if unset, only start and end will be returned
        :param angle_resolution: if set, the sampling will be adapted to have a controlled angular distance. Useful
            to mesh an arc
        :return: a list of sampled points
        """
        if not number_points and angle_resolution:
            number_points = math.ceil(math.pi * angle_resolution) + 2
        step = self.length() / number_points
        return [self.point_at_abscissa(i * step) for i in range(number_points)]

    def get_geo_points(self):
        return [volmdlr.Point3D(self.radius, self.center.y, 0),
                volmdlr.Point3D(self.center.x, self.center.y, 0),
                volmdlr.Point3D(-self.radius, self.center.y, 0)]


class Circle3D(CircleMixin, ClosedCurve):
    """
    Defines a Circle in three dimensions, with a center and a radius.

    frame.u, frame.v define the plane, frame.w the normal
    """
    _non_serializable_attributes = ['point', 'edges', 'point_inside_contour']
    _non_data_eq_attributes = ['name']
    _non_data_hash_attributes = ['name']
    _generic_eq = True

    def __init__(self, frame: volmdlr.Frame3D, radius: float,
                 name: str = ''):
        self.radius = radius
        self.frame = frame
        self._bbox = None
        self.angle = 2 * math.pi
        ClosedCurve.__init__(self, name=name)

    @property
    def center(self):
        return self.frame.origin

    @property
    def normal(self):
        """Gets circle's normal."""
        return self.frame.w

    def __hash__(self):
        return hash(self.frame.origin)

    def __eq__(self, other_circle):
        return self.frame.origin.is_close(other_circle.frame.origin) \
            and self.frame.w.is_colinear_to(other_circle.frame.w) \
            and math.isclose(self.radius,
                             other_circle.radius, abs_tol=1e-06)

    def discretization_points(self, *, number_points: int = None, angle_resolution: int = 20):
        """
        Discretize a Circle to have "n" points.

        :param number_points: the number of points (including start and end points)
             if unset, only start and end will be returned
        :param angle_resolution: if set, the sampling will be adapted to have a controlled angular distance. Useful
            to mesh an arc
        :return: a list of sampled points
        """
        if number_points:
            angle_resolution = number_points
        discretization_points_3d = [self.center + self.radius * math.cos(teta) * self.frame.u +
                                    self.radius * math.sin(teta) * self.frame.v for teta in
                                    npy.linspace(0, volmdlr.TWO_PI, angle_resolution + 1)][:-1]
        return discretization_points_3d

    def abscissa(self, point: volmdlr.Point3D, tol: float = 1e-6):
        """
        Calculates the abscissa a given point.

        :param point: point to calculate abscissa.
        :param tol: tolerance.
        :return: abscissa
        """
        if not math.isclose(self.center.point_distance(point), self.radius, abs_tol=tol):
            raise ValueError('Point is not on circle')
        x, y, _ = self.frame.global_to_local_coordinates(point)
        u1 = x / self.radius
        u2 = y / self.radius
        theta = geometry.sin_cos_angle(u1, u2)

        return self.radius * abs(theta)

    def length(self):
        """Calculates the arc length of the circle."""
        return volmdlr.TWO_PI * self.radius

    def rotation(self, center: volmdlr.Point3D, axis: volmdlr.Vector3D, angle: float):
        """
        Circle3D rotation.

        :param center: rotation center
        :param axis: rotation axis
        :param angle: angle rotation
        :return: a new rotated Circle3D
        """
        return Circle3D(self.frame.rotation(center, axis, angle),
                        self.radius, self.name)

    def translation(self, offset: volmdlr.Vector3D):
        """
        Circle3D translation.

        :param offset: translation vector
        :return: A new translated Circle3D
        """
        return Circle3D(self.frame.translation(offset), self.radius, self.name)

    def frame_mapping(self, frame: volmdlr.Frame3D, side: str):
        """
        Changes frame_mapping and return a new Circle3D.

        side = 'old' or 'new'.
        """
        return Circle3D(self.frame.frame_mapping(frame, side), self.radius)

    def plot(self, ax=None, edge_style: EdgeStyle = EdgeStyle()):
        """Plot method for Circle3D."""
        if ax is None:
            fig = plt.figure()
            ax = fig.add_subplot(111, projection='3d')
        return vm_common_operations.plot_from_discretization_points(ax, edge_style, self, close_plot=True)

    def point_at_abscissa(self, curvilinear_abscissa):
        """ Start point is at intersection of frame.u axis. """
        start = self.frame.origin + self.radius * self.frame.u
        return start.rotation(self.frame.origin, self.frame.w,
                              curvilinear_abscissa / self.radius)

    def linesegment_intersections(self, linesegment: 'volmdlr.edges.LineSegment3D', abs_tol: float = 1e-6):
        """
        Calculates the intersections between the Circle3D and a line segment 3D.

        :param linesegment: line segment 3D to verify intersections
        :param abs_tol: tolerance to be considered while validating an intersection.
        :return: list of points intersecting Circle
        """
        intersections = []
        circle3d_line_intersections = volmdlr_intersections.circle_3d_line_intersections(self, linesegment.line)
        for intersection in circle3d_line_intersections:
            if linesegment.point_belongs(intersection, abs_tol):
                intersections.append(intersection)
        return intersections

    def circle_intersections(self, other_circle, abs_tol: float = 1e-6):
        """
        Calculates the intersections between two Circle3D.

        :param other_circle: Circle 3D to verify intersections.
        :param abs_tol: tolerance.
        :return: list of points intersecting Circle
        """
        plane1 = volmdlr.surfaces.Plane3D(self.frame)
        plane2 = volmdlr.surfaces.Plane3D(other_circle.frame)
        plane_intersections = plane1.plane_intersection(plane2)
        circle3d_line_intersections1 = volmdlr_intersections.circle_3d_line_intersections(self, plane_intersections[0])
        circle3d_line_intersections2 = volmdlr_intersections.circle_3d_line_intersections(other_circle,
                                                                                          plane_intersections[0])
        intersections = []
        for intersection in circle3d_line_intersections1 + circle3d_line_intersections2:
            if volmdlr.core.point_in_list(intersection, intersections):
                continue
            if self.point_belongs(intersection, abs_tol) and other_circle.point_belongs(intersection, abs_tol):
                intersections.append(intersection)
        return intersections

    def ellipse_intersections(self, ellipse, abs_tol: float = 1e-6):
        """
        Calculates the intersections between two Circle3D.

        :param ellipse: Ellipse 3D to verify intersections.
        :param abs_tol: tolerance.
        :return: list of points intersecting Circle
        """
        intersections = []
        # from volmdlr import surfaces
        plane1 = volmdlr.surfaces.Plane3D(self.frame)
        plane2 = volmdlr.surfaces.Plane3D(ellipse.frame)
        if plane1.is_coincident(plane2) and self.frame.w.is_colinear_to(ellipse.frame.w):
            ellipse2d = ellipse.to_2d(self.frame.origin, self.frame.u, self.frame.v)
            circle2d = self.to_2d(self.frame.origin, self.frame.u, self.frame.v)
            intersections_2d = circle2d.ellipse_intersections(ellipse2d)
            for intersection in intersections_2d:
                intersections.append(intersection.to_3d(self.frame.origin, self.frame.u, self.frame.v))
            return intersections

        plane_intersections = plane1.plane_intersection(plane2)
        circle3d_line_intersections = volmdlr_intersections.circle_3d_line_intersections(self, plane_intersections[0])
        ellipse3d_line_intersections = volmdlr_intersections.ellipse3d_line_intersections(
            ellipse, plane_intersections[0])
        for intersection in circle3d_line_intersections + ellipse3d_line_intersections:
            if volmdlr.core.point_in_list(intersection, intersections):
                continue
            if self.point_belongs(intersection, abs_tol) and ellipse.point_belongs(intersection, abs_tol):
                intersections.append(intersection)
        return intersections

    @classmethod
    def from_step(cls, arguments, object_dict, **kwargs):
        """
        Converts a step primitive to a Circle3D.

        :param arguments: The arguments of the step primitive.
        :type arguments: list
        :param object_dict: The dictionary containing all the step primitives that have already been instantiated.
        :type object_dict: dict
        :return: The corresponding Circle3D object.
        :rtype: :class:`volmdlr.wires.Circle3D`
        """
        length_conversion_factor = kwargs.get("length_conversion_factor", 1)

        center = object_dict[arguments[1]].origin
        radius = float(arguments[2]) * length_conversion_factor
        normal = object_dict[arguments[1]].w
        normal = normal.unit_vector()
        return cls.from_center_normal(center, normal, radius, arguments[0][1:-1])

    def to_step(self, current_id, *args, **kwargs):
        content, frame_id = self.frame.to_step(current_id)
        curve_id = frame_id + 1
        content += f"#{curve_id} = CIRCLE('{self.name}',#{frame_id},{self.radius * 1000});\n"
        current_id = curve_id
        # if surface_id:
        #     content += f"#{curve_id + 1} = SURFACE_CURVE('',#{curve_id},(#{surface_id}),.PCURVE_S1.);\n"
        #     curve_id += 1

        # point1 = self.frame.origin + self.frame.u * self.radius
        # point3 = self.frame.origin - self.frame.u * self.radius
        #
        # p1_content, p1_id = point1.to_step(curve_id + 1, vertex=True)
        # p3_content, p3_id = point3.to_step(p1_id + 1, vertex=True)
        # content += p1_content + p3_content
        #
        # arc1_id = p3_id + 1
        # content += f"#{arc1_id} = EDGE_CURVE('{self.name}',#{p1_id},#{p3_id},#{curve_id},.T.);\n"
        # oriented_edge1_id = arc1_id + 1
        # content += f"#{oriented_edge1_id} = ORIENTED_EDGE('',*,*,#{arc1_id},.T.);\n"
        #
        # arc2_id = oriented_edge1_id + 1
        # content += f"#{arc2_id} = EDGE_CURVE('{self.name}',#{p3_id},#{p1_id},#{curve_id},.T.);\n"
        # oriented_edge2_id = arc2_id + 1
        # content += f"#{oriented_edge2_id} = ORIENTED_EDGE('',*,*,#{arc2_id},.T.);\n"
        #
        # current_id = oriented_edge2_id + 1
        # content += f"#{current_id} = EDGE_LOOP('{self.name}',(#{oriented_edge1_id},#{oriented_edge2_id}));\n"

        return content, current_id

    @property
    def bounding_box(self):
        """Bounding box for Arc 3D."""
        if not self._bbox:
            self._bbox = self._bounding_box()
        return self._bbox

    def _bounding_box(self):
        """
        Computes the bounding box.

        """
        points = [self.frame.origin + self.radius * v
                  for v in [self.frame.u, -self.frame.u,
                            self.frame.v, -self.frame.v]]
        return core.BoundingBox.from_points(points)

    def to_2d(self, plane_origin, x, y):
        """
        Transforms a Circle3D into an Circle2D, given a plane origin and an u and v plane vector.

        :param plane_origin: plane origin.
        :param x: plane u vector.
        :param y: plane v vector.
        :return: Circle2D.
        """
        center = self.center.to_2d(plane_origin, x, y)
        return Circle2D(center, self.radius)

    @classmethod
    def from_center_normal(cls, center: volmdlr.Point3D,
                           normal: volmdlr.Vector3D,
                           radius: float,
                           name: str = ''):
        """Creates a Circle 3D from a center point and a normal vector, along with is radius."""
        u = normal.deterministic_unit_normal_vector()
        v = normal.cross(u)
        return cls(volmdlr.Frame3D(center, u, v, normal), radius, name)

    @classmethod
    def from_3_points(cls, point1, point2, point3):
        """
        Creates a circle from three points.

        """
        vector_u1 = point2 - point1
        vector_u2 = point2 - point3
        try:
            vector_u1 = vector_u1.unit_vector()
            vector_u2= vector_u2.unit_vector()
        except ZeroDivisionError as exc:
            raise ZeroDivisionError('the 3 points must be distincts') from exc

        normal = vector_u2.cross(vector_u1)
        normal = normal.unit_vector()

        if vector_u1.is_close(vector_u2):
            vector_u2 = normal.cross(vector_u1)
            vector_u2 = vector_u2.unit_vector()

        vector_v1 = normal.cross(vector_u1)  # v1 is normal, equal u2
        vector_v2 = normal.cross(vector_u2)  # equal -u1

        point11 = 0.5 * (point1 + point2)  # Mid-point of segment s,m
        point21 = 0.5 * (point2 + point3)  # Mid-point of segment s,m

        line1 = Line3D(point11, point11 + vector_v1)
        line2 = Line3D(point21, point21 + vector_v2)

        try:
            center, _ = line1.minimum_distance_points(line2)
        except ZeroDivisionError as exc:
            raise ZeroDivisionError('Start, end and interior points  of an arc must be distincts') from exc

        radius = (center - point1).norm()
        return cls(frame=volmdlr.Frame3D(center, vector_u1, normal.cross(vector_u1), normal),
                   radius=radius)

    def extrusion(self, extrusion_vector):
        """
        Returns the cylindrical face generated by extrusion of the circle.
        """
        if self.normal.is_colinear_to(extrusion_vector):
            u = self.normal.deterministic_unit_normal_vector()
            v = self.normal.cross(u)
            w = extrusion_vector.copy()
            w = w.unit_vector()
            cylinder = volmdlr.surfaces.CylindricalSurface3D(
                volmdlr.Frame3D(self.center, u, v, w), self.radius)
            return [volmdlr.faces.CylindricalFace3D.from_surface_rectangular_cut(cylinder, 0, volmdlr.TWO_PI,
                                                                                 0, extrusion_vector.norm())]
        raise NotImplementedError(
            f'Extrusion along vector not colinar to normal for circle not '
            f'handled yet: dot={self.normal.dot(extrusion_vector)}')

    def revolution(self, axis_point: volmdlr.Point3D, axis: volmdlr.Vector3D,
                   angle: float):
        """
        Return the Toroidal face generated by the revolution of the circle.
        """
        line3d = Line3D(axis_point, axis_point + axis)
        tore_center, _ = line3d.point_projection(self.center)
        u = self.center - tore_center
        u = u.unit_vector()
        v = axis.cross(u)
        if not math.isclose(self.normal.dot(u), 0., abs_tol=1e-9):
            raise NotImplementedError(
                'Outside of plane revolution not supported')

        tore_radius = tore_center.point_distance(self.center)
        surface = volmdlr.surfaces.ToroidalSurface3D(
            volmdlr.Frame3D(tore_center, u, v, axis),
            tore_radius, self.radius)
        return [volmdlr.faces.ToroidalFace3D.from_surface_rectangular_cut(surface, 0, angle, 0, volmdlr.TWO_PI)]

    def point_belongs(self, point: volmdlr.Point3D, abs_tol: float = 1e-6):
        """
        Returns if given point belongs to the Circle3D.
        """
        distance = point.point_distance(self.center)
        vec = volmdlr.Vector3D(*point - self.center)
        dot = self.normal.dot(vec)
        if math.isclose(distance, self.radius, abs_tol=abs_tol) \
                and math.isclose(dot, 0, abs_tol=abs_tol):
            return True
        return False

    def reverse(self):
        """
        Reverses the direction of the circle.

        """
        frame = volmdlr.Frame3D(self.center, self.frame.u, -self.frame.v, self.frame.u.cross(-self.frame.v))
        return Circle3D(frame, self.radius)

    def split(self, split_start, split_end):
        """
        Splits a circle into two arcs, at two given points.

        :param split_start: split point 1.
        :param split_end:  split point 2.
        :return: A list with two split arc 3D.
        """
        return [volmdlr.edges.Arc3D(self, split_start, split_end),
                volmdlr.edges.Arc3D(self, split_end, split_start)]

    def sweep(self, *args):
        """
        Circle 3D is used as path for sweeping given section through it.

        :return:
        """
        _, section_contour = args
        new_faces = []
        for contour_primitive in section_contour.primitives:
            new_faces.extend(contour_primitive.revolution(
                self.center, self.normal, volmdlr.TWO_PI))
        return new_faces

    def distance_linesegment(self, linesegment3d, return_points=False):
        """
        Gets the minimum distance between an Arc 3D and Line Segment 3D.

        :param linesegment3d: other line segment 3d.
        :param return_points: boolean to decide weather to return the corresponding minimal distance points or not.
        :return: minimum distance / minimal distance with corresponding points.
        """
        point1, point2 = vm_common_operations.minimum_distance_points_circle3d_linesegment3d(self, linesegment3d)
        if return_points:
            return point1.point_distance(point2), point1, point2
        return point1.point_distance(point2)


class Ellipse2D(ClosedCurve):
    """
    Defines an Ellipse in two-dimensions.

    Ellipse2D defined by a major axis (A), minor axis (B), a center and a vector
    representing the direction of the major axis.

    :param major_axis: ellipse's major axis (A)
    :type major_axis: float
    :param minor_axis: ellipse's minor axis (B)
    :type minor_axis: float
    :param frame: ellipse's local frame.
    :type frame: volmdlr.Frame2D.

    :Example:
    >>> ellipse2d = Ellipse2D(4, 2, volmdlr.O2D, volmdlr.Vector2D(1, 1))
    """

    def __init__(self, major_axis, minor_axis, frame, name=''):
        self.major_axis = major_axis
        self.minor_axis = minor_axis
        self.center = frame.origin
        self.major_dir = frame.u
        self.minor_dir = frame.v
        # self.frame = volmdlr.Frame2D(self.center, self.major_dir, self.minor_dir)
        self.frame = frame
        if math.isclose(frame.u.cross(frame.v), 1.0, abs_tol=1e-6):
            self.angle_start = 0.0
            self.angle_end = volmdlr.TWO_PI
            self.is_trigo = True
        elif math.isclose(frame.u.cross(frame.v), -1.0, abs_tol=1e-6):
            self.angle_start = volmdlr.TWO_PI
            self.angle_end = 0.0
            self.is_trigo = False
        self.theta = geometry.clockwise_angle(self.major_dir, volmdlr.X2D)
        if self.theta == math.pi * 2:
            self.theta = 0.0
        self._bounding_rectangle = None
        ClosedCurve.__init__(self, name=name)

    def __hash__(self):
        return hash((self.center, self.major_dir, self.major_axis, self.minor_axis))

    @property
    def bounding_rectangle(self):
        """
        Gets the bounding rectangle of the ellipse 2d.

        :return: a Bounding Rectangle object.
        """
        if not self._bounding_rectangle:
            self._bounding_rectangle = self.get_bounding_rectangle()
        return self._bounding_rectangle

    def get_bounding_rectangle(self):
        """
        Calculates the bounding rectangle of the ellipse 2d.

        :return: a Bounding Rectangle object.
        """
        point1 = self.center - self.major_dir * self.major_axis
        point2 = self.center + self.major_dir * self.major_axis
        point3 = self.center - self.minor_dir * self.minor_axis
        point4 = self.center + self.minor_dir * self.minor_axis
        x_components = [point1.x, point2.x, point3.x, point4.x]
        y_components = [point1.y, point2.y, point3.y, point4.y]
        return volmdlr.core.BoundingRectangle(min(x_components), max(x_components),
                                              min(y_components), max(y_components))

    def area(self):
        """
        Calculates the ellipse's area.

        :return: ellipse's area, float.
        """
        return math.pi * self.major_axis * self.minor_axis

    def length(self):
        """
        Calculates the ellipse's length.

        :return: ellipse's length.
        """
        mid_point = self.center - self.major_axis * self.major_dir
        if self.theta != 0.0:
            mid_point = self.center - volmdlr.Point2D(self.major_axis, 0)
            mid_point = mid_point.rotation(self.center, self.theta)
        length = 2 * self.abscissa(mid_point)
        return length

    def to_3d(self, plane_origin, x, y):
        """
        Transforms a Ellipse2D into an Ellipse3D, given a plane origin and an u and v plane vector.

        :param plane_origin: plane origin.
        :param x: plane u vector.
        :param y: plane v vector.
        :return: Ellipse3D.
        """
        center3d = self.frame.origin.to_3d(plane_origin, x, y)
        major_dir_pointd2d = self.center + self.major_axis * self.major_dir
        major_dir_point = major_dir_pointd2d.to_3d(plane_origin, x, y)
        u_vector = major_dir_point - center3d
        u_vector = u_vector.unit_vector()
        minor_dir_point2d = self.center + self.minor_axis * self.minor_dir
        minor_dir_point = minor_dir_point2d.to_3d(plane_origin, x, y)
        v_vector = minor_dir_point - center3d
        v_vector = v_vector.unit_vector()
        w_vector = u_vector.cross(v_vector)
        frame3d = volmdlr.Frame3D(center3d, u_vector, v_vector, w_vector)
        return Ellipse3D(self.major_axis, self.minor_axis, frame3d)

    def point_over_ellipse(self, point, abs_tol=1e-6):
        """
        Verifies if a point is on the ellipse.

        :param point: point to be verified.
         :param abs_tol: tolerance.
        :return: True or False.
        """
        return math.isclose(
            round(((point.x - self.center.x) * math.cos(self.theta) +
                   (point.y - self.center.y) * math.sin(self.theta)) ** 2 / self.major_axis ** 2 +
                  ((point.x - self.center.x) * math.sin(self.theta) -
                   (point.y - self.center.y) * math.cos(self.theta)) ** 2 / self.minor_axis ** 2, 2), 1.0,
            abs_tol=abs_tol)

    def point_over_contour(self, point, abs_tol=1e-6):
        """
        Verifies if a point is on the ellipse.

        :param point: point to be verified.
        :param abs_tol: tolerance.
        :return: True or False.
        """
        return self.point_over_ellipse(point, abs_tol)

    def line_intersections(self, line: 'Line2D'):
        """
        Calculates the intersections between a line and an ellipse.

        :param line: line to calculate intersections
        :return: list of points intersections, if there are any
        """
        intersections = volmdlr_intersections.ellipse2d_line_intersections(self, line)
        return intersections

    def linesegment_intersections(self, linesegment: 'volmdlr.edges.LineSegment2D', abs_tol: float = 1e-6):
        """
        Calculates the intersections between a line segment and an ellipse.

        :param linesegment: line segment to calculate intersections.
        :param abs_tol: tolerance to be considered while validating an intersection.
        :return: list of points intersections, if there are any.
        """
        line_intersections = self.line_intersections(linesegment.line)
        intersections = []
        for intersection in line_intersections:
            if linesegment.point_belongs(intersection, abs_tol):
                intersections.append(intersection)
        return intersections

    def ellipse_intersections(self, ellipse2d, abs_tol: float = 1e-7):
        """
        Gets the intersections between two Ellipse 2D.

        :param ellipse2d: The other ellipse.
        :param abs_tol: Tolerance.
        :return:
        """
        if self.bounding_rectangle.distance_to_b_rectangle(ellipse2d.bounding_rectangle) > abs_tol:
            return []
        intersections = volmdlr_intersections.get_bsplinecurve_intersections(ellipse2d, self, abs_tol)
        return intersections

    def discretization_points(self, *, number_points: int = None, angle_resolution: int = 20):
        """
        Calculates the discretized points for the ellipse.

        :param number_points: number of point to have in the discretized points.
        :param angle_resolution: the angle resolution to be used to discretize points.
        :return: discretized points.
        """
        if number_points:
            angle_resolution = number_points
        discretization_points = [self.frame.local_to_global_coordinates(
            volmdlr.Point2D(self.major_axis * math.cos(theta), self.minor_axis * math.sin(theta)))
            for theta in npy.linspace(self.angle_start, self.angle_end, angle_resolution + 1)]
        return discretization_points

    def abscissa(self, point: volmdlr.Point2D, tol: float = 1e-6):
        """
        Calculates the abscissa for a given point.

        :param point: point to calculate the abscissa.
        :param tol: tolerance.
        :return: the corresponding abscissa, 0 < abscissa < ellipse's length.
        """
        if self.point_over_ellipse(point, tol):
            angle_abscissa = self.point_angle_with_major_dir(point)

            def arc_length(theta):
                return math.sqrt((self.major_axis ** 2) * math.sin(theta) ** 2 +
                                 (self.minor_axis ** 2) * math.cos(theta) ** 2)

            res, _ = scipy_integrate.quad(arc_length, 0, angle_abscissa)
            return res
        raise ValueError(f'point {point} does not belong to ellipse')

    def point_at_abscissa(self, abscissa):
        """Get a point at given abscissa."""
        if math.isclose(abscissa, 0.0, abs_tol=1e-6) or math.isclose(abscissa, self.length(), abs_tol=1e-6):
            return self.center + self.major_axis * self.major_dir
        discretized_points = self.discretization_points(number_points=100)
        aproximation_abscissa = 0
        aproximation_point = None
        for point1, point2 in zip(discretized_points[:-1], discretized_points[1:]):
            dist1 = point1.point_distance(point2)
            if aproximation_abscissa + dist1 > abscissa:
                aproximation_point = point1
                break
            aproximation_abscissa += dist1
        initial_point = self.frame.global_to_local_coordinates(aproximation_point)
        u1, u2 = initial_point.x / self.major_axis, initial_point.y / self.minor_axis
        initial_angle = geometry.sin_cos_angle(u1, u2)
        angle_start = 0
<<<<<<< HEAD

        def ellipse_arc_length(theta):
            return math.sqrt((self.major_axis ** 2) * math.sin(theta) ** 2 +
                             (self.minor_axis ** 2) * math.cos(theta) ** 2)

        iter_counter = 0
        while True:
            res, _ = scipy_integrate.quad(ellipse_arc_length, angle_start, initial_angle)
            if math.isclose(res, abscissa, abs_tol=1e-8):
                abscissa_angle = initial_angle
                break
            if res > abscissa:
                increment_factor = (abs(initial_angle - angle_start) * (abscissa - res)) / (2 * abs(res))
            else:
                increment_factor = (abs(initial_angle - angle_start) * (abscissa - res)) / abs(res)
            initial_angle += increment_factor
            iter_counter += 1
=======
        abscissa_angle = vm_common_operations.ellipse_abscissa_angle_integration(
            self, abscissa, angle_start, initial_angle)
>>>>>>> df7e510d
        x = self.major_axis * math.cos(abscissa_angle)
        y = self.minor_axis * math.sin(abscissa_angle)
        return self.frame.local_to_global_coordinates(volmdlr.Point2D(x, y))

    def point_distance(self, point):
        """
        Calculates the distance between an Ellipse 2d and point 2d.

        :param point: Other point to calculate distance.
        :type point: volmdlr.Point3D.
        :return: The distance between ellipse and point
        :rtype: float.
        """
        start = self.point_at_abscissa(0.0)
        return vm_common_operations.get_point_distance_to_edge(self, point, start, start)

    def point_angle_with_major_dir(self, point2d):
        """
        Given a point in the ellipse, calculates it angle with the major direction vector.

        """
        initial_point = self.frame.global_to_local_coordinates(point2d)
        u1, u2 = initial_point.x / self.major_axis, initial_point.y / self.minor_axis
        angle_abscissa = geometry.sin_cos_angle(u1, u2)
        return angle_abscissa

    def plot(self, ax=None, edge_style: EdgeStyle = EdgeStyle()):
        """
        Matplotlib plot for an ellipse.

        """
        if ax is None:
            _, ax = plt.subplots()
        ax = vm_common_operations.plot_from_discretization_points(ax, edge_style, self,
                                                                  number_points=100, close_plot=True)
        if edge_style.equal_aspect:
            ax.set_aspect('equal')
        return ax

    def rotation(self, center, angle: float):
        """
        Rotation of ellipse around a center and an angle.

        :param center: center of the rotation.
        :param angle: angle to rotated of.
        :return: a rotated new ellipse.
        """
        rotated_center = self.center.rotation(center, angle)
        point_major_dir = self.center + self.major_dir * self.major_axis
        rotated_major_dir_point = point_major_dir.rotation(center, angle)
        major_dir = rotated_major_dir_point - rotated_center
        major_dir = major_dir.unit_vector()
        minor_dir = major_dir.normal_vector()
        if not self.is_trigo:
            minor_dir = -minor_dir
        new_frame = volmdlr.Frame2D(rotated_center, major_dir, minor_dir)
        return Ellipse2D(self.major_axis, self.minor_axis, new_frame)

    def translation(self, offset: volmdlr.Vector2D):
        """
        Translation of ellipse from an offset vector.

        :param offset: corresponding translation vector.
        :return: translated new ellipse 2d.
        """
        return Ellipse2D(self.major_axis, self.minor_axis, self.frame.translation(offset))

    def frame_mapping(self, frame: volmdlr.Frame2D, side: str):
        """
        Changes frame_mapping and return a new Ellipse2D.

        side = 'old' or 'new'.
        """
        return Ellipse2D(self.major_axis, self.minor_axis, self.frame.frame_mapping(frame, side))

    def reverse(self):
        """
        Reverses the direction of the Ellipse.

        """
        frame = volmdlr.Frame2D(self.center, self.frame.u, -self.frame.v)
        return Ellipse2D(self.major_axis, self.minor_axis, frame)


class Ellipse3D(ClosedCurve):
    """
    Defines a 3D ellipse.

    :param major_axis: Largest radius of the ellipse
    :type major_axis: float
    :param minor_axis: The Smallest radius of the ellipse
    :type minor_axis: float
    :param frame: frame 3d where the ellipse is located.
    """

    def __init__(self, major_axis: float, minor_axis: float,
                 frame, name: str = ''):
        self.frame = frame
        self.major_axis = major_axis
        self.minor_axis = minor_axis
        self.center = frame.origin
        self.normal = frame.w
        self.major_dir = frame.u
        self.minor_dir = frame.v
        self._self_2d = None
        ClosedCurve.__init__(self, name=name)

    @property
    def self_2d(self):
        """Version 2d of the ellipse 3d as a property."""
        if not self._self_2d:
            self._self_2d = self.to_2d(self.center, self.frame.u, self.frame.v)
        return self._self_2d

    def point_belongs(self, point, tol: float = 1e-6):
        """
        Verifies if a given point lies on the Ellipse3D.

        :param point: point to be verified.
        :param tol: tolerance.
        :return: True is point lies on the Ellipse, False otherwise
        """
        new_point = self.frame.global_to_local_coordinates(point)
        return math.isclose(new_point.x ** 2 / self.major_axis ** 2 +
                            new_point.y ** 2 / self.minor_axis ** 2, 1.0, abs_tol=tol)

    def length(self):
        """
        Calculates the length of the ellipse.

        Ramanujan's approximation for the perimeter of the ellipse.
        P = π (a + b) [ 1 + (3h) / (10 + √(4 - 3h) ) ], where h = (a - b)**2/(a + b)**2
        :return:
        """
        perimeter_formular_h = (self.major_axis - self.minor_axis) ** 2 / (self.major_axis + self.minor_axis) ** 2
        return math.pi * (self.major_axis + self.minor_axis) * \
            (1 + (3 * perimeter_formular_h / (10 + math.sqrt(4 - 3 * perimeter_formular_h))))

    def discretization_points(self, *, number_points: int = None, angle_resolution: int = 20):
        """
        Discretize a Contour to have "n" points.

        :param number_points: the number of points (including start and end points)
             if unset, only start and end will be returned.
        :param angle_resolution: if set, the sampling will be adapted to have a controlled angular distance. Useful
            to mesh an arc.
        :return: a list of sampled points.
        """
        if number_points:
            angle_resolution = number_points
        discretization_points_3d = [
                                       self.center + self.major_axis * math.cos(
                                           teta) * self.major_dir
                                       + self.minor_axis * math.sin(
                                           teta) * self.major_dir.cross(
                                           self.normal) for teta in
                                       npy.linspace(0, volmdlr.TWO_PI,
                                                    angle_resolution + 1)][:-1]
        return discretization_points_3d

    def to_2d(self, plane_origin, x, y):
        """
        Transforms an Ellipse 3D into an Ellipse 2D, given a plane origin and an u and v plane vector.

        :param plane_origin: plane origin.
        :param x: plane u vector.
        :param y: plane v vector.
        :return: Ellipse2D.
        """
        center = self.center.to_2d(plane_origin, x, y)
        major_dir_point3d = self.center + self.major_axis * self.major_dir
        major_dir_point2d = major_dir_point3d.to_2d(plane_origin, x, y)
        major_dir_2d = major_dir_point2d - center
        major_dir_2d = major_dir_2d.unit_vector()
        minor_dir_point3d = self.center + self.minor_axis * self.minor_dir
        minor_dir_point2d = minor_dir_point3d.to_2d(plane_origin, x, y)
        minor_dir_2d = minor_dir_point2d - center
        minor_dir_2d = minor_dir_2d.unit_vector()
        # major_dir_2d = self.major_dir.to_2d()
        # _d2 = self.minor_dir.to_2d(plane_origin, x, y)
        return Ellipse2D(self.major_axis, self.minor_axis, volmdlr.Frame2D(center, major_dir_2d, minor_dir_2d))

    def abscissa(self, point: volmdlr.Point3D, tol: float = 1e-6):
        """
        Calculates the abscissa a given point.

        :param point: point to calculate abscissa.
        :param tol: tolerance.
        :return: abscissa
        """
        if not self.point_belongs(point, tol):
            raise ValueError('Point is not on ellipse.')
        point2d = point.to_2d(self.center, self.frame.u, self.frame.v)
        return self.self_2d.abscissa(point2d)

    def point_at_abscissa(self, abscissa: float):
        """
        Calculates the 3D point on the curve at a given fraction of its length (abscissa).

        :param abscissa: The fraction of the curve's length at which to calculate the point.
        :type abscissa: (float)
        Returns: The calculated 3D point on the curve.
        :rtype: Point3D.
        """
        point2d = self.self_2d.point_at_abscissa(abscissa)
        return point2d.to_3d(self.center, self.frame.u, self.frame.v)

    def trim(self, point1: volmdlr.Point3D, point2: volmdlr.Point3D, same_sense: bool = True):
        """
        Trims an ellipse between two points.

        :param point1: point1 used to trim ellipse.
        :param point2: point2 used to trim ellipse.
        :same_sense: indicates whether the curve direction agrees with (True) or is in the opposite
            direction (False) to the edge direction. By default, it's assumed True
        :return: arc of ellipse between these two points.
        """
        ellipse = self
        if not same_sense:
            ellipse = self.reverse()
        if point1.is_close(point2):
            return volmdlr.edges.FullArcEllipse3D(ellipse, point1, self.name)
        return volmdlr.edges.ArcEllipse3D(ellipse, point1, point2)

    def rotation(self, center: volmdlr.Point3D, axis: volmdlr.Vector3D, angle: float):
        """
        Ellipse3D rotation.

        :param center: rotation center.
        :param axis: rotation axis.
        :param angle: angle rotation.
        :return: a new rotated Ellipse3D.
        """
        return Ellipse3D(self.major_axis, self.minor_axis, self.frame.rotation(center, axis, angle), self.name)

    def translation(self, offset: volmdlr.Vector3D):
        """
        Ellipse 3D translation.

        :param offset: translation vector.
        :return: A new translated Ellipse 3D.
        """
        return Ellipse3D(self.major_axis, self.minor_axis, self.frame.translation(offset), self.name)

    def frame_mapping(self, frame: volmdlr.Frame3D, side: str):
        """
        Changes frame_mapping and return a new Ellipse3D.

        side = 'old' or 'new'.
        """

        return Ellipse3D(self.major_axis, self.minor_axis, self.frame.frame_mapping(frame, side))

    def plot(self, ax=None, edge_style: EdgeStyle = EdgeStyle()):
        """Plots an ellipse using Matplotlib."""
        if ax is None:
            ax = plt.figure().add_subplot(111, projection='3d')

        return vm_common_operations.plot_from_discretization_points(ax, edge_style, self, close_plot=True,
                                                                    number_points=100)

    @classmethod
    def from_step(cls, arguments, object_dict, **kwargs):
        """
        Converts a step primitive to a Ellipse3D.

        :param arguments: The arguments of the step primitive.
        :type arguments: list
        :param object_dict: The dictionary containing all the step primitives that have already been instantiated.
        :type object_dict: dict
        :return: The corresponding Ellipse3D object.
        :rtype: :class:`volmdlr.wires.Ellipse3D`
        """
        length_conversion_factor = kwargs.get("length_conversion_factor", 1)

        center = object_dict[arguments[1]].origin
        normal = object_dict[arguments[1]].w
        major_dir = object_dict[arguments[1]].u
        major_axis = float(arguments[2]) * length_conversion_factor
        minor_axis = float(arguments[3]) * length_conversion_factor
        return cls(major_axis, minor_axis, volmdlr.Frame3D(center, major_dir, normal.cross(major_dir), normal),
                   arguments[0][1:-1])

    def reverse(self):
        """
        Reverses the direction of the Ellipse.

        """
        frame = volmdlr.Frame3D(self.center, self.frame.u, -self.frame.v,
                                self.frame.u.cross(-self.frame.v))
        return Ellipse3D(self.major_axis, self.minor_axis, frame)

    def line_intersections(self, line):
        """
        Gets intersections between an Ellipse 3D and a Line3D.

        :param line: Other Line 3D.
        :return: A list of points, containing all intersections between the Line 3D and the Ellipse3D.
        """
        return volmdlr_intersections.ellipse3d_line_intersections(self, line)

    def linesegment_intersections(self, linesegment, abs_tol: float = 1e-6):
        """
        Gets intersections between an Ellipse 3D and a Line3D.

        :param linesegment: Other Line 3D.
        :param abs_tol: tolerance.
        :return: A list of points, containing all intersections between the Line 3D and the Ellipse3D.
        """
        ellipse3d_line_intersections = self.line_intersections(linesegment.line)
        intersections = []
        for intersection in ellipse3d_line_intersections:
            if linesegment.point_belongs(intersection, abs_tol):
                intersections.append(intersection)
        return intersections

    def ellipse_intersections(self, ellipse, abs_tol: float = 1e-6):
        """
        Gets intersections between an Ellipse 3D and a Line3D.

        :param ellipse: Other Ellipse 3D.
        :param abs_tol: tolerance.
        :return: A list of points, containing all intersections between the two Ellipse3D.
        """
        intersections = []
        # from volmdlr import surfaces
        plane1 = volmdlr.surfaces.Plane3D(self.frame)
        plane2 = volmdlr.surfaces.Plane3D(ellipse.frame)
        if plane1.is_coincident(plane2) and self.frame.w.is_colinear_to(ellipse.frame.w):
            ellipse2d = ellipse.to_2d(self.frame.origin, self.frame.u, self.frame.v)
            self_ellipse2d = self.to_2d(self.frame.origin, self.frame.u, self.frame.v)
            intersections_2d = self_ellipse2d.ellipse_intersections(ellipse2d)
            for intersection in intersections_2d:
                intersections.append(intersection.to_3d(self.frame.origin, self.frame.u, self.frame.v))
            return intersections

        plane_intersections = plane1.plane_intersection(plane2)
        self_ellipse3d_line_intersections = volmdlr_intersections.circle_3d_line_intersections(self,
                                                                                               plane_intersections[0])
        ellipse3d_line_intersections = volmdlr_intersections.ellipse3d_line_intersections(
            ellipse, plane_intersections[0])
        for intersection in self_ellipse3d_line_intersections + ellipse3d_line_intersections:
            if volmdlr.core.point_in_list(intersection, intersections):
                continue
            if self.point_belongs(intersection, abs_tol) and ellipse.point_belongs(intersection, abs_tol):
                intersections.append(intersection)
        return intersections<|MERGE_RESOLUTION|>--- conflicted
+++ resolved
@@ -1413,6 +1413,59 @@
         circle3d_line_intersections = volmdlr_intersections.circle_3d_line_intersections(self, linesegment.line)
         for intersection in circle3d_line_intersections:
             if linesegment.point_belongs(intersection, abs_tol):
+                intersections.append(intersection)
+        return intersections
+
+    def circle_intersections(self, other_circle, abs_tol: float = 1e-6):
+        """
+        Calculates the intersections between two Circle3D.
+
+        :param other_circle: Circle 3D to verify intersections.
+        :param abs_tol: tolerance.
+        :return: list of points intersecting Circle
+        """
+        plane1 = volmdlr.surfaces.Plane3D(self.frame)
+        plane2 = volmdlr.surfaces.Plane3D(other_circle.frame)
+        plane_intersections = plane1.plane_intersection(plane2)
+        circle3d_line_intersections1 = volmdlr_intersections.circle_3d_line_intersections(self, plane_intersections[0])
+        circle3d_line_intersections2 = volmdlr_intersections.circle_3d_line_intersections(other_circle,
+                                                                                          plane_intersections[0])
+        intersections = []
+        for intersection in circle3d_line_intersections1 + circle3d_line_intersections2:
+            if volmdlr.core.point_in_list(intersection, intersections):
+                continue
+            if self.point_belongs(intersection, abs_tol) and other_circle.point_belongs(intersection, abs_tol):
+                intersections.append(intersection)
+        return intersections
+
+    def ellipse_intersections(self, ellipse, abs_tol: float = 1e-6):
+        """
+        Calculates the intersections between two Circle3D.
+
+        :param ellipse: Ellipse 3D to verify intersections.
+        :param abs_tol: tolerance.
+        :return: list of points intersecting Circle
+        """
+        intersections = []
+        # from volmdlr import surfaces
+        plane1 = volmdlr.surfaces.Plane3D(self.frame)
+        plane2 = volmdlr.surfaces.Plane3D(ellipse.frame)
+        if plane1.is_coincident(plane2) and self.frame.w.is_colinear_to(ellipse.frame.w):
+            ellipse2d = ellipse.to_2d(self.frame.origin, self.frame.u, self.frame.v)
+            circle2d = self.to_2d(self.frame.origin, self.frame.u, self.frame.v)
+            intersections_2d = circle2d.ellipse_intersections(ellipse2d)
+            for intersection in intersections_2d:
+                intersections.append(intersection.to_3d(self.frame.origin, self.frame.u, self.frame.v))
+            return intersections
+
+        plane_intersections = plane1.plane_intersection(plane2)
+        circle3d_line_intersections = volmdlr_intersections.circle_3d_line_intersections(self, plane_intersections[0])
+        ellipse3d_line_intersections = volmdlr_intersections.ellipse3d_line_intersections(
+            ellipse, plane_intersections[0])
+        for intersection in circle3d_line_intersections + ellipse3d_line_intersections:
+            if volmdlr.core.point_in_list(intersection, intersections):
+                continue
+            if self.point_belongs(intersection, abs_tol) and ellipse.point_belongs(intersection, abs_tol):
                 intersections.append(intersection)
         return intersections
 
@@ -1919,28 +1972,8 @@
         u1, u2 = initial_point.x / self.major_axis, initial_point.y / self.minor_axis
         initial_angle = geometry.sin_cos_angle(u1, u2)
         angle_start = 0
-<<<<<<< HEAD
-
-        def ellipse_arc_length(theta):
-            return math.sqrt((self.major_axis ** 2) * math.sin(theta) ** 2 +
-                             (self.minor_axis ** 2) * math.cos(theta) ** 2)
-
-        iter_counter = 0
-        while True:
-            res, _ = scipy_integrate.quad(ellipse_arc_length, angle_start, initial_angle)
-            if math.isclose(res, abscissa, abs_tol=1e-8):
-                abscissa_angle = initial_angle
-                break
-            if res > abscissa:
-                increment_factor = (abs(initial_angle - angle_start) * (abscissa - res)) / (2 * abs(res))
-            else:
-                increment_factor = (abs(initial_angle - angle_start) * (abscissa - res)) / abs(res)
-            initial_angle += increment_factor
-            iter_counter += 1
-=======
         abscissa_angle = vm_common_operations.ellipse_abscissa_angle_integration(
             self, abscissa, angle_start, initial_angle)
->>>>>>> df7e510d
         x = self.major_axis * math.cos(abscissa_angle)
         y = self.minor_axis * math.sin(abscissa_angle)
         return self.frame.local_to_global_coordinates(volmdlr.Point2D(x, y))
@@ -2266,7 +2299,6 @@
         :return: A list of points, containing all intersections between the two Ellipse3D.
         """
         intersections = []
-        # from volmdlr import surfaces
         plane1 = volmdlr.surfaces.Plane3D(self.frame)
         plane2 = volmdlr.surfaces.Plane3D(ellipse.frame)
         if plane1.is_coincident(plane2) and self.frame.w.is_colinear_to(ellipse.frame.w):
