"""
Volmdlr curves.

"""
import math
from typing import List, Union

import matplotlib.pyplot as plt
import matplotlib.lines as mlines
import numpy as npy
import scipy.integrate as scipy_integrate
from matplotlib import __version__ as _mpl_version
from packaging import version

from dessia_common.core import DessiaObject

import plot_data.colors
import plot_data.core as plot_data
import volmdlr
from volmdlr import core, geometry
import volmdlr.utils.common_operations as vm_common_operations
import volmdlr.utils.intersections as volmdlr_intersections
from volmdlr.core import EdgeStyle


class Curve(DessiaObject):
    """Abstract class for a curve object."""

    def __init__(self, name: str = ''):
        DessiaObject.__init__(self, name=name)

    def sort_points_along_curve(self, points: List[Union[volmdlr.Point2D, volmdlr.Point3D]]):
        """
        Sort point along a curve.

        :param points: list of points to be sorted.
        :return: sorted points.
        """
        return sorted(points, key=self.abscissa)

    def abscissa(self, point):
        """
        Calculate the abscissa of a point on the curve.
        """
        raise NotImplementedError(f'abscissa method not implemented by {self.__class__.__name__}')

<<<<<<< HEAD
    def line_intersections(self, point):
=======
    def line_intersections(self, line):
>>>>>>> 2ebab5c9
        """
        Calculate the line_intersections between line and curve.
        """
        raise NotImplementedError(f'line_intersections method not implemented by {self.__class__.__name__}')

    def linesegment_intersections(self, linesegment, abs_tol: float = 1e-6):
        """
<<<<<<< HEAD
        Calculates the intersections between a curve and a Line Segment .
=======
        Calculates the intersections between a curve and a Line Segment.
>>>>>>> 2ebab5c9

        :param linesegment: the Line Segment.
        :param abs_tol: tolerance.
        :return:a list containing all intersections between the two objects, if any exists.
        """
        line_intersections = self.line_intersections(linesegment.line)
        intersections = []
        for intersection in line_intersections:
            if linesegment.point_belongs(intersection, abs_tol):
                intersections.append(intersection)
        return intersections


class ClosedCurve(Curve):
    """Abstract class for defining closed curves (Circle, Ellipse) properties."""

    def point_at_abscissa(self, abscissa):
        """
        Returns the point that corresponds to the given abscissa.

        :param abscissa: The abscissa
        :type abscissa: float
        :return: The point that corresponds to the given abscissa.
        :rtype: Union[:class:`volmdlr.Point2D`, :class:`volmdlr.Point3D`]
        """
        raise NotImplementedError(f'point_at_abscissa method using abscissa'
                                  f'{abscissa} not implemented by {self.__class__.__name__}')

    def length(self):
        """
        Calculates the Closed Curve's length.
        """
        raise NotImplementedError(f'length method not implemented by {self.__class__.__name__}')

    def local_discretization(self, point1, point2, number_points: int = 10):
        """
        Gets n discretization points between two given points of the Curve.

        :param point1: point 1 on edge.
        :param point2: point 2 on edge.
        :param number_points: number of points to discretize locally.
        :return: list of locally discretized points.
        """
        abscissa1 = self.abscissa(point1)
        abscissa2 = self.abscissa(point2)
        if point1.is_close(point2) and point1.is_close(self.point_at_abscissa(0.0)):
            abscissa1 = 0.0
            abscissa2 = self.length()
            points = vm_common_operations.get_abscissa_discretization(self, abscissa1, abscissa2, number_points, False)
            return points + [points[0]]
        if abscissa1 > abscissa2 == 0.0:
            abscissa2 = self.length()
        return vm_common_operations.get_abscissa_discretization(self, abscissa1, abscissa2, number_points, False)


class Line(Curve):
    """
    Abstract class representing a line.

    :param point1: The first point defining the line
    :type point1: Union[:class:`volmdlr.Point2D`, :class:`volmdlr.Point3D`]
    :param point2: The second point defining the line
    :type point2: Union[:class:`volmdlr.Point2D`, :class:`volmdlr.Point3D`]
    :param name: Name of the line. Default value is an empty string
    :type name: str, optional
    """

    def __init__(self, point1, point2, name=''):
        self.point1 = point1
        self.point2 = point2
        self._direction_vector = None
        Curve.__init__(self, name=name)

    def __getitem__(self, key):
        """
        Get a point of the line by its index.
        """
        if key == 0:
            return self.point1
        if key == 1:
            return self.point2
        raise IndexError

    def unit_direction_vector(self, *args, **kwargs):
        """
        Get the unit direction vector of the line.

        :return: The unit direction vector of the line
        :rtype:  Union[:class:`volmdlr.Vector2D`, :class:`volmdlr.Vector3D`]
        """
        vector = self.direction_vector()
        vector = vector.unit_vector()
        return vector

    def direction_vector(self, *args, **kwargs):
        """
        Get the direction vector of the line.

        :return: The direction vector of the line
        :rtype: Union[:class:`volmdlr.Vector2D`, :class:`volmdlr.Vector3D`]
        """
        if not self._direction_vector:
            direction_vector = self.point2 - self.point1
            if isinstance(direction_vector, volmdlr.Point3D):
                direction_vector = direction_vector.to_vector()
            self._direction_vector = direction_vector
        return self._direction_vector

    def normal_vector(self, *args, **kwargs):
        """
        Get the normal vector of the line.

        :return: The normal vector of the line
        :rtype: Union[:class:`volmdlr.Vector2D`, :class:`volmdlr.Vector3D`]
        """
        return self.direction_vector().normal_vector()

    def unit_normal_vector(self, *args, **kwargs):
        """
        Get the unit normal vector of the line.

        :return: The unit normal vector of the line
        :rtype: Union[:class:`volmdlr.Vector2D`, :class:`volmdlr.Vector3D`]
        """
        return self.unit_direction_vector().normal_vector()

    def point_projection(self, point):
        """
        Calculate the projection of a point onto the line.

        :param point: The point to project
        :type point: Union[:class:`volmdlr.Point2D`, :class:`volmdlr.Point3D`]
        :return: The projection of the point onto the line and the distance
            between the point and the projection
        :rtype: Tuple(Union[:class:`volmdlr.Point2D`,
            :class:`volmdlr.Point3D`], float)
        """
        vector = self.point2 - self.point1
        norm_u = vector.norm()
        projection_param_t = (point - self.point1).dot(vector) / norm_u ** 2
        projection = self.point1 + projection_param_t * vector
        projection = projection.to_point()
        return projection, projection_param_t * norm_u

    def abscissa(self, point):
        """
        Calculate the abscissa of a point on the line.

        :param point: The point for which to calculate the abscissa
        :type point: Union[:class:`volmdlr.Point2D`, :class:`volmdlr.Point3D`]
        :return: The abscissa of the point
        :rtype: float
        """
        vector = self.point2 - self.point1
        norm_u = vector.norm()
        t_param = (point - self.point1).dot(vector) / norm_u
        return t_param

    def point_at_abscissa(self, abscissa):
        """
        Returns the point that corresponds to the given abscissa.

        :param abscissa: The abscissa
        :type abscissa: float
        :return: The point that corresponds to the given abscissa.
        :rtype: Union[:class:`volmdlr.Point2D`, :class:`volmdlr.Point3D`]
        """
        return self.point1 + self.unit_direction_vector() * abscissa

    def split(self, split_point):
        """
        Split a line into two lines.

        :param split_point: The point where to split the line
        :type split_point: Union[:class:`volmdlr.Point2D`,
            :class:`volmdlr.Point3D`]
        :return: A list containing two lines
        """
        return [self.__class__(self.point1, split_point),
                self.__class__(split_point, self.point2)]

    def is_between_points(self, point1: Union[volmdlr.Point2D, volmdlr.Point3D],
                          point2: Union[volmdlr.Point2D, volmdlr.Point3D]):
        """
        Verifies if a line is between two points.

        :param point1: The first point
        :type point1: Union[:class:`volmdlr.Point2D`, :class:`volmdlr.Point3D`]
        :param point2: The second point
        :type point2: Union[:class:`volmdlr.Point2D`, :class:`volmdlr.Point3D`]
        :return: True if the line is between the two points, False otherwise
        :rtype: bool
        """

        if point1.is_close(point2):
            return False

        line_segment = volmdlr.edges.LineSegment2D(point1, point2)
        if line_segment.line_intersections(self):
            return True
        return False

    def to_step(self, current_id, *args, **kwargs):
        """Exports to STEP format."""
        p1_content, p1_id = self.point1.to_step(current_id)
        # p2_content, p2_id = self.point2.to_step(current_id+1)
        current_id = p1_id + 1
        u_content, u_id = self.unit_direction_vector().to_step(current_id, vector=True)
        current_id = u_id + 1
        content = p1_content + u_content
        content += f"#{current_id} = LINE('{self.name}',#{p1_id},#{u_id});\n"
        return content, current_id

    def reverse(self):
        """Gets a line in the reverse direction."""
        return self.__class__(self.point2, self.point1, name=self.name + '_reverse')

    def closest_point_on_line(self, point):
<<<<<<< HEAD
=======
        """
        Gets point on the line closest to given point.

        :param point: Other point.
        """
>>>>>>> 2ebab5c9
        segment_vector = self.direction_vector()
        p_vector = point - self.point1
        p_vector = p_vector.to_vector()
        t_param = p_vector.dot(segment_vector) / segment_vector.dot(segment_vector)
<<<<<<< HEAD
        point = self.point1 + t_param*segment_vector
=======
        point = self.point1 + t_param * segment_vector
>>>>>>> 2ebab5c9
        return point

    @classmethod
    def from_point_and_vector(cls, point: Union[volmdlr.Point2D, volmdlr.Point3D],
<<<<<<< HEAD
                              direction_vector: Union[volmdlr.Vector2D, volmdlr.Vector3D]):
        point2 = point + direction_vector
        return cls(point, point2)
=======
                              direction_vector: Union[volmdlr.Vector2D, volmdlr.Vector3D], name: str =  ''):
        """
        Creates a Line object using only a point and a direction vector.

        :param point: line's origin point.
        :param direction_vector: line's direction vector.
        :param name: line's name.
        :return:
        """
        point2 = point + direction_vector
        return cls(point, point2, name=name)
>>>>>>> 2ebab5c9


class Line2D(Line):
    """
    Define an infinite line given by two points.

    """

    def __init__(self, point1: volmdlr.Point2D,
                 point2: volmdlr.Point2D, *, name=''):
        Line.__init__(self, point1, point2, name=name)

    def __hash__(self):
        return hash(('line2d', self.point1, self.point2))

    def to_3d(self, plane_origin, x1, x2):
        """
        Convert the line to a 3D line.

        :param plane_origin: Origin of the plane in which the line is.
        :type plane_origin: :class:`volmdlr.Point3D`
        :param x1: First direction of the plane in which the line is.
        :type x1: :class:`volmdlr.Vector3D`
        :param x2: Second direction of the plane in which the line is.
        :type x2: :class:`volmdlr.Vector3D`
        :return: The 3D line.
        :rtype: :class:`Line3D`
        """
        points_3d = [point.to_3d(plane_origin, x1, x2) for point in [self.point1, self.point2]]
        return Line3D(*points_3d, self.name)

    def rotation(self, center: volmdlr.Point2D, angle: float):
        """
        Line2D rotation.

        :param center: rotation center.
        :param angle: angle rotation.
        :return: a new rotated Line2D.
        """
        return Line2D(*[point.rotation(center, angle)
                        for point in [self.point1, self.point2]])

    def translation(self, offset: volmdlr.Vector2D):
        """
        Line2D translation.

        :param offset: translation vector.
        :return: A new translated Line2D.
        """
        return Line2D(*[point.translation(offset) for point in [self.point1, self.point2]])

    def frame_mapping(self, frame: volmdlr.Frame2D, side: str):
        """
        Map the line to a new coordinate frame.

        :param frame: The new coordinate frame.
        :type frame: :class:`volmdlr.Frame2D`
        :param side: The side to which the mapping is made. 'old' for the
            original coordinate frame, 'new' for the new one.
        :type side: str
        :return: The mapped line.
        :rtype: :class:`Line2D`
        """
        return Line2D(*[point.frame_mapping(frame, side) for point in [self.point1, self.point2]])

    def plot(self, ax=None, edge_style: EdgeStyle = EdgeStyle()):
        """
        Plot the line.

        :param ax: Matplotlib axis on which to plot the line. If none,
            a new figure is created.
        :type ax: matplotlib.axes._subplots.AxesSubplot, optional
        :param edge_style: data class instance, containing all parameters needed to plot Line 2D.
        :return: The Matplotlib axis.
        :rtype: matplotlib.axes._subplots.AxesSubplot
        """
        if ax is None:
            _, ax = plt.subplots()

        if version.parse(_mpl_version) >= version.parse('3.3.2'):
            if edge_style.dashed:
                ax.axline((self.point1.x, self.point1.y),
                          (self.point2.x, self.point2.y),
                          dashes=[30, 5, 10, 5],
                          color=edge_style.color)
            else:
                ax.axline((self.point1.x, self.point1.y),
                          (self.point2.x, self.point2.y),
                          color=edge_style.color)
        else:
            direction_vector = self.direction_vector()
            point3 = self.point1 - 3 * direction_vector
            point4 = self.point2 + 4 * direction_vector
            if edge_style.dashed:
                ax.plot([point3[0], point4[0]], [point3[1], point4[1]], color=edge_style.color,
                        dashes=[30, 5, 10, 5])
            else:
                ax.plot([point3[0], point4[0]], [point3[1], point4[1]], color=edge_style.color)

        return ax

    def plot_data(self, edge_style=None):
        """
        Get plot data for the line.

        :param edge_style: Plotting style for the line.
        :type edge_style: :class:`plot_data.EdgeStyle`, optional
        :return: Plot data for the line.
        :rtype: :class:`plot_data.Line2D`
        """
        return plot_data.Line2D([self.point1.x, self.point1.y],
                                [self.point2.x, self.point2.y],
                                edge_style=edge_style)

    def line_intersections(self, line):
        """
        Calculate the intersection between the two lines.

        :param line: The line to calculate intersections with.
        :type line: :class:`volmdlr.Line2D`
        :return: A list of at most one intersection point between
            the two lines.
        :rtype: List[:class:`volmdlr.Point2D`]
        """

        point = volmdlr.Point2D.line_intersection(self, line)
        if point is not None:
            point_projection1, _ = self.point_projection(point)
            if point_projection1 is None:
                return []

            if line.__class__.__name__ == 'Line2D':
                point_projection2, _ = line.point_projection(point)
                if point_projection2 is None:
                    return []

            return [point_projection1]
        return []

    def linesegment_intersections(self, linesegment):
        """
        Calculate the intersection between a line and a line segment.

        :param linesegment: The line segment to calculate intersections with.
        :type linesegment: :class:`volmdlr.edges.LineSegment2D`
        :return: A list of at most one intersection point between the two lines.
        :rtype: List[:class:`volmdlr.Point2D`]
        """
        return linesegment.line_intersections(self)

    @staticmethod
    def _compute_data_create_tangent_circle(line, point, other_line):
        """
        Static helper method to compute some data used in create_tangent_circle method.
        """

        def vectors_from_line_and_point(line1, line2, point_):
            vector_i = volmdlr.Vector2D(point_.x, point_.y)
            vector_a = volmdlr.Vector2D(line1.point1.x, line1.point1.y)
            vector_b = volmdlr.Vector2D(line1.point2.x, line1.point2.y)
            vector_c = volmdlr.Vector2D(line2.point1.x, line2.point1.y)
            vector_d = volmdlr.Vector2D(line2.point2.x, line2.point2.y)
            return vector_i, vector_a, vector_b, vector_c, vector_d

        if math.isclose(line.point_distance(point), 0, abs_tol=1e-10):
            vectors = vectors_from_line_and_point(line, other_line, point)
        elif math.isclose(other_line.point_distance(point), 0, abs_tol=1e-10):
            vectors = vectors_from_line_and_point(other_line, line, point)
        else:
            raise AttributeError("The point isn't on any of the two lines")
        return vectors

    @staticmethod
    def _change_reference_frame(vector_i, vector_a, vector_b, vector_c, vector_d):
        new_u = volmdlr.Vector2D((vector_b - vector_a))
        new_u = new_u.unit_vector()
        new_v = new_u.unit_normal_vector()
        new_basis = volmdlr.Frame2D(vector_i, new_u, new_v)

        new_a = new_basis.global_to_local_coordinates(vector_a)
        new_b = new_basis.global_to_local_coordinates(vector_b)
        new_c = new_basis.global_to_local_coordinates(vector_c)
        new_d = new_basis.global_to_local_coordinates(vector_d)

        return new_basis, new_a, new_b, new_c, new_d

    @staticmethod
    def compute_tangent_circle_for_parallel_segments(new_basis, new_a, new_c):
        """
        Compute tangent circle between parallel segments.

        """
        segments_distance = abs(new_c[1] - new_a[1])
        radius = segments_distance / 2
        new_circle_center = volmdlr.Point2D((0, npy.sign(new_c[1] - new_a[1]) * radius))
        circle_center = new_basis.local_to_global_coordinates(new_circle_center)
        circle = Circle2D(circle_center, radius)
        return circle, None

    @staticmethod
    def compute_tangent_circles_for_perpendicular_segments(new_basis, new_a, new_b, new_c, new_d):
        """
        Computes tangent circle between perpendicular segments.

        """
        line_ab = Line2D(volmdlr.Point2D(new_a), volmdlr.Point2D(new_b))
        line_cd = Line2D(volmdlr.Point2D(new_c), volmdlr.Point2D(new_d))
        new_pt_k = volmdlr.Point2D.line_intersection(line_ab, line_cd)

        radius = abs(new_pt_k[0])
        new_circle_center1 = volmdlr.Point2D((0, radius))
        new_circle_center2 = volmdlr.Point2D((0, -radius))
        circle_center1 = new_basis.local_to_global_coordinates(new_circle_center1)
        circle_center2 = new_basis.local_to_global_coordinates(new_circle_center2)
        circle1 = Circle2D(circle_center1, radius)
        circle2 = Circle2D(circle_center2, radius)

        return circle1, circle2

    @staticmethod
    def get_concurrent_segments_tangent_circles(vector_i, vector_c, vector_d, new_point_k, new_basis):
        """Creates circles tangents to concurrent segments."""
        point_k = volmdlr.Point2D(new_basis.local_to_global_coordinates(new_point_k))

        if point_k.is_close(vector_i):
            return None, None

        # CHANGEMENT DE REPERE:
        new_u2 = volmdlr.Vector2D(point_k - vector_i).unit_vector()
        new_v2 = new_u2.unit_vector()
        new_basis2 = volmdlr.Frame2D(vector_i, new_u2, new_v2)
        new_vector_c = new_basis2.global_to_local_coordinates(vector_c)
        new_vector_d = new_basis2.global_to_local_coordinates(vector_d)
        new_point_k = new_basis2.global_to_local_coordinates(point_k)
        teta1 = math.atan2(new_vector_c[1], new_vector_c[0] - new_point_k[0])
        teta2 = math.atan2(new_vector_d[1], new_vector_d[0] - new_point_k[0])

        if teta1 < 0:
            teta1 += math.pi
        if teta2 < 0:
            teta2 += math.pi
        teta = teta1
        if not math.isclose(teta1, teta2, abs_tol=1e-08):
            if math.isclose(teta1, math.pi, abs_tol=1e-08) or math.isclose(
                    teta1, 0., abs_tol=1e-08):
                teta = teta2
            elif math.isclose(teta2, math.pi,
                              abs_tol=1e-08) or math.isclose(teta2, 0.,
                                                             abs_tol=1e-08):
                teta = teta1
        radius1 = new_point_k[0] * math.sin(teta) / (1 + math.cos(teta))
        radius2 = new_point_k[0] * math.sin(teta) / (1 - math.cos(teta))
        circle_center1 = new_basis2.local_to_global_coordinates(volmdlr.Point2D(0, -radius1))
        circle_center2 = new_basis2.local_to_global_coordinates(volmdlr.Point2D(0, radius2))

        if new_basis.global_to_local_coordinates(circle_center1)[1] > 0:
            return Circle2D(circle_center1, radius1), Circle2D(circle_center2, radius2)
        return Circle2D(circle_center2, radius2), Circle2D(circle_center1, radius1)

    def create_tangent_circle(self, point, other_line):
        """
        Computes the two circles that are tangent to 2 lines and intersect a point located on one of the two lines.
        """
        # point will be called I(x_I, y_I)
        # self will be (AB)
        # line will be (CD)
        vector_i, vector_a, vector_b, vector_c, vector_d = self._compute_data_create_tangent_circle(
            self, point, other_line)
        # Basis change
        new_basis, new_a, new_b, new_c, new_d = self._change_reference_frame(vector_i, vector_a, vector_b,
                                                                             vector_c, vector_d)

        if new_c[1] == 0 and new_d[1] == 0:
            # Segments are on the same line: no solution
            return None, None

        if math.isclose(self.unit_direction_vector().dot(
                other_line.unit_normal_vector()), 0, abs_tol=1e-06):
            # Parallel segments: one solution
            return self.compute_tangent_circle_for_parallel_segments(new_basis, new_a, new_c)

        if math.isclose(self.unit_direction_vector().dot(
                other_line.unit_direction_vector()), 0, abs_tol=1e-06):
            # Perpendicular segments: 2 solution
            return self.compute_tangent_circles_for_perpendicular_segments(new_basis, new_a, new_b, new_c, new_d)

        # =============================================================================
        # LES SEGMENTS SONT QUELCONQUES
        #   => 2 SOLUTIONS
        # =============================================================================

        line_ab = Line2D(volmdlr.Point2D(new_a), volmdlr.Point2D(new_b))
        line_cd = Line2D(volmdlr.Point2D(new_c), volmdlr.Point2D(new_d))
        return self.get_concurrent_segments_tangent_circles(
            vector_i, vector_c, vector_d, volmdlr.Point2D.line_intersection(line_ab, line_cd), new_basis)

    def cut_between_two_points(self, point1: volmdlr.Point2D,
                               point2: volmdlr.Point2D):
        """
        Cut the line between two points to create a linesegment.

        :param point1: The first point defining the linesegment
        :type point1: :class:`volmdlr.Point2D`
        :param point2: The second point defining the linesegment
        :type point2: :class:`volmdlr.Point2D`
        :return: The created linesegment
        :rtype: :class:`volmdlr.edges.LineSegment2D`
        """
        return volmdlr.edges.LineSegment2D(point1, point2)

    def point_belongs(self, point2d, abs_tol: float = 1e-6):
        """
        Verifies if the point 2D belongs to the line.

        :param point2d: point to be verified.
        :param abs_tol: absolute tolerance to consider in calculus.
        :return: True if point belongs to line, False otherwise.
        """
        return math.isclose(self.point_distance(point2d), 0, abs_tol=abs_tol)

    def point_distance(self, point2d):
        """
        Calculate the shortest distance between a line and a point.

        :param point2d: Point to calculate distance.
        :type point2d: :class:`volmdlr.Point2D`.
        :return: Distance to point.
        :rtype: float.
        """
        vector_r = self.point1 - point2d
        vector_v = self.normal_vector()
        return abs(vector_v.dot(vector_r)) / vector_v.norm()

    def get_slope(self):
<<<<<<< HEAD
        return (self.point2.y - self.point1.y) / (self.point2.x - self.point1.x)

    def get_y_intersection(self):
=======
        """
        Gets the line's slope.
        """
        return (self.point2.y - self.point1.y) / (self.point2.x - self.point1.x)

    def get_y_intersection(self):
        """
        Gets the intersection of the 2D line with the Y axis.

        :return: y-intersection value.
        """
>>>>>>> 2ebab5c9
        slope = self.get_slope()
        return self.point1.y - slope * self.point1.x


class Line3D(Line):
    """
    Define an infinite line passing through the 2 points.

    """
    _non_data_eq_attributes = ['name', 'basis_primitives', 'bounding_box']

    def __init__(self, point1: volmdlr.Point3D, point2: volmdlr.Point3D,
                 name: str = ''):
        Line.__init__(self, point1, point2, name=name)
        self._bbox = None

    @property
    def bounding_box(self):
        """Bounding Box getter."""
        if not self._bbox:
            self._bbox = self._bounding_box()
        return self._bbox

    @bounding_box.setter
    def bounding_box(self, new_bounding_box):
        """Bounding Box setter."""
        self._bbox = new_bounding_box

    def _bounding_box(self):
        """Calculates the Bounding box."""
        xmin = min([self.point1[0], self.point2[0]])
        xmax = max([self.point1[0], self.point2[0]])
        ymin = min([self.point1[1], self.point2[1]])
        ymax = max([self.point1[1], self.point2[1]])
        zmin = min([self.point1[2], self.point2[2]])
        zmax = max([self.point1[2], self.point2[2]])

        return core.BoundingBox(xmin, xmax, ymin, ymax, zmin, zmax)

    def point_belongs(self, point3d):
        """
        Verifies if a point belongs to the Line 3D.

        :param point3d: point to be verified.
        :return: returns True if point belongs to the line, and False otherwise.
        """
        if point3d.is_close(self.point1):
            return True
        return self.direction_vector().is_colinear_to(point3d - self.point1)

    def point_distance(self, point):
        """Returns the minimal distance to a point."""
        vector1 = point - self.point1
        vector1.to_vector()
        vector2 = self.point2 - self.point1
        vector2.to_vector()
        return vector1.cross(vector2).norm() / vector2.norm()

    def line_distance(self, line2):
        """
        Calculates the distance between two Line3D.

        :param line2: other Line3D.
        :return: The distance between the two lines.
        """
        direction_vector1 = self.direction_vector()
        direction_vector2 = line2.direction_vector()
        if direction_vector1.is_colinear_to(direction_vector2):
            return direction_vector1.cross(line2.point1 - self.point1).norm() / direction_vector1.norm()
        vector = line2.point1 - self.point1
        line_distance = abs(vector.dot(direction_vector1.cross(direction_vector2))) / direction_vector1.cross(
            direction_vector2).norm()
        return line_distance

    def skew_to(self, line):
        """
        Verifies if two Line3D are skew to each other, that is, they are not parallel and never intersect.

        :param line: other line.
        :return: True if they are skew, False otherwise.
        """
        if self.direction_vector().is_colinear_to(line.direction_vector()):
            return False
        if math.isclose(self.line_distance(line), 0, abs_tol=1e-6):
            return False
        return True

    def intersection(self, line2):
        """
        Calculates the intersection between two Line3D, if there is an intersection.

        :param line2: other Line3D
        :return: None if there is no intersection between Lines.
        A volmdlr.Point3D if there exists an intersection.
        """
        direction_vector1 = self.direction_vector()
        direction_vector2 = line2.direction_vector()
        distance_to_line = self.line_distance(line2)
        if direction_vector1.is_colinear_to(direction_vector2) or \
                not math.isclose(distance_to_line, 0, abs_tol=1e-6):
            return None
        if math.isclose(distance_to_line, 0, abs_tol=1e-6) and \
                math.isclose(direction_vector1.dot(direction_vector2), 0, abs_tol=1e-6):
            projected_point, _ = self.point_projection(line2.point1)
            return projected_point
        vector = self.point1 - line2.point1
        t_coefficient = (vector.dot(direction_vector2) * direction_vector2.dot(direction_vector1) -
                         vector.dot(direction_vector1) * direction_vector2.dot(direction_vector2)) / (
                                direction_vector1.dot(direction_vector1) * direction_vector2.dot(direction_vector2) -
                                direction_vector1.dot(direction_vector2) * direction_vector2.dot(direction_vector1))
        # u_coefficient = (vector.dot(direction_vector2) + t_coefficient * direction_vector1.dot(
        # direction_vector2)) / direction_vector2.dot(direction_vector2)
        intersection = self.point1 + t_coefficient * direction_vector1
        return intersection

    def line_intersections(self, line):
        """
        Gets the intersection between two Line3D, if there is an intersection.

        :param line: other Line3D
        :return: None if there is no intersection between Lines.
        A volmdlr.Point3D if there exists an intersection.
        """
        return self.intersection(line)

    def plot(self, ax=None, edge_style: EdgeStyle = EdgeStyle()):
        """Plot method for Line 3D using Matplotlib."""
        if ax is None:
            fig = plt.figure()
            ax = fig.add_subplot(111, projection='3d')

        # Line segment
        ax.plot([self.point1.x, self.point2.x], [self.point1.y, self.point2.y],
                [self.point1.z, self.point2.z], color=edge_style.color, alpha=edge_style.alpha)

        # Drawing 3 times length of segment on each side
        u = self.point2 - self.point1
        v1 = self.point1 - u * 3
        x1, y1, z1 = v1.x, v1.y, v1.z
        v2 = self.point2 - u * 3
        x2, y2, z2 = v2.x, v2.y, v2.z
        if edge_style.dashed:
            ax.plot([x1, x2], [y1, y2], [z1, z2], color=edge_style.color,
                    dashes=[30, 5, 10, 5])
        else:
            ax.plot([x1, x2], [y1, y2], [z1, z2], color=edge_style.color)
        return ax

    def plane_projection2d(self, center, x, y):
        return Line2D(self.point1.plane_projection2d(center, x, y),
                      self.point2.plane_projection2d(center, x, y))

    def minimum_distance_points(self, other_line):
        """
        Returns the points on this line and the other line that are the closest of lines.
        """
        if self.point_belongs(other_line.point1):
            return other_line.point1, other_line.point1
        if self.point_belongs(other_line.point2):
            return other_line.point2, other_line.point2
        u = self.point2 - self.point1
        v = other_line.point2 - other_line.point1
        w = self.point1 - other_line.point1
        u_dot_u = u.dot(u)
        u_dot_v = u.dot(v)
        v_dot_v = v.dot(v)
        u_dot_w = u.dot(w)
        v_dot_w = v.dot(w)

        s_param = (u_dot_v * v_dot_w - v_dot_v * u_dot_w) / (u_dot_u * v_dot_v - u_dot_v ** 2)
        t_param = (u_dot_u * v_dot_w - u_dot_v * u_dot_w) / (u_dot_u * v_dot_v - u_dot_v ** 2)
        point1 = self.point1 + s_param * u
        point2 = other_line.point1 + t_param * v
        return point1, point2

    def rotation(self, center: volmdlr.Point3D, axis: volmdlr.Vector3D, angle: float):
        """
        Line3D rotation.

        :param center: rotation center
        :param axis: rotation axis
        :param angle: angle rotation
        :return: a new rotated Line3D
        """

        return Line3D(*[point.rotation(center, axis, angle) for point in
                        [self.point1, self.point2]])

    def translation(self, offset: volmdlr.Vector3D):
        """
        Line3D translation.

        :param offset: translation vector
        :return: A new translated Line3D
        """
        return Line3D(*[point.translation(offset) for point in
                        [self.point1, self.point2]])

    def frame_mapping(self, frame: volmdlr.Frame3D, side: str):
        """
        Changes vector frame_mapping and return a new Line3D.

        side = 'old' or 'new'
        """
        if side == 'old':
            new_start = frame.local_to_global_coordinates(self.point1)
            new_end = frame.local_to_global_coordinates(self.point2)
        elif side == 'new':
            new_start = frame.global_to_local_coordinates(self.point1)
            new_end = frame.global_to_local_coordinates(self.point2)
        else:
            raise ValueError('Please Enter a valid side: old or new')
        return Line3D(new_start, new_end)

    def trim(self, point1: volmdlr.Point3D, point2: volmdlr.Point3D, **kwargs):
        """
        Trims a line creating a line segment.

        :param point1: line segment start.
        :param point2: line segment end.
        :return: line segment.
        """
        if not self.point_belongs(point1) or not self.point_belongs(point2):
            raise ValueError('Point not on curve')

        return volmdlr.edges.LineSegment3D(point1, point2)

    def copy(self, *args, **kwargs):
        """Creates a copy of Line 3D."""
        return Line3D(*[point.copy() for point in [self.point1, self.point2]])

    @classmethod
    def from_step(cls, arguments, object_dict, **kwargs):
        """
        Converts a step primitive to an Line3D.

        :param arguments: The arguments of the step primitive.
        :type arguments: list
        :param object_dict: The dictionary containing all the step primitives
            that have already been instantiated
        :type object_dict: dict
        :return: The corresponding Line3D object
        :rtype: :class:`Line3D`
        """
        point1 = object_dict[arguments[1]]
        direction = object_dict[arguments[2]]
        point2 = point1 + direction
        return cls(point1, point2, arguments[0][1:-1])

    def to_2d(self, plane_origin, x, y):
        """
        Transforms a Line3D into an Line2D, given a plane origin and an u and v plane vector.

        :param plane_origin: plane origin.
        :param x: plane u vector.
        :param y: plane v vector.
        :return: Line2D.
        """
        p2d = [point.to_2d(plane_origin, x, y) for point in (self.point1, self.point2)]
        if p2d[0] == p2d[1]:
            return None
        return Line2D(*p2d, name=self.name)


class CircleMixin:
    """Circle abstract class."""

    def split_at_abscissa(self, abscissa):
        """
        Splits a Circle into two at a given fraction of its length (abscissa parameter).

        :param abscissa: The fraction of the circle length at which to perform the split.
                Value should be between 0.0 and circle.length(), where 0.0 represents the start of the circle and
                circle.length() represents the end of the arc.
        :type abscissa: float.

        :return: A list containing the two split Arc objects.
        :rtype: List[Arc].
        :raises: ValueError - If the abscissa value is outside the valid range [0.0, circle length].

        """
        if abscissa == 0.0:
            fullarc_class_ = getattr(volmdlr.edges, "FullArc" + self.__class__.__name__[-2:])
            return [fullarc_class_.from_curve(self)]
        start = self.point_at_abscissa(0.0)
        point_at_absccissa = self.point_at_abscissa(abscissa)
        return self.split(start, point_at_absccissa)

    def trim(self, point1: Union[volmdlr.Point2D, volmdlr.Point3D], point2: Union[volmdlr.Point2D, volmdlr.Point3D],
             same_sense: bool = True):
        """
        Trims a circle between two points.

        :param point1: point 1 used to trim circle.
        :param point2: point2 used to trim circle.
        :param same_sense: Used for periodical curves only. Indicates whether the curve direction agrees with (True)
            or is in the opposite direction (False) to the edge direction. By default, it's assumed True
        :return: arc between these two points.
        """
        fullar_arc_class_ = getattr(volmdlr.edges, 'FullArc' + self.__class__.__name__[-2:])
        arc_class_ = getattr(volmdlr.edges, 'Arc' + self.__class__.__name__[-2:])
        circle = self
        if not same_sense:
            circle = self.reverse()
        if not self.point_belongs(point1, 1e-4) or not self.point_belongs(point2, 1e-4):
            ax = self.plot()
            point1.plot(ax=ax, color='r')
            point2.plot(ax=ax, color='b')
            raise ValueError('Point not on circle for trim method')
        if point1.is_close(point2):
            return fullar_arc_class_(circle, point1)
        return arc_class_(circle, point1, point2)


class Circle2D(CircleMixin, ClosedCurve):
    """
    A class representing a 2D circle.

    This class inherits from `CircleMixin` and `Curve` classes,
    and provides methods to work with 2D circles.

    :param center: The center point of the circle.
    :type center: volmdlr.Point2D
    :param radius: The radius of the circle.
    :type radius: float.
    :param name: The name of the circle. Defaults to ''.
    :type name: str, optional
    """

    def __init__(self, center: volmdlr.Point2D, radius: float, name: str = ''):
        self.center = center
        self.radius = radius
        self._bounding_rectangle = None
        self.frame = volmdlr.Frame2D(center, volmdlr.X2D, volmdlr.Y2D)
        ClosedCurve.__init__(self, name=name)

    def __hash__(self):
        return int(round(1e6 * (self.center.x + self.center.y + self.radius)))

    def __eq__(self, other_circle):
        if self.__class__.__name__ != other_circle.__class__.__name__:
            return False

        return math.isclose(self.center.x,
                            other_circle.center.x, abs_tol=1e-06) \
            and math.isclose(self.center.y,
                             other_circle.center.y, abs_tol=1e-06) \
            and math.isclose(self.radius, other_circle.radius,
                             abs_tol=1e-06)

    def __getitem__(self, key):
        if key == 0:
            return self.center
        elif key == 1:
            return self.radius
        raise IndexError

    @classmethod
    def from_3_points(cls, point1, point2, point3, name: str = ''):
        """
        Creates a circle 2d from 3 points.

        :return: circle 2d.
        """
        x_interior, y_interior = point2.x, point2.y
        x_end, y_end = point3.x, point3.y
        x_start, y_start = point1.x, point1.y
        matrix1 = [[2 * (x_start - x_interior), 2 * (y_start - y_interior)],
                   [2 * (x_start - x_end), 2 * (y_start - y_end)]]
        b_vector_components = [x_interior ** 2 + y_interior ** 2 - x_start ** 2 - y_start ** 2,
                               x_end ** 2 + y_end ** 2 - x_start ** 2 - y_start ** 2]
        try:
            matrix_a = volmdlr.Matrix22(*matrix1[0], *matrix1[1])
            b_vector = - volmdlr.Vector2D(*b_vector_components)
            inv_matrix_a = matrix_a.inverse()
            center = volmdlr.Point2D(*inv_matrix_a.vector_multiplication(b_vector))
        except ValueError:
            matrix_a = npy.array(matrix1)
            b_vector = - npy.array(b_vector_components)
            center = volmdlr.Point2D(*npy.linalg.solve(matrix_a, b_vector))
        circle = cls(center, point1.point_distance(center), name=name)
        return circle

    def area(self):
        """
        Calculates the area for a circle 2d.

        :return: circle area.
        """
        return math.pi * self.radius ** 2

    def second_moment_area(self, point):
        """Second moment area of part of disk."""
        sma = math.pi * self.radius ** 4 / 4
        return geometry.huygens2d(sma, sma, 0, self.area(), self.center, point)

    def center_of_mass(self):
        """Gets the circle's center of mass."""
        return self.center

    def length(self):
        """
        Calculates the length of the Circle 2D.

        :return: the circle's length.
        """

        return volmdlr.TWO_PI * self.radius

    def point_symmetric(self, point):
        """
        Creates a circle symmetrically from a point.

        :param point: symmetry point.
        :return: Circle 2D symmetric to point.
        """
        center = 2 * point - self.center
        return Circle2D(center, self.radius)

    def axial_symmetry(self, line):
        """
        Finds out the symmetric circle 2d according to a line.
        """
        return self.__class__(center=self.center.axial_symmetry(line),
                              radius=self.radius)

    def copy(self, *args, **kwargs):
        """
        Create a copy of the arc 2d.

        :return: copied circle 2d.
        """
        return Circle2D(self.center.copy(), self.radius)

    def point_at_abscissa(self, curvilinear_abscissa):
        """
        Gets the point at a given abscissa.

        :param curvilinear_abscissa: a portion of the circle's length - (0, length).
        :return: Point found at given abscissa.
        """
        start = self.center + self.radius * volmdlr.X3D
        return start.rotation(self.center, curvilinear_abscissa / self.radius)

    def abscissa(self, point: volmdlr.Point2D, tol=1e-6):
        """
        Returns the abscissa of a given point 2d.

        """
        if not math.isclose(point.point_distance(self.center), self.radius, abs_tol=tol):
            raise ValueError('Point not in arc')
        u1, u2 = point.x / self.radius, point.y / self.radius
        point_angle = geometry.sin_cos_angle(u1, u2)
        return self.radius * point_angle

    def point_belongs(self, point, include_edge_points: bool = True, tol: float = 1e-6):
        """
        Verifies if a point is inside the Circle 2D.

        :param point: A 2D point to check if it is inside the Circle 2D.
        :type point: `volmdlr.Point2D`
        :param include_edge_points: A Boolean indicating whether points on the edge of the Circle 2D
            should be considered inside the circle.
        :type include_edge_points: bool
        :param tol: tolerance.
        :return: True if point inside the circle or false otherwise.
        :rtype: bool
        """

        if include_edge_points:
            return point.point_distance(self.center) <= self.radius + tol
        return point.point_distance(self.center) < self.radius

    def point_distance(self, point):
        """
        Calculates the distance of given point to the circle.

        :param point: point to calculate distance.
        :return: the distance from the point to the circle 2D.
        """
        return abs(point.point_distance(self.center) - self.radius)

    @property
    def bounding_rectangle(self):
        """
        Gets the bounding rectangle for the circle.

        :return: bounding rectangle.
        """
        if not self._bounding_rectangle:
            self._bounding_rectangle = self.get_bounding_rectangle()
        return self._bounding_rectangle

    def get_bounding_rectangle(self):
        """Calculates the bounding rectangle of the circle 2d."""
        x_min = self.center.x - self.radius
        x_max = self.center.x + self.radius
        y_min = self.center.y - self.radius
        y_max = self.center.y + self.radius
        return core.BoundingRectangle(x_min, x_max, y_min, y_max)

    def cut_by_line(self, line: Line2D):
        """
        Cuts a circle by a line and returns the resulting contours.

        :param line: The line used to cut the circle.
        :type line: (Line2D)
        :return: A list containing the resulting contours after the cut.
        :rtype: List[Union[self, Contour2D]]
        :raises: NotImplementedError - If there is only one intersection point, the method is not implemented.
                 ValueError: If there are more than two intersection points, the input is invalid.
        """
        intersection_points = self.line_intersections(line)
        if not intersection_points:
            return [self]
        if len(intersection_points) == 1:
            raise NotImplementedError
        if len(intersection_points) == 2:
            linesegment = volmdlr.edges.LineSegment2D(intersection_points[0],
                                                      intersection_points[1])
            arc1, arc2 = self.split(intersection_points[0],
                                    intersection_points[1])
            # from volmdlr import wires
            contour1 = volmdlr.wires.Contour2D([arc1, linesegment.copy()])
            contour2 = volmdlr.wires.Contour2D([arc2, linesegment.copy()])
            return [contour1, contour2]
        raise ValueError

    def line_intersections(self, line2d: Line2D, tol=1e-9):
        """
        Calculates the intersections between a circle 2D and Line 2D.

        :param line2d: line to calculate intersections
        :param tol: tolerance to consider in calculations.
        :return: circle and line intersections.
        """
        if line2d.point1.is_close(self.center):
            point1 = line2d.point2
            vec = line2d.point1 - line2d.point2
        else:
            point1 = line2d.point1
            vec = line2d.point2 - line2d.point1
        vector1 = vec.dot(vec)
        vector2 = 2 * vec.dot(point1 - self.center)
        vector3 = point1.dot(point1) + self.center.dot(self.center) - 2 * point1.dot(self.center) - self.radius ** 2

        disc = vector2 ** 2 - 4 * vector1 * vector3
        if math.isclose(disc, 0., abs_tol=tol):
            t_param = -vector2 / (2 * vector1)
            return [point1 + t_param * vec]

        if disc > 0:
            sqrt_disc = math.sqrt(disc)
            t_param = (-vector2 + sqrt_disc) / (2 * vector1)
            s_param = (-vector2 - sqrt_disc) / (2 * vector1)
            return [point1 + t_param * vec, point1 + s_param * vec]

        return []

    def linesegment_intersections(self, linesegment: 'volmdlr.edges.LineSegment2D', tol=1e-9):
        """
        Calculates the intersections between a circle 2D and line segment 2D.

        :param linesegment: line segment to calculate intersections
        :param tol: tolerance to consider in calculations.
        :return: circle and line segment intersections.
        """
        if self.bounding_rectangle.distance_to_b_rectangle(linesegment.bounding_rectangle) > tol:
            return []
        line_intersections = self.line_intersections(linesegment.line, tol)
        linesegment_intersections = []
        for intersection in line_intersections:
            if linesegment.point_belongs(intersection):
                linesegment_intersections.append(intersection)
        return linesegment_intersections

    def circle_intersections(self, circle: 'Circle2D'):
        """
        Finds the intersection points between this circle and another circle.

        :param circle: The other circle to find intersections with.
        :type circle: (Circle2D).
        :return: A list of intersection points between the two circles.
        :rtype: List[Point2D].
        """
        return volmdlr_intersections.get_circle_intersections(self, circle)

    def arc_intersections(self, arc2d: 'volmdlr.edges.Arc2D', abs_tol: float = 1e-6):
        """
        Finds the intersection points between this circle and an arc 2d.

        :param arc2d: The arc 2d to find intersections with.
        :type arc2d: (edges.Arc2D).
        :param abs_tol: tolerance to be considered while validating an intersection.
        :return: A list of intersection points between the circle and the arc.
        :rtype: List[Point2D].
        """
        circle_intesections = self.circle_intersections(arc2d.circle)
        intersections = []
        for inter in circle_intesections:
            if arc2d.point_belongs(inter, abs_tol):
                intersections.append(inter)
        return intersections

    def ellipse_intersections(self, ellipse2d, abs_tol: float = 1e-7):
        """
        Finds the intersection points between this circle and an arc 2d.

        :param ellipse2d: The Ellipse 2d to find intersections with.
        :type ellipse2d: (Ellipse2D).
        :param abs_tol: Tolerance.
        :return: A list of intersection points between the circle and the arc.
        :rtype: List[Point2D].
        """
        if self.bounding_rectangle.distance_to_b_rectangle(ellipse2d.bounding_rectangle) > abs_tol:
            return []
        intersections = volmdlr_intersections.get_bsplinecurve_intersections(ellipse2d, self, abs_tol)
        return intersections

    def bsplinecurve_intersections(self, bsplinecurve: 'volmdlr.edges.BSplineCurve2D', abs_tol: float = 1e-6):
        """
        Calculates the intersections between a circle 2d and a BSpline Curve 2D.

        :param bsplinecurve: bsplinecurve to search for intersections.
        :param abs_tol: tolerance to be considered while validating an intersection.
        :return: a list with all intersections between circle and bsplinecurve.
        """
        return volmdlr_intersections.get_bsplinecurve_intersections(self, bsplinecurve, abs_tol)

    def plot(self, ax=None, edge_style: EdgeStyle = EdgeStyle()):
        """Plots the circle using Matplotlib."""
        return vm_common_operations.plot_circle(self, ax, edge_style)

    def plot_data(self, edge_style: plot_data.EdgeStyle = None, surface_style: plot_data.SurfaceStyle = None):
        """
        Get plot data for the circle 2d.

        :param edge_style: Plotting style for the line.
        :type edge_style: :class:`plot_data.EdgeStyle`, optional
        :return: Plot data for the line.
        :rtype: :class:`plot_data.Circle2D`
        """
        return plot_data.Circle2D(cx=self.center.x, cy=self.center.y,
                                  r=self.radius,
                                  edge_style=edge_style,
                                  surface_style=surface_style)

    def to_3d(self, plane_origin, x, y):
        """
        Transforms a Circle2D into an Circle3D, given a plane origin and an u and v plane vector.

        :param plane_origin: plane origin.
        :param x: plane u vector.
        :param y: plane v vector.
        :return: Circle3D.
        """
        normal = x.cross(y)
        center3d = self.center.to_3d(plane_origin, x, y)
        return Circle3D(volmdlr.Frame3D(center3d, x, y, normal), self.radius, self.name)

    def rotation(self, center: volmdlr.Point2D, angle: float):
        """
        Circle2D rotation.

        :param center: rotation center.
        :param angle: angle rotation.
        :return: a new rotated Circle2D.
        """
        return Circle2D(self.center.rotation(center, angle), self.radius)

    def translation(self, offset: volmdlr.Vector2D):
        """
        Circle2D translation.

        :param offset: translation vector
        :return: A new translated Circle2D
        """
        return Circle2D(self.center.translation(offset), self.radius)

    def frame_mapping(self, frame: volmdlr.Frame3D, side: str):
        """
        Changes frame_mapping and return a new Circle2D.

        side = 'old' or 'new'
        """
        if side == 'old':
            return Circle2D(frame.local_to_global_coordinates(self.center),
                            self.radius)
        if side == 'new':
            return Circle2D(frame.global_to_local_coordinates(self.center),
                            self.radius)
        raise ValueError('Side should be \'new\' \'old\'')

    def split_by_line(self, line: Line2D):
        """
        Split the Circle with a line into two Arc2D.
        """
        split_points = self.line_intersections(line)
        return self.split(split_points[0], split_points[1])

    def split(self, split_start, split_end):
        """Splits a Circle2D into two arcs 2d."""
        return [volmdlr.edges.Arc2D(self, split_start, split_end),
                volmdlr.edges.Arc2D(self, split_end, split_start)]

    def discretization_points(self, *, number_points: int = None, angle_resolution: int = 40):
        """
        Discretize a Contour to have "n" points.

        :param number_points: the number of points (including start and end points)
             if unset, only start and end will be returned
        :param angle_resolution: if set, the sampling will be adapted to have a controlled angular distance. Useful
            to mesh an arc
        :return: a list of sampled points
        """
        if not number_points and angle_resolution:
            number_points = math.ceil(math.pi * angle_resolution) + 2
        step = self.length() / number_points
        return [self.point_at_abscissa(i * step) for i in range(number_points)]

    def get_geo_points(self):
        return [volmdlr.Point3D(self.radius, self.center.y, 0),
                volmdlr.Point3D(self.center.x, self.center.y, 0),
                volmdlr.Point3D(-self.radius, self.center.y, 0)]


class Circle3D(CircleMixin, ClosedCurve):
    """
    Defines a Circle in three dimensions, with a center and a radius.

    frame.u, frame.v define the plane, frame.w the normal
    """
    _non_serializable_attributes = ['point', 'edges', 'point_inside_contour']
    _non_data_eq_attributes = ['name']
    _non_data_hash_attributes = ['name']
    _generic_eq = True

    def __init__(self, frame: volmdlr.Frame3D, radius: float,
                 name: str = ''):
        self.radius = radius
        self.frame = frame
        self._bbox = None
        self.angle = 2 * math.pi
        ClosedCurve.__init__(self, name=name)

    @property
    def center(self):
        """Gets the center point of the circle 3d."""
        return self.frame.origin

    @property
    def normal(self):
        """Gets circle's normal."""
        return self.frame.w

    def __hash__(self):
        return hash(self.frame.origin)

    def __eq__(self, other_circle):
        return self.frame.origin.is_close(other_circle.frame.origin) \
            and self.frame.w.is_colinear_to(other_circle.frame.w) \
            and math.isclose(self.radius,
                             other_circle.radius, abs_tol=1e-06)

    def __getitem__(self, key):
        if key == 0:
            return self.frame
        elif key == 1:
            return self.radius
        raise IndexError

    def discretization_points(self, *, number_points: int = None, angle_resolution: int = 20):
        """
        Discretize a Circle to have "n" points.

        :param number_points: the number of points (including start and end points)
             if unset, only start and end will be returned
        :param angle_resolution: if set, the sampling will be adapted to have a controlled angular distance. Useful
            to mesh an arc
        :return: a list of sampled points
        """
        if number_points:
            angle_resolution = number_points
        discretization_points_3d = [self.center + self.radius * math.cos(teta) * self.frame.u +
                                    self.radius * math.sin(teta) * self.frame.v for teta in
                                    npy.linspace(0, volmdlr.TWO_PI, angle_resolution + 1)][:-1]
        return discretization_points_3d

    def abscissa(self, point: volmdlr.Point3D, tol: float = 1e-6):
        """
        Calculates the abscissa a given point.

        :param point: point to calculate abscissa.
        :param tol: tolerance.
        :return: abscissa
        """
        if not math.isclose(self.center.point_distance(point), self.radius, abs_tol=tol):
            raise ValueError('Point is not on circle')
        x, y, _ = self.frame.global_to_local_coordinates(point)
        u1 = x / self.radius
        u2 = y / self.radius
        theta = geometry.sin_cos_angle(u1, u2)

        return self.radius * abs(theta)

    def length(self):
        """Calculates the arc length of the circle."""
        return volmdlr.TWO_PI * self.radius

    def rotation(self, center: volmdlr.Point3D, axis: volmdlr.Vector3D, angle: float):
        """
        Circle3D rotation.

        :param center: rotation center
        :param axis: rotation axis
        :param angle: angle rotation
        :return: a new rotated Circle3D
        """
        return Circle3D(self.frame.rotation(center, axis, angle),
                        self.radius, self.name)

    def translation(self, offset: volmdlr.Vector3D):
        """
        Circle3D translation.

        :param offset: translation vector
        :return: A new translated Circle3D
        """
        return Circle3D(self.frame.translation(offset), self.radius, self.name)

    def frame_mapping(self, frame: volmdlr.Frame3D, side: str):
        """
        Changes frame_mapping and return a new Circle3D.

        side = 'old' or 'new'.
        """
        return Circle3D(self.frame.frame_mapping(frame, side), self.radius)

    def plot(self, ax=None, edge_style: EdgeStyle = EdgeStyle()):
        """Plot method for Circle3D."""
        if ax is None:
            fig = plt.figure()
            ax = fig.add_subplot(111, projection='3d')
        return vm_common_operations.plot_from_discretization_points(ax, edge_style, self, close_plot=True)

    def point_at_abscissa(self, curvilinear_abscissa):
        """ Start point is at intersection of frame.u axis. """
        start = self.frame.origin + self.radius * self.frame.u
        return start.rotation(self.frame.origin, self.frame.w,
                              curvilinear_abscissa / self.radius)

<<<<<<< HEAD
    def line_intersections(self, line: Line3D):
        """
        Calculates the intersections between the Circle3D and a line 3D.

        :param line: line segment 3D to verify intersections
        :return: list of points intersecting Circle
        """
        return volmdlr_intersections.circle_3d_line_intersections(self, line)
=======
    def line_intersections(self, line):
        """
        Calculates the intersections between the Circle3D and a line 3D.

        :param line: line 3D to verify intersections
        :return: list of points intersecting Circle
        """
        circle3d_line_intersections = volmdlr_intersections.circle_3d_line_intersections(self, line)
        return circle3d_line_intersections
>>>>>>> 2ebab5c9

    def linesegment_intersections(self, linesegment: 'volmdlr.edges.LineSegment3D', abs_tol: float = 1e-6):
        """
        Calculates the intersections between the Circle3D and a line segment 3D.

        :param linesegment: line segment 3D to verify intersections
        :param abs_tol: tolerance to be considered while validating an intersection.
        :return: list of points intersecting Circle
        """
        intersections = []
        circle3d_line_intersections = volmdlr_intersections.circle_3d_line_intersections(self, linesegment.line)
        for intersection in circle3d_line_intersections:
            if linesegment.point_belongs(intersection, abs_tol):
                intersections.append(intersection)
        return intersections

    def circle_intersections(self, other_circle, abs_tol: float = 1e-6):
        """
        Calculates the intersections between two Circle3D.

        :param other_circle: Circle 3D to verify intersections.
        :param abs_tol: tolerance.
        :return: list of points intersecting Circle
        """
        plane_intersections = volmdlr_intersections.get_two_planes_intersections(self.frame, other_circle.frame)
        if not plane_intersections:
            return []
        plane_intersections = Line3D(plane_intersections[0], plane_intersections[1])
        circle3d_line_intersections1 = volmdlr_intersections.circle_3d_line_intersections(self, plane_intersections)
        circle3d_line_intersections2 = volmdlr_intersections.circle_3d_line_intersections(other_circle,
                                                                                          plane_intersections)
        intersections = []
        for intersection in circle3d_line_intersections1 + circle3d_line_intersections2:
            if volmdlr.core.point_in_list(intersection, intersections):
                continue
            if self.point_belongs(intersection, abs_tol) and other_circle.point_belongs(intersection, abs_tol):
                intersections.append(intersection)
        return intersections

    def ellipse_intersections(self, ellipse, abs_tol: float = 1e-6):
        """
        Calculates the intersections between two Circle3D.

        :param ellipse: Ellipse 3D to verify intersections.
        :param abs_tol: tolerance.
        :return: list of points intersecting Circle
        """
        intersections = []
        if self.frame.w.is_colinear_to(ellipse.frame.w) and \
                math.isclose(self.frame.w.dot(ellipse.frame.origin - self.frame.origin), 0, abs_tol=1e-6):
            ellipse2d = ellipse.to_2d(self.frame.origin, self.frame.u, self.frame.v)
            circle2d = self.to_2d(self.frame.origin, self.frame.u, self.frame.v)
            intersections_2d = circle2d.ellipse_intersections(ellipse2d)
            for intersection in intersections_2d:
                intersections.append(intersection.to_3d(self.frame.origin, self.frame.u, self.frame.v))
            return intersections

        plane_intersections = volmdlr_intersections.get_two_planes_intersections(self.frame, ellipse.frame)
        if not plane_intersections:
            return []
        plane_intersections = Line3D(plane_intersections[0], plane_intersections[1])
        circle3d_line_intersections = volmdlr_intersections.circle_3d_line_intersections(self, plane_intersections)
        ellipse3d_line_intersections = volmdlr_intersections.conic3d_line_intersections(
            ellipse, plane_intersections)
        for intersection in circle3d_line_intersections + ellipse3d_line_intersections:
            if volmdlr.core.point_in_list(intersection, intersections):
                continue
            if self.point_belongs(intersection, abs_tol) and ellipse.point_belongs(intersection, abs_tol):
                intersections.append(intersection)
        return intersections

    @classmethod
    def from_step(cls, arguments, object_dict, **kwargs):
        """
        Converts a step primitive to a Circle3D.

        :param arguments: The arguments of the step primitive.
        :type arguments: list
        :param object_dict: The dictionary containing all the step primitives that have already been instantiated.
        :type object_dict: dict
        :return: The corresponding Circle3D object.
        :rtype: :class:`volmdlr.wires.Circle3D`
        """
        length_conversion_factor = kwargs.get("length_conversion_factor", 1)

        center = object_dict[arguments[1]].origin
        radius = float(arguments[2]) * length_conversion_factor
        normal = object_dict[arguments[1]].w
        normal = normal.unit_vector()
        return cls.from_center_normal(center, normal, radius, arguments[0][1:-1])

    def to_step(self, current_id, *args, **kwargs):
        content, frame_id = self.frame.to_step(current_id)
        curve_id = frame_id + 1
        content += f"#{curve_id} = CIRCLE('{self.name}',#{frame_id},{self.radius * 1000});\n"
        current_id = curve_id
        # if surface_id:
        #     content += f"#{curve_id + 1} = SURFACE_CURVE('',#{curve_id},(#{surface_id}),.PCURVE_S1.);\n"
        #     curve_id += 1

        # point1 = self.frame.origin + self.frame.u * self.radius
        # point3 = self.frame.origin - self.frame.u * self.radius
        #
        # p1_content, p1_id = point1.to_step(curve_id + 1, vertex=True)
        # p3_content, p3_id = point3.to_step(p1_id + 1, vertex=True)
        # content += p1_content + p3_content
        #
        # arc1_id = p3_id + 1
        # content += f"#{arc1_id} = EDGE_CURVE('{self.name}',#{p1_id},#{p3_id},#{curve_id},.T.);\n"
        # oriented_edge1_id = arc1_id + 1
        # content += f"#{oriented_edge1_id} = ORIENTED_EDGE('',*,*,#{arc1_id},.T.);\n"
        #
        # arc2_id = oriented_edge1_id + 1
        # content += f"#{arc2_id} = EDGE_CURVE('{self.name}',#{p3_id},#{p1_id},#{curve_id},.T.);\n"
        # oriented_edge2_id = arc2_id + 1
        # content += f"#{oriented_edge2_id} = ORIENTED_EDGE('',*,*,#{arc2_id},.T.);\n"
        #
        # current_id = oriented_edge2_id + 1
        # content += f"#{current_id} = EDGE_LOOP('{self.name}',(#{oriented_edge1_id},#{oriented_edge2_id}));\n"

        return content, current_id

    @property
    def bounding_box(self):
        """Bounding box for Arc 3D."""
        if not self._bbox:
            self._bbox = self._bounding_box()
        return self._bbox

    def _bounding_box(self):
        """
        Computes the bounding box.

        """
        points = [self.frame.origin + self.radius * v
                  for v in [self.frame.u, -self.frame.u,
                            self.frame.v, -self.frame.v]]
        return core.BoundingBox.from_points(points)

    def to_2d(self, plane_origin, x, y):
        """
        Transforms a Circle3D into an Circle2D, given a plane origin and an u and v plane vector.

        :param plane_origin: plane origin.
        :param x: plane u vector.
        :param y: plane v vector.
        :return: Circle2D.
        """
        center = self.center.to_2d(plane_origin, x, y)
        return Circle2D(center, self.radius)

    @classmethod
    def from_center_normal(cls, center: volmdlr.Point3D,
                           normal: volmdlr.Vector3D,
                           radius: float,
                           name: str = ''):
        """Creates a Circle 3D from a center point and a normal vector, along with is radius."""
        u = normal.deterministic_unit_normal_vector()
        v = normal.cross(u)
        return cls(volmdlr.Frame3D(center, u, v, normal), radius, name)

    @classmethod
    def from_3_points(cls, point1, point2, point3, name: str = ''):
        """
        Creates a circle from three points.

        """
        vector_u1 = point2 - point1
        vector_u2 = point2 - point3
        try:
            vector_u1 = vector_u1.unit_vector()
            vector_u2 = vector_u2.unit_vector()
        except ZeroDivisionError as exc:
            raise ZeroDivisionError('the 3 points must be distincts') from exc

        normal = vector_u2.cross(vector_u1)
        normal = normal.unit_vector()

        if vector_u1.is_close(vector_u2):
            vector_u2 = normal.cross(vector_u1)
            vector_u2 = vector_u2.unit_vector()

        point11 = 0.5 * (point1 + point2)  # Mid-point of segment s,m
        point21 = 0.5 * (point2 + point3)  # Mid-point of segment s,m

        line1 = Line3D(point11, point11 + normal.cross(vector_u1))
        line2 = Line3D(point21, point21 + normal.cross(vector_u2))

        try:
            center, _ = line1.minimum_distance_points(line2)
        except ZeroDivisionError as exc:
            raise ZeroDivisionError('Start, end and interior points  of an arc must be distincts') from exc

        return cls(frame=volmdlr.Frame3D(center, vector_u1, normal.cross(vector_u1), normal),
                   radius=(center - point1).norm(), name=name)

    def extrusion(self, extrusion_vector):
        """
        Returns the cylindrical face generated by extrusion of the circle.
        """
        if self.normal.is_colinear_to(extrusion_vector):
            u = self.normal.deterministic_unit_normal_vector()
            v = self.normal.cross(u)
            w = extrusion_vector.copy()
            w = w.unit_vector()
            cylinder = volmdlr.surfaces.CylindricalSurface3D(
                volmdlr.Frame3D(self.center, u, v, w), self.radius)
            return [volmdlr.faces.CylindricalFace3D.from_surface_rectangular_cut(cylinder, 0, volmdlr.TWO_PI,
                                                                                 0, extrusion_vector.norm())]
        raise NotImplementedError(
            f'Extrusion along vector not colinar to normal for circle not '
            f'handled yet: dot={self.normal.dot(extrusion_vector)}')

    def revolution(self, axis_point: volmdlr.Point3D, axis: volmdlr.Vector3D,
                   angle: float):
        """
        Return the Toroidal face generated by the revolution of the circle.
        """
        line3d = Line3D(axis_point, axis_point + axis)
        tore_center, _ = line3d.point_projection(self.center)
        u = self.center - tore_center
        u = u.unit_vector()
        v = axis.cross(u)
        if not math.isclose(self.normal.dot(u), 0., abs_tol=1e-9):
            raise NotImplementedError(
                'Outside of plane revolution not supported')

        tore_radius = tore_center.point_distance(self.center)
        surface = volmdlr.surfaces.ToroidalSurface3D(
            volmdlr.Frame3D(tore_center, u, v, axis),
            tore_radius, self.radius)
        return [volmdlr.faces.ToroidalFace3D.from_surface_rectangular_cut(surface, 0, angle, 0, volmdlr.TWO_PI)]

    def point_belongs(self, point: volmdlr.Point3D, abs_tol: float = 1e-6):
        """
        Returns if given point belongs to the Circle3D.
        """
        distance = point.point_distance(self.center)
        vec = volmdlr.Vector3D(*point - self.center)
        dot = self.normal.dot(vec)
        if math.isclose(distance, self.radius, abs_tol=abs_tol) \
                and math.isclose(dot, 0, abs_tol=abs_tol):
            return True
        return False

    def reverse(self):
        """
        Reverses the direction of the circle.

        """
        frame = volmdlr.Frame3D(self.center, self.frame.u, -self.frame.v, self.frame.u.cross(-self.frame.v))
        return Circle3D(frame, self.radius)

    def split(self, split_start, split_end):
        """
        Splits a circle into two arcs, at two given points.

        :param split_start: split point 1.
        :param split_end:  split point 2.
        :return: A list with two split arc 3D.
        """
        return [volmdlr.edges.Arc3D(self, split_start, split_end),
                volmdlr.edges.Arc3D(self, split_end, split_start)]

    def sweep(self, *args):
        """
        Circle 3D is used as path for sweeping given section through it.

        :return:
        """
        _, section_contour = args
        new_faces = []
        for contour_primitive in section_contour.primitives:
            new_faces.extend(contour_primitive.revolution(
                self.center, self.normal, volmdlr.TWO_PI))
        return new_faces

    def distance_linesegment(self, linesegment3d, return_points=False):
        """
        Gets the minimum distance between an Arc 3D and Line Segment 3D.

        :param linesegment3d: other line segment 3d.
        :param return_points: boolean to decide weather to return the corresponding minimal distance points or not.
        :return: minimum distance / minimal distance with corresponding points.
        """
        point1, point2 = vm_common_operations.minimum_distance_points_circle3d_linesegment3d(self, linesegment3d)
        if return_points:
            return point1.point_distance(point2), point1, point2
        return point1.point_distance(point2)


class Ellipse2D(ClosedCurve):
    """
    Defines an Ellipse in two-dimensions.

    Ellipse2D defined by a major axis (A), minor axis (B), a center and a vector
    representing the direction of the major axis.

    :param major_axis: ellipse's major axis (A)
    :type major_axis: float
    :param minor_axis: ellipse's minor axis (B)
    :type minor_axis: float
    :param frame: ellipse's local frame.
    :type frame: volmdlr.Frame2D.

    :Example:
    >>> ellipse2d = Ellipse2D(4, 2, volmdlr.O2D, volmdlr.Vector2D(1, 1))
    """

    def __init__(self, major_axis, minor_axis, frame, name=''):
        self.major_axis = major_axis
        self.minor_axis = minor_axis
        self.center = frame.origin
        self.major_dir = frame.u
        self.minor_dir = frame.v
        # self.frame = volmdlr.Frame2D(self.center, self.major_dir, self.minor_dir)
        self.frame = frame
        if math.isclose(frame.u.cross(frame.v), 1.0, abs_tol=1e-6):
            self.angle_start = 0.0
            self.angle_end = volmdlr.TWO_PI
            self.is_trigo = True
        elif math.isclose(frame.u.cross(frame.v), -1.0, abs_tol=1e-6):
            self.angle_start = volmdlr.TWO_PI
            self.angle_end = 0.0
            self.is_trigo = False
        self.theta = geometry.clockwise_angle(self.major_dir, volmdlr.X2D)
        if self.theta == math.pi * 2:
            self.theta = 0.0
        self._bounding_rectangle = None
        ClosedCurve.__init__(self, name=name)

    def __hash__(self):
        return hash((self.center, self.major_dir, self.major_axis, self.minor_axis))

    def __getitem__(self, key):
        if key == 0:
            return self.major_axis
        elif key == 1:
            return self.minor_axis
        elif key == 2:
            return self.frame
        raise IndexError

    @property
    def bounding_rectangle(self):
        """
        Gets the bounding rectangle of the ellipse 2d.

        :return: a Bounding Rectangle object.
        """
        if not self._bounding_rectangle:
            self._bounding_rectangle = self.get_bounding_rectangle()
        return self._bounding_rectangle

    def get_bounding_rectangle(self):
        """
        Calculates the bounding rectangle of the ellipse 2d.

        :return: a Bounding Rectangle object.
        """
        point1 = self.center - self.major_dir * self.major_axis
        point2 = self.center + self.major_dir * self.major_axis
        point3 = self.center - self.minor_dir * self.minor_axis
        point4 = self.center + self.minor_dir * self.minor_axis
        x_components = [point1.x, point2.x, point3.x, point4.x]
        y_components = [point1.y, point2.y, point3.y, point4.y]
        return volmdlr.core.BoundingRectangle(min(x_components), max(x_components),
                                              min(y_components), max(y_components))

    def area(self):
        """
        Calculates the ellipse's area.

        :return: ellipse's area, float.
        """
        return math.pi * self.major_axis * self.minor_axis

    def length(self):
        """
        Calculates the ellipse's length.

        :return: ellipse's length.
        """
        mid_point = self.center - self.major_axis * self.major_dir
        if self.theta != 0.0:
            mid_point = self.center - volmdlr.Point2D(self.major_axis, 0)
            mid_point = mid_point.rotation(self.center, self.theta)
        length = 2 * self.abscissa(mid_point)
        return length

    def to_3d(self, plane_origin, x, y):
        """
        Transforms a Ellipse2D into an Ellipse3D, given a plane origin and an u and v plane vector.

        :param plane_origin: plane origin.
        :param x: plane u vector.
        :param y: plane v vector.
        :return: Ellipse3D.
        """
        center3d = self.frame.origin.to_3d(plane_origin, x, y)
        major_dir_pointd2d = self.center + self.major_axis * self.major_dir
        major_dir_point = major_dir_pointd2d.to_3d(plane_origin, x, y)
        u_vector = major_dir_point - center3d
        u_vector = u_vector.unit_vector()
        minor_dir_point2d = self.center + self.minor_axis * self.minor_dir
        minor_dir_point = minor_dir_point2d.to_3d(plane_origin, x, y)
        v_vector = minor_dir_point - center3d
        v_vector = v_vector.unit_vector()
        w_vector = u_vector.cross(v_vector)
        frame3d = volmdlr.Frame3D(center3d, u_vector, v_vector, w_vector)
        return Ellipse3D(self.major_axis, self.minor_axis, frame3d)

    def point_over_ellipse(self, point, abs_tol=1e-6):
        """
        Verifies if a point is on the ellipse.

        :param point: point to be verified.
         :param abs_tol: tolerance.
        :return: True or False.
        """
        return math.isclose(
            round(((point.x - self.center.x) * math.cos(self.theta) +
                   (point.y - self.center.y) * math.sin(self.theta)) ** 2 / self.major_axis ** 2 +
                  ((point.x - self.center.x) * math.sin(self.theta) -
                   (point.y - self.center.y) * math.cos(self.theta)) ** 2 / self.minor_axis ** 2, 2), 1.0,
            abs_tol=abs_tol)

    def point_over_contour(self, point, abs_tol=1e-6):
        """
        Verifies if a point is on the ellipse.

        :param point: point to be verified.
        :param abs_tol: tolerance.
        :return: True or False.
        """
        return self.point_over_ellipse(point, abs_tol)

    def line_intersections(self, line: 'Line2D'):
        """
        Calculates the intersections between a line and an ellipse.

        :param line: line to calculate intersections
        :return: list of points intersections, if there are any
        """
        intersections = volmdlr_intersections.ellipse2d_line_intersections(self, line)
        return intersections

    def linesegment_intersections(self, linesegment: 'volmdlr.edges.LineSegment2D', abs_tol: float = 1e-6):
        """
        Calculates the intersections between a line segment and an ellipse.

        :param linesegment: line segment to calculate intersections.
        :param abs_tol: tolerance to be considered while validating an intersection.
        :return: list of points intersections, if there are any.
        """
        line_intersections = self.line_intersections(linesegment.line)
        intersections = []
        for intersection in line_intersections:
            if linesegment.point_belongs(intersection, abs_tol):
                intersections.append(intersection)
        return intersections

    def ellipse_intersections(self, ellipse2d, abs_tol: float = 1e-7):
        """
        Gets the intersections between two Ellipse 2D.

        :param ellipse2d: The other ellipse.
        :param abs_tol: Tolerance.
        :return:
        """
        if self.bounding_rectangle.distance_to_b_rectangle(ellipse2d.bounding_rectangle) > abs_tol:
            return []
        intersections = volmdlr_intersections.get_bsplinecurve_intersections(ellipse2d, self, abs_tol)
        return intersections

    def discretization_points(self, *, number_points: int = None, angle_resolution: int = 20):
        """
        Calculates the discretized points for the ellipse.

        :param number_points: number of point to have in the discretized points.
        :param angle_resolution: the angle resolution to be used to discretize points.
        :return: discretized points.
        """
        if number_points:
            angle_resolution = number_points
        discretization_points = [self.frame.local_to_global_coordinates(
            volmdlr.Point2D(self.major_axis * math.cos(theta), self.minor_axis * math.sin(theta)))
            for theta in npy.linspace(self.angle_start, self.angle_end, angle_resolution + 1)]
        return discretization_points

    def abscissa(self, point: volmdlr.Point2D, tol: float = 1e-6):
        """
        Calculates the abscissa for a given point.

        :param point: point to calculate the abscissa.
        :param tol: tolerance.
        :return: the corresponding abscissa, 0 < abscissa < ellipse's length.
        """
        if self.point_over_ellipse(point, tol):
            angle_abscissa = self.point_angle_with_major_dir(point)

            def arc_length(theta):
                return math.sqrt((self.major_axis ** 2) * math.sin(theta) ** 2 +
                                 (self.minor_axis ** 2) * math.cos(theta) ** 2)

            res, _ = scipy_integrate.quad(arc_length, 0, angle_abscissa)
            return res
        raise ValueError(f'point {point} does not belong to ellipse')

    def point_at_abscissa(self, abscissa):
        """Get a point at given abscissa."""
        if math.isclose(abscissa, 0.0, abs_tol=1e-6) or math.isclose(abscissa, self.length(), abs_tol=1e-6):
            return self.center + self.major_axis * self.major_dir
        discretized_points = self.discretization_points(number_points=100)
        aproximation_abscissa = 0
        aproximation_point = None
        for point1, point2 in zip(discretized_points[:-1], discretized_points[1:]):
            dist1 = point1.point_distance(point2)
            if aproximation_abscissa + dist1 > abscissa:
                aproximation_point = point1
                break
            aproximation_abscissa += dist1
        initial_point = self.frame.global_to_local_coordinates(aproximation_point)
        u1, u2 = initial_point.x / self.major_axis, initial_point.y / self.minor_axis
        initial_angle = geometry.sin_cos_angle(u1, u2)
        angle_start = 0
        abscissa_angle = vm_common_operations.ellipse_abscissa_angle_integration(
            self, abscissa, angle_start, initial_angle)
        x = self.major_axis * math.cos(abscissa_angle)
        y = self.minor_axis * math.sin(abscissa_angle)
        return self.frame.local_to_global_coordinates(volmdlr.Point2D(x, y))

    def point_distance(self, point):
        """
        Calculates the distance between an Ellipse 2d and point 2d.

        :param point: Other point to calculate distance.
        :type point: volmdlr.Point3D.
        :return: The distance between ellipse and point
        :rtype: float.
        """
        start = self.point_at_abscissa(0.0)
        return vm_common_operations.get_point_distance_to_edge(self, point, start, start)

    def point_angle_with_major_dir(self, point2d):
        """
        Given a point in the ellipse, calculates it angle with the major direction vector.

        """
        initial_point = self.frame.global_to_local_coordinates(point2d)
        u1, u2 = initial_point.x / self.major_axis, initial_point.y / self.minor_axis
        angle_abscissa = geometry.sin_cos_angle(u1, u2)
        return angle_abscissa

    def plot(self, ax=None, edge_style: EdgeStyle = EdgeStyle()):
        """
        Matplotlib plot for an ellipse.

        """
        if ax is None:
            _, ax = plt.subplots()
        ax = vm_common_operations.plot_from_discretization_points(ax, edge_style, self,
                                                                  number_points=100, close_plot=True)
        if edge_style.equal_aspect:
            ax.set_aspect('equal')
        return ax

    def rotation(self, center, angle: float):
        """
        Rotation of ellipse around a center and an angle.

        :param center: center of the rotation.
        :param angle: angle to rotated of.
        :return: a rotated new ellipse.
        """
        rotated_center = self.center.rotation(center, angle)
        point_major_dir = self.center + self.major_dir * self.major_axis
        rotated_major_dir_point = point_major_dir.rotation(center, angle)
        major_dir = rotated_major_dir_point - rotated_center
        major_dir = major_dir.unit_vector()
        minor_dir = major_dir.normal_vector()
        if not self.is_trigo:
            minor_dir = -minor_dir
        new_frame = volmdlr.Frame2D(rotated_center, major_dir, minor_dir)
        return Ellipse2D(self.major_axis, self.minor_axis, new_frame)

    def translation(self, offset: volmdlr.Vector2D):
        """
        Translation of ellipse from an offset vector.

        :param offset: corresponding translation vector.
        :return: translated new ellipse 2d.
        """
        return Ellipse2D(self.major_axis, self.minor_axis, self.frame.translation(offset))

    def frame_mapping(self, frame: volmdlr.Frame2D, side: str):
        """
        Changes frame_mapping and return a new Ellipse2D.

        side = 'old' or 'new'.
        """
        return Ellipse2D(self.major_axis, self.minor_axis, self.frame.frame_mapping(frame, side))

    def reverse(self):
        """
        Reverses the direction of the Ellipse.

        """
        frame = volmdlr.Frame2D(self.center, self.frame.u, -self.frame.v)
        return Ellipse2D(self.major_axis, self.minor_axis, frame)


class Ellipse3D(ClosedCurve):
    """
    Defines a 3D ellipse.

    :param major_axis: Largest radius of the ellipse
    :type major_axis: float
    :param minor_axis: The Smallest radius of the ellipse
    :type minor_axis: float
    :param frame: frame 3d where the ellipse is located.
    """

    def __init__(self, major_axis: float, minor_axis: float,
                 frame, name: str = ''):
        self.frame = frame
        self.major_axis = major_axis
        self.minor_axis = minor_axis
        self.center = frame.origin
        self.normal = frame.w
        self.major_dir = frame.u
        self.minor_dir = frame.v
        self._self_2d = None
        ClosedCurve.__init__(self, name=name)

    def __getitem__(self, key):
        if key == 0:
            return self.major_axis
        elif key == 1:
            return self.minor_axis
        elif key == 2:
            return self.frame
        raise IndexError

    @property
    def self_2d(self):
        """Version 2d of the ellipse 3d as a property."""
        if not self._self_2d:
            self._self_2d = self.to_2d(self.center, self.frame.u, self.frame.v)
        return self._self_2d

    def point_belongs(self, point, tol: float = 1e-6):
        """
        Verifies if a given point lies on the Ellipse3D.

        :param point: point to be verified.
        :param tol: tolerance.
        :return: True is point lies on the Ellipse, False otherwise
        """
        new_point = self.frame.global_to_local_coordinates(point)
        return math.isclose(new_point.x ** 2 / self.major_axis ** 2 +
                            new_point.y ** 2 / self.minor_axis ** 2, 1.0, abs_tol=tol)

    def length(self):
        """
        Calculates the length of the ellipse.

        Ramanujan's approximation for the perimeter of the ellipse.
        P = π (a + b) [ 1 + (3h) / (10 + √(4 - 3h) ) ], where h = (a - b)**2/(a + b)**2
        :return:
        """
        perimeter_formular_h = (self.major_axis - self.minor_axis) ** 2 / (self.major_axis + self.minor_axis) ** 2
        return math.pi * (self.major_axis + self.minor_axis) * \
            (1 + (3 * perimeter_formular_h / (10 + math.sqrt(4 - 3 * perimeter_formular_h))))

    def discretization_points(self, *, number_points: int = None, angle_resolution: int = 20):
        """
        Discretize a Contour to have "n" points.

        :param number_points: the number of points (including start and end points)
             if unset, only start and end will be returned.
        :param angle_resolution: if set, the sampling will be adapted to have a controlled angular distance. Useful
            to mesh an arc.
        :return: a list of sampled points.
        """
        if number_points:
            angle_resolution = number_points
        discretization_points_3d = [
                                       self.center + self.major_axis * math.cos(
                                           teta) * self.major_dir
                                       + self.minor_axis * math.sin(
                                           teta) * self.major_dir.cross(
                                           self.normal) for teta in
                                       npy.linspace(0, volmdlr.TWO_PI,
                                                    angle_resolution + 1)][:-1]
        return discretization_points_3d

    def to_2d(self, plane_origin, x, y):
        """
        Transforms an Ellipse 3D into an Ellipse 2D, given a plane origin and an u and v plane vector.

        :param plane_origin: plane origin.
        :param x: plane u vector.
        :param y: plane v vector.
        :return: Ellipse2D.
        """
        center = self.center.to_2d(plane_origin, x, y)
        major_dir_point3d = self.center + self.major_axis * self.major_dir
        major_dir_point2d = major_dir_point3d.to_2d(plane_origin, x, y)
        major_dir_2d = major_dir_point2d - center
        major_dir_2d = major_dir_2d.unit_vector()
        minor_dir_point3d = self.center + self.minor_axis * self.minor_dir
        minor_dir_point2d = minor_dir_point3d.to_2d(plane_origin, x, y)
        minor_dir_2d = minor_dir_point2d - center
        minor_dir_2d = minor_dir_2d.unit_vector()
        # major_dir_2d = self.major_dir.to_2d()
        # _d2 = self.minor_dir.to_2d(plane_origin, x, y)
        return Ellipse2D(self.major_axis, self.minor_axis, volmdlr.Frame2D(center, major_dir_2d, minor_dir_2d))

    def abscissa(self, point: volmdlr.Point3D, tol: float = 1e-6):
        """
        Calculates the abscissa a given point.

        :param point: point to calculate abscissa.
        :param tol: tolerance.
        :return: abscissa
        """
        if not self.point_belongs(point, tol):
            raise ValueError('Point is not on ellipse.')
        point2d = point.to_2d(self.center, self.frame.u, self.frame.v)
        return self.self_2d.abscissa(point2d)

    def point_at_abscissa(self, abscissa: float):
        """
        Calculates the 3D point on the curve at a given fraction of its length (abscissa).

        :param abscissa: The fraction of the curve's length at which to calculate the point.
        :type abscissa: (float)
        Returns: The calculated 3D point on the curve.
        :rtype: Point3D.
        """
        point2d = self.self_2d.point_at_abscissa(abscissa)
        return point2d.to_3d(self.center, self.frame.u, self.frame.v)

    def trim(self, point1: volmdlr.Point3D, point2: volmdlr.Point3D, same_sense: bool = True):
        """
        Trims an ellipse between two points.

        :param point1: point1 used to trim ellipse.
        :param point2: point2 used to trim ellipse.
        :same_sense: indicates whether the curve direction agrees with (True) or is in the opposite
            direction (False) to the edge direction. By default, it's assumed True
        :return: arc of ellipse between these two points.
        """
        ellipse = self
        if not same_sense:
            ellipse = self.reverse()
        if point1.is_close(point2):
            return volmdlr.edges.FullArcEllipse3D(ellipse, point1, self.name)
        return volmdlr.edges.ArcEllipse3D(ellipse, point1, point2)

    def rotation(self, center: volmdlr.Point3D, axis: volmdlr.Vector3D, angle: float):
        """
        Ellipse3D rotation.

        :param center: rotation center.
        :param axis: rotation axis.
        :param angle: angle rotation.
        :return: a new rotated Ellipse3D.
        """
        return Ellipse3D(self.major_axis, self.minor_axis, self.frame.rotation(center, axis, angle), self.name)

    def translation(self, offset: volmdlr.Vector3D):
        """
        Ellipse 3D translation.

        :param offset: translation vector.
        :return: A new translated Ellipse 3D.
        """
        return Ellipse3D(self.major_axis, self.minor_axis, self.frame.translation(offset), self.name)

    def frame_mapping(self, frame: volmdlr.Frame3D, side: str):
        """
        Changes frame_mapping and return a new Ellipse3D.

        side = 'old' or 'new'.
        """

        return Ellipse3D(self.major_axis, self.minor_axis, self.frame.frame_mapping(frame, side))

    def plot(self, ax=None, edge_style: EdgeStyle = EdgeStyle()):
        """Plots an ellipse using Matplotlib."""
        if ax is None:
            ax = plt.figure().add_subplot(111, projection='3d')

        return vm_common_operations.plot_from_discretization_points(ax, edge_style, self, close_plot=True,
                                                                    number_points=100)

    @classmethod
    def from_step(cls, arguments, object_dict, **kwargs):
        """
        Converts a step primitive to a Ellipse3D.

        :param arguments: The arguments of the step primitive.
        :type arguments: list
        :param object_dict: The dictionary containing all the step primitives that have already been instantiated.
        :type object_dict: dict
        :return: The corresponding Ellipse3D object.
        :rtype: :class:`volmdlr.wires.Ellipse3D`
        """
        length_conversion_factor = kwargs.get("length_conversion_factor", 1)

        center = object_dict[arguments[1]].origin
        normal = object_dict[arguments[1]].w
        major_dir = object_dict[arguments[1]].u
        major_axis = float(arguments[2]) * length_conversion_factor
        minor_axis = float(arguments[3]) * length_conversion_factor
        return cls(major_axis, minor_axis, volmdlr.Frame3D(center, major_dir, normal.cross(major_dir), normal),
                   arguments[0][1:-1])

    def reverse(self):
        """
        Reverses the direction of the Ellipse.

        """
        frame = volmdlr.Frame3D(self.center, self.frame.u, -self.frame.v,
                                self.frame.u.cross(-self.frame.v))
        return Ellipse3D(self.major_axis, self.minor_axis, frame)

    def line_intersections(self, line):
        """
        Gets intersections between an Ellipse 3D and a Line3D.

        :param line: Other Line 3D.
        :return: A list of points, containing all intersections between the Line 3D and the Ellipse3D.
        """
        return volmdlr_intersections.conic3d_line_intersections(self, line)

    def linesegment_intersections(self, linesegment, abs_tol: float = 1e-6):
        """
        Gets intersections between an Ellipse 3D and a Line3D.

        :param linesegment: Other Line 3D.
        :param abs_tol: tolerance.
        :return: A list of points, containing all intersections between the Line 3D and the Ellipse3D.
        """
        ellipse3d_line_intersections = self.line_intersections(linesegment.line)
        intersections = []
        for intersection in ellipse3d_line_intersections:
            if linesegment.point_belongs(intersection, abs_tol):
                intersections.append(intersection)
        return intersections

    def ellipse_intersections(self, ellipse, abs_tol: float = 1e-6):
        """
        Gets intersections between an Ellipse 3D and a Line3D.

        :param ellipse: Other Ellipse 3D.
        :param abs_tol: tolerance.
        :return: A list of points, containing all intersections between the two Ellipse3D.
        """
        intersections = []
        if self.frame.w.is_colinear_to(ellipse.frame.w) and\
                math.isclose(self.frame.w.dot(ellipse.frame.origin - self.frame.origin), 0, abs_tol=1e-6):
            ellipse2d = ellipse.to_2d(self.frame.origin, self.frame.u, self.frame.v)
            self_ellipse2d = self.to_2d(self.frame.origin, self.frame.u, self.frame.v)
            intersections_2d = self_ellipse2d.ellipse_intersections(ellipse2d)
            for intersection in intersections_2d:
                intersections.append(intersection.to_3d(self.frame.origin, self.frame.u, self.frame.v))
            return intersections

        plane_intersections = volmdlr_intersections.get_two_planes_intersections(self.frame, ellipse.frame)
        if not plane_intersections:
            return []
        plane_intersections = Line3D(plane_intersections[0], plane_intersections[1])
        self_ellipse3d_line_intersections = volmdlr_intersections.conic3d_line_intersections(self,
                                                                                             plane_intersections)
        ellipse3d_line_intersections = volmdlr_intersections.conic3d_line_intersections(ellipse, plane_intersections)
        for intersection in self_ellipse3d_line_intersections + ellipse3d_line_intersections:
            if volmdlr.core.point_in_list(intersection, intersections):
                continue
            if self.point_belongs(intersection, abs_tol) and ellipse.point_belongs(intersection, abs_tol):
                intersections.append(intersection)
        return intersections


<<<<<<< HEAD
class Hyperbola(Curve):
    """
    Abstract class for a Hyperbola.

=======
class HyperbolaMixin(Curve):
    """
    Abstract class for a Hyperbola.
>>>>>>> 2ebab5c9
    """
    def __init__(self, frame: Union[volmdlr.Frame2D, volmdlr.Frame3D], semi_major_axis: float,
                 semi_minor_axis: float, name: str = ''):
        self.frame = frame
        self.semi_major_axis = semi_major_axis
        self.semi_minor_axis = semi_minor_axis
        Curve.__init__(self, name=name)

    def __getitem__(self, key):
        if key == 0:
            return self.frame
<<<<<<< HEAD
        elif key == 1:
            return self.semi_major_axis
        elif key == 2:
=======
        if key == 1:
            return self.semi_major_axis
        if key == 2:
>>>>>>> 2ebab5c9
            return self.semi_minor_axis
        raise IndexError

    def _get_x(self, y):
        """
<<<<<<< HEAD
        For given y component, get the corresponding hyperbola x component, in local coodinates.
=======
        For given y component, get the corresponding hyperbola x component, in local coordinates.
>>>>>>> 2ebab5c9

        :param y: y component.
        :return: x component.
        """
        x_positive = npy.sqrt(((y ** 2) / (self.semi_minor_axis ** 2) + 1)*(self.semi_major_axis ** 2))
        return x_positive

    def linesegment_intersections(self, linesegment, abs_tol: float = 1e-6):
        """
<<<<<<< HEAD
        Calculates the intersections between a Hyperbola and a Line Segment .
=======
        Calculates the intersections between a Hyperbola and a Line Segment.
>>>>>>> 2ebab5c9

        :param linesegment: the Line Segment.
        :param abs_tol: tolerance.
        :return:a list containing all intersections between the two objects, if any exists.
        """
        line_intersections = self.line_intersections(linesegment.line)
        intersections = []
        for intersection in line_intersections:
            if linesegment.point_belongs(intersection, abs_tol):
                intersections.append(intersection)
        return intersections


<<<<<<< HEAD
class Hyperbola2D(Hyperbola):
=======
class Hyperbola2D(HyperbolaMixin):
    """
    Class for Hyperbola 2D.

    :param frame: 2D frame where the hyperbola is at.
    :param semi_major_axis: hyperbola's semi major axis.
    :param semi_minor_axis: hyperbola's semi minor axis.
    """
>>>>>>> 2ebab5c9
    def __init__(self, frame: volmdlr.Frame2D, semi_major_axis, semi_minor_axis, name: str = ''):
        self.frame = frame
        self.semi_major_axis = semi_major_axis
        self.semi_minor_axis = semi_minor_axis
<<<<<<< HEAD
        Hyperbola.__init__(self, frame, semi_major_axis, semi_minor_axis, name=name)
=======
        HyperbolaMixin.__init__(self, frame, semi_major_axis, semi_minor_axis, name=name)
>>>>>>> 2ebab5c9

    def __eq__(self, other):
        if self.frame != other.frame:
            return False
        if not math.isclose(self.semi_major_axis, other.semi_major_axis, abs_tol=1e-6) or\
                not math.isclose(self.semi_minor_axis, other.semi_minor_axis, abs_tol=1e-6):
            return False
        return True

    def get_points(self, number_points: int = 200):
        """
<<<<<<< HEAD
        Gets hyperbola positive branche points.

        :param number_points: number of point to be generated.
        :return: a List of 2D points for the hyperbola positive branche.
=======
        Gets hyperbola positive branch points.

        :param number_points: number of point to be generated.
        :return: a List of 2D points for the hyperbola positive branch.
>>>>>>> 2ebab5c9
        """
        y_vals = npy.linspace(-self.semi_major_axis * 5, self.semi_major_axis * 5, number_points)
        x_positive_vals = self._get_x(y_vals)
        points_positive_branch = []
        for i, y in enumerate(y_vals):
            points_positive_branch.append(volmdlr.Point2D(x_positive_vals[i], y))
        points_positive_branch = [self.frame.local_to_global_coordinates(point) for point in points_positive_branch]
        return points_positive_branch

    def line_intersections(self, line: Line2D):
        """
        Calculates the intersections between a Hyperbola and an infinite Line in 2D.

        :param line: the infinite 2d line.
        :return:a list containing all intersections between the two objects, if any exists.
        """
        a = self.semi_major_axis
        b = self.semi_minor_axis
        line_to_local_coodinates = line.frame_mapping(self.frame, 'new')
        m = line_to_local_coodinates.get_slope()
        c = line_to_local_coodinates.get_y_intersection()
<<<<<<< HEAD
        a_quad_equation = ((a**2) * (m**2) - b**2)
=======
        a_quad_equation = (a**2) * (m**2) - b**2
>>>>>>> 2ebab5c9
        b_quad_equation = 2*(a**2)*m*c
        c_quad_equation = a**2 * (b**2 + c**2)
        if c**2 < (a**2)*(m**2) - b**2:
            return []
        if a_quad_equation == 0.0:
            return []
        delta = math.sqrt(b_quad_equation**2 - 4*a_quad_equation*c_quad_equation)
        x1 = (-b_quad_equation + delta) / (2*a_quad_equation)
        x2 = (-b_quad_equation - delta) / (2*a_quad_equation)
        y1 = m * x1 + c
        y2 = m * x2 + c
        intersections = []
        if x1 > 0:
            intersections.append(volmdlr.Point2D(x1, y1))
        if x2 > 0:
            intersections.append(volmdlr.Point2D(x2, y2))
        intersections = [self.frame.local_to_global_coordinates(point) for point in intersections]
        return intersections

    def frame_mapping(self, frame: volmdlr.Frame2D, side: str):
        """
<<<<<<< HEAD
        Changes frame_mapping and return a new Ellipse2D.
=======
        Changes frame_mapping and return a new Hyperbola2D.
>>>>>>> 2ebab5c9

        side = 'old' or 'new'.
        """
        return Hyperbola2D(self.frame.frame_mapping(frame, side), self.semi_major_axis, self.semi_minor_axis)

    def plot(self, ax=None, edge_style: EdgeStyle = EdgeStyle()):
        """
        Matplotlib plot for a hyperbola in 2D.

<<<<<<< HEAD
        :param ax: Matplolib 2D axes.
        :param edge_style: the Styles to be applied to the Hyperbola.
        :return: Matplolib 2D axes.
=======
        :param ax: Matplotlib 2D axes.
        :param edge_style: the Styles to be applied to the Hyperbola.
        :return: Matplotlib 2D axes.
>>>>>>> 2ebab5c9
        """
        if ax is None:
            _, ax = plt.subplots()
        points_positive_branch = self.get_points()
        components_positive_branch = vm_common_operations.plot_components_from_points(points_positive_branch)
        ax.plot(*components_positive_branch, color=edge_style.color, alpha=edge_style.alpha)
        ax.set_xlabel('X')
        ax.set_ylabel('Y')
        ax.grid(True)
        ax.axis('equal')
        return ax


<<<<<<< HEAD
class Hyperbola3D(Hyperbola):
    def __init__(self, frame: volmdlr.Frame3D, semi_major_axis, semi_minor_axis, name: str = ''):
        self._self_2d = None
        Hyperbola.__init__(self, frame, semi_major_axis, semi_minor_axis, name=name)
=======
class Hyperbola3D(HyperbolaMixin):
    """
    Class for Hyperbola 3D.

    :param frame: 3D frame where the hyperbola is at.
    :param semi_major_axis: hyperbola's semi major axis.
    :param semi_minor_axis: hyperbola's semi minor axis.
    """
    def __init__(self, frame: volmdlr.Frame3D, semi_major_axis, semi_minor_axis, name: str = ''):
        self._self_2d = None
        HyperbolaMixin.__init__(self, frame, semi_major_axis, semi_minor_axis, name=name)
>>>>>>> 2ebab5c9

    @property
    def self_2d(self):
        """Version 2d of the ellipse 3d as a property."""
        if not self._self_2d:
            self._self_2d = self.to_2d(self.frame.origin, self.frame.u, self.frame.v)
        return self._self_2d

    def get_points(self, number_points: int = 200):
        """
<<<<<<< HEAD
        Gets hyperbola positive branche points.

        :param number_points: number of point to be generated.
        :return: a List of 3D points for the hyperbola positive branche.
=======
        Gets hyperbola positive branch points.

        :param number_points: number of point to be generated.
        :return: a List of 3D points for the hyperbola positive branch.
>>>>>>> 2ebab5c9
        """
        y_vals = npy.linspace(-self.semi_major_axis * 5, self.semi_major_axis * 5, number_points)
        x_positive_vals = self._get_x(y_vals)
        points_positive_branch = []
        for i, y in enumerate(y_vals):
            points_positive_branch.append(volmdlr.Point3D(x_positive_vals[i], y, 0))
        points_positive_branch = [self.frame.local_to_global_coordinates(point) for point in points_positive_branch]
        return points_positive_branch

    def to_2d(self, plane_origin, x, y):
        """
        Transforms a Hyperbola 3D into a Hyperbola 2D, given a plane origin and an u and v plane vector.

        :param plane_origin: plane origin.
        :param x: plane u vector.
        :param y: plane v vector.
        :return: Hyperbola2D.
        """
        origin = self.frame.origin.to_2d(plane_origin, x, y)
        u_point = self.frame.origin + self.frame.u
        v_point = self.frame.origin + self.frame.v
        u_point2d = u_point.to_2d(plane_origin, x, y)
        v_point2d = v_point.to_2d(plane_origin, x, y)
        u_vector = (u_point2d - origin).to_vector().unit_vector()
        v_vector = (v_point2d - origin).to_vector().unit_vector()
        frame = volmdlr.Frame2D(origin, u_vector, v_vector)
        return Hyperbola2D(frame, self.semi_major_axis, self.semi_minor_axis)

    def point_belongs(self, point, tol: float = 1e-6):
        """
        Verifies if a given point lies on the Hyperbola 3D.

        :param point: point to be verified.
        :param tol: tolerance.
        :return: True is point lies on the Hyperbola 3D, False otherwise
        """
        new_point = self.frame.global_to_local_coordinates(point)
        return math.isclose(new_point.x ** 2 / self.semi_major_axis ** 2 -
                            new_point.y ** 2 / self.semi_minor_axis ** 2, 1.0, abs_tol=tol)

    def frame_mapping(self, frame: volmdlr.Frame3D, side: str):
        """
        Changes frame_mapping and return a new Hyperbola3D.

        side = 'old' or 'new'.
        """

        return Hyperbola3D(self.frame.frame_mapping(frame, side), self.semi_major_axis, self.semi_minor_axis)

    def line_intersections(self, line):
        """
        Gets intersections between a Hyperbola 3D and a Line 3D.

        :param line: Other Line 3D.
        :return: A list of points, containing all intersections between the Line 3D and the Hyperbola3D.
        """
        return volmdlr_intersections.conic3d_line_intersections(self, line)

    def plot(self, ax=None, edge_style: EdgeStyle = EdgeStyle()):
        """
        Matplotlib plot for a hyperbola in 3D.

<<<<<<< HEAD
        :param ax: Matplolib 3D axes.
        :param edge_style: the Styles to be applied to the Hyperbola.
        :return: Matplolib 3D axes.
=======
        :param ax: Matplotlib 3D axes.
        :param edge_style: the Styles to be applied to the Hyperbola.
        :return: Matplotlib 3D axes.
>>>>>>> 2ebab5c9
        """
        if ax is None:
            ax = plt.figure().add_subplot(111, projection='3d')
        points_positive_branch = self.get_points()
        components_positive_branch = vm_common_operations.plot_components_from_points(points_positive_branch)
        ax.plot(*components_positive_branch, color=edge_style.color, alpha=edge_style.alpha)
        ax.set_xlabel('X')
        ax.set_ylabel('Y')
        ax.set_zlabel('Z')
        ax.grid(True)
        return ax


class Parabola2D(Curve):
    """
    Class for a Parabola in 2D.

    :param frame: 2D frame where the Parabola will be at. The parabola Opens int the frame.v direction.
    :type frame: Frame2D.
    :param focal_length: the parabola's focal length.
    :type focal_length: float.
    """
    def __init__(self, frame, focal_length: float, name: str = ''):
        self.vertex = frame.origin
        self.focal_length = focal_length
        self.focus = self.vertex + focal_length * frame.v
        self.frame = frame
        self.vrtx_equation_a = 1 / (4 * focal_length)
        Curve.__init__(self, name=name)

    def __getitem__(self, key):
        if key == 0:
            return self.frame
<<<<<<< HEAD
        elif key == 1:
=======
        if key == 1:
>>>>>>> 2ebab5c9
            return self.focal_length
        raise IndexError

    def get_points(self, number_points: int = 200):
        """
<<<<<<< HEAD
        Gets parbola points.
=======
        Gets parabola points.
>>>>>>> 2ebab5c9

        :param number_points: number of point to be generated.
        :return: a List of 2D points.
        """
        x_vals = npy.linspace(-self.focal_length * 5, self.focal_length * 5, number_points)
        points = []
<<<<<<< HEAD
        for i, x in enumerate(x_vals):
            y = self.evaluate_point(x)
            points.append(self.frame.local_to_global_coordinates(volmdlr.Point2D(x, y)))
        return points

    def evaluate_point(self, x):
=======
        for x in x_vals:
            y = self._get_y(x)
            points.append(self.frame.local_to_global_coordinates(volmdlr.Point2D(x, y)))
        return points

    def _get_y(self, x):
>>>>>>> 2ebab5c9
        """
        Evaluate the y-coordinate of the parabola at a given x-coordinate.

        :param x: The x-coordinate of the point.
        :type x: float.
<<<<<<< HEAD

=======
>>>>>>> 2ebab5c9
        :return float: The y-coordinate of the point on the parabola.
        """
        return 0.5 * (x ** 2) / (2 * self.focal_length)

    def line_intersections(self, line: Line2D):
<<<<<<< HEAD
=======
        """
        Gets intersections between a Parabola 2D and a Line 2D.

        :param line: Other Line 2D.
        :return: A list of points, containing all intersections between the Line 2D and the Parabola 2D.
        """
>>>>>>> 2ebab5c9
        line_to_local_coodinates = line.frame_mapping(self.frame, 'new')
        m = line_to_local_coodinates.get_slope()
        c = line_to_local_coodinates.get_y_intersection()
        if m**2 > - 4 * self.vrtx_equation_a * c:
            delta = math.sqrt(m**2 - 4 * self.vrtx_equation_a * (-c))
            x1 = (m + delta) / (2 * self.vrtx_equation_a)
            x2 = (m - delta) / (2 * self.vrtx_equation_a)
            y1 = m * x1 + c
            y2 = m * x2 + c
            intersections = [volmdlr.Point2D(x1, y1), volmdlr.Point2D(x2, y2)]
            intersections = [self.frame.local_to_global_coordinates(point) for point in intersections]
            return intersections
        if math.isclose(m**2, - 4 * self.vrtx_equation_a * c, abs_tol=1e-6):
            x = m / (2 * self.vrtx_equation_a)
            return [volmdlr.Point2D(x, m * x + c)]
        return []

    def plot(self, ax=None, edge_style: EdgeStyle = EdgeStyle()):
        """
        Matplotlib plot for a parabola in 2D.

<<<<<<< HEAD
        :param ax: Matplolib 2D axes.
        :param edge_style: the Styles to be applied to the Parabola.
        :return: Matplolib 2D axes.
=======
        :param ax: Matplotlib 2D axes.
        :param edge_style: the Styles to be applied to the Parabola.
        :return: Matplotlib 2D axes.
>>>>>>> 2ebab5c9
        """
        if ax is None:
            _, ax = plt.subplots()

        points_positive_branch = self.get_points()
        components_positive_branch = vm_common_operations.plot_components_from_points(points_positive_branch)
        ax.plot(*components_positive_branch, color=edge_style.color, alpha=edge_style.alpha)
        ax.set_xlabel('X')
        ax.set_ylabel('Y')
        ax.grid(True)
        ax.axis('equal')
        return ax


class Parabola3D(Curve):
    """
    Class for a Parabola in 3D.

    :param frame: 3D frame where the Parabola will be at. The parabola Opens int the frame.v direction.
    :type frame: Frame3D.
    :param focal_length: the parabola's focal length.
    :type focal_length: float.
    """
    def __init__(self, frame: volmdlr.Frame3D, focal_length: float, name: str = ''):
        self.vertex = frame.origin
        self.focal_length = focal_length
        self.focus = self.vertex + focal_length * frame.v
        self.frame = frame
        self.vrtx_equation_a = 1 / (4 * focal_length)
        Curve.__init__(self, name=name)
        self._self_2d = None

    def __getitem__(self, key):
        if key == 0:
            return self.frame
<<<<<<< HEAD
        elif key == 1:
=======
        if key == 1:
>>>>>>> 2ebab5c9
            return self.focal_length
        raise IndexError

    @property
    def self_2d(self):
        """Version 2d of the ellipse 3d as a property."""
        if not self._self_2d:
            self._self_2d = self.to_2d(self.frame.origin, self.frame.u, self.frame.v)
        return self._self_2d

    def get_points(self, number_points: int = 200):
        """
<<<<<<< HEAD
        Gets parbola points.
=======
        Gets parabola points.
>>>>>>> 2ebab5c9

        :param number_points: number of point to be generated.
        :return: a List of 2D points.
        """
        x_vals = npy.linspace(-self.focal_length * 5, self.focal_length * 5, number_points)
        points = []
<<<<<<< HEAD
        for i, x in enumerate(x_vals):
            y = self.evaluate_point(x)
            points.append(self.frame.local_to_global_coordinates(volmdlr.Point3D(x, y, 0)))
        return points

    def evaluate_point(self, x):
        """
        Evaluate the y-coordinate of the parabola at a given x-coordinate.

        Parameters:
            x (float): The x-coordinate of the point.

        Returns:
            float: The y-coordinate of the point on the parabola.
=======
        for x in x_vals:
            y = self._get_y(x)
            points.append(self.frame.local_to_global_coordinates(volmdlr.Point3D(x, y, 0)))
        return points

    def _get_y(self, x):
        """
        Evaluate the y-coordinate of the parabola at a given x-coordinate.

        :return : The y-coordinate of the point on the parabola.
>>>>>>> 2ebab5c9
        """
        return 0.5 * (x ** 2) / (2 * self.focal_length)

    def to_2d(self, plane_origin, x, y):
        """
        Transforms a Parabola 3D into a Parabola 2D, given a plane origin and an u and v plane vector.

        :param plane_origin: plane origin.
        :param x: plane u vector.
        :param y: plane v vector.
        :return: Parabola2D.
        """
        origin = self.frame.origin.to_2d(plane_origin, x, y)
        u_point = self.frame.origin + self.frame.u
        v_point = self.frame.origin + self.frame.v
        u_point2d = u_point.to_2d(plane_origin, x, y)
        v_point2d = v_point.to_2d(plane_origin, x, y)
        u_vector = (u_point2d - origin).to_vector().unit_vector()
        v_vector = (v_point2d - origin).to_vector().unit_vector()
        frame = volmdlr.Frame2D(origin, u_vector, v_vector)
        return Parabola2D(frame, self.focal_length)

    def point_belongs(self, point, tol: float = 1e-6):
        """
        Verifies if a given point lies on the Hyperbola 3D.

        :param point: point to be verified.
        :param tol: tolerance.
        :return: True is point lies on the Hyperbola 3D, False otherwise
        """
        new_point = self.frame.global_to_local_coordinates(point)
        return math.isclose(new_point.y, self.vrtx_equation_a * new_point.x **2, abs_tol=tol)

    def frame_mapping(self, frame: volmdlr.Frame3D, side: str):
        """
        Changes frame_mapping and return a new Hyperbola3D.

        side = 'old' or 'new'.
        """

        return Parabola3D(self.frame.frame_mapping(frame, side), self.focal_length)

    def line_intersections(self, line):
        """
        Gets intersections between a Parabola 3D and a Line 3D.

        :param line: Other Line 3D.
        :return: A list of points, containing all intersections between the Line 3D and the Parabola3D.
        """
        return volmdlr_intersections.conic3d_line_intersections(self, line)

    def conic_intersections(self, conic, abs_tol: float = 1e-6):
<<<<<<< HEAD
=======
        """
        Gets intersections between a two conic curves 3D.

        :param conic: Other Line 3D.
        :return: A list of points, containing all intersections between the Line 3D and the Parabola3D.
        """
>>>>>>> 2ebab5c9
        if self.frame.w.is_colinear_to(conic.frame.w) and \
                math.isclose(self.frame.w.dot(conic.frame.origin - self.frame.origin), 0, abs_tol=1e-6):
            raise NotImplementedError
        intersections = []
        plane_intersections = volmdlr_intersections.get_two_planes_intersections(self.frame, conic.frame)
        if not plane_intersections:
            return []
        plane_intersections = Line3D(plane_intersections[0], plane_intersections[1])
        self_ellipse3d_line_intersections = volmdlr_intersections.conic3d_line_intersections(self,
                                                                                             plane_intersections)
        ellipse3d_line_intersections = volmdlr_intersections.conic3d_line_intersections(conic, plane_intersections)
        for intersection in self_ellipse3d_line_intersections + ellipse3d_line_intersections:
            if volmdlr.core.point_in_list(intersection, intersections):
                continue
            if self.point_belongs(intersection, abs_tol) and conic.point_belongs(intersection, abs_tol):
                intersections.append(intersection)
        return intersections

    def plot(self, ax=None, edge_style: EdgeStyle = EdgeStyle()):
        """
        Matplotlib plot for a parabola in 3D.

<<<<<<< HEAD
        :param ax: Matplolib 3D axes.
        :param edge_style: the Styles to be applied to the Parabola.
        :return: Matplolib 3D axes.
=======
        :param ax: Matplotlib 3D axes.
        :param edge_style: the Styles to be applied to the Parabola.
        :return: Matplotlib 3D axes.
>>>>>>> 2ebab5c9
        """
        if ax is None:
            ax = plt.figure().add_subplot(111, projection='3d')
        points_positive_branch = self.get_points()
        components_positive_branch = vm_common_operations.plot_components_from_points(points_positive_branch)
        ax.plot(*components_positive_branch, color=edge_style.color, alpha=edge_style.alpha)
        ax.set_xlabel('X')
        ax.set_ylabel('Y')
        ax.set_zlabel('Z')
        ax.grid(True)
<<<<<<< HEAD
        return ax
=======
        return ax
>>>>>>> 2ebab5c9
<|MERGE_RESOLUTION|>--- conflicted
+++ resolved
@@ -44,11 +44,7 @@
         """
         raise NotImplementedError(f'abscissa method not implemented by {self.__class__.__name__}')
 
-<<<<<<< HEAD
-    def line_intersections(self, point):
-=======
     def line_intersections(self, line):
->>>>>>> 2ebab5c9
         """
         Calculate the line_intersections between line and curve.
         """
@@ -56,11 +52,7 @@
 
     def linesegment_intersections(self, linesegment, abs_tol: float = 1e-6):
         """
-<<<<<<< HEAD
-        Calculates the intersections between a curve and a Line Segment .
-=======
         Calculates the intersections between a curve and a Line Segment.
->>>>>>> 2ebab5c9
 
         :param linesegment: the Line Segment.
         :param abs_tol: tolerance.
@@ -279,32 +271,20 @@
         return self.__class__(self.point2, self.point1, name=self.name + '_reverse')
 
     def closest_point_on_line(self, point):
-<<<<<<< HEAD
-=======
         """
         Gets point on the line closest to given point.
 
         :param point: Other point.
         """
->>>>>>> 2ebab5c9
         segment_vector = self.direction_vector()
         p_vector = point - self.point1
         p_vector = p_vector.to_vector()
         t_param = p_vector.dot(segment_vector) / segment_vector.dot(segment_vector)
-<<<<<<< HEAD
-        point = self.point1 + t_param*segment_vector
-=======
         point = self.point1 + t_param * segment_vector
->>>>>>> 2ebab5c9
         return point
 
     @classmethod
     def from_point_and_vector(cls, point: Union[volmdlr.Point2D, volmdlr.Point3D],
-<<<<<<< HEAD
-                              direction_vector: Union[volmdlr.Vector2D, volmdlr.Vector3D]):
-        point2 = point + direction_vector
-        return cls(point, point2)
-=======
                               direction_vector: Union[volmdlr.Vector2D, volmdlr.Vector3D], name: str =  ''):
         """
         Creates a Line object using only a point and a direction vector.
@@ -316,7 +296,6 @@
         """
         point2 = point + direction_vector
         return cls(point, point2, name=name)
->>>>>>> 2ebab5c9
 
 
 class Line2D(Line):
@@ -651,23 +630,17 @@
         return abs(vector_v.dot(vector_r)) / vector_v.norm()
 
     def get_slope(self):
-<<<<<<< HEAD
+        """
+        Gets the line's slope.
+        """
         return (self.point2.y - self.point1.y) / (self.point2.x - self.point1.x)
 
     def get_y_intersection(self):
-=======
-        """
-        Gets the line's slope.
-        """
-        return (self.point2.y - self.point1.y) / (self.point2.x - self.point1.x)
-
-    def get_y_intersection(self):
         """
         Gets the intersection of the 2D line with the Y axis.
 
         :return: y-intersection value.
         """
->>>>>>> 2ebab5c9
         slope = self.get_slope()
         return self.point1.y - slope * self.point1.x
 
@@ -1519,17 +1492,7 @@
         return start.rotation(self.frame.origin, self.frame.w,
                               curvilinear_abscissa / self.radius)
 
-<<<<<<< HEAD
     def line_intersections(self, line: Line3D):
-        """
-        Calculates the intersections between the Circle3D and a line 3D.
-
-        :param line: line segment 3D to verify intersections
-        :return: list of points intersecting Circle
-        """
-        return volmdlr_intersections.circle_3d_line_intersections(self, line)
-=======
-    def line_intersections(self, line):
         """
         Calculates the intersections between the Circle3D and a line 3D.
 
@@ -1538,7 +1501,6 @@
         """
         circle3d_line_intersections = volmdlr_intersections.circle_3d_line_intersections(self, line)
         return circle3d_line_intersections
->>>>>>> 2ebab5c9
 
     def linesegment_intersections(self, linesegment: 'volmdlr.edges.LineSegment3D', abs_tol: float = 1e-6):
         """
@@ -2425,16 +2387,9 @@
         return intersections
 
 
-<<<<<<< HEAD
-class Hyperbola(Curve):
-    """
-    Abstract class for a Hyperbola.
-
-=======
 class HyperbolaMixin(Curve):
     """
     Abstract class for a Hyperbola.
->>>>>>> 2ebab5c9
     """
     def __init__(self, frame: Union[volmdlr.Frame2D, volmdlr.Frame3D], semi_major_axis: float,
                  semi_minor_axis: float, name: str = ''):
@@ -2446,25 +2401,15 @@
     def __getitem__(self, key):
         if key == 0:
             return self.frame
-<<<<<<< HEAD
-        elif key == 1:
-            return self.semi_major_axis
-        elif key == 2:
-=======
         if key == 1:
             return self.semi_major_axis
         if key == 2:
->>>>>>> 2ebab5c9
             return self.semi_minor_axis
         raise IndexError
 
     def _get_x(self, y):
         """
-<<<<<<< HEAD
-        For given y component, get the corresponding hyperbola x component, in local coodinates.
-=======
         For given y component, get the corresponding hyperbola x component, in local coordinates.
->>>>>>> 2ebab5c9
 
         :param y: y component.
         :return: x component.
@@ -2474,11 +2419,7 @@
 
     def linesegment_intersections(self, linesegment, abs_tol: float = 1e-6):
         """
-<<<<<<< HEAD
-        Calculates the intersections between a Hyperbola and a Line Segment .
-=======
         Calculates the intersections between a Hyperbola and a Line Segment.
->>>>>>> 2ebab5c9
 
         :param linesegment: the Line Segment.
         :param abs_tol: tolerance.
@@ -2492,9 +2433,6 @@
         return intersections
 
 
-<<<<<<< HEAD
-class Hyperbola2D(Hyperbola):
-=======
 class Hyperbola2D(HyperbolaMixin):
     """
     Class for Hyperbola 2D.
@@ -2503,17 +2441,12 @@
     :param semi_major_axis: hyperbola's semi major axis.
     :param semi_minor_axis: hyperbola's semi minor axis.
     """
->>>>>>> 2ebab5c9
     def __init__(self, frame: volmdlr.Frame2D, semi_major_axis, semi_minor_axis, name: str = ''):
         self.frame = frame
         self.semi_major_axis = semi_major_axis
         self.semi_minor_axis = semi_minor_axis
-<<<<<<< HEAD
-        Hyperbola.__init__(self, frame, semi_major_axis, semi_minor_axis, name=name)
-=======
         HyperbolaMixin.__init__(self, frame, semi_major_axis, semi_minor_axis, name=name)
->>>>>>> 2ebab5c9
-
+  
     def __eq__(self, other):
         if self.frame != other.frame:
             return False
@@ -2524,17 +2457,10 @@
 
     def get_points(self, number_points: int = 200):
         """
-<<<<<<< HEAD
-        Gets hyperbola positive branche points.
-
-        :param number_points: number of point to be generated.
-        :return: a List of 2D points for the hyperbola positive branche.
-=======
         Gets hyperbola positive branch points.
 
         :param number_points: number of point to be generated.
         :return: a List of 2D points for the hyperbola positive branch.
->>>>>>> 2ebab5c9
         """
         y_vals = npy.linspace(-self.semi_major_axis * 5, self.semi_major_axis * 5, number_points)
         x_positive_vals = self._get_x(y_vals)
@@ -2556,11 +2482,7 @@
         line_to_local_coodinates = line.frame_mapping(self.frame, 'new')
         m = line_to_local_coodinates.get_slope()
         c = line_to_local_coodinates.get_y_intersection()
-<<<<<<< HEAD
-        a_quad_equation = ((a**2) * (m**2) - b**2)
-=======
         a_quad_equation = (a**2) * (m**2) - b**2
->>>>>>> 2ebab5c9
         b_quad_equation = 2*(a**2)*m*c
         c_quad_equation = a**2 * (b**2 + c**2)
         if c**2 < (a**2)*(m**2) - b**2:
@@ -2582,11 +2504,7 @@
 
     def frame_mapping(self, frame: volmdlr.Frame2D, side: str):
         """
-<<<<<<< HEAD
-        Changes frame_mapping and return a new Ellipse2D.
-=======
         Changes frame_mapping and return a new Hyperbola2D.
->>>>>>> 2ebab5c9
 
         side = 'old' or 'new'.
         """
@@ -2596,15 +2514,9 @@
         """
         Matplotlib plot for a hyperbola in 2D.
 
-<<<<<<< HEAD
-        :param ax: Matplolib 2D axes.
-        :param edge_style: the Styles to be applied to the Hyperbola.
-        :return: Matplolib 2D axes.
-=======
         :param ax: Matplotlib 2D axes.
         :param edge_style: the Styles to be applied to the Hyperbola.
         :return: Matplotlib 2D axes.
->>>>>>> 2ebab5c9
         """
         if ax is None:
             _, ax = plt.subplots()
@@ -2618,12 +2530,6 @@
         return ax
 
 
-<<<<<<< HEAD
-class Hyperbola3D(Hyperbola):
-    def __init__(self, frame: volmdlr.Frame3D, semi_major_axis, semi_minor_axis, name: str = ''):
-        self._self_2d = None
-        Hyperbola.__init__(self, frame, semi_major_axis, semi_minor_axis, name=name)
-=======
 class Hyperbola3D(HyperbolaMixin):
     """
     Class for Hyperbola 3D.
@@ -2635,7 +2541,6 @@
     def __init__(self, frame: volmdlr.Frame3D, semi_major_axis, semi_minor_axis, name: str = ''):
         self._self_2d = None
         HyperbolaMixin.__init__(self, frame, semi_major_axis, semi_minor_axis, name=name)
->>>>>>> 2ebab5c9
 
     @property
     def self_2d(self):
@@ -2646,17 +2551,10 @@
 
     def get_points(self, number_points: int = 200):
         """
-<<<<<<< HEAD
-        Gets hyperbola positive branche points.
-
-        :param number_points: number of point to be generated.
-        :return: a List of 3D points for the hyperbola positive branche.
-=======
         Gets hyperbola positive branch points.
 
         :param number_points: number of point to be generated.
         :return: a List of 3D points for the hyperbola positive branch.
->>>>>>> 2ebab5c9
         """
         y_vals = npy.linspace(-self.semi_major_axis * 5, self.semi_major_axis * 5, number_points)
         x_positive_vals = self._get_x(y_vals)
@@ -2719,15 +2617,9 @@
         """
         Matplotlib plot for a hyperbola in 3D.
 
-<<<<<<< HEAD
-        :param ax: Matplolib 3D axes.
-        :param edge_style: the Styles to be applied to the Hyperbola.
-        :return: Matplolib 3D axes.
-=======
         :param ax: Matplotlib 3D axes.
         :param edge_style: the Styles to be applied to the Hyperbola.
         :return: Matplotlib 3D axes.
->>>>>>> 2ebab5c9
         """
         if ax is None:
             ax = plt.figure().add_subplot(111, projection='3d')
@@ -2761,65 +2653,41 @@
     def __getitem__(self, key):
         if key == 0:
             return self.frame
-<<<<<<< HEAD
-        elif key == 1:
-=======
         if key == 1:
->>>>>>> 2ebab5c9
             return self.focal_length
         raise IndexError
 
     def get_points(self, number_points: int = 200):
         """
-<<<<<<< HEAD
-        Gets parbola points.
-=======
         Gets parabola points.
->>>>>>> 2ebab5c9
 
         :param number_points: number of point to be generated.
         :return: a List of 2D points.
         """
         x_vals = npy.linspace(-self.focal_length * 5, self.focal_length * 5, number_points)
         points = []
-<<<<<<< HEAD
-        for i, x in enumerate(x_vals):
-            y = self.evaluate_point(x)
-            points.append(self.frame.local_to_global_coordinates(volmdlr.Point2D(x, y)))
-        return points
-
-    def evaluate_point(self, x):
-=======
         for x in x_vals:
             y = self._get_y(x)
             points.append(self.frame.local_to_global_coordinates(volmdlr.Point2D(x, y)))
         return points
 
     def _get_y(self, x):
->>>>>>> 2ebab5c9
         """
         Evaluate the y-coordinate of the parabola at a given x-coordinate.
 
         :param x: The x-coordinate of the point.
         :type x: float.
-<<<<<<< HEAD
-
-=======
->>>>>>> 2ebab5c9
         :return float: The y-coordinate of the point on the parabola.
         """
         return 0.5 * (x ** 2) / (2 * self.focal_length)
 
     def line_intersections(self, line: Line2D):
-<<<<<<< HEAD
-=======
         """
         Gets intersections between a Parabola 2D and a Line 2D.
 
         :param line: Other Line 2D.
         :return: A list of points, containing all intersections between the Line 2D and the Parabola 2D.
         """
->>>>>>> 2ebab5c9
         line_to_local_coodinates = line.frame_mapping(self.frame, 'new')
         m = line_to_local_coodinates.get_slope()
         c = line_to_local_coodinates.get_y_intersection()
@@ -2841,15 +2709,9 @@
         """
         Matplotlib plot for a parabola in 2D.
 
-<<<<<<< HEAD
-        :param ax: Matplolib 2D axes.
-        :param edge_style: the Styles to be applied to the Parabola.
-        :return: Matplolib 2D axes.
-=======
         :param ax: Matplotlib 2D axes.
         :param edge_style: the Styles to be applied to the Parabola.
         :return: Matplotlib 2D axes.
->>>>>>> 2ebab5c9
         """
         if ax is None:
             _, ax = plt.subplots()
@@ -2885,11 +2747,7 @@
     def __getitem__(self, key):
         if key == 0:
             return self.frame
-<<<<<<< HEAD
-        elif key == 1:
-=======
         if key == 1:
->>>>>>> 2ebab5c9
             return self.focal_length
         raise IndexError
 
@@ -2902,33 +2760,13 @@
 
     def get_points(self, number_points: int = 200):
         """
-<<<<<<< HEAD
-        Gets parbola points.
-=======
         Gets parabola points.
->>>>>>> 2ebab5c9
 
         :param number_points: number of point to be generated.
         :return: a List of 2D points.
         """
         x_vals = npy.linspace(-self.focal_length * 5, self.focal_length * 5, number_points)
         points = []
-<<<<<<< HEAD
-        for i, x in enumerate(x_vals):
-            y = self.evaluate_point(x)
-            points.append(self.frame.local_to_global_coordinates(volmdlr.Point3D(x, y, 0)))
-        return points
-
-    def evaluate_point(self, x):
-        """
-        Evaluate the y-coordinate of the parabola at a given x-coordinate.
-
-        Parameters:
-            x (float): The x-coordinate of the point.
-
-        Returns:
-            float: The y-coordinate of the point on the parabola.
-=======
         for x in x_vals:
             y = self._get_y(x)
             points.append(self.frame.local_to_global_coordinates(volmdlr.Point3D(x, y, 0)))
@@ -2939,7 +2777,6 @@
         Evaluate the y-coordinate of the parabola at a given x-coordinate.
 
         :return : The y-coordinate of the point on the parabola.
->>>>>>> 2ebab5c9
         """
         return 0.5 * (x ** 2) / (2 * self.focal_length)
 
@@ -2992,15 +2829,12 @@
         return volmdlr_intersections.conic3d_line_intersections(self, line)
 
     def conic_intersections(self, conic, abs_tol: float = 1e-6):
-<<<<<<< HEAD
-=======
         """
         Gets intersections between a two conic curves 3D.
 
         :param conic: Other Line 3D.
         :return: A list of points, containing all intersections between the Line 3D and the Parabola3D.
         """
->>>>>>> 2ebab5c9
         if self.frame.w.is_colinear_to(conic.frame.w) and \
                 math.isclose(self.frame.w.dot(conic.frame.origin - self.frame.origin), 0, abs_tol=1e-6):
             raise NotImplementedError
@@ -3023,15 +2857,9 @@
         """
         Matplotlib plot for a parabola in 3D.
 
-<<<<<<< HEAD
-        :param ax: Matplolib 3D axes.
-        :param edge_style: the Styles to be applied to the Parabola.
-        :return: Matplolib 3D axes.
-=======
         :param ax: Matplotlib 3D axes.
         :param edge_style: the Styles to be applied to the Parabola.
         :return: Matplotlib 3D axes.
->>>>>>> 2ebab5c9
         """
         if ax is None:
             ax = plt.figure().add_subplot(111, projection='3d')
@@ -3042,8 +2870,4 @@
         ax.set_ylabel('Y')
         ax.set_zlabel('Z')
         ax.grid(True)
-<<<<<<< HEAD
-        return ax
-=======
-        return ax
->>>>>>> 2ebab5c9
+        return ax