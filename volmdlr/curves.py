"""
Volmdlr curves.

"""
import math
from typing import List, Union

import matplotlib.pyplot as plt
import matplotlib.lines as mlines
import numpy as npy
import scipy.integrate as scipy_integrate
from matplotlib import __version__ as _mpl_version
from packaging import version

from dessia_common.core import DessiaObject

import plot_data.colors
import plot_data.core as plot_data
import volmdlr
from volmdlr import core, geometry
import volmdlr.utils.common_operations as vm_common_operations
import volmdlr.utils.intersections as volmdlr_intersections
from volmdlr.core import EdgeStyle


class Curve(DessiaObject):
    """Abstract class for a curve object."""

    def __init__(self, name: str = ''):
        DessiaObject.__init__(self, name=name)

    def sort_points_along_curve(self, points: List[Union[volmdlr.Point2D, volmdlr.Point3D]]):
        """
        Sort point along a curve.

        :param points: list of points to be sorted.
        :return: sorted points.
        """
        return sorted(points, key=self.abscissa)

    def abscissa(self, point):
        """
        Calculate the abscissa of a point on the curve.
        """
        raise NotImplementedError(f'abscissa method not implemented by {self.__class__.__name__}')


class ClosedCurve(Curve):
    """Abstract class for defining closed curves (Circle, Ellipse) properties."""

    def point_at_abscissa(self, abscissa):
        """
        Returns the point that corresponds to the given abscissa.

        :param abscissa: The abscissa
        :type abscissa: float
        :return: The point that corresponds to the given abscissa.
        :rtype: Union[:class:`volmdlr.Point2D`, :class:`volmdlr.Point3D`]
        """
        raise NotImplementedError(f'point_at_abscissa method using abscissa'
                                  f'{abscissa} not implemented by {self.__class__.__name__}')

    def length(self):
        """
        Calculates the Closed Curve's length.
        """
        raise NotImplementedError(f'length method not implemented by {self.__class__.__name__}')

    def local_discretization(self, point1, point2, number_points: int = 10):
        """
        Gets n discretization points between two given points of the Curve.

        :param point1: point 1 on edge.
        :param point2: point 2 on edge.
        :param number_points: number of points to discretize locally.
        :return: list of locally discretized points.
        """
        abscissa1 = self.abscissa(point1)
        abscissa2 = self.abscissa(point2)
        if point1.is_close(point2) and point1.is_close(self.point_at_abscissa(0.0)):
            abscissa1 = 0.0
            abscissa2 = self.length()
            points = vm_common_operations.get_abscissa_discretization(self, abscissa1, abscissa2, number_points, False)
            return points + [points[0]]
        if abscissa1 > abscissa2 == 0.0:
            abscissa2 = self.length()
        return vm_common_operations.get_abscissa_discretization(self, abscissa1, abscissa2, number_points, False)


class Line(Curve):
    """
    Abstract class representing a line.

    :param point1: The first point defining the line
    :type point1: Union[:class:`volmdlr.Point2D`, :class:`volmdlr.Point3D`]
    :param point2: The second point defining the line
    :type point2: Union[:class:`volmdlr.Point2D`, :class:`volmdlr.Point3D`]
    :param name: Name of the line. Default value is an empty string
    :type name: str, optional
    """

    def __init__(self, point1, point2, name=''):
        self.point1 = point1
        self.point2 = point2
        self._direction_vector = None
        Curve.__init__(self, name=name)

    def __getitem__(self, key):
        """
        Get a point of the line by its index.
        """
        if key == 0:
            return self.point1
        if key == 1:
            return self.point2
        raise IndexError

    def unit_direction_vector(self, *args, **kwargs):
        """
        Get the unit direction vector of the line.

        :return: The unit direction vector of the line
        :rtype:  Union[:class:`volmdlr.Vector2D`, :class:`volmdlr.Vector3D`]
        """
        vector = self.direction_vector()
        vector = vector.unit_vector()
        return vector

    def direction_vector(self, *args, **kwargs):
        """
        Get the direction vector of the line.

        :return: The direction vector of the line
        :rtype: Union[:class:`volmdlr.Vector2D`, :class:`volmdlr.Vector3D`]
        """
        if not self._direction_vector:
            direction_vector = self.point2 - self.point1
            if isinstance(direction_vector, volmdlr.Point3D):
                direction_vector = direction_vector.to_vector()
            self._direction_vector = direction_vector
        return self._direction_vector

    def normal_vector(self, *args, **kwargs):
        """
        Get the normal vector of the line.

        :return: The normal vector of the line
        :rtype: Union[:class:`volmdlr.Vector2D`, :class:`volmdlr.Vector3D`]
        """
        return self.direction_vector().normal_vector()

    def unit_normal_vector(self, *args, **kwargs):
        """
        Get the unit normal vector of the line.

        :return: The unit normal vector of the line
        :rtype: Union[:class:`volmdlr.Vector2D`, :class:`volmdlr.Vector3D`]
        """
        return self.unit_direction_vector().normal_vector()

    def point_projection(self, point):
        """
        Calculate the projection of a point onto the line.

        :param point: The point to project
        :type point: Union[:class:`volmdlr.Point2D`, :class:`volmdlr.Point3D`]
        :return: The projection of the point onto the line and the distance
            between the point and the projection
        :rtype: Tuple(Union[:class:`volmdlr.Point2D`,
            :class:`volmdlr.Point3D`], float)
        """
        vector = self.point2 - self.point1
        norm_u = vector.norm()
        projection_param_t = (point - self.point1).dot(vector) / norm_u ** 2
        projection = self.point1 + projection_param_t * vector
        projection = projection.to_point()
        return projection, projection_param_t * norm_u

    def abscissa(self, point):
        """
        Calculate the abscissa of a point on the line.

        :param point: The point for which to calculate the abscissa
        :type point: Union[:class:`volmdlr.Point2D`, :class:`volmdlr.Point3D`]
        :return: The abscissa of the point
        :rtype: float
        """
        vector = self.point2 - self.point1
        norm_u = vector.norm()
        t_param = (point - self.point1).dot(vector) / norm_u
        return t_param

    def point_at_abscissa(self, abscissa):
        """
        Returns the point that corresponds to the given abscissa.

        :param abscissa: The abscissa
        :type abscissa: float
        :return: The point that corresponds to the given abscissa.
        :rtype: Union[:class:`volmdlr.Point2D`, :class:`volmdlr.Point3D`]
        """
        return self.point1 + self.unit_direction_vector() * abscissa

    def split(self, split_point):
        """
        Split a line into two lines.

        :param split_point: The point where to split the line
        :type split_point: Union[:class:`volmdlr.Point2D`,
            :class:`volmdlr.Point3D`]
        :return: A list containing two lines
        """
        return [self.__class__(self.point1, split_point),
                self.__class__(split_point, self.point2)]

    def is_between_points(self, point1: Union[volmdlr.Point2D, volmdlr.Point3D],
                          point2: Union[volmdlr.Point2D, volmdlr.Point3D]):
        """
        Verifies if a line is between two points.

        :param point1: The first point
        :type point1: Union[:class:`volmdlr.Point2D`, :class:`volmdlr.Point3D`]
        :param point2: The second point
        :type point2: Union[:class:`volmdlr.Point2D`, :class:`volmdlr.Point3D`]
        :return: True if the line is between the two points, False otherwise
        :rtype: bool
        """

        if point1.is_close(point2):
            return False

        line_segment = volmdlr.edges.LineSegment2D(point1, point2)
        if line_segment.line_intersections(self):
            return True
        return False

    def to_step(self, current_id, *args, **kwargs):
        """Exports to STEP format."""
        p1_content, p1_id = self.point1.to_step(current_id)
        # p2_content, p2_id = self.point2.to_step(current_id+1)
        current_id = p1_id + 1
        u_content, u_id = self.unit_direction_vector().to_step(current_id, vector=True)
        current_id = u_id + 1
        content = p1_content + u_content
        content += f"#{current_id} = LINE('{self.name}',#{p1_id},#{u_id});\n"
        return content, current_id

    def reverse(self):
        """Gets a line in the reverse direction."""
        return self.__class__(self.point2, self.point1, name=self.name + '_reverse')


class Line2D(Line):
    """
    Define an infinite line given by two points.

    """

    def __init__(self, point1: volmdlr.Point2D,
                 point2: volmdlr.Point2D, *, name=''):
        Line.__init__(self, point1, point2, name=name)

    def __hash__(self):
        return hash(('line2d', self.point1, self.point2))

    def to_3d(self, plane_origin, x1, x2):
        """
        Convert the line to a 3D line.

        :param plane_origin: Origin of the plane in which the line is.
        :type plane_origin: :class:`volmdlr.Point3D`
        :param x1: First direction of the plane in which the line is.
        :type x1: :class:`volmdlr.Vector3D`
        :param x2: Second direction of the plane in which the line is.
        :type x2: :class:`volmdlr.Vector3D`
        :return: The 3D line.
        :rtype: :class:`Line3D`
        """
        points_3d = [point.to_3d(plane_origin, x1, x2) for point in [self.point1, self.point2]]
        return Line3D(*points_3d, self.name)

    def rotation(self, center: volmdlr.Point2D, angle: float):
        """
        Line2D rotation.

        :param center: rotation center.
        :param angle: angle rotation.
        :return: a new rotated Line2D.
        """
        return Line2D(*[point.rotation(center, angle)
                        for point in [self.point1, self.point2]])

    def translation(self, offset: volmdlr.Vector2D):
        """
        Line2D translation.

        :param offset: translation vector.
        :return: A new translated Line2D.
        """
        return Line2D(*[point.translation(offset) for point in [self.point1, self.point2]])

    def frame_mapping(self, frame: volmdlr.Frame2D, side: str):
        """
        Map the line to a new coordinate frame.

        :param frame: The new coordinate frame.
        :type frame: :class:`volmdlr.Frame2D`
        :param side: The side to which the mapping is made. 'old' for the
            original coordinate frame, 'new' for the new one.
        :type side: str
        :return: The mapped line.
        :rtype: :class:`Line2D`
        """
        return Line2D(*[point.frame_mapping(frame, side) for point in [self.point1, self.point2]])

    def plot(self, ax=None, edge_style: EdgeStyle = EdgeStyle()):
        """
        Plot the line.

        :param ax: Matplotlib axis on which to plot the line. If none,
            a new figure is created.
        :type ax: matplotlib.axes._subplots.AxesSubplot, optional
        :param edge_style: data class instance, containing all parameters needed to plot Line 2D.
        :return: The Matplotlib axis.
        :rtype: matplotlib.axes._subplots.AxesSubplot
        """
        if ax is None:
            _, ax = plt.subplots()

        if version.parse(_mpl_version) >= version.parse('3.3.2'):
            if edge_style.dashed:
                ax.axline((self.point1.x, self.point1.y),
                          (self.point2.x, self.point2.y),
                          dashes=[30, 5, 10, 5],
                          color=edge_style.color)
            else:
                ax.axline((self.point1.x, self.point1.y),
                          (self.point2.x, self.point2.y),
                          color=edge_style.color)
        else:
            direction_vector = self.direction_vector()
            point3 = self.point1 - 3 * direction_vector
            point4 = self.point2 + 4 * direction_vector
            if edge_style.dashed:
                ax.plot([point3[0], point4[0]], [point3[1], point4[1]], color=edge_style.color,
                        dashes=[30, 5, 10, 5])
            else:
                ax.plot([point3[0], point4[0]], [point3[1], point4[1]], color=edge_style.color)

        return ax

    def plot_data(self, edge_style=None):
        """
        Get plot data for the line.

        :param edge_style: Plotting style for the line.
        :type edge_style: :class:`plot_data.EdgeStyle`, optional
        :return: Plot data for the line.
        :rtype: :class:`plot_data.Line2D`
        """
        return plot_data.Line2D([self.point1.x, self.point1.y],
                                [self.point2.x, self.point2.y],
                                edge_style=edge_style)

    def line_intersections(self, line):
        """
        Calculate the intersection between the two lines.

        :param line: The line to calculate intersections with.
        :type line: :class:`volmdlr.Line2D`
        :return: A list of at most one intersection point between
            the two lines.
        :rtype: List[:class:`volmdlr.Point2D`]
        """

        point = volmdlr.Point2D.line_intersection(self, line)
        if point is not None:
            point_projection1, _ = self.point_projection(point)
            if point_projection1 is None:
                return []

            if line.__class__.__name__ == 'Line2D':
                point_projection2, _ = line.point_projection(point)
                if point_projection2 is None:
                    return []

            return [point_projection1]
        return []

    def linesegment_intersections(self, linesegment):
        """
        Calculate the intersection between a line and a line segment.

        :param linesegment: The line segment to calculate intersections with.
        :type linesegment: :class:`volmdlr.edges.LineSegment2D`
        :return: A list of at most one intersection point between the two lines.
        :rtype: List[:class:`volmdlr.Point2D`]
        """
        return linesegment.line_intersections(self)

    @staticmethod
    def _compute_data_create_tangent_circle(line, point, other_line):
        """
        Static helper method to compute some data used in create_tangent_circle method.
        """

        def vectors_from_line_and_point(line1, line2, point_):
            vector_i = volmdlr.Vector2D(point_.x, point_.y)
            vector_a = volmdlr.Vector2D(line1.point1.x, line1.point1.y)
            vector_b = volmdlr.Vector2D(line1.point2.x, line1.point2.y)
            vector_c = volmdlr.Vector2D(line2.point1.x, line2.point1.y)
            vector_d = volmdlr.Vector2D(line2.point2.x, line2.point2.y)
            return vector_i, vector_a, vector_b, vector_c, vector_d

        if math.isclose(line.point_distance(point), 0, abs_tol=1e-10):
            vectors = vectors_from_line_and_point(line, other_line, point)
        elif math.isclose(other_line.point_distance(point), 0, abs_tol=1e-10):
            vectors = vectors_from_line_and_point(other_line, line, point)
        else:
            raise AttributeError("The point isn't on any of the two lines")
        return vectors

    @staticmethod
    def _change_reference_frame(vector_i, vector_a, vector_b, vector_c, vector_d):
        new_u = volmdlr.Vector2D((vector_b - vector_a))
        new_u = new_u.unit_vector()
        new_v = new_u.unit_normal_vector()
        new_basis = volmdlr.Frame2D(vector_i, new_u, new_v)

        new_a = new_basis.global_to_local_coordinates(vector_a)
        new_b = new_basis.global_to_local_coordinates(vector_b)
        new_c = new_basis.global_to_local_coordinates(vector_c)
        new_d = new_basis.global_to_local_coordinates(vector_d)

        return new_basis, new_a, new_b, new_c, new_d

    @staticmethod
    def compute_tangent_circle_for_parallel_segments(new_basis, new_a, new_c):
        """
        Compute tangent circle between parallel segments.

        """
        segments_distance = abs(new_c[1] - new_a[1])
        radius = segments_distance / 2
        new_circle_center = volmdlr.Point2D((0, npy.sign(new_c[1] - new_a[1]) * radius))
        circle_center = new_basis.local_to_global_coordinates(new_circle_center)
        circle = Circle2D(circle_center, radius)
        return circle, None

    @staticmethod
    def compute_tangent_circles_for_perpendicular_segments(new_basis, new_a, new_b, new_c, new_d):
        """
        Computes tangent circle between perpendicular segments.

        """
        line_ab = Line2D(volmdlr.Point2D(new_a), volmdlr.Point2D(new_b))
        line_cd = Line2D(volmdlr.Point2D(new_c), volmdlr.Point2D(new_d))
        new_pt_k = volmdlr.Point2D.line_intersection(line_ab, line_cd)

        radius = abs(new_pt_k[0])
        new_circle_center1 = volmdlr.Point2D((0, radius))
        new_circle_center2 = volmdlr.Point2D((0, -radius))
        circle_center1 = new_basis.local_to_global_coordinates(new_circle_center1)
        circle_center2 = new_basis.local_to_global_coordinates(new_circle_center2)
        circle1 = Circle2D(circle_center1, radius)
        circle2 = Circle2D(circle_center2, radius)

        return circle1, circle2

    @staticmethod
    def get_concurrent_segments_tangent_circles(vector_i, vector_c, vector_d, new_point_k, new_basis):
        """Creates circles tangents to concurrent segments."""
        point_k = volmdlr.Point2D(new_basis.local_to_global_coordinates(new_point_k))

        if point_k.is_close(vector_i):
            return None, None

        # CHANGEMENT DE REPERE:
        new_u2 = volmdlr.Vector2D(point_k - vector_i).unit_vector()
        new_v2 = new_u2.unit_vector()
        new_basis2 = volmdlr.Frame2D(vector_i, new_u2, new_v2)
        new_vector_c = new_basis2.global_to_local_coordinates(vector_c)
        new_vector_d = new_basis2.global_to_local_coordinates(vector_d)
        new_point_k = new_basis2.global_to_local_coordinates(point_k)
        teta1 = math.atan2(new_vector_c[1], new_vector_c[0] - new_point_k[0])
        teta2 = math.atan2(new_vector_d[1], new_vector_d[0] - new_point_k[0])

        if teta1 < 0:
            teta1 += math.pi
        if teta2 < 0:
            teta2 += math.pi
        teta = teta1
        if not math.isclose(teta1, teta2, abs_tol=1e-08):
            if math.isclose(teta1, math.pi, abs_tol=1e-08) or math.isclose(
                    teta1, 0., abs_tol=1e-08):
                teta = teta2
            elif math.isclose(teta2, math.pi,
                              abs_tol=1e-08) or math.isclose(teta2, 0.,
                                                             abs_tol=1e-08):
                teta = teta1
        radius1 = new_point_k[0] * math.sin(teta) / (1 + math.cos(teta))
        radius2 = new_point_k[0] * math.sin(teta) / (1 - math.cos(teta))
        circle_center1 = new_basis2.local_to_global_coordinates(volmdlr.Point2D(0, -radius1))
        circle_center2 = new_basis2.local_to_global_coordinates(volmdlr.Point2D(0, radius2))

        if new_basis.global_to_local_coordinates(circle_center1)[1] > 0:
            return Circle2D(circle_center1, radius1), Circle2D(circle_center2, radius2)
        return Circle2D(circle_center2, radius2), Circle2D(circle_center1, radius1)

    def create_tangent_circle(self, point, other_line):
        """
        Computes the two circles that are tangent to 2 lines and intersect a point located on one of the two lines.
        """
        # point will be called I(x_I, y_I)
        # self will be (AB)
        # line will be (CD)
        vector_i, vector_a, vector_b, vector_c, vector_d = self._compute_data_create_tangent_circle(
            self, point, other_line)
        # Basis change
        new_basis, new_a, new_b, new_c, new_d = self._change_reference_frame(vector_i, vector_a, vector_b,
                                                                             vector_c, vector_d)

        if new_c[1] == 0 and new_d[1] == 0:
            # Segments are on the same line: no solution
            return None, None

        if math.isclose(self.unit_direction_vector().dot(
                other_line.unit_normal_vector()), 0, abs_tol=1e-06):
            # Parallel segments: one solution
            return self.compute_tangent_circle_for_parallel_segments(new_basis, new_a, new_c)

        if math.isclose(self.unit_direction_vector().dot(
                other_line.unit_direction_vector()), 0, abs_tol=1e-06):
            # Perpendicular segments: 2 solution
            return self.compute_tangent_circles_for_perpendicular_segments(new_basis, new_a, new_b, new_c, new_d)

        # =============================================================================
        # LES SEGMENTS SONT QUELCONQUES
        #   => 2 SOLUTIONS
        # =============================================================================

        line_ab = Line2D(volmdlr.Point2D(new_a), volmdlr.Point2D(new_b))
        line_cd = Line2D(volmdlr.Point2D(new_c), volmdlr.Point2D(new_d))
        return self.get_concurrent_segments_tangent_circles(
            vector_i, vector_c, vector_d, volmdlr.Point2D.line_intersection(line_ab, line_cd), new_basis)

    def cut_between_two_points(self, point1: volmdlr.Point2D,
                               point2: volmdlr.Point2D):
        """
        Cut the line between two points to create a linesegment.

        :param point1: The first point defining the linesegment
        :type point1: :class:`volmdlr.Point2D`
        :param point2: The second point defining the linesegment
        :type point2: :class:`volmdlr.Point2D`
        :return: The created linesegment
        :rtype: :class:`volmdlr.edges.LineSegment2D`
        """
        return volmdlr.edges.LineSegment2D(point1, point2)

    def point_belongs(self, point2d, abs_tol: float = 1e-6):
        """
        Verifies if the point 2D belongs to the line.

        :param point2d: point to be verified.
        :param abs_tol: absolute tolerance to consider in calculus.
        :return: True if point belongs to line, False otherwise.
        """
        return math.isclose(self.point_distance(point2d), 0, abs_tol=abs_tol)

    def point_distance(self, point2d):
        """
        Calculate the shortest distance between a line and a point.

        :param point2d: Point to calculate distance.
        :type point2d: :class:`volmdlr.Point2D`.
        :return: Distance to point.
        :rtype: float.
        """
        vector_r = self.point1 - point2d
        vector_v = self.normal_vector()
        return abs(vector_v.dot(vector_r)) / vector_v.norm()

    def get_slope(self):
        return (self.point2.y - self.point1.y) / (self.point2.x - self.point1.x)

    def get_y_intersection(self):
        slope = self.get_slope()
        return self.point1.y - slope * self.point1.x


class Line3D(Line):
    """
    Define an infinite line passing through the 2 points.

    """
    _non_data_eq_attributes = ['name', 'basis_primitives', 'bounding_box']

    def __init__(self, point1: volmdlr.Point3D, point2: volmdlr.Point3D,
                 name: str = ''):
        Line.__init__(self, point1, point2, name=name)
        self._bbox = None

    @property
    def bounding_box(self):
        """Bounding Box getter."""
        if not self._bbox:
            self._bbox = self._bounding_box()
        return self._bbox

    @bounding_box.setter
    def bounding_box(self, new_bounding_box):
        """Bounding Box setter."""
        self._bbox = new_bounding_box

    def _bounding_box(self):
        """Calculates the Bounding box."""
        xmin = min([self.point1[0], self.point2[0]])
        xmax = max([self.point1[0], self.point2[0]])
        ymin = min([self.point1[1], self.point2[1]])
        ymax = max([self.point1[1], self.point2[1]])
        zmin = min([self.point1[2], self.point2[2]])
        zmax = max([self.point1[2], self.point2[2]])

        return core.BoundingBox(xmin, xmax, ymin, ymax, zmin, zmax)

    def point_belongs(self, point3d):
        """
        Verifies if a point belongs to the Line 3D.

        :param point3d: point to be verified.
        :return: returns True if point belongs to the line, and False otherwise.
        """
        if point3d.is_close(self.point1):
            return True
        return self.direction_vector().is_colinear_to(point3d - self.point1)

    def point_distance(self, point):
        """Returns the minimal distance to a point."""
        vector1 = point - self.point1
        vector1.to_vector()
        vector2 = self.point2 - self.point1
        vector2.to_vector()
        return vector1.cross(vector2).norm() / vector2.norm()

    def line_distance(self, line2):
        """
        Calculates the distance between two Line3D.

        :param line2: other Line3D.
        :return: The distance between the two lines.
        """
        direction_vector1 = self.direction_vector()
        direction_vector2 = line2.direction_vector()
        if direction_vector1.is_colinear_to(direction_vector2):
            return direction_vector1.cross(line2.point1 - self.point1).norm() / direction_vector1.norm()
        vector = line2.point1 - self.point1
        line_distance = abs(vector.dot(direction_vector1.cross(direction_vector2))) / direction_vector1.cross(
            direction_vector2).norm()
        return line_distance

    def skew_to(self, line):
        """
        Verifies if two Line3D are skew to each other, that is, they are not parallel and never intersect.

        :param line: other line.
        :return: True if they are skew, False otherwise.
        """
        if self.direction_vector().is_colinear_to(line.direction_vector()):
            return False
        if math.isclose(self.line_distance(line), 0, abs_tol=1e-6):
            return False
        return True

    def intersection(self, line2):
        """
        Calculates the intersection between to Line3D, if there is an intersection.

        :param line2: other Line3D
        :return: None if there is no intersection between Lines.
        A volmdlr.Point3D if there exists an intersection.
        """
        direction_vector1 = self.direction_vector()
        direction_vector2 = line2.direction_vector()
        distance_to_line = self.line_distance(line2)
        if direction_vector1.is_colinear_to(direction_vector2) or \
                not math.isclose(distance_to_line, 0, abs_tol=1e-6):
            return None
        if math.isclose(distance_to_line, 0, abs_tol=1e-6) and \
                math.isclose(direction_vector1.dot(direction_vector2), 0, abs_tol=1e-6):
            projected_point, _ = self.point_projection(line2.point1)
            return projected_point
        vector = self.point1 - line2.point1
        t_coefficient = (vector.dot(direction_vector2) * direction_vector2.dot(direction_vector1) -
                         vector.dot(direction_vector1) * direction_vector2.dot(direction_vector2)) / (
                                direction_vector1.dot(direction_vector1) * direction_vector2.dot(direction_vector2) -
                                direction_vector1.dot(direction_vector2) * direction_vector2.dot(direction_vector1))
        # u_coefficient = (vector.dot(direction_vector2) + t_coefficient * direction_vector1.dot(
        # direction_vector2)) / direction_vector2.dot(direction_vector2)
        intersection = self.point1 + t_coefficient * direction_vector1
        return intersection

    def plot(self, ax=None, edge_style: EdgeStyle = EdgeStyle()):
        """Plot method for Line 3D using Matplotlib."""
        if ax is None:
            fig = plt.figure()
            ax = fig.add_subplot(111, projection='3d')

        # Line segment
        ax.plot([self.point1.x, self.point2.x], [self.point1.y, self.point2.y],
                [self.point1.z, self.point2.z], color=edge_style.color, alpha=edge_style.alpha)

        # Drawing 3 times length of segment on each side
        u = self.point2 - self.point1
        v1 = self.point1 - u * 3
        x1, y1, z1 = v1.x, v1.y, v1.z
        v2 = self.point2 - u * 3
        x2, y2, z2 = v2.x, v2.y, v2.z
        if edge_style.dashed:
            ax.plot([x1, x2], [y1, y2], [z1, z2], color=edge_style.color,
                    dashes=[30, 5, 10, 5])
        else:
            ax.plot([x1, x2], [y1, y2], [z1, z2], color=edge_style.color)
        return ax

    def plane_projection2d(self, center, x, y):
        return Line2D(self.point1.plane_projection2d(center, x, y),
                      self.point2.plane_projection2d(center, x, y))

    def minimum_distance_points(self, other_line):
        """
        Returns the points on this line and the other line that are the closest of lines.
        """
        if self.point_belongs(other_line.point1):
            return other_line.point1, other_line.point1
        if self.point_belongs(other_line.point2):
            return other_line.point2, other_line.point2
        u = self.point2 - self.point1
        v = other_line.point2 - other_line.point1
        w = self.point1 - other_line.point1
        u_dot_u = u.dot(u)
        u_dot_v = u.dot(v)
        v_dot_v = v.dot(v)
        u_dot_w = u.dot(w)
        v_dot_w = v.dot(w)

        s_param = (u_dot_v * v_dot_w - v_dot_v * u_dot_w) / (u_dot_u * v_dot_v - u_dot_v ** 2)
        t_param = (u_dot_u * v_dot_w - u_dot_v * u_dot_w) / (u_dot_u * v_dot_v - u_dot_v ** 2)
        point1 = self.point1 + s_param * u
        point2 = other_line.point1 + t_param * v
        return point1, point2

    def rotation(self, center: volmdlr.Point3D, axis: volmdlr.Vector3D, angle: float):
        """
        Line3D rotation.

        :param center: rotation center
        :param axis: rotation axis
        :param angle: angle rotation
        :return: a new rotated Line3D
        """

        return Line3D(*[point.rotation(center, axis, angle) for point in
                        [self.point1, self.point2]])

    def translation(self, offset: volmdlr.Vector3D):
        """
        Line3D translation.

        :param offset: translation vector
        :return: A new translated Line3D
        """
        return Line3D(*[point.translation(offset) for point in
                        [self.point1, self.point2]])

    def frame_mapping(self, frame: volmdlr.Frame3D, side: str):
        """
        Changes vector frame_mapping and return a new Line3D.

        side = 'old' or 'new'
        """
        if side == 'old':
            new_start = frame.local_to_global_coordinates(self.point1)
            new_end = frame.local_to_global_coordinates(self.point2)
        elif side == 'new':
            new_start = frame.global_to_local_coordinates(self.point1)
            new_end = frame.global_to_local_coordinates(self.point2)
        else:
            raise ValueError('Please Enter a valid side: old or new')
        return Line3D(new_start, new_end)

    def trim(self, point1: volmdlr.Point3D, point2: volmdlr.Point3D, **kwargs):
        """
        Trims a line creating a line segment.

        :param point1: line segment start.
        :param point2: line segment end.
        :return: line segment.
        """
        if not self.point_belongs(point1) or not self.point_belongs(point2):
            raise ValueError('Point not on curve')

        return volmdlr.edges.LineSegment3D(point1, point2)

    def copy(self, *args, **kwargs):
        """Creates a copy of Line 3D."""
        return Line3D(*[point.copy() for point in [self.point1, self.point2]])

    @classmethod
    def from_step(cls, arguments, object_dict, **kwargs):
        """
        Converts a step primitive to an Line3D.

        :param arguments: The arguments of the step primitive.
        :type arguments: list
        :param object_dict: The dictionary containing all the step primitives
            that have already been instantiated
        :type object_dict: dict
        :return: The corresponding Line3D object
        :rtype: :class:`Line3D`
        """
        point1 = object_dict[arguments[1]]
        direction = object_dict[arguments[2]]
        point2 = point1 + direction
        return cls(point1, point2, arguments[0][1:-1])

    def to_2d(self, plane_origin, x, y):
        """
        Transforms a Line3D into an Line2D, given a plane origin and an u and v plane vector.

        :param plane_origin: plane origin.
        :param x: plane u vector.
        :param y: plane v vector.
        :return: Line2D.
        """
        p2d = [point.to_2d(plane_origin, x, y) for point in (self.point1, self.point2)]
        if p2d[0] == p2d[1]:
            return None
        return Line2D(*p2d, name=self.name)


class CircleMixin:
    """Circle abstract class."""

    def split_at_abscissa(self, abscissa):
        """
        Splits a Circle into two at a given fraction of its length (abscissa parameter).

        :param abscissa: The fraction of the circle length at which to perform the split.
                Value should be between 0.0 and circle.length(), where 0.0 represents the start of the circle and
                circle.length() represents the end of the arc.
        :type abscissa: float.

        :return: A list containing the two split Arc objects.
        :rtype: List[Arc].
        :raises: ValueError - If the abscissa value is outside the valid range [0.0, circle length].

        """
        if abscissa == 0.0:
            fullarc_class_ = getattr(volmdlr.edges, "FullArc" + self.__class__.__name__[-2:])
            return [fullarc_class_.from_curve(self)]
        start = self.point_at_abscissa(0.0)
        point_at_absccissa = self.point_at_abscissa(abscissa)
        return self.split(start, point_at_absccissa)

    def trim(self, point1: Union[volmdlr.Point2D, volmdlr.Point3D], point2: Union[volmdlr.Point2D, volmdlr.Point3D],
             same_sense: bool = True):
        """
        Trims a circle between two points.

        :param point1: point 1 used to trim circle.
        :param point2: point2 used to trim circle.
        :param same_sense: Used for periodical curves only. Indicates whether the curve direction agrees with (True)
            or is in the opposite direction (False) to the edge direction. By default, it's assumed True
        :return: arc between these two points.
        """
        fullar_arc_class_ = getattr(volmdlr.edges, 'FullArc' + self.__class__.__name__[-2:])
        arc_class_ = getattr(volmdlr.edges, 'Arc' + self.__class__.__name__[-2:])
        circle = self
        if not same_sense:
            circle = self.reverse()
        if not self.point_belongs(point1, 1e-4) or not self.point_belongs(point2, 1e-4):
            ax = self.plot()
            point1.plot(ax=ax, color='r')
            point2.plot(ax=ax, color='b')
            raise ValueError('Point not on circle for trim method')
        if point1.is_close(point2):
            return fullar_arc_class_(circle, point1)
        return arc_class_(circle, point1, point2)


class Circle2D(CircleMixin, ClosedCurve):
    """
    A class representing a 2D circle.

    This class inherits from `CircleMixin` and `Curve` classes,
    and provides methods to work with 2D circles.

    :param center: The center point of the circle.
    :type center: volmdlr.Point2D
    :param radius: The radius of the circle.
    :type radius: float.
    :param name: The name of the circle. Defaults to ''.
    :type name: str, optional
    """

    def __init__(self, center: volmdlr.Point2D, radius: float, name: str = ''):
        self.center = center
        self.radius = radius
        self._bounding_rectangle = None
        self.frame = volmdlr.Frame2D(center, volmdlr.X2D, volmdlr.Y2D)
        ClosedCurve.__init__(self, name=name)

    def __hash__(self):
        return int(round(1e6 * (self.center.x + self.center.y + self.radius)))

    def __eq__(self, other_circle):
        if self.__class__.__name__ != other_circle.__class__.__name__:
            return False

        return math.isclose(self.center.x,
                            other_circle.center.x, abs_tol=1e-06) \
            and math.isclose(self.center.y,
                             other_circle.center.y, abs_tol=1e-06) \
            and math.isclose(self.radius, other_circle.radius,
                             abs_tol=1e-06)

    @classmethod
    def from_3_points(cls, point1, point2, point3, name: str = ''):
        """
        Creates a circle 2d from 3 points.

        :return: circle 2d.
        """
        x_interior, y_interior = point2.x, point2.y
        x_end, y_end = point3.x, point3.y
        x_start, y_start = point1.x, point1.y
        matrix1 = [[2 * (x_start - x_interior), 2 * (y_start - y_interior)],
                   [2 * (x_start - x_end), 2 * (y_start - y_end)]]
        b_vector_components = [x_interior ** 2 + y_interior ** 2 - x_start ** 2 - y_start ** 2,
                               x_end ** 2 + y_end ** 2 - x_start ** 2 - y_start ** 2]
        try:
            matrix_a = volmdlr.Matrix22(*matrix1[0], *matrix1[1])
            b_vector = - volmdlr.Vector2D(*b_vector_components)
            inv_matrix_a = matrix_a.inverse()
            center = volmdlr.Point2D(*inv_matrix_a.vector_multiplication(b_vector))
        except ValueError:
            matrix_a = npy.array(matrix1)
            b_vector = - npy.array(b_vector_components)
            center = volmdlr.Point2D(*npy.linalg.solve(matrix_a, b_vector))
        circle = cls(center, point1.point_distance(center), name=name)
        return circle

    def area(self):
        """
        Calculates the area for a circle 2d.

        :return: circle area.
        """
        return math.pi * self.radius ** 2

    def second_moment_area(self, point):
        """Second moment area of part of disk."""
        sma = math.pi * self.radius ** 4 / 4
        return geometry.huygens2d(sma, sma, 0, self.area(), self.center, point)

    def center_of_mass(self):
        """Gets the circle's center of mass."""
        return self.center

    def length(self):
        """
        Calculates the length of the Circle 2D.

        :return: the circle's length.
        """

        return volmdlr.TWO_PI * self.radius

    def point_symmetric(self, point):
        """
        Creates a circle symmetrically from a point.

        :param point: symmetry point.
        :return: Circle 2D symmetric to point.
        """
        center = 2 * point - self.center
        return Circle2D(center, self.radius)

    def axial_symmetry(self, line):
        """
        Finds out the symmetric circle 2d according to a line.
        """
        return self.__class__(center=self.center.axial_symmetry(line),
                              radius=self.radius)

    def copy(self, *args, **kwargs):
        """
        Create a copy of the arc 2d.

        :return: copied circle 2d.
        """
        return Circle2D(self.center.copy(), self.radius)

    def point_at_abscissa(self, curvilinear_abscissa):
        """
        Gets the point at a given abscissa.

        :param curvilinear_abscissa: a portion of the circle's length - (0, length).
        :return: Point found at given abscissa.
        """
        start = self.center + self.radius * volmdlr.X3D
        return start.rotation(self.center, curvilinear_abscissa / self.radius)

    def abscissa(self, point: volmdlr.Point2D, tol=1e-6):
        """
        Returns the abscissa of a given point 2d.

        """
        if not math.isclose(point.point_distance(self.center), self.radius, abs_tol=tol):
            raise ValueError('Point not in arc')
        u1, u2 = point.x / self.radius, point.y / self.radius
        point_angle = geometry.sin_cos_angle(u1, u2)
        return self.radius * point_angle

    def point_belongs(self, point, include_edge_points: bool = True, tol: float = 1e-6):
        """
        Verifies if a point is inside the Circle 2D.

        :param point: A 2D point to check if it is inside the Circle 2D.
        :type point: `volmdlr.Point2D`
        :param include_edge_points: A Boolean indicating whether points on the edge of the Circle 2D
            should be considered inside the circle.
        :type include_edge_points: bool
        :param tol: tolerance.
        :return: True if point inside the circle or false otherwise.
        :rtype: bool
        """

        if include_edge_points:
            return point.point_distance(self.center) <= self.radius + tol
        return point.point_distance(self.center) < self.radius

    def point_distance(self, point):
        """
        Calculates the distance of given point to the circle.

        :param point: point to calculate distance.
        :return: the distance from the point to the circle 2D.
        """
        return abs(point.point_distance(self.center) - self.radius)

    @property
    def bounding_rectangle(self):
        """
        Gets the bounding rectangle for the circle.

        :return: bounding rectangle.
        """
        if not self._bounding_rectangle:
            self._bounding_rectangle = self.get_bounding_rectangle()
        return self._bounding_rectangle

    def get_bounding_rectangle(self):
        """Calculates the bounding rectangle of the circle 2d."""
        x_min = self.center.x - self.radius
        x_max = self.center.x + self.radius
        y_min = self.center.y - self.radius
        y_max = self.center.y + self.radius
        return core.BoundingRectangle(x_min, x_max, y_min, y_max)

    def cut_by_line(self, line: Line2D):
        """
        Cuts a circle by a line and returns the resulting contours.

        :param line: The line used to cut the circle.
        :type line: (Line2D)
        :return: A list containing the resulting contours after the cut.
        :rtype: List[Union[self, Contour2D]]
        :raises: NotImplementedError - If there is only one intersection point, the method is not implemented.
                 ValueError: If there are more than two intersection points, the input is invalid.
        """
        intersection_points = self.line_intersections(line)
        if not intersection_points:
            return [self]
        if len(intersection_points) == 1:
            raise NotImplementedError
        if len(intersection_points) == 2:
            linesegment = volmdlr.edges.LineSegment2D(intersection_points[0],
                                                      intersection_points[1])
            arc1, arc2 = self.split(intersection_points[0],
                                    intersection_points[1])
            # from volmdlr import wires
            contour1 = volmdlr.wires.Contour2D([arc1, linesegment.copy()])
            contour2 = volmdlr.wires.Contour2D([arc2, linesegment.copy()])
            return [contour1, contour2]
        raise ValueError

    def line_intersections(self, line2d: Line2D, tol=1e-9):
        """
        Calculates the intersections between a circle 2D and Line 2D.

        :param line2d: line to calculate intersections
        :param tol: tolerance to consider in calculations.
        :return: circle and line intersections.
        """
        if line2d.point1.is_close(self.center):
            point1 = line2d.point2
            vec = line2d.point1 - line2d.point2
        else:
            point1 = line2d.point1
            vec = line2d.point2 - line2d.point1
        vector1 = vec.dot(vec)
        vector2 = 2 * vec.dot(point1 - self.center)
        vector3 = point1.dot(point1) + self.center.dot(self.center) - 2 * point1.dot(self.center) - self.radius ** 2

        disc = vector2 ** 2 - 4 * vector1 * vector3
        if math.isclose(disc, 0., abs_tol=tol):
            t_param = -vector2 / (2 * vector1)
            return [point1 + t_param * vec]

        if disc > 0:
            sqrt_disc = math.sqrt(disc)
            t_param = (-vector2 + sqrt_disc) / (2 * vector1)
            s_param = (-vector2 - sqrt_disc) / (2 * vector1)
            return [point1 + t_param * vec, point1 + s_param * vec]

        return []

    def linesegment_intersections(self, linesegment: 'volmdlr.edges.LineSegment2D', tol=1e-9):
        """
        Calculates the intersections between a circle 2D and line segment 2D.

        :param linesegment: line segment to calculate intersections
        :param tol: tolerance to consider in calculations.
        :return: circle and line segment intersections.
        """
        if self.bounding_rectangle.distance_to_b_rectangle(linesegment.bounding_rectangle) > tol:
            return []
        line_intersections = self.line_intersections(linesegment.line, tol)
        linesegment_intersections = []
        for intersection in line_intersections:
            if linesegment.point_belongs(intersection):
                linesegment_intersections.append(intersection)
        return linesegment_intersections

    def circle_intersections(self, circle: 'Circle2D'):
        """
        Finds the intersection points between this circle and another circle.

        :param circle: The other circle to find intersections with.
        :type circle: (Circle2D).
        :return: A list of intersection points between the two circles.
        :rtype: List[Point2D].
        """
        return volmdlr_intersections.get_circle_intersections(self, circle)

    def arc_intersections(self, arc2d: 'volmdlr.edges.Arc2D', abs_tol: float = 1e-6):
        """
        Finds the intersection points between this circle and an arc 2d.

        :param arc2d: The arc 2d to find intersections with.
        :type arc2d: (edges.Arc2D).
        :param abs_tol: tolerance to be considered while validating an intersection.
        :return: A list of intersection points between the circle and the arc.
        :rtype: List[Point2D].
        """
        circle_intesections = self.circle_intersections(arc2d.circle)
        intersections = []
        for inter in circle_intesections:
            if arc2d.point_belongs(inter, abs_tol):
                intersections.append(inter)
        return intersections

    def ellipse_intersections(self, ellipse2d, abs_tol: float = 1e-7):
        """
        Finds the intersection points between this circle and an arc 2d.

        :param ellipse2d: The Ellipse 2d to find intersections with.
        :type ellipse2d: (Ellipse2D).
        :param abs_tol: Tolerance.
        :return: A list of intersection points between the circle and the arc.
        :rtype: List[Point2D].
        """
        if self.bounding_rectangle.distance_to_b_rectangle(ellipse2d.bounding_rectangle) > abs_tol:
            return []
        intersections = volmdlr_intersections.get_bsplinecurve_intersections(ellipse2d, self, abs_tol)
        return intersections

    def bsplinecurve_intersections(self, bsplinecurve: 'volmdlr.edges.BSplineCurve2D', abs_tol: float = 1e-6):
        """
        Calculates the intersections between a circle 2d and a BSpline Curve 2D.

        :param bsplinecurve: bsplinecurve to search for intersections.
        :param abs_tol: tolerance to be considered while validating an intersection.
        :return: a list with all intersections between circle and bsplinecurve.
        """
        return volmdlr_intersections.get_bsplinecurve_intersections(self, bsplinecurve, abs_tol)

    def plot(self, ax=None, edge_style: EdgeStyle = EdgeStyle()):
        """Plots the circle using Matplotlib."""
        return vm_common_operations.plot_circle(self, ax, edge_style)

    def plot_data(self, edge_style: plot_data.EdgeStyle = None, surface_style: plot_data.SurfaceStyle = None):
        """
        Get plot data for the circle 2d.

        :param edge_style: Plotting style for the line.
        :type edge_style: :class:`plot_data.EdgeStyle`, optional
        :return: Plot data for the line.
        :rtype: :class:`plot_data.Circle2D`
        """
        return plot_data.Circle2D(cx=self.center.x, cy=self.center.y,
                                  r=self.radius,
                                  edge_style=edge_style,
                                  surface_style=surface_style)

    def to_3d(self, plane_origin, x, y):
        """
        Transforms a Circle2D into an Circle3D, given a plane origin and an u and v plane vector.

        :param plane_origin: plane origin.
        :param x: plane u vector.
        :param y: plane v vector.
        :return: Circle3D.
        """
        normal = x.cross(y)
        center3d = self.center.to_3d(plane_origin, x, y)
        return Circle3D(volmdlr.Frame3D(center3d, x, y, normal), self.radius, self.name)

    def rotation(self, center: volmdlr.Point2D, angle: float):
        """
        Circle2D rotation.

        :param center: rotation center.
        :param angle: angle rotation.
        :return: a new rotated Circle2D.
        """
        return Circle2D(self.center.rotation(center, angle), self.radius)

    def translation(self, offset: volmdlr.Vector2D):
        """
        Circle2D translation.

        :param offset: translation vector
        :return: A new translated Circle2D
        """
        return Circle2D(self.center.translation(offset), self.radius)

    def frame_mapping(self, frame: volmdlr.Frame3D, side: str):
        """
        Changes frame_mapping and return a new Circle2D.

        side = 'old' or 'new'
        """
        if side == 'old':
            return Circle2D(frame.local_to_global_coordinates(self.center),
                            self.radius)
        if side == 'new':
            return Circle2D(frame.global_to_local_coordinates(self.center),
                            self.radius)
        raise ValueError('Side should be \'new\' \'old\'')

    def split_by_line(self, line: Line2D):
        """
        Split the Circle with a line into two Arc2D.
        """
        split_points = self.line_intersections(line)
        return self.split(split_points[0], split_points[1])

    def split(self, split_start, split_end):
        """Splits a Circle2D into two arcs 2d."""
        return [volmdlr.edges.Arc2D(self, split_start, split_end),
                volmdlr.edges.Arc2D(self, split_end, split_start)]

    def discretization_points(self, *, number_points: int = None, angle_resolution: int = 40):
        """
        Discretize a Contour to have "n" points.

        :param number_points: the number of points (including start and end points)
             if unset, only start and end will be returned
        :param angle_resolution: if set, the sampling will be adapted to have a controlled angular distance. Useful
            to mesh an arc
        :return: a list of sampled points
        """
        if not number_points and angle_resolution:
            number_points = math.ceil(math.pi * angle_resolution) + 2
        step = self.length() / number_points
        return [self.point_at_abscissa(i * step) for i in range(number_points)]

    def get_geo_points(self):
        return [volmdlr.Point3D(self.radius, self.center.y, 0),
                volmdlr.Point3D(self.center.x, self.center.y, 0),
                volmdlr.Point3D(-self.radius, self.center.y, 0)]


class Circle3D(CircleMixin, ClosedCurve):
    """
    Defines a Circle in three dimensions, with a center and a radius.

    frame.u, frame.v define the plane, frame.w the normal
    """
    _non_serializable_attributes = ['point', 'edges', 'point_inside_contour']
    _non_data_eq_attributes = ['name']
    _non_data_hash_attributes = ['name']
    _generic_eq = True

    def __init__(self, frame: volmdlr.Frame3D, radius: float,
                 name: str = ''):
        self.radius = radius
        self.frame = frame
        self._bbox = None
        self.angle = 2 * math.pi
        ClosedCurve.__init__(self, name=name)

    @property
    def center(self):
        """Gets the center point of the circle 3d."""
        return self.frame.origin

    @property
    def normal(self):
        """Gets circle's normal."""
        return self.frame.w

    def __hash__(self):
        return hash(self.frame.origin)

    def __eq__(self, other_circle):
        return self.frame.origin.is_close(other_circle.frame.origin) \
            and self.frame.w.is_colinear_to(other_circle.frame.w) \
            and math.isclose(self.radius,
                             other_circle.radius, abs_tol=1e-06)

    def discretization_points(self, *, number_points: int = None, angle_resolution: int = 20):
        """
        Discretize a Circle to have "n" points.

        :param number_points: the number of points (including start and end points)
             if unset, only start and end will be returned
        :param angle_resolution: if set, the sampling will be adapted to have a controlled angular distance. Useful
            to mesh an arc
        :return: a list of sampled points
        """
        if number_points:
            angle_resolution = number_points
        discretization_points_3d = [self.center + self.radius * math.cos(teta) * self.frame.u +
                                    self.radius * math.sin(teta) * self.frame.v for teta in
                                    npy.linspace(0, volmdlr.TWO_PI, angle_resolution + 1)][:-1]
        return discretization_points_3d

    def abscissa(self, point: volmdlr.Point3D, tol: float = 1e-6):
        """
        Calculates the abscissa a given point.

        :param point: point to calculate abscissa.
        :param tol: tolerance.
        :return: abscissa
        """
        if not math.isclose(self.center.point_distance(point), self.radius, abs_tol=tol):
            raise ValueError('Point is not on circle')
        x, y, _ = self.frame.global_to_local_coordinates(point)
        u1 = x / self.radius
        u2 = y / self.radius
        theta = geometry.sin_cos_angle(u1, u2)

        return self.radius * abs(theta)

    def length(self):
        """Calculates the arc length of the circle."""
        return volmdlr.TWO_PI * self.radius

    def rotation(self, center: volmdlr.Point3D, axis: volmdlr.Vector3D, angle: float):
        """
        Circle3D rotation.

        :param center: rotation center
        :param axis: rotation axis
        :param angle: angle rotation
        :return: a new rotated Circle3D
        """
        return Circle3D(self.frame.rotation(center, axis, angle),
                        self.radius, self.name)

    def translation(self, offset: volmdlr.Vector3D):
        """
        Circle3D translation.

        :param offset: translation vector
        :return: A new translated Circle3D
        """
        return Circle3D(self.frame.translation(offset), self.radius, self.name)

    def frame_mapping(self, frame: volmdlr.Frame3D, side: str):
        """
        Changes frame_mapping and return a new Circle3D.

        side = 'old' or 'new'.
        """
        return Circle3D(self.frame.frame_mapping(frame, side), self.radius)

    def plot(self, ax=None, edge_style: EdgeStyle = EdgeStyle()):
        """Plot method for Circle3D."""
        if ax is None:
            fig = plt.figure()
            ax = fig.add_subplot(111, projection='3d')
        return vm_common_operations.plot_from_discretization_points(ax, edge_style, self, close_plot=True)

    def point_at_abscissa(self, curvilinear_abscissa):
        """ Start point is at intersection of frame.u axis. """
        start = self.frame.origin + self.radius * self.frame.u
        return start.rotation(self.frame.origin, self.frame.w,
                              curvilinear_abscissa / self.radius)

    def linesegment_intersections(self, linesegment: 'volmdlr.edges.LineSegment3D', abs_tol: float = 1e-6):
        """
        Calculates the intersections between the Circle3D and a line segment 3D.

        :param linesegment: line segment 3D to verify intersections
        :param abs_tol: tolerance to be considered while validating an intersection.
        :return: list of points intersecting Circle
        """
        intersections = []
        circle3d_line_intersections = volmdlr_intersections.circle_3d_line_intersections(self, linesegment.line)
        for intersection in circle3d_line_intersections:
            if linesegment.point_belongs(intersection, abs_tol):
                intersections.append(intersection)
        return intersections

    def circle_intersections(self, other_circle, abs_tol: float = 1e-6):
        """
        Calculates the intersections between two Circle3D.

        :param other_circle: Circle 3D to verify intersections.
        :param abs_tol: tolerance.
        :return: list of points intersecting Circle
        """
<<<<<<< HEAD
        plane1 = volmdlr.surfaces.Plane3D(self.frame)
        plane2 = volmdlr.surfaces.Plane3D(other_circle.frame)
        plane_intersections = plane1.plane_intersections(plane2)
        circle3d_line_intersections1 = volmdlr_intersections.circle_3d_line_intersections(self, plane_intersections[0])
=======
        plane_intersections = volmdlr_intersections.get_two_planes_intersections(self.frame, other_circle.frame)
        if not plane_intersections:
            return []
        plane_intersections = Line3D(plane_intersections[0], plane_intersections[1])
        circle3d_line_intersections1 = volmdlr_intersections.circle_3d_line_intersections(self, plane_intersections)
>>>>>>> 597772df
        circle3d_line_intersections2 = volmdlr_intersections.circle_3d_line_intersections(other_circle,
                                                                                          plane_intersections)
        intersections = []
        for intersection in circle3d_line_intersections1 + circle3d_line_intersections2:
            if volmdlr.core.point_in_list(intersection, intersections):
                continue
            if self.point_belongs(intersection, abs_tol) and other_circle.point_belongs(intersection, abs_tol):
                intersections.append(intersection)
        return intersections

    def ellipse_intersections(self, ellipse, abs_tol: float = 1e-6):
        """
        Calculates the intersections between two Circle3D.

        :param ellipse: Ellipse 3D to verify intersections.
        :param abs_tol: tolerance.
        :return: list of points intersecting Circle
        """
        intersections = []
        if self.frame.w.is_colinear_to(ellipse.frame.w) and \
                math.isclose(self.frame.w.dot(ellipse.frame.origin - self.frame.origin), 0, abs_tol=1e-6):
            ellipse2d = ellipse.to_2d(self.frame.origin, self.frame.u, self.frame.v)
            circle2d = self.to_2d(self.frame.origin, self.frame.u, self.frame.v)
            intersections_2d = circle2d.ellipse_intersections(ellipse2d)
            for intersection in intersections_2d:
                intersections.append(intersection.to_3d(self.frame.origin, self.frame.u, self.frame.v))
            return intersections

        plane_intersections = volmdlr_intersections.get_two_planes_intersections(self.frame, ellipse.frame)
        if not plane_intersections:
            return []
        plane_intersections = Line3D(plane_intersections[0], plane_intersections[1])
        circle3d_line_intersections = volmdlr_intersections.circle_3d_line_intersections(self, plane_intersections)
        ellipse3d_line_intersections = volmdlr_intersections.ellipse3d_line_intersections(
            ellipse, plane_intersections)
        for intersection in circle3d_line_intersections + ellipse3d_line_intersections:
            if volmdlr.core.point_in_list(intersection, intersections):
                continue
            if self.point_belongs(intersection, abs_tol) and ellipse.point_belongs(intersection, abs_tol):
                intersections.append(intersection)
        return intersections

    @classmethod
    def from_step(cls, arguments, object_dict, **kwargs):
        """
        Converts a step primitive to a Circle3D.

        :param arguments: The arguments of the step primitive.
        :type arguments: list
        :param object_dict: The dictionary containing all the step primitives that have already been instantiated.
        :type object_dict: dict
        :return: The corresponding Circle3D object.
        :rtype: :class:`volmdlr.wires.Circle3D`
        """
        length_conversion_factor = kwargs.get("length_conversion_factor", 1)

        center = object_dict[arguments[1]].origin
        radius = float(arguments[2]) * length_conversion_factor
        normal = object_dict[arguments[1]].w
        normal = normal.unit_vector()
        return cls.from_center_normal(center, normal, radius, arguments[0][1:-1])

    def to_step(self, current_id, *args, **kwargs):
        content, frame_id = self.frame.to_step(current_id)
        curve_id = frame_id + 1
        content += f"#{curve_id} = CIRCLE('{self.name}',#{frame_id},{self.radius * 1000});\n"
        current_id = curve_id
        # if surface_id:
        #     content += f"#{curve_id + 1} = SURFACE_CURVE('',#{curve_id},(#{surface_id}),.PCURVE_S1.);\n"
        #     curve_id += 1

        # point1 = self.frame.origin + self.frame.u * self.radius
        # point3 = self.frame.origin - self.frame.u * self.radius
        #
        # p1_content, p1_id = point1.to_step(curve_id + 1, vertex=True)
        # p3_content, p3_id = point3.to_step(p1_id + 1, vertex=True)
        # content += p1_content + p3_content
        #
        # arc1_id = p3_id + 1
        # content += f"#{arc1_id} = EDGE_CURVE('{self.name}',#{p1_id},#{p3_id},#{curve_id},.T.);\n"
        # oriented_edge1_id = arc1_id + 1
        # content += f"#{oriented_edge1_id} = ORIENTED_EDGE('',*,*,#{arc1_id},.T.);\n"
        #
        # arc2_id = oriented_edge1_id + 1
        # content += f"#{arc2_id} = EDGE_CURVE('{self.name}',#{p3_id},#{p1_id},#{curve_id},.T.);\n"
        # oriented_edge2_id = arc2_id + 1
        # content += f"#{oriented_edge2_id} = ORIENTED_EDGE('',*,*,#{arc2_id},.T.);\n"
        #
        # current_id = oriented_edge2_id + 1
        # content += f"#{current_id} = EDGE_LOOP('{self.name}',(#{oriented_edge1_id},#{oriented_edge2_id}));\n"

        return content, current_id

    @property
    def bounding_box(self):
        """Bounding box for Arc 3D."""
        if not self._bbox:
            self._bbox = self._bounding_box()
        return self._bbox

    def _bounding_box(self):
        """
        Computes the bounding box.

        """
        points = [self.frame.origin + self.radius * v
                  for v in [self.frame.u, -self.frame.u,
                            self.frame.v, -self.frame.v]]
        return core.BoundingBox.from_points(points)

    def to_2d(self, plane_origin, x, y):
        """
        Transforms a Circle3D into an Circle2D, given a plane origin and an u and v plane vector.

        :param plane_origin: plane origin.
        :param x: plane u vector.
        :param y: plane v vector.
        :return: Circle2D.
        """
        center = self.center.to_2d(plane_origin, x, y)
        return Circle2D(center, self.radius)

    @classmethod
    def from_center_normal(cls, center: volmdlr.Point3D,
                           normal: volmdlr.Vector3D,
                           radius: float,
                           name: str = ''):
        """Creates a Circle 3D from a center point and a normal vector, along with is radius."""
        u = normal.deterministic_unit_normal_vector()
        v = normal.cross(u)
        return cls(volmdlr.Frame3D(center, u, v, normal), radius, name)

    @classmethod
    def from_3_points(cls, point1, point2, point3, name: str = ''):
        """
        Creates a circle from three points.

        """
        vector_u1 = point2 - point1
        vector_u2 = point2 - point3
        try:
            vector_u1 = vector_u1.unit_vector()
            vector_u2 = vector_u2.unit_vector()
        except ZeroDivisionError as exc:
            raise ZeroDivisionError('the 3 points must be distincts') from exc

        normal = vector_u2.cross(vector_u1)
        normal = normal.unit_vector()

        if vector_u1.is_close(vector_u2):
            vector_u2 = normal.cross(vector_u1)
            vector_u2 = vector_u2.unit_vector()

        point11 = 0.5 * (point1 + point2)  # Mid-point of segment s,m
        point21 = 0.5 * (point2 + point3)  # Mid-point of segment s,m

        line1 = Line3D(point11, point11 + normal.cross(vector_u1))
        line2 = Line3D(point21, point21 + normal.cross(vector_u2))

        try:
            center, _ = line1.minimum_distance_points(line2)
        except ZeroDivisionError as exc:
            raise ZeroDivisionError('Start, end and interior points  of an arc must be distincts') from exc

        return cls(frame=volmdlr.Frame3D(center, vector_u1, normal.cross(vector_u1), normal),
                   radius=(center - point1).norm(), name=name)

    def extrusion(self, extrusion_vector):
        """
        Returns the cylindrical face generated by extrusion of the circle.
        """
        if self.normal.is_colinear_to(extrusion_vector):
            u = self.normal.deterministic_unit_normal_vector()
            v = self.normal.cross(u)
            w = extrusion_vector.copy()
            w = w.unit_vector()
            cylinder = volmdlr.surfaces.CylindricalSurface3D(
                volmdlr.Frame3D(self.center, u, v, w), self.radius)
            return [volmdlr.faces.CylindricalFace3D.from_surface_rectangular_cut(cylinder, 0, volmdlr.TWO_PI,
                                                                                 0, extrusion_vector.norm())]
        raise NotImplementedError(
            f'Extrusion along vector not colinar to normal for circle not '
            f'handled yet: dot={self.normal.dot(extrusion_vector)}')

    def revolution(self, axis_point: volmdlr.Point3D, axis: volmdlr.Vector3D,
                   angle: float):
        """
        Return the Toroidal face generated by the revolution of the circle.
        """
        line3d = Line3D(axis_point, axis_point + axis)
        tore_center, _ = line3d.point_projection(self.center)
        u = self.center - tore_center
        u = u.unit_vector()
        v = axis.cross(u)
        if not math.isclose(self.normal.dot(u), 0., abs_tol=1e-9):
            raise NotImplementedError(
                'Outside of plane revolution not supported')

        tore_radius = tore_center.point_distance(self.center)
        surface = volmdlr.surfaces.ToroidalSurface3D(
            volmdlr.Frame3D(tore_center, u, v, axis),
            tore_radius, self.radius)
        return [volmdlr.faces.ToroidalFace3D.from_surface_rectangular_cut(surface, 0, angle, 0, volmdlr.TWO_PI)]

    def point_belongs(self, point: volmdlr.Point3D, abs_tol: float = 1e-6):
        """
        Returns if given point belongs to the Circle3D.
        """
        distance = point.point_distance(self.center)
        vec = volmdlr.Vector3D(*point - self.center)
        dot = self.normal.dot(vec)
        if math.isclose(distance, self.radius, abs_tol=abs_tol) \
                and math.isclose(dot, 0, abs_tol=abs_tol):
            return True
        return False

    def reverse(self):
        """
        Reverses the direction of the circle.

        """
        frame = volmdlr.Frame3D(self.center, self.frame.u, -self.frame.v, self.frame.u.cross(-self.frame.v))
        return Circle3D(frame, self.radius)

    def split(self, split_start, split_end):
        """
        Splits a circle into two arcs, at two given points.

        :param split_start: split point 1.
        :param split_end:  split point 2.
        :return: A list with two split arc 3D.
        """
        return [volmdlr.edges.Arc3D(self, split_start, split_end),
                volmdlr.edges.Arc3D(self, split_end, split_start)]

    def sweep(self, *args):
        """
        Circle 3D is used as path for sweeping given section through it.

        :return:
        """
        _, section_contour = args
        new_faces = []
        for contour_primitive in section_contour.primitives:
            new_faces.extend(contour_primitive.revolution(
                self.center, self.normal, volmdlr.TWO_PI))
        return new_faces

    def distance_linesegment(self, linesegment3d, return_points=False):
        """
        Gets the minimum distance between an Arc 3D and Line Segment 3D.

        :param linesegment3d: other line segment 3d.
        :param return_points: boolean to decide weather to return the corresponding minimal distance points or not.
        :return: minimum distance / minimal distance with corresponding points.
        """
        point1, point2 = vm_common_operations.minimum_distance_points_circle3d_linesegment3d(self, linesegment3d)
        if return_points:
            return point1.point_distance(point2), point1, point2
        return point1.point_distance(point2)


class Ellipse2D(ClosedCurve):
    """
    Defines an Ellipse in two-dimensions.

    Ellipse2D defined by a major axis (A), minor axis (B), a center and a vector
    representing the direction of the major axis.

    :param major_axis: ellipse's major axis (A)
    :type major_axis: float
    :param minor_axis: ellipse's minor axis (B)
    :type minor_axis: float
    :param frame: ellipse's local frame.
    :type frame: volmdlr.Frame2D.

    :Example:
    >>> ellipse2d = Ellipse2D(4, 2, volmdlr.O2D, volmdlr.Vector2D(1, 1))
    """

    def __init__(self, major_axis, minor_axis, frame, name=''):
        self.major_axis = major_axis
        self.minor_axis = minor_axis
        self.center = frame.origin
        self.major_dir = frame.u
        self.minor_dir = frame.v
        # self.frame = volmdlr.Frame2D(self.center, self.major_dir, self.minor_dir)
        self.frame = frame
        if math.isclose(frame.u.cross(frame.v), 1.0, abs_tol=1e-6):
            self.angle_start = 0.0
            self.angle_end = volmdlr.TWO_PI
            self.is_trigo = True
        elif math.isclose(frame.u.cross(frame.v), -1.0, abs_tol=1e-6):
            self.angle_start = volmdlr.TWO_PI
            self.angle_end = 0.0
            self.is_trigo = False
        self.theta = geometry.clockwise_angle(self.major_dir, volmdlr.X2D)
        if self.theta == math.pi * 2:
            self.theta = 0.0
        self._bounding_rectangle = None
        ClosedCurve.__init__(self, name=name)

    def __hash__(self):
        return hash((self.center, self.major_dir, self.major_axis, self.minor_axis))

    @property
    def bounding_rectangle(self):
        """
        Gets the bounding rectangle of the ellipse 2d.

        :return: a Bounding Rectangle object.
        """
        if not self._bounding_rectangle:
            self._bounding_rectangle = self.get_bounding_rectangle()
        return self._bounding_rectangle

    def get_bounding_rectangle(self):
        """
        Calculates the bounding rectangle of the ellipse 2d.

        :return: a Bounding Rectangle object.
        """
        point1 = self.center - self.major_dir * self.major_axis
        point2 = self.center + self.major_dir * self.major_axis
        point3 = self.center - self.minor_dir * self.minor_axis
        point4 = self.center + self.minor_dir * self.minor_axis
        x_components = [point1.x, point2.x, point3.x, point4.x]
        y_components = [point1.y, point2.y, point3.y, point4.y]
        return volmdlr.core.BoundingRectangle(min(x_components), max(x_components),
                                              min(y_components), max(y_components))

    def area(self):
        """
        Calculates the ellipse's area.

        :return: ellipse's area, float.
        """
        return math.pi * self.major_axis * self.minor_axis

    def length(self):
        """
        Calculates the ellipse's length.

        :return: ellipse's length.
        """
        mid_point = self.center - self.major_axis * self.major_dir
        if self.theta != 0.0:
            mid_point = self.center - volmdlr.Point2D(self.major_axis, 0)
            mid_point = mid_point.rotation(self.center, self.theta)
        length = 2 * self.abscissa(mid_point)
        return length

    def to_3d(self, plane_origin, x, y):
        """
        Transforms a Ellipse2D into an Ellipse3D, given a plane origin and an u and v plane vector.

        :param plane_origin: plane origin.
        :param x: plane u vector.
        :param y: plane v vector.
        :return: Ellipse3D.
        """
        center3d = self.frame.origin.to_3d(plane_origin, x, y)
        major_dir_pointd2d = self.center + self.major_axis * self.major_dir
        major_dir_point = major_dir_pointd2d.to_3d(plane_origin, x, y)
        u_vector = major_dir_point - center3d
        u_vector = u_vector.unit_vector()
        minor_dir_point2d = self.center + self.minor_axis * self.minor_dir
        minor_dir_point = minor_dir_point2d.to_3d(plane_origin, x, y)
        v_vector = minor_dir_point - center3d
        v_vector = v_vector.unit_vector()
        w_vector = u_vector.cross(v_vector)
        frame3d = volmdlr.Frame3D(center3d, u_vector, v_vector, w_vector)
        return Ellipse3D(self.major_axis, self.minor_axis, frame3d)

    def point_over_ellipse(self, point, abs_tol=1e-6):
        """
        Verifies if a point is on the ellipse.

        :param point: point to be verified.
         :param abs_tol: tolerance.
        :return: True or False.
        """
        return math.isclose(
            round(((point.x - self.center.x) * math.cos(self.theta) +
                   (point.y - self.center.y) * math.sin(self.theta)) ** 2 / self.major_axis ** 2 +
                  ((point.x - self.center.x) * math.sin(self.theta) -
                   (point.y - self.center.y) * math.cos(self.theta)) ** 2 / self.minor_axis ** 2, 2), 1.0,
            abs_tol=abs_tol)

    def point_over_contour(self, point, abs_tol=1e-6):
        """
        Verifies if a point is on the ellipse.

        :param point: point to be verified.
        :param abs_tol: tolerance.
        :return: True or False.
        """
        return self.point_over_ellipse(point, abs_tol)

    def line_intersections(self, line: 'Line2D'):
        """
        Calculates the intersections between a line and an ellipse.

        :param line: line to calculate intersections
        :return: list of points intersections, if there are any
        """
        intersections = volmdlr_intersections.ellipse2d_line_intersections(self, line)
        return intersections

    def linesegment_intersections(self, linesegment: 'volmdlr.edges.LineSegment2D', abs_tol: float = 1e-6):
        """
        Calculates the intersections between a line segment and an ellipse.

        :param linesegment: line segment to calculate intersections.
        :param abs_tol: tolerance to be considered while validating an intersection.
        :return: list of points intersections, if there are any.
        """
        line_intersections = self.line_intersections(linesegment.line)
        intersections = []
        for intersection in line_intersections:
            if linesegment.point_belongs(intersection, abs_tol):
                intersections.append(intersection)
        return intersections

    def ellipse_intersections(self, ellipse2d, abs_tol: float = 1e-7):
        """
        Gets the intersections between two Ellipse 2D.

        :param ellipse2d: The other ellipse.
        :param abs_tol: Tolerance.
        :return:
        """
        if self.bounding_rectangle.distance_to_b_rectangle(ellipse2d.bounding_rectangle) > abs_tol:
            return []
        intersections = volmdlr_intersections.get_bsplinecurve_intersections(ellipse2d, self, abs_tol)
        return intersections

    def discretization_points(self, *, number_points: int = None, angle_resolution: int = 20):
        """
        Calculates the discretized points for the ellipse.

        :param number_points: number of point to have in the discretized points.
        :param angle_resolution: the angle resolution to be used to discretize points.
        :return: discretized points.
        """
        if number_points:
            angle_resolution = number_points
        discretization_points = [self.frame.local_to_global_coordinates(
            volmdlr.Point2D(self.major_axis * math.cos(theta), self.minor_axis * math.sin(theta)))
            for theta in npy.linspace(self.angle_start, self.angle_end, angle_resolution + 1)]
        return discretization_points

    def abscissa(self, point: volmdlr.Point2D, tol: float = 1e-6):
        """
        Calculates the abscissa for a given point.

        :param point: point to calculate the abscissa.
        :param tol: tolerance.
        :return: the corresponding abscissa, 0 < abscissa < ellipse's length.
        """
        if self.point_over_ellipse(point, tol):
            angle_abscissa = self.point_angle_with_major_dir(point)

            def arc_length(theta):
                return math.sqrt((self.major_axis ** 2) * math.sin(theta) ** 2 +
                                 (self.minor_axis ** 2) * math.cos(theta) ** 2)

            res, _ = scipy_integrate.quad(arc_length, 0, angle_abscissa)
            return res
        raise ValueError(f'point {point} does not belong to ellipse')

    def point_at_abscissa(self, abscissa):
        """Get a point at given abscissa."""
        if math.isclose(abscissa, 0.0, abs_tol=1e-6) or math.isclose(abscissa, self.length(), abs_tol=1e-6):
            return self.center + self.major_axis * self.major_dir
        discretized_points = self.discretization_points(number_points=100)
        aproximation_abscissa = 0
        aproximation_point = None
        for point1, point2 in zip(discretized_points[:-1], discretized_points[1:]):
            dist1 = point1.point_distance(point2)
            if aproximation_abscissa + dist1 > abscissa:
                aproximation_point = point1
                break
            aproximation_abscissa += dist1
        initial_point = self.frame.global_to_local_coordinates(aproximation_point)
        u1, u2 = initial_point.x / self.major_axis, initial_point.y / self.minor_axis
        initial_angle = geometry.sin_cos_angle(u1, u2)
        angle_start = 0
        abscissa_angle = vm_common_operations.ellipse_abscissa_angle_integration(
            self, abscissa, angle_start, initial_angle)
        x = self.major_axis * math.cos(abscissa_angle)
        y = self.minor_axis * math.sin(abscissa_angle)
        return self.frame.local_to_global_coordinates(volmdlr.Point2D(x, y))

    def point_distance(self, point):
        """
        Calculates the distance between an Ellipse 2d and point 2d.

        :param point: Other point to calculate distance.
        :type point: volmdlr.Point3D.
        :return: The distance between ellipse and point
        :rtype: float.
        """
        start = self.point_at_abscissa(0.0)
        return vm_common_operations.get_point_distance_to_edge(self, point, start, start)

    def point_angle_with_major_dir(self, point2d):
        """
        Given a point in the ellipse, calculates it angle with the major direction vector.

        """
        initial_point = self.frame.global_to_local_coordinates(point2d)
        u1, u2 = initial_point.x / self.major_axis, initial_point.y / self.minor_axis
        angle_abscissa = geometry.sin_cos_angle(u1, u2)
        return angle_abscissa

    def plot(self, ax=None, edge_style: EdgeStyle = EdgeStyle()):
        """
        Matplotlib plot for an ellipse.

        """
        if ax is None:
            _, ax = plt.subplots()
        ax = vm_common_operations.plot_from_discretization_points(ax, edge_style, self,
                                                                  number_points=100, close_plot=True)
        if edge_style.equal_aspect:
            ax.set_aspect('equal')
        return ax

    def rotation(self, center, angle: float):
        """
        Rotation of ellipse around a center and an angle.

        :param center: center of the rotation.
        :param angle: angle to rotated of.
        :return: a rotated new ellipse.
        """
        rotated_center = self.center.rotation(center, angle)
        point_major_dir = self.center + self.major_dir * self.major_axis
        rotated_major_dir_point = point_major_dir.rotation(center, angle)
        major_dir = rotated_major_dir_point - rotated_center
        major_dir = major_dir.unit_vector()
        minor_dir = major_dir.normal_vector()
        if not self.is_trigo:
            minor_dir = -minor_dir
        new_frame = volmdlr.Frame2D(rotated_center, major_dir, minor_dir)
        return Ellipse2D(self.major_axis, self.minor_axis, new_frame)

    def translation(self, offset: volmdlr.Vector2D):
        """
        Translation of ellipse from an offset vector.

        :param offset: corresponding translation vector.
        :return: translated new ellipse 2d.
        """
        return Ellipse2D(self.major_axis, self.minor_axis, self.frame.translation(offset))

    def frame_mapping(self, frame: volmdlr.Frame2D, side: str):
        """
        Changes frame_mapping and return a new Ellipse2D.

        side = 'old' or 'new'.
        """
        return Ellipse2D(self.major_axis, self.minor_axis, self.frame.frame_mapping(frame, side))

    def reverse(self):
        """
        Reverses the direction of the Ellipse.

        """
        frame = volmdlr.Frame2D(self.center, self.frame.u, -self.frame.v)
        return Ellipse2D(self.major_axis, self.minor_axis, frame)


class Ellipse3D(ClosedCurve):
    """
    Defines a 3D ellipse.

    :param major_axis: Largest radius of the ellipse
    :type major_axis: float
    :param minor_axis: The Smallest radius of the ellipse
    :type minor_axis: float
    :param frame: frame 3d where the ellipse is located.
    """

    def __init__(self, major_axis: float, minor_axis: float,
                 frame, name: str = ''):
        self.frame = frame
        self.major_axis = major_axis
        self.minor_axis = minor_axis
        self.center = frame.origin
        self.normal = frame.w
        self.major_dir = frame.u
        self.minor_dir = frame.v
        self._self_2d = None
        ClosedCurve.__init__(self, name=name)

    @property
    def self_2d(self):
        """Version 2d of the ellipse 3d as a property."""
        if not self._self_2d:
            self._self_2d = self.to_2d(self.center, self.frame.u, self.frame.v)
        return self._self_2d

    def point_belongs(self, point, tol: float = 1e-6):
        """
        Verifies if a given point lies on the Ellipse3D.

        :param point: point to be verified.
        :param tol: tolerance.
        :return: True is point lies on the Ellipse, False otherwise
        """
        new_point = self.frame.global_to_local_coordinates(point)
        return math.isclose(new_point.x ** 2 / self.major_axis ** 2 +
                            new_point.y ** 2 / self.minor_axis ** 2, 1.0, abs_tol=tol)

    def length(self):
        """
        Calculates the length of the ellipse.

        Ramanujan's approximation for the perimeter of the ellipse.
        P = π (a + b) [ 1 + (3h) / (10 + √(4 - 3h) ) ], where h = (a - b)**2/(a + b)**2
        :return:
        """
        perimeter_formular_h = (self.major_axis - self.minor_axis) ** 2 / (self.major_axis + self.minor_axis) ** 2
        return math.pi * (self.major_axis + self.minor_axis) * \
            (1 + (3 * perimeter_formular_h / (10 + math.sqrt(4 - 3 * perimeter_formular_h))))

    def discretization_points(self, *, number_points: int = None, angle_resolution: int = 20):
        """
        Discretize a Contour to have "n" points.

        :param number_points: the number of points (including start and end points)
             if unset, only start and end will be returned.
        :param angle_resolution: if set, the sampling will be adapted to have a controlled angular distance. Useful
            to mesh an arc.
        :return: a list of sampled points.
        """
        if number_points:
            angle_resolution = number_points
        discretization_points_3d = [
                                       self.center + self.major_axis * math.cos(
                                           teta) * self.major_dir
                                       + self.minor_axis * math.sin(
                                           teta) * self.major_dir.cross(
                                           self.normal) for teta in
                                       npy.linspace(0, volmdlr.TWO_PI,
                                                    angle_resolution + 1)][:-1]
        return discretization_points_3d

    def to_2d(self, plane_origin, x, y):
        """
        Transforms an Ellipse 3D into an Ellipse 2D, given a plane origin and an u and v plane vector.

        :param plane_origin: plane origin.
        :param x: plane u vector.
        :param y: plane v vector.
        :return: Ellipse2D.
        """
        center = self.center.to_2d(plane_origin, x, y)
        major_dir_point3d = self.center + self.major_axis * self.major_dir
        major_dir_point2d = major_dir_point3d.to_2d(plane_origin, x, y)
        major_dir_2d = major_dir_point2d - center
        major_dir_2d = major_dir_2d.unit_vector()
        minor_dir_point3d = self.center + self.minor_axis * self.minor_dir
        minor_dir_point2d = minor_dir_point3d.to_2d(plane_origin, x, y)
        minor_dir_2d = minor_dir_point2d - center
        minor_dir_2d = minor_dir_2d.unit_vector()
        # major_dir_2d = self.major_dir.to_2d()
        # _d2 = self.minor_dir.to_2d(plane_origin, x, y)
        return Ellipse2D(self.major_axis, self.minor_axis, volmdlr.Frame2D(center, major_dir_2d, minor_dir_2d))

    def abscissa(self, point: volmdlr.Point3D, tol: float = 1e-6):
        """
        Calculates the abscissa a given point.

        :param point: point to calculate abscissa.
        :param tol: tolerance.
        :return: abscissa
        """
        if not self.point_belongs(point, tol):
            raise ValueError('Point is not on ellipse.')
        point2d = point.to_2d(self.center, self.frame.u, self.frame.v)
        return self.self_2d.abscissa(point2d)

    def point_at_abscissa(self, abscissa: float):
        """
        Calculates the 3D point on the curve at a given fraction of its length (abscissa).

        :param abscissa: The fraction of the curve's length at which to calculate the point.
        :type abscissa: (float)
        Returns: The calculated 3D point on the curve.
        :rtype: Point3D.
        """
        point2d = self.self_2d.point_at_abscissa(abscissa)
        return point2d.to_3d(self.center, self.frame.u, self.frame.v)

    def trim(self, point1: volmdlr.Point3D, point2: volmdlr.Point3D, same_sense: bool = True):
        """
        Trims an ellipse between two points.

        :param point1: point1 used to trim ellipse.
        :param point2: point2 used to trim ellipse.
        :same_sense: indicates whether the curve direction agrees with (True) or is in the opposite
            direction (False) to the edge direction. By default, it's assumed True
        :return: arc of ellipse between these two points.
        """
        ellipse = self
        if not same_sense:
            ellipse = self.reverse()
        if point1.is_close(point2):
            return volmdlr.edges.FullArcEllipse3D(ellipse, point1, self.name)
        return volmdlr.edges.ArcEllipse3D(ellipse, point1, point2)

    def rotation(self, center: volmdlr.Point3D, axis: volmdlr.Vector3D, angle: float):
        """
        Ellipse3D rotation.

        :param center: rotation center.
        :param axis: rotation axis.
        :param angle: angle rotation.
        :return: a new rotated Ellipse3D.
        """
        return Ellipse3D(self.major_axis, self.minor_axis, self.frame.rotation(center, axis, angle), self.name)

    def translation(self, offset: volmdlr.Vector3D):
        """
        Ellipse 3D translation.

        :param offset: translation vector.
        :return: A new translated Ellipse 3D.
        """
        return Ellipse3D(self.major_axis, self.minor_axis, self.frame.translation(offset), self.name)

    def frame_mapping(self, frame: volmdlr.Frame3D, side: str):
        """
        Changes frame_mapping and return a new Ellipse3D.

        side = 'old' or 'new'.
        """

        return Ellipse3D(self.major_axis, self.minor_axis, self.frame.frame_mapping(frame, side))

    def plot(self, ax=None, edge_style: EdgeStyle = EdgeStyle()):
        """Plots an ellipse using Matplotlib."""
        if ax is None:
            ax = plt.figure().add_subplot(111, projection='3d')

        return vm_common_operations.plot_from_discretization_points(ax, edge_style, self, close_plot=True,
                                                                    number_points=100)

    @classmethod
    def from_step(cls, arguments, object_dict, **kwargs):
        """
        Converts a step primitive to a Ellipse3D.

        :param arguments: The arguments of the step primitive.
        :type arguments: list
        :param object_dict: The dictionary containing all the step primitives that have already been instantiated.
        :type object_dict: dict
        :return: The corresponding Ellipse3D object.
        :rtype: :class:`volmdlr.wires.Ellipse3D`
        """
        length_conversion_factor = kwargs.get("length_conversion_factor", 1)

        center = object_dict[arguments[1]].origin
        normal = object_dict[arguments[1]].w
        major_dir = object_dict[arguments[1]].u
        major_axis = float(arguments[2]) * length_conversion_factor
        minor_axis = float(arguments[3]) * length_conversion_factor
        return cls(major_axis, minor_axis, volmdlr.Frame3D(center, major_dir, normal.cross(major_dir), normal),
                   arguments[0][1:-1])

    def reverse(self):
        """
        Reverses the direction of the Ellipse.

        """
        frame = volmdlr.Frame3D(self.center, self.frame.u, -self.frame.v,
                                self.frame.u.cross(-self.frame.v))
        return Ellipse3D(self.major_axis, self.minor_axis, frame)

    def line_intersections(self, line):
        """
        Gets intersections between an Ellipse 3D and a Line3D.

        :param line: Other Line 3D.
        :return: A list of points, containing all intersections between the Line 3D and the Ellipse3D.
        """
        return volmdlr_intersections.ellipse3d_line_intersections(self, line)

    def linesegment_intersections(self, linesegment, abs_tol: float = 1e-6):
        """
        Gets intersections between an Ellipse 3D and a Line3D.

        :param linesegment: Other Line 3D.
        :param abs_tol: tolerance.
        :return: A list of points, containing all intersections between the Line 3D and the Ellipse3D.
        """
        ellipse3d_line_intersections = self.line_intersections(linesegment.line)
        intersections = []
        for intersection in ellipse3d_line_intersections:
            if linesegment.point_belongs(intersection, abs_tol):
                intersections.append(intersection)
        return intersections

    def ellipse_intersections(self, ellipse, abs_tol: float = 1e-6):
        """
        Gets intersections between an Ellipse 3D and a Line3D.

        :param ellipse: Other Ellipse 3D.
        :param abs_tol: tolerance.
        :return: A list of points, containing all intersections between the two Ellipse3D.
        """
        intersections = []
        if self.frame.w.is_colinear_to(ellipse.frame.w) and\
                math.isclose(self.frame.w.dot(ellipse.frame.origin - self.frame.origin), 0, abs_tol=1e-6):
            ellipse2d = ellipse.to_2d(self.frame.origin, self.frame.u, self.frame.v)
            self_ellipse2d = self.to_2d(self.frame.origin, self.frame.u, self.frame.v)
            intersections_2d = self_ellipse2d.ellipse_intersections(ellipse2d)
            for intersection in intersections_2d:
                intersections.append(intersection.to_3d(self.frame.origin, self.frame.u, self.frame.v))
            return intersections

        plane_intersections = volmdlr_intersections.get_two_planes_intersections(self.frame, ellipse.frame)
        if not plane_intersections:
            return []
        plane_intersections = Line3D(plane_intersections[0], plane_intersections[1])
        self_ellipse3d_line_intersections = volmdlr_intersections.circle_3d_line_intersections(self,
                                                                                               plane_intersections)
        ellipse3d_line_intersections = volmdlr_intersections.ellipse3d_line_intersections(ellipse, plane_intersections)
        for intersection in self_ellipse3d_line_intersections + ellipse3d_line_intersections:
            if volmdlr.core.point_in_list(intersection, intersections):
                continue
            if self.point_belongs(intersection, abs_tol) and ellipse.point_belongs(intersection, abs_tol):
                intersections.append(intersection)
        return intersections


class Hyperbola(Curve):
    def __init__(self, frame: Union[volmdlr.Frame2D, volmdlr.Frame3D], semi_major_axis: float,
                 semi_minor_axis: float, name: str = ''):
        self.frame = frame
        self.semi_major_axis = semi_major_axis
        self.semi_minor_axis = semi_minor_axis
        Curve.__init__(self, name=name)

    # def get_points(self):
    #     # point_class_ = getattr(volmdlr, f'Point'+self.__class__.__name__[:-2])
    #     y_vals = npy.linspace(-self.semi_major_axis * 5, self.semi_major_axis * 5, 400)  # Adjust range as needed
    #     # x_positive_vals, x_negative_vals = self._get_x(y_vals)
    #     x_positive_vals = self._get_x(y_vals)
    #     points_positive_branch = []
    #     # points_negative_branch = []
    #     for i, y in enumerate(y_vals):
    #         points_positive_branch.append(volmdlr.Point2D(x_positive_vals[i], y))
    #         # points_negative_branch.append(volmdlr.Point2D(x_negative_vals[i], y))
    #     points_positive_branch = [self.frame.local_to_global_coordinates(point) for point in points_positive_branch]
    #     # points_negative_branch = [self.frame.local_to_global_coordinates(point) for point in points_negative_branch]
    #     # return points_positive_branch, points_negative_branch
    #     return points_positive_branch

    def _get_x(self, y):
        x_positive = npy.sqrt(((y ** 2) / (self.semi_minor_axis ** 2) + 1)*(self.semi_major_axis ** 2))
        # x_negative = -x_positive
        # return x_positive, x_negative
        return x_positive


class Hyperbola2D(Hyperbola):
    def __init__(self, frame: volmdlr.Frame2D, semi_major_axis, semi_minor_axis, name: str = ''):
        self.frame = frame
        self.semi_major_axis = semi_major_axis
        self.semi_minor_axis = semi_minor_axis
        Hyperbola.__init__(self, frame, semi_major_axis, semi_minor_axis, name=name)

    def get_points(self):
        # point_class_ = getattr(volmdlr, f'Point'+self.__class__.__name__[:-2])
        y_vals = npy.linspace(-self.semi_major_axis * 5, self.semi_major_axis * 5, 400)  # Adjust range as needed
        # x_positive_vals, x_negative_vals = self._get_x(y_vals)
        x_positive_vals = self._get_x(y_vals)
        points_positive_branch = []
        # points_negative_branch = []
        for i, y in enumerate(y_vals):
            points_positive_branch.append(volmdlr.Point2D(x_positive_vals[i], y))
            # points_negative_branch.append(volmdlr.Point2D(x_negative_vals[i], y))
        points_positive_branch = [self.frame.local_to_global_coordinates(point) for point in points_positive_branch]
        # points_negative_branch = [self.frame.local_to_global_coordinates(point) for point in points_negative_branch]
        # return points_positive_branch, points_negative_branch
        return points_positive_branch

    def line_intersections(self, line: Line2D):
        a = self.semi_major_axis
        b = self.semi_minor_axis
        frame_mapped_ellipse = self.frame_mapping(self.frame, 'new')
        line_to_local_coodinates = line.frame_mapping(self.frame, 'new')
        m = line_to_local_coodinates.get_slope()
        c = line_to_local_coodinates.get_y_intersection()
        a_quad_equation = ((a**2) * (m**2) - b**2)
        b_quad_equation = 2*(a**2)*m*c
        c_quad_equation = a**2 * (b**2 + c**2)
        if c**2 < (a**2)*(m**2) - b**2:
            return []
        if a_quad_equation == 0.0:
            return []
        delta = math.sqrt(b_quad_equation**2 - 4*a_quad_equation*c_quad_equation)
        x1 = (-b_quad_equation + delta) / (2*a_quad_equation)
        x2 = (-b_quad_equation - delta) / (2*a_quad_equation)
        y1 = m * x1 + c
        y2 = m * x2 + c
        intersections = []
        if x1 > 0:
            intersections.append(volmdlr.Point2D(x1, y1))
        if x2 > 0:
            intersections.append(volmdlr.Point2D(x2, y2))
        # intersections = [volmdlr.Point2D(x1, y1), volmdlr.Point2D(x2, y2)]
        intersections = [self.frame.local_to_global_coordinates(point) for point in intersections]
        return intersections

    def linesegment_intersections(self, linesegment, abs_tol: float = 1e-6):
        line_intersections = self.line_intersections(linesegment.line)
        intersections = []
        for intersection in line_intersections:
            if linesegment.point_belongs(intersection, abs_tol):
                intersections.append(intersection)
        return intersections

    def frame_mapping(self, frame: volmdlr.Frame2D, side: str):
        """
        Changes frame_mapping and return a new Ellipse2D.

        side = 'old' or 'new'.
        """
        return Hyperbola2D(self.frame.frame_mapping(frame, side), self.semi_major_axis, self.semi_minor_axis)

    def plot(self, ax=None, edge_style: EdgeStyle = EdgeStyle()):
        if ax is None:
            _, ax = plt.subplots()
        # points_positive_branch, points_negative_branch = self.get_points()
        points_positive_branch = self.get_points()
        components_positive_branch = vm_common_operations.plot_components_from_points(points_positive_branch)
        # components_negative_branch = vm_common_operations.plot_components_from_points(points_negative_branch)
        ax.plot(*components_positive_branch, label='Positive Branch')
        # ax.plot(*components_negative_branch, label='Negative Branch')
        ax.set_xlabel('X')
        ax.set_ylabel('Y')
        ax.set_title('2D Hyperbola')
        ax.grid(True)
        ax.legend()
        ax.axis('equal')
        return ax


class Hyperbola3D(Hyperbola):
    def __init__(self, frame: volmdlr.Frame3D, semi_major_axis, semi_minor_axis, name: str = ''):
        self._self_2d = None
        Hyperbola.__init__(self, frame, semi_major_axis, semi_minor_axis, name=name)

    @property
    def self_2d(self):
        """Version 2d of the ellipse 3d as a property."""
        if not self._self_2d:
            self._self_2d = self.to_2d(self.frame.origin, self.frame.u, self.frame.v)
        return self._self_2d

    def get_points(self):
        y_vals = npy.linspace(-self.semi_major_axis * 5, self.semi_major_axis * 5, 400)  # Adjust range as needed
        # x_positive_vals, x_negative_vals = self._get_x(y_vals)
        x_positive_vals = self._get_x(y_vals)
        points_positive_branch = []
        # points_negative_branch = []
        for i, y in enumerate(y_vals):
            points_positive_branch.append(volmdlr.Point3D(x_positive_vals[i], y, 0))
            # points_negative_branch.append(volmdlr.Point3D(x_negative_vals[i], y, 0))
        points_positive_branch = [self.frame.local_to_global_coordinates(point) for point in points_positive_branch]
        # points_negative_branch = [self.frame.local_to_global_coordinates(point) for point in points_negative_branch]
        # return points_positive_branch, points_negative_branch
        return points_positive_branch

    # def _get_x(self, y):
    #     x_positive = npy.sqrt(((y ** 2) / (self.semi_minor_axis ** 2) + 1)*(self.semi_major_axis ** 2))
    #     x_negative = -x_positive
    #     return x_positive, x_negative

    def to_2d(self, plane_origin, x, y):
        """
        Transforms an Ellipse 3D into an Ellipse 2D, given a plane origin and an u and v plane vector.

        :param plane_origin: plane origin.
        :param x: plane u vector.
        :param y: plane v vector.
        :return: Ellipse2D.
        """
        origin = self.frame.origin.to_2d(plane_origin, x, y)
        u_point = self.frame.origin + self.frame.u
        v_point = self.frame.origin + self.frame.v
        u_point2d = u_point.to_2d(plane_origin, x, y)
        v_point2d = v_point.to_2d(plane_origin, x, y)
        u_vector = (u_point2d - origin).to_vector().unit_vector()
        v_vector = (v_point2d - origin).to_vector().unit_vector()
        frame = volmdlr.Frame2D(origin, u_vector, v_vector)
        return Hyperbola2D(frame, self.semi_major_axis, self.semi_minor_axis)

    def point_belongs(self, point, tol: float = 1e-6):
        """
        Verifies if a given point lies on the Hyperbola 3D.

        :param point: point to be verified.
        :param tol: tolerance.
        :return: True is point lies on the Hyperbola 3D, False otherwise
        """
        new_point = self.frame.global_to_local_coordinates(point)
        return math.isclose(new_point.x ** 2 / self.semi_major_axis ** 2 -
                            new_point.y ** 2 / self.semi_minor_axis ** 2, 1.0, abs_tol=tol)

    def frame_mapping(self, frame: volmdlr.Frame3D, side: str):
        """
        Changes frame_mapping and return a new Hyperbola3D.

        side = 'old' or 'new'.
        """

        return Hyperbola3D(self.frame.frame_mapping(frame, side), self.semi_major_axis, self.semi_minor_axis)

    def line_intersections(self, line):
        """
        Gets intersections between a Hyperbola 3D and a Line 3D.

        :param line: Other Line 3D.
        :return: A list of points, containing all intersections between the Line 3D and the Hyperbola3D.
        """
        return volmdlr_intersections.hyperbola3d_line_intersections(self, line)

    def plot(self, ax=None, edge_style: EdgeStyle = EdgeStyle()):
        if ax is None:
            ax = plt.figure().add_subplot(111, projection='3d')
        # points_positive_branch, points_negative_branch = self.get_points()
        points_positive_branch = self.get_points()
        components_positive_branch = vm_common_operations.plot_components_from_points(points_positive_branch)
        # components_negative_branch = vm_common_operations.plot_components_from_points(points_negative_branch)
        ax.plot(*components_positive_branch, label='Positive Branch')
        # ax.plot(*components_negative_branch, label='Negative Branch')
        ax.set_xlabel('X')
        ax.set_ylabel('Y')
        ax.set_title('3D Hyperbola')
        ax.grid(True)
        ax.legend()
        # ax.axis('equal')
        return ax


class Parabola2D(Curve):
    pass


class Parabola3D(Curve):
    pass
<|MERGE_RESOLUTION|>--- conflicted
+++ resolved
@@ -1435,18 +1435,11 @@
         :param abs_tol: tolerance.
         :return: list of points intersecting Circle
         """
-<<<<<<< HEAD
-        plane1 = volmdlr.surfaces.Plane3D(self.frame)
-        plane2 = volmdlr.surfaces.Plane3D(other_circle.frame)
-        plane_intersections = plane1.plane_intersections(plane2)
-        circle3d_line_intersections1 = volmdlr_intersections.circle_3d_line_intersections(self, plane_intersections[0])
-=======
         plane_intersections = volmdlr_intersections.get_two_planes_intersections(self.frame, other_circle.frame)
         if not plane_intersections:
             return []
         plane_intersections = Line3D(plane_intersections[0], plane_intersections[1])
         circle3d_line_intersections1 = volmdlr_intersections.circle_3d_line_intersections(self, plane_intersections)
->>>>>>> 597772df
         circle3d_line_intersections2 = volmdlr_intersections.circle_3d_line_intersections(other_circle,
                                                                                           plane_intersections)
         intersections = []
