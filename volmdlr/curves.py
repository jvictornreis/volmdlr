--- conflicted
+++ resolved
@@ -1925,15 +1925,12 @@
         return point1.point_distance(point2)
 
     def point_distance(self, point3d):
-<<<<<<< HEAD
-=======
         """
         Calculates the distance between a Circle 3D and point 3D.
 
         :param point3d: other point.
         :return: distance between the two objects.
         """
->>>>>>> 6a809f8e
         point2d = point3d.to_2d(self.frame.origin, self.frame.u, self.frame.v)
         projected_point3d = point2d.to_3d(self.frame.origin, self.frame.u, self.frame.v)
         line = Line3D(self.frame.origin, projected_point3d)
