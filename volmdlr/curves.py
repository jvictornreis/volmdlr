--- conflicted
+++ resolved
@@ -2013,13 +2013,8 @@
         length_conversion_factor = kwargs.get("length_conversion_factor", 1)
 
         center = object_dict[arguments[1]].origin
-<<<<<<< HEAD
-        normal = object_dict[arguments[1]].w  # ancien w
-        major_dir = object_dict[arguments[1]].u  # ancien u
-=======
         normal = object_dict[arguments[1]].u
         major_dir = object_dict[arguments[1]].v
->>>>>>> f08e275d
         major_axis = float(arguments[2]) * length_conversion_factor
         minor_axis = float(arguments[3]) * length_conversion_factor
         return cls(major_axis, minor_axis, volmdlr.Frame3D(center, major_dir, normal.cross(major_dir), normal),
