--- conflicted
+++ resolved
@@ -26,7 +26,7 @@
 
 def hyperbola_parabola_control_point_and_weight(start, start_tangent, end, end_tangent, point):
     """Gets control points and weights for hyperbola and parabola curves represented by bsplines."""
-    line_class = globals()["Line" + start.__class__.__name__[-2:]]
+    line_class = globals()["Line"+start.__class__.__name__[-2:]]
     line02 = line_class.from_point_and_vector(start, (end - start).to_vector())
 
     line0 = line_class.from_point_and_vector(start, start_tangent.unit_vector())
@@ -36,11 +36,11 @@
     vector_p1 = point1 - point
     line1p = line_class.from_point_and_vector(point1, vector_p1)
     point_q = line02.line_intersections(line1p)[0]
-    a = math.sqrt((start - point_q).norm() / (point_q - end).norm())
-    u = a / (1.0 + a)
-    num = ((1.0 - u) ** 2) * (point - start).dot(vector_p1) + u ** 2 * (point - end).dot(vector_p1)
+    a = math.sqrt((start - point_q).norm()/(point_q - end).norm())
+    u = a/(1.0 + a)
+    num = ((1.0 - u)**2) * (point - start).dot(vector_p1) + u**2 * (point - end).dot(vector_p1)
     den = 2.0 * u * (1.0 - u) * vector_p1.dot(vector_p1)
-    weight_1 = num / den
+    weight_1 = num/den
     return point1, weight_1
 
 
@@ -119,7 +119,6 @@
 
 class ClosedCurve(Curve):
     """Abstract class for defining closed curves (Circle, Ellipse) properties."""
-
     def __init__(self, name: str = ''):
         Curve.__init__(self, name=name)
 
@@ -212,7 +211,7 @@
         """
         if self.__class__.__name__ != other_line.__class__.__name__:
             return False
-        if other_line.point_belongs(self.point1, abs_tol) and \
+        if other_line.point_belongs(self.point1, abs_tol) and\
                 self.direction_vector().is_colinear_to(other_line.direction_vector(), abs_tol):
             return True
         return False
@@ -1038,7 +1037,7 @@
         dimension = self.__class__.__name__[-2:]
         if dimension == "2D":
             rotation_sign = self.frame.u.cross(self.frame.v)
-            return start.rotation(self.center, rotation_sign * curvilinear_abscissa / self.radius)
+            return start.rotation(self.center, rotation_sign*curvilinear_abscissa / self.radius)
         return start.rotation(self.frame.origin, self.frame.w, curvilinear_abscissa / self.radius)
 
     def split_at_abscissa(self, abscissa):
@@ -1605,15 +1604,10 @@
         c = line2d.get_y_intersection()
         if m == math.inf and c is None:
             x_line = line2d.point1.x
-<<<<<<< HEAD
-            y1 = - math.sqrt(self.radius ** 2 - x_line ** 2)
-            y2 = math.sqrt(self.radius ** 2 - x_line ** 2)
-=======
             if abs(self.radius ** 2 - x_line ** 2) < 1e-8:
                 return [volmdlr.Point2D(x_line, 0.0)]
             y1 = - math.sqrt(self.radius**2 - x_line**2)
             y2 = math.sqrt(self.radius**2 - x_line**2)
->>>>>>> c395268e
             return [volmdlr.Point2D(x_line, y1), volmdlr.Point2D(x_line, y2)]
         quad_eq_a = 1 + m ** 2
         quad_eq_b = 2 * m * c
@@ -2389,9 +2383,9 @@
         start = self.point_at_abscissa(0.0)
         return vm_common_operations.get_point_distance_to_edge(self, point, start, start)
 
-    def point_at_polar_abscissa(self, angle):
-        """
-        Given an angle as abscissa return a point on ellipse in global coordinates.
+    def point_at_polar_abscissa(self,angle):
+        """
+        Given an angle as abscissa return a point on ellipse in local coordinates .
 
         :param angle: Angle to calculate the point on ellipse.
         :type angle: float.
@@ -2399,8 +2393,8 @@
         """
         a = self.major_axis
         b = self.minor_axis
-        local_point = volmdlr.Point2D(a * math.cos(angle), b * math.sin(angle))
-        return self.frame.local_to_global_coordinates(local_point)
+        return volmdlr.Point2D(a*math.cos(angle),b*math.sin(angle))
+
 
     def intern_product(self, point, abscissa):
         """
@@ -2409,18 +2403,17 @@
 
         :param abscissa: Angle to calculate the point on ellipse.
         :type abscissa: float.
-        :param point: Other point in global coordinates
+        :param point: Other point in local coordinates
         :type point: Point2D.
         :return: float
         """
-        local_point = self.frame.global_to_local_coordinates(point)
+
         a = self.major_axis
         b = self.minor_axis
-        x = local_point.x
-        y = local_point.y
+        x = point.x
+        y = point.y
         t = abscissa
-        return -a * x * math.sin(t) + b * y * math.cos(t) + a * a * math.sin(t) * math.cos(t) - b * b * math.sin(
-            t) * math.cos(t)
+        return -a*x*math.sin(t) + b*y*math.cos(t) + a*a*math.sin(t)*math.cos(t) - b*b*math.sin(t)*math.cos(t)
 
     def vectorial_product(self, point, abscissa):
         """
@@ -2429,22 +2422,21 @@
 
         :param abscissa: Angle to calculate the point on ellipse.
         :type abscissa: float.
-        :param point: Other point in global coordinates
+        :param point: Other point in local coordinates
         :type point: Point2D.
         :return: float
         """
 
-        local_point = self.frame.global_to_local_coordinates(point)
         a = self.major_axis
         b = self.minor_axis
-        x = local_point.x
-        y = local_point.y
+        x = point.x
+        y = point.y
         t = abscissa
-        return -a * y * math.sin(t) - x * b * math.cos(t) + a * b
-
-    def nearest_point(self, point):
-        """
-        Calculates the nearest point on ellipse which form a line segment between other point, this segment is
+        return -a*y*math.sin(t) - x*b*math.cos(t) + a*b
+
+    def nearest_point(self,point):
+        """
+        Calculates the nearest point on ellipse witch form a line segment between other point, this segment is
         perpendicular to ellipse
 
         :param point: Other point to calculate the point on ellipse.
@@ -2452,10 +2444,8 @@
         :return: The point on ellipse
         :rtype: Point2D.
         """
-
-        local_point = self.frame.global_to_local_coordinates(point)
-        x = local_point.x
-        y = local_point.y
+        x = point.x
+        y = point.y
 
         if x >= 0:
             if y >= 0:
@@ -2482,11 +2472,12 @@
             else:
                 final_angle = t_
             if abs(f) <= 1e-7:
-                break
+                j = 1000
             j += 1
         return self.point_at_polar_abscissa(t_)
 
-    def point_distance_1(self, point):
+
+    def point_distance_1(self,point):
         """
         Calculates the distance between an Ellipse 2d and point 2d.
 
@@ -2506,20 +2497,20 @@
         else:
             initial_angle = math.pi
 
-        if y == 0 and abs(x) < (a * a - b * b) / a:
+        if y == 0 and  abs(x) < (a*a - b*b)/a :
             if x == 0:
                 return b
             else:
-                t0 = math.acos((a * x) / (a * a - b * b))
+                t0 = math.acos((a*x)/(a*a - b*b))
                 ellipse_point0 = self.point_at_polar_abscissa(t0)
                 ellipse_point1 = self.point_at_polar_abscissa(initial_angle)
-                if ellipse_point0.point_distance(point) < ellipse_point1.point_distance(point):
-                    return ellipse_point0.point_distance(point)
+                if ellipse_point0.point_distance(point_local) < ellipse_point1.point_distance(point_local):
+                    return ellipse_point0.point_distance(point_local)
                 else:
-                    return ellipse_point1.point_distance(point)
-
-        ellipse_point_ = self.nearest_point(point)
-        return ellipse_point_.point_distance(point)
+                    return ellipse_point1.point_distance(point_local)
+
+        ellipse_point_ = self.nearest_point(point_local)
+        return ellipse_point_.point_distance(point_local)
 
     def tangent_points(self, point):
         """
@@ -2532,12 +2523,13 @@
         """
         if self.point_inside(point) or self.point_belongs(point):
             return [point, point]
+        point_local = self.frame.global_to_local_coordinates(point)
         a = self.major_axis
         b = self.minor_axis
 
-        local_nearest_point = self.frame.global_to_local_coordinates(self.nearest_point(point))
-        u1, u2 = local_nearest_point.y / b, local_nearest_point.x / a
-        nearest_angle = math.atan2(u1, u2)
+        nearest_point = self.nearest_point(point_local)
+        u1, u2 = nearest_point.x / b, nearest_point.y / a
+        nearest_angle = geometry.sin_cos_angle(u1, u2)
         contour_angle_1 = nearest_angle + math.pi
         contour_angle_2 = nearest_angle - math.pi
         midle_angle = nearest_angle
@@ -2545,13 +2537,13 @@
         # bisection method
         while j < 100:
             t_ = (midle_angle + contour_angle_1) / 2
-            f = self.vectorial_product(point, t_)
+            f = self.vectorial_product(point_local, t_)
             if f > 0:
                 contour_angle_1 = t_
             else:
                 midle_angle = t_
             if abs(f) <= 1e-7:
-                break
+                j = 1000
             j += 1
         point_1 = self.point_at_polar_abscissa(t_)
 
@@ -2560,17 +2552,19 @@
         # bisection method
         while j < 100:
             t_ = (midle_angle + contour_angle_2) / 2
-            f = self.vectorial_product(point, t_)
+            f = self.vectorial_product(point_local, t_)
             if f > 0:
                 contour_angle_2 = t_
             else:
                 midle_angle = t_
             if abs(f) <= 1e-7:
-                break
+                j = 1000
             j += 1
         point_2 = self.point_at_polar_abscissa(t_)
 
-        return [point_1, point_2]
+        return [self.frame.local_to_global_coordinates(point_1), self.frame.local_to_global_coordinates(point_2)]
+
+
 
     def line_intersections(self, line: 'Line2D', abs_tol: float = 1e-6):
         """
@@ -2890,11 +2884,11 @@
         if number_points:
             angle_resolution = number_points
         discretization_points_3d = [
-            self.center + self.major_axis * math.cos(
-                theta) * self.major_dir
-            + self.minor_axis * math.sin(
-                theta) * self.minor_dir for theta in
-            np.linspace(0, volmdlr.TWO_PI, angle_resolution)]
+                                       self.center + self.major_axis * math.cos(
+                                           theta) * self.major_dir
+                                       + self.minor_axis * math.sin(
+                                           theta) * self.minor_dir for theta in
+                                       np.linspace(0, volmdlr.TWO_PI, angle_resolution)]
 
         return discretization_points_3d
 
@@ -2964,7 +2958,7 @@
         :return: A list of points, containing all intersections between the two Ellipse3D.
         """
         intersections = []
-        if self.frame.w.is_colinear_to(ellipse.frame.w) and \
+        if self.frame.w.is_colinear_to(ellipse.frame.w) and\
                 math.isclose(self.frame.w.dot(ellipse.frame.origin - self.frame.origin), 0, abs_tol=1e-6):
             ellipse2d = ellipse.to_2d(self.frame.origin, self.frame.u, self.frame.v)
             self_ellipse2d = self.to_2d(self.frame.origin, self.frame.u, self.frame.v)
@@ -3046,7 +3040,6 @@
     """
     Abstract class for a Hyperbola.
     """
-
     def __init__(self, frame: Union[volmdlr.Frame2D, volmdlr.Frame3D], semi_major_axis: float,
                  semi_minor_axis: float, name: str = ''):
         self.frame = frame
@@ -3080,7 +3073,7 @@
         """
         if not self.frame.is_close(other.frame):
             return False
-        if not math.isclose(self.semi_major_axis, other.semi_major_axis, abs_tol=abs_tol) or \
+        if not math.isclose(self.semi_major_axis, other.semi_major_axis, abs_tol=abs_tol) or\
                 not math.isclose(self.semi_minor_axis, other.semi_minor_axis, abs_tol=abs_tol):
             return False
         return True
@@ -3092,8 +3085,8 @@
         :param point1: point 1 used to trim circle.
         :param point2: point2 used to trim circle.
         """
-        _bspline_class = getattr(volmdlr.edges, 'BSplineCurve' + self.__class__.__name__[-2:])
-        _lineseg_class = getattr(volmdlr.edges, 'LineSegment' + self.__class__.__name__[-2:])
+        _bspline_class = getattr(volmdlr.edges, 'BSplineCurve'+self.__class__.__name__[-2:])
+        _lineseg_class = getattr(volmdlr.edges, 'LineSegment'+self.__class__.__name__[-2:])
         local_split_start = self.frame.global_to_local_coordinates(point1)
         local_split_end = self.frame.global_to_local_coordinates(point2)
         hyperbola_points = self.get_points(min(local_split_start.y, local_split_end.y),
@@ -3134,7 +3127,7 @@
         :param y: y component.
         :return: x component.
         """
-        x_positive = np.sqrt(((y ** 2) / (self.semi_minor_axis ** 2) + 1) * (self.semi_major_axis ** 2))
+        x_positive = np.sqrt(((y ** 2) / (self.semi_minor_axis ** 2) + 1)*(self.semi_major_axis ** 2))
         return x_positive
 
 
@@ -3146,7 +3139,6 @@
     :param semi_major_axis: hyperbola's semi major axis.
     :param semi_minor_axis: hyperbola's semi minor axis.
     """
-
     def __init__(self, frame: volmdlr.Frame2D, semi_major_axis, semi_minor_axis, name: str = ''):
         self.frame = frame
         self.semi_major_axis = semi_major_axis
@@ -3174,7 +3166,7 @@
         """
         local_point = self.frame.global_to_local_coordinates(point)
         if math.isclose(
-                local_point.x ** 2 / self.semi_major_axis ** 2 - local_point.y ** 2 / self.semi_minor_axis ** 1,
+                local_point.x ** 2 / self.semi_major_axis ** 2 - local_point.y**2 / self.semi_minor_axis ** 1,
                 1, abs_tol=abs_tol):
             return True
         return False
@@ -3216,16 +3208,16 @@
         line_to_local_coodinates = line.frame_mapping(self.frame, 'new')
         m = line_to_local_coodinates.get_slope()
         c = line_to_local_coodinates.get_y_intersection()
-        a_quad_equation = (self.semi_major_axis ** 2) * (m ** 2) - self.semi_minor_axis ** 2
-        b_quad_equation = 2 * (self.semi_major_axis ** 2) * m * c
-        c_quad_equation = self.semi_major_axis ** 2 * (self.semi_minor_axis ** 2 + c ** 2)
-        if c ** 2 < (self.semi_major_axis ** 2) * (m ** 2) - self.semi_minor_axis ** 2:
+        a_quad_equation = (self.semi_major_axis**2) * (m**2) - self.semi_minor_axis**2
+        b_quad_equation = 2*(self.semi_major_axis**2)*m*c
+        c_quad_equation = self.semi_major_axis**2 * (self.semi_minor_axis**2 + c**2)
+        if c**2 < (self.semi_major_axis**2)*(m**2) - self.semi_minor_axis**2:
             return []
         if a_quad_equation == 0.0:
             return []
-        delta = math.sqrt(b_quad_equation ** 2 - 4 * a_quad_equation * c_quad_equation)
-        x1 = (-b_quad_equation + delta) / (2 * a_quad_equation)
-        x2 = (-b_quad_equation - delta) / (2 * a_quad_equation)
+        delta = math.sqrt(b_quad_equation**2 - 4*a_quad_equation*c_quad_equation)
+        x1 = (-b_quad_equation + delta) / (2*a_quad_equation)
+        x2 = (-b_quad_equation - delta) / (2*a_quad_equation)
         y1 = m * x1 + c
         y2 = m * x2 + c
         intersections = []
@@ -3293,7 +3285,6 @@
     :param semi_major_axis: hyperbola's semi major axis.
     :param semi_minor_axis: hyperbola's semi minor axis.
     """
-
     def __init__(self, frame: volmdlr.Frame3D, semi_major_axis, semi_minor_axis, name: str = ''):
         self._self_2d = None
         HyperbolaMixin.__init__(self, frame, semi_major_axis, semi_minor_axis, name=name)
@@ -3416,7 +3407,6 @@
 
 class ParabolaMixin(Curve):
     """Abstract class for Parabola."""
-
     def __getitem__(self, key):
         if key == 0:
             return self.frame
@@ -3480,7 +3470,6 @@
     :param focal_length: the parabola's focal length.
     :type focal_length: float.
     """
-
     def __init__(self, frame, focal_length: float, name: str = ''):
         self.vertex = frame.origin
         self.focal_length = focal_length
@@ -3543,8 +3532,8 @@
         line_to_local_coodinates = line.frame_mapping(self.frame, 'new')
         m = line_to_local_coodinates.get_slope()
         c = line_to_local_coodinates.get_y_intersection()
-        if m ** 2 > - 4 * self.vrtx_equation_a * c:
-            delta = math.sqrt(m ** 2 - 4 * self.vrtx_equation_a * (-c))
+        if m**2 > - 4 * self.vrtx_equation_a * c:
+            delta = math.sqrt(m**2 - 4 * self.vrtx_equation_a * (-c))
             x1 = (m + delta) / (2 * self.vrtx_equation_a)
             x2 = (m - delta) / (2 * self.vrtx_equation_a)
             y1 = m * x1 + c
@@ -3552,7 +3541,7 @@
             intersections = [volmdlr.Point2D(x1, y1), volmdlr.Point2D(x2, y2)]
             intersections = [self.frame.local_to_global_coordinates(point) for point in intersections]
             return intersections
-        if math.isclose(m ** 2, - 4 * self.vrtx_equation_a * c, abs_tol=abs_tol):
+        if math.isclose(m**2, - 4 * self.vrtx_equation_a * c, abs_tol=abs_tol):
             x = m / (2 * self.vrtx_equation_a)
             return [volmdlr.Point2D(x, m * x + c)]
         return []
@@ -3605,7 +3594,6 @@
     :param focal_length: the parabola's focal length.
     :type focal_length: float.
     """
-
     def __init__(self, frame: volmdlr.Frame3D, focal_length: float, name: str = ''):
         self.vertex = frame.origin
         self.focal_length = focal_length
@@ -3658,7 +3646,7 @@
         :return: True is point lies on the Hyperbola 3D, False otherwise
         """
         new_point = self.frame.global_to_local_coordinates(point)
-        return math.isclose(new_point.y, self.vrtx_equation_a * new_point.x ** 2, abs_tol=tol)
+        return math.isclose(new_point.y, self.vrtx_equation_a * new_point.x**2, abs_tol=tol)
 
     def sort_points_along_curve(self, points: List[Union[volmdlr.Point2D, volmdlr.Point3D]]):
         """
