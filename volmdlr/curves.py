--- conflicted
+++ resolved
@@ -1330,11 +1330,6 @@
         return volmdlr_intersections.get_bsplinecurve_intersections(self, bsplinecurve, abs_tol)
 
     def hyperbola_intersections(self, hyperbola2d, abs_tol: float = 1e-6):
-<<<<<<< HEAD
-        b_rectangle = self.bounding_rectangle
-        hyperbola_point1 = volmdlr.Point2D(hyperbola2d._get_x(b_rectangle.ymin), b_rectangle.ymin)
-        hyperbola_point2 = volmdlr.Point2D(hyperbola2d._get_x(b_rectangle.ymax), b_rectangle.ymax)
-=======
         """
         Calculates the intersections between a circle 2d and a Hyperbola 2D.
 
@@ -1345,7 +1340,6 @@
         b_rectangle = self.bounding_rectangle
         hyperbola_point1 = volmdlr.Point2D(hyperbola2d.get_x(b_rectangle.ymin), b_rectangle.ymin)
         hyperbola_point2 = volmdlr.Point2D(hyperbola2d.get_x(b_rectangle.ymax), b_rectangle.ymax)
->>>>>>> 48c168b8
         hyperbola_bspline = hyperbola2d.trim(hyperbola_point1, hyperbola_point2)
         return self.bsplinecurve_intersections(hyperbola_bspline, abs_tol)
 
@@ -2580,11 +2574,6 @@
         return points_positive_branch
 
     def point_belongs(self, point, abs_tol: float = 1e-6):
-<<<<<<< HEAD
-        local_point = self.frame.global_to_local_coordinates(point)
-        if math.isclose(local_point.x**2/self.semi_major_axis**2 - local_point.y*+2/self.semi_minor_axis**1,
-                        1, abs_tol=abs_tol):
-=======
         """
         Verifies if point belongs to the Hyperbola.
 
@@ -2596,34 +2585,10 @@
         if math.isclose(
                 local_point.x ** 2 / self.semi_major_axis ** 2 - local_point.y**2 / self.semi_minor_axis ** 1,
                 1, abs_tol=abs_tol):
->>>>>>> 48c168b8
             return True
         return False
 
     def get_dx_dy(self, point):
-<<<<<<< HEAD
-        return (self.semi_major_axis**2 * point.y) / (self.semi_minor_axis**2 * math.sqrt(
-            self.semi_major_axis**2 * point.y**2 / self.semi_minor_axis**2 + self.semi_major_axis**2))
-
-    def tangent(self, point):
-        """
-        Calculates the tangent vector to an hyperbola at a given point.
-
-        :param point: The point at which the tangent vector is to be calculated.
-        :type point: volmdlr.Point2D.
-        :return: The tangent vector to the ellipse at the given point.
-        :rtype: volmdlr.Vector2D.
-
-        """
-        # Convert the point to local coordinates within the ellipse's frame
-        point_at_local_coord = self.frame.global_to_local_coordinates(point)
-
-        # Calculate the slope of the tangent line at the given abscissa
-        dy_dx = self.get_dx_dy(point)
-
-        # Construct the second point on the tangent line still on ellipse's frame.
-        tangent_second_point = point_at_local_coord + volmdlr.Point2D(dy_dx, 1)
-=======
         """
         Gets the dx/dy at a given point of the hyperbola 2d.
 
@@ -2650,7 +2615,6 @@
 
         # Construct the second point on the tangent line still on hyperbola's frame.
         tangent_second_point = point_at_local_coord + volmdlr.Point2D(dx_dy, 1)
->>>>>>> 48c168b8
 
         # Convert the second point back to global coordinates
         global_coord_second_point = self.frame.local_to_global_coordinates(tangent_second_point)
@@ -2945,11 +2909,6 @@
         return points
 
     def point_belongs(self, point, abs_tol: float = 1e-6):
-<<<<<<< HEAD
-        local_point = self.frame.global_to_local_coordinates(point)
-        if math.isclose(local_point.y,
-                        self.vrtx_equation_a * local_point.x**2, abs_tol=abs_tol):
-=======
         """
         Verifies if point belongs to the Parabola.
 
@@ -2960,7 +2919,6 @@
         local_point = self.frame.global_to_local_coordinates(point)
         if math.isclose(local_point.y,
                         self.vrtx_equation_a * local_point.x ** 2, abs_tol=abs_tol):
->>>>>>> 48c168b8
             return True
         return False
 
@@ -2996,10 +2954,6 @@
         :type point: volmdlr.Point2D.
         :return: The tangent vector to the ellipse at the given point.
         :rtype: volmdlr.Vector2D.
-<<<<<<< HEAD
-
-=======
->>>>>>> 48c168b8
         """
         # Convert the point to local coordinates within the parabola's frame
         point_at_local_coord = self.frame.global_to_local_coordinates(point)
@@ -3102,8 +3056,6 @@
         return Parabola2D(frame, self.focal_length)
 
     def tangent(self, point):
-<<<<<<< HEAD
-=======
         """
         Calculates the tangent vector to a parabola at a given point.
 
@@ -3112,7 +3064,6 @@
         :return: The tangent vector to the parabola at the given point.
         :rtype: volmdlr.Vector3D.
         """
->>>>>>> 48c168b8
         point_2d = point.to_2d(self.frame.origin, self.frame.u, self.frame.v)
         tangent_2d = self.self_2d.tangent(point_2d)
         point_tangent_2d = point_2d + tangent_2d
