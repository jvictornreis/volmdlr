"""
Volmdlr curves.

"""
import math
from typing import List, Union

import matplotlib.pyplot as plt
import numpy as npy
import scipy.integrate as scipy_integrate
from matplotlib import __version__ as _mpl_version
from packaging import version

from dessia_common.core import DessiaObject

import plot_data.colors
import plot_data.core as plot_data
import volmdlr
from volmdlr import core, geometry
import volmdlr.utils.common_operations as vm_common_operations
import volmdlr.utils.intersections as volmdlr_intersections
from volmdlr.core import EdgeStyle


class Curve(DessiaObject):
    """Abstract class for a curve object."""

    def __init__(self, name: str = ''):
        DessiaObject.__init__(self, name=name)

    def sort_points_along_curve(self, points: List[Union[volmdlr.Point2D, volmdlr.Point3D]]):
        """
        Sort point along a curve.

        :param points: list of points to be sorted.
        :return: sorted points.
        """
        return sorted(points, key=self.abscissa)

    def abscissa(self, point):
        """
        Calculate the abscissa of a point on the curve.
        """
        raise NotImplementedError(f'abscissa method not implemented by {self.__class__.__name__}')


class ClosedCurve(Curve):
    """Abstract class for defining closed curves (Circle, Ellipse) properties."""

    def point_at_abscissa(self, abscissa):
        """
        Returns the point that corresponds to the given abscissa.

        :param abscissa: The abscissa
        :type abscissa: float
        :return: The point that corresponds to the given abscissa.
        :rtype: Union[:class:`volmdlr.Point2D`, :class:`volmdlr.Point3D`]
        """
        raise NotImplementedError(f'point_at_abscissa method using abscissa'
                                  f'{abscissa} not implemented by {self.__class__.__name__}')

    def length(self):
        """
        Calculates the Closed Curve's length.
        """
        raise NotImplementedError(f'length method not implemented by {self.__class__.__name__}')

    def local_discretization(self, point1, point2, number_points: int = 10):
        """
        Gets n discretization points between two given points of the Curve.

        :param point1: point 1 on edge.
        :param point2: point 2 on edge.
        :param number_points: number of points to discretize locally.
        :return: list of locally discretized points.
        """
        abscissa1 = self.abscissa(point1)
        abscissa2 = self.abscissa(point2)
        if point1.is_close(point2) and point1.is_close(self.point_at_abscissa(0.0)):
            abscissa1 = 0.0
            abscissa2 = self.length()
            points = vm_common_operations.get_abscissa_discretization(self, abscissa1, abscissa2, number_points, False)
            return points + [points[0]]
        if abscissa1 > abscissa2 == 0.0:
            abscissa2 = self.length()
        return vm_common_operations.get_abscissa_discretization(self, abscissa1, abscissa2, number_points, False)


class Line(Curve):
    """
    Abstract class representing a line.

    :param point1: The first point defining the line
    :type point1: Union[:class:`volmdlr.Point2D`, :class:`volmdlr.Point3D`]
    :param point2: The second point defining the line
    :type point2: Union[:class:`volmdlr.Point2D`, :class:`volmdlr.Point3D`]
    :param name: Name of the line. Default value is an empty string
    :type name: str, optional
    """

    def __init__(self, point1, point2, name=''):
        self.point1 = point1
        self.point2 = point2
        self._direction_vector = None
        Curve.__init__(self, name=name)

    def __getitem__(self, key):
        """
        Get a point of the line by its index.
        """
        if key == 0:
            return self.point1
        if key == 1:
            return self.point2
        raise IndexError

    def unit_direction_vector(self, *args, **kwargs):
        """
        Get the unit direction vector of the line.

        :return: The unit direction vector of the line
        :rtype:  Union[:class:`volmdlr.Vector2D`, :class:`volmdlr.Vector3D`]
        """
        vector = self.direction_vector()
        vector = vector.unit_vector()
        return vector

    def direction_vector(self, *args, **kwargs):
        """
        Get the direction vector of the line.

        :return: The direction vector of the line
        :rtype: Union[:class:`volmdlr.Vector2D`, :class:`volmdlr.Vector3D`]
        """
        if not self._direction_vector:
            direction_vector = self.point2 - self.point1
            if isinstance(direction_vector, volmdlr.Point3D):
                direction_vector = direction_vector.to_vector()
            self._direction_vector = direction_vector
        return self._direction_vector

    def normal_vector(self, *args, **kwargs):
        """
        Get the normal vector of the line.

        :return: The normal vector of the line
        :rtype: Union[:class:`volmdlr.Vector2D`, :class:`volmdlr.Vector3D`]
        """
        return self.direction_vector().normal_vector()

    def unit_normal_vector(self, *args, **kwargs):
        """
        Get the unit normal vector of the line.

        :return: The unit normal vector of the line
        :rtype: Union[:class:`volmdlr.Vector2D`, :class:`volmdlr.Vector3D`]
        """
        return self.unit_direction_vector().normal_vector()

    def point_projection(self, point):
        """
        Calculate the projection of a point onto the line.

        :param point: The point to project
        :type point: Union[:class:`volmdlr.Point2D`, :class:`volmdlr.Point3D`]
        :return: The projection of the point onto the line and the distance
            between the point and the projection
        :rtype: Tuple(Union[:class:`volmdlr.Point2D`,
            :class:`volmdlr.Point3D`], float)
        """
        vector = self.point2 - self.point1
        norm_u = vector.norm()
        projection_param_t = (point - self.point1).dot(vector) / norm_u ** 2
        projection = self.point1 + projection_param_t * vector
        projection = projection.to_point()
        return projection, projection_param_t * norm_u

    def abscissa(self, point):
        """
        Calculate the abscissa of a point on the line.

        :param point: The point for which to calculate the abscissa
        :type point: Union[:class:`volmdlr.Point2D`, :class:`volmdlr.Point3D`]
        :return: The abscissa of the point
        :rtype: float
        """
        vector = self.point2 - self.point1
        norm_u = vector.norm()
        t_param = (point - self.point1).dot(vector) / norm_u
        return t_param

    def point_at_abscissa(self, abscissa):
        """
        Returns the point that corresponds to the given abscissa.

        :param abscissa: The abscissa
        :type abscissa: float
        :return: The point that corresponds to the given abscissa.
        :rtype: Union[:class:`volmdlr.Point2D`, :class:`volmdlr.Point3D`]
        """
        return self.point1 + self.unit_direction_vector() * abscissa

    def split(self, split_point):
        """
        Split a line into two lines.

        :param split_point: The point where to split the line
        :type split_point: Union[:class:`volmdlr.Point2D`,
            :class:`volmdlr.Point3D`]
        :return: A list containing two lines
        """
        return [self.__class__(self.point1, split_point),
                self.__class__(split_point, self.point2)]

    def is_between_points(self, point1: Union[volmdlr.Point2D, volmdlr.Point3D],
                          point2: Union[volmdlr.Point2D, volmdlr.Point3D]):
        """
        Verifies if a line is between two points.

        :param point1: The first point
        :type point1: Union[:class:`volmdlr.Point2D`, :class:`volmdlr.Point3D`]
        :param point2: The second point
        :type point2: Union[:class:`volmdlr.Point2D`, :class:`volmdlr.Point3D`]
        :return: True if the line is between the two points, False otherwise
        :rtype: bool
        """

        if point1.is_close(point2):
            return False

        line_segment = volmdlr.edges.LineSegment2D(point1, point2)
        if line_segment.line_intersections(self):
            return True
        return False

    def to_step(self, current_id, *args, **kwargs):
        """Exports to STEP format."""
        p1_content, p1_id = self.point1.to_step(current_id)
        # p2_content, p2_id = self.point2.to_step(current_id+1)
        current_id = p1_id + 1
        u_content, u_id = self.unit_direction_vector().to_step(current_id, vector=True)
        current_id = u_id + 1
        content = p1_content + u_content
        content += f"#{current_id} = LINE('{self.name}',#{p1_id},#{u_id});\n"
        return content, current_id

    def reverse(self):
        """Gets a line in the reverse direction."""
        return self.__class__(self.point2, self.point1, name=self.name + '_reverse')


class Line2D(Line):
    """
    Define an infinite line given by two points.

    """

    def __init__(self, point1: volmdlr.Point2D,
                 point2: volmdlr.Point2D, *, name=''):
        Line.__init__(self, point1, point2, name=name)

    def __hash__(self):
        return hash(('line2d', self.point1, self.point2))

    def to_3d(self, plane_origin, x1, x2):
        """
        Convert the line to a 3D line.

        :param plane_origin: Origin of the plane in which the line is.
        :type plane_origin: :class:`volmdlr.Point3D`
        :param x1: First direction of the plane in which the line is.
        :type x1: :class:`volmdlr.Vector3D`
        :param x2: Second direction of the plane in which the line is.
        :type x2: :class:`volmdlr.Vector3D`
        :return: The 3D line.
        :rtype: :class:`Line3D`
        """
        points_3d = [point.to_3d(plane_origin, x1, x2) for point in [self.point1, self.point2]]
        return Line3D(*points_3d, self.name)

    def rotation(self, center: volmdlr.Point2D, angle: float):
        """
        Line2D rotation.

        :param center: rotation center.
        :param angle: angle rotation.
        :return: a new rotated Line2D.
        """
        return Line2D(*[point.rotation(center, angle)
                        for point in [self.point1, self.point2]])

    def translation(self, offset: volmdlr.Vector2D):
        """
        Line2D translation.

        :param offset: translation vector.
        :return: A new translated Line2D.
        """
        return Line2D(*[point.translation(offset) for point in [self.point1, self.point2]])

    def frame_mapping(self, frame: volmdlr.Frame2D, side: str):
        """
        Map the line to a new coordinate frame.

        :param frame: The new coordinate frame.
        :type frame: :class:`volmdlr.Frame2D`
        :param side: The side to which the mapping is made. 'old' for the
            original coordinate frame, 'new' for the new one.
        :type side: str
        :return: The mapped line.
        :rtype: :class:`Line2D`
        """
        return Line2D(*[point.frame_mapping(frame, side) for point in [self.point1, self.point2]])

    def plot(self, ax=None, edge_style: EdgeStyle = EdgeStyle()):
        """
        Plot the line.

        :param ax: Matplotlib axis on which to plot the line. If none,
            a new figure is created.
        :type ax: matplotlib.axes._subplots.AxesSubplot, optional
        :param edge_style: data class instance, containing all parameters needed to plot Line 2D.
        :return: The Matplotlib axis.
        :rtype: matplotlib.axes._subplots.AxesSubplot
        """
        if ax is None:
            _, ax = plt.subplots()

        if version.parse(_mpl_version) >= version.parse('3.3.2'):
            if edge_style.dashed:
                ax.axline((self.point1.x, self.point1.y),
                          (self.point2.x, self.point2.y),
                          dashes=[30, 5, 10, 5],
                          color=edge_style.color)
            else:
                ax.axline((self.point1.x, self.point1.y),
                          (self.point2.x, self.point2.y),
                          color=edge_style.color)
        else:
            direction_vector = self.direction_vector()
            point3 = self.point1 - 3 * direction_vector
            point4 = self.point2 + 4 * direction_vector
            if edge_style.dashed:
                ax.plot([point3[0], point4[0]], [point3[1], point4[1]], color=edge_style.color,
                        dashes=[30, 5, 10, 5])
            else:
                ax.plot([point3[0], point4[0]], [point3[1], point4[1]], color=edge_style.color)

        return ax

    def plot_data(self, edge_style=None):
        """
        Get plot data for the line.

        :param edge_style: Plotting style for the line.
        :type edge_style: :class:`plot_data.EdgeStyle`, optional
        :return: Plot data for the line.
        :rtype: :class:`plot_data.Line2D`
        """
        return plot_data.Line2D([self.point1.x, self.point1.y],
                                [self.point2.x, self.point2.y],
                                edge_style=edge_style)

    def line_intersections(self, line):
        """
        Calculate the intersection between the two lines.

        :param line: The line to calculate intersections with.
        :type line: :class:`volmdlr.Line2D`
        :return: A list of at most one intersection point between
            the two lines.
        :rtype: List[:class:`volmdlr.Point2D`]
        """

        point = volmdlr.Point2D.line_intersection(self, line)
        if point is not None:
            point_projection1, _ = self.point_projection(point)
            if point_projection1 is None:
                return []

            if line.__class__.__name__ == 'Line2D':
                point_projection2, _ = line.point_projection(point)
                if point_projection2 is None:
                    return []

            return [point_projection1]
        return []

    def linesegment_intersections(self, linesegment):
        """
        Calculate the intersection between a line and a line segment.

        :param linesegment: The line segment to calculate intersections with.
        :type linesegment: :class:`volmdlr.edges.LineSegment2D`
        :return: A list of at most one intersection point between the two lines.
        :rtype: List[:class:`volmdlr.Point2D`]
        """
        return linesegment.line_intersections(self)

    @staticmethod
    def _compute_data_create_tangent_circle(line, point, other_line):
        """
        Static helper method to compute some data used in create_tangent_circle method.
        """

        def vectors_from_line_and_point(line1, line2, point_):
            vector_i = volmdlr.Vector2D(point_.x, point_.y)
            vector_a = volmdlr.Vector2D(line1.point1.x, line1.point1.y)
            vector_b = volmdlr.Vector2D(line1.point2.x, line1.point2.y)
            vector_c = volmdlr.Vector2D(line2.point1.x, line2.point1.y)
            vector_d = volmdlr.Vector2D(line2.point2.x, line2.point2.y)
            return vector_i, vector_a, vector_b, vector_c, vector_d

        if math.isclose(line.point_distance(point), 0, abs_tol=1e-10):
            vectors = vectors_from_line_and_point(line, other_line, point)
        elif math.isclose(other_line.point_distance(point), 0, abs_tol=1e-10):
            vectors = vectors_from_line_and_point(other_line, line, point)
        else:
            raise AttributeError("The point isn't on any of the two lines")
        return vectors

    @staticmethod
    def _change_reference_frame(vector_i, vector_a, vector_b, vector_c, vector_d):
        new_u = volmdlr.Vector2D((vector_b - vector_a))
        new_u = new_u.unit_vector()
        new_v = new_u.unit_normal_vector()
        new_basis = volmdlr.Frame2D(vector_i, new_u, new_v)

        new_a = new_basis.global_to_local_coordinates(vector_a)
        new_b = new_basis.global_to_local_coordinates(vector_b)
        new_c = new_basis.global_to_local_coordinates(vector_c)
        new_d = new_basis.global_to_local_coordinates(vector_d)

        return new_basis, new_a, new_b, new_c, new_d

    @staticmethod
    def compute_tangent_circle_for_parallel_segments(new_basis, new_a, new_c):
        """
        Compute tangent circle between parallel segments.

        """
        segments_distance = abs(new_c[1] - new_a[1])
        radius = segments_distance / 2
        new_circle_center = volmdlr.Point2D((0, npy.sign(new_c[1] - new_a[1]) * radius))
        circle_center = new_basis.local_to_global_coordinates(new_circle_center)
        circle = Circle2D(circle_center, radius)
        return circle, None

    @staticmethod
    def compute_tangent_circles_for_perpendicular_segments(new_basis, new_a, new_b, new_c, new_d):
        """
        Computes tangent circle between perpendicular segments.

        """
        line_ab = Line2D(volmdlr.Point2D(new_a), volmdlr.Point2D(new_b))
        line_cd = Line2D(volmdlr.Point2D(new_c), volmdlr.Point2D(new_d))
        new_pt_k = volmdlr.Point2D.line_intersection(line_ab, line_cd)

        radius = abs(new_pt_k[0])
        new_circle_center1 = volmdlr.Point2D((0, radius))
        new_circle_center2 = volmdlr.Point2D((0, -radius))
        circle_center1 = new_basis.local_to_global_coordinates(new_circle_center1)
        circle_center2 = new_basis.local_to_global_coordinates(new_circle_center2)
        circle1 = Circle2D(circle_center1, radius)
        circle2 = Circle2D(circle_center2, radius)

        return circle1, circle2

    @staticmethod
    def get_concurrent_segments_tangent_circles(vector_i, vector_c, vector_d, new_point_k, new_basis):
        """Creates circles tangents to concurrent segments."""
        point_k = volmdlr.Point2D(new_basis.local_to_global_coordinates(new_point_k))

        if point_k.is_close(vector_i):
            return None, None

        # CHANGEMENT DE REPERE:
        new_u2 = volmdlr.Vector2D(point_k - vector_i).unit_vector()
        new_v2 = new_u2.unit_vector()
        new_basis2 = volmdlr.Frame2D(vector_i, new_u2, new_v2)
        new_vector_c = new_basis2.global_to_local_coordinates(vector_c)
        new_vector_d = new_basis2.global_to_local_coordinates(vector_d)
        new_point_k = new_basis2.global_to_local_coordinates(point_k)
        teta1 = math.atan2(new_vector_c[1], new_vector_c[0] - new_point_k[0])
        teta2 = math.atan2(new_vector_d[1], new_vector_d[0] - new_point_k[0])

        if teta1 < 0:
            teta1 += math.pi
        if teta2 < 0:
            teta2 += math.pi
        teta = teta1
        if not math.isclose(teta1, teta2, abs_tol=1e-08):
            if math.isclose(teta1, math.pi, abs_tol=1e-08) or math.isclose(
                    teta1, 0., abs_tol=1e-08):
                teta = teta2
            elif math.isclose(teta2, math.pi,
                              abs_tol=1e-08) or math.isclose(teta2, 0.,
                                                             abs_tol=1e-08):
                teta = teta1
        radius1 = new_point_k[0] * math.sin(teta) / (1 + math.cos(teta))
        radius2 = new_point_k[0] * math.sin(teta) / (1 - math.cos(teta))
        circle_center1 = new_basis2.local_to_global_coordinates(volmdlr.Point2D(0, -radius1))
        circle_center2 = new_basis2.local_to_global_coordinates(volmdlr.Point2D(0, radius2))

        if new_basis.global_to_local_coordinates(circle_center1)[1] > 0:
            return Circle2D(circle_center1, radius1), Circle2D(circle_center2, radius2)
        return Circle2D(circle_center2, radius2), Circle2D(circle_center1, radius1)

    def create_tangent_circle(self, point, other_line):
        """
        Computes the two circles that are tangent to 2 lines and intersect a point located on one of the two lines.
        """
        # point will be called I(x_I, y_I)
        # self will be (AB)
        # line will be (CD)
        vector_i, vector_a, vector_b, vector_c, vector_d = self._compute_data_create_tangent_circle(
            self, point, other_line)
        # Basis change
        new_basis, new_a, new_b, new_c, new_d = self._change_reference_frame(vector_i, vector_a, vector_b,
                                                                             vector_c, vector_d)

        if new_c[1] == 0 and new_d[1] == 0:
            # Segments are on the same line: no solution
            return None, None

        if math.isclose(self.unit_direction_vector().dot(
                other_line.unit_normal_vector()), 0, abs_tol=1e-06):
            # Parallel segments: one solution
            return self.compute_tangent_circle_for_parallel_segments(new_basis, new_a, new_c)

        if math.isclose(self.unit_direction_vector().dot(
                other_line.unit_direction_vector()), 0, abs_tol=1e-06):
            # Perpendicular segments: 2 solution
            return self.compute_tangent_circles_for_perpendicular_segments(new_basis, new_a, new_b, new_c, new_d)

        # =============================================================================
        # LES SEGMENTS SONT QUELCONQUES
        #   => 2 SOLUTIONS
        # =============================================================================

        line_ab = Line2D(volmdlr.Point2D(new_a), volmdlr.Point2D(new_b))
        line_cd = Line2D(volmdlr.Point2D(new_c), volmdlr.Point2D(new_d))
        return self.get_concurrent_segments_tangent_circles(
            vector_i, vector_c, vector_d, volmdlr.Point2D.line_intersection(line_ab, line_cd), new_basis)

    def cut_between_two_points(self, point1: volmdlr.Point2D,
                               point2: volmdlr.Point2D):
        """
        Cut the line between two points to create a linesegment.

        :param point1: The first point defining the linesegment
        :type point1: :class:`volmdlr.Point2D`
        :param point2: The second point defining the linesegment
        :type point2: :class:`volmdlr.Point2D`
        :return: The created linesegment
        :rtype: :class:`volmdlr.edges.LineSegment2D`
        """
        return volmdlr.edges.LineSegment2D(point1, point2)

    def point_belongs(self, point2d, abs_tol: float = 1e-6):
        """
        Verifies if the point 2D belongs to the line.

        :param point2d: point to be verified.
        :param abs_tol: absolute tolerance to consider in calculus.
        :return: True if point belongs to line, False otherwise.
        """
        return math.isclose(self.point_distance(point2d), 0, abs_tol=abs_tol)

    def point_distance(self, point2d):
        """
        Calculate the shortest distance between a line and a point.

        :param point2d: Point to calculate distance.
        :type point2d: :class:`volmdlr.Point2D`.
        :return: Distance to point.
        :rtype: float.
        """
        vector_r = self.point1 - point2d
        vector_v = self.normal_vector()
        return abs(vector_v.dot(vector_r)) / vector_v.norm()


class Line3D(Line):
    """
    Define an infinite line passing through the 2 points.

    """
    _non_data_eq_attributes = ['name', 'basis_primitives', 'bounding_box']

    def __init__(self, point1: volmdlr.Point3D, point2: volmdlr.Point3D,
                 name: str = ''):
        Line.__init__(self, point1, point2, name=name)
        self._bbox = None

    @property
    def bounding_box(self):
        """Bounding Box getter."""
        if not self._bbox:
            self._bbox = self._bounding_box()
        return self._bbox

    @bounding_box.setter
    def bounding_box(self, new_bounding_box):
        """Bounding Box setter."""
        self._bbox = new_bounding_box

    def _bounding_box(self):
        """Calculates the Bounding box."""
        xmin = min([self.point1[0], self.point2[0]])
        xmax = max([self.point1[0], self.point2[0]])
        ymin = min([self.point1[1], self.point2[1]])
        ymax = max([self.point1[1], self.point2[1]])
        zmin = min([self.point1[2], self.point2[2]])
        zmax = max([self.point1[2], self.point2[2]])

        return core.BoundingBox(xmin, xmax, ymin, ymax, zmin, zmax)

    def point_belongs(self, point3d):
        """
        Verifies if a point belongs to the Line 3D.

        :param point3d: point to be verified.
        :return: returns True if point belongs to the line, and False otherwise.
        """
        if point3d.is_close(self.point1):
            return True
        return self.direction_vector().is_colinear_to(point3d - self.point1)

    def point_distance(self, point):
        """Returns the minimal distance to a point."""
        vector1 = point - self.point1
        vector1.to_vector()
        vector2 = self.point2 - self.point1
        vector2.to_vector()
        return vector1.cross(vector2).norm() / vector2.norm()

    def line_distance(self, line2):
        """
        Calculates the distance between two Line3D.

        :param line2: other Line3D.
        :return: The distance between the two lines.
        """
        direction_vector1 = self.direction_vector()
        direction_vector2 = line2.direction_vector()
        if direction_vector1.is_colinear_to(direction_vector2):
            return direction_vector1.cross(line2.point1 - self.point1).norm() / direction_vector1.norm()
        vector = line2.point1 - self.point1
        line_distance = abs(vector.dot(direction_vector1.cross(direction_vector2))) / direction_vector1.cross(
            direction_vector2).norm()
        return line_distance

    def skew_to(self, line):
        """
        Verifies if two Line3D are skew to each other, that is, they are not parallel and never intersect.

        :param line: other line.
        :return: True if they are skew, False otherwise.
        """
        if self.direction_vector().is_colinear_to(line.direction_vector()):
            return False
        if math.isclose(self.line_distance(line), 0, abs_tol=1e-6):
            return False
        return True

    def intersection(self, line2):
        """
        Calculates the intersection between to Line3D, if there is an intersection.

        :param line2: other Line3D
        :return: None if there is no intersection between Lines.
        A volmdlr.Point3D if there exists an intersection.
        """
        direction_vector1 = self.direction_vector()
        direction_vector2 = line2.direction_vector()
        distance_to_line = self.line_distance(line2)
        if direction_vector1.is_colinear_to(direction_vector2) or \
                not math.isclose(distance_to_line, 0, abs_tol=1e-6):
            return None
        if math.isclose(distance_to_line, 0, abs_tol=1e-6) and \
                math.isclose(direction_vector1.dot(direction_vector2), 0, abs_tol=1e-6):
            projected_point, _ = self.point_projection(line2.point1)
            return projected_point
        vector = self.point1 - line2.point1
        t_coefficient = (vector.dot(direction_vector2) * direction_vector2.dot(direction_vector1) -
                         vector.dot(direction_vector1) * direction_vector2.dot(direction_vector2)) / (
                                direction_vector1.dot(direction_vector1) * direction_vector2.dot(direction_vector2) -
                                direction_vector1.dot(direction_vector2) * direction_vector2.dot(direction_vector1))
        # u_coefficient = (vector.dot(direction_vector2) + t_coefficient * direction_vector1.dot(
        # direction_vector2)) / direction_vector2.dot(direction_vector2)
        intersection = self.point1 + t_coefficient * direction_vector1
        return intersection

    def plot(self, ax=None, edge_style: EdgeStyle = EdgeStyle()):
        """Plot method for Line 3D using Matplotlib."""
        if ax is None:
            fig = plt.figure()
            ax = fig.add_subplot(111, projection='3d')

        # Line segment
        ax.plot([self.point1.x, self.point2.x], [self.point1.y, self.point2.y],
                [self.point1.z, self.point2.z], color=edge_style.color, alpha=edge_style.alpha)

        # Drawing 3 times length of segment on each side
        u = self.point2 - self.point1
        v1 = self.point1 - u * 3
        x1, y1, z1 = v1.x, v1.y, v1.z
        v2 = self.point2 - u * 3
        x2, y2, z2 = v2.x, v2.y, v2.z
        if edge_style.dashed:
            ax.plot([x1, x2], [y1, y2], [z1, z2], color=edge_style.color,
                    dashes=[30, 5, 10, 5])
        else:
            ax.plot([x1, x2], [y1, y2], [z1, z2], color=edge_style.color)
        return ax

    def plane_projection2d(self, center, x, y):
        return Line2D(self.point1.plane_projection2d(center, x, y),
                      self.point2.plane_projection2d(center, x, y))

    def minimum_distance_points(self, other_line):
        """
        Returns the points on this line and the other line that are the closest of lines.
        """
        if self.point_belongs(other_line.point1):
            return other_line.point1, other_line.point1
        if self.point_belongs(other_line.point2):
            return other_line.point2, other_line.point2
        u = self.point2 - self.point1
        v = other_line.point2 - other_line.point1
        w = self.point1 - other_line.point1
        u_dot_u = u.dot(u)
        u_dot_v = u.dot(v)
        v_dot_v = v.dot(v)
        u_dot_w = u.dot(w)
        v_dot_w = v.dot(w)

        s_param = (u_dot_v * v_dot_w - v_dot_v * u_dot_w) / (u_dot_u * v_dot_v - u_dot_v ** 2)
        t_param = (u_dot_u * v_dot_w - u_dot_v * u_dot_w) / (u_dot_u * v_dot_v - u_dot_v ** 2)
        point1 = self.point1 + s_param * u
        point2 = other_line.point1 + t_param * v
        return point1, point2

    def rotation(self, center: volmdlr.Point3D, axis: volmdlr.Vector3D, angle: float):
        """
        Line3D rotation.

        :param center: rotation center
        :param axis: rotation axis
        :param angle: angle rotation
        :return: a new rotated Line3D
        """

        return Line3D(*[point.rotation(center, axis, angle) for point in
                        [self.point1, self.point2]])

    def translation(self, offset: volmdlr.Vector3D):
        """
        Line3D translation.

        :param offset: translation vector
        :return: A new translated Line3D
        """
        return Line3D(*[point.translation(offset) for point in
                        [self.point1, self.point2]])

    def frame_mapping(self, frame: volmdlr.Frame3D, side: str):
        """
        Changes vector frame_mapping and return a new Line3D.

        side = 'old' or 'new'
        """
        if side == 'old':
            new_start = frame.local_to_global_coordinates(self.point1)
            new_end = frame.local_to_global_coordinates(self.point2)
        elif side == 'new':
            new_start = frame.global_to_local_coordinates(self.point1)
            new_end = frame.global_to_local_coordinates(self.point2)
        else:
            raise ValueError('Please Enter a valid side: old or new')
        return Line3D(new_start, new_end)

    def trim(self, point1: volmdlr.Point3D, point2: volmdlr.Point3D, **kwargs):
        """
        Trims a line creating a line segment.

        :param point1: line segment start.
        :param point2: line segment end.
        :return: line segment.
        """
        if not self.point_belongs(point1) or not self.point_belongs(point2):
            raise ValueError('Point not on curve')

        return volmdlr.edges.LineSegment3D(point1, point2)

    def copy(self, *args, **kwargs):
        """Creates a copy of Line 3D."""
        return Line3D(*[point.copy() for point in [self.point1, self.point2]])

    @classmethod
    def from_step(cls, arguments, object_dict, **kwargs):
        """
        Converts a step primitive to an Line3D.

        :param arguments: The arguments of the step primitive.
        :type arguments: list
        :param object_dict: The dictionary containing all the step primitives
            that have already been instantiated
        :type object_dict: dict
        :return: The corresponding Line3D object
        :rtype: :class:`Line3D`
        """
        point1 = object_dict[arguments[1]]
        direction = object_dict[arguments[2]]
        point2 = point1 + direction
        return cls(point1, point2, arguments[0][1:-1])

    def to_2d(self, plane_origin, x, y):
        """
        Transforms a Line3D into an Line2D, given a plane origin and an u and v plane vector.

        :param plane_origin: plane origin.
        :param x: plane u vector.
        :param y: plane v vector.
        :return: Line2D.
        """
        p2d = [point.to_2d(plane_origin, x, y) for point in (self.point1, self.point2)]
        if p2d[0] == p2d[1]:
            return None
        return Line2D(*p2d, name=self.name)


class CircleMixin:
    """Circle abstract class."""

    def split_at_abscissa(self, abscissa):
        """
        Splits a Circle into two at a given fraction of its length (abscissa parameter).

        :param abscissa: The fraction of the circle length at which to perform the split.
                Value should be between 0.0 and circle.length(), where 0.0 represents the start of the circle and
                circle.length() represents the end of the arc.
        :type abscissa: float.

        :return: A list containing the two split Arc objects.
        :rtype: List[Arc].
        :raises: ValueError - If the abscissa value is outside the valid range [0.0, circle length].

        """
        if abscissa == 0.0:
            fullarc_class_ = getattr(volmdlr.edges, "FullArc" + self.__class__.__name__[-2:])
            return [fullarc_class_.from_curve(self)]
        start = self.point_at_abscissa(0.0)
        point_at_absccissa = self.point_at_abscissa(abscissa)
        return self.split(start, point_at_absccissa)

    def trim(self, point1: Union[volmdlr.Point2D, volmdlr.Point3D], point2: Union[volmdlr.Point2D, volmdlr.Point3D],
             same_sense: bool = True):
        """
        Trims a circle between two points.

        :param point1: point 1 used to trim circle.
        :param point2: point2 used to trim circle.
        :param same_sense: Used for periodical curves only. Indicates whether the curve direction agrees with (True)
            or is in the opposite direction (False) to the edge direction. By default, it's assumed True
        :return: arc between these two points.
        """
        fullar_arc_class_ = getattr(volmdlr.edges, 'FullArc' + self.__class__.__name__[-2:])
        arc_class_ = getattr(volmdlr.edges, 'Arc' + self.__class__.__name__[-2:])
        circle = self
        if not same_sense:
            circle = self.reverse()
        if not self.point_belongs(point1, 1e-4) or not self.point_belongs(point2, 1e-4):
            ax = self.plot()
            point1.plot(ax=ax, color='r')
            point2.plot(ax=ax, color='b')
            raise ValueError('Point not on circle for trim method')
        if point1.is_close(point2):
            return fullar_arc_class_(circle, point1)
        return arc_class_(circle, point1, point2)


class Circle2D(CircleMixin, ClosedCurve):
    """
    A class representing a 2D circle.

    This class inherits from `CircleMixin` and `Curve` classes,
    and provides methods to work with 2D circles.

    :param center: The center point of the circle.
    :type center: volmdlr.Point2D
    :param radius: The radius of the circle.
    :type radius: float.
    :param name: The name of the circle. Defaults to ''.
    :type name: str, optional
    """

    def __init__(self, center: volmdlr.Point2D, radius: float, name: str = ''):
        self.center = center
        self.radius = radius
        self._bounding_rectangle = None
        self.frame = volmdlr.Frame2D(center, volmdlr.X2D, volmdlr.Y2D)
        ClosedCurve.__init__(self, name=name)

    def __hash__(self):
        return int(round(1e6 * (self.center.x + self.center.y + self.radius)))

    def __eq__(self, other_circle):
        if self.__class__.__name__ != other_circle.__class__.__name__:
            return False

        return math.isclose(self.center.x,
                            other_circle.center.x, abs_tol=1e-06) \
            and math.isclose(self.center.y,
                             other_circle.center.y, abs_tol=1e-06) \
            and math.isclose(self.radius, other_circle.radius,
                             abs_tol=1e-06)

    @classmethod
    def from_3_points(cls, point1, point2, point3, name: str = ''):
        """
        Creates a circle 2d from 3 points.

        :return: circle 2d.
        """
        x_interior, y_interior = point2.x, point2.y
        x_end, y_end = point3.x, point3.y
        x_start, y_start = point1.x, point1.y
        matrix1 = [[2 * (x_start - x_interior), 2 * (y_start - y_interior)],
                   [2 * (x_start - x_end), 2 * (y_start - y_end)]]
        b_vector_components = [x_interior ** 2 + y_interior ** 2 - x_start ** 2 - y_start ** 2,
                               x_end ** 2 + y_end ** 2 - x_start ** 2 - y_start ** 2]
        try:
            matrix_a = volmdlr.Matrix22(*matrix1[0], *matrix1[1])
            b_vector = - volmdlr.Vector2D(*b_vector_components)
            inv_matrix_a = matrix_a.inverse()
            center = volmdlr.Point2D(*inv_matrix_a.vector_multiplication(b_vector))
        except ValueError:
            matrix_a = npy.array(matrix1)
            b_vector = - npy.array(b_vector_components)
            center = volmdlr.Point2D(*npy.linalg.solve(matrix_a, b_vector))
        circle = cls(center, point1.point_distance(center), name=name)
        return circle

    def area(self):
        """
        Calculates the area for a circle 2d.

        :return: circle area.
        """
        return math.pi * self.radius ** 2

    def second_moment_area(self, point):
        """Second moment area of part of disk."""
        sma = math.pi * self.radius ** 4 / 4
        return geometry.huygens2d(sma, sma, 0, self.area(), self.center, point)

    def center_of_mass(self):
        """Gets the circle's center of mass."""
        return self.center

    def length(self):
        """
        Calculates the length of the Circle 2D.

        :return: the circle's length.
        """

        return volmdlr.TWO_PI * self.radius

    def point_symmetric(self, point):
        """
        Creates a circle symmetrically from a point.

        :param point: symmetry point.
        :return: Circle 2D symmetric to point.
        """
        center = 2 * point - self.center
        return Circle2D(center, self.radius)

    def axial_symmetry(self, line):
        """
        Finds out the symmetric circle 2d according to a line.
        """
        return self.__class__(center=self.center.axial_symmetry(line),
                              radius=self.radius)

    def copy(self, *args, **kwargs):
        """
        Create a copy of the arc 2d.

        :return: copied circle 2d.
        """
        return Circle2D(self.center.copy(), self.radius)

    def point_at_abscissa(self, curvilinear_abscissa):
        """
        Gets the point at a given abscissa.

        :param curvilinear_abscissa: a portion of the circle's length - (0, length).
        :return: Point found at given abscissa.
        """
        start = self.center + self.radius * volmdlr.X3D
        return start.rotation(self.center, curvilinear_abscissa / self.radius)

    def abscissa(self, point: volmdlr.Point2D, tol=1e-6):
        """
        Returns the abscissa of a given point 2d.

        """
        if not math.isclose(point.point_distance(self.center), self.radius, abs_tol=tol):
            raise ValueError('Point not in arc')
        u1, u2 = point.x / self.radius, point.y / self.radius
        point_angle = geometry.sin_cos_angle(u1, u2)
        return self.radius * point_angle

    def point_belongs(self, point, include_edge_points: bool = True, tol: float = 1e-6):
        """
        Verifies if a point is inside the Circle 2D.

        :param point: A 2D point to check if it is inside the Circle 2D.
        :type point: `volmdlr.Point2D`
        :param include_edge_points: A Boolean indicating whether points on the edge of the Circle 2D
            should be considered inside the circle.
        :type include_edge_points: bool
        :param tol: tolerance.
        :return: True if point inside the circle or false otherwise.
        :rtype: bool
        """

        if include_edge_points:
            return point.point_distance(self.center) <= self.radius + tol
        return point.point_distance(self.center) < self.radius

    def point_distance(self, point):
        """
        Calculates the distance of given point to the circle.

        :param point: point to calculate distance.
        :return: the distance from the point to the circle 2D.
        """
        return abs(point.point_distance(self.center) - self.radius)

    @property
    def bounding_rectangle(self):
        """
        Gets the bounding rectangle for the circle.

        :return: bounding rectangle.
        """
        if not self._bounding_rectangle:
            self._bounding_rectangle = self.get_bounding_rectangle()
        return self._bounding_rectangle

    def get_bounding_rectangle(self):
        """Calculates the bounding rectangle of the circle 2d."""
        x_min = self.center.x - self.radius
        x_max = self.center.x + self.radius
        y_min = self.center.y - self.radius
        y_max = self.center.y + self.radius
        return core.BoundingRectangle(x_min, x_max, y_min, y_max)

    def cut_by_line(self, line: Line2D):
        """
        Cuts a circle by a line and returns the resulting contours.

        :param line: The line used to cut the circle.
        :type line: (Line2D)
        :return: A list containing the resulting contours after the cut.
        :rtype: List[Union[self, Contour2D]]
        :raises: NotImplementedError - If there is only one intersection point, the method is not implemented.
                 ValueError: If there are more than two intersection points, the input is invalid.
        """
        intersection_points = self.line_intersections(line)
        if not intersection_points:
            return [self]
        if len(intersection_points) == 1:
            raise NotImplementedError
        if len(intersection_points) == 2:
            linesegment = volmdlr.edges.LineSegment2D(intersection_points[0],
                                                      intersection_points[1])
            arc1, arc2 = self.split(intersection_points[0],
                                    intersection_points[1])
            # from volmdlr import wires
            contour1 = volmdlr.wires.Contour2D([arc1, linesegment.copy()])
            contour2 = volmdlr.wires.Contour2D([arc2, linesegment.copy()])
            return [contour1, contour2]
        raise ValueError

    def line_intersections(self, line2d: Line2D, tol=1e-9):
        """
        Calculates the intersections between a circle 2D and Line 2D.

        :param line2d: line to calculate intersections
        :param tol: tolerance to consider in calculations.
        :return: circle and line intersections.
        """
        if line2d.point1.is_close(self.center):
            point1 = line2d.point2
            vec = line2d.point1 - line2d.point2
        else:
            point1 = line2d.point1
            vec = line2d.point2 - line2d.point1
        vector1 = vec.dot(vec)
        vector2 = 2 * vec.dot(point1 - self.center)
        vector3 = point1.dot(point1) + self.center.dot(self.center) - 2 * point1.dot(self.center) - self.radius ** 2

        disc = vector2 ** 2 - 4 * vector1 * vector3
        if math.isclose(disc, 0., abs_tol=tol):
            t_param = -vector2 / (2 * vector1)
            return [point1 + t_param * vec]

        if disc > 0:
            sqrt_disc = math.sqrt(disc)
            t_param = (-vector2 + sqrt_disc) / (2 * vector1)
            s_param = (-vector2 - sqrt_disc) / (2 * vector1)
            return [point1 + t_param * vec, point1 + s_param * vec]

        return []

    def linesegment_intersections(self, linesegment: 'volmdlr.edges.LineSegment2D', tol=1e-9):
        """
        Calculates the intersections between a circle 2D and line segment 2D.

        :param linesegment: line segment to calculate intersections
        :param tol: tolerance to consider in calculations.
        :return: circle and line segment intersections.
        """
        if self.bounding_rectangle.distance_to_b_rectangle(linesegment.bounding_rectangle) > tol:
            return []
        line_intersections = self.line_intersections(linesegment.line, tol)
        linesegment_intersections = []
        for intersection in line_intersections:
            if linesegment.point_belongs(intersection):
                linesegment_intersections.append(intersection)
        return linesegment_intersections

    def circle_intersections(self, circle: 'Circle2D'):
        """
        Finds the intersection points between this circle and another circle.

        :param circle: The other circle to find intersections with.
        :type circle: (Circle2D).
        :return: A list of intersection points between the two circles.
        :rtype: List[Point2D].
        """
        return volmdlr_intersections.get_circle_intersections(self, circle)

    def arc_intersections(self, arc2d: 'volmdlr.edges.Arc2D', abs_tol: float = 1e-6):
        """
        Finds the intersection points between this circle and an arc 2d.

        :param arc2d: The arc 2d to find intersections with.
        :type arc2d: (edges.Arc2D).
        :param abs_tol: tolerance to be considered while validating an intersection.
        :return: A list of intersection points between the circle and the arc.
        :rtype: List[Point2D].
        """
        circle_intesections = self.circle_intersections(arc2d.circle)
        intersections = []
        for inter in circle_intesections:
            if arc2d.point_belongs(inter, abs_tol):
                intersections.append(inter)
        return intersections

    def ellipse_intersections(self, ellipse2d, abs_tol: float = 1e-7):
        """
        Finds the intersection points between this circle and an arc 2d.

        :param ellipse2d: The Ellipse 2d to find intersections with.
        :type ellipse2d: (Ellipse2D).
        :param abs_tol: Tolerance.
        :return: A list of intersection points between the circle and the arc.
        :rtype: List[Point2D].
        """
        if self.bounding_rectangle.distance_to_b_rectangle(ellipse2d.bounding_rectangle) > abs_tol:
            return []
        intersections = volmdlr_intersections.get_bsplinecurve_intersections(ellipse2d, self, abs_tol)
        return intersections

    def bsplinecurve_intersections(self, bsplinecurve: 'volmdlr.edges.BSplineCurve2D', abs_tol: float = 1e-6):
        """
        Calculates the intersections between a circle 2d and a BSpline Curve 2D.

        :param bsplinecurve: bsplinecurve to search for intersections.
        :param abs_tol: tolerance to be considered while validating an intersection.
        :return: a list with all intersections between circle and bsplinecurve.
        """
        return volmdlr_intersections.get_bsplinecurve_intersections(self, bsplinecurve, abs_tol)

    def plot(self, ax=None, edge_style: EdgeStyle = EdgeStyle()):
        """Plots the circle using Matplotlib."""
        return vm_common_operations.plot_circle(self, ax, edge_style)

    def plot_data(self, edge_style: plot_data.EdgeStyle = None, surface_style: plot_data.SurfaceStyle = None):
        """
        Get plot data for the circle 2d.

        :param edge_style: Plotting style for the line.
        :type edge_style: :class:`plot_data.EdgeStyle`, optional
        :return: Plot data for the line.
        :rtype: :class:`plot_data.Circle2D`
        """
        return plot_data.Circle2D(cx=self.center.x, cy=self.center.y,
                                  r=self.radius,
                                  edge_style=edge_style,
                                  surface_style=surface_style)

    def to_3d(self, plane_origin, x, y):
        """
        Transforms a Circle2D into an Circle3D, given a plane origin and an u and v plane vector.

        :param plane_origin: plane origin.
        :param x: plane u vector.
        :param y: plane v vector.
        :return: Circle3D.
        """
        normal = x.cross(y)
        center3d = self.center.to_3d(plane_origin, x, y)
        return Circle3D(volmdlr.Frame3D(center3d, x, y, normal), self.radius, self.name)

    def rotation(self, center: volmdlr.Point2D, angle: float):
        """
        Circle2D rotation.

        :param center: rotation center.
        :param angle: angle rotation.
        :return: a new rotated Circle2D.
        """
        return Circle2D(self.center.rotation(center, angle), self.radius)

    def translation(self, offset: volmdlr.Vector2D):
        """
        Circle2D translation.

        :param offset: translation vector
        :return: A new translated Circle2D
        """
        return Circle2D(self.center.translation(offset), self.radius)

    def frame_mapping(self, frame: volmdlr.Frame3D, side: str):
        """
        Changes frame_mapping and return a new Circle2D.

        side = 'old' or 'new'
        """
        if side == 'old':
            return Circle2D(frame.local_to_global_coordinates(self.center),
                            self.radius)
        if side == 'new':
            return Circle2D(frame.global_to_local_coordinates(self.center),
                            self.radius)
        raise ValueError('Side should be \'new\' \'old\'')

    def split_by_line(self, line: Line2D):
        """
        Split the Circle with a line into two Arc2D.
        """
        split_points = self.line_intersections(line)
        return self.split(split_points[0], split_points[1])

    def split(self, split_start, split_end):
        """Splits a Circle2D into two arcs 2d."""
        return [volmdlr.edges.Arc2D(self, split_start, split_end),
                volmdlr.edges.Arc2D(self, split_end, split_start)]

    def discretization_points(self, *, number_points: int = None, angle_resolution: int = 40):
        """
        Discretize a Contour to have "n" points.

        :param number_points: the number of points (including start and end points)
             if unset, only start and end will be returned
        :param angle_resolution: if set, the sampling will be adapted to have a controlled angular distance. Useful
            to mesh an arc
        :return: a list of sampled points
        """
        if not number_points and angle_resolution:
            number_points = math.ceil(math.pi * angle_resolution) + 2
        step = self.length() / number_points
        return [self.point_at_abscissa(i * step) for i in range(number_points)]

    def get_geo_points(self):
        return [volmdlr.Point3D(self.radius, self.center.y, 0),
                volmdlr.Point3D(self.center.x, self.center.y, 0),
                volmdlr.Point3D(-self.radius, self.center.y, 0)]


class Circle3D(CircleMixin, ClosedCurve):
    """
    Defines a Circle in three dimensions, with a center and a radius.

    frame.u, frame.v define the plane, frame.w the normal
    """
    _non_serializable_attributes = ['point', 'edges', 'point_inside_contour']
    _non_data_eq_attributes = ['name']
    _non_data_hash_attributes = ['name']
    _generic_eq = True

    def __init__(self, frame: volmdlr.Frame3D, radius: float,
                 name: str = ''):
        self.radius = radius
        self.frame = frame
        self._bbox = None
        self.angle = 2 * math.pi
        ClosedCurve.__init__(self, name=name)

    @property
    def center(self):
        """Gets the center point of the circle 3d."""
        return self.frame.origin

    @property
    def normal(self):
        """Gets circle's normal."""
        return self.frame.w

    def __hash__(self):
        return hash(self.frame.origin)

    def __eq__(self, other_circle):
        return self.frame.origin.is_close(other_circle.frame.origin) \
            and self.frame.w.is_colinear_to(other_circle.frame.w) \
            and math.isclose(self.radius,
                             other_circle.radius, abs_tol=1e-06)

    def discretization_points(self, *, number_points: int = None, angle_resolution: int = 20):
        """
        Discretize a Circle to have "n" points.

        :param number_points: the number of points (including start and end points)
             if unset, only start and end will be returned
        :param angle_resolution: if set, the sampling will be adapted to have a controlled angular distance. Useful
            to mesh an arc
        :return: a list of sampled points
        """
        if number_points:
            angle_resolution = number_points
        discretization_points_3d = [self.center + self.radius * math.cos(teta) * self.frame.u +
                                    self.radius * math.sin(teta) * self.frame.v for teta in
                                    npy.linspace(0, volmdlr.TWO_PI, angle_resolution + 1)][:-1]
        return discretization_points_3d

    def abscissa(self, point: volmdlr.Point3D, tol: float = 1e-6):
        """
        Calculates the abscissa a given point.

        :param point: point to calculate abscissa.
        :param tol: tolerance.
        :return: abscissa
        """
        if not math.isclose(self.center.point_distance(point), self.radius, abs_tol=tol):
            raise ValueError('Point is not on circle')
        x, y, _ = self.frame.global_to_local_coordinates(point)
        u1 = x / self.radius
        u2 = y / self.radius
        theta = geometry.sin_cos_angle(u1, u2)

        return self.radius * abs(theta)

    def length(self):
        """Calculates the arc length of the circle."""
        return volmdlr.TWO_PI * self.radius

    def rotation(self, center: volmdlr.Point3D, axis: volmdlr.Vector3D, angle: float):
        """
        Circle3D rotation.

        :param center: rotation center
        :param axis: rotation axis
        :param angle: angle rotation
        :return: a new rotated Circle3D
        """
        return Circle3D(self.frame.rotation(center, axis, angle),
                        self.radius, self.name)

    def translation(self, offset: volmdlr.Vector3D):
        """
        Circle3D translation.

        :param offset: translation vector
        :return: A new translated Circle3D
        """
        return Circle3D(self.frame.translation(offset), self.radius, self.name)

    def frame_mapping(self, frame: volmdlr.Frame3D, side: str):
        """
        Changes frame_mapping and return a new Circle3D.

        side = 'old' or 'new'.
        """
        return Circle3D(self.frame.frame_mapping(frame, side), self.radius)

    def plot(self, ax=None, edge_style: EdgeStyle = EdgeStyle()):
        """Plot method for Circle3D."""
        if ax is None:
            fig = plt.figure()
            ax = fig.add_subplot(111, projection='3d')
        return vm_common_operations.plot_from_discretization_points(ax, edge_style, self, close_plot=True)

    def point_at_abscissa(self, curvilinear_abscissa):
        """ Start point is at intersection of frame.u axis. """
        start = self.frame.origin + self.radius * self.frame.u
        return start.rotation(self.frame.origin, self.frame.w,
                              curvilinear_abscissa / self.radius)

    def linesegment_intersections(self, linesegment: 'volmdlr.edges.LineSegment3D', abs_tol: float = 1e-6):
        """
        Calculates the intersections between the Circle3D and a line segment 3D.

        :param linesegment: line segment 3D to verify intersections
        :param abs_tol: tolerance to be considered while validating an intersection.
        :return: list of points intersecting Circle
        """
        intersections = []
        circle3d_line_intersections = volmdlr_intersections.circle_3d_line_intersections(self, linesegment.line)
        for intersection in circle3d_line_intersections:
            if linesegment.point_belongs(intersection, abs_tol):
                intersections.append(intersection)
        return intersections

    def circle_intersections(self, other_circle, abs_tol: float = 1e-6):
        """
        Calculates the intersections between two Circle3D.

        :param other_circle: Circle 3D to verify intersections.
        :param abs_tol: tolerance.
        :return: list of points intersecting Circle
        """
        plane_intersections = volmdlr_intersections.get_two_planes_intersections(self.frame, other_circle.frame)
        if not plane_intersections:
            return []
        plane_intersections = Line3D(plane_intersections[0], plane_intersections[1])
        circle3d_line_intersections1 = volmdlr_intersections.circle_3d_line_intersections(self, plane_intersections)
        circle3d_line_intersections2 = volmdlr_intersections.circle_3d_line_intersections(other_circle,
                                                                                          plane_intersections)
        intersections = []
        for intersection in circle3d_line_intersections1 + circle3d_line_intersections2:
            if volmdlr.core.point_in_list(intersection, intersections):
                continue
            if self.point_belongs(intersection, abs_tol) and other_circle.point_belongs(intersection, abs_tol):
                intersections.append(intersection)
        return intersections

    def ellipse_intersections(self, ellipse, abs_tol: float = 1e-6):
        """
        Calculates the intersections between two Circle3D.

        :param ellipse: Ellipse 3D to verify intersections.
        :param abs_tol: tolerance.
        :return: list of points intersecting Circle
        """
        intersections = []
        if self.frame.w.is_colinear_to(ellipse.frame.w) and \
                math.isclose(self.frame.w.dot(ellipse.frame.origin - self.frame.origin), 0, abs_tol=1e-6):
            ellipse2d = ellipse.to_2d(self.frame.origin, self.frame.u, self.frame.v)
            circle2d = self.to_2d(self.frame.origin, self.frame.u, self.frame.v)
            intersections_2d = circle2d.ellipse_intersections(ellipse2d)
            for intersection in intersections_2d:
                intersections.append(intersection.to_3d(self.frame.origin, self.frame.u, self.frame.v))
            return intersections

        plane_intersections = volmdlr_intersections.get_two_planes_intersections(self.frame, ellipse.frame)
        if not plane_intersections:
            return []
        plane_intersections = Line3D(plane_intersections[0], plane_intersections[1])
        circle3d_line_intersections = volmdlr_intersections.circle_3d_line_intersections(self, plane_intersections)
        ellipse3d_line_intersections = volmdlr_intersections.ellipse3d_line_intersections(
            ellipse, plane_intersections)
        for intersection in circle3d_line_intersections + ellipse3d_line_intersections:
            if volmdlr.core.point_in_list(intersection, intersections):
                continue
            if self.point_belongs(intersection, abs_tol) and ellipse.point_belongs(intersection, abs_tol):
                intersections.append(intersection)
        return intersections

    @classmethod
    def from_step(cls, arguments, object_dict, **kwargs):
        """
        Converts a step primitive to a Circle3D.

        :param arguments: The arguments of the step primitive.
        :type arguments: list
        :param object_dict: The dictionary containing all the step primitives that have already been instantiated.
        :type object_dict: dict
        :return: The corresponding Circle3D object.
        :rtype: :class:`volmdlr.wires.Circle3D`
        """
        length_conversion_factor = kwargs.get("length_conversion_factor", 1)

        center = object_dict[arguments[1]].origin
        radius = float(arguments[2]) * length_conversion_factor
        normal = object_dict[arguments[1]].w
        normal = normal.unit_vector()
        return cls.from_center_normal(center, normal, radius, arguments[0][1:-1])

    def to_step(self, current_id, *args, **kwargs):
        content, frame_id = self.frame.to_step(current_id)
        curve_id = frame_id + 1
        content += f"#{curve_id} = CIRCLE('{self.name}',#{frame_id},{self.radius * 1000});\n"
        current_id = curve_id
        # if surface_id:
        #     content += f"#{curve_id + 1} = SURFACE_CURVE('',#{curve_id},(#{surface_id}),.PCURVE_S1.);\n"
        #     curve_id += 1

        # point1 = self.frame.origin + self.frame.u * self.radius
        # point3 = self.frame.origin - self.frame.u * self.radius
        #
        # p1_content, p1_id = point1.to_step(curve_id + 1, vertex=True)
        # p3_content, p3_id = point3.to_step(p1_id + 1, vertex=True)
        # content += p1_content + p3_content
        #
        # arc1_id = p3_id + 1
        # content += f"#{arc1_id} = EDGE_CURVE('{self.name}',#{p1_id},#{p3_id},#{curve_id},.T.);\n"
        # oriented_edge1_id = arc1_id + 1
        # content += f"#{oriented_edge1_id} = ORIENTED_EDGE('',*,*,#{arc1_id},.T.);\n"
        #
        # arc2_id = oriented_edge1_id + 1
        # content += f"#{arc2_id} = EDGE_CURVE('{self.name}',#{p3_id},#{p1_id},#{curve_id},.T.);\n"
        # oriented_edge2_id = arc2_id + 1
        # content += f"#{oriented_edge2_id} = ORIENTED_EDGE('',*,*,#{arc2_id},.T.);\n"
        #
        # current_id = oriented_edge2_id + 1
        # content += f"#{current_id} = EDGE_LOOP('{self.name}',(#{oriented_edge1_id},#{oriented_edge2_id}));\n"

        return content, current_id

    @property
    def bounding_box(self):
        """Bounding box for Arc 3D."""
        if not self._bbox:
            self._bbox = self._bounding_box()
        return self._bbox

    def _bounding_box(self):
        """
        Computes the bounding box.

        """
        points = [self.frame.origin + self.radius * v
                  for v in [self.frame.u, -self.frame.u,
                            self.frame.v, -self.frame.v]]
        return core.BoundingBox.from_points(points)

    def to_2d(self, plane_origin, x, y):
        """
        Transforms a Circle3D into an Circle2D, given a plane origin and an u and v plane vector.

        :param plane_origin: plane origin.
        :param x: plane u vector.
        :param y: plane v vector.
        :return: Circle2D.
        """
        center = self.center.to_2d(plane_origin, x, y)
        return Circle2D(center, self.radius)

    @classmethod
    def from_center_normal(cls, center: volmdlr.Point3D,
                           normal: volmdlr.Vector3D,
                           radius: float,
                           name: str = ''):
        """Creates a Circle 3D from a center point and a normal vector, along with is radius."""
        u = normal.deterministic_unit_normal_vector()
        v = normal.cross(u)
        return cls(volmdlr.Frame3D(center, u, v, normal), radius, name)

    @classmethod
    def from_3_points(cls, point1, point2, point3, name: str = ''):
        """
        Creates a circle from three points.

        """
        vector_u1 = point2 - point1
        vector_u2 = point2 - point3
        try:
            vector_u1 = vector_u1.unit_vector()
            vector_u2 = vector_u2.unit_vector()
        except ZeroDivisionError as exc:
            raise ZeroDivisionError('the 3 points must be distincts') from exc

        normal = vector_u2.cross(vector_u1)
        normal = normal.unit_vector()

        if vector_u1.is_close(vector_u2):
            vector_u2 = normal.cross(vector_u1)
            vector_u2 = vector_u2.unit_vector()

        point11 = 0.5 * (point1 + point2)  # Mid-point of segment s,m
        point21 = 0.5 * (point2 + point3)  # Mid-point of segment s,m

        line1 = Line3D(point11, point11 + normal.cross(vector_u1))
        line2 = Line3D(point21, point21 + normal.cross(vector_u2))

        try:
            center, _ = line1.minimum_distance_points(line2)
        except ZeroDivisionError as exc:
            raise ZeroDivisionError('Start, end and interior points  of an arc must be distincts') from exc

        return cls(frame=volmdlr.Frame3D(center, vector_u1, normal.cross(vector_u1), normal),
                   radius=(center - point1).norm(), name=name)

    def extrusion(self, extrusion_vector):
        """
        Returns the cylindrical face generated by extrusion of the circle.
        """
        if self.normal.is_colinear_to(extrusion_vector):
            u = self.normal.deterministic_unit_normal_vector()
            v = self.normal.cross(u)
            w = extrusion_vector.copy()
            w = w.unit_vector()
            cylinder = volmdlr.surfaces.CylindricalSurface3D(
                volmdlr.Frame3D(self.center, u, v, w), self.radius)
            return [volmdlr.faces.CylindricalFace3D.from_surface_rectangular_cut(cylinder, 0, volmdlr.TWO_PI,
                                                                                 0, extrusion_vector.norm())]
        raise NotImplementedError(
            f'Extrusion along vector not colinar to normal for circle not '
            f'handled yet: dot={self.normal.dot(extrusion_vector)}')

    def revolution(self, axis_point: volmdlr.Point3D, axis: volmdlr.Vector3D,
                   angle: float):
        """
        Return the Toroidal face generated by the revolution of the circle.
        """
        line3d = Line3D(axis_point, axis_point + axis)
        tore_center, _ = line3d.point_projection(self.center)
        u = self.center - tore_center
        u = u.unit_vector()
        v = axis.cross(u)
        if not math.isclose(self.normal.dot(u), 0., abs_tol=1e-9):
            raise NotImplementedError(
                'Outside of plane revolution not supported')

        tore_radius = tore_center.point_distance(self.center)
        surface = volmdlr.surfaces.ToroidalSurface3D(
            volmdlr.Frame3D(tore_center, u, v, axis),
            tore_radius, self.radius)
        return [volmdlr.faces.ToroidalFace3D.from_surface_rectangular_cut(surface, 0, angle, 0, volmdlr.TWO_PI)]

    def point_belongs(self, point: volmdlr.Point3D, abs_tol: float = 1e-6):
        """
        Returns if given point belongs to the Circle3D.
        """
        distance = point.point_distance(self.center)
        vec = volmdlr.Vector3D(*point - self.center)
        dot = self.normal.dot(vec)
        if math.isclose(distance, self.radius, abs_tol=abs_tol) \
                and math.isclose(dot, 0, abs_tol=abs_tol):
            return True
        return False

    def reverse(self):
        """
        Reverses the direction of the circle.

        """
        frame = volmdlr.Frame3D(self.center, self.frame.u, -self.frame.v, self.frame.u.cross(-self.frame.v))
        return Circle3D(frame, self.radius)

    def split(self, split_start, split_end):
        """
        Splits a circle into two arcs, at two given points.

        :param split_start: split point 1.
        :param split_end:  split point 2.
        :return: A list with two split arc 3D.
        """
        return [volmdlr.edges.Arc3D(self, split_start, split_end),
                volmdlr.edges.Arc3D(self, split_end, split_start)]

    def sweep(self, *args):
        """
        Circle 3D is used as path for sweeping given section through it.

        :return:
        """
        _, section_contour = args
        new_faces = []
        for contour_primitive in section_contour.primitives:
            new_faces.extend(contour_primitive.revolution(
                self.center, self.normal, volmdlr.TWO_PI))
        return new_faces

    def distance_linesegment(self, linesegment3d, return_points=False):
        """
        Gets the minimum distance between an Arc 3D and Line Segment 3D.

        :param linesegment3d: other line segment 3d.
        :param return_points: boolean to decide weather to return the corresponding minimal distance points or not.
        :return: minimum distance / minimal distance with corresponding points.
        """
        point1, point2 = vm_common_operations.minimum_distance_points_circle3d_linesegment3d(self, linesegment3d)
        if return_points:
            return point1.point_distance(point2), point1, point2
        return point1.point_distance(point2)


class Ellipse2D(ClosedCurve):
    """
    Defines an Ellipse in two-dimensions.

    Ellipse2D defined by a major axis (A), minor axis (B), a center and a vector
    representing the direction of the major axis.

    :param major_axis: ellipse's major axis (A)
    :type major_axis: float
    :param minor_axis: ellipse's minor axis (B)
    :type minor_axis: float
    :param frame: ellipse's local frame.
    :type frame: volmdlr.Frame2D.

    :Example:
    >>> ellipse2d = Ellipse2D(4, 2, volmdlr.O2D, volmdlr.Vector2D(1, 1))
    """

    def __init__(self, major_axis, minor_axis, frame, name=''):
        self.major_axis = major_axis
        self.minor_axis = minor_axis
        self.center = frame.origin
        self.major_dir = frame.u
        self.minor_dir = frame.v
        # self.frame = volmdlr.Frame2D(self.center, self.major_dir, self.minor_dir)
        self.frame = frame
        if math.isclose(frame.u.cross(frame.v), 1.0, abs_tol=1e-6):
            self.angle_start = 0.0
            self.angle_end = volmdlr.TWO_PI
            self.is_trigo = True
        elif math.isclose(frame.u.cross(frame.v), -1.0, abs_tol=1e-6):
            self.angle_start = volmdlr.TWO_PI
            self.angle_end = 0.0
            self.is_trigo = False
        self.theta = geometry.clockwise_angle(self.major_dir, volmdlr.X2D)
        if self.theta == math.pi * 2:
            self.theta = 0.0
        self._bounding_rectangle = None
        ClosedCurve.__init__(self, name=name)

    def __hash__(self):
        return hash((self.center, self.major_dir, self.major_axis, self.minor_axis))

    @property
    def bounding_rectangle(self):
        """
        Gets the bounding rectangle of the ellipse 2d.

        :return: a Bounding Rectangle object.
        """
        if not self._bounding_rectangle:
            self._bounding_rectangle = self.get_bounding_rectangle()
        return self._bounding_rectangle

    def get_bounding_rectangle(self):
        """
        Calculates the bounding rectangle of the ellipse 2d.

        :return: a Bounding Rectangle object.
        """
        point1 = self.center - self.major_dir * self.major_axis
        point2 = self.center + self.major_dir * self.major_axis
        point3 = self.center - self.minor_dir * self.minor_axis
        point4 = self.center + self.minor_dir * self.minor_axis
        x_components = [point1.x, point2.x, point3.x, point4.x]
        y_components = [point1.y, point2.y, point3.y, point4.y]
        return volmdlr.core.BoundingRectangle(min(x_components), max(x_components),
                                              min(y_components), max(y_components))

    def area(self):
        """
        Calculates the ellipse's area.

        :return: ellipse's area, float.
        """
        return math.pi * self.major_axis * self.minor_axis

    def length(self):
        """
        Calculates the ellipse's length.

        :return: ellipse's length.
        """
        mid_point = self.center - self.major_axis * self.major_dir
        if self.theta != 0.0:
            mid_point = self.center - volmdlr.Point2D(self.major_axis, 0)
            mid_point = mid_point.rotation(self.center, self.theta)
        length = 2 * self.abscissa(mid_point)
        return length

    def to_3d(self, plane_origin, x, y):
        """
        Transforms a Ellipse2D into an Ellipse3D, given a plane origin and an u and v plane vector.

        :param plane_origin: plane origin.
        :param x: plane u vector.
        :param y: plane v vector.
        :return: Ellipse3D.
        """
        center3d = self.frame.origin.to_3d(plane_origin, x, y)
        major_dir_pointd2d = self.center + self.major_axis * self.major_dir
        major_dir_point = major_dir_pointd2d.to_3d(plane_origin, x, y)
        u_vector = major_dir_point - center3d
        u_vector = u_vector.unit_vector()
        minor_dir_point2d = self.center + self.minor_axis * self.minor_dir
        minor_dir_point = minor_dir_point2d.to_3d(plane_origin, x, y)
        v_vector = minor_dir_point - center3d
        v_vector = v_vector.unit_vector()
        w_vector = u_vector.cross(v_vector)
        frame3d = volmdlr.Frame3D(center3d, u_vector, v_vector, w_vector)
        return Ellipse3D(self.major_axis, self.minor_axis, frame3d)

    def point_over_ellipse(self, point, abs_tol=1e-6):
        """
        Verifies if a point is on the ellipse.

        :param point: point to be verified.
         :param abs_tol: tolerance.
        :return: True or False.
        """
        return math.isclose(
            round(((point.x - self.center.x) * math.cos(self.theta) +
                   (point.y - self.center.y) * math.sin(self.theta)) ** 2 / self.major_axis ** 2 +
                  ((point.x - self.center.x) * math.sin(self.theta) -
                   (point.y - self.center.y) * math.cos(self.theta)) ** 2 / self.minor_axis ** 2, 2), 1.0,
            abs_tol=abs_tol)

    def point_over_contour(self, point, abs_tol=1e-6):
        """
        Verifies if a point is on the ellipse.

        :param point: point to be verified.
        :param abs_tol: tolerance.
        :return: True or False.
        """
        return self.point_over_ellipse(point, abs_tol)

    def line_intersections(self, line: 'Line2D'):
        """
        Calculates the intersections between a line and an ellipse.

        :param line: line to calculate intersections
        :return: list of points intersections, if there are any
        """
        intersections = volmdlr_intersections.ellipse2d_line_intersections(self, line)
        return intersections

    def linesegment_intersections(self, linesegment: 'volmdlr.edges.LineSegment2D', abs_tol: float = 1e-6):
        """
        Calculates the intersections between a line segment and an ellipse.

        :param linesegment: line segment to calculate intersections.
        :param abs_tol: tolerance to be considered while validating an intersection.
        :return: list of points intersections, if there are any.
        """
        line_intersections = self.line_intersections(linesegment.line)
        intersections = []
        for intersection in line_intersections:
            if linesegment.point_belongs(intersection, abs_tol):
                intersections.append(intersection)
        return intersections

    def ellipse_intersections(self, ellipse2d, abs_tol: float = 1e-7):
        """
        Gets the intersections between two Ellipse 2D.

        :param ellipse2d: The other ellipse.
        :param abs_tol: Tolerance.
        :return:
        """
        if self.bounding_rectangle.distance_to_b_rectangle(ellipse2d.bounding_rectangle) > abs_tol:
            return []
        intersections = volmdlr_intersections.get_bsplinecurve_intersections(ellipse2d, self, abs_tol)
        return intersections

    def discretization_points(self, *, number_points: int = None, angle_resolution: int = 20):
        """
        Calculates the discretized points for the ellipse.

        :param number_points: number of point to have in the discretized points.
        :param angle_resolution: the angle resolution to be used to discretize points.
        :return: discretized points.
        """
        if number_points:
            angle_resolution = number_points
        discretization_points = [self.frame.local_to_global_coordinates(
            volmdlr.Point2D(self.major_axis * math.cos(theta), self.minor_axis * math.sin(theta)))
            for theta in npy.linspace(self.angle_start, self.angle_end, angle_resolution + 1)]
        return discretization_points

    def abscissa(self, point: volmdlr.Point2D, tol: float = 1e-6):
        """
        Calculates the abscissa for a given point.

        :param point: point to calculate the abscissa.
        :param tol: tolerance.
        :return: the corresponding abscissa, 0 < abscissa < ellipse's length.
        """
        if self.point_over_ellipse(point, tol):
            angle_abscissa = self.point_angle_with_major_dir(point)

            def arc_length(theta):
                return math.sqrt((self.major_axis ** 2) * math.sin(theta) ** 2 +
                                 (self.minor_axis ** 2) * math.cos(theta) ** 2)

            res, _ = scipy_integrate.quad(arc_length, 0, angle_abscissa)
            return res
        raise ValueError(f'point {point} does not belong to ellipse')

    def point_at_abscissa(self, abscissa):
        """Get a point at given abscissa."""
        if math.isclose(abscissa, 0.0, abs_tol=1e-6) or math.isclose(abscissa, self.length(), abs_tol=1e-6):
            return self.center + self.major_axis * self.major_dir
        discretized_points = self.discretization_points(number_points=100)
        aproximation_abscissa = 0
        aproximation_point = None
        for point1, point2 in zip(discretized_points[:-1], discretized_points[1:]):
            dist1 = point1.point_distance(point2)
            if aproximation_abscissa + dist1 > abscissa:
                aproximation_point = point1
                break
            aproximation_abscissa += dist1
        initial_point = self.frame.global_to_local_coordinates(aproximation_point)
        u1, u2 = initial_point.x / self.major_axis, initial_point.y / self.minor_axis
        initial_angle = geometry.sin_cos_angle(u1, u2)
        angle_start = 0
        abscissa_angle = vm_common_operations.ellipse_abscissa_angle_integration(
            self, abscissa, angle_start, initial_angle)
        x = self.major_axis * math.cos(abscissa_angle)
        y = self.minor_axis * math.sin(abscissa_angle)
        return self.frame.local_to_global_coordinates(volmdlr.Point2D(x, y))

    def point_distance(self, point):
        """
        Calculates the distance between an Ellipse 2d and point 2d.

        :param point: Other point to calculate distance.
        :type point: volmdlr.Point3D.
        :return: The distance between ellipse and point
        :rtype: float.
        """
        start = self.point_at_abscissa(0.0)
        return vm_common_operations.get_point_distance_to_edge(self, point, start, start)

    def point_angle_with_major_dir(self, point2d):
        """
        Given a point in the ellipse, calculates it angle with the major direction vector.

        """
        initial_point = self.frame.global_to_local_coordinates(point2d)
        u1, u2 = initial_point.x / self.major_axis, initial_point.y / self.minor_axis
        angle_abscissa = geometry.sin_cos_angle(u1, u2)
        return angle_abscissa

    def plot(self, ax=None, edge_style: EdgeStyle = EdgeStyle()):
        """
        Matplotlib plot for an ellipse.

        """
        if ax is None:
            _, ax = plt.subplots()
        ax = vm_common_operations.plot_from_discretization_points(ax, edge_style, self,
                                                                  number_points=100, close_plot=True)
        if edge_style.equal_aspect:
            ax.set_aspect('equal')
        return ax

    def rotation(self, center, angle: float):
        """
        Rotation of ellipse around a center and an angle.

        :param center: center of the rotation.
        :param angle: angle to rotated of.
        :return: a rotated new ellipse.
        """
        rotated_center = self.center.rotation(center, angle)
        point_major_dir = self.center + self.major_dir * self.major_axis
        rotated_major_dir_point = point_major_dir.rotation(center, angle)
        major_dir = rotated_major_dir_point - rotated_center
        major_dir = major_dir.unit_vector()
        minor_dir = major_dir.normal_vector()
        if not self.is_trigo:
            minor_dir = -minor_dir
        new_frame = volmdlr.Frame2D(rotated_center, major_dir, minor_dir)
        return Ellipse2D(self.major_axis, self.minor_axis, new_frame)

    def translation(self, offset: volmdlr.Vector2D):
        """
        Translation of ellipse from an offset vector.

        :param offset: corresponding translation vector.
        :return: translated new ellipse 2d.
        """
        return Ellipse2D(self.major_axis, self.minor_axis, self.frame.translation(offset))

    def frame_mapping(self, frame: volmdlr.Frame2D, side: str):
        """
        Changes frame_mapping and return a new Ellipse2D.

        side = 'old' or 'new'.
        """
        return Ellipse2D(self.major_axis, self.minor_axis, self.frame.frame_mapping(frame, side))

    def reverse(self):
        """
        Reverses the direction of the Ellipse.

        """
        frame = volmdlr.Frame2D(self.center, self.frame.u, -self.frame.v)
        return Ellipse2D(self.major_axis, self.minor_axis, frame)


class Ellipse3D(ClosedCurve):
    """
    Defines a 3D ellipse.

    :param major_axis: Largest radius of the ellipse
    :type major_axis: float
    :param minor_axis: The Smallest radius of the ellipse
    :type minor_axis: float
    :param frame: frame 3d where the ellipse is located.
    """

    def __init__(self, major_axis: float, minor_axis: float,
                 frame, name: str = ''):
        self.frame = frame
        self.major_axis = major_axis
        self.minor_axis = minor_axis
        self.center = frame.origin
        self.normal = frame.w
        self.major_dir = frame.u
        self.minor_dir = frame.v
        self._self_2d = None
        ClosedCurve.__init__(self, name=name)

    @property
    def self_2d(self):
        """Version 2d of the ellipse 3d as a property."""
        if not self._self_2d:
            self._self_2d = self.to_2d(self.center, self.frame.u, self.frame.v)
        return self._self_2d

    def point_belongs(self, point, tol: float = 1e-6):
        """
        Verifies if a given point lies on the Ellipse3D.

        :param point: point to be verified.
        :param tol: tolerance.
        :return: True is point lies on the Ellipse, False otherwise
        """
        new_point = self.frame.global_to_local_coordinates(point)
        return math.isclose(new_point.x ** 2 / self.major_axis ** 2 +
                            new_point.y ** 2 / self.minor_axis ** 2, 1.0, abs_tol=tol)

    def length(self):
        """
        Calculates the length of the ellipse.

        Ramanujan's approximation for the perimeter of the ellipse.
        P = π (a + b) [ 1 + (3h) / (10 + √(4 - 3h) ) ], where h = (a - b)**2/(a + b)**2
        :return:
        """
        perimeter_formular_h = (self.major_axis - self.minor_axis) ** 2 / (self.major_axis + self.minor_axis) ** 2
        return math.pi * (self.major_axis + self.minor_axis) * \
            (1 + (3 * perimeter_formular_h / (10 + math.sqrt(4 - 3 * perimeter_formular_h))))

    def discretization_points(self, *, number_points: int = None, angle_resolution: int = 20):
        """
        Discretize a Contour to have "n" points.

        :param number_points: the number of points (including start and end points)
             if unset, only start and end will be returned.
        :param angle_resolution: if set, the sampling will be adapted to have a controlled angular distance. Useful
            to mesh an arc.
        :return: a list of sampled points.
        """
        if number_points:
            angle_resolution = number_points
        discretization_points_3d = [
                                       self.center + self.major_axis * math.cos(
                                           teta) * self.major_dir
                                       + self.minor_axis * math.sin(
                                           teta) * self.major_dir.cross(
                                           self.normal) for teta in
                                       npy.linspace(0, volmdlr.TWO_PI,
                                                    angle_resolution + 1)][:-1]
        return discretization_points_3d

    def to_2d(self, plane_origin, x, y):
        """
        Transforms an Ellipse 3D into an Ellipse 2D, given a plane origin and an u and v plane vector.

        :param plane_origin: plane origin.
        :param x: plane u vector.
        :param y: plane v vector.
        :return: Ellipse2D.
        """
        center = self.center.to_2d(plane_origin, x, y)
        major_dir_point3d = self.center + self.major_axis * self.major_dir
        major_dir_point2d = major_dir_point3d.to_2d(plane_origin, x, y)
        major_dir_2d = major_dir_point2d - center
        major_dir_2d = major_dir_2d.unit_vector()
        minor_dir_point3d = self.center + self.minor_axis * self.minor_dir
        minor_dir_point2d = minor_dir_point3d.to_2d(plane_origin, x, y)
        minor_dir_2d = minor_dir_point2d - center
        minor_dir_2d = minor_dir_2d.unit_vector()
        # major_dir_2d = self.major_dir.to_2d()
        # _d2 = self.minor_dir.to_2d(plane_origin, x, y)
        return Ellipse2D(self.major_axis, self.minor_axis, volmdlr.Frame2D(center, major_dir_2d, minor_dir_2d))

    def abscissa(self, point: volmdlr.Point3D, tol: float = 1e-6):
        """
        Calculates the abscissa a given point.

        :param point: point to calculate abscissa.
        :param tol: tolerance.
        :return: abscissa
        """
        if not self.point_belongs(point, tol):
            raise ValueError('Point is not on ellipse.')
        point2d = point.to_2d(self.center, self.frame.u, self.frame.v)
        return self.self_2d.abscissa(point2d)

    def point_at_abscissa(self, abscissa: float):
        """
        Calculates the 3D point on the curve at a given fraction of its length (abscissa).

        :param abscissa: The fraction of the curve's length at which to calculate the point.
        :type abscissa: (float)
        Returns: The calculated 3D point on the curve.
        :rtype: Point3D.
        """
        point2d = self.self_2d.point_at_abscissa(abscissa)
        return point2d.to_3d(self.center, self.frame.u, self.frame.v)

    def trim(self, point1: volmdlr.Point3D, point2: volmdlr.Point3D, same_sense: bool = True):
        """
        Trims an ellipse between two points.

        :param point1: point1 used to trim ellipse.
        :param point2: point2 used to trim ellipse.
        :same_sense: indicates whether the curve direction agrees with (True) or is in the opposite
            direction (False) to the edge direction. By default, it's assumed True
        :return: arc of ellipse between these two points.
        """
        ellipse = self
        if not same_sense:
            ellipse = self.reverse()
        if point1.is_close(point2):
            return volmdlr.edges.FullArcEllipse3D(ellipse, point1, self.name)
        return volmdlr.edges.ArcEllipse3D(ellipse, point1, point2)

    def rotation(self, center: volmdlr.Point3D, axis: volmdlr.Vector3D, angle: float):
        """
        Ellipse3D rotation.

        :param center: rotation center.
        :param axis: rotation axis.
        :param angle: angle rotation.
        :return: a new rotated Ellipse3D.
        """
        return Ellipse3D(self.major_axis, self.minor_axis, self.frame.rotation(center, axis, angle), self.name)

    def translation(self, offset: volmdlr.Vector3D):
        """
        Ellipse 3D translation.

        :param offset: translation vector.
        :return: A new translated Ellipse 3D.
        """
        return Ellipse3D(self.major_axis, self.minor_axis, self.frame.translation(offset), self.name)

    def frame_mapping(self, frame: volmdlr.Frame3D, side: str):
        """
        Changes frame_mapping and return a new Ellipse3D.

        side = 'old' or 'new'.
        """

        return Ellipse3D(self.major_axis, self.minor_axis, self.frame.frame_mapping(frame, side))

    def plot(self, ax=None, edge_style: EdgeStyle = EdgeStyle()):
        """Plots an ellipse using Matplotlib."""
        if ax is None:
            ax = plt.figure().add_subplot(111, projection='3d')

        return vm_common_operations.plot_from_discretization_points(ax, edge_style, self, close_plot=True,
                                                                    number_points=100)

    @classmethod
    def from_step(cls, arguments, object_dict, **kwargs):
        """
        Converts a step primitive to a Ellipse3D.

        :param arguments: The arguments of the step primitive.
        :type arguments: list
        :param object_dict: The dictionary containing all the step primitives that have already been instantiated.
        :type object_dict: dict
        :return: The corresponding Ellipse3D object.
        :rtype: :class:`volmdlr.wires.Ellipse3D`
        """
        length_conversion_factor = kwargs.get("length_conversion_factor", 1)

        center = object_dict[arguments[1]].origin
        normal = object_dict[arguments[1]].w
        major_dir = object_dict[arguments[1]].u
        major_axis = float(arguments[2]) * length_conversion_factor
        minor_axis = float(arguments[3]) * length_conversion_factor
        return cls(major_axis, minor_axis, volmdlr.Frame3D(center, major_dir, normal.cross(major_dir), normal),
                   arguments[0][1:-1])

    def reverse(self):
        """
        Reverses the direction of the Ellipse.

        """
        frame = volmdlr.Frame3D(self.center, self.frame.u, -self.frame.v,
                                self.frame.u.cross(-self.frame.v))
        return Ellipse3D(self.major_axis, self.minor_axis, frame)

    def line_intersections(self, line):
        """
        Gets intersections between an Ellipse 3D and a Line3D.

        :param line: Other Line 3D.
        :return: A list of points, containing all intersections between the Line 3D and the Ellipse3D.
        """
        return volmdlr_intersections.ellipse3d_line_intersections(self, line)

    def linesegment_intersections(self, linesegment, abs_tol: float = 1e-6):
        """
        Gets intersections between an Ellipse 3D and a Line3D.

        :param linesegment: Other Line 3D.
        :param abs_tol: tolerance.
        :return: A list of points, containing all intersections between the Line 3D and the Ellipse3D.
        """
        ellipse3d_line_intersections = self.line_intersections(linesegment.line)
        intersections = []
        for intersection in ellipse3d_line_intersections:
            if linesegment.point_belongs(intersection, abs_tol):
                intersections.append(intersection)
        return intersections

    def ellipse_intersections(self, ellipse, abs_tol: float = 1e-6):
        """
        Gets intersections between an Ellipse 3D and a Line3D.

        :param ellipse: Other Ellipse 3D.
        :param abs_tol: tolerance.
        :return: A list of points, containing all intersections between the two Ellipse3D.
        """
        intersections = []
<<<<<<< HEAD
        plane1 = volmdlr.surfaces.Plane3D(self.frame)
        plane2 = volmdlr.surfaces.Plane3D(ellipse.frame)
        if plane1.is_coincident(plane2) and self.frame.w.is_colinear_to(ellipse.frame.w):
=======
        if self.frame.w.is_colinear_to(ellipse.frame.w) and\
                math.isclose(self.frame.w.dot(ellipse.frame.origin - self.frame.origin), 0, abs_tol=1e-6):
>>>>>>> ecff432d
            ellipse2d = ellipse.to_2d(self.frame.origin, self.frame.u, self.frame.v)
            self_ellipse2d = self.to_2d(self.frame.origin, self.frame.u, self.frame.v)
            intersections_2d = self_ellipse2d.ellipse_intersections(ellipse2d)
            for intersection in intersections_2d:
                intersections.append(intersection.to_3d(self.frame.origin, self.frame.u, self.frame.v))
            return intersections

        plane_intersections = volmdlr_intersections.get_two_planes_intersections(self.frame, ellipse.frame)
        if not plane_intersections:
            return []
        plane_intersections = Line3D(plane_intersections[0], plane_intersections[1])
        self_ellipse3d_line_intersections = volmdlr_intersections.circle_3d_line_intersections(self,
                                                                                               plane_intersections)
        ellipse3d_line_intersections = volmdlr_intersections.ellipse3d_line_intersections(ellipse, plane_intersections)
        for intersection in self_ellipse3d_line_intersections + ellipse3d_line_intersections:
            if volmdlr.core.point_in_list(intersection, intersections):
                continue
            if self.point_belongs(intersection, abs_tol) and ellipse.point_belongs(intersection, abs_tol):
                intersections.append(intersection)
        return intersections<|MERGE_RESOLUTION|>--- conflicted
+++ resolved
@@ -2247,14 +2247,8 @@
         :return: A list of points, containing all intersections between the two Ellipse3D.
         """
         intersections = []
-<<<<<<< HEAD
-        plane1 = volmdlr.surfaces.Plane3D(self.frame)
-        plane2 = volmdlr.surfaces.Plane3D(ellipse.frame)
-        if plane1.is_coincident(plane2) and self.frame.w.is_colinear_to(ellipse.frame.w):
-=======
         if self.frame.w.is_colinear_to(ellipse.frame.w) and\
                 math.isclose(self.frame.w.dot(ellipse.frame.origin - self.frame.origin), 0, abs_tol=1e-6):
->>>>>>> ecff432d
             ellipse2d = ellipse.to_2d(self.frame.origin, self.frame.u, self.frame.v)
             self_ellipse2d = self.to_2d(self.frame.origin, self.frame.u, self.frame.v)
             intersections_2d = self_ellipse2d.ellipse_intersections(ellipse2d)
