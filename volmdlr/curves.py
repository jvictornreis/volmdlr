--- conflicted
+++ resolved
@@ -2264,12 +2264,8 @@
                                            theta) * self.major_dir
                                        + self.minor_axis * math.sin(
                                            theta) * self.minor_dir for theta in
-                                       npy.linspace(0, volmdlr.TWO_PI,
-<<<<<<< HEAD
-                                                    angle_resolution + 1)]
-=======
-                                                    angle_resolution)]
->>>>>>> 2fd474bd
+                                       npy.linspace(0, volmdlr.TWO_PI, angle_resolution)]
+
         return discretization_points_3d
 
     def to_2d(self, plane_origin, x, y):
