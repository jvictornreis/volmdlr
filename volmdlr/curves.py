"""
Volmdlr curves.

"""
import math
from typing import List, Union

import matplotlib.pyplot as plt
import numpy as npy
import scipy.integrate as scipy_integrate
from matplotlib import __version__ as _mpl_version
from packaging import version

from dessia_common.core import DessiaObject

import plot_data.colors
import plot_data.core as plot_data
import volmdlr
from volmdlr import core, geometry
import volmdlr.utils.common_operations as vm_common_operations
import volmdlr.utils.intersections as volmdlr_intersections
from volmdlr.core import EdgeStyle


class Curve(DessiaObject):
    """Abstract class for a curve object."""

    def __init__(self, name: str = ''):
        DessiaObject.__init__(self, name=name)

    def sort_points_along_curve(self, points: List[Union[volmdlr.Point2D, volmdlr.Point3D]]):
        """
        Sort point along a curve.

        :param points: list of points to be sorted.
        :return: sorted points.
        """
        return sorted(points, key=self.abscissa)

    def abscissa(self, point):
        """
        Calculate the abscissa of a point on the curve.
        """
        raise NotImplementedError(f'abscissa method not implemented by {self.__class__.__name__}')


class ClosedCurve(Curve):
    """Abstract class for definiing closed curves (Circle, Ellipse) properties."""

    def point_at_abscissa(self, abscissa):
        """
        Returns the point that corresponds to the given abscissa.

        :param abscissa: The abscissa
        :type abscissa: float
        :return: The point that corresponds to the given abscissa.
        :rtype: Union[:class:`volmdlr.Point2D`, :class:`volmdlr.Point3D`]
        """
        raise NotImplementedError(f'point_at_abscissa method using abscissa'
                                  f'{abscissa} not implemented by {self.__class__.__name__}')

    def length(self):
        """
        Calcultes the Closed Curve's length.
        """
        raise NotImplementedError(f'length method not implemented by {self.__class__.__name__}')

    def local_discretization(self, point1, point2, number_points: int = 10):
        """
        Gets n discretization points between two given points of the Curve.

        :param point1: point 1 on edge.
        :param point2: point 2 on edge.
        :param number_points: number of points to discretize locally.
        :return: list of locally discretized points.
        """
        abscissa1 = self.abscissa(point1)
        abscissa2 = self.abscissa(point2)
        if point1.is_close(point2) and point1.is_close(self.point_at_abscissa(0.0)):
            abscissa1 = 0.0
            abscissa2 = self.length()
            points = vm_common_operations.get_abscissa_discretization(self, abscissa1, abscissa2, number_points, False)
            return points + [points[0]]
        if abscissa1 > abscissa2 == 0.0:
            abscissa2 = self.length()
        return vm_common_operations.get_abscissa_discretization(self, abscissa1, abscissa2, number_points, False)


class Line(Curve):
    """
    Abstract class representing a line.

    :param point1: The first point defining the line
    :type point1: Union[:class:`volmdlr.Point2D`, :class:`volmdlr.Point3D`]
    :param point2: The second point defining the line
    :type point2: Union[:class:`volmdlr.Point2D`, :class:`volmdlr.Point3D`]
    :param name: Name of the line. Default value is an empty string
    :type name: str, optional
    """

    def __init__(self, point1, point2, name=''):
        self.point1 = point1
        self.point2 = point2
        self._direction_vector = None
        Curve.__init__(self, name=name)

    def __getitem__(self, key):
        """
        Get a point of the line by its index.
        """
        if key == 0:
            return self.point1
        if key == 1:
            return self.point2
        raise IndexError

    def unit_direction_vector(self, *args, **kwargs):
        """
        Get the unit direction vector of the line.

        :return: The unit direction vector of the line
        :rtype:  Union[:class:`volmdlr.Vector2D`, :class:`volmdlr.Vector3D`]
        """
        vector = self.direction_vector()
        vector = vector.unit_vector()
        return vector

    def direction_vector(self, *args, **kwargs):
        """
        Get the direction vector of the line.

        :return: The direction vector of the line
        :rtype: Union[:class:`volmdlr.Vector2D`, :class:`volmdlr.Vector3D`]
        """
        if not self._direction_vector:
            direction_vector = self.point2 - self.point1
            if isinstance(direction_vector, volmdlr.Point3D):
                direction_vector = direction_vector.to_vector()
            self._direction_vector = direction_vector
        return self._direction_vector

    def normal_vector(self, *args, **kwargs):
        """
        Get the normal vector of the line.

        :return: The normal vector of the line
        :rtype: Union[:class:`volmdlr.Vector2D`, :class:`volmdlr.Vector3D`]
        """
        return self.direction_vector().normal_vector()

    def unit_normal_vector(self, *args, **kwargs):
        """
        Get the unit normal vector of the line.

        :return: The unit normal vector of the line
        :rtype: Union[:class:`volmdlr.Vector2D`, :class:`volmdlr.Vector3D`]
        """
        return self.unit_direction_vector().normal_vector()

    def point_projection(self, point):
        """
        Calculate the projection of a point onto the line.

        :param point: The point to project
        :type point: Union[:class:`volmdlr.Point2D`, :class:`volmdlr.Point3D`]
        :return: The projection of the point onto the line and the distance
            between the point and the projection
        :rtype: Tuple(Union[:class:`volmdlr.Point2D`,
            :class:`volmdlr.Point3D`], float)
        """
        vector = self.point2 - self.point1
        norm_u = vector.norm()
        projection_param_t = (point - self.point1).dot(vector) / norm_u ** 2
        projection = self.point1 + projection_param_t * vector
        projection = projection.to_point()
        return projection, projection_param_t * norm_u

    def abscissa(self, point):
        """
        Calculate the abscissa of a point on the line.

        :param point: The point for which to calculate the abscissa
        :type point: Union[:class:`volmdlr.Point2D`, :class:`volmdlr.Point3D`]
        :return: The abscissa of the point
        :rtype: float
        """
        vector = self.point2 - self.point1
        norm_u = vector.norm()
        t_param = (point - self.point1).dot(vector) / norm_u
        return t_param

    def point_at_abscissa(self, abscissa):
        """
        Returns the point that corresponds to the given abscissa.

        :param abscissa: The abscissa
        :type abscissa: float
        :return: The point that corresponds to the given abscissa.
        :rtype: Union[:class:`volmdlr.Point2D`, :class:`volmdlr.Point3D`]
        """
        return self.point1 + self.unit_direction_vector() * abscissa

    def split(self, split_point):
        """
        Split a line into two lines.

        :param split_point: The point where to split the line
        :type split_point: Union[:class:`volmdlr.Point2D`,
            :class:`volmdlr.Point3D`]
        :return: A list containing two lines
        """
        return [self.__class__(self.point1, split_point),
                self.__class__(split_point, self.point2)]

    def is_between_points(self, point1: Union[volmdlr.Point2D, volmdlr.Point3D],
                          point2: Union[volmdlr.Point2D, volmdlr.Point3D]):
        """
        Verifies if a line is between two points.

        :param point1: The first point
        :type point1: Union[:class:`volmdlr.Point2D`, :class:`volmdlr.Point3D`]
        :param point2: The second point
        :type point2: Union[:class:`volmdlr.Point2D`, :class:`volmdlr.Point3D`]
        :return: True if the line is between the two points, False otherwise
        :rtype: bool
        """

        if point1.is_close(point2):
            return False

        line_segment = volmdlr.edges.LineSegment2D(point1, point2)
        if line_segment.line_intersections(self):
            return True
        return False

    def to_step(self, current_id, *args, **kwargs):
        """Exports to STEP format."""
        p1_content, p1_id = self.point1.to_step(current_id)
        # p2_content, p2_id = self.point2.to_step(current_id+1)
        current_id = p1_id + 1
        u_content, u_id = self.unit_direction_vector().to_step(current_id, vector=True)
        current_id = u_id + 1
        content = p1_content + u_content
        content += f"#{current_id} = LINE('{self.name}',#{p1_id},#{u_id});\n"
        return content, current_id

    def reverse(self):
        """Gets a line in the reverse direction."""
        return self.__class__(self.point2, self.point1, name=self.name + '_reverse')


class Line2D(Line):
    """
    Define an infinite line given by two points.

    """

    def __init__(self, point1: volmdlr.Point2D,
                 point2: volmdlr.Point2D, *, name=''):
        Line.__init__(self, point1, point2, name=name)

    def __hash__(self):
        return hash(('line2d', self.point1, self.point2))

    def to_3d(self, plane_origin, x1, x2):
        """
        Convert the line to a 3D line.

        :param plane_origin: Origin of the plane in which the line is.
        :type plane_origin: :class:`volmdlr.Point3D`
        :param x1: First direction of the plane in which the line is.
        :type x1: :class:`volmdlr.Vector3D`
        :param x2: Second direction of the plane in which the line is.
        :type x2: :class:`volmdlr.Vector3D`
        :return: The 3D line.
        :rtype: :class:`Line3D`
        """
        points_3d = [point.to_3d(plane_origin, x1, x2) for point in [self.point1, self.point2]]
        return Line3D(*points_3d, self.name)

    def rotation(self, center: volmdlr.Point2D, angle: float):
        """
        Line2D rotation.

        :param center: rotation center.
        :param angle: angle rotation.
        :return: a new rotated Line2D.
        """
        return Line2D(*[point.rotation(center, angle)
                        for point in [self.point1, self.point2]])

    def translation(self, offset: volmdlr.Vector2D):
        """
        Line2D translation.

        :param offset: translation vector.
        :return: A new translated Line2D.
        """
        return Line2D(*[point.translation(offset) for point in [self.point1, self.point2]])

    def frame_mapping(self, frame: volmdlr.Frame2D, side: str):
        """
        Map the line to a new coordinate frame.

        :param frame: The new coordinate frame.
        :type frame: :class:`volmdlr.Frame2D`
        :param side: The side to which the mapping is made. 'old' for the
            original coordinate frame, 'new' for the new one.
        :type side: str
        :return: The mapped line.
        :rtype: :class:`Line2D`
        """
        return Line2D(*[point.frame_mapping(frame, side) for point in [self.point1, self.point2]])

    def plot(self, ax=None, edge_style: EdgeStyle = EdgeStyle()):
        """
        Plot the line.

        :param ax: Matplotlib axis on which to plot the line. If none,
            a new figure is created.
        :type ax: matplotlib.axes._subplots.AxesSubplot, optional
        :param edge_style: data class instance, containing all parameters needed to plot Line 2D.
        :return: The Matplotlib axis.
        :rtype: matplotlib.axes._subplots.AxesSubplot
        """
        if ax is None:
            _, ax = plt.subplots()

        if version.parse(_mpl_version) >= version.parse('3.3.2'):
            if edge_style.dashed:
                ax.axline((self.point1.x, self.point1.y),
                          (self.point2.x, self.point2.y),
                          dashes=[30, 5, 10, 5],
                          color=edge_style.color)
            else:
                ax.axline((self.point1.x, self.point1.y),
                          (self.point2.x, self.point2.y),
                          color=edge_style.color)
        else:
            direction_vector = self.direction_vector()
            point3 = self.point1 - 3 * direction_vector
            point4 = self.point2 + 4 * direction_vector
            if edge_style.dashed:
                ax.plot([point3[0], point4[0]], [point3[1], point4[1]], color=edge_style.color,
                        dashes=[30, 5, 10, 5])
            else:
                ax.plot([point3[0], point4[0]], [point3[1], point4[1]], color=edge_style.color)

        return ax

    def plot_data(self, edge_style=None):
        """
        Get plot data for the line.

        :param edge_style: Plotting style for the line.
        :type edge_style: :class:`plot_data.EdgeStyle`, optional
        :return: Plot data for the line.
        :rtype: :class:`plot_data.Line2D`
        """
        return plot_data.Line2D([self.point1.x, self.point1.y],
                                [self.point2.x, self.point2.y],
                                edge_style=edge_style)

    def line_intersections(self, line):
        """
        Calculate the intersection between the two lines.

        :param line: The line to calculate intersections with.
        :type line: :class:`volmdlr.Line2D`
        :return: A list of at most one intersection point between
            the two lines.
        :rtype: List[:class:`volmdlr.Point2D`]
        """

        point = volmdlr.Point2D.line_intersection(self, line)
        if point is not None:
            point_projection1, _ = self.point_projection(point)
            if point_projection1 is None:
                return []

            if line.__class__.__name__ == 'Line2D':
                point_projection2, _ = line.point_projection(point)
                if point_projection2 is None:
                    return []

            return [point_projection1]
        return []

    def linesegment_intersections(self, linesegment):
        """
        Calculate the intersection between a line and a line segment.

        :param linesegment: The line segment to calculate intersections with.
        :type linesegment: :class:`volmdlr.edges.LineSegment2D`
        :return: A list of at most one intersection point between the two lines.
        :rtype: List[:class:`volmdlr.Point2D`]
        """
        return linesegment.line_intersections(self)

    @staticmethod
    def _compute_data_create_tangent_circle(line, point, other_line):
        """
        Static helper method to compute some data used in create_tangent_circle method.
        """

        def vectors_from_line_and_point(line1, line2, point_):
            vector_i = volmdlr.Vector2D(point_.x, point_.y)
            vector_a = volmdlr.Vector2D(line1.point1.x, line1.point1.y)
            vector_b = volmdlr.Vector2D(line1.point2.x, line1.point2.y)
            vector_c = volmdlr.Vector2D(line2.point1.x, line2.point1.y)
            vector_d = volmdlr.Vector2D(line2.point2.x, line2.point2.y)
            return vector_i, vector_a, vector_b, vector_c, vector_d

        if math.isclose(line.point_distance(point), 0, abs_tol=1e-10):
            vectors = vectors_from_line_and_point(line, other_line, point)
        elif math.isclose(other_line.point_distance(point), 0, abs_tol=1e-10):
            vectors = vectors_from_line_and_point(other_line, line, point)
        else:
            raise AttributeError("The point isn't on any of the two lines")
        return vectors

    @staticmethod
    def _change_reference_frame(vector_i, vector_a, vector_b, vector_c, vector_d):
        new_u = volmdlr.Vector2D((vector_b - vector_a))
        new_u.normalize()
        new_v = new_u.unit_normal_vector()
        new_basis = volmdlr.Frame2D(vector_i, new_u, new_v)

        new_a = new_basis.global_to_local_coordinates(vector_a)
        new_b = new_basis.global_to_local_coordinates(vector_b)
        new_c = new_basis.global_to_local_coordinates(vector_c)
        new_d = new_basis.global_to_local_coordinates(vector_d)

        return new_basis, new_a, new_b, new_c, new_d

    @staticmethod
    def compute_tangent_circle_for_parallel_segments(new_basis, new_a, new_c):
        """
        Compute tangent circle between parallel segments.

        """
        segments_distance = abs(new_c[1] - new_a[1])
        radius = segments_distance / 2
        new_circle_center = volmdlr.Point2D((0, npy.sign(new_c[1] - new_a[1]) * radius))
        circle_center = new_basis.local_to_global_coordinates(new_circle_center)
        circle = Circle2D(circle_center, radius)
        return circle, None

    @staticmethod
    def compute_tangent_circles_for_perpendicular_segments(new_basis, new_a, new_b, new_c, new_d):
        """
        Computes tangent circle between perpendicular segments.

        """
        line_ab = Line2D(volmdlr.Point2D(new_a), volmdlr.Point2D(new_b))
        line_cd = Line2D(volmdlr.Point2D(new_c), volmdlr.Point2D(new_d))
        new_pt_k = volmdlr.Point2D.line_intersection(line_ab, line_cd)

        radius = abs(new_pt_k[0])
        new_circle_center1 = volmdlr.Point2D((0, radius))
        new_circle_center2 = volmdlr.Point2D((0, -radius))
        circle_center1 = new_basis.local_to_global_coordinates(new_circle_center1)
        circle_center2 = new_basis.local_to_global_coordinates(new_circle_center2)
        circle1 = Circle2D(circle_center1, radius)
        circle2 = Circle2D(circle_center2, radius)

        return circle1, circle2

    @staticmethod
    def get_concurrent_segments_tangent_circles(vector_i, vector_c, vector_d, new_point_k, new_basis):
        """Creates circles tangents to concurrent segments."""
        point_k = volmdlr.Point2D(new_basis.local_to_global_coordinates(new_point_k))

        if point_k.is_close(vector_i):
            return None, None

        # CHANGEMENT DE REPERE:
        new_u2 = volmdlr.Vector2D(point_k - vector_i).unit_vector()
        new_v2 = new_u2.unit_vector()
        new_basis2 = volmdlr.Frame2D(vector_i, new_u2, new_v2)
        new_vector_c = new_basis2.global_to_local_coordinates(vector_c)
        new_vector_d = new_basis2.global_to_local_coordinates(vector_d)
        new_point_k = new_basis2.global_to_local_coordinates(point_k)
        teta1 = math.atan2(new_vector_c[1], new_vector_c[0] - new_point_k[0])
        teta2 = math.atan2(new_vector_d[1], new_vector_d[0] - new_point_k[0])

        if teta1 < 0:
            teta1 += math.pi
        if teta2 < 0:
            teta2 += math.pi
        teta = teta1
        if not math.isclose(teta1, teta2, abs_tol=1e-08):
            if math.isclose(teta1, math.pi, abs_tol=1e-08) or math.isclose(
                    teta1, 0., abs_tol=1e-08):
                teta = teta2
            elif math.isclose(teta2, math.pi,
                              abs_tol=1e-08) or math.isclose(teta2, 0.,
                                                             abs_tol=1e-08):
                teta = teta1
        radius1 = new_point_k[0] * math.sin(teta) / (1 + math.cos(teta))
        radius2 = new_point_k[0] * math.sin(teta) / (1 - math.cos(teta))
        circle_center1 = new_basis2.local_to_global_coordinates(volmdlr.Point2D(0, -radius1))
        circle_center2 = new_basis2.local_to_global_coordinates(volmdlr.Point2D(0, radius2))

        if new_basis.global_to_local_coordinates(circle_center1)[1] > 0:
            return Circle2D(circle_center1, radius1), Circle2D(circle_center2, radius2)
        return Circle2D(circle_center2, radius2), Circle2D(circle_center1, radius1)

    def create_tangent_circle(self, point, other_line):
        """
        Computes the two circles that are tangent to 2 lines and intersect a point located on one of the two lines.
        """
        # point will be called I(x_I, y_I)
        # self will be (AB)
        # line will be (CD)
        vector_i, vector_a, vector_b, vector_c, vector_d = self._compute_data_create_tangent_circle(
            self, point, other_line)
        # Basis change
        new_basis, new_a, new_b, new_c, new_d = self._change_reference_frame(vector_i, vector_a, vector_b,
                                                                             vector_c, vector_d)

        if new_c[1] == 0 and new_d[1] == 0:
            # Segments are on the same line: no solution
            return None, None

        if math.isclose(self.unit_direction_vector().dot(
                other_line.unit_normal_vector()), 0, abs_tol=1e-06):
            # Parallel segments: one solution
            return self.compute_tangent_circle_for_parallel_segments(new_basis, new_a, new_c)

        if math.isclose(self.unit_direction_vector().dot(
                other_line.unit_direction_vector()), 0, abs_tol=1e-06):
            # Perpendicular segments: 2 solution
            return self.compute_tangent_circles_for_perpendicular_segments(new_basis, new_a, new_b, new_c, new_d)

        # =============================================================================
        # LES SEGMENTS SONT QUELCONQUES
        #   => 2 SOLUTIONS
        # =============================================================================

        line_ab = Line2D(volmdlr.Point2D(new_a), volmdlr.Point2D(new_b))
        line_cd = Line2D(volmdlr.Point2D(new_c), volmdlr.Point2D(new_d))
        return self.get_concurrent_segments_tangent_circles(
            vector_i, vector_c, vector_d, volmdlr.Point2D.line_intersection(line_ab, line_cd), new_basis)

    def cut_between_two_points(self, point1: volmdlr.Point2D,
                               point2: volmdlr.Point2D):
        """
        Cut the line between two points to create a linesegment.

        :param point1: The first point defining the linesegment
        :type point1: :class:`volmdlr.Point2D`
        :param point2: The second point defining the linesegment
        :type point2: :class:`volmdlr.Point2D`
        :return: The created linesegment
        :rtype: :class:`volmdlr.edges.LineSegment2D`
        """
        return volmdlr.edges.LineSegment2D(point1, point2)

    def point_belongs(self, point2d, abs_tol: float = 1e-6):
        """
        Verifies if the point 2D belongs to the line.

        :param point2d: point to be verified.
        :param abs_tol: absolute tolerance to consider in calculus.
        :return: True if point belongs to line, False otherwise.
        """
        return math.isclose(self.point_distance(point2d), 0, abs_tol=abs_tol)

    def point_distance(self, point2d):
        """
        Calculate the shortest distance between a line and a point.

        :param point2d: Point to calculate distance.
        :type point2d: :class:`volmdlr.Point2D`.
        :return: Distance to point.
        :rtype: float.
        """
        vector_r = self.point1 - point2d
        vector_v = self.normal_vector()
        return abs(vector_v.dot(vector_r)) / vector_v.norm()


class Line3D(Line):
    """
    Define an infinite line passing through the 2 points.

    """
    _non_data_eq_attributes = ['name', 'basis_primitives', 'bounding_box']

    def __init__(self, point1: volmdlr.Point3D, point2: volmdlr.Point3D,
                 name: str = ''):
        Line.__init__(self, point1, point2, name=name)
        self._bbox = None

    @property
    def bounding_box(self):
        """Bounding Box getter."""
        if not self._bbox:
            self._bbox = self._bounding_box()
        return self._bbox

    @bounding_box.setter
    def bounding_box(self, new_bounding_box):
        """Bounding Box setter."""
        self._bbox = new_bounding_box

    def _bounding_box(self):
        """Calculates the Bounding box."""
        xmin = min([self.point1[0], self.point2[0]])
        xmax = max([self.point1[0], self.point2[0]])
        ymin = min([self.point1[1], self.point2[1]])
        ymax = max([self.point1[1], self.point2[1]])
        zmin = min([self.point1[2], self.point2[2]])
        zmax = max([self.point1[2], self.point2[2]])

        return core.BoundingBox(xmin, xmax, ymin, ymax, zmin, zmax)

    def point_belongs(self, point3d):
        """
        Verifies if a point belongs to the Line 3D.

        :param point3d: point to be verified.
        :return: returns True if point belongs to the line, and False otherwise.
        """
        if point3d.is_close(self.point1):
            return True
        return self.direction_vector().is_colinear_to(point3d - self.point1)

    def point_distance(self, point):
        """Returns the minimal distance to a point."""
        vector1 = point - self.point1
        vector1.to_vector()
        vector2 = self.point2 - self.point1
        vector2.to_vector()
        return vector1.cross(vector2).norm() / vector2.norm()

    def line_distance(self, line2):
        """
        Calculates the distance between two Line3D.

        :param line2: other Line3D.
        :return: The distance between the two lines.
        """
        direction_vector1 = self.direction_vector()
        direction_vector2 = line2.direction_vector()
        if direction_vector1.is_colinear_to(direction_vector2):
            return direction_vector1.cross(line2.point1 - self.point1).norm() / direction_vector1.norm()
        vector = line2.point1 - self.point1
        line_distance = abs(vector.dot(direction_vector1.cross(direction_vector2))) / direction_vector1.cross(
            direction_vector2).norm()
        return line_distance

    def skew_to(self, line):
        """
        Verifies if two Line3D are skew to each other, that is, they are not parallel and never intersect.

        :param line: other line.
        :return: True if they are skew, False otherwise.
        """
        if self.direction_vector().is_colinear_to(line.direction_vector()):
            return False
        if math.isclose(self.line_distance(line), 0, abs_tol=1e-6):
            return False
        return True

    def intersection(self, line2):
        """
        Calculates the intersection between to Line3D, if there is an intersection.

        :param line2: other Line3D
        :return: None if there is no intersection between Lines.
        A volmdlr.Point3D if there exists an intersection.
        """
        direction_vector1 = self.direction_vector()
        direction_vector2 = line2.direction_vector()
        distance_to_line = self.line_distance(line2)
        if direction_vector1.is_colinear_to(direction_vector2) or \
                not math.isclose(distance_to_line, 0, abs_tol=1e-6):
            return None
        if math.isclose(distance_to_line, 0, abs_tol=1e-6) and \
                math.isclose(direction_vector1.dot(direction_vector2), 0, abs_tol=1e-6):
            projected_point, _ = self.point_projection(line2.point1)
            return projected_point
        vector = self.point1 - line2.point1
        t_coefficient = (vector.dot(direction_vector2) * direction_vector2.dot(direction_vector1) -
                         vector.dot(direction_vector1) * direction_vector2.dot(direction_vector2)) / (
                                direction_vector1.dot(direction_vector1) * direction_vector2.dot(direction_vector2) -
                                direction_vector1.dot(direction_vector2) * direction_vector2.dot(direction_vector1))
        # u_coefficient = (vector.dot(direction_vector2) + t_coefficient * direction_vector1.dot(
        # direction_vector2)) / direction_vector2.dot(direction_vector2)
        intersection = self.point1 + t_coefficient * direction_vector1
        return intersection

    def plot(self, ax=None, edge_style: EdgeStyle = EdgeStyle()):
        """Plot method for Line 3D using Matplotlib."""
        if ax is None:
            fig = plt.figure()
            ax = fig.add_subplot(111, projection='3d')

        # Line segment
        ax.plot([self.point1.x, self.point2.x], [self.point1.y, self.point2.y],
                [self.point1.z, self.point2.z], color=edge_style.color, alpha=edge_style.alpha)

        # Drawing 3 times length of segment on each side
        u = self.point2 - self.point1
        v1 = self.point1 - u * 3
        x1, y1, z1 = v1.x, v1.y, v1.z
        v2 = self.point2 - u * 3
        x2, y2, z2 = v2.x, v2.y, v2.z
        if edge_style.dashed:
            ax.plot([x1, x2], [y1, y2], [z1, z2], color=edge_style.color,
                    dashes=[30, 5, 10, 5])
        else:
            ax.plot([x1, x2], [y1, y2], [z1, z2], color=edge_style.color)
        return ax

    def plane_projection2d(self, center, x, y):
        return Line2D(self.point1.plane_projection2d(center, x, y),
                      self.point2.plane_projection2d(center, x, y))

    def minimum_distance_points(self, other_line):
        """
        Returns the points on this line and the other line that are the closest of lines.
        """
        if self.point_belongs(other_line.point1):
            return other_line.point1, other_line.point1
        if self.point_belongs(other_line.point2):
            return other_line.point2, other_line.point2
        u = self.point2 - self.point1
        v = other_line.point2 - other_line.point1
        w = self.point1 - other_line.point1
        u_dot_u = u.dot(u)
        u_dot_v = u.dot(v)
        v_dot_v = v.dot(v)
        u_dot_w = u.dot(w)
        v_dot_w = v.dot(w)

        s_param = (u_dot_v * v_dot_w - v_dot_v * u_dot_w) / (u_dot_u * v_dot_v - u_dot_v ** 2)
        t_param = (u_dot_u * v_dot_w - u_dot_v * u_dot_w) / (u_dot_u * v_dot_v - u_dot_v ** 2)
        point1 = self.point1 + s_param * u
        point2 = other_line.point1 + t_param * v
        return point1, point2

    def rotation(self, center: volmdlr.Point3D, axis: volmdlr.Vector3D, angle: float):
        """
        Line3D rotation.

        :param center: rotation center
        :param axis: rotation axis
        :param angle: angle rotation
        :return: a new rotated Line3D
        """

        return Line3D(*[point.rotation(center, axis, angle) for point in
                        [self.point1, self.point2]])

    def translation(self, offset: volmdlr.Vector3D):
        """
        Line3D translation.

        :param offset: translation vector
        :return: A new translated Line3D
        """
        return Line3D(*[point.translation(offset) for point in
                        [self.point1, self.point2]])

    def frame_mapping(self, frame: volmdlr.Frame3D, side: str):
        """
        Changes vector frame_mapping and return a new Line3D.

        side = 'old' or 'new'
        """
        if side == 'old':
            new_start = frame.local_to_global_coordinates(self.point1)
            new_end = frame.local_to_global_coordinates(self.point2)
        elif side == 'new':
            new_start = frame.global_to_local_coordinates(self.point1)
            new_end = frame.global_to_local_coordinates(self.point2)
        else:
            raise ValueError('Please Enter a valid side: old or new')
        return Line3D(new_start, new_end)

    def trim(self, point1: volmdlr.Point3D, point2: volmdlr.Point3D, **kwargs):
        """
        Trims a line creating a line segment.

        :param point1: line segment start.
        :param point2: line segment end.
        :return: line segment.
        """
        if not self.point_belongs(point1) or not self.point_belongs(point2):
            raise ValueError('Point not on curve')

        return volmdlr.edges.LineSegment3D(point1, point2)

    def copy(self, *args, **kwargs):
        return Line3D(*[point.copy() for point in [self.point1, self.point2]])

    @classmethod
    def from_step(cls, arguments, object_dict, **kwargs):
        """
        Converts a step primitive to an Line3D.

        :param arguments: The arguments of the step primitive.
        :type arguments: list
        :param object_dict: The dictionary containing all the step primitives
            that have already been instantiated
        :type object_dict: dict
        :return: The corresponding Line3D object
        :rtype: :class:`Line3D`
        """
        point1 = object_dict[arguments[1]]
        direction = object_dict[arguments[2]]
        point2 = point1 + direction
        return cls(point1, point2, arguments[0][1:-1])

    def to_2d(self, plane_origin, x, y):
        """
        Transforms a Line3D into an Line2D, given a plane origin and an u and v plane vector.

        :param plane_origin: plane origin.
        :param x: plane u vector.
        :param y: plane v vector.
        :return: Line2D.
        """
        p2d = [point.to_2d(plane_origin, x, y) for point in (self.point1, self.point2)]
        if p2d[0] == p2d[1]:
            return None
        return Line2D(*p2d, name=self.name)


class CircleMixin:
    """Circle abstract class."""

    def split_at_abscissa(self, abscissa):
        """
        Splits a Circle into two at a given fraction of its length (abscissa parameter).

        :param abscissa: The fraction of the circle length at which to perform the split.
                Value should be between 0.0 and circle.length(), where 0.0 represents the start of the circle and
                circle.length() represents the end of the arc.
        :type abscissa: float.

        :return: A list containing the two split Arc objects.
        :rtype: List[Arc].
        :raises: ValueError - If the abscissa value is outside the valid range [0.0, circle length].

        """
        if abscissa == 0.0:
            fullarc_class_ = getattr(volmdlr.edges, "FullArc" + self.__class__.__name__[-2:])
            return [fullarc_class_.from_curve(self)]
        start = self.point_at_abscissa(0.0)
        point_at_absccissa = self.point_at_abscissa(abscissa)
        return self.split(start, point_at_absccissa)

    def trim(self, point1: Union[volmdlr.Point2D, volmdlr.Point3D], point2: Union[volmdlr.Point2D, volmdlr.Point3D],
             same_sense: bool = True):
        """
        Trims a circle between two points.

        :param point1: point 1 used to trim circle.
        :param point2: point2 used to trim circle.
        :param same_sense: Used for periodical curves only. Indicates whether the curve direction agrees with (True)
            or is in the opposite direction (False) to the edge direction. By default, it's assumed True
        :return: arc between these two points.
        """
        fullar_arc_class_ = getattr(volmdlr.edges, 'FullArc' + self.__class__.__name__[-2:])
        arc_class_ = getattr(volmdlr.edges, 'Arc' + self.__class__.__name__[-2:])
        circle = self
        if not same_sense:
            circle = self.reverse()
        if not self.point_belongs(point1, 1e-4) or not self.point_belongs(point2, 1e-4):
            ax = self.plot()
            point1.plot(ax=ax, color='r')
            point2.plot(ax=ax, color='b')
            raise ValueError('Point not on circle for trim method')
        if point1.is_close(point2):
            return fullar_arc_class_(circle, point1)
        return arc_class_(circle, point1, point2)


class Circle2D(CircleMixin, ClosedCurve):
    """
    A class representing a 2D circle.

    This class inherits from `CircleMixin` and `Curve` classes,
    and provides methods to work with 2D circles.

    :param center: The center point of the circle.
    :type center: volmdlr.Point2D
    :param radius: The radius of the circle.
    :type radius: float.
    :param name: The name of the circle. Defaults to ''.
    :type name: str, optional
    """

    def __init__(self, center: volmdlr.Point2D, radius: float, name: str = ''):
        self.center = center
        self.radius = radius
        self._bounding_rectangle = None
        self.frame = volmdlr.Frame2D(center, volmdlr.X2D, volmdlr.Y2D)
        ClosedCurve.__init__(self, name=name)

    def __hash__(self):
        return int(round(1e6 * (self.center.x + self.center.y + self.radius)))

    def __eq__(self, other_circle):
        if self.__class__.__name__ != other_circle.__class__.__name__:
            return False

        return math.isclose(self.center.x,
                            other_circle.center.x, abs_tol=1e-06) \
            and math.isclose(self.center.y,
                             other_circle.center.y, abs_tol=1e-06) \
            and math.isclose(self.radius, other_circle.radius,
                             abs_tol=1e-06)

    @classmethod
    def from_3_points(cls, point1, point2, point3):
        """
        Creates a circle 2d from 3 points.

        :return: circle 2d.
        """
        x_interior, y_interior = point2.x, point2.y
        x_end, y_end = point3.x, point3.y
        x_start, y_start = point1.x, point1.y
        matrix1 = [[2 * (x_start - x_interior), 2 * (y_start - y_interior)],
                   [2 * (x_start - x_end), 2 * (y_start - y_end)]]
        b_vector_components = [x_interior ** 2 + y_interior ** 2 - x_start ** 2 - y_start ** 2,
                               x_end ** 2 + y_end ** 2 - x_start ** 2 - y_start ** 2]
        try:
            matrix_a = volmdlr.Matrix22(*matrix1[0], *matrix1[1])
            b_vector = - volmdlr.Vector2D(*b_vector_components)
            inv_matrix_a = matrix_a.inverse()
            center = volmdlr.Point2D(*inv_matrix_a.vector_multiplication(b_vector))
        except ValueError:
            matrix_a = npy.array(matrix1)
            b_vector = - npy.array(b_vector_components)
            center = volmdlr.Point2D(*npy.linalg.solve(matrix_a, b_vector))
        circle = cls(center, point1.point_distance(center))
        return circle

    def area(self):
        """
        Calculates the area for a circle 2d.

        :return: circle area.
        """
        return math.pi * self.radius ** 2

    def second_moment_area(self, point):
        """Second moment area of part of disk."""
        sma = math.pi * self.radius ** 4 / 4
        return geometry.huygens2d(sma, sma, 0, self.area(), self.center, point)

    def center_of_mass(self):
        """Gets the circle's center of mass."""
        return self.center

    def length(self):
        """
        Calculates the length of the Circle 2D.

        :return: the circle's length.
        """

        return volmdlr.TWO_PI * self.radius

    def point_symmetric(self, point):
        """
        Creates a circle symmetrically from a point.

        :param point: symmetry point.
        :return: Circle 2D symmetric to point.
        """
        center = 2 * point - self.center
        return Circle2D(center, self.radius)

    def axial_symmetry(self, line):
        """
        Finds out the symmetric circle 2d according to a line.
        """
        return self.__class__(center=self.center.axial_symmetry(line),
                              radius=self.radius)

    def copy(self, *args, **kwargs):
        """
        Create a copy of the arc 2d.

        :return: copied circle 2d.
        """
        return Circle2D(self.center.copy(), self.radius)

    def point_at_abscissa(self, curvilinear_abscissa):
        """
        Gets the point at a given abscissa.

        :param curvilinear_abscissa: a portion of the circle's length - (0, length).
        :return: Point found at given abscissa.
        """
        start = self.center + self.radius * volmdlr.X3D
        return start.rotation(self.center, curvilinear_abscissa / self.radius)

    def abscissa(self, point: volmdlr.Point2D, tol=1e-6):
        """
        Returns the abscissa of a given point 2d.

        """
        if not math.isclose(point.point_distance(self.center), self.radius, abs_tol=tol):
            raise ValueError('Point not in arc')
        u1, u2 = point.x / self.radius, point.y / self.radius
        point_angle = geometry.sin_cos_angle(u1, u2)
        return self.radius * point_angle

    def point_belongs(self, point, include_edge_points: bool = True, tol: float = 1e-6):
        """
        Verifies if a point is inside the Circle 2D.

        :param point: A 2D point to check if it is inside the Circle 2D.
        :type point: `volmdlr.Point2D`
        :param include_edge_points: A Boolean indicating whether points on the edge of the Circle 2D
            should be considered inside the circle.
        :type include_edge_points: bool
        :param tol: tolerance.
        :return: True if point inside the circle or false otherwise.
        :rtype: bool
        """

        if include_edge_points:
            return point.point_distance(self.center) <= self.radius + tol
        return point.point_distance(self.center) < self.radius

    def point_distance(self, point):
        """
        Calculates the distance of given point to the circle.

        :param point: point to calculate distance.
        :return: the distance from the point to the circle 2D.
        """
        return point.point_distance(self.center) - self.radius

    @property
    def bounding_rectangle(self):
        """
        Gets the bounding rectangle for the circle.

        :return: bounding rectangle.
        """
        if not self._bounding_rectangle:
            self._bounding_rectangle = self.get_bounding_rectangle()
        return self._bounding_rectangle

    def get_bounding_rectangle(self):
        """Calculates the bounding rectangle of the circle 2d."""
        x_min = self.center.x - self.radius
        x_max = self.center.x + self.radius
        y_min = self.center.y - self.radius
        y_max = self.center.y + self.radius
        return core.BoundingRectangle(x_min, x_max, y_min, y_max)

    def cut_by_line(self, line: Line2D):
        """
        Cuts a circle by a line and returns the resulting contours.

        :param line: The line used to cut the circle.
        :type line: (Line2D)
        :return: A list containing the resulting contours after the cut.
        :rtype: List[Union[self, Contour2D]]
        :raises: NotImplementedError - If there is only one intersection point, the method is not implemented.
                 ValueError: If there are more than two intersection points, the input is invalid.
        """
        intersection_points = self.line_intersections(line)
        if not intersection_points:
            return [self]
        if len(intersection_points) == 1:
            raise NotImplementedError
        if len(intersection_points) == 2:
            linesegment = volmdlr.edges.LineSegment2D(intersection_points[0],
                                                      intersection_points[1])
            arc1, arc2 = self.split(intersection_points[0],
                                    intersection_points[1])
            # from volmdlr import wires
            contour1 = volmdlr.wires.Contour2D([arc1, linesegment.copy()])
            contour2 = volmdlr.wires.Contour2D([arc2, linesegment.copy()])
            return [contour1, contour2]
        raise ValueError

    def line_intersections(self, line2d: Line2D, tol=1e-9):
        """
        Calculates the intersections between a circle 2D and Line 2D.

        :param line2d: line to calculate intersections
        :param tol: tolerance to consider in calculations.
        :return: circle and line intersections.
        """
        if line2d.point1.is_close(self.center):
            point1 = line2d.point2
            vec = line2d.point1 - line2d.point2
        else:
            point1 = line2d.point1
            vec = line2d.point2 - line2d.point1
        vector1 = vec.dot(vec)
        vector2 = 2 * vec.dot(point1 - self.center)
        vector3 = point1.dot(point1) + self.center.dot(self.center) - 2 * point1.dot(self.center) - self.radius ** 2

        disc = vector2 ** 2 - 4 * vector1 * vector3
        if math.isclose(disc, 0., abs_tol=tol):
            t_param = -vector2 / (2 * vector1)
            return [point1 + t_param * vec]

        if disc > 0:
            sqrt_disc = math.sqrt(disc)
            t_param = (-vector2 + sqrt_disc) / (2 * vector1)
            s_param = (-vector2 - sqrt_disc) / (2 * vector1)
            return [point1 + t_param * vec, point1 + s_param * vec]

        return []

    def linesegment_intersections(self, linesegment: 'volmdlr.edges.LineSegment2D', tol=1e-9):
        """
        Calculates the intersections between a circle 2D and line segment 2D.

        :param linesegment: line segment to calculate intersections
        :param tol: tolerance to consider in calculations.
        :return: circle and line segment intersections.
        """
        if self.bounding_rectangle.distance_to_b_rectangle(linesegment.bounding_rectangle) > tol:
            return []
        line_intersections = self.line_intersections(linesegment.line, tol)
        linesegment_intersections = []
        for intersection in line_intersections:
            if linesegment.point_belongs(intersection):
                linesegment_intersections.append(intersection)
        return linesegment_intersections

    def circle_intersections(self, circle: 'Circle2D'):
        """
        Finds the intersection points between this circle and another circle.

        :param circle: The other circle to find intersections with.
        :type circle: (Circle2D).
        :return: A list of intersection points between the two circles.
        :rtype: List[Point2D].
        """
        return volmdlr_intersections.get_circle_intersections(self, circle)

    def arc_intersections(self, arc2d: 'volmdlr.edges.Arc2D'):
        """
        Finds the intersection points between this circle and an arc 2d.

        :param arc2d: The arc 2d to find intersections with.
        :type arc2d: (edges.Arc2D).
        :return: A list of intersection points between the circle and the arc.
        :rtype: List[Point2D].
        """
        circle_intesections = self.circle_intersections(arc2d.circle)
        intersections = []
        for inter in circle_intesections:
            if arc2d.point_belongs(inter):
                intersections.append(inter)
        return intersections

    def bsplinecurve_intersections(self, bsplinecurve: 'volmdlr.edges.BSplineCurve2D', abs_tol: float = 1e-6):
        """
        Calculates the intersections between a circle 2d and a BSpline Curve 2D.

        :param bsplinecurve: bsplinecurve to search for intersections.
        :param abs_tol: tolerance to be considered while validating an intersection.
        :return: a list with all intersections between circle and bsplinecurve.
        """
        return volmdlr_intersections.get_bsplinecurve_intersections(self, bsplinecurve, abs_tol)

    def plot(self, ax=None, edge_style: EdgeStyle = EdgeStyle()):
        """Plots the circle using Matplotlib."""
        return vm_common_operations.plot_circle(self, ax, edge_style)

    def plot_data(self, edge_style: plot_data.EdgeStyle = None, surface_style: plot_data.SurfaceStyle = None):
        """
        Get plot data for the circle 2d.

        :param edge_style: Plotting style for the line.
        :type edge_style: :class:`plot_data.EdgeStyle`, optional
        :return: Plot data for the line.
        :rtype: :class:`plot_data.Circle2D`
        """
        return plot_data.Circle2D(cx=self.center.x, cy=self.center.y,
                                  r=self.radius,
                                  edge_style=edge_style,
                                  surface_style=surface_style)

    def to_3d(self, plane_origin, x, y):
        """
        Transforms a Circle2D into an Circle3D, given a plane origin and an u and v plane vector.

        :param plane_origin: plane origin.
        :param x: plane u vector.
        :param y: plane v vector.
        :return: Circle3D.
        """
        normal = x.cross(y)
        center3d = self.center.to_3d(plane_origin, x, y)
        return Circle3D(volmdlr.Frame3D(center3d, x, y, normal), self.radius, self.name)

    def rotation(self, center: volmdlr.Point2D, angle: float):
        """
        Circle2D rotation.

        :param center: rotation center.
        :param angle: angle rotation.
        :return: a new rotated Circle2D.
        """
        return Circle2D(self.center.rotation(center, angle), self.radius)

    def translation(self, offset: volmdlr.Vector2D):
        """
        Circle2D translation.

        :param offset: translation vector
        :return: A new translated Circle2D
        """
        return Circle2D(self.center.translation(offset), self.radius)

    def frame_mapping(self, frame: volmdlr.Frame3D, side: str):
        """
        Changes frame_mapping and return a new Circle2D.

        side = 'old' or 'new'
        """
        if side == 'old':
            return Circle2D(frame.local_to_global_coordinates(self.center),
                            self.radius)
        if side == 'new':
            return Circle2D(frame.global_to_local_coordinates(self.center),
                            self.radius)
        raise ValueError('Side should be \'new\' \'old\'')

    def split_by_line(self, line: Line2D):
        """
        Split the Circle with a line into two Arc2D.
        """
        split_points = self.line_intersections(line)
        return self.split(split_points[0], split_points[1])

    def split(self, split_start, split_end):
        return [volmdlr.edges.Arc2D(self, split_start, split_end),
                volmdlr.edges.Arc2D(self, split_end, split_start)]

    def discretization_points(self, *, number_points: int = None, angle_resolution: int = 40):
        """
        Discretize a Contour to have "n" points.

        :param number_points: the number of points (including start and end points)
             if unset, only start and end will be returned
        :param angle_resolution: if set, the sampling will be adapted to have a controlled angular distance. Useful
            to mesh an arc
        :return: a list of sampled points
        """
        if not number_points and angle_resolution:
            number_points = math.ceil(math.pi * angle_resolution) + 2
        step = self.length() / number_points
        return [self.point_at_abscissa(i * step) for i in range(number_points)]

    def get_geo_points(self):
        return [volmdlr.Point3D(self.radius, self.center.y, 0),
                volmdlr.Point3D(self.center.x, self.center.y, 0),
                volmdlr.Point3D(-self.radius, self.center.y, 0)]


class Circle3D(CircleMixin, ClosedCurve):
    """
    Defines a Circle in three dimensions, with a center and a radius.

    frame.u, frame.v define the plane, frame.w the normal
    """
    _non_serializable_attributes = ['point', 'edges', 'point_inside_contour']
    _non_data_eq_attributes = ['name']
    _non_data_hash_attributes = ['name']
    _generic_eq = True

    def __init__(self, frame: volmdlr.Frame3D, radius: float,
                 name: str = ''):
        self.radius = radius
        self.frame = frame
        self._bbox = None
<<<<<<< HEAD
        self.angle = 2 * math.pi
        Curve.__init__(self, name=name)
=======
        self.angle = 2*math.pi
        ClosedCurve.__init__(self, name=name)
>>>>>>> 2f467dbc

    @property
    def center(self):
        return self.frame.origin

    @property
    def normal(self):
        """Gets circle's normal."""
        return self.frame.w

    def __hash__(self):
        return hash(self.frame.origin)

    def __eq__(self, other_circle):
        return self.frame.origin.is_close(other_circle.frame.origin) \
            and self.frame.w.is_colinear_to(other_circle.frame.w) \
            and math.isclose(self.radius,
                             other_circle.radius, abs_tol=1e-06)

    def discretization_points(self, *, number_points: int = None, angle_resolution: int = 20):
        """
        Discretize a Circle to have "n" points.

        :param number_points: the number of points (including start and end points)
             if unset, only start and end will be returned
        :param angle_resolution: if set, the sampling will be adapted to have a controlled angular distance. Useful
            to mesh an arc
        :return: a list of sampled points
        """
        if number_points:
            angle_resolution = number_points
        discretization_points_3d = [self.center + self.radius * math.cos(teta) * self.frame.u +
                                    self.radius * math.sin(teta) * self.frame.v for teta in
                                    npy.linspace(0, volmdlr.TWO_PI, angle_resolution + 1)][:-1]
        return discretization_points_3d

    def abscissa(self, point: volmdlr.Point3D, tol: float = 1e-6):
        """
        Calculates the abscissa a given point.

        :param point: point to calculate abscissa.
        :param tol: tolerance.
        :return: abscissa
        """
        if not math.isclose(self.center.point_distance(point), self.radius, abs_tol=tol):
            raise ValueError('Point is not on circle')
        x, y, _ = self.frame.global_to_local_coordinates(point)
        u1 = x / self.radius
        u2 = y / self.radius
        theta = geometry.sin_cos_angle(u1, u2)

        return self.radius * abs(theta)

    def length(self):
        """Calculates the arc length of the circle."""
        return volmdlr.TWO_PI * self.radius

    def rotation(self, center: volmdlr.Point3D, axis: volmdlr.Vector3D, angle: float):
        """
        Circle3D rotation.

        :param center: rotation center
        :param axis: rotation axis
        :param angle: angle rotation
        :return: a new rotated Circle3D
        """
        return Circle3D(self.frame.rotation(center, axis, angle),
                        self.radius, self.name)

    def translation(self, offset: volmdlr.Vector3D):
        """
        Circle3D translation.

        :param offset: translation vector
        :return: A new translated Circle3D
        """
        return Circle3D(self.frame.translation(offset), self.radius, self.name)

    def frame_mapping(self, frame: volmdlr.Frame3D, side: str):
        """
        Changes frame_mapping and return a new Circle3D.

        side = 'old' or 'new'.
        """
        return Circle3D(self.frame.frame_mapping(frame, side), self.radius)

    def plot(self, ax=None, edge_style: EdgeStyle = EdgeStyle()):
        """Plot method for Circle3D."""
        if ax is None:
            fig = plt.figure()
            ax = fig.add_subplot(111, projection='3d')
        return vm_common_operations.plot_from_discretization_points(ax, edge_style, self, close_plot=True)

    def point_at_abscissa(self, curvilinear_abscissa):
        """ Start point is at intersection of frame.u axis. """
        start = self.frame.origin + self.radius * self.frame.u
        return start.rotation(self.frame.origin, self.frame.w,
                              curvilinear_abscissa / self.radius)

    def linesegment_intersections(self, linesegment: 'volmdlr.edges.LineSegment3D'):
        """
        Calculates the intersections between the Circle3D and a line segment 3D.

        :param linesegment: line segment 3D to verify intersections
        :return: list of points intersecting Circle
        """
        intersections = []
        circle3d_line_intersections = volmdlr_intersections.circle_3d_line_intersections(self, linesegment.line)
        for intersection in circle3d_line_intersections:
            if linesegment.point_belongs(intersection):
                intersections.append(intersection)
        return intersections

    @classmethod
    def from_step(cls, arguments, object_dict, **kwargs):
        """
        Converts a step primitive to a Circle3D.

        :param arguments: The arguments of the step primitive.
        :type arguments: list
        :param object_dict: The dictionary containing all the step primitives that have already been instantiated.
        :type object_dict: dict
        :return: The corresponding Circle3D object.
        :rtype: :class:`volmdlr.wires.Circle3D`
        """
        length_conversion_factor = kwargs.get("length_conversion_factor", 1)

        center = object_dict[arguments[1]].origin
        radius = float(arguments[2]) * length_conversion_factor
        normal = object_dict[arguments[1]].w
        normal.normalize()
        return cls.from_center_normal(center, normal, radius, arguments[0][1:-1])

    def to_step(self, current_id, *args, **kwargs):
        content, frame_id = self.frame.to_step(current_id)
        curve_id = frame_id + 1
        content += f"#{curve_id} = CIRCLE('{self.name}',#{frame_id},{self.radius * 1000});\n"
        current_id = curve_id
        # if surface_id:
        #     content += f"#{curve_id + 1} = SURFACE_CURVE('',#{curve_id},(#{surface_id}),.PCURVE_S1.);\n"
        #     curve_id += 1

        # point1 = self.frame.origin + self.frame.u * self.radius
        # point3 = self.frame.origin - self.frame.u * self.radius
        #
        # p1_content, p1_id = point1.to_step(curve_id + 1, vertex=True)
        # p3_content, p3_id = point3.to_step(p1_id + 1, vertex=True)
        # content += p1_content + p3_content
        #
        # arc1_id = p3_id + 1
        # content += f"#{arc1_id} = EDGE_CURVE('{self.name}',#{p1_id},#{p3_id},#{curve_id},.T.);\n"
        # oriented_edge1_id = arc1_id + 1
        # content += f"#{oriented_edge1_id} = ORIENTED_EDGE('',*,*,#{arc1_id},.T.);\n"
        #
        # arc2_id = oriented_edge1_id + 1
        # content += f"#{arc2_id} = EDGE_CURVE('{self.name}',#{p3_id},#{p1_id},#{curve_id},.T.);\n"
        # oriented_edge2_id = arc2_id + 1
        # content += f"#{oriented_edge2_id} = ORIENTED_EDGE('',*,*,#{arc2_id},.T.);\n"
        #
        # current_id = oriented_edge2_id + 1
        # content += f"#{current_id} = EDGE_LOOP('{self.name}',(#{oriented_edge1_id},#{oriented_edge2_id}));\n"

        return content, current_id

    @property
    def bounding_box(self):
        """Bounding box for Arc 3D."""
        if not self._bbox:
            self._bbox = self._bounding_box()
        return self._bbox

    def _bounding_box(self):
        """
        Computes the bounding box.

        """
        points = [self.frame.origin + self.radius * v
                  for v in [self.frame.u, -self.frame.u,
                            self.frame.v, -self.frame.v]]
        return core.BoundingBox.from_points(points)

    def to_2d(self, plane_origin, x, y):
        """
        Transforms a Circle3D into an Circle2D, given a plane origin and an u and v plane vector.

        :param plane_origin: plane origin.
        :param x: plane u vector.
        :param y: plane v vector.
        :return: Circle2D.
        """
        center = self.center.to_2d(plane_origin, x, y)
        return Circle2D(center, self.radius)

    @classmethod
    def from_center_normal(cls, center: volmdlr.Point3D,
                           normal: volmdlr.Vector3D,
                           radius: float,
                           name: str = ''):
        """Creates a Circle 3D from a center point and a normal vector, along with is radius."""
        u = normal.deterministic_unit_normal_vector()
        v = normal.cross(u)
        return cls(volmdlr.Frame3D(center, u, v, normal), radius, name)

    @classmethod
    def from_3_points(cls, point1, point2, point3):
        """
        Creates a circle from three points.

        """
        vector_u1 = point2 - point1
        vector_u2 = point2 - point3
        try:
            vector_u1.normalize()
            vector_u2.normalize()
        except ZeroDivisionError as exc:
            raise ZeroDivisionError('the 3 points must be distincts') from exc

        normal = vector_u2.cross(vector_u1)
        normal.normalize()

        if vector_u1.is_close(vector_u2):
            vector_u2 = normal.cross(vector_u1)
            vector_u2.normalize()

        vector_v1 = normal.cross(vector_u1)  # v1 is normal, equal u2
        vector_v2 = normal.cross(vector_u2)  # equal -u1

        point11 = 0.5 * (point1 + point2)  # Mid-point of segment s,m
        point21 = 0.5 * (point2 + point3)  # Mid-point of segment s,m

        line1 = Line3D(point11, point11 + vector_v1)
        line2 = Line3D(point21, point21 + vector_v2)

        try:
            center, _ = line1.minimum_distance_points(line2)
        except ZeroDivisionError as exc:
            raise ZeroDivisionError('Start, end and interior points  of an arc must be distincts') from exc

        radius = (center - point1).norm()
        return cls(frame=volmdlr.Frame3D(center, vector_u1, normal.cross(vector_u1), normal),
                   radius=radius)

    def extrusion(self, extrusion_vector):
        """
        Returns the cylindrical face generated by extrusion of the circle.
        """
        if self.normal.is_colinear_to(extrusion_vector):
            u = self.normal.deterministic_unit_normal_vector()
            v = self.normal.cross(u)
            w = extrusion_vector.copy()
            w.normalize()
            cylinder = volmdlr.surfaces.CylindricalSurface3D(
                volmdlr.Frame3D(self.center, u, v, w), self.radius)
            return [volmdlr.faces.CylindricalFace3D.from_surface_rectangular_cut(cylinder, 0, volmdlr.TWO_PI,
                                                                                 0, extrusion_vector.norm())]
        raise NotImplementedError(
            f'Extrusion along vector not colinar to normal for circle not '
            f'handled yet: dot={self.normal.dot(extrusion_vector)}')

    def revolution(self, axis_point: volmdlr.Point3D, axis: volmdlr.Vector3D,
                   angle: float):
        """
        Return the Toroidal face generated by the revolution of the circle.
        """
        line3d = Line3D(axis_point, axis_point + axis)
        tore_center, _ = line3d.point_projection(self.center)
        u = self.center - tore_center
        u.normalize()
        v = axis.cross(u)
        if not math.isclose(self.normal.dot(u), 0., abs_tol=1e-9):
            raise NotImplementedError(
                'Outside of plane revolution not supported')

        tore_radius = tore_center.point_distance(self.center)
        surface = volmdlr.surfaces.ToroidalSurface3D(
            volmdlr.Frame3D(tore_center, u, v, axis),
            tore_radius, self.radius)
        return [volmdlr.faces.ToroidalFace3D.from_surface_rectangular_cut(surface, 0, angle, 0, volmdlr.TWO_PI)]

    def point_belongs(self, point: volmdlr.Point3D, abs_tol: float = 1e-6):
        """
        Returns if given point belongs to the Circle3D.
        """
        distance = point.point_distance(self.center)
        vec = volmdlr.Vector3D(*point - self.center)
        dot = self.normal.dot(vec)
        if math.isclose(distance, self.radius, abs_tol=abs_tol) \
                and math.isclose(dot, 0, abs_tol=abs_tol):
            return True
        return False

    def reverse(self):
        """
        Reverses the direction of the circle.

        """
        frame = volmdlr.Frame3D(self.center, self.frame.u, -self.frame.v, self.frame.u.cross(-self.frame.v))
        return Circle3D(frame, self.radius)

    def split(self, split_start, split_end):
        """
        Splits a circle into two arcs, at two given points.

        :param split_start: split point 1.
        :param split_end:  split point 2.
        :return: A list with two split arc 3D.
        """
        return [volmdlr.edges.Arc3D(self, split_start, split_end),
                volmdlr.edges.Arc3D(self, split_end, split_start)]

    def sweep(self, *args):
        """
        Circle 3D is used as path for sweeping given section through it.

        :return:
        """
        _, section_contour = args
        new_faces = []
        for contour_primitive in section_contour.primitives:
            new_faces.extend(contour_primitive.revolution(
                self.center, self.normal, volmdlr.TWO_PI))
        return new_faces

    def distance_linesegment(self, linesegment3d, return_points=False):
        """
        Gets the minimum distance between an Arc 3D and Line Segment 3D.

        :param linesegment3d: other line segment 3d.
        :param return_points: boolean to decide weather to return the corresponding minimal distance points or not.
        :return: minimum distance / minimal distance with corresponding points.
        """
        point1, point2 = vm_common_operations.minimum_distance_points_circle3d_linesegment3d(self, linesegment3d)
        if return_points:
            return point1.point_distance(point2), point1, point2
        return point1.point_distance(point2)


class Ellipse2D(ClosedCurve):
    """
    Defines an Ellipse in two-dimensions.

    Ellipse2D defined by a major axis (A), minor axis (B), a center and a vector
    representing the direction of the major axis.

    :param major_axis: ellipse's major axis (A)
    :type major_axis: float
    :param minor_axis: ellipse's minor axis (B)
    :type minor_axis: float
    :param frame: ellipse's local frame.
    :type frame: volmdlr.Frame2D.

    :Example:
    >>> ellipse2d = Ellipse2D(4, 2, volmdlr.O2D, volmdlr.Vector2D(1, 1))
    """

    def __init__(self, major_axis, minor_axis, frame, name=''):
        self.major_axis = major_axis
        self.minor_axis = minor_axis
        self.center = frame.origin
        self.major_dir = frame.u
        self.minor_dir = frame.v
        # self.frame = volmdlr.Frame2D(self.center, self.major_dir, self.minor_dir)
        self.frame = frame
        if math.isclose(frame.u.cross(frame.v), 1.0, abs_tol=1e-6):
            self.angle_start = 0.0
            self.angle_end = volmdlr.TWO_PI
            self.is_trigo = True
        elif math.isclose(frame.u.cross(frame.v), -1.0, abs_tol=1e-6):
            self.angle_start = volmdlr.TWO_PI
            self.angle_end = 0.0
            self.is_trigo = False
        self.theta = geometry.clockwise_angle(self.major_dir, volmdlr.X2D)
        if self.theta == math.pi * 2:
            self.theta = 0.0
        ClosedCurve.__init__(self, name=name)

    def __hash__(self):
        return hash((self.center, self.major_dir, self.major_axis, self.minor_axis))

    def area(self):
        """
        Calculates the ellipse's area.

        :return: ellipse's area, float.
        """
        return math.pi * self.major_axis * self.minor_axis

    def length(self):
        """
        Calculates the ellipse's length.

        :return: ellipse's length.
        """
        mid_point = self.center - self.major_axis * self.major_dir
        if self.theta != 0.0:
            mid_point = self.center - volmdlr.Point2D(self.major_axis, 0)
            mid_point = mid_point.rotation(self.center, self.theta)
        length = 2 * self.abscissa(mid_point)
        return length

    def to_3d(self, plane_origin, x, y):
        """
        Transforms a Ellipse2D into an Ellipse3D, given a plane origin and an u and v plane vector.

        :param plane_origin: plane origin.
        :param x: plane u vector.
        :param y: plane v vector.
        :return: Ellipse3D.
        """
        center3d = self.frame.origin.to_3d(plane_origin, x, y)
        major_dir_pointd2d = self.center + self.major_axis * self.major_dir
        major_dir_point = major_dir_pointd2d.to_3d(plane_origin, x, y)
        u_vector = major_dir_point - center3d
        u_vector = u_vector.unit_vector()
        minor_dir_point2d = self.center + self.minor_axis * self.minor_dir
        minor_dir_point = minor_dir_point2d.to_3d(plane_origin, x, y)
        v_vector = minor_dir_point - center3d
        v_vector = v_vector.unit_vector()
        w_vector = u_vector.cross(v_vector)
        frame3d = volmdlr.Frame3D(center3d, u_vector, v_vector, w_vector)
        return Ellipse3D(self.major_axis, self.minor_axis, frame3d)

    def point_over_ellipse(self, point, abs_tol=1e-6):
        """
        Verifies if a point is on the ellipse.

        :param point: point to be verified.
         :param abs_tol: tolerance.
        :return: True or False.
        """
        return math.isclose(
            round(((point.x - self.center.x) * math.cos(self.theta) +
                   (point.y - self.center.y) * math.sin(self.theta)) ** 2 / self.major_axis ** 2 +
                  ((point.x - self.center.x) * math.sin(self.theta) -
                   (point.y - self.center.y) * math.cos(self.theta)) ** 2 / self.minor_axis ** 2, 2), 1.0,
            abs_tol=abs_tol)

    def point_over_contour(self, point, abs_tol=1e-6):
        """
        Verifies if a point is on the ellipse.

        :param point: point to be verified.
        :param abs_tol: tolerance.
        :return: True or False.
        """
        return self.point_over_ellipse(point, abs_tol)

    def line_intersections(self, line: 'Line2D'):
        """
        Calculates the intersections between a line and an ellipse.

        :param line: line to calculate intersections
        :return: list of points intersections, if there are any
        """
        intersections = volmdlr_intersections.ellipse2d_line_intersections(self, line)
        return intersections

    def linesegment_intersections(self, linesegment: 'volmdlr.edges.LineSegment2D'):
        """
        Calculates the intersections between a line segment and an ellipse.

        :param linesegment: line segment to calculate intersections.
        :return: list of points intersections, if there are any.
        """
        line_intersections = self.line_intersections(linesegment.line)
        intersections = []
        for intersection in line_intersections:
            if linesegment.point_belongs(intersection):
                intersections.append(intersection)
        return intersections

    def discretization_points(self, *, number_points: int = None, angle_resolution: int = 20):
        """
        Calculates the discretized points for the ellipse.

        :param number_points: number of point to have in the discretized points.
        :param angle_resolution: the angle resolution to be used to discretize points.
        :return: discretized points.
        """
        if number_points:
            angle_resolution = number_points
        discretization_points = [self.frame.local_to_global_coordinates(
            volmdlr.Point2D(self.major_axis * math.cos(theta), self.minor_axis * math.sin(theta)))
            for theta in npy.linspace(self.angle_start, self.angle_end, angle_resolution + 1)]
        return discretization_points

    def abscissa(self, point: volmdlr.Point2D, tol: float = 1e-6):
        """
        Calculates the abscissa for a given point.

        :param point: point to calculate the abscissa.
        :param tol: tolerance.
        :return: the corresponding abscissa, 0 < abscissa < ellipse's length.
        """
        if self.point_over_ellipse(point, tol):
            angle_abscissa = self.point_angle_with_major_dir(point)

            def arc_length(theta):
                return math.sqrt((self.major_axis ** 2) * math.sin(theta) ** 2 +
                                 (self.minor_axis ** 2) * math.cos(theta) ** 2)

            res, _ = scipy_integrate.quad(arc_length, 0, angle_abscissa)
            return res
        raise ValueError(f'point {point} does not belong to ellipse')

    def point_at_abscissa(self, abscissa):
        """Get a point at given abscissa."""
        if math.isclose(abscissa, 0.0, abs_tol=1e-6) or math.isclose(abscissa, self.length(), abs_tol=1e-6):
            return self.center + self.major_axis * self.major_dir
        discretized_points = self.discretization_points(number_points=100)
        aproximation_abscissa = 0
        aproximation_point = None
        for point1, point2 in zip(discretized_points[:-1], discretized_points[1:]):
            dist1 = point1.point_distance(point2)
            if aproximation_abscissa + dist1 > abscissa:
                aproximation_point = point1
                break
            aproximation_abscissa += dist1
        initial_point = self.frame.global_to_local_coordinates(aproximation_point)
        u1, u2 = initial_point.x / self.major_axis, initial_point.y / self.minor_axis
        initial_angle = geometry.sin_cos_angle(u1, u2)
        angle_start = 0

        def ellipse_arc_length(theta):
            return math.sqrt((self.major_axis ** 2) * math.sin(theta) ** 2 +
                             (self.minor_axis ** 2) * math.cos(theta) ** 2)

        iter_counter = 0
        while True:
            res, _ = scipy_integrate.quad(ellipse_arc_length, angle_start, initial_angle)
            if math.isclose(res, abscissa, abs_tol=1e-8):
                abscissa_angle = initial_angle
                break
            if res > abscissa:
                increment_factor = (abs(initial_angle - angle_start) * (abscissa - res)) / (2 * abs(res))
            else:
                increment_factor = (abs(initial_angle - angle_start) * (abscissa - res)) / abs(res)
            initial_angle += increment_factor
            iter_counter += 1
        x = self.major_axis * math.cos(abscissa_angle)
        y = self.minor_axis * math.sin(abscissa_angle)
        return self.frame.local_to_global_coordinates(volmdlr.Point2D(x, y))

    def point_distance(self, point):
        """
        Calculates the distance between an Ellipse 2d and point 2d.

        :param point: Other point to calculate distance.
        :type point: volmdlr.Point3D.
        :return: The distance between ellipse and point
        :rtype: float.
        """
        start = self.point_at_abscissa(0.0)
        return vm_common_operations.get_point_distance_to_edge(self, point, start, start)

    def point_angle_with_major_dir(self, point2d):
        """
        Given a point in the ellipse, calculates it angle with the major direction vector.

        """
        initial_point = self.frame.global_to_local_coordinates(point2d)
        u1, u2 = initial_point.x / self.major_axis, initial_point.y / self.minor_axis
        angle_abscissa = geometry.sin_cos_angle(u1, u2)
        return angle_abscissa

    def plot(self, ax=None, edge_style: EdgeStyle = EdgeStyle()):
        """
        Matplotlib plot for an ellipse.

        """
        if ax is None:
            _, ax = plt.subplots()
        ax = vm_common_operations.plot_from_discretization_points(ax, edge_style, self,
                                                                  number_points=100, close_plot=True)
        if edge_style.equal_aspect:
            ax.set_aspect('equal')
        return ax

    def rotation(self, center, angle: float):
        """
        Rotation of ellipse around a center and an angle.

        :param center: center of the rotation.
        :param angle: angle to rotated of.
        :return: a rotated new ellipse.
        """
        rotated_center = self.center.rotation(center, angle)
        point_major_dir = self.center + self.major_dir * self.major_axis
        rotated_major_dir_point = point_major_dir.rotation(center, angle)
        major_dir = rotated_major_dir_point - rotated_center
        major_dir = major_dir.unit_vector()
        minor_dir = major_dir.normal_vector()
        if not self.is_trigo:
            minor_dir = -minor_dir
        new_frame = volmdlr.Frame2D(rotated_center, major_dir, minor_dir)
        return Ellipse2D(self.major_axis, self.minor_axis, new_frame)

    def translation(self, offset: volmdlr.Vector2D):
        """
        Translation of ellipse from an offset vector.

        :param offset: corresponding translation vector.
        :return: translated new ellipse 2d.
        """
        return Ellipse2D(self.major_axis, self.minor_axis, self.frame.translation(offset))

    def frame_mapping(self, frame: volmdlr.Frame2D, side: str):
        """
        Changes frame_mapping and return a new Ellipse2D.

        side = 'old' or 'new'.
        """
        return Ellipse2D(self.major_axis, self.minor_axis, self.frame.frame_mapping(frame, side))

    def reverse(self):
        """
        Reverses the direction of the Ellipse.

        """
        frame = volmdlr.Frame2D(self.center, self.frame.u, -self.frame.v)
        return Ellipse2D(self.major_axis, self.minor_axis, frame)


class Ellipse3D(ClosedCurve):
    """
    Defines a 3D ellipse.

    :param major_axis: Largest radius of the ellipse
    :type major_axis: float
    :param minor_axis: The Smallest radius of the ellipse
    :type minor_axis: float
    :param frame: frame 3d where the ellipse is located.
    """

    def __init__(self, major_axis: float, minor_axis: float,
                 frame, name: str = ''):
        self.frame = frame
        self.major_axis = major_axis
        self.minor_axis = minor_axis
        self.center = frame.origin
        self.normal = frame.w
        self.major_dir = frame.u
        self.minor_dir = frame.v
        self._self_2d = None
        ClosedCurve.__init__(self, name=name)

    @property
    def self_2d(self):
        """Version 2d of the ellipse 3d as a property."""
        if not self._self_2d:
            self._self_2d = self.to_2d(self.center, self.frame.u, self.frame.v)
        return self._self_2d

    def point_belongs(self, point, tol: float = 1e-6):
        """
        Verifies if a given point lies on the Ellipse3D.

        :param point: point to be verified.
        :param tol: tolerance.
        :return: True is point lies on the Ellipse, False otherwise
        """
        new_point = self.frame.global_to_local_coordinates(point)
        return math.isclose(new_point.x ** 2 / self.major_axis ** 2 +
                            new_point.y ** 2 / self.minor_axis ** 2, 1.0, abs_tol=tol)

    def length(self):
        """
        Calculates the length of the ellipse.

        Ramanujan's approximation for the perimeter of the ellipse.
        P = π (a + b) [ 1 + (3h) / (10 + √(4 - 3h) ) ], where h = (a - b)**2/(a + b)**2
        :return:
        """
        perimeter_formular_h = (self.major_axis - self.minor_axis) ** 2 / (self.major_axis + self.minor_axis) ** 2
        return math.pi * (self.major_axis + self.minor_axis) * \
            (1 + (3 * perimeter_formular_h / (10 + math.sqrt(4 - 3 * perimeter_formular_h))))

    def discretization_points(self, *, number_points: int = None, angle_resolution: int = 20):
        """
        Discretize a Contour to have "n" points.

        :param number_points: the number of points (including start and end points)
             if unset, only start and end will be returned.
        :param angle_resolution: if set, the sampling will be adapted to have a controlled angular distance. Useful
            to mesh an arc.
        :return: a list of sampled points.
        """
        if number_points:
            angle_resolution = number_points
        discretization_points_3d = [
                                       self.center + self.major_axis * math.cos(
                                           teta) * self.major_dir
                                       + self.minor_axis * math.sin(
                                           teta) * self.major_dir.cross(
                                           self.normal) for teta in
                                       npy.linspace(0, volmdlr.TWO_PI,
                                                    angle_resolution + 1)][:-1]
        return discretization_points_3d

    def to_2d(self, plane_origin, x, y):
        """
        Transforms an Ellipse 3D into an Ellipse 2D, given a plane origin and an u and v plane vector.

        :param plane_origin: plane origin.
        :param x: plane u vector.
        :param y: plane v vector.
        :return: Ellipse2D.
        """
        center = self.center.to_2d(plane_origin, x, y)
        major_dir_point3d = self.center + self.major_axis * self.major_dir
        major_dir_point2d = major_dir_point3d.to_2d(plane_origin, x, y)
        major_dir_2d = major_dir_point2d - center
        major_dir_2d = major_dir_2d.unit_vector()
        minor_dir_point3d = self.center + self.minor_axis * self.minor_dir
        minor_dir_point2d = minor_dir_point3d.to_2d(plane_origin, x, y)
        minor_dir_2d = minor_dir_point2d - center
        minor_dir_2d = minor_dir_2d.unit_vector()
        # major_dir_2d = self.major_dir.to_2d()
        # _d2 = self.minor_dir.to_2d(plane_origin, x, y)
        return Ellipse2D(self.major_axis, self.minor_axis, volmdlr.Frame2D(center, major_dir_2d, minor_dir_2d))

    def abscissa(self, point: volmdlr.Point3D, tol: float = 1e-6):
        """
        Calculates the abscissa a given point.

        :param point: point to calculate abscissa.
        :param tol: tolerance.
        :return: abscissa
        """
        if not self.point_belongs(point, tol):
            raise ValueError('Point is not on ellipse.')
        point2d = point.to_2d(self.center, self.frame.u, self.frame.v)
        return self.self_2d.abscissa(point2d)

    def point_at_abscissa(self, abscissa: float):
        """
        Calculates the 3D point on the curve at a given fraction of its length (abscissa).

        :param abscissa: The fraction of the curve's length at which to calculate the point.
        :type abscissa: (float)
        Returns: The calculated 3D point on the curve.
        :rtype: Point3D.
        """
        point2d = self.self_2d.point_at_abscissa(abscissa)
        return point2d.to_3d(self.center, self.frame.u, self.frame.v)

    def trim(self, point1: volmdlr.Point3D, point2: volmdlr.Point3D, same_sense: bool = True):
        """
        Trims an ellipse between two points.

        :param point1: point1 used to trim ellipse.
        :param point2: point2 used to trim ellipse.
        :same_sense: indicates whether the curve direction agrees with (True) or is in the opposite
            direction (False) to the edge direction. By default, it's assumed True
        :return: arc of ellipse between these two points.
        """
        ellipse = self
        if not same_sense:
            ellipse = self.reverse()
        if point1.is_close(point2):
            return volmdlr.edges.FullArcEllipse3D(ellipse, point1, self.name)
        return volmdlr.edges.ArcEllipse3D(ellipse, point1, point2)

    def rotation(self, center: volmdlr.Point3D, axis: volmdlr.Vector3D, angle: float):
        """
        Ellipse3D rotation.

        :param center: rotation center.
        :param axis: rotation axis.
        :param angle: angle rotation.
        :return: a new rotated Ellipse3D.
        """
        return Ellipse3D(self.major_axis, self.minor_axis, self.frame.rotation(center, axis, angle), self.name)

    def translation(self, offset: volmdlr.Vector3D):
        """
        Ellipse 3D translation.

        :param offset: translation vector.
        :return: A new translated Ellipse 3D.
        """
        return Ellipse3D(self.major_axis, self.minor_axis, self.frame.translation(offset), self.name)

    def frame_mapping(self, frame: volmdlr.Frame3D, side: str):
        """
        Changes frame_mapping and return a new Ellipse3D.

        side = 'old' or 'new'.
        """

        return Ellipse3D(self.major_axis, self.minor_axis, self.frame.frame_mapping(frame, side))

    def plot(self, ax=None, edge_style: EdgeStyle = EdgeStyle()):
        """Plots an ellipse using Matplotlib."""
        if ax is None:
            ax = plt.figure().add_subplot(111, projection='3d')

        return vm_common_operations.plot_from_discretization_points(ax, edge_style, self, close_plot=True,
                                                                    number_points=100)

    @classmethod
    def from_step(cls, arguments, object_dict, **kwargs):
        """
        Converts a step primitive to a Ellipse3D.

        :param arguments: The arguments of the step primitive.
        :type arguments: list
        :param object_dict: The dictionary containing all the step primitives that have already been instantiated.
        :type object_dict: dict
        :return: The corresponding Ellipse3D object.
        :rtype: :class:`volmdlr.wires.Ellipse3D`
        """
        length_conversion_factor = kwargs.get("length_conversion_factor", 1)

        center = object_dict[arguments[1]].origin
        normal = object_dict[arguments[1]].w
        major_dir = object_dict[arguments[1]].u
        major_axis = float(arguments[2]) * length_conversion_factor
        minor_axis = float(arguments[3]) * length_conversion_factor
        return cls(major_axis, minor_axis, volmdlr.Frame3D(center, major_dir, normal.cross(major_dir), normal),
                   arguments[0][1:-1])

    def reverse(self):
        """
        Reverses the direction of the Ellipse.

        """
        frame = volmdlr.Frame3D(self.center, self.frame.u, -self.frame.v,
                                self.frame.u.cross(-self.frame.v))
        return Ellipse3D(self.major_axis, self.minor_axis, frame)<|MERGE_RESOLUTION|>--- conflicted
+++ resolved
@@ -1284,13 +1284,8 @@
         self.radius = radius
         self.frame = frame
         self._bbox = None
-<<<<<<< HEAD
         self.angle = 2 * math.pi
-        Curve.__init__(self, name=name)
-=======
-        self.angle = 2*math.pi
         ClosedCurve.__init__(self, name=name)
->>>>>>> 2f467dbc
 
     @property
     def center(self):
