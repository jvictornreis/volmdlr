--- conflicted
+++ resolved
@@ -146,17 +146,10 @@
     _standalone_in_db = True
     _generic_eq = True
     _non_serializable_attributes  = ['size']
-<<<<<<< HEAD
     _non_eq_attributes = ['name', 'color', 'size', 'bounding_box', 'faces', 'contours',
                           'plane', 'points', 'polygon2D']
     _non_hash_attributes = []
 
-=======
-    _non_eq_attributes = ['name', 'color', 'size', 'bounding_box', 'faces', 'contours', 
-                          'plane', 'points', 'polygon2D']
-    _non_hash_attributes = []
-    
->>>>>>> 034f671f
     """
     Creates a block
     :param frame: a frame 3D. The origin of the frame is the center of the block,
@@ -433,7 +426,6 @@
         else:
             return ''
 
-<<<<<<< HEAD
 
     def Babylon(self, name='primitive_mesh'):
         normal_vector1 = self.axis.RandomUnitNormalVector()
@@ -469,19 +461,6 @@
         else:
             self.position.frame_mapping(frame, side, copy)
             self.axis = axis
-=======
-    def Babylon(self):
-        ya,xa,za=self.axis# to counter y definition in babylon
-        theta=math.acos(za/self.width)
-        phi=math.atan(ya/xa)
-        x,z,y=self.position
-        s='var cylinder = BABYLON.Mesh.CreateCylinder("{}", {}, {}, {}, 30, 1, scene,false, BABYLON.Mesh.DEFAULTSIDE);'.format(self.name,self.width,2*self.outer_radius,2*self.outer_radius)
-        s+='cylinder.position = new BABYLON.Vector3({},{},{});\n;'.format(x,y,z)
-        s+='cylinder.rotation.x={}\n;'.format(-theta*math.sin(phi))
-        s+='cylinder.rotation.y={}\n;'.format(theta*math.cos(phi))
-        s+='cylinder.rotation.z={}\n;'.format(phi)
-        return s
->>>>>>> 034f671f
 
 
 class Cone(volmdlr.Primitive3D):
@@ -654,102 +633,6 @@
         coeff = npy.dot(self.extrusion_vector, z)
 
         return self.Area()*coeff
-<<<<<<< HEAD
-
-    def Babylon(self):
-        s = 'var mat = new BABYLON.StandardMaterial("mat", scene);\n'
-        s += 'mat.backFaceCulling = false;\n'
-        if self.color is not None:
-            s += 'mat.diffuseColor = new BABYLON.Color3({},{},{});\n'.format(self.color[0], self.color[1], self.color[2])
-
-
-        lower_outer_ribbon_points = self.outer_contour3d.points
-        upper_outer_ribbon_points = [p.Translation(self.extrusion_vector) for p in lower_outer_ribbon_points]
-
-        s += 'var LowerOuterPathRibbon = [];\n'
-        for point in lower_outer_ribbon_points:
-            s += 'LowerOuterPathRibbon.push(new BABYLON.Vector3({},{},{}));\n'.format(round(point[0],6), round(point[1],6), round(point[2],6))
-        s += 'var UpperOuterPathRibbon = [];\n'
-        for point in upper_outer_ribbon_points:
-            s += 'UpperOuterPathRibbon.push(new BABYLON.Vector3({},{},{}));\n'.format(round(point[0],6), round(point[1],6), round(point[2],6))
-        s += 'var outerRibbon = BABYLON.MeshBuilder.CreateRibbon("ribbon", {pathArray: [LowerOuterPathRibbon, UpperOuterPathRibbon]}, scene);\n'
-        s += 'outerRibbon.material = mat;\n'
-
-
-        lower_inner_ribbon_contours_points = []
-        upper_inner_ribbon_contours_points = []
-        for inner_contour3d in self.inner_contours3d:
-            lower_inner_ribbon_points = inner_contour3d.points
-            upper_inner_ribbon_points = [p.Translation(self.extrusion_vector) for p in lower_inner_ribbon_points]
-            lower_inner_ribbon_contours_points.append(lower_inner_ribbon_points)
-            upper_inner_ribbon_contours_points.append(upper_inner_ribbon_points)
-
-            s += 'var LowerInnerPathRibbon = [];\n'
-            for point in lower_inner_ribbon_points:
-                s += 'LowerInnerPathRibbon.push(new BABYLON.Vector3({},{},{}));\n'.format(round(point[0],6), round(point[1],6), round(point[2],6))
-            s += 'var UpperInnerPathRibbon = [];\n'
-            for point in upper_inner_ribbon_points:
-                s += 'UpperInnerPathRibbon.push(new BABYLON.Vector3({},{},{}));\n'.format(round(point[0],6), round(point[1],6), round(point[2],6))
-            s += 'var innerRibbon = BABYLON.MeshBuilder.CreateRibbon("ribbon", {pathArray: [LowerInnerPathRibbon, UpperInnerPathRibbon]}, scene);\n'
-            s += 'innerRibbon.material = mat;\n'
-
-
-        lower_plane = volmdlr.Plane3D.from_points(lower_outer_ribbon_points[:-1])
-        lower_outer_polygon_points = [p.To2D(lower_plane.origin, lower_plane.vectors[0], lower_plane.vectors[1]) for p in lower_outer_ribbon_points[:-1]]
-        s += 'LowerPolygonPoints = [];\n'
-        for point in lower_outer_polygon_points:
-            s += 'LowerPolygonPoints.push(new BABYLON.Vector2({},{}));\n'.format(round(point[0],6), round(point[1],6))
-        s += 'var lowerPoly_tri = new BABYLON.PolygonMeshBuilder("lowerPolygon", LowerPolygonPoints, scene);\n'
-        for inner_contour in lower_inner_ribbon_contours_points:
-            lower_inner_polygon_points = [p.To2D(lower_plane.origin, lower_plane.vectors[0], lower_plane.vectors[1]) for p in inner_contour]
-            s += 'var lower_hole = [];\n'
-            for point in lower_inner_polygon_points[:0:-1]:
-                s += 'lower_hole.push(new BABYLON.Vector2({},{}));\n'.format(round(point[0],6), round(point[1],6))
-            s += 'lowerPoly_tri.addHole(lower_hole);\n'
-        s += 'var lowerPolygon = lowerPoly_tri.build(true, 0);\n'
-        s += 'lowerPolygon.material = mat;\n'
-
-        x = lower_outer_ribbon_points[0][0]
-        y = lower_outer_ribbon_points[0][1]
-        z = lower_outer_ribbon_points[0][2]
-        axis1 = lower_plane.vectors[0]
-        axis2 = lower_plane.vectors[1]
-        axis3 = -lower_plane.normal
-        s += 'lowerPolygon.position = new BABYLON.Vector3({},{},{});\n'.format(x,y,z)
-        s += 'var axis1 = new BABYLON.Vector3({},{},{});\n'.format(*axis3)
-        s += 'var axis2 = new BABYLON.Vector3({},{},{});\n'.format(*axis2)
-        s += 'var axis3 = new BABYLON.Vector3({},{},{});\n'.format(*axis1)
-        s += 'lowerPolygon.rotation = BABYLON.Vector3.RotationFromAxis(axis3, axis1, axis2);\n'
-
-
-        upper_plane = volmdlr.Plane3D.from_points(upper_outer_ribbon_points[:-1])
-        upper_outer_polygon_points = [p.To2D(upper_plane.origin, upper_plane.vectors[0], upper_plane.vectors[1]) for p in upper_outer_ribbon_points[:-1]]
-        s += 'UpperPolygonPoints = [];\n'
-        for point in upper_outer_polygon_points:
-            s += 'UpperPolygonPoints.push(new BABYLON.Vector2({},{}));\n'.format(round(point[0],6), round(point[1],6))
-        s += 'var upperPoly_tri = new BABYLON.PolygonMeshBuilder("upperPolygon", UpperPolygonPoints, scene);\n'
-        for inner_contour in upper_inner_ribbon_contours_points:
-            upper_inner_polygon_points = [p.To2D(upper_plane.origin, upper_plane.vectors[0], upper_plane.vectors[1]) for p in inner_contour]
-            s += 'var upper_hole = [];\n'
-            for point in upper_inner_polygon_points[:0:-1]:
-                s += 'upper_hole.push(new BABYLON.Vector2({},{}));\n'.format(round(point[0],6), round(point[1],6))
-            s += 'upperPoly_tri.addHole(upper_hole);\n'
-        s += 'var upperPolygon = upperPoly_tri.build(true, 0);\n'
-        s += 'upperPolygon.material = mat;\n'
-
-        x = upper_outer_ribbon_points[0][0]
-        y = upper_outer_ribbon_points[0][1]
-        z = upper_outer_ribbon_points[0][2]
-        axis1 = upper_plane.vectors[0]
-        axis2 = upper_plane.vectors[1]
-        axis3 = -upper_plane.normal
-        s += 'upperPolygon.position = new BABYLON.Vector3({},{},{});\n'.format(x,y,z)
-        s += 'var axis1 = new BABYLON.Vector3({},{},{});\n'.format(*axis3)
-        s += 'var axis2 = new BABYLON.Vector3({},{},{});\n'.format(*axis2)
-        s += 'var axis3 = new BABYLON.Vector3({},{},{});\n'.format(*axis1)
-        s += 'upperPolygon.rotation = BABYLON.Vector3.RotationFromAxis(axis3, axis1, axis2);\n'
-=======
->>>>>>> 034f671f
 
     # def Babylon(self):
     #     s = 'var mat = new BABYLON.StandardMaterial("mat", scene);\n'
@@ -895,10 +778,6 @@
         self.x = x
         self.y = y
         self.contour3D = self.contour2D.To3D(plane_origin, x, y)
-<<<<<<< HEAD
-=======
-        print('self.contour3D', self.contour3D)
->>>>>>> 034f671f
 
         faces = self.shell_faces()
         volmdlr.Shell3D.__init__(self, faces, name, color)
