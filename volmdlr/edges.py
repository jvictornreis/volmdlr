--- conflicted
+++ resolved
@@ -284,11 +284,7 @@
 
     def unit_direction_vector(self, abscissa=0.):
         """
-<<<<<<< HEAD
-        Unit Direction vector at given abscissa
-=======
         Computes a unit direction vector for the line segment.
->>>>>>> b55be9f0
 
         :param abscissa: defines where in the line segement the unit
             direction vector is to be calculated
@@ -300,15 +296,10 @@
 
     def direction_vector(self, abscissa=0.):
         """
-<<<<<<< HEAD
         Direction vector at given abscissa
 
         :param abscissa: defines where in the line_segement
         direction vector is to be calculated
-=======
-        :param abscissa: defines where in the line segement
-            direction vector is to be calculated
->>>>>>> b55be9f0
         :return: The direction vector of the LineSegement
         """
         if not self._direction_vector:
