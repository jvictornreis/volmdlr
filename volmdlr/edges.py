#!/usr/bin/env python3
# -*- coding: utf-8 -*-
"""
Edges related classes.
"""

import math
import sys
import warnings
from itertools import product
from typing import Any, Dict, List, Union

import dessia_common.core as dc
import matplotlib.patches
import matplotlib.pyplot as plt
import numpy as npy
import plot_data.core as plot_data
import scipy.integrate as scipy_integrate
from scipy.optimize import least_squares, minimize, lsq_linear
from geomdl import NURBS, BSpline, fitting, operations, utilities
from geomdl.operations import length_curve, split_curve
from matplotlib import __version__ as _mpl_version
from mpl_toolkits.mplot3d import Axes3D
from packaging import version

import volmdlr.core
import volmdlr.core_compiled
import volmdlr.geometry
import volmdlr.utils.common_operations as vm_common_operations
import volmdlr.utils.intersections as vm_utils_intersections
from volmdlr import bspline_fitting
from volmdlr.core import EdgeStyle


def standardize_knot_vector(knot_vector):
    """
    Standardize a knot vector to range from 0 to 1.
    """
    first_knot = knot_vector[0]
    last_knot = knot_vector[-1]
    standard_u_knots = []
    if first_knot != 0 or last_knot != 1:
        x = 1 / (last_knot - first_knot)
        y = first_knot / (first_knot - last_knot)
        for u in knot_vector:
            standard_u_knots.append(u * x + y)
        return standard_u_knots
    return knot_vector


def insert_knots_and_mutiplicity(knots, knot_mutiplicities, knot_to_add, num):
    """
    Compute knot-elements and multiplicities based on the global knot vector.

    """
    new_knots = []
    new_knot_mutiplicities = []
    i = 0
    for i, knot in enumerate(knots):
        if knot > knot_to_add:
            new_knots.extend([knot_to_add])
            new_knot_mutiplicities.append(num)
            new_knots.extend(knots[i:])
            new_knot_mutiplicities.extend(knot_mutiplicities[i:])
            break
        new_knots.append(knot)
        new_knot_mutiplicities.append(knot_mutiplicities[i])
    return new_knots, new_knot_mutiplicities, i


class Edge(dc.DessiaObject):
    """
    Defines a simple edge Object.
    """

    def __init__(self, start, end, name=''):
        self.start = start
        self.end = end
        self._length = None
        self._direction_vector = None

        # Disabling super init call for performance
        # dc.DessiaObject.__init__(self, name=name)
        self.name = name

    def __getitem__(self, key):
        if key == 0:
            return self.start
        if key == 1:
            return self.end
        raise IndexError

    def length(self):
        """
        Calculates the edge's length.
        """
        raise NotImplementedError(f'length method not implemented by {self.__class__.__name__}')

    def point_at_abscissa(self, abscissa):
        """
        Calculates the point at given abscissa.

        """
        raise NotImplementedError(f'point_at_abscissa method not implemented by {self.__class__.__name__}')

    def middle_point(self):
        """
        Gets the middle point for an edge.

        :return:
        """
        half_length = self.length() / 2
        middle_point = self.point_at_abscissa(abscissa=half_length)
        return middle_point

    def discretization_points(self, *, number_points: int = None, angle_resolution: int = None):
        """
        Discretize an Edge to have "n" points.

        :param number_points: the number of points (including start and end
            points) if unset, only start and end will be returned
        :param angle_resolution: if set, the sampling will be adapted to have
            a controlled angular distance. Useful to mesh an arc
        :return: a list of sampled points
        """
        if number_points is None or number_points == 1:
            number_points = 2
        if angle_resolution:
            number_points = int(math.pi * angle_resolution)
        step = self.length() / (number_points - 1)
        return [self.point_at_abscissa(i * step) for i in range(number_points)]

    def polygon_points(self, discretization_resolution: int):
        """
        Deprecated method of discretization_points.
        """
        warnings.warn('polygon_points is deprecated,\
        please use discretization_points instead',
                      DeprecationWarning)
        return self.discretization_points(discretization_resolution)

    @classmethod
    def from_step(cls, arguments, object_dict, **kwargs):
        """
        Converts a step primitive to an Edge type object.

        :param arguments: The arguments of the step primitive.
        :type arguments: list
        :param object_dict: The dictionary containing all the step primitives
            that have already been instantiated
        :type object_dict: dict
        :return: The corresponding Edge object
        :rtype: :class:`volmdlr.edges.Edge`
        """
        # obj can be an instance of wires or edges.
        obj = object_dict[arguments[3]]
        point1 = object_dict[arguments[1]]
        point2 = object_dict[arguments[2]]
        orientation = arguments[4]
        if orientation == '.F.':
            point1, point2 = point2, point1
        if obj.__class__.__name__ == 'LineSegment3D':
            return object_dict[arguments[3]]
        if obj.__class__.__name__ == 'Line3D':
            if not point1.is_close(point2):
                return LineSegment3D(point1, point2, arguments[0][1:-1])
            return None
        if hasattr(obj, 'trim'):
            if obj.__class__.__name__ == 'Circle3D':
                point1, point2 = point2, point1
            return obj.trim(point1, point2)

        raise NotImplementedError(f'Unsupported: {object_dict[arguments[3]]}')

    def normal_vector(self, abscissa):
        """
        Calculates the normal vector the edge at given abscissa.

        :return: the normal vector
        """
        raise NotImplementedError('the normal_vector method must be'
                                  'overloaded by subclassing class')

    def unit_normal_vector(self, abscissa: float = 0.0):
        """
        Calculates the unit normal vector the edge at given abscissa.

        :param abscissa: edge abscissa
        :return: unit normal vector
        """
        vector = self.normal_vector(abscissa)
        vector.normalize()
        return vector

    def direction_vector(self, abscissa):
        """
        Calculates the direction vector the edge at given abscissa.

        :param abscissa: edge abscissa
        :return: direction vector
        """
        raise NotImplementedError('the direction_vector method must be'
                                  'overloaded by subclassing class')

    def unit_direction_vector(self, abscissa: float = 0.0):
        """
        Calculates the unit direction vector the edge at given abscissa.

        :param abscissa: edge abscissa
        :return: unit direction vector
        """
        vector = self.direction_vector(abscissa)
        vector.normalize()
        return vector

    def straight_line_point_belongs(self, point):
        """
        Verifies if a point belongs to the surface created by closing the edge.

        :param point: Point to be verified
        :return: Return True if the point belongs to this surface,
            or False otherwise
        """
        raise NotImplementedError(f'the straight_line_point_belongs method must be'
                                  f' overloaded by {self.__class__.__name__}')

    def touching_points(self, edge2):
        """
        Verifies if two edges are touching each other.

        In case these two edges are touching each other, return these touching points.

        :param edge2: edge2 to verify touching points.
        :return: list of touching points.
        """
        point1, point2 = edge2.start, edge2.end
        point3, point4 = self.start, self.end
        touching_points = []
        for primitive, points in zip([self, edge2], [[point1, point2], [point3, point4]]):
            for point in points:
                if point not in touching_points and primitive.point_belongs(point):
                    touching_points.append(point)
        return touching_points

    def intersections(self, edge2: 'Edge'):
        """
        Gets the intersections betweeen two edges.

        :param edge2: other edge.
        :return: list of intersection points.
        """
        if not self.bounding_rectangle.b_rectangle_intersection(edge2.bounding_rectangle):
            return []
        method_name = f'{edge2.__class__.__name__.lower()[:-2]}_intersections'
        if hasattr(self, method_name):
            intersections = getattr(self, method_name)(edge2)
            return intersections
        method_name = f'{self.__class__.__name__.lower()[:-2]}_intersections'
        if hasattr(edge2, method_name):
            intersections = getattr(edge2, method_name)(self)
            return intersections
        raise NotImplementedError(f'There is no method to calculate the intersectios between'
                                  f' a {self.__class__.__name__} and a {edge2.__class__.__name__}')

    def validate_crossings(self, edge, intersection):
        """Validates the intersections as crossings: edge not touching the other at one end, or in a tangent point."""
        if intersection not in [self.start, self.end, edge.start, edge.end]:
            tangent1 = self.unit_direction_vector(self.abscissa(intersection))
            tangent2 = edge.unit_direction_vector(edge.abscissa(intersection))
            if math.isclose(abs(tangent1.dot(tangent2)), 1, abs_tol=1e-6):
                return None
        return intersection

    def crossings(self, edge):
        """
        Gets the crossings between two edges.

        """
        valid_crossings = []
        intersections = self.intersections(edge)
        for intersection in intersections:
            crossing = self.validate_crossings(edge, intersection)
            if crossing:
                valid_crossings.append(crossing)
        return valid_crossings

    def abscissa(self, point, tol: float = 1e-6):
        """
        Computes the abscissa of an Edge.

        :param point: The point located on the edge.
        :type point: Union[:class:`volmdlr.Point2D`, :class:`volmdlr.Point3D`].
        :param tol: The precision in terms of distance. Default value is 1e-4.
        :type tol: float, optional.
        :return: The abscissa of the point.
        :rtype: float
        """
        raise NotImplementedError(f'the abscissa method must be overloaded by {self.__class__.__name__}')

    def local_discretization(self, point1, point2, number_points):
        """
        Gets n discretization points between two given points of the edge.

        :param point1: point 1 on edge.
        :param point2: point 2 on edge.
        :param number_points: number of points to discretize locally.
        :return: list of locally discretized points.
        """
        abscissa1 = self.abscissa(point1)
        abscissa2 = self.abscissa(point2)
        discretized_points_between_1_2 = [self.point_at_abscissa(abscissa) for abscissa
                                          in npy.linspace(abscissa1, abscissa2, num=number_points)]
        return discretized_points_between_1_2

    def split_between_two_points(self, point1, point2):
        """
        Split edge between two points.

        :param point1: point 1.
        :param point2: point 2.
        :return: edge split.
        """
        split1 = self.split(point1)
        if split1[0] and split1[0].point_belongs(point2, abs_tol=1e-6):
            split2 = split1[0].split(point2)
        else:
            split2 = split1[1].split(point2)
        new_split_edge = None
        for split_edge in split2:
            if split_edge.point_belongs(point1, 1e-4) and split_edge.point_belongs(point2, 1e-4):
                new_split_edge = split_edge
                break
        return new_split_edge


class Line(dc.DessiaObject):
    """
    Abstract class representing a line.

    :param point1: The first point defining the line
    :type point1: Union[:class:`volmdlr.Point2D`, :class:`volmdlr.Point3D`]
    :param point2: The second point defining the line
    :type point2: Union[:class:`volmdlr.Point2D`, :class:`volmdlr.Point3D`]
    :param name: Name of the line. Default value is an empty string
    :type name: str, optional
    """

    def __init__(self, point1, point2, name=''):
        self.point1 = point1
        self.point2 = point2
        self._direction_vector = None
        dc.DessiaObject.__init__(self, name=name)

    def __getitem__(self, key):
        """
        Get a point of the line by its index.
        """
        if key == 0:
            return self.point1
        if key == 1:
            return self.point2
        raise IndexError

    def unit_direction_vector(self, *args, **kwargs):
        """
        Get the unit direction vector of the line.

        :return: The unit direction vector of the line
        :rtype:  Union[:class:`volmdlr.Vector2D`, :class:`volmdlr.Vector3D`]
        """
        vector = self.direction_vector()
        vector.normalize()
        return vector

    def direction_vector(self, *args, **kwargs):
        """
        Get the direction vector of the line.

        :return: The direction vector of the line
        :rtype: Union[:class:`volmdlr.Vector2D`, :class:`volmdlr.Vector3D`]
        """
        if not self._direction_vector:
            self._direction_vector = self.point2 - self.point1
        return self._direction_vector

    def normal_vector(self, *args, **kwargs):
        """
        Get the normal vector of the line.

        :return: The normal vector of the line
        :rtype: Union[:class:`volmdlr.Vector2D`, :class:`volmdlr.Vector3D`]
        """
        return self.direction_vector().normal_vector()

    def unit_normal_vector(self, abscissa=0.):
        """
        Get the unit normal vector of the line.

        :param abscissa: The abscissa of the point from which to calculate
            the normal vector
        :type abscissa: float, optional
        :return: The unit normal vector of the line
        :rtype: Union[:class:`volmdlr.Vector2D`, :class:`volmdlr.Vector3D`]
        """
        return self.unit_direction_vector().normal_vector()

    def point_projection(self, point):
        """
        Calculate the projection of a point onto the line.

        :param point: The point to project
        :type point: Union[:class:`volmdlr.Point2D`, :class:`volmdlr.Point3D`]
        :return: The projection of the point onto the line and the distance
            between the point and the projection
        :rtype: Tuple(Union[:class:`volmdlr.Point2D`,
            :class:`volmdlr.Point3D`], float)
        """
        vector = self.point2 - self.point1
        norm_u = vector.norm()
        t = (point - self.point1).dot(vector) / norm_u ** 2
        projection = self.point1 + t * vector
        projection = projection.to_point()
        return projection, t * norm_u

    def abscissa(self, point):
        """
        Calculate the abscissa of a point on the line.

        :param point: The point for which to calculate the abscissa
        :type point: Union[:class:`volmdlr.Point2D`, :class:`volmdlr.Point3D`]
        :return: The abscissa of the point
        :rtype: float
        """
        vector = self.point2 - self.point1
        norm_u = vector.norm()
        t = (point - self.point1).dot(vector) / norm_u
        return t

    def point_at_abscissa(self, abscissa):
        """
        Returns the point that corresponds to the given abscissa.

        :param abscissa: The abscissa
        :type abscissa: float
        :return: The point that correspods to the given abscissa.
        :rtype: Union[:class:`volmdlr.Point2D`, :class:`volmdlr.Point3D`]
        """
        return self.point1 + (self.point2 - self.point1) * abscissa

    def sort_points_along_line(self, points):
        """
        Sort point along a line.

        :param points: list of points to be sorted.
        :return: sorted points.
        """
        return sorted(points, key=self.abscissa)

    def split(self, split_point):
        """
        Split a line into two lines.

        :param split_point: The point where to split the line
        :type split_point: Union[:class:`volmdlr.Point2D`,
            :class:`volmdlr.Point3D`]
        :return: A list containing two lines
        """
        return [self.__class__(self.point1, split_point),
                self.__class__(split_point, self.point2)]

    def is_between_points(self, point1: Union[volmdlr.Point2D, volmdlr.Point3D],
                          point2: Union[volmdlr.Point2D, volmdlr.Point3D]):
        """
        Verifies if a line is between two points.

        :param point1: The first point
        :type point1: Union[:class:`volmdlr.Point2D`, :class:`volmdlr.Point3D`]
        :param point2: The second point
        :type point2: Union[:class:`volmdlr.Point2D`, :class:`volmdlr.Point3D`]
        :return: True if the line is between the two points, False otherwise
        :rtype: bool
        """

        if point1.is_close(point2):
            return False

        line_segment = LineSegment2D(point1, point2)
        if line_segment.line_intersections(self):
            return True
        return False

    def to_step(self, current_id, surface_id=None):
        """Exports to STEP format."""
        p1_content, p1_id = self.point1.to_step(current_id)
        # p2_content, p2_id = self.point2.to_step(current_id+1)
        current_id = p1_id + 1
        u_content, u_id = self.unit_direction_vector().to_step(current_id)
        current_id = u_id + 1
        content = p1_content + u_content
        content += f"#{current_id} = LINE('{self.name}',#{p1_id},#{u_id});\n"
        return content, [current_id]


class LineSegment(Edge):
    """
    Abstract class.

    """

    def direction_independent_eq(self, linesegment2):
        """
        Verifies if two line segments are the same, not considering its direction.

        """
        if self.start.is_close(linesegment2.start) and self.end.is_close(linesegment2.end):
            return True
        return self.start.is_close(linesegment2.end) and self.end.is_close(linesegment2.start)

    def length(self):
        if not self._length:
            self._length = self.end.point_distance(self.start)
        return self._length

    def abscissa(self, point, tol=1e-6):
        """
        Calculates the abscissa parameter of a Line Segment, at a point.

        :param point: point to verify abscissa.
        :param tol: tolerance.
        :return: abscissa parameter.
        """
        if point.point_distance(self.start) < tol:
            return 0
        if point.point_distance(self.end) < tol:
            return self.length()

        vector = self.end - self.start
        length = vector.norm()
        t = (point - self.start).dot(vector) / length
        if t < -1e-9 or t > length + 1e-9:
            raise ValueError(f'Point is not on linesegment: abscissa={t}')
        return t

    def direction_vector(self, abscissa=0.):
        """
        Returns a direction vector at a given abscissa, it is not normalized.

        :param abscissa: defines where in the line segment
            direction vector is to be calculated.
        :return: The direction vector of the LineSegment.
        """
        if not self._direction_vector:
            self._direction_vector = self.end - self.start
        return self._direction_vector

    def normal_vector(self, abscissa=0.):
        """
        Returns a normal vector at a given abscissa, it is not normalized.

        :param abscissa: defines where in the line_segment
        normal vector is to be calculated.
        :return: The normal vector of the LineSegment.
        """
        return self.direction_vector(abscissa).normal_vector()

    def point_projection(self, point):
        """
        Calculates the projection of a point on a Line Segment.

        :param point: point to be verified.
        :return: point projection.
        """
        point1, point2 = self.start, self.end
        vector = point2 - point1
        norm_u = vector.norm()
        t_param = (point - point1).dot(vector) / norm_u ** 2
        projection = point1 + t_param * vector

        return projection, t_param * norm_u

    def split(self, split_point):
        """
        Split a Line Segment at a given point into two Line Segments.

        :param split_point: splitting point.
        :return: list with the two split line segments.
        """
        if split_point.is_close(self.start):
            return [None, self.copy()]
        if split_point.is_close(self.end):
            return [self.copy(), None]
        return [self.__class__(self.start, split_point),
                self.__class__(split_point, self.end)]

    def middle_point(self):
        """
        Calculates the middle point of a Line Segment.

        :return:
        """
        return 0.5 * (self.start + self.end)

    def point_at_abscissa(self, abscissa):
        """
        Calculates a point in the LineSegment at a given abscissa.

        :param abscissa: abscissa where in the curve the point should be calculated.
        :return: Corresponding point.
        """
        return self.start + self.unit_direction_vector() * abscissa

    def get_geo_lines(self, tag: int, start_point_tag: int, end_point_tag: int):
        """
        Gets the lines that define a LineSegment in a .geo file.

        :param tag: The linesegment index
        :type tag: int
        :param start_point_tag: The linesegment' start point index
        :type start_point_tag: int
        :param end_point_tag: The linesegment' end point index
        :type end_point_tag: int

        :return: A line
        :rtype: str
        """

        return 'Line(' + str(tag) + ') = {' + str(start_point_tag) + ', ' + str(end_point_tag) + '};'

    def get_geo_points(self):
        return [self.start, self.end]

    def get_shared_section(self, other_linesegment):
        """
        Gets the shared section between two line segments.

        :param other_linesegment: other line segment to verify for shared section.
        :return: shared line segment section.
        """
        if self.__class__ != other_linesegment.__class__:
            return []
        if not self.direction_vector().is_colinear_to(other_linesegment.direction_vector()) or \
                (not any(self.point_belongs(point, 1e-6)
                         for point in [other_linesegment.start, other_linesegment.end]) and
                 not any(other_linesegment.point_belongs(point, 1e-6) for point in [self.start, self.end])):
            return []
        if all(self.point_belongs(point) for point in other_linesegment.discretization_points(number_points=5)):
            return [other_linesegment]
        if all(other_linesegment.point_belongs(point) for point in self.discretization_points(number_points=5)):
            return [self]
        new_linesegment_points = []
        for point in [self.start, self.end]:
            if other_linesegment.point_belongs(point, abs_tol=1e-6) and\
                    not volmdlr.core.point_in_list(point, new_linesegment_points):
                new_linesegment_points.append(point)
        for point in [other_linesegment.start, other_linesegment.end]:
            if self.point_belongs(point, abs_tol=1e-6) and\
                    not volmdlr.core.point_in_list(point, new_linesegment_points):
                new_linesegment_points.append(point)
        if len(new_linesegment_points) == 1:
            return []
        if len(new_linesegment_points) != 2:
            raise ValueError
        class_ = self.__class__
        return [class_(new_linesegment_points[0], new_linesegment_points[1])]

    def delete_shared_section(self, other_linesegment):
        """
        Deletes from self, the section shared with the other line segment.

        :param other_linesegment:
        :return:
        """
        shared_section = self.get_shared_section(other_linesegment)
        if not shared_section:
            return [self]
        points = []
        for point in [self.start, self.end, shared_section[0].start, shared_section[0].end]:
            if not volmdlr.core.point_in_list(point, points):
                points.append(point)
        points = sorted(points, key=self.start.point_distance)
        new_line_segments = []
        class_ = self.__class__
        for point1, point2 in zip(points[:-1], points[1:]):
            lineseg = class_(point1, point2)
            if not lineseg.direction_independent_eq(shared_section[0]):
                new_line_segments.append(lineseg)
        return new_line_segments

    def straight_line_point_belongs(self, point):
        """
        Closing straight line point belongs verification.

        Verifies if a point belongs to the surface created by closing the edge with a
        line between its start and end points.

        :param point: Point to be verified.
        :return: Return True if the point belongs to this surface, or False otherwise.
        """
        return self.point_belongs(point)

    def point_belongs(self, point: Union[volmdlr.Point2D, volmdlr.Point3D], abs_tol: float = 1e-6):
        """
        Checks if a point belongs to the line segment. It uses the point_distance.

        :param point: The point to be checked
        :type point: Union[:class:`volmdlr.Point2D`, :class:`volmdlr.Point3D`]
        :param abs_tol: The precision in terms of distance.
            Default value is 1e-6
        :type abs_tol: float, optional
        :return: `True` if the point belongs to the B-spline curve, `False`
            otherwise
        :rtype: bool
        """
        point_distance = self.point_distance(point)
        if math.isclose(point_distance, 0, abs_tol=abs_tol):
            return True
        return False

    def point_distance(self, point):
        """
        Abstract method.
        """
        raise NotImplementedError('the point_distance method must be'
                                  'overloaded by subclassing class')

    def to_step(self, current_id, surface_id=None):
        """Exports to STEP format."""
        line = self.to_line()
        content, (line_id,) = line.to_step(current_id)
        current_id = line_id + 1
        start_content, start_id = self.start.to_step(current_id, vertex=True)
        current_id = start_id + 1
        end_content, end_id = self.end.to_step(current_id + 1, vertex=True)
        content += start_content + end_content
        current_id = end_id + 1
        content += f"#{current_id} = EDGE_CURVE('{self.name}',#{start_id},#{end_id},#{line_id},.T.);\n"
        return content, [current_id]


class BSplineCurve(Edge):
    """
    An abstract class for B-spline curves.

    The following rule must be
    respected : `number of knots = number of control points + degree + 1`.

    :param degree: The degree of the B-spline curve.
    :type degree: int
    :param control_points: A list of 2 or 3 dimensional points
    :type control_points: Union[List[:class:`volmdlr.Point2D`],
        List[:class:`volmdlr.Point3D`]]
    :param knot_multiplicities: The vector of multiplicities for each knot
    :type knot_multiplicities: List[int]
    :param knots: The knot vector composed of values between 0 and 1
    :type knots: List[float]
    :param weights: The weight vector applied to the knot vector. Default
        value is None
    :type weights: List[float], optional
    :param periodic: If `True` the B-spline curve is periodic. Default value
        is False
    :type periodic: bool, optional
    :param name: The name of the B-spline curve. Default value is ''
    :type name: str, optional
    """
    _non_serializable_attributes = ['curve']

    def __init__(self,
                 degree: int,
                 control_points: Union[List[volmdlr.Point2D], List[volmdlr.Point3D]],
                 knot_multiplicities: List[int],
                 knots: List[float],
                 weights: List[float] = None,
                 periodic: bool = False,
                 name: str = ''):
        self.control_points = control_points
        self.degree = degree
        knots = standardize_knot_vector(knots)
        self.knots = knots
        self.knot_multiplicities = knot_multiplicities
        self.weights = weights
        self.periodic = periodic

        points = [[*point] for point in control_points]
        if weights is None:
            curve = BSpline.Curve()
            curve.degree = degree
            curve.ctrlpts = points
        else:
            curve = NURBS.Curve()
            curve.degree = degree
            curve.ctrlpts = points
            curve.weights = weights

        knot_vector = []
        for i, knot in enumerate(knots):
            knot_vector.extend([knot] * knot_multiplicities[i])
        curve.knotvector = knot_vector
        curve.delta = 0.01
        curve_points = curve.evalpts
        self.curve = curve

        self._length = None
        self.points = [getattr(volmdlr,
                               f'Point{self.__class__.__name__[-2::]}')(*point)
                       for point in curve_points]

        Edge.__init__(self, self.points[0], self.points[-1], name=name)

    def to_dict(self, *args, **kwargs):
        """Avoids storing points in memo that makes serialization slow."""
        dict_ = self.base_dict()
        dict_['degree'] = self.degree
        dict_['control_points'] = [point.to_dict() for point in self.control_points]
        dict_['knot_multiplicities'] = self.knot_multiplicities
        dict_['knots'] = self.knots
        dict_['weights'] = self.weights
        dict_['periodic'] = self.periodic
        return dict_

    def __hash__(self):
        """
        Return a hash value for the B-spline curve.
        """
        return hash((tuple(self.control_points), self.degree, tuple(self.knots)))

    def __eq__(self, other):
        """
        Return True if the other B-spline curve has the same control points, degree, and knot vector, False otherwise.
        """
        if isinstance(other, self.__class__):
            return (self.control_points == other.control_points
                    and self.degree == other.degree
                    and self.knots == other.knots)
        return False

    def reverse(self):
        """
        Reverses the B-spline's direction by reversing its control points.

        :return: A reversed B-spline curve.
        :rtype: :class:`volmdlr.edges.BSplineCurve`.
        """
        return self.__class__(
            degree=self.degree,
            control_points=self.control_points[::-1],
            knot_multiplicities=self.knot_multiplicities[::-1],
            knots=self.knots[::-1],
            weights=self.weights,
            periodic=self.periodic)

    @classmethod
    def from_geomdl_curve(cls, curve, name: str = ""):
        """
        # TODO: to be completed.

        :param curve:
        :type curve:
        :return: A reversed B-spline curve
        :rtype: :class:`volmdlr.edges.BSplineCurve`
        """
        point_dimension = f'Point{cls.__name__[-2::]}'

        knots = list(sorted(set(curve.knotvector)))
        knot_multiplicities = [curve.knotvector.count(k) for k in knots]

        return cls(degree=curve.degree,
                   control_points=[getattr(volmdlr, point_dimension)(*point)
                                   for point in curve.ctrlpts],
                   knots=knots,
                   knot_multiplicities=knot_multiplicities, name=name)

    def length(self):
        """
        Returns the length of the B-spline curve.

        :return: The length of the B-spline curve.
        :rtype: float
        """
        if not self._length:
            self._length = length_curve(self.curve)
        return self._length

    def normal_vector(self, abscissa):
        """
        Calculates the normal vector to the BSpline curve at given abscissa.

        :return: the normal vector
        """
        return self.direction_vector(abscissa).deterministic_unit_normal_vector()

    def direction_vector(self, abscissa):
        """
        Calculates the direction vector on the BSpline curve at given abscissa.

        :param abscissa: edge abscissa
        :return: direction vector
        """
        u = abscissa / self.length()
        derivatives = self.derivatives(u, 1)
        return derivatives[1]

    def middle_point(self):
        """
        Computes the 2D or 3D middle point of the B-spline curve.

        :return: The middle point
        :rtype: Union[:class:`volmdlr.Point2D`, :class:`volmdlr.Point3D`]
        """
        return self.point_at_abscissa(self.length() * 0.5)

    def abscissa(self, point: Union[volmdlr.Point2D, volmdlr.Point3D],
                 tol: float = 1e-6):
        """
        Computes the abscissa of a 2D or 3D point using the least square method.

        :param point: The point located on the B-spline curve.
        :type point: Union[:class:`volmdlr.Point2D`, :class:`volmdlr.Point3D`].
        :param tol: The precision in terms of distance. Default value is 1e-6.
        :type tol: float, optional.
        :return: The abscissa of the point.
        :rtype: float
        """
        if point.is_close(self.start):
            return 0
        if point.is_close(self.end):
            return self.length()
        length = self.length()
        initial_condition_list = [0, 0.25, 0.5, 0.75, 1]

        def evaluate_point_distance(u):
            return (point - self.evaluate_single(u)).norm()
        results = []
        initial_condition_list.sort(key=evaluate_point_distance)
        for u0 in initial_condition_list:
            u, convergence_sucess = self.point_invertion(u0, point)
            abscissa = u * length
            if convergence_sucess:  # sometimes we don't achieve convergence with a given initial guess
                return abscissa
            dist = evaluate_point_distance(u)
            if dist < tol:
                return abscissa
<<<<<<< HEAD
        # print(True)
=======
>>>>>>> 158bb7d8
            results.append((abscissa, dist))
        result = min(results, key=lambda r: r[1])[0]
        return result

    def _point_inversion_funcs(self, u, point):
        """
        Helper function to evaluate Newton-Rapshon terms.
        """
        curve_derivatives = self.derivatives(u, 2)
        distance_vector = curve_derivatives[0] - point
        func = curve_derivatives[1].dot(distance_vector)
        func_first_derivative = curve_derivatives[2].dot(distance_vector) + curve_derivatives[1].norm() ** 2
        return func, func_first_derivative, curve_derivatives, distance_vector

    def point_invertion(self, u0: float, point, maxiter: int = 50, tol1: float = 1e-6, tol2: float = 1e-6):
        """
        Finds the equivalent B-Spline curve parameter u to a given a point 3D or 2D using an initial guess u0.

        :param u0: An initial guess between 0 and 1.
        :type u0: float
        :param point: Point to evaluation.
        :type point: Union[volmdlr.Point2D, volmdlr.Point3D]
        :param maxiter: Maximum number of iterations.
        :type maxiter: int
        :param tol1: Distance tolerance to stop.
        :type tol1: float
        :param tol2: Zero cos tolerance to stop.
        :type tol2: float
        :return: u parameter and convergence check
        :rtype: int, bool
        """
        if maxiter == 0:
            return u0, False
        func, func_first_derivative, curve_derivatives, distance_vector = self._point_inversion_funcs(u0, point)
        if self._check_convergence(curve_derivatives, distance_vector, tol1=tol1, tol2=tol2):
            return u0, True
        new_u = u0 - func / func_first_derivative
        new_u = self._check_bounds(new_u)
        residual = (new_u - u0) * curve_derivatives[1]
        if residual.norm() <= 1e-6:
            return u0, False
        u0 = new_u
        return self.point_invertion(u0, point, maxiter=maxiter - 1)

    @staticmethod
    def _check_convergence(curve_derivatives, distance_vector, tol1: float = 1e-6, tol2: float = 1e-6):
        """
        Helper function to check convergence of point_invertion method.
        """
        distance = distance_vector.norm()
        if distance <= tol1:
            return True
        zero_cos = abs(curve_derivatives[1].dot(distance_vector)) / curve_derivatives[1].norm() * distance
        if distance <= tol1 and zero_cos <= tol2:
            return True
        return False

    def _check_bounds(self, u):
        """
        Helper function to check if evaluated parameters in point_invertion method are contained in the bspline domain.
        """
        a, b = self.curve.domain
        if self.periodic:
            if u < a:
                u = b - (a - u)
            elif u > b:
                u = a + (u - b)
        else:
            if u < a:
                u = a

            elif u > b:
                u = b
        return u

    def split(self, point: Union[volmdlr.Point2D, volmdlr.Point3D],
              tol: float = 1e-5):
        """
        Splits of B-spline curve in two pieces using a 2D or 3D point.

        :param point: The point where the B-spline curve is split
        :type point: Union[:class:`volmdlr.Point2D`, :class:`volmdlr.Point3D`]
        :param tol: The precision in terms of distance. Default value is 1e-4
        :type tol: float, optional
        :return: A list containing the first and second split of the B-spline
            curve
        :rtype: List[:class:`volmdlr.edges.BSplineCurve`]
        """
        if point.point_distance(self.start) < tol:
            return [None, self.copy()]
        if point.point_distance(self.end) < tol:
            return [self.copy(), None]
        adim_abscissa = self.abscissa(point) / self.length()
        curve1, curve2 = split_curve(self.curve, adim_abscissa)

        return [self.__class__.from_geomdl_curve(curve1),
                self.__class__.from_geomdl_curve(curve2)]

    def translation(self, offset: Union[volmdlr.Vector2D, volmdlr.Vector3D]):
        """
        Translates the B-spline curve.

        :param offset: The translation vector
        :type offset: Union[:class:`volmdlr.Vector2D`,
            :class:`volmdlr.Vector3D`]
        :return: A new translated BSplineCurve
        :rtype: :class:`volmdlr.edges.BSplineCurve`
        """
        control_points = [point.translation(offset)
                          for point in self.control_points]
        return self.__class__(self.degree, control_points,
                              self.knot_multiplicities, self.knots,
                              self.weights, self.periodic)

    def translation_inplace(self, offset: Union[volmdlr.Vector2D, volmdlr.Vector3D]):
        """
        Translates the B-spline curve and its parameters are modified inplace.

        :param offset: The translation vector
        :type offset: Union[:class:`volmdlr.Vector2D`,
            :class:`volmdlr.Vector3D`]
        :return: None
        :rtype: None
        """
        warnings.warn("'inplace' methods are deprecated. Use a not inplace method instead.", DeprecationWarning)

        for point in self.control_points:
            point.translation_inplace(offset)

    def point_belongs(self, point: Union[volmdlr.Point2D, volmdlr.Point3D],
                      abs_tol: float = 1e-6):
        """
        Checks if a 2D or 3D point belongs to the B-spline curve or not. It uses the least square method.

        :param point: The point to be checked
        :type point: Union[:class:`volmdlr.Point2D`, :class:`volmdlr.Point3D`]
        :param abs_tol: The precision in terms of distance.
            Default value is 1e-4
        :type abs_tol: float, optional
        :return: `True` if the point belongs to the B-spline curve, `False`
            otherwise
        :rtype: bool
        """
        point_dimension = f'Point{self.__class__.__name__[-2::]}'

        def fun(x):
            return (point - getattr(volmdlr, point_dimension)(*self.curve.evaluate_single(x))).norm()

        x = npy.linspace(0, 1, 5)
        x_init = []
        for xi in x:
            x_init.append(xi)

        for x0 in x_init:
            z = least_squares(fun, x0=x0, bounds=([0, 1]))
            if z.fun < abs_tol:
                return True
        return False

    def merge_with(self, bspline_curve: 'BSplineCurve'):
        """
        Merges consecutive B-spline curves to define a new merged one.

        :param bspline_curve: Another B-spline curve
        :type bspline_curve: :class:`volmdlr.edges.BSplineCurve`
        :return: A merged B-spline curve
        :rtype: :class:`volmdlr.edges.BSplineCurve`
        """
        point_dimension = f'Wire{self.__class__.__name__[-2::]}'
        wire = getattr(volmdlr.wires, point_dimension)(bspline_curve)
        ordered_wire = wire.order_wire()

        points, n = [], 10
        for primitive in ordered_wire.primitives:
            points.extend(primitive.discretization_points(n))
        points.pop(n + 1)

        return self.__class__.from_points_interpolation(
            points, min(self.degree, bspline_curve.degree))

    @classmethod
    def from_bsplines(cls, bsplines: List['BSplineCurve'],
                      discretization_points: int = 10):
        """
        Creates a B-spline curve from a list of B-spline curves.

        :param bsplines: A list of B-spline curve
        :type bsplines: List[:class:`volmdlr.edges.BSplineCurve`]
        :param discretization_points: The number of points for the
            discretization. Default value is 10
        :type discretization_points: int, optional
        :return: A merged B-spline curve
        :rtype: :class:`volmdlr.edges.BSplineCurve`
        """
        point_dimension = f'Wire{cls.__name__[-2::]}'
        wire = getattr(volmdlr.wires, point_dimension)(bsplines)
        ordered_wire = wire.order_wire()

        points, degree = [], []
        for i, primitive in enumerate(ordered_wire.primitives):
            degree.append(primitive.degree)
            if i == 0:
                points.extend(primitive.discretization_points(number_points=discretization_points))
            else:
                points.extend(
                    primitive.discretization_points(number_points=discretization_points)[1::])

        return cls.from_points_interpolation(points, min(degree))

    @classmethod
    def from_points_approximation(cls, points: Union[List[volmdlr.Point2D], List[volmdlr.Point3D]],
                                  degree: int, **kwargs):
        """
        Creates a B-spline curve approximation using least squares method with fixed number of control points.

        It is recommended to specify the
        number of control points.
        Please refer to The NURBS Book (2nd Edition), pp.410-413 for details.

        :param points: The data points
        :type points: Union[List[:class:`volmdlr.Point2D`],
            List[:class:`volmdlr.Point3D`]]
        :param degree: The degree of the output parametric curve
        :type degree: int
        :param kwargs: See below
        :return: A B-spline curve from points approximation
        :rtype: :class:`volmdlr.edges.BSplineCurve`
        :keyword centripetal: Activates centripetal parametrization method.
            Default value is False
        :keyword ctrlpts_size: Number of control points. Default value is
            len(points) - 1
        """
        curve = fitting.approximate_curve([[*point] for point in points],
                                          degree, **kwargs)
        return cls.from_geomdl_curve(curve)

    def tangent(self, position: float = 0.0):
        """
        Evaluates the tangent vector of the B-spline curve at the input parameter value.

        :param position: Value of the parameter, between 0 and 1
        :type position: float
        :return: The tangent vector
        :rtype: Union[:class:`volmdlr.Point2D`, :class:`volmdlr.Point3D`]
        """
        _, tangent = operations.tangent(self.curve, position, normalize=True)

        dimension = f'Vector{self.__class__.__name__[-2::]}'
        tangent = getattr(volmdlr, dimension)(*tangent)

        return tangent

    @classmethod
    def from_points_interpolation(cls, points: Union[List[volmdlr.Point2D], List[volmdlr.Point3D]],
                                  degree: int, periodic: bool = False, name: str = ""):
        """
        Creates a B-spline curve interpolation through the data points.

        Please refer to Algorithm A9.1 on The NURBS Book (2nd Edition),
        pp.369-370 for details.

        :param points: The data points
        :type points: Union[List[:class:`volmdlr.Point2D`],
            List[:class:`volmdlr.Point3D`]]
        :param degree: The degree of the output parametric curve
        :type degree: int
        :param periodic: `True` if the curve should be periodic. Default value
            is `False`
        :type periodic: bool, optional
        :return: A B-spline curve from points interpolation
        :rtype: :class:`volmdlr.edges.BSplineCurve`
        """
        # class_sufix = cls.__name__[-2:]
        # lineseg_class = getattr(sys.modules[__name__], 'LineSegment' + class_sufix)
        # lineseg = lineseg_class(points[0], points[-1])
        # if all(lineseg.point_belongs(pt) for pt in points):
        #     return lineseg
        # colinear = True
        # previous_vec = None
        # points_ = [points[0]]
        # for i, (point1, point2) in enumerate(zip(points[:-1], points[1:])):
        #     vec = point2 - point1
        #     if i == 0:
        #         previous_vec = vec
        #     elif not vec.is_colinear_to(previous_vec):
        #         colinear = False
        #         points_.append(point2)
        #     previous_vec = vec
        # if not colinear:
        #     arc_class_ = getattr(sys.modules[__name__], 'Arc' + class_sufix)
        #     try:
        #         try_arc = arc_class_(points_[0], points_[1], points_[2])
        #     except Exception:
        #         print(True)
        #     if all(try_arc.point_belongs(point, 1e-6) for point in points):
        #         return try_arc
        curve = bspline_fitting.interpolate_curve([[*point] for point in points], degree, centripetal=True)

        bsplinecurve = cls.from_geomdl_curve(curve, name=name)
        if not periodic:
            return bsplinecurve
        bsplinecurve.periodic = True
        return bsplinecurve

    def discretization_points(self, *, number_points: int = None, angle_resolution: int = None):
        """
        Linear spaced discretization of the curve.

        :param number_points: The number of points to include in the discretization.
        :type number_points: int
        :param angle_resolution: The resolution of the angle to use when calculating the number of points.
        :type angle_resolution: int
        :return: A list of discretized points on the B-spline curve.
        :rtype: List[`volmdlr.Point2D] or List[`volmdlr.Point3D]
        """

        if angle_resolution:
            number_points = int(math.pi * angle_resolution)

        if len(self.points) == number_points or (not number_points and not angle_resolution):
            return self.points
        curve = self.curve
        curve.delta = 1 / number_points
        curve_points = curve.evalpts

        point_dimension = f'Point{self.__class__.__name__[-2::]}'
        return [getattr(volmdlr, point_dimension)(*point) for point in curve_points]

    def derivatives(self, u, order):
        """
        Evaluates n-th order curve derivatives at the given parameter value.

        The output of this method is list of n-th order derivatives. If ``order`` is ``0``, then it will only output
        the evaluated point. Similarly, if ``order`` is ``2``, then it will output the evaluated point, 1st derivative
        and the 2nd derivative.

        :Example:

        Assuming a curve self is defined on a parametric domain [0.0, 1.0].
        Let's take the curve derivative at the parametric position u = 0.35.

        >>> derivatives = self.derivatives(u=0.35, order=2)
        >>> derivatives[0]  # evaluated point, equal to crv.evaluate_single(0.35)
        >>> derivatives[1]  # 1st derivative at u = 0.35
        >>> derivatives[2]  # 2nd derivative at u = 0.35

        :param u: parameter value
        :type u: float
        :param order: derivative order
        :type order: int
        :return: a list containing up to {order}-th derivative of the curve
        :rtype: Union[List[`volmdlr.Vector2D`], List[`volmdlr.Vector3D`]]
        """

        return [getattr(volmdlr, f'Vector{self.__class__.__name__[-2::]}')(*point)
                for point in self.curve.derivatives(u, order)]

    def get_geo_lines(self, tag: int, control_points_tags: List[int]):
        """
        Gets the lines that define a BsplineCurve in a .geo file.

        :param tag: The BsplineCurve index
        :type tag: int
        :param start_point_tag: The linesegment' start point index
        :type start_point_tag: int
        :param end_point_tag: The linesegment' end point index
        :type end_point_tag: int

        :return: A line
        :rtype: str
        """

        return 'BSpline(' + str(tag) + ') = {' + str(control_points_tags)[1:-1] + '};'

    def get_geo_points(self):
        return list(self.discretization_points())

    def line_intersections(self, line):
        """
        Calculates the intersections of a BSplineCurve (2D or 3D) with a Line (2D or 3D).

        :param line: line to verify intersections
        :return: list of intersections
        """
        polygon_points = []
        for point in self.points:
            if not volmdlr.core.point_in_list(point, polygon_points):
                polygon_points.append(point)
        list_intersections = []
        initial_abscissa = 0
        for points in zip(polygon_points[:-1], polygon_points[1:]):
            linesegment_name = 'LineSegment' + self.__class__.__name__[-2:]
            linesegment = getattr(sys.modules[__name__], linesegment_name)(points[0], points[1])
            intersections = linesegment.line_intersections(line)
            if not intersections and linesegment.direction_vector().is_colinear_to(line.direction_vector()):
                if line.point_distance(linesegment.middle_point()) < 1e-8:
                    list_intersections.append(linesegment.middle_point())
            if intersections and intersections[0] not in list_intersections:
                abs1 = self.abscissa(linesegment.start)
                abs2 = self.abscissa(linesegment.end)
                list_abscissas = list(new_abscissa for new_abscissa in npy.linspace(abs1, abs2, 1000))
<<<<<<< HEAD
                intersection = self.select_intersection_point(list_abscissas, intersections, line)
=======
                intersection = self.select_intersection_point(list_abscissas, intersections)
>>>>>>> 158bb7d8
                list_intersections.append(intersection)
            initial_abscissa += linesegment.length()
        return list_intersections

    def select_intersection_point(self, list_abscissas, intersections, line, abs_tol: float = 1e-7):
        """
        Select closest point in curve to intersection point obtained with discretized linesegment.

        :param list_abscissas: list of abscissas to verify the closest point.
        :param intersections: intersection with discretised line.
        :return:
        """
        distance = npy.inf
        intersection = None
        for i_abscissa in list_abscissas:
            point_in_curve = BSplineCurve.point_at_abscissa(self, i_abscissa)
            if line.point_distance(point_in_curve) <= abs_tol:
                return point_in_curve
            dist = point_in_curve.point_distance(intersections[0])
            if dist < distance:
                distance = dist
                intersection = point_in_curve
            else:
                break
        return intersection

    def get_linesegment_intersections(self, linesegment):
        """
        Calculates intersections between a BSplineCurve and a LineSegment.

        :param linesegment: linesegment to verify intersections.
        :return: list with the intersections points.
        """
        results = self.line_intersections(linesegment.to_line())
        intersections_points = []
        for result in results:
            if linesegment.point_belongs(result, 1e-5):
                intersections_points.append(result)
        return intersections_points

    def point_at_abscissa(self, abscissa):
        """
        Calculates a point in the BSplineCurve at a given abscissa.

        :param abscissa: abscissa where in the curve the point should be calculated.
        :return: Corresponding point.
        """
        length = self.length()
        adim_abs = max(min(abscissa / length, 1.), 0.)
        point_name = 'Point' + self.__class__.__name__[-2:]
        return getattr(volmdlr, point_name)(*self.curve.evaluate_single(adim_abs))

    def get_shared_section(self, other_bspline2):
        """
        Gets the shared section between two BSpline curves.

        :param other_bspline2: other arc to verify for shared section.
        :return: shared arc section.
        """
        if self.__class__ != other_bspline2.__class__:
            return []
        if self.__class__.__name__[-2:] == '3D':
            if self.bounding_box.distance_to_bbox(other_bspline2.bounding_box) > 1e-7:
                return []
        elif self.bounding_rectangle.distance_to_b_rectangle(other_bspline2.bounding_rectangle) > 1e-7:
            return []
        if not any(self.point_belongs(point, abs_tol=1e-6)
                   for point in other_bspline2.discretization_points(number_points=10)):
            return []
        if all(self.point_belongs(point, abs_tol=1e-6) for point in other_bspline2.points):
            return [other_bspline2]
        if all(other_bspline2.point_belongs(point, abs_tol=1e-6) for point in self.points):
            return [self]
        if self.point_belongs(other_bspline2.start, abs_tol=1e-6):
            bspline1_, bspline2_ = self.split(other_bspline2.start)
        elif self.point_belongs(other_bspline2.end, abs_tol=1e-6):
            bspline1_, bspline2_ = self.split(other_bspline2.end)
        else:
            raise NotImplementedError
        shared_bspline_section = []
        for bspline in [bspline1_, bspline2_]:
            if bspline and all(other_bspline2.point_belongs(point)
                               for point in bspline.discretization_points(number_points=10)):
                shared_bspline_section.append(bspline)
                break
        return shared_bspline_section

    def delete_shared_section(self, other_bspline2):
        """
        Deletes from self, the section shared with the other arc.

        :param other_bspline2:
        :return:
        """
        shared_section = self.get_shared_section(other_bspline2)
        if not shared_section:
            return [self]
        if shared_section == self:
            return []
        split_bspline1 = self.split(shared_section[0].start)
        split_bspline2 = self.split(shared_section[0].end)
        new_arcs = []
        shared_section_middle_point = shared_section[0].point_at_abscissa(0.5 * shared_section[0].length())
        for arc in split_bspline1 + split_bspline2:
            if arc and not arc.point_belongs(shared_section_middle_point, abs_tol=1e-6):
                new_arcs.append(arc)
        return new_arcs

    def evaluate_single(self, u):
        """
        Calculates a point in the BSplineCurve at a given parameter u.

        :param u: Curve parameter. Must be a value between 0 and 1.
        :type u: float
        :return: Corresponding point.
        :rtype: Union[volmdlr.Point2D, Union[volmdlr.Point3D]
        """
        point_name = 'Point' + self.__class__.__name__[-2:]
        return getattr(volmdlr, point_name)(*self.curve.evaluate_single(u))

    def straight_line_point_belongs(self, point):
        """
        Verifies if a point belongs to the surface created by closing the edge.

        :param point: Point to be verified
        :return: Return True if the point belongs to this surface,
            or False otherwise
        """
        raise NotImplementedError(f'the straight_line_point_belongs method must be'
                                  f' overloaded by {self.__class__.__name__}')

    def get_intersection_sections(self, edge2):
        """
        Identify the sections where there may exist intersection between a bspline and another edge.

        :param edge2: other edge.
        :return: list contaning the sections pairs to further search for intesections.
        """
        lineseg_class_ = getattr(sys.modules[__name__], 'LineSegment' + self.__class__.__name__[-2:])
        bspline_discretized_points1 = []
        for point in self.discretization_points(number_points=30):
            if not volmdlr.core.point_in_list(point, bspline_discretized_points1):
                bspline_discretized_points1.append(point)
        line_segments1 = [lineseg_class_(point1, point2) for point1, point2 in
                          zip(bspline_discretized_points1[:-1], bspline_discretized_points1[1:])]
        edge_discretized_points2 = []
        for point in edge2.discretization_points(number_points=30):
            if not volmdlr.core.point_in_list(point, edge_discretized_points2):
                edge_discretized_points2.append(point)
        line_segments2 = [lineseg_class_(point1, point2) for point1, point2 in
                          zip(edge_discretized_points2[:-1], edge_discretized_points2[1:])]
        intersection_section_pairs = []
        for lineseg1, lineseg2 in product(line_segments1, line_segments2):
            lineseg_inter = lineseg1.linesegment_intersections(lineseg2)
            if lineseg_inter:
                intersection_section_pairs.append((self.split_between_two_points(lineseg1.start, lineseg1.end),
                                                   edge2.split_between_two_points(lineseg2.start, lineseg2.end)))
        return intersection_section_pairs


class Line2D(Line):
    """
    Define an infinite line given by two points.

    """

    def __init__(self, point1: volmdlr.Point2D,
                 point2: volmdlr.Point2D, *, name=''):
        # self.points = [point1, point2]
        Line.__init__(self, point1, point2, name=name)

    def to_3d(self, plane_origin, x1, x2):
        """
        Convert the line to a 3D line.

        :param plane_origin: Origin of the plane in which the line is.
        :type plane_origin: :class:`volmdlr.Point3D`
        :param x1: First direction of the plane in which the line is.
        :type x1: :class:`volmdlr.Vector3D`
        :param x2: Second direction of the plane in which the line is.
        :type x2: :class:`volmdlr.Vector3D`
        :return: The 3D line.
        :rtype: :class:`volmdlr.edges.Line3D`
        """
        points_3d = [point.to_3d(plane_origin, x1, x2) for point in [self.point1, self.point2]]
        return Line3D(*points_3d, self.name)

    def rotation(self, center: volmdlr.Point2D, angle: float):
        """
        Line2D rotation.

        :param center: rotation center.
        :param angle: angle rotation.
        :return: a new rotated Line2D.
        """
        return Line2D(*[point.rotation(center, angle)
                        for point in [self.point1, self.point2]])

    def rotation_inplace(self, center: volmdlr.Point2D, angle: float):
        """
        Line2D rotation. Object is updated inplace.

        :param center: rotation center.
        :param angle: rotation angle.
        """
        warnings.warn("'inplace' methods are deprecated. Use a not inplace method instead.", DeprecationWarning)

        for point in [self.point1, self.point2]:
            point.rotation_inplace(center, angle)

    def translation(self, offset: volmdlr.Vector2D):
        """
        Line2D translation.

        :param offset: translation vector.
        :return: A new translated Line2D.
        """
        return Line2D(*[point.translation(offset) for point in [self.point1, self.point2]])

    def translation_inplace(self, offset: volmdlr.Vector2D):
        """
        Line2D translation. Object is updated inplace.

        :param offset: translation vector.
        """
        warnings.warn("'inplace' methods are deprecated. Use a not inplace method instead.", DeprecationWarning)

        for point in [self.point1, self.point2]:
            point.translation_inplace(offset)

    def frame_mapping(self, frame: volmdlr.Frame2D, side: str):
        """
        Map the line to a new coordinate frame.

        :param frame: The new coordinate frame.
        :type frame: :class:`volmdlr.Frame2D`
        :param side: The side to which the mapping is made. 'old' for the
            original coordinate frame, 'new' for the new one.
        :type side: str
        :return: The mapped line.
        :rtype: :class:`volmdlr.edges.Line2D`
        """
        return Line2D(*[point.frame_mapping(frame, side) for point in [self.point1, self.point2]])

    def plot(self, ax=None, edge_style: EdgeStyle = EdgeStyle()):
        """
        Plot the line.

        :param ax: Matplotlib axis on which to plot the line. If none,
            a new figure is created.
        :type ax: matplotlib.axes._subplots.AxesSubplot, optional
        :param edge_style: data class instance, containing all parameters needed to plot Line 2D.
        :return: The matplotlib axis.
        :rtype: matplotlib.axes._subplots.AxesSubplot
        """
        if ax is None:
            _, ax = plt.subplots()

        if version.parse(_mpl_version) >= version.parse('3.3.2'):
            if edge_style.dashed:
                ax.axline((self.point1.x, self.point1.y),
                          (self.point2.x, self.point2.y),
                          dashes=[30, 5, 10, 5],
                          color=edge_style.color)
            else:
                ax.axline((self.point1.x, self.point1.y),
                          (self.point2.x, self.point2.y),
                          color=edge_style.color)
        else:
            direction_vector = self.direction_vector()
            point3 = self.point1 - 3 * direction_vector
            point4 = self.point2 + 4 * direction_vector
            if edge_style.dashed:
                ax.plot([point3[0], point4[0]], [point3[1], point4[1]], color=edge_style.color,
                        dashes=[30, 5, 10, 5])
            else:
                ax.plot([point3[0], point4[0]], [point3[1], point4[1]], color=edge_style.color)

        return ax

    def plot_data(self, edge_style=None):
        """
        Get plot data for the line.

        :param edge_style: Plotting style for the line.
        :type edge_style: :class:`plot_data.EdgeStyle`, optional
        :return: Plot data for the line.
        :rtype: :class:`plot_data.Line2D`
        """
        return plot_data.Line2D([self.point1.x, self.point1.y],
                                [self.point2.x, self.point2.y],
                                edge_style=edge_style)

    def line_intersections(self, line):
        """
        Calculate the intersection between the two lines.

        :param line: The line to calculate intersections with.
        :type line: :class:`volmdlr.Line2D`
        :return: A list of at most one intersection point between
            the two lines.
        :rtype: List[:class:`volmdlr.Point2D`]
        """

        point = volmdlr.Point2D.line_intersection(self, line)
        if point is not None:
            point_projection1, _ = self.point_projection(point)
            if point_projection1 is None:
                return []

            if line.__class__.__name__ == 'Line2D':
                point_projection2, _ = line.point_projection(point)
                if point_projection2 is None:
                    return []

            return [point_projection1]
        return []

    @staticmethod
    def _compute_data_create_tangent_circle(line, point, other_line):
        """
        Static helper method to compute some data used in create_tangent_circle method.
        """
        if math.isclose(line.point_distance(point), 0, abs_tol=1e-10):
            vector_i = volmdlr.Vector2D(point.x, point.y)
            vector_a = volmdlr.Vector2D(line.point1.x, line.point1.y)
            vector_b = volmdlr.Vector2D(line.point2.x, line.point2.y)
            vector_c = volmdlr.Vector2D(other_line.point1.x, other_line.point1.y)
            vector_d = volmdlr.Vector2D(other_line.point2.x, other_line.point2.y)
        elif math.isclose(other_line.point_distance(point), 0, abs_tol=1e-10):
            vector_i = volmdlr.Vector2D(line.x, point.y)
            vector_c = volmdlr.Vector2D(line.point1.x, line.point1.y)
            vector_d = volmdlr.Vector2D(line.point2.x, line.point2.y)
            vector_a = volmdlr.Vector2D(other_line.point1.x, other_line.point1.y)
            vector_b = volmdlr.Vector2D(other_line.point2.x, other_line.point2.y)
        else:
            raise AttributeError("The point isn't on any of the two lines")
        return vector_i, vector_a, vector_b, vector_c, vector_d

    @staticmethod
    def _change_reference_frame(vector_i, vector_a, vector_b, vector_c, vector_d):
        new_u = volmdlr.Vector2D((vector_b - vector_a))
        new_u.normalize()
        new_v = new_u.unit_normal_vector()
        new_basis = volmdlr.Frame2D(vector_i, new_u, new_v)

        new_a = new_basis.global_to_local_coordinates(vector_a)
        new_b = new_basis.global_to_local_coordinates(vector_b)
        new_c = new_basis.global_to_local_coordinates(vector_c)
        new_d = new_basis.global_to_local_coordinates(vector_d)

        return new_basis, new_a, new_b, new_c, new_d

    @staticmethod
    def compute_tangent_circle_for_parallel_segments(new_basis, new_a, new_c):
        segments_distance = abs(new_c[1] - new_a[1])
        r = segments_distance / 2
        new_circle_center = volmdlr.Point2D((0, npy.sign(new_c[1] - new_a[1]) * r))
        circle_center = new_basis.local_to_global_coordinates(new_circle_center)
        circle = volmdlr.wires.Circle2D(circle_center, r)
        return circle, None

    @staticmethod
    def compute_tangent_circles_for_perpendicular_segments(new_basis, new_a, new_b, new_c, new_d):
        line_ab = Line2D(volmdlr.Point2D(new_a), volmdlr.Point2D(new_b))
        line_cd = Line2D(volmdlr.Point2D(new_c), volmdlr.Point2D(new_d))
        new_pt_k = volmdlr.Point2D.line_intersection(line_ab, line_cd)

        r = abs(new_pt_k[0])
        new_circle_center1 = volmdlr.Point2D((0, r))
        new_circle_center2 = volmdlr.Point2D((0, -r))
        circle_center1 = new_basis.local_to_global_coordinates(new_circle_center1)
        circle_center2 = new_basis.local_to_global_coordinates(new_circle_center2)
        circle1 = volmdlr.wires.Circle2D(circle_center1, r)
        circle2 = volmdlr.wires.Circle2D(circle_center2, r)

        return circle1, circle2

    def create_tangent_circle(self, point, other_line):
        """
        Computes the two circles that are tangent to 2 lines and intersect a point located on one of the two lines.
        """
        # point will be called I(x_I, y_I)
        # self will be (AB)
        # line will be (CD)
        vector_i, vector_a, vector_b, vector_c, vector_d = self._compute_data_create_tangent_circle(
            self, point, other_line)
        # Basis change
        new_basis, new_a, new_b, new_c, new_d = self._change_reference_frame(vector_i, vector_a, vector_b,
                                                                             vector_c, vector_d)

        if new_c[1] == 0 and new_d[1] == 0:
            # Segments are on the same line: no solution
            return None, None

        if math.isclose(self.unit_direction_vector().dot(
                other_line.unit_normal_vector()), 0, abs_tol=1e-06):
            # Parallel segments: one solution
            return self.compute_tangent_circle_for_parallel_segments(new_basis, new_a, new_c)

        if math.isclose(self.unit_direction_vector().dot(
                other_line.unit_direction_vector()), 0, abs_tol=1e-06):
            # Perpendicular segments: 2 solution
            return self.compute_tangent_circles_for_perpendicular_segments(new_basis, new_a, new_b, new_c, new_d)

        # =============================================================================
        # LES SEGMENTS SONT QUELCONQUES
        #   => 2 SOLUTIONS
        # =============================================================================

        line_ab = Line2D(volmdlr.Point2D(new_a), volmdlr.Point2D(new_b))
        line_cd = Line2D(volmdlr.Point2D(new_c), volmdlr.Point2D(new_d))
        new_pt_k = volmdlr.Point2D.line_intersection(line_ab, line_cd)
        pt_k = volmdlr.Point2D(new_basis.local_to_global_coordinates(new_pt_k))

        if pt_k.is_close(vector_i):
            return None, None

        # CHANGEMENT DE REPERE:
        new_u2 = volmdlr.Vector2D(pt_k - vector_i)
        new_u2.normalize()
        new_v2 = new_u2.normal_vector(unit=True)
        new_basis2 = volmdlr.Frame2D(vector_i, new_u2, new_v2)

        new_c = new_basis2.global_to_local_coordinates(vector_c)
        new_d = new_basis2.global_to_local_coordinates(vector_d)
        new_pt_k = new_basis2.global_to_local_coordinates(pt_k)

        teta1 = math.atan2(new_c[1], new_c[0] - new_pt_k[0])
        teta2 = math.atan2(new_d[1], new_d[0] - new_pt_k[0])

        if teta1 < 0:
            teta1 += math.pi
        if teta2 < 0:
            teta2 += math.pi

        if not math.isclose(teta1, teta2, abs_tol=1e-08):
            if math.isclose(teta1, math.pi, abs_tol=1e-08) or math.isclose(
                    teta1, 0., abs_tol=1e-08):
                teta = teta2
            elif math.isclose(teta2, math.pi,
                              abs_tol=1e-08) or math.isclose(teta2, 0.,
                                                             abs_tol=1e-08):
                teta = teta1
        else:
            teta = teta1

        r1 = new_pt_k[0] * math.sin(teta) / (1 + math.cos(teta))
        r2 = new_pt_k[0] * math.sin(teta) / (1 - math.cos(teta))

        new_circle_center1 = volmdlr.Point2D(0, -r1)
        new_circle_center2 = volmdlr.Point2D(0, r2)

        circle_center1 = new_basis2.local_to_global_coordinates(new_circle_center1)
        circle_center2 = new_basis2.local_to_global_coordinates(new_circle_center2)

        if new_basis.global_to_local_coordinates(circle_center1)[1] > 0:
            circle1 = volmdlr.wires.Circle2D(circle_center1, r1)
            circle2 = volmdlr.wires.Circle2D(circle_center2, r2)
        else:
            circle1 = volmdlr.wires.Circle2D(circle_center2, r2)
            circle2 = volmdlr.wires.Circle2D(circle_center1, r1)

        return circle1, circle2

    def cut_between_two_points(self, point1: volmdlr.Point2D,
                               point2: volmdlr.Point2D):
        """
        Cut the line between two points to create a linesegment.

        :param point1: The first point defining the linesegment
        :type point1: :class:`volmdlr.Point2D`
        :param point2: The second point defining the linesegment
        :type point2: :class:`volmdlr.Point2D`
        :return: The created linesegment
        :rtype: :class:`volmdlr.edges.LineSegment2D`
        """
        return LineSegment2D(point1, point2)

    def point_belongs(self, point2d, abs_tol: float = 1e-6):
        """
        Verifies if the point 2D belongs to the line.

        :param point2d: point to be verified.
        :param abs_tol: absolute tolerance to consider in calculus.
        :return: True if point belongs to line, False otherwise.
        """
        return math.isclose(self.point_distance(point2d), 0, abs_tol=abs_tol)

    def point_distance(self, point2d):
        """
        Calculate the shortest distance between a line and a point.

        :param point2d: Point to calculate distance.
        :type point2d: :class:`volmdlr.Point2D`.
        :return: Distance to point.
        :rtype: float.
        """
        vector_r = self.point1 - point2d
        vector_v = self.normal_vector()
        return abs(vector_v.dot(vector_r)) / vector_v.norm()


class BSplineCurve2D(BSplineCurve):
    """
    A class for 2 dimensional B-spline curves.

    The following rule must be
    respected : `number of knots = number of control points + degree + 1`.

    :param degree: The degree of the 2 dimensional B-spline curve
    :type degree: int
    :param control_points: A list of 2 dimensional points
    :type control_points: List[:class:`volmdlr.Point2D`]
    :param knot_multiplicities: The vector of multiplicities for each knot
    :type knot_multiplicities: List[int]
    :param knots: The knot vector composed of values between 0 and 1
    :type knots: List[float]
    :param weights: The weight vector applied to the knot vector. Default
        value is None
    :type weights: List[float], optional
    :param periodic: If `True` the B-spline curve is periodic. Default value
        is False
    :type periodic: bool, optional
    :param name: The name of the B-spline curve. Default value is ''
    :type name: str, optional
    """

    _non_serializable_attributes = ['curve']

    def __init__(self,
                 degree: int,
                 control_points: List[volmdlr.Point2D],
                 knot_multiplicities: List[int],
                 knots: List[float],
                 weights: List[float] = None,
                 periodic: bool = False,
                 name: str = ''):
        self._bounding_rectangle = None

        BSplineCurve.__init__(self, degree,
                              control_points,
                              knot_multiplicities,
                              knots,
                              weights,
                              periodic,
                              name)
        self._bounding_rectangle = None
        self._length = None

    @property
    def bounding_rectangle(self):
        """
        Computes the bounding rectangle of the 2 dimensional B-spline curve.

        :return: The bounding rectangle.
        :rtype: :class:`volmdlr.core.BoundingRectangle`
        """
        if not self._bounding_rectangle:
            self._bounding_rectangle = volmdlr.core.BoundingRectangle.from_points(self.points)
        return self._bounding_rectangle

    def tangent(self, position: float = 0.0):
        """
        Computes the tangent at a given parameter between 0 and 1.

        :param position: The parameter at which the tangent is computed.
        :type position: float
        :return: A 2 dimensional point representing the tangent
        :rtype: :class:`volmdlr.Point2D`
        """
        _, tangent = operations.tangent(self.curve, position,
                                        normalize=True)
        tangent = volmdlr.Point2D(tangent[0], tangent[1])
        return tangent

    def straight_line_area(self):
        """
        Uses shoelace algorithm for evaluating the area.
        """
        points = self.discretization_points(number_points=100)
        x = [point.x for point in points]
        y = [point.y for point in points]
        x1 = [x[-1]] + x[0:-1]
        y1 = [y[-1]] + y[0:-1]
        return 0.5 * abs(sum(i * j for i, j in zip(x, y1))
                         - sum(i * j for i, j in zip(y, x1)))

    def straight_line_center_of_mass(self):
        """Straight line center of mass."""
        polygon_points = self.discretization_points(number_points=100)
        cog = volmdlr.O2D
        for point in polygon_points:
            cog += point
        cog = cog / len(polygon_points)
        return cog

    def plot(self, ax=None, edge_style: EdgeStyle = EdgeStyle()):
        """Plot a B-Spline curve 2D."""
        if ax is None:
            _, ax = plt.subplots()

        points = self.points

        x_points = [point.x for point in points]
        y_points = [point.y for point in points]
        ax.plot(x_points, y_points, color=edge_style.color, alpha=edge_style.alpha)
        if edge_style.plot_points:
            for point in points:
                point.plot(ax, color=edge_style.color)
        return ax

    def to_3d(self, plane_origin, x1, x2):
        """Transforms a B-Spline Curve 2D in 3D."""
        control_points3d = [point.to_3d(plane_origin, x1, x2) for point in
                            self.control_points]
        return BSplineCurve3D(self.degree, control_points3d,
                              self.knot_multiplicities, self.knots,
                              self.weights, self.periodic)

    def to_step(self, current_id, surface_id=None):
        """Exports to STEP format."""
        points_ids = []
        content = ''
        point_id = current_id
        for point in self.control_points:
            point_content, point_id = point.to_step(point_id,
                                                    vertex=False)
            content += point_content
            points_ids.append(point_id)
            point_id += 1

        content += f"#{point_id} = B_SPLINE_CURVE_WITH_KNOTS('{self.name}',{self.degree}," \
                   f"({volmdlr.core.step_ids_to_str(points_ids)})," \
                   f".UNSPECIFIED.,.F.,.F.,{tuple(self.knot_multiplicities)},{tuple(self.knots)},.UNSPECIFIED.);\n"
        return content, [point_id + 1]

    def rotation(self, center: volmdlr.Point2D, angle: float):
        """
        BSplineCurve2D rotation.

        :param center: rotation center
        :param angle: angle rotation
        :return: a new rotated Line2D
        """
        control_points = [point.rotation(center, angle)
                          for point in self.control_points]
        return BSplineCurve2D(self.degree, control_points,
                              self.knot_multiplicities, self.knots,
                              self.weights, self.periodic)

    def rotation_inplace(self, center: volmdlr.Point2D, angle: float):
        """
        BSplineCurve2D rotation. Object is updated inplace.

        :param center: rotation center
        :param angle: rotation angle
        """
        warnings.warn("'inplace' methods are deprecated. Use a not inplace method instead.", DeprecationWarning)

        for point in self.control_points:
            point.rotation_inplace(center, angle)

    def line_crossings(self, line2d: Line2D):
        polygon_points = self.discretization_points(number_points=50)
        crossings = []
        for p1, p2 in zip(polygon_points[:-1], polygon_points[1:]):
            linesegment = LineSegment2D(p1, p2)
            crossings.extend(linesegment.line_crossings(line2d))
        return crossings

    def reverse(self):
        """
        Reverse the Bspline's direction by reversing its start and end points.

        """

        return self.__class__(degree=self.degree,
                              control_points=self.control_points[::-1],
                              knot_multiplicities=self.knot_multiplicities[::-1],
                              knots=self.knots[::-1],
                              weights=self.weights,
                              periodic=self.periodic)

    def point_distance(self, point):
        """
        Calculates the distance from a given point to a BSplineCurve2D.

        :param point: point 2d.
        :return: distance.
        """
        best_distance = math.inf
        abscissa1 = 0
        abscissa2 = self.abscissa(self.end)
        distance = best_distance
        point1_ = None
        point2_ = None
        while True:
            discretized_points_between_1_2 = []
            for abscissa in npy.linspace(abscissa1, abscissa2, num=8):
                abscissa_point = self.point_at_abscissa(abscissa)
                if not volmdlr.core.point_in_list(abscissa_point, discretized_points_between_1_2):
                    discretized_points_between_1_2.append(abscissa_point)
            if not discretized_points_between_1_2:
                break
            distance = point.point_distance(discretized_points_between_1_2[0])
            for point1, point2 in zip(discretized_points_between_1_2[:-1], discretized_points_between_1_2[1:]):
                line = LineSegment2D(point1, point2)
                dist = line.point_distance(point)
                if dist < distance:
                    point1_ = point1
                    point2_ = point2
                    distance = dist
            if not point1_ or math.isclose(distance, best_distance, abs_tol=1e-6):
                break
            abscissa1 = self.abscissa(point1_)
            abscissa2 = self.abscissa(point2_)
            best_distance = distance
            if math.isclose(abscissa1, abscissa2, abs_tol=1e-6):
                break
        return distance

    def nearest_point_to(self, point):
        """
        Find out the nearest point on the linesegment to point.

        """

        points = self.discretization_points(number_points=500)
        return point.nearest_point(points)

    def edge_intersections(self, edge, abs_tol=1e-6):
        """
        General method to calculate the intersection of a bspline curve and another edge.

        :param edge: other edge
        :param abs_tol: tolerance.
        :return: intersections between the two edges.
        """
        intersection_section_pairs = self.get_intersection_sections(edge)
        intersections = []
        for bspline, edge2 in intersection_section_pairs:
            intersections_points = vm_utils_intersections.get_bsplinecurve_intersections(
                edge2, bspline, abs_tol=abs_tol)
            intersections.extend(intersections_points)
        return intersections

    def linesegment_intersections(self, linesegment2d, abs_tol=1e-6):
        """
        Calculates intersections between a BSpline Curve 2D and a Line Segment 2D.

        :param linesegment2d: line segment to verify intersections.
        :param abs_tol: tolerance.
        :return: list with the intersections points.
        """
        if not self.bounding_rectangle.b_rectangle_intersection(linesegment2d.bounding_rectangle):
            return []
        intersections_points = vm_utils_intersections.get_bsplinecurve_intersections(
            linesegment2d, self, abs_tol=abs_tol)
        return intersections_points

    def arc_intersections(self, arc, abs_tol=1e-6):
        """
        Calculates intersections between a BSpline Curve 2D and an arc 2D.

        :param arc: arc to verify intersections.
        :param abs_tol: tolerance.
        :return: list with the intersections points.
        """
        if not self.bounding_rectangle.b_rectangle_intersection(arc.bounding_rectangle):
            return []
        return self.edge_intersections(arc, abs_tol)

    def bsplinecurve_intersections(self, bspline, abs_tol=1e-6):
        """
        Calculates intersections between a two BSpline Curve 2D.

        :param bspline: bspline to verify intersections.
        :param abs_tol: tolerance.
        :return: list with the intersections points.
        """
        if not self.bounding_rectangle.b_rectangle_intersection(bspline.bounding_rectangle):
            return []
        return self.edge_intersections(bspline, abs_tol)

    def axial_symmetry(self, line):
        """
        Finds out the symmetric bsplinecurve2d according to a line.

        """

        points_symmetry = [point.axial_symmetry(line) for point in self.control_points]

        return self.__class__(degree=self.degree,
                              control_points=points_symmetry,
                              knot_multiplicities=self.knot_multiplicities[::-1],
                              knots=self.knots[::-1],
                              weights=self.weights,
                              periodic=self.periodic)

    def offset(self, offset_length: float):
        """
        Offsets a BSplineCurve2D in one of its normal direction.

        :param offset_length: the length taken to offset the BSpline. if positive, the offset is in the normal
            direction of the curve. if negative, in the opposite direction of the normal.
        :return: returns an offset bsplinecurve2D, created with from_points_interpolation.
        """
        unit_normal_vectors = [self.unit_normal_vector(
            self.abscissa(point)) for point in self.points]
        offseted_points = [point.translation(normal_vector * offset_length) for point, normal_vector
                           in zip(self.points, unit_normal_vectors)]
        offseted_bspline = BSplineCurve2D.from_points_interpolation(offseted_points, self.degree,
                                                                    self.periodic)
        return offseted_bspline

    def point_belongs(self, point: volmdlr.Point2D, abs_tol: float = 1e-6):
        """
        Checks if a 2D point belongs to the B-spline curve 2D or not. It uses the point_distance.

        :param point: The point to be checked.
        :type point: Union[:class:`volmdlr.Point2D`, :class:`volmdlr.Point3D`]
        :param abs_tol: The precision in terms of distance.
            Default value is 1e-7
        :type abs_tol: float, optional.
        :return: `True` if the point belongs to the B-spline curve, `False`
            otherwise
        :rtype: bool
        """
        if self.point_distance(point) < abs_tol:
            return True
        return False


class BezierCurve2D(BSplineCurve2D):
    """
    A class for 2 dimensional Bezier curves.

    :param degree: The degree of the Bezier curve.
    :type degree: int
    :param control_points: A list of 2 dimensional points
    :type control_points: List[:class:`volmdlr.Point2D`]
    :param name: The name of the B-spline curve. Default value is ''
    :type name: str, optional
    """

    def __init__(self, degree: int, control_points: List[volmdlr.Point2D],
                 name: str = ''):
        knotvector = utilities.generate_knot_vector(degree,
                                                    len(control_points))
        knot_multiplicity = [1] * len(knotvector)

        BSplineCurve2D.__init__(self, degree, control_points,
                                knot_multiplicity, knotvector,
                                None, False, name)


class LineSegment2D(LineSegment):
    """
    Define a line segment limited by two points.

    """

    def __init__(self, start: volmdlr.Point2D, end: volmdlr.Point2D, *, name: str = ''):
        if start.is_close(end):
            raise NotImplementedError
        self._bounding_rectangle = None
        LineSegment.__init__(self, start, end, name=name)

    def __hash__(self):
        # return self._data_hash()
        # tolerance = 1e-6
        # factor = 1 / tolerance
        # return hash(math.floor(component * factor) / factor for point in [self.start, self.end]
        #             for component in [point.x, point.y])
        return hash(('linesegment2d', self.start, self.end))

    def _data_hash(self):
        return self.start._data_hash() + self.end._data_hash()

    def _data_eq(self, other_object):
        if self.__class__.__name__ != other_object.__class__.__name__:
            return False
        return self.start == other_object.start and self.end == other_object.end

    def __eq__(self, other_object):
        if self.__class__.__name__ != other_object.__class__.__name__:
            return False
        return self.start == other_object.start and self.end == other_object.end

    def to_dict(self, *args, **kwargs):
        return {'object_class': 'volmdlr.edges.LineSegment2D',
                'name': self.name,
                'start': self.start.to_dict(),
                'end': self.end.to_dict()
                }

    # def middle_point(self):
    #     return 0.5 * (self.start + self.end)
    #
    # def point_at_abscissa(self, abscissa):
    #     return self.start + self.unit_direction_vector() * abscissa

    @property
    def bounding_rectangle(self):
        """
        Evaluates the bounding rectangle of the Line segment.
        """
        if not self._bounding_rectangle:
            self._bounding_rectangle = volmdlr.core.BoundingRectangle(
                min(self.start.x, self.end.x), max(self.start.x, self.end.x),
                min(self.start.y, self.end.y), max(self.start.y, self.end.y))
        return self._bounding_rectangle

    def straight_line_area(self):
        """
        Calculates the area of the LineSegment2D, with line drawn from start to end.

        :return: straight_line_area.
        """
        return 0.

    def straight_line_second_moment_area(self, point: volmdlr.Point2D):
        return 0, 0, 0

    def straight_line_center_of_mass(self):
        """Straight line center of mass."""
        return 0.5 * (self.start + self.end)

    def point_distance(self, point, return_other_point=False):
        """
        Computes the distance of a point to segment of line.

        :param point: point to calculate distance.
        :param return_other_points: Boolean variable to return linesegment's corresponding point or not.
        """
        distance, point = volmdlr.LineSegment2DPointDistance(
            [(self.start.x, self.start.y), (self.end.x, self.end.y)],
            (point.x, point.y))
        if return_other_point:
            return distance, volmdlr.Point2D(*point)
        return distance

    def point_projection(self, point):
        """
        If the projection falls outside the LineSegment2D, returns None.
        """
        point, curv_abs = Line2D.point_projection(Line2D(self.start, self.end),
                                                  point)
        # print('curv_abs :', curv_abs, 'length :', self.length())
        if curv_abs < 0 or curv_abs > self.length():
            if abs(curv_abs) < 1e-6 or math.isclose(curv_abs, self.length(),
                                                    abs_tol=1e-6):
                return point, curv_abs
            return None, curv_abs
        return point, curv_abs

    def line_intersections(self, line: Line2D):
        if self.direction_vector().is_colinear_to(line.direction_vector()):
            return []
        point = volmdlr.Point2D.line_intersection(self, line)
        if point is not None:
            point_projection1, _ = self.point_projection(point)
            intersections = [point_projection1]
            if point_projection1 is None:
                intersections = []

            elif line.__class__.__name__ == 'LineSegment2D':
                point_projection2, _ = line.point_projection(point)
                if point_projection2 is None:
                    intersections = []

            return intersections
        if line.point_belongs(self.start):
            return [self.start]
        if line.point_belongs(self.end):
            return [self.end]
        return []

    def linesegment_intersections(self, linesegment2d: 'LineSegment2D', abs_tol=1e-6):
        """
        Touching line segments does not intersect.
        """
        if not self.bounding_rectangle.b_rectangle_intersection(linesegment2d.bounding_rectangle):
            return []
        if self.direction_vector().is_colinear_to(linesegment2d.direction_vector(), abs_tol=abs_tol):
            return []
        point = volmdlr.Point2D.line_intersection(self, linesegment2d)
        # TODO: May be these commented conditions should be used for linesegment_crossings
        if point:  # and (point != self.start) and (point != self.end):
            point_projection1, _ = self.point_projection(point)
            if point_projection1 is None:
                return []

            point_projection2, _ = linesegment2d.point_projection(point)
            if point_projection2 is None:
                return []

            return [point_projection1]
        return []

    def line_crossings(self, line: 'Line2D'):
        if self.direction_vector().is_colinear_to(line.direction_vector()):
            return []
        line_intersection = self.line_intersections(line)
        if line_intersection and (line_intersection[0].is_close(self.end) or
                                  line_intersection[0].is_close(self.start)):
            return []
        return line_intersection

    def plot(self, ax=None, edge_style: EdgeStyle = EdgeStyle()):
        """
        Plots the Linesegment2D.
        """
        width = edge_style.width

        if ax is None:
            _, ax = plt.subplots()

        p1, p2 = self.start, self.end
        if edge_style.arrow:
            if edge_style.plot_points:
                ax.plot([p1[0], p2[0]], [p1[1], p2[1]], color=edge_style.color,
                        alpha=edge_style.alpha, style='o-')
            else:
                ax.plot([p1[0], p2[0]], [p1[1], p2[1]], color=edge_style.color,
                        alpha=edge_style.alpha)

            length = ((p1[0] - p2[0]) ** 2 + (p1[1] - p2[1]) ** 2) ** 0.5
            if width is None:
                width = length / 1000.
                head_length = length / 20.
                head_width = head_length / 2.
            else:
                head_width = 2 * width
                head_length = head_width
            ax.arrow(p1[0], p1[1],
                     (p2[0] - p1[0]) / length * (length - head_length),
                     (p2[1] - p1[1]) / length * (length - head_length),
                     head_width=head_width, fc='b', linewidth=0,
                     head_length=head_length, width=width, alpha=0.3)
        else:
            if width is None:
                width = 1
            if edge_style.plot_points:
                ax.plot([p1[0], p2[0]], [p1[1], p2[1]], color=edge_style.color,
                        marker='o', linewidth=width, alpha=edge_style.alpha)
            else:
                ax.plot([p1[0], p2[0]], [p1[1], p2[1]], color=edge_style.color,
                        linewidth=width, alpha=edge_style.alpha)
        return ax

    def to_3d(self, plane_origin, x1, x2):
        """
        Transforms the Line segment 2D into a 3D line segment.

        :param plane_origin: The origin of plane to draw the Line segment 3D.
        :type plane_origin: volmdlr.Point3D
        :param x1: First direction of the plane
        :type x1: volmdlr.Vector3D
        :param x2: Second direction of the plane.
        :type x2: volmdlr.Vector3D
        :return: A 3D line segment.
        :rtype: LineSegment3D
        """
        start = self.start.to_3d(plane_origin, x1, x2)
        end = self.end.to_3d(plane_origin, x1, x2)
        return LineSegment3D(start, end, name=self.name)

    def reverse(self):
        return LineSegment2D(self.end.copy(), self.start.copy())

    def to_line(self):
        return Line2D(self.start, self.end)

    def rotation(self, center: volmdlr.Point2D, angle: float):
        """
        LineSegment2D rotation.

        :param center: rotation center
        :param angle: angle rotation
        :return: a new rotated LineSegment2D
        """
        return LineSegment2D(self.start.rotation(center, angle),
                             self.end.rotation(center, angle))

    def rotation_inplace(self, center: volmdlr.Point2D, angle: float):
        """
        LineSegment2D rotation. Object is updated inplace.

        :param center: rotation center.
        :param angle: rotation angle.
        """
        warnings.warn("'inplace' methods are deprecated. Use a not inplace method instead.", DeprecationWarning)

        for point in [self.start, self.end]:
            point.rotation_inplace(center, angle)

    def translation(self, offset: volmdlr.Vector2D):
        """
        LineSegment2D translation.

        :param offset: translation vector.
        :return: A new translated LineSegment2D.
        """
        return LineSegment2D(self.start.translation(offset),
                             self.end.translation(offset))

    def translation_inplace(self, offset: volmdlr.Vector2D):
        """
        LineSegment2D translation. Object is updated inplace.

        :param offset: translation vector.
        """
        warnings.warn("'inplace' methods are deprecated. Use a not inplace method instead.", DeprecationWarning)

        for point in [self.start, self.end]:
            point.translation_inplace(offset)

    def frame_mapping(self, frame: volmdlr.Frame2D, side: str):
        """
        Changes vector frame_mapping and return a new LineSegment2D.

        side = 'old' or 'new'.
        """
        if side == 'old':
            new_start = frame.local_to_global_coordinates(self.start)
            new_end = frame.local_to_global_coordinates(self.end)
        elif side == 'new':
            new_start = frame.global_to_local_coordinates(self.start)
            new_end = frame.global_to_local_coordinates(self.end)
        else:
            raise ValueError('Please Enter a valid side: old or new')
        return LineSegment2D(new_start, new_end)

    def frame_mapping_inplace(self, frame: volmdlr.Frame2D, side: str):
        """
        Changes vector frame_mapping and the object is updated inplace.

        :param frame: frame to execute the frame mapping.
        :param side: 'old' or 'new'.
        """
        warnings.warn("'inplace' methods are deprecated. Use a not inplace method instead.", DeprecationWarning)

        if side == 'old':
            new_start = frame.local_to_global_coordinates(self.start)
            new_end = frame.local_to_global_coordinates(self.end)
        elif side == 'new':
            new_start = frame.global_to_local_coordinates(self.start)
            new_end = frame.global_to_local_coordinates(self.end)
        else:
            raise ValueError('Please Enter a valid side: old or new')
        self.start = new_start
        self.end = new_end

    def plot_data(self, edge_style: plot_data.EdgeStyle = None):
        """
        Plot data method for a LineSegment2D.

        :param edge_style: edge style.
        :return: plot_data.LineSegment2D object.
        """
        return plot_data.LineSegment2D([self.start.x, self.start.y],
                                       [self.end.x, self.end.y],
                                       edge_style=edge_style)

    def create_tangent_circle(self, point, other_line):
        circle1, circle2 = Line2D.create_tangent_circle(other_line, point, self)
        if circle1 is not None:
            _, curv_abs1 = Line2D.point_projection(self, circle1.center)
            if curv_abs1 < 0. or curv_abs1 > self.length():
                circle1 = None
        if circle2 is not None:
            _, curv_abs2 = Line2D.point_projection(self, circle2.center)
            if curv_abs2 < 0. or curv_abs2 > self.length():
                circle2 = None
        return circle1, circle2

    def infinite_primitive(self, offset):
        n = -self.unit_normal_vector()
        offset_point_1 = self.start + offset * n
        offset_point_2 = self.end + offset * n

        return Line2D(offset_point_1, offset_point_2)

    def to_wire(self, n: int):
        """
        Convert a linesegment2d to a wire 2D defined with 'n' line_segments.

        """
        warnings.warn('To avoid Circular imports, a new method was created in Wire2D called from_edge.'
                      'You can use it instead of to_wire.')
        raise AttributeError

    def nearest_point_to(self, point):
        """
        Find out the nearest point on the linesegment to point.

        """

        points = self.discretization_points(number_points=500)
        return point.nearest_point(points)

    def axial_symmetry(self, line):
        """
        Finds out the symmetric linesegment2d according to a line.
        """

        points_symmetry = [point.axial_symmetry(line) for point in [self.start, self.end]]

        return self.__class__(points_symmetry[0], points_symmetry[1])


class Arc(Edge):
    """
    Abstract class representing an arc.

    :param start: The starting point
    :type start: Union[:class:`volmdlr.Point2D`, :class:`volmdlr.Point3D`]
    :param end: The finish point
    :type end: Union[:class:`volmdlr.Point2D`, :class:`volmdlr.Point3D`]
    :param interior: An interior point
    :type interior: Union[:class:`volmdlr.Point2D`, :class:`volmdlr.Point3D`]
    :param name: The name of the arc. Default value is an empty string
    :type name: str, optional
    """

    def __init__(self, start,
                 end,
                 interior,
                 name: str = ''):
        Edge.__init__(self, start=start, end=end, name=name)
        self.interior = interior
        self._utd_clockwise_and_trigowise_paths = False
        self._clockwise_and_trigowise_paths = None
        self._radius = None
        self._length = None

    @property
    def center(self):
        """
        Gets the arc's center.

        :return: The center of the arc.
        """
        raise NotImplementedError(
            'the property method center must be overloaded by subclassing'
            'class if not a given parameter')

    @property
    def angle(self):
        """
        Gets the angle of the arc.

        :return: The angle of the arc.
        """
        return NotImplementedError(
            'the property method angle must be overloaded by subclassing'
            'class if not a given parameter')

    @property
    def is_trigo(self):
        """
        Verifies if arc is trigonometric wise or clockwise.

        :return: True if trigonometric wise or False otherwise.
        """
        return NotImplementedError(
            'the property method is_trigo must be overloaded by subclassing'
            'class if not a given parameter')

    @property
    def radius(self):
        if not self._radius:
            self._radius = (self.start - self.center).norm()
        return self._radius

    def length(self):
        """
        Calculates the length of the Arc, with its radius, and its arc angle.

        :return: the length of the Arc.
        """
        if not self._length:
            self._length = self.radius * abs(self.angle)
        return self._length

    def point_at_abscissa(self, abscissa):
        """
        Calculates a point in the Arc at a given abscissa.

        :param abscissa: abscissa where in the curve the point should be calculated.
        :return: Corresponding point.
        """
        if self.is_trigo:
            return self.start.rotation(self.center, abscissa / self.radius)
        return self.start.rotation(self.center, -abscissa / self.radius)

    def normal_vector(self, abscissa: float):
        """
        Get the normal vector of the Arc2D.

        :param abscissa: defines where in the Arc2D the
        normal vector is to be calculated
        :return: The normal vector of the Arc2D
        """
        point = self.point_at_abscissa(abscissa)
        normal_vector = self.center - point
        return normal_vector

    def direction_vector(self, abscissa: float):
        """
        Get direction vector of the Arc2D.

        :param abscissa: defines where in the Arc2D the
        direction vector is to be calculated
        :return: The direction vector of the Arc2D
        """
        return -self.normal_vector(abscissa=abscissa).normal_vector()

    @staticmethod
    def get_clockwise_and_trigowise_paths(radius_1, radius_2, radius_i):
        """
        Get arc paths from radius.

        :param radius_1: radius from center to start point.
        :param radius_2: radius form center to end point.
        :param radius_i: radius from center to interior point.
        :return: the clockwise and trigowise paths.
        """
        angle1 = math.atan2(radius_1.y, radius_1.x)
        anglei = math.atan2(radius_i.y, radius_i.x)
        angle2 = math.atan2(radius_2.y, radius_2.x)

        # Going trigo/clock wise from start to interior
        if anglei < angle1:
            trigowise_path = (anglei + volmdlr.TWO_PI) - angle1
            clockwise_path = angle1 - anglei
        else:
            trigowise_path = anglei - angle1
            clockwise_path = angle1 - anglei + volmdlr.TWO_PI

        # Going trigo wise from interior to interior
        if angle2 < anglei:
            trigowise_path += (angle2 + volmdlr.TWO_PI) - anglei
            clockwise_path += anglei - angle2
        else:
            trigowise_path += angle2 - anglei
            clockwise_path += anglei - angle2 + volmdlr.TWO_PI
        return clockwise_path, trigowise_path

    def middle_point(self):
        """
        Get point in the middle of Arc.
        """
        return self.point_at_abscissa(0.5 * self.length())

    def point_distance(self, point):
        """Returns the minimal distance to a point."""
        points = self.discretization_points(angle_resolution=100)
        return point.point_distance(point.nearest_point(points))

    def discretization_points(self, *, number_points: int = None, angle_resolution: int = None):
        """
        Discretize an Edge to have "n" points.

        :param number_points: the number of points (including start and end points)
             if unset, only start and end will be returned
        :param angle_resolution: if set, the sampling will be adapted to have a controlled angular distance. Useful
            to mesh an arc
        :return: a list of sampled points
        """
        if not number_points:
            if not angle_resolution:
                number_points = 2
            else:
                number_points = math.ceil(self.angle * angle_resolution) + 2

        step = self.length() / (number_points - 1)
        return [self.point_at_abscissa(i * step)
                for i in range(number_points)]

    def polygon_points(self, discretization_resolution: int):
        warnings.warn('polygon_points is deprecated,\
        please use discretization_points instead',
                      DeprecationWarning)
        return self.discretization_points(number_points=discretization_resolution)

    def get_geo_lines(self, tag: int, start_point_tag: int, center_point_tag: int, end_point_tag: int):
        """
        Gets the lines that define an Arc in a .geo file.

        :param tag: The linesegment index
        :type tag: int
        :param start_point_tag: The linesegment' start point index
        :type start_point_tag: int
        :param center_point_tag: The linesegment' center point index
        :type center_point_tag: int
        :param end_point_tag: The line segment's end point index
        :type end_point_tag: int

        :return: A line
        :rtype: str
        """

        return 'Circle(' + str(tag) + ') = {' + str(start_point_tag) + ', ' + \
            str(center_point_tag) + ', ' + str(end_point_tag) + '};'

    def get_geo_points(self):
        """
        Gets the points that define an Arc to use them in a .geo file.

        :return: A list of characteristic arc points
        :rtype: List

        """
        return [self.start, self.center, self.end]

    def reverse(self):
        """
        Gets the reverse version of an arc.

        :return: An arc
        :rtype: Arc
        """

        return self.__class__(start=self.end, interior=self.interior, end=self.start)

    def split(self, split_point):
        """
        Splits arc at a given point.

        :param split_point: splitting point.
        :return: list of two Arc.
        """
        if split_point.is_close(self.start, 1e-6):
            return [None, self.copy()]
        if split_point.is_close(self.end, 1e-6):
            return [self.copy(), None]
        abscissa = self.abscissa(split_point)
        return [self.__class__(self.start, self.point_at_abscissa(0.5 * abscissa), split_point),
                self.__class__(split_point, self.point_at_abscissa((self.abscissa(self.end) -
                                                                    abscissa) * 0.5 + abscissa), self.end)]

    def get_shared_section(self, other_arc2):
        """
        Gets the shared section between two arcs.

        :param arc2: other arc to verify for shared section.
        :return: shared arc section.
        """
        if self.__class__ != other_arc2.__class__:
            return []
        if not self.center.is_close(other_arc2.center) or self.radius != self.radius or \
                not any(self.point_belongs(point) for point in [other_arc2.start,
                                                                other_arc2.interior, other_arc2.end]):
            return []
        if all(self.point_belongs(point) for point in [other_arc2.start, other_arc2.interior, other_arc2.end]):
            return [other_arc2]
        if all(other_arc2.point_belongs(point) for point in [self.start, self.interior, self.end]):
            return [self]
        if self.point_belongs(other_arc2.start):
            arc1_, arc2_ = self.split(other_arc2.start)
        elif self.point_belongs(other_arc2.end):
            arc1_, arc2_ = self.split(other_arc2.end)
        else:
            raise NotImplementedError
        shared_arc_section = []
        for arc in [arc1_, arc2_]:
            if arc and all(other_arc2.point_belongs(point) for point in [arc.start, arc.interior, arc.end]):
                shared_arc_section.append(arc)
                break
        return shared_arc_section

    def delete_shared_section(self, other_arc2):
        """
        Deletes from self, the section shared with the other arc.

        :param other_arc2:
        :return:
        """
        shared_section = self.get_shared_section(other_arc2)
        if not shared_section:
            return [self]
        if shared_section == self:
            return []
        split_arcs1 = self.split(shared_section[0].start)
        split_arcs2 = self.split(shared_section[0].end)
        new_arcs = []
        for arc in split_arcs1 + split_arcs2:
            if arc and not arc.point_belongs(shared_section[0].interior):
                new_arcs.append(arc)
        return new_arcs


class Arc2D(Arc):
    """
    Class to draw Arc2D.

    angle: the angle measure always >= 0
    """

    def __init__(self,
                 start: volmdlr.Point2D,
                 interior: volmdlr.Point2D,
                 end: volmdlr.Point2D,
                 name: str = ''):
        self._center = None
        self._is_trigo = None
        self._angle = None
        self._bounding_rectangle = None
        Arc.__init__(self, start=start, end=end, interior=interior, name=name)
        start_to_center = start - self.center
        end_to_center = end - self.center
        angle1 = math.atan2(start_to_center.y, start_to_center.x)
        angle2 = math.atan2(end_to_center.y, end_to_center.x)
        if self.is_trigo:
            self.angle1 = angle1
            self.angle2 = angle2
        else:
            self.angle1 = angle2
            self.angle2 = angle1

    def __hash__(self):
        return hash(('arc2d', self.start, self.interior, self.end))

    def __eq__(self, other_arc):
        if self.__class__.__name__ != other_arc.__class__.__name__:
            return False
        return (self.center == other_arc.center
                and self.start == other_arc.start
                and self.end == other_arc.end
                and self.interior == other_arc.interior)

    @property
    def center(self):
        if not self._center:
            self._center = self.get_center()
        return self._center

    def get_center(self):
        """
        Calculates the center of the Arc.

        :return: asc's center.
        """
        x_interior, y_interior = self.interior.x, self.interior.y
        x_end, y_end = self.end.x, self.end.y
        x_start, y_start = self.start.x, self.start.y
        try:
            matrix_a = volmdlr.Matrix22(2 * (x_start - x_interior), 2 * (y_start - y_interior),
                                        2 * (x_start - x_end), 2 * (y_start - y_end))
            b_vector = - volmdlr.Vector2D(x_interior ** 2 + y_interior ** 2 - x_start ** 2 - y_start ** 2,
                                          x_end ** 2 + y_end ** 2 - x_start ** 2 - y_start ** 2)
            inv_matrix_a = matrix_a.inverse()
            x = inv_matrix_a.vector_multiplication(b_vector)
            center = volmdlr.Point2D(x.x, x.y)
        except ValueError:
            matrix_a = npy.array([[2 * (x_start - x_interior), 2 * (y_start - y_interior)],
                                  [2 * (x_start - x_end), 2 * (y_start - y_end)]])
            b_vector = - npy.array([x_interior ** 2 + y_interior ** 2 - x_start ** 2 - y_start ** 2,
                                    x_end ** 2 + y_end ** 2 - x_start ** 2 - y_start ** 2])
            center = volmdlr.Point2D(*npy.linalg.solve(matrix_a, b_vector))
        return center

    @property
    def is_trigo(self):
        """
        Gives if the edge goes in the trigo direction.
        """
        if not self._is_trigo:
            self._is_trigo = self.get_arc_direction()
        return self._is_trigo

    @property
    def clockwise_and_trigowise_paths(self):
        if not self._clockwise_and_trigowise_paths:
            radius_1 = self.start - self.center
            radius_2 = self.end - self.center
            radius_i = self.interior - self.center
            self._clockwise_and_trigowise_paths = \
                self.get_clockwise_and_trigowise_paths(radius_1,
                                                       radius_2,
                                                       radius_i)
            self._utd_clockwise_and_trigowise_paths = True
        return self._clockwise_and_trigowise_paths

    def get_arc_direction(self):
        """
        Gets arc direction: clockwise or trigonometric.

        :return: True if clockwise. False if counterclockwise.
        """
        clockwise_path, trigowise_path = \
            self.clockwise_and_trigowise_paths
        if clockwise_path > trigowise_path:
            return True
        return False

    @property
    def angle(self):
        """
        Returns the angle in radians of the arc.
        """
        if not self._angle:
            self._angle = self.get_angle()
        return self._angle

    def get_angle(self):
        """
        Gets arc angle.

        """
        clockwise_path, trigowise_path = self.clockwise_and_trigowise_paths
        if self.is_trigo:
            return trigowise_path
        return clockwise_path

    def _get_points(self):
        return [self.start, self.interior, self.end]

    points = property(_get_points)

    def point_distance(self, point):
        """
        Returns the distance between a point and the edge.
        """
        vector_start = self.start - self.center
        vector_point = point - self.center
        vector_end = self.end - self.center
        if self.is_trigo:
            vector_start, vector_end = vector_end, vector_start
        arc_angle = volmdlr.geometry.clockwise_angle(vector_start, vector_end)
        point_angle = volmdlr.geometry.clockwise_angle(vector_start, vector_point)
        if point_angle <= arc_angle:
            return abs(
                LineSegment2D(point, self.center).length() - self.radius)
        return min(point.point_distance(self.start), point.point_distance(self.end))

    def point_belongs(self, point2d, abs_tol=1e-6):
        """
        Check if a Point2D belongs to the Arc2D.

        """
        distance_point_to_center = point2d.point_distance(self.center)
        if not math.isclose(distance_point_to_center, self.radius, abs_tol=abs_tol):
            return False
        if point2d.is_close(self.start) or point2d.is_close(self.end):
            return True
<<<<<<< HEAD
        arc_trigo = self.reverse() if self.is_trigo else self
        vector_start = arc_trigo.start - arc_trigo.center
        vector_end = arc_trigo.end - arc_trigo.center
        vector_point = point2d - arc_trigo.center
=======
        clockwise_arc = self.reverse() if self.is_trigo else self
        vector_start = clockwise_arc.start - clockwise_arc.center
        vector_end = clockwise_arc.end - clockwise_arc.center
        vector_point = point2d - clockwise_arc.center
>>>>>>> 158bb7d8
        arc_angle = volmdlr.geometry.clockwise_angle(vector_start, vector_end)
        point_start_angle = volmdlr.geometry.clockwise_angle(vector_start, vector_point)
        point_end_angle = volmdlr.geometry.clockwise_angle(vector_point, vector_end)
        if math.isclose(arc_angle, point_start_angle + point_end_angle, abs_tol=abs_tol):
            return True
        return False

    def to_full_arc_2d(self):
        """
        Convert to a full arc2d.
        """
        return FullArc2D(center=self.center,
                         start_end=self.point_at_abscissa(0),
                         name=self.name)

    def line_intersections(self, line2d: Line2D):
        """
        Calculates the intersection between a line and an Arc2D.

        :param line2d: Line2D to verify intersections.
        :return: a list with intersections points.
        """
        # circle = self.to_circle()
        # circle_intersection_points = circle.line_intersections(line2d)
        full_arc_2d = self.to_full_arc_2d()
        fa2d_intersection_points = full_arc_2d.line_intersections(line2d)
        intersection_points = []
        for point in fa2d_intersection_points:
            if self.point_belongs(point):
                intersection_points.append(point)
        return intersection_points

    def linesegment_intersections(self, linesegment2d: LineSegment2D, abs_tol=1e-6):
        """
        Calculates the intersection between a LineSegment2D and an Arc2D.

        :param linesegment2d: LineSegment2D to verify intersections.
        :return: a list with intersections points.
        """
        if not self.bounding_rectangle.b_rectangle_intersection(linesegment2d.bounding_rectangle):
            return []
        full_arc_2d = self.to_full_arc_2d()
        fa2d_intersection_points = full_arc_2d.linesegment_intersections(
            linesegment2d)
        intersection_points = []
        for point in fa2d_intersection_points:
            if self.point_belongs(point):
                intersection_points.append(point)
        return intersection_points

<<<<<<< HEAD
    def bsplinecurve_intersections(self, bspline):
        """
        Intersections between an arc 2d and bspline curve 2d.

        :param bspline: bspline curve 2d.
        :return: list of intersection points.
        """
        intersections = bspline.arc_intersections(self)
        return intersections

    def arc_intersections(self, arc):
        """Intersections between two arc 2d."""
        circle_intersections = vm_utils_intersections.get_circle_intersections(self, arc)
        arc_intersections = [inter for inter in circle_intersections if self.point_belongs(inter)]
        return arc_intersections

    def arcellipse_intersections(self, arcellipse):
        """
        Intersections between an arc 2d and arc-ellipse 2d.

        :param arcellipse: arc ellipse 2d.
        :return: list of intersection points.
        """
        if not self.bounding_rectangle.b_rectangle_intersection(arcellipse.bounding_rectangle):
            return []
        intersections = vm_utils_intersections.get_bsplinecurve_intersections(arcellipse, self)
        return intersections

    def abscissa(self, point: volmdlr.Point2D, tol=1e-9):
=======
    def abscissa(self, point: volmdlr.Point2D, tol=1e-6):
>>>>>>> 158bb7d8
        """
        Returns the abscissa of a given point 2d.

        """
<<<<<<< HEAD
        if not math.isclose(point.point_distance(self.center), self.radius, abs_tol=1e-6):
=======
        if not math.isclose(point.point_distance(self.center), self.radius, abs_tol=tol):
>>>>>>> 158bb7d8
            raise ValueError('Point not in arc')
        if point.point_distance(self.start) < tol:
            return 0
        if point.point_distance(self.end) < tol:
            return self.length()
<<<<<<< HEAD
        arc_trigo = self.reverse() if self.is_trigo else self
        vector_start = arc_trigo.start - arc_trigo.center
        vector_end = arc_trigo.end - arc_trigo.center
        vector_point = point - arc_trigo.center
=======
        clockwise_arc = self.reverse() if self.is_trigo else self
        vector_start = clockwise_arc.start - clockwise_arc.center
        vector_end = clockwise_arc.end - clockwise_arc.center
        vector_point = point - clockwise_arc.center
>>>>>>> 158bb7d8
        arc_angle = volmdlr.geometry.clockwise_angle(vector_start, vector_end)
        point_start_angle = volmdlr.geometry.clockwise_angle(vector_start, vector_point)
        point_end_angle = volmdlr.geometry.clockwise_angle(vector_point, vector_end)
        if math.isclose(arc_angle, point_start_angle + point_end_angle, abs_tol=tol):
            if self.is_trigo:
                return self.length() - self.radius * point_start_angle
            return self.radius * point_start_angle
        raise ValueError('Point not in arc')

    def area(self):
        """
        Calculates the area of the Arc2D.

        :return: the area of the Arc2D.
        """
        return self.radius ** 2 * self.angle / 2

    def center_of_mass(self):
        """
        Calculates the center of mass of the Arc2D.

        :return: center of mass point.
        """
        #        u=self.middle.vector-self.center.vector
        u = self.middle_point() - self.center
        u.normalize()
        # alpha = abs(self.angle)
        return self.center + 4 / (3 * self.angle) * self.radius * math.sin(
            self.angle * 0.5) * u

    @property
    def bounding_rectangle(self):
        if not self._bounding_rectangle:
            discretization_points = self.discretization_points(number_points=20)
            x_values, y_values = [], []
            for point in discretization_points:
                x_values.append(point.x)
                y_values.append(point.y)
            self._bounding_rectangle = volmdlr.core.BoundingRectangle(min(x_values), max(x_values),
                                                                      min(y_values), max(y_values))
        return self._bounding_rectangle

    def straight_line_area(self):
        """
        Calculates the area of the arc 2D, with line drawn from start to end.

        :return: straight_line_area.
        """
        if self.angle >= math.pi:
            angle = volmdlr.TWO_PI - self.angle
            area = math.pi * self.radius ** 2 - 0.5 * self.radius ** 2 * (
                    angle - math.sin(angle))
        else:
            angle = self.angle
            area = 0.5 * self.radius ** 2 * (angle - math.sin(angle))

        if self.is_trigo:
            return area
        return -area

    def straight_line_second_moment_area(self, point: volmdlr.Point2D):

        if self.angle2 < self.angle1:
            angle2 = self.angle2 + volmdlr.TWO_PI

        else:
            angle2 = self.angle2
        angle1 = self.angle1

        # Full arc section
        moment_area_x1 = self.radius ** 4 / 8 * (angle2 - angle1 + 0.5 * (
                math.sin(2 * angle1) - math.sin(2 * angle2)))
        moment_area_y1 = self.radius ** 4 / 8 * (angle2 - angle1 + 0.5 * (
                math.sin(2 * angle2) - math.sin(2 * angle1)))
        moment_area_xy1 = self.radius ** 4 / 8 * (
                math.cos(angle1) ** 2 - math.cos(angle2) ** 2)

        # Triangle
        moment_area_x2, moment_area_y2, moment_area_xy2 = self._triangle_moment_inertia()
        if moment_area_x2 < 0.:
            moment_area_x2, moment_area_y2, moment_area_xy2 = -moment_area_x2, -moment_area_y2, -moment_area_xy2
        if self.angle < math.pi:
            if self.is_trigo:
                moment_area_x = moment_area_x1 - moment_area_x2
                moment_area_y = moment_area_y1 - moment_area_y2
                moment_area_xy = moment_area_xy1 - moment_area_xy2
            else:
                moment_area_x = moment_area_x2 - moment_area_x1
                moment_area_y = moment_area_y2 - moment_area_y1
                moment_area_xy = moment_area_xy2 - moment_area_xy1
        else:
            if self.is_trigo:
                moment_area_x = moment_area_x1 + moment_area_x2
                moment_area_y = moment_area_y1 + moment_area_y2
                moment_area_xy = moment_area_xy1 + moment_area_xy2
            else:
                moment_area_x = -moment_area_x2 - moment_area_x1
                moment_area_y = -moment_area_y2 - moment_area_y1
                moment_area_xy = -moment_area_xy2 - moment_area_xy1

        return volmdlr.geometry.huygens2d(moment_area_x, moment_area_y, moment_area_xy,
                                          self.straight_line_area(),
                                          self.center,
                                          point)

    def _full_arc_moment_inertia(self, angle1, angle2):
        moment_inertia_x1 = self.radius ** 4 / 8 * (angle2 - angle1 + 0.5 * (
                math.sin(2 * angle1) - math.sin(2 * angle2)))
        moment_inertia_y1 = self.radius ** 4 / 8 * (angle2 - angle1 + 0.5 * (
                math.sin(2 * angle2) - math.sin(2 * angle1)))
        moment_inertia_xy1 = self.radius ** 4 / 8 * (
                math.cos(angle1) ** 2 - math.cos(angle2) ** 2)
        return moment_inertia_x1, moment_inertia_y1, moment_inertia_xy1

    def _triangle_moment_inertia(self):
        xi, yi = self.start - self.center
        xj, yj = self.end - self.center
        moment_inertia_x2 = (yi ** 2 + yi * yj + yj ** 2) * (xi * yj - xj * yi) / 12.
        moment_inertia_y2 = (xi ** 2 + xi * xj + xj ** 2) * (xi * yj - xj * yi) / 12.
        moment_inertia_xy2 = (xi * yj + 2 * xi * yi + 2 * xj * yj + xj * yi) * (
                xi * yj - xj * yi) / 24.
        return moment_inertia_x2, moment_inertia_y2, moment_inertia_xy2

    def straight_line_center_of_mass(self):
        """Straight line center of mass."""
        if self.angle == math.pi:
            return self.center_of_mass()

        u = self.middle_point() - self.center
        u.normalize()
        if self.angle >= math.pi:
            u = -u
        bissec = Line2D(self.center, self.center + u)
        string = Line2D(self.start, self.end)
        point = volmdlr.Point2D.line_intersection(bissec, string)
        a = point.point_distance(self.start)
        height = point.point_distance(self.center)
        triangle_area = height * a
        # alpha = abs(self.angle)
        triangle_cog = self.center + 2 / 3. * height * u
        if self.angle < math.pi:
            cog = (
                          self.center_of_mass() * self.area() - triangle_area * triangle_cog) / abs(
                self.straight_line_area())
        else:
            cog = (
                          self.center_of_mass() * self.area() + triangle_area * triangle_cog) / abs(
                self.straight_line_area())

        return cog

    def straight_line_point_belongs(self, point):
        """
        Verifies if a point belongs to the surface created by closing the edge.

        :param point_2d: Point to be verified.
        :return: Return True if the point belongs to this surface, or False otherwise.
        """
        if self.point_belongs(point):
            return True
        if self.start == self.end:
            if point.point_distance(self.center) <= self.radius:
                return True
        center_distance_point = self.center.point_distance(point)
        straight_line = LineSegment2D(self.start, self.end)
        for edge in [self, straight_line]:
            line_passing_trough_point = Line2D(self.center, point)
            straight_line_intersections = edge.line_intersections(line_passing_trough_point)
            if straight_line_intersections:
                if self.center.point_distance(straight_line_intersections[0]) > center_distance_point:
                    return True
        return False

    def plot(self, ax=None, edge_style: EdgeStyle = EdgeStyle()):
        if ax is None:
            _, ax = plt.subplots()

        if edge_style.plot_points:
            for point in [self.center, self.start, self.interior, self.end]:
                point.plot(ax=ax, color=edge_style.color, alpha=edge_style.alpha)

        ax.add_patch(matplotlib.patches.Arc((self.center.x, self.center.y), 2 * self.radius,
                                            2 * self.radius, angle=0,
                                            theta1=self.angle1 * 0.5 / math.pi * 360,
                                            theta2=self.angle2 * 0.5 / math.pi * 360,
                                            color=edge_style.color,
                                            alpha=edge_style.alpha))
        return ax

    def to_3d(self, plane_origin, x, y):
        point_start = self.start.to_3d(plane_origin, x, y)
        point_interior = self.interior.to_3d(plane_origin, x, y)
        point_end = self.end.to_3d(plane_origin, x, y)

        return Arc3D(point_start, point_interior, point_end, name=self.name)

    def rotation(self, center: volmdlr.Point2D, angle: float):
        """
        Arc2D rotation.

        :param center: rotation center
        :param angle: angle rotation.
        :return: a new rotated Arc2D.
        """
        return Arc2D(*[point.rotation(center, angle, ) for point in
                       [self.start, self.interior, self.end]])

    def rotation_inplace(self, center: volmdlr.Point2D, angle: float):
        """
        Arc2D rotation. Object is updated inplace.

        :param center: rotation center.
        :param angle: rotation angle.
        """
        warnings.warn("'inplace' methods are deprecated. Use a not inplace method instead.", DeprecationWarning)

        self.start.rotation_inplace(center, angle)
        self.interior.rotation_inplace(center, angle)
        self.end.rotation_inplace(center, angle)
        self._angle = None
        self._is_trigo = None
        self._center = None
        self._clockwise_and_trigowise_paths = None

    def translation(self, offset: volmdlr.Vector2D):
        """
        Arc2D translation.

        :param offset: translation vector.
        :return: A new translated Arc2D.
        """
        return Arc2D(*[point.translation(offset) for point in
                       [self.start, self.interior, self.end]])

    def translation_inplace(self, offset: volmdlr.Vector2D):
        """
        Arc2D translation. Object is updated inplace.

        :param offset: translation vector.
        """
        warnings.warn("'inplace' methods are deprecated. Use a not inplace method instead.", DeprecationWarning)

        self.start.translation_inplace(offset)
        self.interior.translation_inplace(offset)
        self.end.translation_inplace(offset)
        self._angle = None
        self._is_trigo = None
        self._center = None
        self._clockwise_and_trigowise_paths = None

    def frame_mapping(self, frame: volmdlr.Frame2D, side: str):
        """
        Changes vector frame_mapping and return a new Arc2D.

        side = 'old' or 'new'
        """
        return Arc2D(*[point.frame_mapping(frame, side) for point in
                       [self.start, self.interior, self.end]])

    def frame_mapping_inplace(self, frame: volmdlr.Frame2D, side: str):
        """
        Changes vector frame_mapping and the object is updated inplace.

        side = 'old' or 'new'
        """
        warnings.warn("'inplace' methods are deprecated. Use a not inplace method instead.", DeprecationWarning)

        self.__init__(*[point.frame_mapping(frame, side) for point in
                        [self.start, self.interior, self.end]])

    def second_moment_area(self, point):
        """
        Second moment area of part of disk.

        """
        if self.angle2 < self.angle1:
            angle2 = self.angle2 + volmdlr.TWO_PI

        else:
            angle2 = self.angle2
        angle1 = self.angle1
        moment_area_x = self.radius ** 4 / 8 * (angle2 - angle1 + 0.5 * (
                math.sin(2 * angle1) - math.sin(2 * angle2)))
        moment_area_y = self.radius ** 4 / 8 * (angle2 - angle1 + 0.5 * (
                math.sin(2 * angle2) - math.sin(2 * angle1)))
        moment_area_xy = self.radius ** 4 / 8 * (
                math.cos(angle1) ** 2 - math.cos(angle2) ** 2)

        # Must be computed at center, so huygens related to center
        return volmdlr.geometry.huygens2d(moment_area_x, moment_area_y, moment_area_xy, self.area(),
                                          self.center, point)

    def plot_data(self, edge_style: plot_data.EdgeStyle = None,
                  anticlockwise: bool = None):
        """
        Plot data method for a Arc2D.

        :param edge_style: edge style.
        :return: plot_data.Arc2D object.
        """
        list_node = self.discretization_points(number_points=20)
        data = []
        for node in list_node:
            data.append({'x': node.x, 'y': node.y})
        return plot_data.Arc2D(cx=self.center.x,
                               cy=self.center.y,
                               r=self.radius,
                               start_angle=self.angle1,
                               end_angle=self.angle2,
                               edge_style=edge_style,
                               data=data,
                               anticlockwise=anticlockwise,
                               name=self.name)

    def copy(self, *args, **kwargs):
        return Arc2D(self.start.copy(),
                     self.interior.copy(),
                     self.end.copy())

    def cut_between_two_points(self, point1, point2):
        """
        Cuts Arc between two points, and return a new arc between these two points.
        """
        if (point1.is_close(self.start) and point2.is_close(self.end)) or \
                (point2.is_close(self.start) and point1.is_close(self.end)):
            return self
        raise NotImplementedError

    def infinite_primitive(self, offset):
        vector_start_center = self.start - self.center
        vector_start_center.normalize()
        vector_end_center = self.end - self.center
        vector_end_center.normalize()
        vector_interior_center = self.interior - self.center
        vector_interior_center.normalize()
        if self.is_trigo:
            radius = self.radius + offset
            center = self.center

        else:
            radius = self.radius - offset
            if radius < 0:
                return None
            center = self.center
            # mid_point = self.middle_point()
            # vec1 = self.center - mid_point
            # vec1.normalize()
            # vec1 = 2 * offset * math.sqrt(2) * vec1
            # center = self.center.translation(vec1)
        start = center + radius * vector_start_center
        end = center + radius * vector_end_center
        interior = center + radius * vector_interior_center
        return Arc2D(start, interior, end)

    def complementary(self):

        interior = self.middle_point().rotation(self.center, math.pi)
        return Arc2D(self.start, interior, self.end)

    def axial_symmetry(self, line):
        """ Finds out the symmetric arc 2D according to a line. """
        points_symmetry = [point.axial_symmetry(line) for point in [self.start, self.interior, self.end]]

        return self.__class__(start=points_symmetry[0],
                              interior=points_symmetry[1],
                              end=points_symmetry[2])


class FullArc2D(Arc2D):
    """ An edge that starts at start_end, ends at the same point after having described a circle. """

    def __init__(self, center: volmdlr.Point2D, start_end: volmdlr.Point2D,
                 name: str = ''):
        self.__center = center
        self.start_end = start_end
        interior = start_end.rotation(center, math.pi)
        Arc2D.__init__(self, start=start_end, interior=interior,
                       end=start_end, name=name)  # !!! this is dangerous

    @property
    def is_trigo(self):
        return True

    @property
    def center(self):
        return self.__center

    @property
    def angle(self):
        return volmdlr.TWO_PI

    def to_dict(self, use_pointers: bool = False, memo=None, path: str = '#'):
        dict_ = self.base_dict()
        dict_['center'] = self.center.to_dict(use_pointers=use_pointers, memo=memo, path=path + '/center')
        dict_['radius'] = self.radius
        dict_['angle'] = self.angle
        dict_['is_trigo'] = self.is_trigo
        dict_['start_end'] = self.start.to_dict(use_pointers=use_pointers, memo=memo, path=path + '/start_end')
        return dict_

    def copy(self, *args, **kwargs):
        return FullArc2D(self.center.copy(), self.start.copy())

    @classmethod
    def dict_to_object(cls, dict_, global_dict=None, pointers_memo: Dict[str, Any] = None, path: str = '#'):
        center = volmdlr.Point2D.dict_to_object(dict_['center'])
        start_end = volmdlr.Point2D.dict_to_object(dict_['start_end'])

        return cls(center, start_end, name=dict_['name'])

    # def __hash__(self):
    #     return hash(("fullarc", self.center, self.radius, self.start, self.end))
    #     # return hash(self.center) + 5*hash(self.start)

    def __hash__(self):
        return hash((self.__class__.__name__, self.center, self.radius, self.start_end))

    def __eq__(self, other_arc):
        if self.__class__.__name__ != other_arc.__class__.__name__:
            return False
        return (self.center == other_arc.center) \
            and (self.start_end == other_arc.start_end)

    @property
    def bounding_rectangle(self):
        if not self._bounding_rectangle:
            self._bounding_rectangle = volmdlr.core.BoundingRectangle(
                self.center.x - self.radius, self.center.x + self.radius,
                self.center.y - self.radius, self.center.y + self.radius)
        return self._bounding_rectangle

    def straight_line_area(self):
        """
        Calculates the area of the fullarc, with line drawn from start to end.

        :return: straight_line_area.
        """
        area = self.area()
        return area

    def center_of_mass(self):
        return self.center

    def straight_line_center_of_mass(self):
        """Straight line center of mass."""
        return self.center_of_mass()

    def straight_line_point_belongs(self, point):
        """
        Verifies if a point belongs to the surface created by closing the edge.

        :param point2d: Point to be verified.
        :return: Return True if the point belongs to this surface, or False otherwise.
        """
        if point.point_distance(self.center) <= self.radius:
            return True
        return False

    def to_3d(self, plane_origin, x, y):
        center = self.center.to_3d(plane_origin, x, y)
        start = self.start.to_3d(plane_origin, x, y)
        z = x.cross(y)
        z.normalize()

        return FullArc3D(center, start, z)

    def rotation(self, center: volmdlr.Point2D, angle: float):
        new_center = self._center.rotation(center, angle, True)
        new_start_end = self.start.rotation(center, angle, True)
        return FullArc2D(new_center, new_start_end)

    def rotation_inplace(self, center: volmdlr.Point2D, angle: float):
        warnings.warn("'inplace' methods are deprecated. Use a not inplace method instead.", DeprecationWarning)

        self._center.rotation(center, angle, False)
        self.start.rotation(center, angle, False)
        self.interior.rotation(center, angle, False)
        self.end.rotation(center, angle, False)

    def translation(self, offset: volmdlr.Vector2D):
        new_center = self._center.translation(offset)
        new_start_end = self.start.translation(offset)
        return FullArc2D(new_center, new_start_end)

    def translation_inplace(self, offset: volmdlr.Vector2D):
        warnings.warn("'inplace' methods are deprecated. Use a not inplace method instead.", DeprecationWarning)

        self._center.translation_inplace(offset)
        self.start.translation_inplace(offset)
        self.end.translation_inplace(offset)
        self.interior.translation_inplace(offset)

    def frame_mapping(self, frame: volmdlr.Frame2D, side: str):
        """
        Map the 2D full arc to a new frame or its original frame.

        :param frame: The target frame for the mapping.
        :type frame: :class:`volmdlr.Frame2D`
        :param side: Specify whether to map the arc to the new frame ('new')
            or its original frame ('old').
        :type side: str
        :return: The full arc in the specified frame.
        :rtype: :class:`volmdlr.edges.FullArc2D`
        """
        return FullArc2D(*[point.frame_mapping(frame, side) for point in
                           [self._center, self.start]])

    def frame_mapping_inplace(self, frame: volmdlr.Frame2D, side: str):
        warnings.warn("'inplace' methods are deprecated. Use a not inplace method instead.", DeprecationWarning)

        for point in [self._center, self.start, self.end, self.interior]:
            point.frame_mapping_inplace(frame, side)

    def polygonization(self):
        return volmdlr.wires.ClosedPolygon2D(self.discretization_points(angle_resolution=15))

    def plot(self, ax=None, edge_style: EdgeStyle = EdgeStyle()):
        return vm_common_operations.plot_circle(self, ax, edge_style)

    def cut_between_two_points(self, point1, point2):

        x1, y1 = point1 - self.center
        x2, y2 = point2 - self.center

        angle1 = math.atan2(y1, x1)
        angle2 = math.atan2(y2, x2)
        if angle2 < angle1:
            angle2 += volmdlr.TWO_PI
        angle_i = 0.5 * (angle1 + angle2)
        interior = point1.rotation(self.center, angle_i)
        arc = Arc2D(point1, interior, point2)
        if self.is_trigo != arc.is_trigo:
            arc = arc.complementary()

        return arc

    def line_intersections(self, line2d: Line2D, tol=1e-9):
        try:
            if line2d.start.is_close(self.center):
                pt1 = line2d.end
                vec = line2d.start - line2d.end
            else:
                pt1 = line2d.start
                vec = line2d.end - line2d.start
        except AttributeError:
            if line2d.point1.is_close(self.center):
                pt1 = line2d.point2
                vec = line2d.point1 - line2d.point2
            else:
                pt1 = line2d.point1
                vec = line2d.point2 - line2d.point1
        vector1 = vec.dot(vec)
        vector2 = 2 * vec.dot(pt1 - self.center)
        vector3 = pt1.dot(pt1) + self.center.dot(self.center) \
            - 2 * pt1.dot(self.center) - self.radius ** 2

        disc = vector2 ** 2 - 4 * vector1 * vector3
        if math.isclose(disc, 0., abs_tol=tol):
            t_param = -vector2 / (2 * vector1)
            return [pt1 + t_param * vec]

        if disc > 0:
            sqrt_disc = math.sqrt(disc)
            t_param = (-vector2 + sqrt_disc) / (2 * vector1)
            s_param = (-vector2 - sqrt_disc) / (2 * vector1)
            return [pt1 + t_param * vec,
                    pt1 + s_param * vec]

        return []

    def linesegment_intersections(self, linesegment2d: LineSegment2D, tol=1e-9):
        if not self.bounding_rectangle.b_rectangle_intersection(linesegment2d.bounding_rectangle):
            return []
        try:
            if linesegment2d.start.is_close(self.center):
                pt1 = linesegment2d.end
                vec = linesegment2d.start - linesegment2d.end
            else:
                pt1 = linesegment2d.start
                vec = linesegment2d.end - linesegment2d.start
        except AttributeError:
            if linesegment2d.point1.is_close(self.center):
                pt1 = linesegment2d.point2
                vec = linesegment2d.point1 - linesegment2d.point2
            else:
                pt1 = linesegment2d.point1
                vec = linesegment2d.point2 - linesegment2d.point1
        vector1 = vec.dot(vec)
        vector2 = 2 * vec.dot(pt1 - self.center)
        vector3 = pt1.dot(pt1) + self.center.dot(self.center) \
            - 2 * pt1.dot(self.center) - self.radius ** 2

        disc = vector2 ** 2 - 4 * vector1 * vector3
        if math.isclose(disc, 0., abs_tol=tol):
            t_param = -vector2 / (2 * vector1)
            points = [pt1 + t_param * vec]
            if linesegment2d.point_belongs(points[0]):
                return points
            return []

        if disc > 0:
            sqrt_disc = math.sqrt(disc)
            t_param = (-vector2 + sqrt_disc) / (2 * vector1)
            s_param = (-vector2 - sqrt_disc) / (2 * vector1)
            points = [pt1 + t_param * vec, pt1 + s_param * vec]
            valid_points = [pt for pt in points if
                            linesegment2d.point_belongs(pt)]
            return valid_points

        return []

    def reverse(self):
        return self


class ArcEllipse2D(Edge):
    """
    An 2 dimensional elliptical arc.

    :param start: The starting point of the elliptical arc
    :type start: :class:`volmdlr.Point2D`
    :param interior: An interior point of the elliptical arc
    :type interior: :class:`volmdlr.Point2D`
    :param end: The end point of the elliptical arc
    :type end: :class:`volmdlr.Point2D`
    :param center: The center of the ellipse
    :type center: :class:`volmdlr.Point2D`
    :param major_dir: The major direction of the ellipse
    :type major_dir: :class:`volmdlr.Vector2D`
    :param name: The name of the elliptical arc. Default value is ''
    :type name: str, optional
    :param extra: An extra interior point if start is equal to end. Default
        value is None
    :type extra: :class:`volmdlr.Point2D`, optional
    """

    def __init__(self, start: volmdlr.Point2D, interior: volmdlr.Point2D,
                 end: volmdlr.Point2D, center: volmdlr.Point2D,
                 major_dir: volmdlr.Vector2D, extra: volmdlr.Point2D = None, name: str = '',
                 ):
        Edge.__init__(self, start, end, name)
        self.interior = interior
        self.center = center
        self.extra = extra
        self.major_dir = major_dir
        self.minor_dir = self.major_dir.deterministic_unit_normal_vector()
        frame = volmdlr.Frame2D(self.center, self.major_dir, self.minor_dir)
        self.frame = frame
        start_new = frame.global_to_local_coordinates(self.start)
        end_new = frame.global_to_local_coordinates(self.end)
        interior_new = frame.global_to_local_coordinates(self.interior)
        center_new = frame.global_to_local_coordinates(self.center)
        self._bounding_rectangle = None
        self._reverse = None

        # vector_center_interior = interior_new - center_new
        vector_center_start = start_new - center_new
        vector_center_end = end_new - center_new
        if vector_center_start.norm() >= vector_center_end.norm():
            x1 = start_new.x - center_new.x
            y1 = start_new.y - center_new.y
            x2 = end_new.x - center_new.x
            y2 = end_new.y - center_new.y
        else:
            x2 = start_new.x - center_new.x
            y2 = start_new.y - center_new.y
            x1 = end_new.x - center_new.x
            y1 = end_new.y - center_new.y
        if vector_center_start.is_colinear_to(vector_center_end) or abs(x1) == abs(x2):
            x2 = interior_new.x - center_new.x
            y2 = interior_new.y - center_new.y
            if abs(x1) == abs(x2):
                raise ValueError(f"Interior point{interior} is not valid. Try specifying another interior point.")
        B_ = math.sqrt((x1**2 * y2**2 - x2**2 * y1**2) / (x1**2 - x2**2))
        if (1 - (y1 ** 2 / B_ ** 2)) == 0.0:
            if abs(y1) != abs(y2) and abs(interior_new.y) != abs(y2):
                x1 = interior_new.x - center_new.x
                y1 = interior_new.y - center_new.y
            else:
                raise NotImplementedError
        if (1 - (y1 ** 2 / B_ ** 2)) == 0.0:
            print(True)
        A_ = math.sqrt(x1 ** 2 / (1 - (y1 ** 2 / B_ ** 2)))
        self.major_axis = A_
        self.minor_axis = B_

        # def theta_a_b(start_, iterior_, end_, center_):
        #     """
        #     Calculates the major, minor and theta.
        #
        #     From : https://math.stackexchange.com/questions/339126/how-to-draw-an-ellipse-if-a- \
        #     center-and-3-arbitrary-points-on-it-are-given.
        #     theta= ellipse's inclination angle related to the horizontal
        #     (clockwise), A=semi major axis, B=semi minor axis.
        #
        #     """
        #     x_start, y_start, x_interior, y_interior, x_end, y_end = start_[0] - center_[0], start_[1] - center_[1], \
        #         iterior_[0] - center_[0], iterior_[1] - center_[1], end_[0] - center_[0], end_[1] - center_[1]
        #     matrix_a = npy.array(([x_start ** 2, y_start ** 2, 2 * x_start * y_start],
        #                           [x_interior ** 2, y_interior ** 2, 2 * x_interior * y_interior],
        #                           [x_end ** 2, y_end ** 2, 2 * x_end * y_end]))
        #     inv_matrix_a = npy.linalg.inv(matrix_a)
        #     matriz_one = npy.array(([1],
        #                             [1],
        #                             [1]))
        #     vector_c = npy.dot(inv_matrix_a, matriz_one)
        #     theta = 0.5 * math.atan(2 * vector_c[2] / (vector_c[1] - vector_c[0]))
        #     c1 = vector_c[0] + vector_c[1]
        #     c2 = (vector_c[1] - vector_c[0]) / math.cos(2 * theta)
        #     gdaxe = math.sqrt((2 / (c1 - c2)))
        #     ptax = math.sqrt((2 / (c1 + c2)))
        #     return theta, gdaxe, ptax
        #
        # if start.is_close(end):
        #     extra_new = frame.global_to_local_coordinates(self.extra)
        #     theta, major_axis, minor_axis = theta_a_b(start_new, extra_new, interior_new,
        #                                               center_new)
        # else:
        #     theta, major_axis, minor_axis = theta_a_b(start_new, interior_new, end_new,
        #                                               center_new)
        # self.major_axis = major_axis
        # self.minor_axis = minor_axis
        # self.theta = theta

        # Angle pour start
        u1, u2 = start_new.x / self.major_axis, start_new.y / self.minor_axis
        angle1 = volmdlr.geometry.sin_cos_angle(u1, u2)
        self.angle_start = angle1
        # Angle pour end
        u3, u4 = end_new.x / self.major_axis, end_new.y / self.minor_axis
        angle2 = volmdlr.geometry.sin_cos_angle(u3, u4)
        self.angle_end = angle2
        # Angle pour interior
        u5, u6 = interior_new.x / self.major_axis, interior_new.y / self.minor_axis
        anglei = volmdlr.geometry.sin_cos_angle(u5, u6)
        self.angle_interior = anglei
        # Going trigo/clock wise from start to interior
        if anglei < angle1:
            trigowise_path = (anglei + volmdlr.TWO_PI) - angle1
            clockwise_path = angle1 - anglei
        else:
            trigowise_path = anglei - angle1
            clockwise_path = angle1 - anglei + volmdlr.TWO_PI

        # Going trigo wise from interior to interior
        if angle2 < anglei:
            trigowise_path += (angle2 + volmdlr.TWO_PI) - anglei
            clockwise_path += anglei - angle2
        else:
            trigowise_path += angle2 - anglei
            clockwise_path += anglei - angle2 + volmdlr.TWO_PI

        if clockwise_path > trigowise_path:
            self.is_trigo = True
            self.angle = trigowise_path
        else:
            # Clock wise
            self.is_trigo = False
            self.angle = clockwise_path

        if self.start.is_close(self.end) or self.angle == 0:
            self.angle = volmdlr.TWO_PI

        if self.is_trigo:  # sens trigo
            self.offset_angle = angle1
        else:
            self.offset_angle = angle2

    def _get_points(self):
        return self.discretization_points(number_points=20)

    points = property(_get_points)

    def length(self):
        """
        Calculates the length of the arcellipse 2d.

        :return: arc ellipse 2d's length
        """
        if not self._length:
            self._length = self.abscissa(self.end)
        return self._length

    def point_belongs(self, point, abs_tol: float = 1e-6):
        """
        Verifies if a point belongs to the arc ellipse 2d.

        :param point: point to be verified
        :param abs_tol: tolerance applied during calculations
        :return: True if the point belongs, False otherwise
        """
        if self.start.is_close(point, abs_tol) or self.end.is_close(point, abs_tol):
            return True
        if not math.isclose((point.x - self.center.x) ** 2 / self.major_axis ** 2 +
                            (point.y - self.center.y) ** 2 / self.minor_axis ** 2, 1, abs_tol=abs_tol) and not \
                math.isclose((point.x - self.center.x) ** 2 / self.minor_axis ** 2 +
                             (point.y - self.center.y) ** 2 / self.major_axis ** 2, 1, abs_tol=abs_tol):
            return False
        clockwise_arcellipse = self.reverse() if self.is_trigo else self
        vector_start = clockwise_arcellipse.start - clockwise_arcellipse.center
        vector_end = clockwise_arcellipse.end - clockwise_arcellipse.center
        vector_point = point - clockwise_arcellipse.center
        arc_angle = volmdlr.geometry.clockwise_angle(vector_start, vector_end)
        point_start_angle = volmdlr.geometry.clockwise_angle(vector_start, vector_point)
        point_end_angle = volmdlr.geometry.clockwise_angle(vector_point, vector_end)
        if math.isclose(arc_angle, point_start_angle + point_end_angle, abs_tol=1e-5):
            return True
        return False

    def valid_abscissa_start_end_angle(self, angle_abscissa):
        angle_start = self.angle_start
        angle_end = angle_abscissa
        if self.angle_start > angle_abscissa >= self.angle_end:
            if angle_abscissa >= 0.0:
                angle_abscissa += 2 * math.pi
                angle_end = angle_abscissa
            else:
                angle_start = angle_abscissa
                angle_end = self.angle_start
        elif self.angle_start > self.angle_end >= angle_abscissa:
            angle_start = self.angle_start - 2 * math.pi
        return angle_start, angle_end

    def point_at_abscissa(self, abscissa):
        if math.isclose(abscissa, 0.0, abs_tol=1e-6):
            return self.start
        if math.isclose(abscissa, self.length(), abs_tol=1e-6):
            return self.end
        if not self.is_trigo:
            arc_ellipse_trigo = self.reverse()
            new_abscissa = self.length() - abscissa
            return arc_ellipse_trigo.point_at_abscissa(new_abscissa)
        discretized_points = self.discretization_points(number_points=100)
        aproximation_abscissa = 0
        aproximation_point = None
        for point1, point2 in zip(discretized_points[:-1], discretized_points[1:]):
            dist1 = point1.point_distance(point2)
            if aproximation_abscissa + dist1 > abscissa:
                aproximation_point = point1
                break
            aproximation_abscissa += dist1
        initial_point = self.frame.global_to_local_coordinates(aproximation_point)
        u1, u2 = initial_point.x / self.major_axis, initial_point.y / self.minor_axis
        initial_angle = volmdlr.geometry.sin_cos_angle(u1, u2)
        angle_start, initial_angle = self.valid_abscissa_start_end_angle(initial_angle)
        def ellipse_arc_length(theta):
            return math.sqrt((self.major_axis ** 2) * math.sin(theta) ** 2 +
                             (self.minor_axis ** 2) * math.cos(theta) ** 2)
        abscissa_angle = None
        iter_counter = 0
        increment_factor = 1e-5
        while True:
            res, _ = scipy_integrate.quad(ellipse_arc_length, angle_start, initial_angle)
            if math.isclose(res, abscissa, abs_tol=1e-5):
                abscissa_angle = initial_angle
                break
            if res > abscissa:
                if iter_counter == 0:
                    increment_factor = -1e-5
                else:
                    raise NotImplementedError
            initial_angle += increment_factor
            iter_counter += 1
        x = self.major_axis * math.cos(abscissa_angle)
        y = self.minor_axis * math.sin(abscissa_angle)
        return self.frame.local_to_global_coordinates(volmdlr.Point2D(x, y))

    def abscissa(self, point: volmdlr.Point2D):
        """
        Calculates the abscissa of a given point.

        :param point: point for calculating abscissa
        :return: a float, between 0 and the arc ellipse 2d's length
        """
        if self.start.is_close(point):
            return 0.0
        if self.end.is_close(point):
            if self._length:
                return self._length
            if not self.is_trigo:
                arc_ellipse_trigo = self.reverse()
                abscissa_end = arc_ellipse_trigo.abscissa(self.start)
                return abscissa_end

        if self.point_belongs(point):
            if not self.is_trigo:
                arc_ellipse_trigo = self.reverse()
                abscissa_point = arc_ellipse_trigo.abscissa(point)
                return self.length() - abscissa_point
            new_point = self.frame.global_to_local_coordinates(point)
            u1, u2 = new_point.x / self.major_axis, new_point.y / self.minor_axis
            angle_abscissa = volmdlr.geometry.sin_cos_angle(u1, u2)
            angle_start, angle_end = self.valid_abscissa_start_end_angle(angle_abscissa)
            def ellipse_arc_length(theta):
                return math.sqrt((self.major_axis ** 2) * math.sin(theta) ** 2 +
                                 (self.minor_axis ** 2) * math.cos(theta) ** 2)

            res, _ = scipy_integrate.quad(ellipse_arc_length, angle_start, angle_end)
            return res
        raise ValueError(f'point {point} does not belong to ellipse')

    @property
    def bounding_rectangle(self):
        """
        Calculates the bounding rectangle for the arc ellipse 2d.

        :return: Bouding Rectangle object.
        """
        if not self._bounding_rectangle:
            discretization_points = self.discretization_points(number_points=20)
            x_values, y_values = [], []
            for point in discretization_points:
                x_values.append(point.x)
                y_values.append(point.y)
            self._bounding_rectangle = volmdlr.core.BoundingRectangle(min(x_values), max(x_values),
                                                                      min(y_values), max(y_values))
        return self._bounding_rectangle

    def straight_line_area(self):
        """
        Calculates the area of the elliptic arc, with line drawn from start to end.

        :return: straight_line_area.
        """
        if self.angle >= math.pi:
            angle = volmdlr.TWO_PI - self.angle
            area = math.pi * self.major_axis * self.minor_axis - 0.5 * self.major_axis * self.minor_axis * (
                    angle - math.sin(angle))
        else:
            angle = self.angle
            area = 0.5 * self.major_axis * self.minor_axis * (angle - math.sin(angle))

        if self.is_trigo:
            return area
        return -area

    def discretization_points(self, *, number_points: int = None, angle_resolution: int = None):
        """
        Discretization of an Edge to have "n" points.

        :param number_points: the number of points (including start and end points)
             if unset, only start and end will be returned.
        :param angle_resolution: if set, the sampling will be adapted to have a controlled angular distance. Useful
            to mesh an arc.
        :return: a list of sampled points.
        """
        if not number_points:
            if not angle_resolution:
                number_points = 2
            else:
                number_points = math.ceil(angle_resolution * abs(self.angle / math.pi)) + 2
        is_trigo = True
        if self.angle_start > self.angle_end:
            if self.angle_start >= self.angle_interior >= self.angle_end:
                angle_start = self.angle_end
                angle_end = self.angle_start
                is_trigo = False
            else:
                angle_end = self.angle_end + volmdlr.TWO_PI
                angle_start = self.angle_start
        elif self.angle_start == self.angle_end:
            angle_start = 0
            angle_end = 2 * math.pi
        elif self.angle_end > self.angle_start and not self.is_trigo:
            angle_start = self.angle_end - 2 * math.pi
            angle_end = self.angle_start
            is_trigo = False
        else:
            angle_end = self.angle_end
            angle_start = self.angle_start

        discretization_points = [self.frame.local_to_global_coordinates(
            volmdlr.Point2D(self.major_axis * math.cos(angle), self.minor_axis * math.sin(angle)))
            for angle in npy.linspace(angle_start, angle_end, number_points)]
        if not is_trigo:
            discretization_points = discretization_points[::-1]
        return discretization_points

    def polygon_points(self, discretization_resolution: int):
        warnings.warn('polygon_points is deprecated,\
                please use discretization_points instead',
                      DeprecationWarning)
        return self.discretization_points(angle_resolution=discretization_resolution)

    def to_3d(self, plane_origin, x, y):
        """
        Transforms the arc of ellipse 2D into a 3D arc of ellipse.

        :param plane_origin: The origin of plane to draw the arc of ellipse 3D.
        :type plane_origin: volmdlr.Point3D
        :param x: First direction of the plane
        :type x: volmdlr.Vector3D
        :param y: Second direction of the plane.
        :type y: volmdlr.Vector3D
        :return: A 3D arc of ellipse.
        :rtype: ArcEllipse3D
        """
        point_start3d = self.start.to_3d(plane_origin, x, y)
        point_interior3d = self.interior.to_3d(plane_origin, x, y)
        point_end3d = self.end.to_3d(plane_origin, x, y)
        point_center3d = self.center.to_3d(plane_origin, x, y)

        a_max2d = self.center + self.major_dir * self.major_axis
        a_max3d = a_max2d.to_3d(plane_origin, x, y)
        new_major_dir = a_max3d - point_center3d
        new_major_dir.normalize()
        extra3d = self.extra
        if extra3d:
            extra3d = self.extra.to_3d(plane_origin, x, y)
        return ArcEllipse3D(point_start3d, point_interior3d, point_end3d,
                            point_center3d, new_major_dir, extra3d, name=self.name)

    def plot(self, ax=None, edge_style: EdgeStyle = EdgeStyle()):
        if ax is None:
            _, ax = plt.subplots()

        self.interior.plot(ax=ax, color='m')
        self.start.plot(ax=ax, color='r')
        self.end.plot(ax=ax, color='b')
        self.center.plot(ax=ax, color='y')

        x = []
        y = []
        for px, py in self.discretization_points(number_points=100):
            x.append(px)
            y.append(py)

        plt.plot(x, y, color=edge_style.color, alpha=edge_style.alpha)
        return ax

    def normal_vector(self, abscissa):
        raise NotImplementedError

    def direction_vector(self, abscissa):
        raise NotImplementedError

    def reverse(self):
        if not self._reverse:
            self._reverse = self.__class__(self.end.copy(), self.interior.copy(), self.start.copy(),
                              self.center.copy(), self.major_dir.copy(), self.name)
        return self._reverse

    def line_intersections(self, line2d: Line2D):
        """
        Intersections between an Arc Ellipse 2D and a Line 2D.

        :param line2d: Line 2D to verify intersections
        :return: List with all intersections
        """
        ellipse2d_linesegment_intersections = vm_utils_intersections.ellipse2d_line_intersections(self, line2d)
        linesegment_intersections = []
        for inter in ellipse2d_linesegment_intersections:
            if self.point_belongs(inter):
                linesegment_intersections.append(inter)
        return linesegment_intersections

    def linesegment_intersections(self, linesegment2d: LineSegment2D, abs_tol=1e-6):
        """
        Intersections between an Arc Ellipse 2D and a Line Segment 2D.

        :param linesegment2d: LineSegment 2D to verify intersections.
        :return: List with all intersections.
        """
        if not self.bounding_rectangle.b_rectangle_intersection(linesegment2d.bounding_rectangle):
            return []
        intersections = self.line_intersections(linesegment2d.to_line())
        linesegment_intersections = []
        for inter in intersections:
            if linesegment2d.point_belongs(inter):
                linesegment_intersections.append(inter)
        return linesegment_intersections

    def bsplinecurve_intersections(self, bspline, abs_tol:float=1e-6):
        if not self.bounding_rectangle.b_rectangle_intersection(bspline.bounding_rectangle):
            return []
        intersections = vm_utils_intersections.get_bsplinecurve_intersections(self, bspline)
        return intersections
        # return bspline.edge_intersections(self, abs_tol)

    def frame_mapping(self, frame: volmdlr.Frame2D, side: str):
        """
        Changes frame_mapping and return a new Arc Ellipse 2D.

        side = 'old' or 'new'
        """
        if side == 'old':
            return ArcEllipse2D(frame.local_to_global_coordinates(self.start),
                                frame.local_to_global_coordinates(self.interior),
                                frame.local_to_global_coordinates(self.end),
                                frame.local_to_global_coordinates(self.center),
                                self.major_dir)
        if side == 'new':
            point_major_dir = self.center + self.major_dir * self.major_axis
            major_dir = frame.global_to_local_coordinates(point_major_dir).to_vector()
            major_dir.normalize()
            return ArcEllipse2D(frame.global_to_local_coordinates(self.start),
                                frame.global_to_local_coordinates(self.interior),
                                frame.global_to_local_coordinates(self.end),
                                frame.global_to_local_coordinates(self.center),
                                major_dir)
        raise ValueError('Side should be \'new\' \'old\'')

    def translation(self, offset: volmdlr.Vector2D):
        """
        Translates the Arc ellipse given an offset vector.

        :param offset: offset vector
        :return: new translated arc ellipse 2d.
        """
        new_start = self.start.translation(offset)
        new_end = self.end.translation(offset)
        new_interior = self.interior.translation(offset)
        new_center = self.center.translation(offset)
        return ArcEllipse2D(new_start, new_interior, new_end, new_center, self.major_dir)

    def point_distance(self, point):
        """
        Calculates the distance from a given point to a BSplineCurve2D.

        :param point: point 2d.
        :return: distance.
        """
        best_distance = math.inf
        abscissa1 = 0
        abscissa2 = self.abscissa(self.end)
        distance = best_distance
        point1_ = None
        point2_ = None
        while True:
            discretized_points_between_1_2 = []
            for abscissa in npy.linspace(abscissa1, abscissa2, num=8):
                abscissa_point = self.point_at_abscissa(abscissa)
                if not volmdlr.core.point_in_list(abscissa_point, discretized_points_between_1_2):
                    discretized_points_between_1_2.append(abscissa_point)
            if not discretized_points_between_1_2:
                break
            distance = point.point_distance(discretized_points_between_1_2[0])
            for point1, point2 in zip(discretized_points_between_1_2[:-1], discretized_points_between_1_2[1:]):
                line = LineSegment2D(point1, point2)
                dist = line.point_distance(point)
                if dist < distance:
                    point1_ = point1
                    point2_ = point2
                    distance = dist
            if not point1_ or math.isclose(distance, best_distance, abs_tol=1e-6):
                break
            abscissa1 = self.abscissa(point1_)
            abscissa2 = self.abscissa(point2_)
            best_distance = distance
            if math.isclose(abscissa1, abscissa2, abs_tol=1e-6):
                break
        return distance

    def straight_line_point_belongs(self, point):
        """
        Verifies if a point belongs to the surface created by closing the edge.

        :param point: Point to be verified
        :return: Return True if the point belongs to this surface,
            or False otherwise
        """
        raise NotImplementedError(f'the straight_line_point_belongs method must be'
                                  f' overloaded by {self.__class__.__name__}')

    def split(self, split_point):
        """
        Splits arc-elipse at a given point.

        :param split_point: splitting point.
        :return: list of two Arc-Ellipse.
        """
        if split_point.is_close(self.start, 1e-6):
            return [None, self.copy()]
        if split_point.is_close(self.end, 1e-6):
            return [self.copy(), None]
        abscissa = self.abscissa(split_point)
        return [self.__class__(self.start, self.point_at_abscissa(0.5 * abscissa), split_point,
                               self.center.copy(), self.major_dir.copy()),
                self.__class__(split_point, self.point_at_abscissa(
                    (self.abscissa(self.end) - abscissa) * 0.5 + abscissa),
                               self.end, self.center.copy(), self.major_dir.copy())]


class FullArcEllipse(Edge):
    """
    Abstract class to define an ellipse.
    """

    def __init__(self, start_end: Union[volmdlr.Point2D, volmdlr.Point3D], major_axis: float, minor_axis: float,
                 center: Union[volmdlr.Point2D, volmdlr.Point3D],
                 major_dir: Union[volmdlr.Vector2D, volmdlr.Vector3D], name: str = ''):
        self.start_end = start_end
        self.major_axis = major_axis
        self.minor_axis = minor_axis
        self.center = center
        self.major_dir = major_dir

        Edge.__init__(self, start=start_end, end=start_end, name=name)

    def length(self):
        """
        Calculates the length of the ellipse.

        Ramanujan's approximation for the perimeter of the ellipse.
        P = math.pi * (a + b) [ 1 + (3h) / (10 + √(4 - 3h) ) ], where h = (a - b)**2/(a + b)**2
        :return: Perimeter of the ellipse
        :rtype: float
        """
        perimeter_formular_h = (self.major_axis - self.minor_axis) ** 2 / (self.major_axis + self.minor_axis) ** 2
        return math.pi * (self.major_axis + self.minor_axis) * \
            (1 + (3 * perimeter_formular_h / (10 + math.sqrt(4 - 3 * perimeter_formular_h))))

    def point_belongs(self, point: Union[volmdlr.Point2D, volmdlr.Point3D], abs_tol: float = 1e-6):
        """
        Verifies if a given point lies on the ellipse.

        :param point: point to be verified.
        :param abs_tol: Absolute tolerance to consider the point on the ellipse.
        :return: True is point lies on the ellipse, False otherwise
        """
        new_point = self.frame.global_to_local_coordinates(point)
        return math.isclose(new_point.x ** 2 / self.major_axis ** 2 +
                            new_point.y ** 2 / self.minor_axis ** 2, 1.0, abs_tol=abs_tol)

    def point_at_abscissa(self, abscissa: float, resolution: int = 2500):
        """
        Calculates a point on the FullArcEllipse at a given abscissa.

        :param abscissa: abscissa where in the curve the point should be calculated.
        :return: Corresponding point.
        """
        # TODO: enhance this method to a more precise method
        points = self.discretization_points(number_points=resolution)
        approx_abscissa = 0
        last_point = None
        for p1, p2 in zip(points[:-1], points[1:]):
            if approx_abscissa <= abscissa:
                approx_abscissa += p1.point_distance(p2)
                last_point = p2
            else:
                break
        return last_point

    def reverse(self):
        """
        Defines a new FullArcEllipse, identical to self, but in the opposite direction.

        """
        return self

    def straight_line_point_belongs(self, point):
        """
        Verifies if a point belongs to the surface created by closing the edge.

        :param point: Point to be verified
        :return: Return True if the point belongs to this surface,
            or False otherwise
        """
        raise NotImplementedError(f'the straight_line_point_belongs method must be'
                                  f' overloaded by {self.__class__.__name__}')

    def normal_vector(self, abscissa):
        """
        Calculates the normal vector the edge at given abscissa.

        :return: the normal vector
        """
        raise NotImplementedError

    def direction_vector(self, abscissa):
        """
        Calculates the direction vector the edge at given abscissa.

        :param abscissa: edge abscissa
        :return: direction vector
        """
        raise NotImplementedError

    def abscissa(self, point, tol: float = 1e-6):
        """
        Computes the abscissa of an Edge.

        :param point: The point located on the edge.
        :type point: Union[:class:`volmdlr.Point2D`, :class:`volmdlr.Point3D`].
        :param tol: The precision in terms of distance. Default value is 1e-4.
        :type tol: float, optional.
        :return: The abscissa of the point.
        :rtype: float
        """
        raise NotImplementedError(f'the abscissa method must be overloaded by {self.__class__.__name__}')


class FullArcEllipse2D(FullArcEllipse, ArcEllipse2D):
    """
    Defines a FullArcEllipse2D.
    """

    def __init__(self, start_end: volmdlr.Point2D, major_axis: float, minor_axis: float,
                 center: volmdlr.Point2D, major_dir: volmdlr.Vector2D, name: str = ''):
        major_dir.normalize()
        self.minor_dir = major_dir.deterministic_unit_normal_vector()
        self.frame = volmdlr.Frame2D(center, major_dir, self.minor_dir)
        self.theta = volmdlr.geometry.clockwise_angle(major_dir, volmdlr.X2D)
        if self.theta == math.pi * 2:
            self.theta = 0.0
        self._bounding_rectangle = None

        FullArcEllipse.__init__(self, start_end, major_axis, minor_axis, center, major_dir, name)

    def discretization_points(self, *, number_points: int = None, angle_resolution: int = 20):
        """
        Calculates the discretized points for the ellipse.

        :param number_points: number of point to have in the discretized points.
        :param angle_resolution: the angle resolution to be used to discretize points.
        :return: discretized points.
        """
        if not number_points:
            number_points = math.ceil(volmdlr.TWO_PI * angle_resolution) + 2

        discretization_points = [self.center + volmdlr.Point2D(self.major_axis * math.cos(theta),
                                                               self.minor_axis * math.sin(theta))
                                 for theta in npy.linspace(0, volmdlr.TWO_PI, number_points)]
        discretization_points = [point.rotation(self.center, self.theta) for point in discretization_points]
        return discretization_points

    def to_3d(self, plane_origin, x, y):
        point_start_end3d = self.start_end.to_3d(plane_origin, x, y)
        point_center3d = self.center.to_3d(plane_origin, x, y)

        a_max2d = self.center + self.major_dir * self.major_axis
        a_max3d = a_max2d.to_3d(plane_origin, x, y)
        new_major_dir = (a_max3d - point_center3d).to_vector()
        new_major_dir.normalize()
        normal = x.cross(y)
        return FullArcEllipse3D(point_start_end3d, self.major_axis, self.minor_axis,
                                point_center3d, normal, new_major_dir, name=self.name)

    def frame_mapping(self, frame: volmdlr.Frame2D, side: str):
        """
        Changes frame_mapping and return a new FullArcEllipse2D.

        :param frame: Local coordinate system.
        :type frame: volmdlr.Frame2D
        :param side: 'old' will perform a transformation from local to global coordinates. 'new' will
            perform a transformation from global to local coordinates.
        :type side: str
        :return: A new transformed FulLArcEllipse2D.
        :rtype: FullArcEllipse2D
        """
        if side == 'old':
            return FullArcEllipse2D(frame.local_to_global_coordinates(self.start_end),
                                    self.major_axis, self.minor_axis,
                                    frame.local_to_global_coordinates(self.center),
                                    self.major_dir, self.name)
        if side == 'new':
            point_major_dir = self.center + self.major_dir * self.major_axis
            major_dir = frame.global_to_local_coordinates(point_major_dir).to_vector()
            major_dir.normalize()
            return FullArcEllipse2D(frame.global_to_local_coordinates(self.start_end),
                                    self.major_axis, self.minor_axis,
                                    frame.global_to_local_coordinates(self.center),
                                    major_dir, self.name)
        raise ValueError('Side should be \'new\' \'old\'')

    def translation(self, offset: volmdlr.Vector2D):
        """
        FullArcEllipse2D translation.

        :param offset: translation vector.
        :type offset: volmdlr.Vector2D
        :return: A new translated FullArcEllipse2D.
        :rtype: FullArcEllipse2D
        """
        return FullArcEllipse2D(self.start_end.translation(offset), self.major_axis, self.minor_axis,
                                self.center.translation(offset), self.major_dir, self.name)

    def abscissa(self, point: Union[volmdlr.Point2D, volmdlr.Point3D], tol: float = 1e-6):
        """
        Calculates the abscissa of a given point.

        :param point: point for calculating abscissa.
        :param tol: tolerance.
        :return: a float, between 0 and the ellipse's length.
        """
        if self.point_belongs(point):
            angle_abscissa = volmdlr.geometry.clockwise_angle(point - self.center, self.major_dir)
            angle_start = 0.0

            if angle_abscissa == volmdlr.TWO_PI:
                return self.length()

            def arc_length(theta):
                return math.sqrt((self.major_axis ** 2) * math.sin(theta) ** 2 +
                                 (self.minor_axis ** 2) * math.cos(theta) ** 2)

            res, _ = scipy_integrate.quad(arc_length, angle_start, angle_abscissa)
            return res
        raise ValueError(f'point {point} does not belong to ellipse')

    def normal_vector(self, abscissa):
        """
        Calculates the normal vector the edge at given abscissa.

        :return: the normal vector
        """
        raise NotImplementedError

    def direction_vector(self, abscissa):
        """
        Calculates the direction vector the edge at given abscissa.

        :param abscissa: edge abscissa
        :return: direction vector
        """
        raise NotImplementedError


class Line3D(Line):
    """
    Define an infinite line passing through the 2 points.

    """
    _non_eq_attributes = ['name', 'basis_primitives', 'bounding_box']

    def __init__(self, point1: volmdlr.Point3D, point2: volmdlr.Point3D,
                 name: str = ''):
        Line.__init__(self, point1, point2, name=name)
        # self.points = [point1, point2]
        self._bbox = None

    @property
    def bounding_box(self):
        if not self._bbox:
            self._bbox = self._bounding_box()
        return self._bbox

    @bounding_box.setter
    def bounding_box(self, new_bounding_box):
        self._bbox = new_bounding_box

    def _bounding_box(self):
        xmin = min([self.point1[0], self.point2[0]])
        xmax = max([self.point1[0], self.point2[0]])
        ymin = min([self.point1[1], self.point2[1]])
        ymax = max([self.point1[1], self.point2[1]])
        zmin = min([self.point1[2], self.point2[2]])
        zmax = max([self.point1[2], self.point2[2]])

        return volmdlr.core.BoundingBox(xmin, xmax, ymin, ymax, zmin, zmax)

    def point_belongs(self, point3d):
        if point3d.is_close(self.point1):
            return True
        return self.direction_vector().is_colinear_to(point3d - self.point1)

    def point_distance(self, point):
        """Returns the minimal distance to a point."""
        vector1 = point - self.point1
        vector1.to_vector()
        vector2 = self.point2 - self.point1
        vector2.to_vector()
        return vector1.cross(vector2).norm() / vector2.norm()

    def line_distance(self, line2):
        """
        Calculates the distance between two Line3D.

        :param line2: other Line3D.
        :return: The distance between the two lines.
        """
        direction_vector1 = self.direction_vector()
        direction_vector2 = line2.direction_vector()
        if direction_vector1.is_colinear_to(direction_vector2):
            return direction_vector1.cross(line2.point1 - self.point1).norm() / direction_vector1.norm()
        vector = line2.point1 - self.point1
        line_distance = abs(vector.dot(direction_vector1.cross(direction_vector2))) / direction_vector1.cross(
            direction_vector2).norm()
        return line_distance

    def skew_to(self, line):
        """
        Verifies if two Line3D are skew to each other, that is, they are not parallel and never intersect.

        :param line: other line.
        :return: True if they are skew, False otherwise.
        """
        if self.direction_vector().is_colinear_to(line.direction_vector()):
            return False
        if math.isclose(self.line_distance(line), 0, abs_tol=1e-6):
            return False
        return True

    def intersection(self, line2):
        """
        Calculates the intersection between to Line3D, if there is an intersection.

        :param line: other Line3D
        :return: None if there is no intersection between Lines. A volmdlr.Point3D if there existes an intersection
        """
        direction_vector1 = self.direction_vector()
        direction_vector2 = line2.direction_vector()
        distance_to_line = self.line_distance(line2)
        if direction_vector1.is_colinear_to(direction_vector2) or \
                not math.isclose(distance_to_line, 0, abs_tol=1e-6):
            return None
        if math.isclose(distance_to_line, 0, abs_tol=1e-6) and \
                math.isclose(direction_vector1.dot(direction_vector2), 0, abs_tol=1e-6):
            projected_point, _ = self.point_projection(line2.point1)
            return projected_point
        vector = self.point1 - line2.point1
        t_coefficient = (
                                vector.dot(direction_vector2) * direction_vector2.dot(direction_vector1) -
                                vector.dot(direction_vector1) * direction_vector2.dot(direction_vector2)) / (
                                direction_vector1.dot(direction_vector1) * direction_vector2.dot(direction_vector2) -
                                direction_vector1.dot(direction_vector2) * direction_vector2.dot(direction_vector1))
        # u_coefficient = (vector.dot(direction_vector2) + t_coefficient * direction_vector1.dot(
        # direction_vector2)) / direction_vector2.dot(direction_vector2)
        intersection = self.point1 + t_coefficient * direction_vector1
        return intersection

    def plot(self, ax=None, color='k', alpha=1, dashed=True):
        if ax is None:
            ax = Axes3D(plt.figure())

        # Line segment
        ax.plot([self.point1.x, self.point2.x], [self.point1.y, self.point2.y],
                [self.point1.z, self.point2.z], color=color, alpha=alpha)

        # Drawing 3 times length of segment on each side
        u = self.point2 - self.point1
        v1 = self.point1 - 3 * u
        x1, y1, z1 = v1.x, v1.y, v1.z
        v2 = self.point2 - 3 * u
        x2, y2, z2 = v2.x, v2.y, v2.z
        if dashed:
            ax.plot([x1, x2], [y1, y2], [z1, z2], color=color,
                    dashes=[30, 5, 10, 5])
        else:
            ax.plot([x1, x2], [y1, y2], [z1, z2], color=color)
        return ax

    def plane_projection2d(self, center, x, y):
        return Line2D(self.point1.plane_projection2d(center, x, y),
                      self.point2.plane_projection2d(center, x, y))

    def minimum_distance_points(self, other_line):
        """
        Returns the points on this line and the other line that are the closest of lines.
        """
        u = self.point2 - self.point1
        v = other_line.point2 - other_line.point1
        w = self.point1 - other_line.point1
        u_dot_u = u.dot(u)
        u_dot_v = u.dot(v)
        v_dot_v = v.dot(v)
        u_dot_w = u.dot(w)
        v_dot_w = v.dot(w)

        s_param = (u_dot_v * v_dot_w - v_dot_v * u_dot_w) / (u_dot_u * v_dot_v - u_dot_v ** 2)
        t_param = (u_dot_u * v_dot_w - u_dot_v * u_dot_w) / (u_dot_u * v_dot_v - u_dot_v ** 2)
        point1 = self.point1 + s_param * u
        point2 = other_line.point1 + t_param * v
        return point1, point2

    def rotation(self, center: volmdlr.Point3D, axis: volmdlr.Vector3D, angle: float):
        """
        Line3D rotation.

        :param center: rotation center
        :param axis: rotation axis
        :param angle: angle rotation
        :return: a new rotated Line3D
        """

        return Line3D(*[point.rotation(center, axis, angle) for point in
                        [self.point1, self.point2]])

    def rotation_inplace(self, center: volmdlr.Point3D, axis: volmdlr.Vector3D, angle: float):
        """
        Line3D rotation. Object is updated inplace.

        :param center: rotation center
        :param axis: rotation axis
        :param angle: rotation angle
        """
        warnings.warn("'inplace' methods are deprecated. Use a not inplace method instead.", DeprecationWarning)

        for point in [self.point1, self.point2]:
            point.rotation_inplace(center, axis, angle)
        self._bbox = None

    def translation(self, offset: volmdlr.Vector3D):
        """
        Line3D translation.

        :param offset: translation vector
        :return: A new translated Line3D
        """
        return Line3D(*[point.translation(offset) for point in
                        [self.point1, self.point2]])

    def translation_inplace(self, offset: volmdlr.Vector3D):
        """
        Line3D translation. Object is updated inplace.

        :param offset: translation vector
        """
        warnings.warn("'inplace' methods are deprecated. Use a not inplace method instead.", DeprecationWarning)

        for point in [self.point1, self.point2]:
            point.translation_inplace(offset)
        self._bbox = None

    def frame_mapping(self, frame: volmdlr.Frame3D, side: str):
        """
        Changes vector frame_mapping and return a new Line3D.

        side = 'old' or 'new'
        """
        if side == 'old':
            new_start = frame.local_to_global_coordinates(self.point1)
            new_end = frame.local_to_global_coordinates(self.point2)
        elif side == 'new':
            new_start = frame.global_to_local_coordinates(self.point1)
            new_end = frame.global_to_local_coordinates(self.point2)
        else:
            raise ValueError('Please Enter a valid side: old or new')
        return Line3D(new_start, new_end)

    def frame_mapping_inplace(self, frame: volmdlr.Frame3D, side: str):
        """
        Changes Line3D frame_mapping and the object is updated inplace.

        side = 'old' or 'new'
        """
        warnings.warn("'inplace' methods are deprecated. Use a not inplace method instead.", DeprecationWarning)

        if side == 'old':
            new_start = frame.local_to_global_coordinates(self.point1)
            new_end = frame.local_to_global_coordinates(self.point2)
        elif side == 'new':
            new_start = frame.global_to_local_coordinates(self.point1)
            new_end = frame.global_to_local_coordinates(self.point2)
        else:
            raise ValueError('Please Enter a valid side: old or new')
        self.point1 = new_start
        self.point2 = new_end
        self._bbox = None

    def trim(self, point1: volmdlr.Point3D, point2: volmdlr.Point3D):
        if not self.point_belongs(point1) or not self.point_belongs(point2):
            raise ValueError('Point not on curve')

        return LineSegment3D(point1, point2)

    def copy(self, *args, **kwargs):
        return Line3D(*[point.copy() for point in [self.point1, self.point2]])

    @classmethod
    def from_step(cls, arguments, object_dict, **kwargs):
        """
        Converts a step primitive to an Line3D.

        :param arguments: The arguments of the step primitive.
        :type arguments: list
        :param object_dict: The dictionary containing all the step primitives
            that have already been instantiated
        :type object_dict: dict
        :return: The corresponding Line3D object
        :rtype: :class:`volmdlr.edges.Line3D`
        """
        point1 = object_dict[arguments[1]]
        direction = object_dict[arguments[2]]
        point2 = point1 + direction
        return cls(point1, point2, arguments[0][1:-1])

    def to_2d(self, plane_origin, x, y):
        """
        Transforms a Line3D into an Line2D, given a plane origin and an u and v plane vector.

        :param plane_origin: plane origin.
        :param x: plane u vector.
        :param y: plane v vector.
        :return: Line2D.
        """
        p2d = [point.to_2d(plane_origin, x, y) for point in (self.point1, self.point2)]
        if p2d[0] == p2d[1]:
            return None
        return Line2D(*p2d, name=self.name)


class LineSegment3D(LineSegment):
    """
    Define a line segment limited by two points.

    """

    def __init__(self, start: volmdlr.Point3D, end: volmdlr.Point3D,
                 name: str = ''):
        if start.is_close(end):
            raise NotImplementedError
        # self.points = [start, end]
        LineSegment.__init__(self, start=start, end=end, name=name)
        self._bbox = None

    @property
    def bounding_box(self):
        if not self._bbox:
            self._bbox = self._bounding_box()
        return self._bbox

    @bounding_box.setter
    def bounding_box(self, new_bounding_box):
        self._bbox = new_bounding_box

    def __hash__(self):
        return hash((self.__class__.__name__, self.start, self.end))

    def __eq__(self, other_linesegment3d):
        if other_linesegment3d.__class__ != self.__class__:
            return False
        return (self.start == other_linesegment3d.start
                and self.end == other_linesegment3d.end)

    def _bounding_box(self):

        xmin = min(self.start.x, self.end.x)
        xmax = max(self.start.x, self.end.x)
        ymin = min(self.start.y, self.end.y)
        ymax = max(self.start.y, self.end.y)
        zmin = min(self.start.z, self.end.z)
        zmax = max(self.start.z, self.end.z)

        return volmdlr.core.BoundingBox(xmin, xmax, ymin, ymax, zmin, zmax)

    def to_dict(self, *args, **kwargs):
        return {'object_class': 'volmdlr.edges.LineSegment3D',
                'name': self.name,
                'start': self.start.to_dict(),
                'end': self.end.to_dict()
                }

    def normal_vector(self, abscissa=0.):
        return None

    def unit_normal_vector(self, abscissa=0.):
        return None

    # def middle_point(self):
    #     return self.point_at_abscissa(0.5 * self.length())

    def point_distance(self, point):
        """Returns the minimal distance to a point."""
        distance, point = volmdlr.LineSegment3DPointDistance(
            [(self.start.x, self.start.y, self.start.z),
             (self.end.x, self.end.y, self.end.z)],
            (point.x, point.y, point.z))
        return distance

    def plane_projection2d(self, center, x, y):
        start, end = self.start.plane_projection2d(center, x, y), self.end.plane_projection2d(center, x, y)
        if not start.is_close(end):
            return LineSegment2D(start, end)
        return None

    def line_intersections(self, line):
        line_self = self.to_line()
        if line_self.skew_to(line):
            return []
        intersection = line_self.intersection(line)
        if intersection and self.point_belongs(intersection):
            return [intersection]
        return []

    def linesegment_intersections(self, linesegment):
        line1 = self.to_line()
        line2 = linesegment.to_line()
        intersection = line1.intersection(line2)
        if intersection and self.point_belongs(intersection) and linesegment.point_belongs(intersection):
            return [intersection]
        return []

    def rotation(self, center: volmdlr.Point3D,
                 axis: volmdlr.Vector3D, angle: float):
        """
        LineSegment3D rotation.

        :param center: rotation center
        :param axis: rotation axis
        :param angle: angle rotation
        :return: a new rotated LineSegment3D
        """
        start = self.start.rotation(center, axis, angle)
        end = self.end.rotation(center, axis, angle)
        return LineSegment3D(start, end)

    def rotation_inplace(self, center: volmdlr.Point3D,
                         axis: volmdlr.Vector3D, angle: float):
        """
        Line2D rotation. Object is updated inplace.

        :param center: rotation center
        :param axis: rotation axis
        :param angle: rotation angle
        """
        warnings.warn("'inplace' methods are deprecated. Use a not inplace method instead.", DeprecationWarning)

        for point in self.points:
            point.rotation_inplace(center, axis, angle)
        self._bbox = None

    def __contains__(self, point):

        point1, point2 = self.start, self.end
        axis = point2 - point1
        test = point.rotation(point1, axis, math.pi)
        if test.is_close(point):
            return True

        return False

    def translation(self, offset: volmdlr.Vector3D):
        """
        LineSegment3D translation.

        :param offset: translation vector
        :return: A new translated LineSegment3D
        """
        return LineSegment3D(
            self.start.translation(offset), self.end.translation(offset))

    def translation_inplace(self, offset: volmdlr.Vector3D):
        """
        LineSegment3D translation. Object is updated inplace.

        :param offset: translation vector
        """
        warnings.warn("'inplace' methods are deprecated. Use a not inplace method instead.", DeprecationWarning)

        for point in self.points:
            point.translation_inplace(offset)
        self._bbox = None

    def frame_mapping(self, frame: volmdlr.Frame3D, side: str):
        """
        Changes LineSegment3D frame_mapping and return a new LineSegment3D.

        side = 'old' or 'new'
        """
        if side == 'old':
            return LineSegment3D(
                *[frame.local_to_global_coordinates(point) for point in [self.start, self.end]])
        if side == 'new':
            return LineSegment3D(
                *[frame.global_to_local_coordinates(point) for point in [self.start, self.end]])
        raise ValueError('Please Enter a valid side: old or new')

    def frame_mapping_inplace(self, frame: volmdlr.Frame3D, side: str):
        """
        Changes vector frame_mapping and the object is updated inplace.

        side = 'old' or 'new'
        """
        warnings.warn("'inplace' methods are deprecated. Use a not inplace method instead.", DeprecationWarning)

        if side == 'old':
            new_start = frame.local_to_global_coordinates(self.start)
            new_end = frame.local_to_global_coordinates(self.end)
        elif side == 'new':
            new_start = frame.global_to_local_coordinates(self.start)
            new_end = frame.global_to_local_coordinates(self.end)
        else:
            raise ValueError('Please Enter a valid side: old or new')
        self.start = new_start
        self.end = new_end
        self._bbox = None

    def copy(self, *args, **kwargs):
        return LineSegment3D(self.start.copy(), self.end.copy())

    def plot(self, ax=None, edge_style: EdgeStyle = EdgeStyle()):
        if ax is None:
            fig = plt.figure()
            ax = fig.add_subplot(111, projection='3d')
        else:
            fig = ax.figure

        points = [self.start, self.end]
        x = [point.x for point in points]
        y = [point.y for point in points]
        z = [point.z for point in points]
        if edge_style.edge_ends:
            ax.plot(x, y, z, color=edge_style.color, alpha=edge_style.alpha, marker='o')
        else:
            ax.plot(x, y, z, color=edge_style.color, alpha=edge_style.alpha)
        if edge_style.edge_direction:
            x, y, z = self.point_at_abscissa(0.5 * self.length())
            u, v, w = 0.05 * self.direction_vector()
            ax.quiver(x, y, z, u, v, w, length=self.length() / 100,
                      arrow_length_ratio=5, normalize=True,
                      pivot='tip', color=edge_style.color)
        return ax

    def plot2d(self, x_3d, y_3d, ax=None, color='k', width=None):
        if ax is None:
            fig = plt.figure()
            ax = fig.add_subplot(111, projection='3d')
        else:
            fig = ax.figure

        edge2d = self.plane_projection2d(volmdlr.O3D, x_3d, y_3d)
        edge2d.plot(ax=ax, edge_style=EdgeStyle(color=color, width=width))
        return ax

    def plot_data(self, x_3d, y_3d, marker=None, color='black', stroke_width=1,
                  dash=False, opacity=1, arrow=False):
        edge2d = self.plane_projection2d(volmdlr.O3D, x_3d, y_3d)
        return edge2d.plot_data(marker, color, stroke_width,
                                dash, opacity, arrow)

    def to_line(self):
        return Line3D(self.start, self.end)

    def to_2d(self, plane_origin, x, y):
        """
        Transforms a LineSegment3D into an LineSegment2D, given a plane origin and an u and v plane vector.

        :param plane_origin: plane origin.
        :param x: plane u vector.
        :param y: plane v vector.
        :return: LineSegment2D.
        """
        p2d = [point.to_2d(plane_origin, x, y) for point in (self.start, self.end)]
        if p2d[0].is_close(p2d[1]):
            return None
        return LineSegment2D(*p2d, name=self.name)

    def to_bspline_curve(self, resolution=10):
        """
        Convert a LineSegment3D to a BSplineCurve3D.
        """
        degree = 1
        points = [self.point_at_abscissa(abscissa / self.length())
                  for abscissa in range(resolution + 1)]
        bspline_curve = BSplineCurve3D.from_points_interpolation(points,
                                                                 degree)
        return bspline_curve

    def reverse(self):
        return LineSegment3D(self.end.copy(), self.start.copy())

    def minimum_distance_points(self, other_line):
        """
        Returns the points on this line and the other line that are the closest of lines.
        """
        u = self.end - self.start
        v = other_line.end - other_line.start
        w = self.start - other_line.start
        u_dot_u = u.dot(u)
        u_dot_v = u.dot(v)
        v_dot_v = v.dot(v)
        u_dot_w = u.dot(w)
        v_dot_w = v.dot(w)
        if (u_dot_u * v_dot_v - u_dot_v ** 2) != 0:
            s_param = (u_dot_v * v_dot_w - v_dot_v * u_dot_w) / (u_dot_u * v_dot_v - u_dot_v ** 2)
            t_param = (u_dot_u * v_dot_w - u_dot_v * u_dot_w) / (u_dot_u * v_dot_v - u_dot_v ** 2)
            point1 = self.start + s_param * u
            point2 = other_line.start + t_param * v
            return point1, point2
        return self.start, other_line.start

    def matrix_distance(self, other_line):
        u = self.direction_vector()
        v = other_line.direction_vector()
        w = other_line.start - self.start

        a11 = u.dot(u)
        a12 = -u.dot(v)
        a22 = v.dot(v)

        a_matrix = npy.array([[a11, a12],
                              [a12, a22]])
        b_matrix = npy.array([w.dot(u), -w.dot(v)])

        res = lsq_linear(a_matrix, b_matrix, bounds=(0, 1))
        point1 = self.point_at_abscissa(res.x[0] * self.length())
        point2 = other_line.point_at_abscissa(res.x[1] * other_line.length())
        return point1, point2

    def parallel_distance(self, other_linesegment):
        pt_a, pt_b, pt_c = self.start, self.end, other_linesegment.start
        vector = volmdlr.Vector3D((pt_a - pt_b).vector)
        vector.normalize()
        plane1 = volmdlr.faces.Plane3D.from_3_points(pt_a, pt_b, pt_c)
        v = vector.cross(plane1.frame.w)  # distance vector
        # pt_a = k*u + c*v + pt_c
        res = (pt_a - pt_c).vector
        x, y, z = res[0], res[1], res[2]
        u1, u2, u3 = vector.x, vector.y, vector.z
        v1, v2, v3 = v.x, v.y, v.z

        if (u1 * v2 - v1 * u2) != 0 and u1 != 0:
            c = (y * u1 - x * u2) / (u1 * v2 - v1 * u2)
            k = (x - c * v1) / u1
            if math.isclose(k * u3 + c * v3, z, abs_tol=1e-7):
                return k
        elif (u1 * v3 - v1 * u3) != 0 and u1 != 0:
            c = (z * u1 - x * u3) / (u1 * v3 - v1 * u3)
            k = (x - c * v1) / u1
            if math.isclose(k * u2 + c * v2, y, abs_tol=1e-7):
                return k
        elif (v1 * u2 - v2 * u1) != 0 and u2 != 0:
            c = (u2 * x - y * u1) / (v1 * u2 - v2 * u1)
            k = (y - c * v2) / u2
            if math.isclose(k * u3 + c * v3, z, abs_tol=1e-7):
                return k
        elif (v3 * u2 - v2 * u3) != 0 and u2 != 0:
            c = (u2 * z - y * u3) / (v3 * u2 - v2 * u3)
            k = (y - c * v2) / u2
            if math.isclose(k * u1 + c * v1, x, abs_tol=1e-7):
                return k
        elif (u1 * v3 - v1 * u3) != 0 and u3 != 0:
            c = (z * u1 - x * u3) / (u1 * v3 - v1 * u3)
            k = (z - c * v3) / u3
            if math.isclose(k * u2 + c * v2, y, abs_tol=1e-7):
                return k
        elif (u2 * v3 - v2 * u3) != 0 and u3 != 0:
            c = (z * u2 - y * u3) / (u2 * v3 - v2 * u3)
            k = (z - c * v3) / u3
            if math.isclose(k * u1 + c * v1, x, abs_tol=1e-7):
                return k
        raise NotImplementedError

    def minimum_distance(self, element, return_points=False):
        if element.__class__ is Arc3D or element.__class__ is volmdlr.wires.Circle3D:
            pt1, pt2 = element.minimum_distance_points_line(self)
            if return_points:
                return pt1.point_distance(pt2), pt1, pt2
            return pt1.point_distance(pt2)

        if element.__class__ is LineSegment3D:
            p1, p2 = self.matrix_distance(element)
            if return_points:
                return p1.point_distance(p2), p1, p2
            return p1.point_distance(p2)

        if element.__class__ is BSplineCurve3D:
            points = element.points
            lines = []
            dist_min = math.inf
            for p1, p2 in zip(points[0:-1], points[1:]):
                lines.append(LineSegment3D(p1, p2))
            for line in lines:
                p1, p2 = self.matrix_distance(line)
                dist = p1.point_distance(p2)
                if dist < dist_min:
                    dist_min = dist
                    min_points = (p1, p2)
            if return_points:
                p1, p2 = min_points
                return dist_min, p1, p2
            return dist_min

        raise NotImplementedError

    def extrusion(self, extrusion_vector):
        u = self.unit_direction_vector()
        v = extrusion_vector.copy()
        v.normalize()
        w = u.cross(v)
        length_1 = self.length()
        length_2 = extrusion_vector.norm()
        # outer_contour = Polygon2D([O2D, Point2D((l1, 0.)),
        #                            Point2D((l1, l2)), Point2D((0., l2))])
        plane = volmdlr.faces.Plane3D(volmdlr.Frame3D(self.start, u, v, w))
        return [plane.rectangular_cut(0, length_1, 0, length_2)]

    def _revolution_conical(self, params):
        axis, u, p1_proj, dist1, dist2, angle = params
        v = axis.cross(u)
        dv = self.direction_vector()
        dv.normalize()

        semi_angle = math.atan2(dv.dot(u), dv.dot(axis))
        cone_origin = p1_proj - dist1 / math.tan(semi_angle) * axis
        if semi_angle > 0.5 * math.pi:
            semi_angle = math.pi - semi_angle

            cone_frame = volmdlr.Frame3D(cone_origin, u, -v, -axis)
            angle2 = - angle
        else:
            angle2 = angle
            cone_frame = volmdlr.Frame3D(cone_origin, u, v, axis)

        surface = volmdlr.faces.ConicalSurface3D(cone_frame, semi_angle)
        return [surface.rectangular_cut(0, angle2, z1=dist1 / math.tan(semi_angle), z2=dist2 / math.tan(semi_angle))]

    def _cylindrical_revolution(self, params):
        axis, u, p1_proj, dist1, dist2, angle = params
        v = axis.cross(u)
        surface = volmdlr.faces.CylindricalSurface3D(volmdlr.Frame3D(p1_proj, u, v, axis), dist1)
        return [surface.rectangular_cut(0, angle, 0, (self.end - self.start).dot(axis))]

    def revolution(self, axis_point, axis, angle):
        """
        Returns the face generated by the revolution of the line segments.
        """
        axis_line3d = Line3D(axis_point, axis_point + axis)
        if axis_line3d.point_belongs(self.start) and axis_line3d.point_belongs(
                self.end):
            return []

        p1_proj, _ = axis_line3d.point_projection(self.start)
        p2_proj, _ = axis_line3d.point_projection(self.end)
        distance_1 = self.start.point_distance(p1_proj)
        distance_2 = self.end.point_distance(p2_proj)
        if not math.isclose(distance_1, 0., abs_tol=1e-9):
            u = self.start - p1_proj  # Unit vector from p1_proj to p1
            u.normalize()
        elif not math.isclose(distance_2, 0., abs_tol=1e-9):
            u = self.end - p2_proj  # Unit vector from p1_proj to p1
            u.normalize()
        else:
            return []
        if u.is_colinear_to(self.direction_vector()):
            # Planar face
            v = axis.cross(u)
            surface = volmdlr.faces.Plane3D(
                volmdlr.Frame3D(p1_proj, u, v, axis))
            smaller_r, bigger_r = sorted([distance_1, distance_2])
            if angle == volmdlr.TWO_PI:
                # Only 2 circles as contours
                outer_contour2d = volmdlr.wires.Circle2D(volmdlr.O2D, bigger_r)
                if not math.isclose(smaller_r, 0, abs_tol=1e-9):
                    inner_contours2d = [volmdlr.wires.Circle2D(volmdlr.O2D, smaller_r)]
                else:
                    inner_contours2d = []
            else:
                inner_contours2d = []
                if math.isclose(smaller_r, 0, abs_tol=1e-9):
                    # One arc and 2 lines (pizza slice)
                    arc2_e = volmdlr.Point2D(bigger_r, 0)
                    arc2_i = arc2_e.rotation(center=volmdlr.O2D,
                                             angle=0.5 * angle)
                    arc2_s = arc2_e.rotation(center=volmdlr.O2D, angle=angle)
                    arc2 = Arc2D(arc2_s, arc2_i, arc2_e)
                    line1 = LineSegment2D(arc2_e, volmdlr.O2D)
                    line2 = LineSegment2D(volmdlr.O2D, arc2_s)
                    outer_contour2d = volmdlr.wires.Contour2D([arc2, line1,
                                                               line2])

                else:
                    # Two arcs and lines
                    arc1_s = volmdlr.Point2D(bigger_r, 0)
                    arc1_i = arc1_s.rotation(center=volmdlr.O2D,
                                             angle=0.5 * angle)
                    arc1_e = arc1_s.rotation(center=volmdlr.O2D, angle=angle)
                    arc1 = Arc2D(arc1_s, arc1_i, arc1_e)

                    arc2_e = volmdlr.Point2D(smaller_r, 0)
                    arc2_i = arc2_e.rotation(center=volmdlr.O2D,
                                             angle=0.5 * angle)
                    arc2_s = arc2_e.rotation(center=volmdlr.O2D, angle=angle)
                    arc2 = Arc2D(arc2_s, arc2_i, arc2_e)

                    line1 = LineSegment2D(arc1_e, arc2_s)
                    line2 = LineSegment2D(arc2_e, arc1_s)

                    outer_contour2d = volmdlr.wires.Contour2D([arc1, line1,
                                                               arc2, line2])

            return [volmdlr.faces.PlaneFace3D(surface,
                                              volmdlr.faces.Surface2D(
                                                  outer_contour2d,
                                                  inner_contours2d))]

        if not math.isclose(distance_1, distance_2, abs_tol=1e-9):
            # Conical
            return self._revolution_conical([axis, u, p1_proj, distance_1, distance_2, angle])

        # Cylindrical face
        return self._cylindrical_revolution([axis, u, p1_proj, distance_1, distance_2, angle])


class BSplineCurve3D(BSplineCurve):
    """
    A class for 3 dimensional B-spline curves.

    The following rule must be respected : `number of knots = number of control points + degree + 1`

    :param degree: The degree of the 3 dimensional B-spline curve
    :type degree: int
    :param control_points: A list of 3 dimensional points
    :type control_points: List[:class:`volmdlr.Point3D`]
    :param knot_multiplicities: The vector of multiplicities for each knot
    :type knot_multiplicities: List[int]
    :param knots: The knot vector composed of values between 0 and 1
    :type knots: List[float]
    :param weights: The weight vector applied to the knot vector. Default
        value is None
    :type weights: List[float], optional
    :param periodic: If `True` the B-spline curve is periodic. Default value
        is False
    :type periodic: bool, optional
    :param name: The name of the B-spline curve. Default value is ''
    :type name: str, optional
    """
    _non_serializable_attributes = ['curve']

    def __init__(self,
                 degree: int,
                 control_points: List[volmdlr.Point3D],
                 knot_multiplicities: List[int],
                 knots: List[float],
                 weights: List[float] = None,
                 periodic: bool = False,
                 name: str = ''):

        BSplineCurve.__init__(self, degree,
                              control_points,
                              knot_multiplicities,
                              knots,
                              weights,
                              periodic,
                              name)

        self._bbox = None

    @property
    def bounding_box(self):
        if not self._bbox:
            self._bbox = self._bounding_box()
        return self._bbox

    @bounding_box.setter
    def bounding_box(self, new_bounding_box):
        self._bbox = new_bounding_box

    def _bounding_box(self):
        bbox = self.curve.bbox
        return volmdlr.core.BoundingBox(bbox[0][0], bbox[1][0],
                                        bbox[0][1], bbox[1][1],
                                        bbox[0][2], bbox[1][2])

    def look_up_table(self, resolution: int = 20, start_parameter: float = 0,
                      end_parameter: float = 1):
        """
        Creates a table of equivalence between the parameter t (eval. of the BSplineCurve) and the cumulative distance.

        :param resolution: The precision of the table. Auto-adjusted by the
            algorithm. Default value set to 20
        :type resolution: int, optional
        :param start_parameter: First parameter evaluated in the table.
            Default value set to 0
        :type start_parameter: float, optional
        :param end_parameter: Last parameter evaluated in the table.
            Default value set to 1
        :type start_parameter: float, optional
        :return: Yields a list of tuples containing the parameter and the
            cumulated distance along the BSplineCruve3D from the evaluation of
            start_parameter
        :rtype: Tuple[float, float]
        """
        resolution = max(10, min(resolution, int(self.length() / 1e-4)))
        delta_param = 1 / resolution * (end_parameter - start_parameter)
        distance = 0
        for i in range(resolution + 1):
            if i == 0:
                yield start_parameter, 0
            else:
                param1 = start_parameter + (i - 1) * delta_param
                param2 = start_parameter + i * delta_param
                point1 = volmdlr.Point3D(*self.curve.evaluate_single(param1))
                point2 = volmdlr.Point3D(*self.curve.evaluate_single(param2))
                distance += point1.point_distance(point2)
                yield param2, distance

    def normal(self, position: float = 0.0):
        _, normal = operations.normal(self.curve, position, normalize=True)
        normal = volmdlr.Point3D(normal[0], normal[1], normal[2])
        return normal

    def direction_vector(self, abscissa=0.):
        length = self.length()
        if abscissa >= length:
            abscissa2 = length
            abscissa = abscissa2 - 0.001 * length

        else:
            abscissa2 = min(abscissa + 0.001 * length, length)

        tangent = self.point_at_abscissa(abscissa2) - self.point_at_abscissa(
            abscissa)
        return tangent

    def point3d_to_parameter(self, point: volmdlr.Point3D):
        """
        Search for the value of the normalized evaluation parameter t (between 0 and 1).

        :return: the given point when the BSplineCurve3D is evaluated at the t value.
        """

        def f(param):
            p3d = volmdlr.Point3D(*self.curve.evaluate_single(param))
            return point.point_distance(p3d)

        res = minimize(fun=f, x0=0.5, bounds=[(0, 1)], tol=1e-9)
        return res.x[0]

    @classmethod
    def from_step(cls, arguments, object_dict, **kwargs):
        """
        Converts a step primitive to a BSplineCurve3D.

        :param arguments: The arguments of the step primitive.
        :type arguments: list
        :param object_dict: The dictionary containing all the step primitives
            that have already been instantiated
        :type object_dict: dict
        :return: The corresponding BSplineCurve3D.
        :rtype: :class:`volmdlr.edges.BSplineCurve3D`
        """
        name = arguments[0][1:-1]
        degree = int(arguments[1])
        points = [object_dict[int(i[1:])] for i in arguments[2]]
        lines = [LineSegment3D(pt1, pt2) for pt1, pt2 in zip(points[:-1], points[1:]) if not pt1.is_close(pt2)]
        if lines and not points[0].is_close(points[-1]):
            # quick fix. Real problem: Tolerance too low (1e-6 m = 0.001mm)
            dir_vector = lines[0].unit_direction_vector()
            if all(line.unit_direction_vector() == dir_vector for line in lines):
                return LineSegment3D(points[0], points[-1])
        # curve_form = arguments[3]
        if arguments[4] == '.F.':
            closed_curve = False
        elif arguments[4] == '.T.':
            closed_curve = True
        else:
            raise ValueError
        # self_intersect = arguments[5]
        knot_multiplicities = [int(i) for i in arguments[6][1:-1].split(",")]
        knots = [float(i) for i in arguments[7][1:-1].split(",")]
        # knot_spec = arguments[8]
        knot_vector = []
        for i, knot in enumerate(knots):
            knot_vector.extend([knot] * knot_multiplicities[i])

        if 9 in range(len(arguments)):
            weight_data = [float(i) for i in arguments[9][1:-1].split(",")]
        else:
            weight_data = None

        # FORCING CLOSED_CURVE = FALSE:
        # closed_curve = False
        return cls(degree, points, knot_multiplicities, knots, weight_data,
                   closed_curve, name)

    def to_step(self, current_id, surface_id=None, curve2d=None):
        """Exports to STEP format."""
        points_ids = []
        content = ''
        point_id = current_id
        for point in self.control_points:
            point_content, point_id = point.to_step(point_id,
                                                    vertex=False)
            content += point_content
            points_ids.append(point_id)
            point_id += 1

        curve_id = point_id
        content += f"#{curve_id} = B_SPLINE_CURVE_WITH_KNOTS('{self.name}',{self.degree}," \
                   f"({volmdlr.core.step_ids_to_str(points_ids)})," \
                   f".UNSPECIFIED.,.F.,.F.,{tuple(self.knot_multiplicities)},{tuple(self.knots)}," \
                   f".UNSPECIFIED.);\n"

        if surface_id:
            content += f"#{curve_id + 1} = SURFACE_CURVE('',#{curve_id},(#{curve_id + 2}),.PCURVE_S1.);\n"
            content += f"#{curve_id + 2} = PCURVE('',#{surface_id},#{curve_id + 3});\n"

            # 2D parametric curve
            curve2d_content, (curve2d_id,) = curve2d.to_step(curve_id + 3)  # 5

            # content += f"#{curve_id + 3} = DEFINITIONAL_REPRESENTATION('',(#{curve2d_id - 1}),#{curve_id + 4});\n"
            # content += f"#{curve_id + 4} = ( GEOMETRIC_REPRESENTATION_CONTEXT(2)" \
            #            f"PARAMETRIC_REPRESENTATION_CONTEXT() REPRESENTATION_CONTEXT('2D SPACE','') );\n"

            content += curve2d_content
            current_id = curve2d_id
        else:
            current_id = curve_id + 1

        start_content, start_id = self.start.to_step(current_id, vertex=True)
        current_id = start_id + 1
        end_content, end_id = self.end.to_step(current_id + 1, vertex=True)
        content += start_content + end_content
        current_id = end_id + 1
        if surface_id:
            content += f"#{current_id} = EDGE_CURVE('{self.name}',#{start_id},#{end_id},#{curve_id + 1},.T.);\n"
        else:
            content += f"#{current_id} = EDGE_CURVE('{self.name}',#{start_id},#{end_id},#{curve_id},.T.);\n"
        return content, [current_id]

    def point_distance(self, pt1):
        """Returns the minimal distance to a point."""
        distances = []
        for point in self.points:
            distances.append(pt1.point_distance(point))
        return min(distances)

    def rotation(self, center: volmdlr.Point3D, axis: volmdlr.Vector3D, angle: float):
        """
        BSplineCurve3D rotation.

        :param center: rotation center
        :param axis: rotation axis
        :param angle: angle rotation
        :return: a new rotated BSplineCurve3D
        """
        new_control_points = [point.rotation(center, axis, angle) for point in
                              self.control_points]
        new_bsplinecurve3d = BSplineCurve3D(self.degree, new_control_points,
                                            self.knot_multiplicities,
                                            self.knots, self.weights,
                                            self.periodic, self.name)
        return new_bsplinecurve3d

    def rotation_inplace(self, center: volmdlr.Point3D, axis: volmdlr.Vector3D, angle: float):
        """
        BSplineCurve3D rotation. Object is updated inplace.

        :param center: rotation center
        :param axis: rotation axis
        :param angle: rotation angle
        """
        warnings.warn("'inplace' methods are deprecated. Use a not inplace method instead.", DeprecationWarning)

        new_control_points = [point.rotation(center, axis, angle) for point in
                              self.control_points]
        new_bsplinecurve3d = BSplineCurve3D(self.degree, new_control_points,
                                            self.knot_multiplicities,
                                            self.knots, self.weights,
                                            self.periodic, self.name)
        self.control_points = new_control_points
        self.curve = new_bsplinecurve3d.curve
        self.points = new_bsplinecurve3d.points
        self._bbox = None

    def trim(self, point1: volmdlr.Point3D, point2: volmdlr.Point3D):
        if (point1.is_close(self.start) and point2.is_close(self.end)) \
                or (point1.is_close(self.end) and point2.is_close(self.start)):
            return self

        if point1.is_close(self.start) and not point2.is_close(self.end):
            return self.cut_after(self.point3d_to_parameter(point2))

        if point2.is_close(self.start) and not point1.is_close(self.end):
            return self.cut_after(self.point3d_to_parameter(point1))

        if not point1.is_close(self.start) and point2.is_close(self.end):
            return self.cut_before(self.point3d_to_parameter(point1))

        if not point2.is_close(self.start) and point1.is_close(self.end):
            return self.cut_before(self.point3d_to_parameter(point2))

        parameter1 = self.point3d_to_parameter(point1)
        parameter2 = self.point3d_to_parameter(point2)
        if parameter1 is None or parameter2 is None:
            raise ValueError('Point not on BSplineCurve for trim method')

        if parameter1 > parameter2:
            parameter1, parameter2 = parameter2, parameter1
            point1, point2 = point2, point1

        bspline_curve = self.cut_before(parameter1)
        new_param2 = bspline_curve.point3d_to_parameter(point2)
        trimmed_bspline_cruve = bspline_curve.cut_after(new_param2)
        return trimmed_bspline_cruve

    def trim_between_evaluations(self, parameter1: float, parameter2: float):
        print('Use BSplineCurve3D.trim instead of trim_between_evaluation')
        parameter1, parameter2 = min([parameter1, parameter2]), \
            max([parameter1, parameter2])

        if math.isclose(parameter1, 0, abs_tol=1e-7) \
                and math.isclose(parameter2, 1, abs_tol=1e-7):
            return self
        if math.isclose(parameter1, 0, abs_tol=1e-7):
            return self.cut_after(parameter2)
        if math.isclose(parameter2, 1, abs_tol=1e-7):
            return self.cut_before(parameter1)

        # Cut before
        bspline_curve = self.insert_knot(parameter1, num=self.degree)
        if bspline_curve.weights is not None:
            raise NotImplementedError

        # Cut after
        bspline_curve = bspline_curve.insert_knot(parameter2, num=self.degree)
        if bspline_curve.weights is not None:
            raise NotImplementedError

        new_ctrlpts = bspline_curve.control_points[bspline_curve.degree:
                                                   -bspline_curve.degree]
        new_multiplicities = bspline_curve.knot_multiplicities[1:-1]
        # new_multiplicities = bspline_curve.knot_multiplicities[2:-5]
        new_multiplicities[-1] += 1
        new_multiplicities[0] += 1
        new_knots = bspline_curve.knots[1:-1]
        # new_knots = bspline_curve.knots[2:-5]
        new_knots = standardize_knot_vector(new_knots)

        return BSplineCurve3D(degree=bspline_curve.degree,
                              control_points=new_ctrlpts,
                              knot_multiplicities=new_multiplicities,
                              knots=new_knots,
                              weights=None,
                              periodic=bspline_curve.periodic,
                              name=bspline_curve.name)

    def cut_before(self, parameter: float):
        # Is a value of parameter below 4e-3 a real need for precision ?
        if math.isclose(parameter, 0, abs_tol=4e-3):
            return self
        if math.isclose(parameter, 1, abs_tol=4e-3):
            return self.reverse()
        #     raise ValueError('Nothing will be left from the BSplineCurve3D')

        curves = operations.split_curve(self.curve, parameter)
        return self.from_geomdl_curve(curves[1])

    def cut_after(self, parameter: float):
        # Is a value of parameter below 4e-3 a real need for precision ?
        if math.isclose(parameter, 0, abs_tol=1e-6):
            #     # raise ValueError('Nothing will be left from the BSplineCurve3D')
            #     curves = operations.split_curve(operations.refine_knotvector(self.curve, [4]), parameter)
            #     return self.from_geomdl_curve(curves[0])
            return self.reverse()
        if math.isclose(parameter, 1, abs_tol=4e-3):
            return self
        curves = operations.split_curve(self.curve, parameter)
        return self.from_geomdl_curve(curves[0])

    def insert_knot(self, knot: float, num: int = 1):
        """
        Returns a new BSplineCurve3D.

        """
        curve_copy = self.curve.__deepcopy__({})
        modified_curve = operations.insert_knot(curve_copy, [knot], num=[num])
        return self.from_geomdl_curve(modified_curve)

    # Copy paste du LineSegment3D
    def plot(self, ax=None, edge_style: EdgeStyle = EdgeStyle()):
        if ax is None:
            fig = plt.figure()
            ax = fig.add_subplot(111, projection='3d')

        x = [point.x for point in self.points]
        y = [point.y for point in self.points]
        z = [point.z for point in self.points]
        ax.plot(x, y, z, color=edge_style.color, alpha=edge_style.alpha)
        if edge_style.edge_ends:
            ax.plot(x, y, z, 'o', color=edge_style.color, alpha=edge_style.alpha)
        return ax

    def to_2d(self, plane_origin, x, y):
        """
        Transforms a BSplineCurve3D into an BSplineCurve2D, given a plane origin and an u and v plane vector.

        :param plane_origin: plane origin.
        :param x: plane u vector.
        :param y: plane v vector.
        :return: BSplineCurve2D.
        """
        control_points2d = [point.to_2d(plane_origin, x, y) for point in
                            self.control_points]
        return BSplineCurve2D(self.degree, control_points2d,
                              self.knot_multiplicities, self.knots,
                              self.weights, self.periodic, self.name)

    def polygon_points(self, discretization_resolution: int):
        warnings.warn('polygon_points is deprecated,\
                please use discretization_points instead',
                      DeprecationWarning)
        return self.discretization_points(angle_resolution=discretization_resolution)

    def curvature(self, u: float, point_in_curve: bool = False):
        # u should be in the interval [0,1]
        ders = self.derivatives(u, 3)  # 3 first derivative
        c1, c2 = ders[1], ders[2]
        denom = c1.cross(c2)
        if c1.is_close(volmdlr.O3D) or c2.is_close(volmdlr.O3D) or denom.norm() == 0.0:
            if point_in_curve:
                return 0., volmdlr.Point3D(*ders[0])
            return 0.
        r_c = ((c1.norm()) ** 3) / denom.norm()
        point = volmdlr.Point3D(*ders[0])
        if point_in_curve:
            return 1 / r_c, point
        return 1 / r_c

    def global_maximum_curvature(self, nb_eval: int = 21, point_in_curve: bool = False):
        check = [i / (nb_eval - 1) for i in range(nb_eval)]
        curvatures = []
        for u in check:
            curvatures.append(self.curvature(u, point_in_curve))
        return curvatures

    def maximum_curvature(self, point_in_curve: bool = False):
        """
        Returns the maximum curvature of a curve and the point where it is located.
        """
        if point_in_curve:
            maximum_curvarture, point = max(self.global_maximum_curvature(nb_eval=21, point_in_curve=point_in_curve))
            return maximum_curvarture, point
        # print(self.global_maximum_curvature(point_in_curve))
        maximum_curvarture = max(self.global_maximum_curvature(nb_eval=21, point_in_curve=point_in_curve))
        return maximum_curvarture

    def minimum_radius(self, point_in_curve=False):
        """
        Returns the minimum curvature radius of a curve and the point where it is located.
        """
        if point_in_curve:
            maximum_curvarture, point = self.maximum_curvature(point_in_curve)
            return 1 / maximum_curvarture, point
        maximum_curvarture = self.maximum_curvature(point_in_curve)
        return 1 / maximum_curvarture

    def global_minimum_curvature(self, nb_eval: int = 21):
        check = [i / (nb_eval - 1) for i in range(nb_eval)]
        radius = []
        for u in check:
            radius.append(self.minimum_curvature(u))
        return radius

    def triangulation(self):
        return None

    def linesegment_intersections(self, linesegment3d: LineSegment3D):
        """
        Calculates intersections between a BSplineCurve3D and a LineSegment3D.

        :param linesegment3d: linesegment to verify intersections.
        :return: list with the intersections points.
        """
        if not self.bounding_box.bbox_intersection(linesegment3d.bounding_box):
            return []
        intersections_points = self.get_linesegment_intersections(linesegment3d)
        return intersections_points


class BezierCurve3D(BSplineCurve3D):
    """
    A class for 3 dimensional Bézier curves.

    :param degree: The degree of the Bézier curve
    :type degree: int
    :param control_points: A list of 3 dimensional points
    :type control_points: List[:class:`volmdlr.Point3D`]
    :param name: The name of the B-spline curve. Default value is ''
    :type name: str, optional
    """

    def __init__(self, degree: int, control_points: List[volmdlr.Point3D],
                 name: str = ''):
        knotvector = utilities.generate_knot_vector(degree,
                                                    len(control_points))
        knot_multiplicity = [1] * len(knotvector)

        BSplineCurve3D.__init__(self, degree, control_points,
                                knot_multiplicity, knotvector,
                                None, False, name)


class Arc3D(Arc):
    """
    An arc is defined by a starting point, an end point and an interior point.

    """

    def __init__(self, start, interior, end, name=''):
        self._utd_normal = False
        self._utd_center = False
        self._utd_frame = False
        self._utd_is_trigo = False
        self._utd_angle = False
        self._normal = None
        self._frame = None
        self._center = None
        self._is_trigo = None
        self._angle = None
        # self._utd_clockwise_and_trigowise_paths = False
        Arc.__init__(self, start=start, end=end, interior=interior, name=name)
        self._bbox = None

    def __hash__(self):
        return hash(('arc3d', self.interior, self.start, self.end))

    def __eq__(self, other_arc):
        if self.__class__.__name__ != other_arc.__class__.__name__:
            return False
        return (self.center == other_arc.center
                and self.start == other_arc.start
                and self.end == other_arc.end
                and self.interior == other_arc.interior)

    @property
    def bounding_box(self):
        if not self._bbox:
            self._bbox = self.get_bounding_box()
        return self._bbox

    @bounding_box.setter
    def bounding_box(self, new_bounding_box):
        self._bbox = new_bounding_box

    def get_bounding_box(self):
        """
        Calculates the bounding box of the Arc3D.

        :return: Bounding Box object.
        """
        # TODO: implement exact calculation

        points = self.discretization_points(angle_resolution=10)
        xmin = min(point.x for point in points)
        xmax = max(point.x for point in points)
        ymin = min(point.y for point in points)
        ymax = max(point.y for point in points)
        zmin = min(point.z for point in points)
        zmax = max(point.z for point in points)
        return volmdlr.core.BoundingBox(xmin, xmax, ymin, ymax, zmin, zmax)

    @classmethod
    def from_angle(cls, start: volmdlr.Point3D, angle: float,
                   axis_point: volmdlr.Point3D, axis: volmdlr.Vector3D):
        """Gives the arc3D from a start, an angle and an axis."""
        start_gen = start
        int_gen = start_gen.rotation(axis_point, axis, angle / 2)
        end_gen = start_gen.rotation(axis_point, axis, angle)
        if angle == volmdlr.TWO_PI:
            line = Line3D(axis_point, axis_point + axis)
            center, _ = line.point_projection(start)
            radius = center.point_distance(start)
            u = start - center
            v = axis.cross(u)
            return volmdlr.wires.Circle3D(volmdlr.Frame3D(center, u, v, axis),
                                          radius)
        return cls(start_gen, int_gen, end_gen, axis)

    @property
    def normal(self):
        if not self._utd_normal:
            self._normal = self.get_normal()
            self._utd_normal = True
        return self._normal

    def get_normal(self):
        u1 = self.interior - self.start
        u2 = self.interior - self.end
        try:
            u1.normalize()
            u2.normalize()
        except ZeroDivisionError:
            raise ValueError(
                'Start, end and interior points of an arc must be distincts') from ZeroDivisionError

        normal = u2.cross(u1)
        normal.normalize()
        return normal

    @property
    def center(self):
        if not self._utd_center:
            self._center = self.get_center()
            self._utd_center = True
        return self._center

    def get_center(self):
        vector_u1 = self.interior - self.start
        vector_u2 = self.interior - self.end
        if vector_u1.is_close(vector_u2):
            vector_u2 = self.normal.cross(vector_u1)
            vector_u2.normalize()

        vector_v1 = self.normal.cross(vector_u1)  # v1 is normal, equal u2
        vector_v2 = self.normal.cross(vector_u2)  # equal -u1

        point11 = 0.5 * (self.start + self.interior)  # Mid-point of segment s,m
        point12 = point11 + vector_v1
        point21 = 0.5 * (self.end + self.interior)  # Mid-point of segment s,m
        point22 = point21 + vector_v2

        line_1 = Line3D(point11, point12)
        line_2 = Line3D(point21, point22)

        try:
            center, _ = line_1.minimum_distance_points(line_2)
        except ZeroDivisionError:
            raise ValueError(
                'Start, end and interior points  of an arc must be distincts') from ZeroDivisionError

        return center

    @property
    def frame(self):
        if not self._utd_frame:
            self._frame = self.get_frame()
            self._utd_frame = True
        return self._frame

    def get_frame(self):
        vec1 = self.start - self.center
        vec1.normalize()
        vec2 = self.normal.cross(vec1)
        frame = volmdlr.Frame3D(self.center, vec1, vec2, self.normal)
        return frame

    @property
    def is_trigo(self):
        if not self._utd_is_trigo:
            self._is_trigo = self.get_arc_direction()
            self._utd_is_trigo = True
        return self._is_trigo

    def get_arc_direction(self):
        """
        Verifies if arc is clockwise or counterclockwise.

        :return: True if clockwise, False if counterclockwise.
        """
        clockwise_path, trigowise_path = self.clockwise_and_trigowise_paths
        if clockwise_path > trigowise_path:
            return True
        return False

    @property
    def clockwise_and_trigowise_paths(self):
        """
        :return: clockwise path and trigonometric path property.
        """
        if not self._utd_clockwise_and_trigowise_paths:
            vec1 = self.start - self.center
            vec1.normalize()
            vec2 = self.normal.cross(vec1)
            radius_1 = self.start.to_2d(self.center, vec1, vec2)
            radius_2 = self.end.to_2d(self.center, vec1, vec2)
            radius_i = self.interior.to_2d(self.center, vec1, vec2)
            self._clockwise_and_trigowise_paths = \
                self.get_clockwise_and_trigowise_paths(radius_1,
                                                       radius_2,
                                                       radius_i)
            self._utd_clockwise_and_trigowise_paths = True
        return self._clockwise_and_trigowise_paths

    @property
    def angle(self):
        """
        Arc angle property.

        :return: arc angle.
        """
        if not self._utd_angle:
            self._angle = self.get_angle()
            self._utd_angle = True
        return self._angle

    def get_angle(self):
        """
        Gets the arc angle.

        :return: arc angle.
        """
        clockwise_path, trigowise_path = \
            self.clockwise_and_trigowise_paths
        if self.is_trigo:
            return trigowise_path
        return clockwise_path

    @property
    def points(self):
        return [self.start, self.interior, self.end]

    def reverse(self):
        """
        Defines a new Arc3D, identical to self, but in the opposite direction.

        """
        return self.__class__(self.end.copy(),
                              self.interior.copy(),
                              self.start.copy())

    def point_at_abscissa(self, abscissa):
        """
        Calculates a point in the Arc3D at a given abscissa.

        :param abscissa: abscissa where in the curve the point should be calculated.
        :return: Corresponding point.
        """
        return self.start.rotation(self.center, self.normal, abscissa / self.radius)

    def direction_vector(self, abscissa):
        """
        Calculates a direction vector at a given abscissa of the Arc3D.

        :param abscissa: abscissa where in the curve the direction vector should be calculated.
        :return: Corresponding direction vector.
        """
        normal_vector = self.normal_vector(abscissa)
        tangent = normal_vector.cross(self.normal)
        return tangent

    def rotation(self, center: volmdlr.Point3D,
                 axis: volmdlr.Vector3D, angle: float):
        """
        Arc3D rotation.

        :param center: rotation center
        :param axis: rotation axis
        :param angle: angle rotation
        :return: a new rotated Arc3D
        """
        new_start = self.start.rotation(center, axis, angle)
        new_interior = self.interior.rotation(center, axis, angle)
        new_end = self.end.rotation(center, axis, angle)
        return Arc3D(new_start, new_interior, new_end, name=self.name)

    def rotation_inplace(self, center: volmdlr.Point3D,
                         axis: volmdlr.Vector3D, angle: float):
        """
        Arc3D rotation. Object is updated inplace.

        :param center: rotation center
        :param axis: rotation axis
        :param angle: rotation angle
        """
        warnings.warn("'inplace' methods are deprecated. Use a not inplace method instead.", DeprecationWarning)

        self.center.rotation_inplace(center, axis, angle)
        self.start.rotation_inplace(center, axis, angle)
        self.interior.rotation_inplace(center, axis, angle)
        self.end.rotation_inplace(center, axis, angle)
        self._bbox = None

    def translation(self, offset: volmdlr.Vector3D):
        """
        Arc3D translation.

        :param offset: translation vector.
        :return: A new translated Arc3D.
        """
        new_start = self.start.translation(offset)
        new_interior = self.interior.translation(offset)
        new_end = self.end.translation(offset)
        return Arc3D(new_start, new_interior, new_end, name=self.name)

    def translation_inplace(self, offset: volmdlr.Vector3D):
        """
        Arc3D translation. Object is updated inplace.

        :param offset: translation vector.
        """
        warnings.warn("'inplace' methods are deprecated. Use a not inplace method instead.", DeprecationWarning)

        self.center.translation_inplace(offset)
        self.start.translation_inplace(offset)
        self.interior.translation_inplace(offset)
        self.end.translation_inplace(offset)
        self._bbox = None

    def plot(self, ax=None, edge_style: EdgeStyle = EdgeStyle()):
        if ax is None:
            ax = plt.figure().add_subplot(111, projection='3d')
        # if plot_points:
        #     ax.plot([self.interior[0]], [self.interior[1]], [self.interior[2]],
        #             color='b')
        #     ax.plot([self.start[0]], [self.start[1]], [self.start[2]], c='r')
        #     ax.plot([self.end[0]], [self.end[1]], [self.end[2]], c='r')
        #     ax.plot([self.interior[0]], [self.interior[1]], [self.interior[2]],
        #             c='g')
        x = []
        y = []
        z = []
        for pointx, pointy, pointz in self.discretization_points(number_points=25):
            x.append(pointx)
            y.append(pointy)
            z.append(pointz)

        ax.plot(x, y, z, color=edge_style.color, alpha=edge_style.alpha)
        if edge_style.edge_ends:
            self.start.plot(ax=ax)
            self.end.plot(ax=ax)

        if edge_style.edge_direction:
            x, y, z = self.point_at_abscissa(0.5 * self.length())
            u, v, w = 0.05 * self.unit_direction_vector(0.5 * self.length())
            ax.quiver(x, y, z, u, v, w, length=self.length() / 100,
                      arrow_length_ratio=5, normalize=True,
                      pivot='tip', color=edge_style.color)
        return ax

    def plot2d(self, center: volmdlr.Point3D = volmdlr.O3D,
               x3d: volmdlr.Vector3D = volmdlr.X3D, y3d: volmdlr.Vector3D = volmdlr.Y3D,
               ax=None, color='k'):

        if ax is None:
            fig = plt.figure()
            ax = fig.add_subplot(111, projection='3d')
        else:
            fig = ax.figure

        # TODO: Enhance this plot
        length = self.length()
        x = []
        y = []
        for i in range(30):
            point = self.point_at_abscissa(i / 29. * length)
            xi, yi = point.plane_projection2d(center, x3d, y3d)
            x.append(xi)
            y.append(yi)
        ax.plot(x, y, color=color)

        return ax

    def copy(self, *args, **kwargs):
        return Arc3D(self.start.copy(), self.interior.copy(), self.end.copy())

    def frame_mapping_parameters(self, frame: volmdlr.Frame3D, side: str):
        if side == 'old':
            new_start = frame.local_to_global_coordinates(self.start.copy())
            new_interior = frame.local_to_global_coordinates(self.interior.copy())
            new_end = frame.local_to_global_coordinates(self.end.copy())
        elif side == 'new':
            new_start = frame.global_to_local_coordinates(self.start.copy())
            new_interior = frame.global_to_local_coordinates(self.interior.copy())
            new_end = frame.global_to_local_coordinates(self.end.copy())
        else:
            raise ValueError('side value not valid, please specify'
                             'a correct value: \'old\' or \'new\'')
        return new_start, new_interior, new_end

    def frame_mapping(self, frame: volmdlr.Frame3D, side: str):
        """
        Changes vector frame_mapping and return a new Arc3D.

        side = 'old' or 'new'
        """
        new_start, new_interior, new_end = \
            self.frame_mapping_parameters(frame, side)

        return Arc3D(new_start, new_interior, new_end, name=self.name)

    def frame_mapping_inplace(self, frame: volmdlr.Frame3D, side: str):
        """
        Changes vector frame_mapping and the object is updated inplace.

        side = 'old' or 'new'
        """
        warnings.warn("'inplace' methods are deprecated. Use a not inplace method instead.", DeprecationWarning)

        new_start, new_interior, new_end = \
            self.frame_mapping_parameters(frame, side)
        self.start, self.interior, self.end = new_start, new_interior, new_end
        self._bbox = None

    def abscissa(self, point3d: volmdlr.Point3D):
        """
        Calculates the abscissa given a point in the Arc3D.

        :param point3d: point to calculate the abscissa.
        :return: corresponding abscissa.
        """
        x, y, _ = self.frame.global_to_local_coordinates(point3d)
        u1 = x / self.radius
        u2 = y / self.radius
        theta = volmdlr.geometry.sin_cos_angle(u1, u2)

        return self.radius * abs(theta)

    def to_2d(self, plane_origin, x, y):
        """
        Transforms a Arc3D into an Arc2D, given a plane origin and an u and v plane vector.

        :param plane_origin: plane origin.
        :param x: plane u vector.
        :param y: plane v vector.
        :return: Arc2D.
        """
        point_start = self.start.to_2d(plane_origin, x, y)
        point_interior = self.interior.to_2d(plane_origin, x, y)
        point_end = self.end.to_2d(plane_origin, x, y)
        return Arc2D(point_start, point_interior, point_end, name=self.name)

    def minimum_distance_points_arc(self, other_arc):

        u1 = self.start - self.center
        u1.normalize()
        u2 = self.normal.cross(u1)

        w = other_arc.center - self.center

        u3 = other_arc.start - other_arc.center
        u3.normalize()
        u4 = other_arc.normal.cross(u3)

        r1, r2 = self.radius, other_arc.radius

        a, b, c, d = u1.dot(u1), u1.dot(u2), u1.dot(u3), u1.dot(u4)
        e, f, g = u2.dot(u2), u2.dot(u3), u2.dot(u4)
        h, i = u3.dot(u3), u3.dot(u4)
        j = u4.dot(u4)
        k, l, m, n, o = w.dot(u1), w.dot(u2), w.dot(u3), w.dot(u4), w.dot(w)

        def distance_squared(x):
            return (a * ((math.cos(x[0])) ** 2) * r1 ** 2 + e * (
                    (math.sin(x[0])) ** 2) * r1 ** 2
                    + o + h * ((math.cos(x[1])) ** 2) * r2 ** 2 + j * (
                            (math.sin(x[1])) ** 2) * r2 ** 2
                    + b * math.sin(2 * x[0]) * r1 ** 2 - 2 * r1 * math.cos(
                        x[0]) * k
                    - 2 * r1 * r2 * math.cos(x[0]) * math.cos(x[1]) * c
                    - 2 * r1 * r2 * math.cos(x[0]) * math.sin(
                        x[1]) * d - 2 * r1 * math.sin(x[0]) * l
                    - 2 * r1 * r2 * math.sin(x[0]) * math.cos(x[1]) * f
                    - 2 * r1 * r2 * math.sin(x[0]) * math.sin(
                        x[1]) * g + 2 * r2 * math.cos(x[1]) * m
                    + 2 * r2 * math.sin(x[1]) * n + i * math.sin(
                        2 * x[1]) * r2 ** 2)

        x01 = npy.array([self.angle / 2, other_arc.angle / 2])

        res1 = least_squares(distance_squared, x01, bounds=[(0, 0), (self.angle, other_arc.angle)])

        point1 = self.point_at_abscissa(res1.x[0] * r1)
        point2 = other_arc.point_at_abscissa(res1.x[1] * r2)

        return point1, point2

    def distance_squared(self, x, u, v, k, w):
        radius = self.radius
        return (u.dot(u) * x[0] ** 2 + w.dot(w) + v.dot(v) * (
                (math.sin(x[1])) ** 2) * radius ** 2 + k.dot(k) * ((math.cos(x[1])) ** 2) * radius ** 2
                - 2 * x[0] * w.dot(u) - 2 * x[0] * radius * math.sin(x[1]) * u.dot(v) - 2 * x[
                    0] * radius * math.cos(x[1]) * u.dot(k)
                + 2 * radius * math.sin(x[1]) * w.dot(v) + 2 * radius * math.cos(x[1]) * w.dot(k)
                + math.sin(2 * x[1]) * v.dot(k) * radius ** 2)

    def minimum_distance_points_line(self, other_line):
        u = other_line.direction_vector()
        k = self.start - self.center
        k.normalize()
        w = self.center - other_line.start
        v = self.normal.cross(k)

        radius = self.radius

        x01 = npy.array([0.5, self.angle / 2])
        x02 = npy.array([0.5, 0])
        x03 = npy.array([0.5, self.angle])

        res1 = least_squares(self.distance_squared, x01, bounds=[(0, 0), (1, self.angle)], args=(u, v, k, w))
        res2 = least_squares(self.distance_squared, x02, bounds=[(0, 0), (1, self.angle)], args=(u, v, k, w))
        res3 = least_squares(self.distance_squared, x03, bounds=[(0, 0), (1, self.angle)], args=(u, v, k, w))

        point1 = other_line.point_at_abscissa(res1.x[0] * other_line.length())
        point2 = self.point_at_abscissa(res1.x[1] * radius)

        res = [res2, res3]
        for couple in res:
            ptest1 = other_line.point_at_abscissa(
                couple.x[0] * other_line.length())
            ptest2 = self.point_at_abscissa(couple.x[1] * radius)
            dtest = ptest1.point_distance(ptest2)
            if dtest < v.dot(v):
                point1, point2 = ptest1, ptest2

        return point1, point2

    def minimum_distance(self, element, return_points=False):
        if element.__class__ is Arc3D or element.__class__.__name__ == 'Circle3D':
            p1, p2 = self.minimum_distance_points_arc(element)
            if return_points:
                return p1.point_distance(p2), p1, p2
            return p1.point_distance(p2)

        if element.__class__ is LineSegment3D:
            pt1, pt2 = self.minimum_distance_points_line(element)
            if return_points:
                return pt1.point_distance(pt2), pt1, pt2
            return pt1.point_distance(pt2)

        return NotImplementedError

    def extrusion(self, extrusion_vector):
        if self.normal.is_colinear_to(extrusion_vector):
            u = self.start - self.center
            u.normalize()
            w = extrusion_vector.copy()
            w.normalize()
            v = w.cross(u)
            arc2d = self.to_2d(self.center, u, v)
            angle1, angle2 = arc2d.angle1, arc2d.angle2
            if angle2 < angle1:
                angle2 += volmdlr.TWO_PI
            cylinder = volmdlr.faces.CylindricalSurface3D(
                volmdlr.Frame3D(self.center,
                                u,
                                v,
                                w),
                self.radius
            )
            return [cylinder.rectangular_cut(angle1, angle2, 0., extrusion_vector.norm())]
        raise NotImplementedError(f'Elliptic faces not handled: dot={self.normal.dot(extrusion_vector)}')

    def revolution(self, axis_point: volmdlr.Point3D, axis: volmdlr.Vector3D,
                   angle: float):
        line3d = Line3D(axis_point, axis_point + axis)
        tore_center, _ = line3d.point_projection(self.center)

        # Sphere
        if math.isclose(tore_center.point_distance(self.center), 0.,
                        abs_tol=1e-6):

            start_p, _ = line3d.point_projection(self.start)
            u = self.start - start_p

            if math.isclose(u.norm(), 0, abs_tol=1e-6):
                end_p, _ = line3d.point_projection(self.end)
                u = self.end - end_p
                if math.isclose(u.norm(), 0, abs_tol=1e-6):
                    interior_p, _ = line3d.point_projection(self.interior)
                    u = self.interior - interior_p

            u.normalize()
            v = axis.cross(u)
            arc2d = self.to_2d(self.center, u, axis)

            surface = volmdlr.faces.SphericalSurface3D(
                volmdlr.Frame3D(self.center, u, v, axis), self.radius)

            return [surface.rectangular_cut(0, angle,
                                            arc2d.angle1, arc2d.angle2)]

        # Toroidal
        u = self.center - tore_center
        u.normalize()
        v = axis.cross(u)
        if not math.isclose(self.normal.dot(u), 0., abs_tol=1e-6):
            raise NotImplementedError(
                'Outside of plane revolution not supported')

        radius = tore_center.point_distance(self.center)
        surface = volmdlr.faces.ToroidalSurface3D(
            volmdlr.Frame3D(tore_center, u, v, axis), radius,
            self.radius)
        arc2d = self.to_2d(tore_center, u, axis)
        return [surface.rectangular_cut(0, angle,
                                        arc2d.angle1, arc2d.angle2)]

    def to_step(self, current_id, surface_id=None):
        """Exports to STEP format."""
        if self.angle >= math.pi:
            length = self.length()
            arc1, arc2 = self.split(self.point_at_abscissa(0.33 * length))
            arc2, arc3 = arc2.split(self.point_at_abscissa(0.66 * length))
            content, arcs1_id = arc1.to_step_without_splitting(current_id)
            arc2_content, arcs2_id = arc2.to_step_without_splitting(
                arcs1_id[0] + 1)
            arc3_content, arcs3_id = arc3.to_step_without_splitting(
                arcs2_id[0] + 1)
            content += arc2_content + arc3_content
            return content, [arcs1_id[0], arcs2_id[0], arcs3_id[0]]
        return self.to_step_without_splitting(current_id)

    def to_step_without_splitting(self, current_id, surface_id=None):
        u = self.start - self.center
        u.normalize()
        v = self.normal.cross(u)
        frame = volmdlr.Frame3D(self.center, self.normal, u, v)

        content, frame_id = frame.to_step(current_id)
        curve_id = frame_id + 1
        content += f"#{curve_id} = CIRCLE('{self.name}', #{frame_id}, {self.radius * 1000});\n"

        if surface_id:
            content += f"#{curve_id + 1} = SURFACE_CURVE('',#{curve_id},(#{surface_id}),.PCURVE_S1.);\n"
            curve_id += 1

        current_id = curve_id + 1
        start_content, start_id = self.start.to_step(current_id, vertex=True)
        end_content, end_id = self.end.to_step(start_id + 1, vertex=True)
        content += start_content + end_content
        current_id = end_id + 1
        content += f"#{current_id} = EDGE_CURVE('{self.name}',#{start_id},#{end_id},#{curve_id},.T.);\n"
        return content, [current_id]

    def point_belongs(self, point3d, abs_tol: float = 1e-6):
        """
        Check if a point 3d belongs to the arc_3d or not.

        :param point3d: point to be verified is on arc
        :return: True if point is on Arc, False otherwise.
        """
        if not math.isclose(point3d.point_distance(self.center), self.radius, abs_tol=abs_tol):
            return False
        # vector1 = self.start - self.center
        # vector2 = self.interior - self.center
        vector = point3d - self.center
        if not math.isclose(vector.dot(self.frame.w), 0.0, abs_tol=abs_tol):
            return False
        point_abscissa = self.abscissa(point3d)
        abscissa_start = self.abscissa(self.start)
        abscissa_end = self.abscissa(self.end)
        if abscissa_start <= point_abscissa <= abscissa_end:
            return True
        return False

    def triangulation(self):
        """
        Triangulation for an Arc3D.

        """
        return None

    def middle_point(self):
        return self.point_at_abscissa(self.length() / 2)

    def line_intersections(self, line3d: Line3D):
        """
        Calculates intersections between an Arc3D and a Line3D.

        :param linesegment3d: linesegment to verify intersections.
        :return: list with intersections points between line and Arc3D.
        """
        circle3d_lineseg_inters = vm_utils_intersections.circle_3d_line_intersections(self, line3d)
        linesegment_intersections = []
        for intersection in circle3d_lineseg_inters:
            if self.point_belongs(intersection, 1e-6):
                linesegment_intersections.append(intersection)
        return linesegment_intersections

    def linesegment_intersections(self, linesegment3d: LineSegment3D):
        """
        Calculates intersections between an Arc3D and a LineSegment3D.

        :param linesegment3d: linesegment to verify intersections.
        :return: list with intersections points between linesegment and Arc3D.
        """
        linesegment_intersections = []
        intersections = self.line_intersections(linesegment3d.to_line())
        for intersection in intersections:
            if linesegment3d.point_belongs(intersection):
                linesegment_intersections.append(intersection)
        return linesegment_intersections


class FullArc3D(Arc3D):
    """
    An edge that starts at start_end, ends at the same point after having described a circle.

    """

    def __init__(self, center: volmdlr.Point3D, start_end: volmdlr.Point3D,
                 normal: volmdlr.Vector3D,
                 name: str = ''):
        self.__center = center
        self.__normal = normal
        self.start_end = start_end
        interior = start_end.rotation(center, normal, math.pi)
        Arc3D.__init__(self, start=start_end, end=start_end,
                       interior=interior, name=name)  # !!! this is dangerous

    def __hash__(self):
        return hash(self.center) + 5 * hash(self.start_end)

    def __eq__(self, other_arc):
        return (self.center == other_arc.center) \
            and (self.start == other_arc.start)

    @property
    def center(self):
        return self.__center

    @property
    def angle(self):
        return volmdlr.TWO_PI

    @property
    def normal(self):
        return self.__normal

    @property
    def is_trigo(self):
        return True

    def copy(self, *args, **kwargs):
        return FullArc3D(self._center.copy(), self.end.copy(), self._normal.copy())

    def to_dict(self, use_pointers: bool = False, memo=None, path: str = '#'):
        dict_ = self.base_dict()
        dict_['center'] = self.center.to_dict(use_pointers=use_pointers, memo=memo, path=path + '/center')
        dict_['radius'] = self.radius
        dict_['angle'] = self.angle
        dict_['is_trigo'] = self.is_trigo
        dict_['start_end'] = self.start.to_dict(use_pointers=use_pointers, memo=memo, path=path + '/start_end')
        dict_['normal'] = self.normal.to_dict(use_pointers=use_pointers, memo=memo, path=path + '/normal')
        dict_['name'] = self.name
        return dict_

    def to_2d(self, plane_origin, x, y):
        """
        Transforms a FullArc3D into an FullArc2D, given a plane origin and an u and v plane vector.

        :param plane_origin: plane origin.
        :param x: plane u vector.
        :param y: plane v vector.
        :return: FullArc2D.
        """
        center = self.center.to_2d(plane_origin, x, y)
        start_end = self.start.to_2d(plane_origin, x, y)
        return FullArc2D(center, start_end)

    def to_step(self, current_id, surface_id=None):
        """Exports to STEP format."""
        # Not calling Circle3D.to_step because of circular imports
        u = self.start - self.center
        u.normalize()
        v = self.normal.cross(u)
        frame = volmdlr.Frame3D(self.center, self.normal, u, v)
        content, frame_id = frame.to_step(current_id)
        curve_id = frame_id + 1
        # Not calling Circle3D.to_step because of circular imports
        content += f"#{curve_id} = CIRCLE('{self.name}',#{frame_id},{self.radius * 1000});\n"

        if surface_id:
            content += f"#{curve_id + 1} = SURFACE_CURVE('',#{curve_id},(#{surface_id}),.PCURVE_S1.);\n"
            curve_id += 1

        point1 = (self.center + u * self.radius).to_point()

        p1_content, p1_id = point1.to_step(curve_id + 1, vertex=True)
        content += p1_content

        edge_curve = p1_id + 1
        content += f"#{edge_curve} = EDGE_CURVE('{self.name}',#{p1_id},#{p1_id},#{curve_id},.T.);\n"
        curve_id += 1

        return content, [edge_curve]

    def plot(self, ax=None, edge_style: EdgeStyle = EdgeStyle()):
        if ax is None:
            ax = Axes3D(plt.figure())

        x = []
        y = []
        z = []
        for px, py, pz in self.discretization_points(number_points=20):
            x.append(px)
            y.append(py)
            z.append(pz)
        x.append(x[0])
        y.append(y[0])
        z.append(z[0])
        ax.plot(x, y, z, color=edge_style.color, alpha=edge_style.alpha)

        if edge_style.edge_ends:
            self.start.plot(ax=ax)
            self.end.plot(ax=ax)
        if edge_style.edge_direction:
            half_length = 0.5 * self.length()
            x, y, z = self.point_at_abscissa(half_length)
            tangent = self.unit_direction_vector(half_length)
            arrow_length = 0.15 * half_length
            ax.quiver(x, y, z, *arrow_length * tangent, pivot='tip')

        return ax

    def rotation(self, center: volmdlr.Point3D, axis: volmdlr.Vector3D, angle: float):
        new_start_end = self.start.rotation(center, axis, angle)
        new_center = self._center.rotation(center, axis, angle)
        new_normal = self._normal.rotation(center, axis, angle)
        return FullArc3D(new_center, new_start_end,
                         new_normal, name=self.name)

    def rotation_inplace(self, center: volmdlr.Point3D, axis: volmdlr.Vector3D, angle: float):
        warnings.warn("'inplace' methods are deprecated. Use a not inplace method instead.", DeprecationWarning)

        self.start.rotation(center, axis, angle, False)
        self.end.rotation(center, axis, angle, False)
        self._center.rotation(center, axis, angle, False)
        self.interior.rotation(center, axis, angle, False)
        self._bbox = None

    def translation(self, offset: volmdlr.Vector3D):
        new_start_end = self.start.translation(offset, True)
        new_center = self._center.translation(offset, True)
        new_normal = self._normal.translation(offset, True)
        return FullArc3D(new_center, new_start_end,
                         new_normal, name=self.name)

    def translation_inplace(self, offset: volmdlr.Vector3D):
        warnings.warn("'inplace' methods are deprecated. Use a not inplace method instead.", DeprecationWarning)

        self.start.translation(offset, False)
        self.end.translation(offset, False)
        self._center.translation(offset, False)
        self.interior.translation(offset, False)
        self._bbox = None

    def linesegment_intersections(self, linesegment3d: LineSegment3D):
        """
        Calculates the intersections between a full arc 3d and a line segment 3d.

        :param linesegment3d: linesegment 3d to verify intersections.
        :return: list of points 3d, if there are any intersections, an empty list if otherwise.
        """
        distance_center_lineseg = linesegment3d.point_distance(self.frame.origin)
        if distance_center_lineseg > self.radius:
            return []
        direction_vector = linesegment3d.direction_vector()
        if math.isclose(self.frame.w.dot(direction_vector), 0, abs_tol=1e-6) and \
                not math.isclose(linesegment3d.start.z - self.frame.origin.z, 0, abs_tol=1e-6):
            return []

        if linesegment3d.start.z == linesegment3d.end.z == self.frame.origin.z:
            quadratic_equation_a = 1 + (direction_vector.y ** 2 / direction_vector.x ** 2)
            quadratic_equation_b = (-2 * (direction_vector.y ** 2 / direction_vector.x ** 2) * linesegment3d.start.x +
                                    2 * (direction_vector.y / direction_vector.x) * linesegment3d.start.y)
            quadratic_equation_c = (linesegment3d.start.y - (direction_vector.y / direction_vector.x) *
                                    linesegment3d.start.x) ** 2 - self.radius ** 2
            delta = quadratic_equation_b ** 2 - 4 * quadratic_equation_a * quadratic_equation_c
            x1 = (- quadratic_equation_b + math.sqrt(delta)) / (2 * quadratic_equation_a)
            x2 = (- quadratic_equation_b - math.sqrt(delta)) / (2 * quadratic_equation_a)
            y1 = (direction_vector.y / direction_vector.x) * (x1 - linesegment3d.start.x) + linesegment3d.start.y
            y2 = (direction_vector.y / direction_vector.x) * (x2 - linesegment3d.start.x) + linesegment3d.start.y
            return [volmdlr.Point3D(x1, y1, self.frame.origin.z), volmdlr.Point3D(x2, y2, self.frame.origin.z)]
        constant = (self.frame.origin.z - linesegment3d.start.z) / direction_vector.z
        x_coordinate = constant * direction_vector.x + linesegment3d.start.x
        y_coordinate = constant * direction_vector.y + linesegment3d.start.y
        if math.isclose((x_coordinate - self.frame.origin.x) ** 2 + (y_coordinate - self.frame.origin.y) ** 2,
                        self.radius ** 2, abs_tol=1e-6):
            return [volmdlr.Point3D(x_coordinate, y_coordinate, self.frame.origin.z)]
        return []

    def reverse(self):
        """
        Defines a new FullArc3D, identical to self, but in the opposite direction.

        """
        return self


class ArcEllipse3D(Edge):
    """
    An arc is defined by a starting point, an end point and an interior point.

    """

    def __init__(self, start: volmdlr.Point3D, interior: volmdlr.Point3D, end: volmdlr.Point3D,
                 center: volmdlr.Point3D, major_dir: volmdlr.Vector3D, normal: volmdlr.Vector3D = None,
                 extra: volmdlr.Point3D = None, name=''):
        Edge.__init__(self, start=start, end=end, name=name)
        self.interior = interior
        self.center = center
        major_dir.normalize()
        self.major_dir = major_dir  # Vector for Gradius
        self.normal = normal
        self.extra = extra
        if not normal:
            u1 = self.interior - self.start
            u2 = self.interior - self.end
            u1.normalize()
            u2.normalize()

            if u1.is_close(u2):
                u2 = self.interior - self.extra
                u2.normalize()

            n = u2.cross(u1)
            n.normalize()
            self.normal = n

        self.minor_dir = self.normal.cross(self.major_dir)

        frame = volmdlr.Frame3D(self.center, self.major_dir, self.minor_dir, self.normal)
        self.frame = frame
        start_new, end_new = frame.global_to_local_coordinates(
            self.start), frame.global_to_local_coordinates(self.end)
        interior_new, center_new = frame.global_to_local_coordinates(
            self.interior), frame.global_to_local_coordinates(self.center)
        self._bbox = None

        # from :
        # https://math.stackexchange.com/questions/339126/how-to-draw-an-ellipse-if-a-center-and-3-arbitrary-points-on-it-are-given

        def theta_a_b(start_, iterior_, end_, center_):
            """
            center-and-3-arbitrary-points-on-it-are-given.

            theta= ellipse's inclination angle related to the horizontal
            (clockwise),a=semi major axis, B=semi minor axis.

            """
            x_start, y_start, x_interior, y_interior, x_end, y_end = start_[0] - center_[0], start_[1] - center_[1], \
                iterior_[0] - center_[0], iterior_[1] - center_[
                                                                         1], end_[0] - center_[0], end_[1] - center_[1]
            matrix_a = npy.array(([x_start ** 2, y_start ** 2, 2 * x_start * y_start],
                                  [x_interior ** 2, y_interior ** 2, 2 * x_interior * y_interior],
                                  [x_end ** 2, y_end ** 2, 2 * x_end * y_end]))
            inv_matrix_a = npy.linalg.inv(matrix_a)
            identity = npy.array(([1], [1], [1]))
            r1, r2, r3 = npy.dot(inv_matrix_a, identity)  # 3 item column matrix
            theta = 0.5 * math.atan(2 * r3 / (r2 - r1))
            c1 = r1 + r2
            c2 = (r2 - r1) / math.cos(2 * theta)
            gdaxe = math.sqrt((2 / (c1 - c2)))
            ptax = math.sqrt((2 / (c1 + c2)))
            return theta, gdaxe, ptax

        if start.is_close(end):
            extra_new = frame.global_to_local_coordinates(self.extra)
            theta, major_axis, minor_axis = theta_a_b(start_new, interior_new, extra_new, center_new)

        else:
            if not self.extra:
                theta, major_axis, minor_axis = theta_a_b(start_new, interior_new, end_new, center_new)
            else:
                extra_new = frame.global_to_local_coordinates(self.extra)
                theta, major_axis, minor_axis = theta_a_b(start_new, interior_new, extra_new, center_new)

        self.Gradius = major_axis
        self.Sradius = minor_axis
        self.theta = theta

        # Angle start
        start_u1, start_u2 = start_new.x / self.Gradius, start_new.y / self.Sradius
        # angle1 = volmdlr.geometry.sin_cos_angle(start_u1, start_u2)
        angle1 = math.atan2(start_u2, start_u1)
        self.angle_start = angle1
        # Angle end
        end_u3, end_u4 = end_new.x / self.Gradius, end_new.y / self.Sradius
        # angle2 = volmdlr.geometry.sin_cos_angle(end_u3, end_u4)
        angle2 = math.atan2(end_u4, end_u3)
        self.angle_end = angle2
        # Angle interior
        interior_u5, interior_u6 = interior_new.x / self.Gradius, interior_new.y / self.Sradius
        # anglei = volmdlr.geometry.sin_cos_angle(interior_u5, interior_u6)
        anglei = math.atan2(interior_u6, interior_u5)
        self.angle_interior = anglei
        # Going trigo/clock wise from start to interior
        if anglei < angle1:
            trigowise_path = (anglei + volmdlr.TWO_PI) - angle1
            clockwise_path = angle1 - anglei
        else:
            trigowise_path = anglei - angle1
            clockwise_path = angle1 - anglei + volmdlr.TWO_PI

        # Going trigo wise from interior to interior
        if angle2 < anglei:
            trigowise_path += (angle2 + volmdlr.TWO_PI) - anglei
            clockwise_path += anglei - angle2
        else:
            trigowise_path += angle2 - anglei
            clockwise_path += anglei - angle2 + volmdlr.TWO_PI

        if clockwise_path > trigowise_path:
            self.is_trigo = True
            self.angle = trigowise_path
        else:
            # Clock wise
            self.is_trigo = False
            self.angle = clockwise_path

        if self.start.is_close(self.end):
            self.angle = volmdlr.TWO_PI

        if self.is_trigo:
            self.offset_angle = angle1
        else:
            self.offset_angle = angle2

        volmdlr.core.CompositePrimitive3D.__init__(self,
                                                   primitives=self.discretization_points(number_points=20),
                                                   name=name)

    def discretization_points(self, *, number_points: int = None, angle_resolution: int = 20):
        """
        Discretization of a Contour to have "n" points.

        :param number_points: the number of points (including start and end points)
             if unset, only start and end will be returned
        :param angle_resolution: if set, the sampling will be adapted to have a controlled angular distance. Useful
            to mesh an arc
        :return: a list of sampled points
        """
        if not number_points:
            if not angle_resolution:
                number_points = 2
            else:
                number_points = math.ceil(angle_resolution * abs(0.5 * self.angle / math.pi)) + 1
        angle_end = self.angle_end
        angle_start = self.angle_start
        if angle_start > self.angle_interior > angle_end or angle_start < self.angle_interior < angle_end:
            angle_end = self.angle_end
            angle_start = self.angle_start
        elif self.angle_start == self.angle_end:
            angle_start = 0
            angle_end = 2 * math.pi
        else:
            if angle_end < angle_start:
                angle_end = self.angle_end + volmdlr.TWO_PI
            elif angle_start < angle_end:
                angle_end = self.angle_end - volmdlr.TWO_PI

        discretization_points = [self.frame.local_to_global_coordinates(
            volmdlr.Point3D(self.Gradius * math.cos(angle), self.Sradius * math.sin(angle), 0))
            for angle in npy.linspace(angle_start, angle_end, number_points)]
        return discretization_points

    def polygon_points(self, discretization_resolution: int):
        warnings.warn('polygon_points is deprecated,\
        please use discretization_points instead',
                      DeprecationWarning)
        return self.discretization_points(angle_resolution=discretization_resolution)

    def _get_points(self):
        return self.discretization_points(number_points=20)

    points = property(_get_points)

    def to_2d(self, plane_origin, x, y):
        """
        Transforms an Arc Ellipse 3D into an Arc Ellipse 2D, given a plane origin and an u and v plane vector.

        :param plane_origin: plane origin.
        :param x: plane u vector.
        :param y: plane v vector.
        :return: ArcEllipse2D.
        """
        point_start2d = self.start.to_2d(plane_origin, x, y)
        point_interior2d = self.interior.to_2d(plane_origin, x, y)
        point_end2d = self.end.to_2d(plane_origin, x, y)
        center = self.center.to_2d(plane_origin, x, y)
        point_major_dir = self.center + self.Gradius * self.major_dir
        point_major_dir_2d = point_major_dir.to_2d(plane_origin, x, y)
        vector_major_dir_2d = point_major_dir_2d - center
        vector_major_dir_2d.normalize()
        extra = self.extra
        if extra:
            extra = self.extra.to_2d(plane_origin, x, y)
        return ArcEllipse2D(point_start2d, point_interior2d, point_end2d, center, vector_major_dir_2d, extra,
                            name=self.name)

    def length(self):
        """Computes the length."""
        return self.angle * math.sqrt(
            (self.Gradius ** 2 + self.Sradius ** 2) / 2)

    def normal_vector(self, abscissa):
        raise NotImplementedError

    def direction_vector(self, abscissa):
        raise NotImplementedError

    def abscissa(self, point: volmdlr.Point3D):
        """
        Calculates the abscissa a given point.

        :param point: point to calculate abscissa.
        :return: abscissa
        """
        vector_2 = self.normal.cross(self.major_dir)
        ellipse_2d = self.to_2d(self.center, self.major_dir, vector_2)
        point2d = point.to_2d(self.center, self.major_dir, vector_2)
        return ellipse_2d.abscissa(point2d)

    def reverse(self):
        """
        Reverse the Arc Ellipse 3D.

        :return:
        """
        normal = None
        extra = None
        if self.normal:
            normal = self.normal.copy()
        if self.extra:
            extra = self.extra.copy()
        return self.__class__(self.end.copy(),
                              self.interior.copy(),
                              self.start.copy(),
                              self.center.copy(),
                              self.major_dir.copy(),
                              normal,
                              extra,
                              self.name)

    def plot(self, ax=None, edge_style: EdgeStyle = EdgeStyle()):
        """Plot the arc ellipse."""
        if ax is None:
            fig = plt.figure()
            ax = Axes3D(fig)
        else:
            fig = None

        ax.plot([self.interior[0]], [self.interior[1]], [self.interior[2]],
                color='b')
        ax.plot([self.start[0]], [self.start[1]], [self.start[2]], c='r')
        ax.plot([self.end[0]], [self.end[1]], [self.end[2]], c='r')
        ax.plot([self.interior[0]], [self.interior[1]], [self.interior[2]],
                c='g')
        x = []
        y = []
        z = []
        for px, py, pz in self.discretization_points(number_points=20):
            x.append(px)
            y.append(py)
            z.append(pz)

        ax.plot(x, y, z, edge_style.color, alpha=edge_style.alpha)
        if edge_style.edge_ends:
            self.start.plot(ax)
            self.end.plot(ax)
        return ax

    def plot2d(self, x3d: volmdlr.Vector3D = volmdlr.X3D, y3d: volmdlr.Vector3D = volmdlr.Y3D,
               ax=None, color='k'):
        """
        Plot 2d for an arc ellipse 3d.

        """
        if ax is None:
            fig = plt.figure()
            ax = fig.add_subplot(111, projection='3d')
        else:
            fig = ax.figure

        # TODO: Enhance this plot
        length = self.length()
        x = []
        y = []
        number_points = 30
        for i in range(number_points):
            point = self.point_at_abscissa(i / (number_points - 1) * length)
            xi, yi = point.plane_projection2d(x3d, y3d)
            x.append(xi)
            y.append(yi)
        ax.plot(x, y, color=color)
        return ax

    def triangulation(self):
        """
        Triangulation for an ArcEllipse3D.

        """
        return None

    @property
    def bounding_box(self):
        """
        Getter Bounding Box for an arc ellipse 3d.

        :return: bounding box.
        """
        if not self._bbox:
            self._bbox = self.get_bounding_box()
        return self._bbox

    @bounding_box.setter
    def bounding_box(self, new_bounding_box):
        """
        Bounding Box setter.

        :param new_bounding_box: new bounding box.
        """
        self._bbox = new_bounding_box

    def get_bounding_box(self):
        """
        Calculates the bounding box of the Arc3D.

        :return: a volmdlr.core.BoundingBox object.
        """
        # TODO: implement exact calculation

        points = self.discretization_points(angle_resolution=10)
        xmin = min(point.x for point in points)
        xmax = max(point.x for point in points)
        ymin = min(point.y for point in points)
        ymax = max(point.y for point in points)
        zmin = min(point.z for point in points)
        zmax = max(point.z for point in points)
        return volmdlr.core.BoundingBox(xmin, xmax, ymin, ymax, zmin, zmax)

    def frame_mapping(self, frame: volmdlr.Frame3D, side: str):
        """
        Changes frame_mapping and return a new ArcEllipse3D.

        :param frame: Local coordinate system.
        :type frame: volmdlr.Frame3D
        :param side: 'old' will perform a transformation from local to global coordinates. 'new' will
            perform a tranformation from global to local coordinates.
        :type side: str
        :return: A new transformed ArcEllipse3D.
        :rtype: ArcEllipse3D
        """
        if side == 'old':
            return ArcEllipse3D(frame.local_to_global_coordinates(self.start),
                                frame.local_to_global_coordinates(self.interior),
                                frame.local_to_global_coordinates(self.end),
                                frame.local_to_global_coordinates(self.center),
                                self.major_dir)
        if side == 'new':
            point_major_dir = self.center + self.major_dir * self.major_axis
            major_dir = frame.global_to_local_coordinates(point_major_dir).to_vector()
            major_dir.normalize()
            return ArcEllipse3D(frame.global_to_local_coordinates(self.start),
                                frame.global_to_local_coordinates(self.interior),
                                frame.global_to_local_coordinates(self.end),
                                frame.global_to_local_coordinates(self.center),
                                major_dir)
        raise ValueError('Side should be \'new\' \'old\'')

    def point_belongs(self, point, abs_tol: float = 1e-6):
        """
        Verifies if a given point lies on the arc of ellipse 3D.

        :param point: point to be verified.
        :param abs_tol: Absolute tolerance to consider the point on the curve.
        :return: True is point lies on the arc of ellipse, False otherwise
        """
        vector_2 = self.normal.cross(self.major_dir)
        ellipse_2d = self.to_2d(self.center, self.major_dir, vector_2)
        point2d = point.to_2d(self.center, self.major_dir, vector_2)
        return ellipse_2d.point_belongs(point2d, abs_tol=abs_tol)


class FullArcEllipse3D(FullArcEllipse, ArcEllipse3D):
    """
    Defines a FullArcEllipse3D.
    """

    def __init__(self, start_end: volmdlr.Point3D, major_axis: float, minor_axis: float,
                 center: volmdlr.Point3D, normal: volmdlr.Vector3D, major_dir: volmdlr.Vector3D, name: str = ''):
        normal.normalize()
        self.normal = normal
        major_dir.normalize()
        self.minor_dir = normal.cross(major_dir)
        frame = volmdlr.Frame3D(center, major_dir, self.minor_dir, normal)
        self.frame = frame
        center2d = center.to_2d(center, major_dir, self.minor_dir)
        point_major_dir = center + major_axis * major_dir
        point_major_dir_2d = point_major_dir.to_2d(center, major_dir, self.minor_dir)
        vector_major_dir_2d = (point_major_dir_2d - center2d).to_vector()
        self.theta = volmdlr.geometry.clockwise_angle(vector_major_dir_2d, volmdlr.X2D)
        if self.theta == math.pi * 2:
            self.theta = 0.0
        self._bbox = None

        FullArcEllipse.__init__(self, start_end, major_axis, minor_axis, center, major_dir, name)

    def discretization_points(self, *, number_points: int = None, angle_resolution: int = 20):
        """
        Discretize a Contour to have "n" points.

        :param number_points: the number of points (including start and end points)
             if unset, only start and end will be returned.
        :param angle_resolution: if set, the sampling will be adapted to have a controlled angular distance. Useful
            to mesh an arc.
        :return: a list of sampled points.
        """
        if not number_points:
            number_points = math.ceil(volmdlr.TWO_PI * angle_resolution) + 2
        discretization_points_3d = [
                                       self.center + self.major_axis * math.cos(
                                           teta) * self.major_dir
                                       + self.minor_axis * math.sin(
                                           teta) * self.major_dir.cross(
                                           self.normal) for teta in
                                       npy.linspace(0, volmdlr.TWO_PI,
                                                    number_points)][:-1]
        return discretization_points_3d

    def to_2d(self, plane_origin, x, y):
        """
        Transforms a FullArcEllipse3D into an FullArcEllipse2D, given an plane origin and a u and v plane vector.

        :param plane_origin: plane origin.
        :param x: plane u vector.
        :param y: plane v vector.
        :return: FullArcEllipse2D.
        """
        point_start_end2d = self.start_end.to_2d(plane_origin, x, y)
        center2d = self.center.to_2d(plane_origin, x, y)
        point_major_dir = self.center + self.major_axis * self.major_dir
        point_major_dir_2d = point_major_dir.to_2d(plane_origin, x, y)
        vector_major_dir_2d = (point_major_dir_2d - center2d).to_vector()
        vector_major_dir_2d.normalize()
        return FullArcEllipse2D(point_start_end2d, self.major_axis, self.minor_axis, center2d,
                                vector_major_dir_2d, name=self.name)

    def frame_mapping(self, frame: volmdlr.Frame3D, side: str):
        """
        Changes frame_mapping and return a new FullArcEllipse3D.

        :param frame: Local coordinate system.
        :type frame: volmdlr.Frame3D
        :param side: 'old' will perform a tranformation from local to global coordinates. 'new' will
            perform a tranformation from global to local coordinates.
        :type side: str
        :return: A new transformed FulLArcEllipse3D.
        :rtype: FullArcEllipse3D
        """
        if side == 'old':
            return FullArcEllipse3D(frame.local_to_global_coordinates(self.start_end),
                                    self.major_axis, self.minor_axis,
                                    frame.local_to_global_coordinates(self.center),
                                    frame.local_to_global_coordinates(self.normal), self.major_dir, self.name)
        if side == 'new':
            point_major_dir = self.center + self.major_dir * self.major_axis
            major_dir = frame.global_to_local_coordinates(point_major_dir).to_vector()
            major_dir.normalize()
            return FullArcEllipse3D(frame.global_to_local_coordinates(self.start_end),
                                    self.major_axis, self.minor_axis,
                                    frame.global_to_local_coordinates(self.center),
                                    frame.global_to_local_coordinates(self.normal), major_dir, self.name)
        raise ValueError('Side should be \'new\' \'old\'')

    def translation(self, offset: volmdlr.Vector3D):
        """
        FullArcEllipse3D translation.

        :param offset: translation vector.
        :type offset: volmdlr.Vector3D
        :return: A new translated FullArcEllipse3D.
        :rtype: FullArcEllipse3D
        """
        return FullArcEllipse3D(self.start_end.translation(offset), self.major_axis, self.minor_axis,
                                self.center.translation(offset), self.normal, self.major_dir, self.name)

    def abscissa(self, point: volmdlr.Point3D, tol: float = 1e-6):
        """
        Calculates the abscissa a given point.

        :param point: point to calculate abscissa.
        :return: abscissa
        """
        vector_2 = self.normal.cross(self.major_dir)
        ellipse_2d = self.to_2d(self.center, self.major_dir, vector_2)
        point2d = point.to_2d(self.center, self.major_dir, vector_2)
        return ellipse_2d.abscissa(point2d)

    def normal_vector(self, abscissa):
        """
        Calculates the normal vector the edge at given abscissa.

        :return: the normal vector
        """
        raise NotImplementedError

    def direction_vector(self, abscissa):
        """
        Calculates the direction vector the edge at given abscissa.

        :param abscissa: edge abscissa
        :return: direction vector
        """
        raise NotImplementedError<|MERGE_RESOLUTION|>--- conflicted
+++ resolved
@@ -939,10 +939,6 @@
             dist = evaluate_point_distance(u)
             if dist < tol:
                 return abscissa
-<<<<<<< HEAD
-        # print(True)
-=======
->>>>>>> 158bb7d8
             results.append((abscissa, dist))
         result = min(results, key=lambda r: r[1])[0]
         return result
@@ -1344,11 +1340,7 @@
                 abs1 = self.abscissa(linesegment.start)
                 abs2 = self.abscissa(linesegment.end)
                 list_abscissas = list(new_abscissa for new_abscissa in npy.linspace(abs1, abs2, 1000))
-<<<<<<< HEAD
                 intersection = self.select_intersection_point(list_abscissas, intersections, line)
-=======
-                intersection = self.select_intersection_point(list_abscissas, intersections)
->>>>>>> 158bb7d8
                 list_intersections.append(intersection)
             initial_abscissa += linesegment.length()
         return list_intersections
@@ -2998,17 +2990,10 @@
             return False
         if point2d.is_close(self.start) or point2d.is_close(self.end):
             return True
-<<<<<<< HEAD
-        arc_trigo = self.reverse() if self.is_trigo else self
-        vector_start = arc_trigo.start - arc_trigo.center
-        vector_end = arc_trigo.end - arc_trigo.center
-        vector_point = point2d - arc_trigo.center
-=======
         clockwise_arc = self.reverse() if self.is_trigo else self
         vector_start = clockwise_arc.start - clockwise_arc.center
         vector_end = clockwise_arc.end - clockwise_arc.center
         vector_point = point2d - clockwise_arc.center
->>>>>>> 158bb7d8
         arc_angle = volmdlr.geometry.clockwise_angle(vector_start, vector_end)
         point_start_angle = volmdlr.geometry.clockwise_angle(vector_start, vector_point)
         point_end_angle = volmdlr.geometry.clockwise_angle(vector_point, vector_end)
@@ -3059,7 +3044,6 @@
                 intersection_points.append(point)
         return intersection_points
 
-<<<<<<< HEAD
     def bsplinecurve_intersections(self, bspline):
         """
         Intersections between an arc 2d and bspline curve 2d.
@@ -3088,35 +3072,21 @@
         intersections = vm_utils_intersections.get_bsplinecurve_intersections(arcellipse, self)
         return intersections
 
-    def abscissa(self, point: volmdlr.Point2D, tol=1e-9):
-=======
     def abscissa(self, point: volmdlr.Point2D, tol=1e-6):
->>>>>>> 158bb7d8
         """
         Returns the abscissa of a given point 2d.
 
         """
-<<<<<<< HEAD
-        if not math.isclose(point.point_distance(self.center), self.radius, abs_tol=1e-6):
-=======
         if not math.isclose(point.point_distance(self.center), self.radius, abs_tol=tol):
->>>>>>> 158bb7d8
             raise ValueError('Point not in arc')
         if point.point_distance(self.start) < tol:
             return 0
         if point.point_distance(self.end) < tol:
             return self.length()
-<<<<<<< HEAD
-        arc_trigo = self.reverse() if self.is_trigo else self
-        vector_start = arc_trigo.start - arc_trigo.center
-        vector_end = arc_trigo.end - arc_trigo.center
-        vector_point = point - arc_trigo.center
-=======
         clockwise_arc = self.reverse() if self.is_trigo else self
         vector_start = clockwise_arc.start - clockwise_arc.center
         vector_end = clockwise_arc.end - clockwise_arc.center
         vector_point = point - clockwise_arc.center
->>>>>>> 158bb7d8
         arc_angle = volmdlr.geometry.clockwise_angle(vector_start, vector_end)
         point_start_angle = volmdlr.geometry.clockwise_angle(vector_start, vector_point)
         point_end_angle = volmdlr.geometry.clockwise_angle(vector_point, vector_end)
