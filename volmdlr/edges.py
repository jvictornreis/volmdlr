#!/usr/bin/env python3
# -*- coding: utf-8 -*-
"""
Edges related classes.
"""
import math
import sys
import warnings
from itertools import product
from typing import List, Union
from functools import cached_property

import dessia_common.core as dc
import matplotlib.patches
import matplotlib.pyplot as plt
import numpy as npy
import plot_data.core as plot_data
import plot_data.colors
import scipy.integrate as scipy_integrate
from scipy.optimize import least_squares
from geomdl import NURBS, BSpline

from volmdlr.nurbs.operations import split_curve
from volmdlr.nurbs.core import evaluate_curve, derivatives_curve
from volmdlr.nurbs import fitting
import volmdlr.nurbs.helpers as nurbs_helpers

import volmdlr.core
import volmdlr.core_compiled
import volmdlr.geometry
from volmdlr import curves as volmdlr_curves
from volmdlr import get_minimum_distance_points_lines
import volmdlr.utils.common_operations as vm_common_operations
import volmdlr.utils.intersections as vm_utils_intersections
from volmdlr.core import EdgeStyle


class Edge(dc.DessiaObject):
    """
    Defines a simple edge Object.
    """

    def __init__(self, start, end, name=''):
        self.start = start
        self.end = end
        self._length = None
        self._direction_vector_memo = None
        self._unit_direction_vector_memo = None
        self._reverse = None
        self._middle_point = None
        # Disabling super init call for performance
        # dc.DessiaObject.__init__(self, name=name)
        self.name = name

    def __getitem__(self, key):
        if key == 0:
            return self.start
        if key == 1:
            return self.end
        raise IndexError

    @property
    def periodic(self):
        """Returns True if edge is periodic."""
        return False

    def is_close(self, other_edge, tol: float = 1e-6):
        """
        Verify if two edges are equal, considering a certain tolerance.

        """
        raise NotImplementedError(f'is_close method not implemented by {self.__class__.__name__}')

    def get_reverse(self):
        """
        Gets the same edge, but in the opposite direction.

        """
        raise NotImplementedError(f'get_reverse method not implemented by {self.__class__.__name__}')

    def split(self, split_point, tol: float = 1e-6):
        """
        Gets the same edge, but in the opposite direction.

        """
        raise NotImplementedError(f'split method not implemented by {self.__class__.__name__}')

    def reverse(self):
        """Gets the edge in the reverse direction."""
        if self._reverse is None:
            self._reverse = self.get_reverse()
        return self._reverse

    def direction_independent_is_close(self, other_edge, tol: float = 1e-6):
        """
        Verifies if two line segments are the same, not considering its direction.

        """
        if not isinstance(self, other_edge.__class__):
            return False
        if self.is_close(other_edge, tol):
            return True
        return self.reverse().is_close(other_edge, tol)

    def length(self):
        """
        Calculates the edge's length.
        """
        raise NotImplementedError(f'length method not implemented by {self.__class__.__name__}')

    def point_at_abscissa(self, abscissa):
        """
        Calculates the point at given abscissa.

        """
        raise NotImplementedError(f'point_at_abscissa method not implemented by {self.__class__.__name__}')

    def middle_point(self):
        """
        Gets the middle point for an edge.

        :return:
        """
        if not self._middle_point:
            half_length = self.length() / 2
            self._middle_point = self.point_at_abscissa(abscissa=half_length)
        return self._middle_point

    def discretization_points(self, *, number_points: int = None, angle_resolution: int = None):
        """
        Discretize an Edge to have "n" points.

        :param number_points: the number of points (including start and end
            points) if unset, only start and end will be returned
        :param angle_resolution: if set, the sampling will be adapted to have
            a controlled angular distance. Useful to mesh an arc
        :return: a list of sampled points
        """
        if angle_resolution:
            number_points = int(angle_resolution * (self.length() / math.pi))
        if number_points is None or number_points <= 1:
            number_points = 2
        step = self.length() / (number_points - 1)
        return [self.point_at_abscissa(i * step) for i in range(number_points)]

    def polygon_points(self, discretization_resolution: int):
        """
        Deprecated method of discretization_points.
        """
        warnings.warn('polygon_points is deprecated,\
        please use discretization_points instead',
                      DeprecationWarning)
        return self.discretization_points(number_points=discretization_resolution)

    @classmethod
    def from_step(cls, arguments, object_dict, **kwargs):
        """
        Converts a step primitive to an Edge type object.

        :param arguments: The arguments of the step primitive.
        :type arguments: list
        :param object_dict: The dictionary containing all the step primitives
            that have already been instantiated
        :type object_dict: dict
        :return: The corresponding Edge object
        :rtype: :class:`volmdlr.edges.Edge`
        """
        obj = object_dict[arguments[3]]
        point1 = object_dict[arguments[1]]
        point2 = object_dict[arguments[2]]
        same_sense = bool(arguments[4] == ".T.")
        tol = min(1e-6, kwargs.get("global_uncertainty", 1e-6))
        if obj.__class__.__name__ == 'LineSegment3D':
            if point1 != point2:
                return LineSegment3D(point1, point2, name=arguments[0][1:-1])
            return None
        if obj.__class__.__name__ == 'Line3D':
            if not same_sense:
                point1, point2 = point2, point1
            if point1 != point2:
                linesegment = LineSegment3D(point1, point2, arguments[0][1:-1])
                linesegment.line = obj
                return linesegment
            return None

        if hasattr(obj, 'trim'):
            trimmed_edge = obj.trim(point1, point2, same_sense, tol)
            if trimmed_edge:
                trimmed_edge.name = arguments[0][1:-1]
            return trimmed_edge

        raise NotImplementedError(f'Unsupported #{arguments[3]}: {object_dict[arguments[3]]}')

    def normal_vector(self, abscissa):
        """
        Calculates the normal vector the edge at given abscissa.

        :return: the normal vector
        """
        raise NotImplementedError('the normal_vector method must be'
                                  'overloaded by subclassing class')

    def unit_normal_vector(self, abscissa: float = 0.0):
        """
        Calculates the unit normal vector the edge at given abscissa.

        :param abscissa: edge abscissa
        :return: unit normal vector
        """
        vector = self.normal_vector(abscissa).copy(deep=True)
        vector = vector.unit_vector()
        return vector

    def direction_vector(self, abscissa):
        """
        Calculates the direction vector the edge at given abscissa.

        :param abscissa: edge abscissa
        :return: direction vector
        """
        raise NotImplementedError('the direction_vector method must be'
                                  'overloaded by subclassing class')

    def unit_direction_vector(self, abscissa: float = 0.0):
        """
        Calculates the unit direction vector the edge at given abscissa.

        :param abscissa: edge abscissa
        :return: unit direction vector
        """
        if not self._unit_direction_vector_memo:
            self._unit_direction_vector_memo = {}
        if abscissa not in self._unit_direction_vector_memo:
            vector = self.direction_vector(abscissa).copy(deep=True)
            vector = vector.unit_vector()
            self._unit_direction_vector_memo[abscissa] = vector
        return self._unit_direction_vector_memo[abscissa]

    def straight_line_point_belongs(self, point):
        """
        Verifies if a point belongs to the surface created by closing the edge.

        :param point: Point to be verified
        :return: Return True if the point belongs to this surface,
            or False otherwise
        """
        raise NotImplementedError(f'the straight_line_point_belongs method must be'
                                  f' overloaded by {self.__class__.__name__}')

    def point_belongs(self, point, abs_tol: float = 1e-6):
        """
        Checks if a point belongs to the edge.

        :param point: The point to be checked
        :type point: Union[:class:`volmdlr.Point2D`, :class:`volmdlr.Point3D`]
        :param abs_tol: The precision in terms of distance.
            Default value is 1e-6
        :type abs_tol: float, optional
        :return: `True` if the point belongs to the edge, `False` otherwise
        :rtype: bool
        """
        raise NotImplementedError(f'the point_belongs method must be'
                                  f' overloaded by {self.__class__.__name__}')

    def touching_points(self, edge2):
        """
        Verifies if two edges are touching each other.

        In case these two edges are touching each other, return these touching points.

        :param edge2: edge2 to verify touching points.
        :return: list of touching points.
        """
        point1, point2 = edge2.start, edge2.end
        point3, point4 = self.start, self.end
        touching_points = []
        for primitive, points in zip([self, edge2], [[point1, point2], [point3, point4]]):
            for point in points:
                if point not in touching_points and primitive.point_belongs(point):
                    touching_points.append(point)
        return touching_points

    def _get_intersection_sections(self, edge2):
        """
        Identify the sections where there may exist intersection between any two edges.

        :param edge2: other edge.
        :return: list containing the sections pairs to further search for intersections.
        """
        def edge3d_section_validator(line_seg1, line_seg2):
            return line_seg1.bounding_box.is_intersecting(line_seg2.bounding_box)

        def edge2d_section_validator(line_seg1, line_seg2):
            return line_seg1.linesegment_intersections(line_seg2)

        # min_dist, pt1, pt2 = self.minimum_distance(edge2, True)
        lineseg_class_ = getattr(sys.modules[__name__], 'LineSegment' + self.__class__.__name__[-2:])
        section_validor_ = edge2d_section_validator
        if lineseg_class_ == LineSegment3D:
            section_validor_ = edge3d_section_validator
        bspline_discretized_points1 = []
        for point in self.discretization_points(number_points=30):
            if not point.in_list(bspline_discretized_points1):
                bspline_discretized_points1.append(point)
        line_segments1 = [lineseg_class_(point1, point2) for point1, point2 in
                          zip(bspline_discretized_points1[:-1], bspline_discretized_points1[1:])]
        edge_discretized_points2 = []
        for point in edge2.discretization_points(number_points=30):
            if not point.in_list(edge_discretized_points2):
                edge_discretized_points2.append(point)
        line_segments2 = [lineseg_class_(point1, point2) for point1, point2 in
                          zip(edge_discretized_points2[:-1], edge_discretized_points2[1:])]
        intersection_section_pairs = []
        for lineseg1, lineseg2 in product(line_segments1, line_segments2):
            valid_section = section_validor_(lineseg1, lineseg2)
            if valid_section:
                intersection_section_pairs.append((self.trim(lineseg1.start, lineseg1.end),
                                                   edge2.trim(lineseg2.start, lineseg2.end)))
        return intersection_section_pairs

    def _generic_edge_intersections(self, edge2, abs_tol: float = 1e-6):
        """
        General method to calculate the intersection of any two edges.

        :param edge2: other edge
        :param abs_tol: tolerance.
        :return: intersections between the two edges.
        """
        intersections = []
        for edge_extremity in [self.start, self.end]:
            if edge2.point_belongs(edge_extremity):
                intersections.append(edge_extremity)
        for edge_extremity in [edge2.start, edge2.end]:
            if self.point_belongs(edge_extremity):
                intersections.append(edge_extremity)
        intersection_section_pairs = self._get_intersection_sections(edge2)
        for bspline, edge2_ in intersection_section_pairs:
            min_dist, point_min_dist_1, _ = bspline.minimum_distance(edge2_, True)
            if not math.isclose(min_dist, 0.0, abs_tol=1e-6):
                continue
            intersections_points = vm_utils_intersections.get_bsplinecurve_intersections(
                edge2_, bspline, abs_tol=abs_tol)
            if not intersections_points:
                intersections.append(point_min_dist_1)
            for intersection in intersections_points:
                if not intersection.in_list(intersections):
                    intersections.append(intersection)
            # intersections.extend(intersections_points)
        return intersections

    def intersections(self, edge2: 'Edge', abs_tol: float = 1e-6):
        """
        Gets the intersections between two edges.

        :param edge2: other edge.
        :param abs_tol: tolerance.
        :return: list of intersection points.
        """
        method_name = f'{edge2.__class__.__name__.lower()[:-2]}_intersections'
        if hasattr(self, method_name):
            intersections = getattr(self, method_name)(edge2, abs_tol)
            return intersections
        method_name = f'{self.__class__.__name__.lower()[:-2]}_intersections'
        if hasattr(edge2, method_name):
            intersections = getattr(edge2, method_name)(self, abs_tol)
            return intersections
        return self._generic_edge_intersections(edge2, abs_tol)

    def validate_crossings(self, edge, intersection):
        """Validates the intersections as crossings: edge not touching the other at one end, or in a tangent point."""
        if not intersection.in_list([self.start, self.end, edge.start, edge.end]):
            tangent1 = self.unit_direction_vector(self.abscissa(intersection))
            tangent2 = edge.unit_direction_vector(edge.abscissa(intersection))
            if math.isclose(abs(tangent1.dot(tangent2)), 1, abs_tol=1e-6):
                return None
        else:
            return None
        return intersection

    def crossings(self, edge):
        """
        Gets the crossings between two edges.

        """
        valid_crossings = []
        intersections = self.intersections(edge)
        for intersection in intersections:
            crossing = self.validate_crossings(edge, intersection)
            if crossing:
                valid_crossings.append(crossing)
        return valid_crossings

    def abscissa(self, point, tol: float = 1e-6):
        """
        Computes the abscissa of an Edge.

        :param point: The point located on the edge.
        :type point: Union[:class:`volmdlr.Point2D`, :class:`volmdlr.Point3D`].
        :param tol: The precision in terms of distance. Default value is 1e-4.
        :type tol: float, optional.
        :return: The abscissa of the point.
        :rtype: float
        """
        raise NotImplementedError(f'the abscissa method must be overloaded by {self.__class__.__name__}')

    def local_discretization(self, point1, point2, number_points: int = 10):
        """
        Gets n discretization points between two given points of the edge.

        :param point1: point 1 on edge.
        :param point2: point 2 on edge.
        :param number_points: number of points to discretize locally.
        :return: list of locally discretized points.
        """
        abscissa1 = self.abscissa(point1)
        abscissa2 = self.abscissa(point2)
        return vm_common_operations.get_abscissa_discretization(self, abscissa1, abscissa2, number_points, False)

    def trim(self, point1, point2):
        """
        Trims edge between two points.

        :param point1: point 1.
        :param point2: point 2.
        :return: edge trimmed.
        """
        if point1.is_close(self.start) or point1.is_close(self.end):
            split1 = [self, None]
        else:
            split1 = self.split(point1)
        if split1[0] and split1[0].point_belongs(point2, abs_tol=1e-6):
            split2 = split1[0].split(point2)
        else:
            split2 = split1[1].split(point2)
        new_split_edge = None
        for split_edge in split2:
            if split_edge and split_edge.point_belongs(point1, 1e-4) and split_edge.point_belongs(point2, 1e-4):
                new_split_edge = split_edge
                break
        return new_split_edge

    def point_distance(self, point: Union[volmdlr.Point2D, volmdlr.Point3D]):
        """
        Calculates the distance from a given point.

        :param point: The point to be checked.
        :type point: Union[:class:`volmdlr.Point2D`, :class:`volmdlr.Point3D`]
        :return: distance.
        """

        return vm_common_operations.get_point_distance_to_edge(self, point, self.start, self.end)

    @property
    def simplify(self):
        """Search another simplified edge that can represent the edge."""
        return self

    def is_point_edge_extremity(self, other_point, abs_tol: float = 1e-6):
        """
        Verifies if a point is the start or the end of the edge.

        :param other_point: other point to verify if it is any end of the edge.
        :param abs_tol: tolerance.
        :return: True of False.
        """
        if self.start.is_close(other_point, abs_tol):
            return True
        if self.end.is_close(other_point, abs_tol):
            return True
        return False

    def _generic_minimum_distance(self, element, return_points=False):
        """
        Gets the minimum distance between two elements.

        This is a generalized method in a case an analytical method has not yet been defined.

        :param element: other element.
        :param return_points: Weather to return the corresponding points or not.
        :return: distance to edge.
        """
        n = max(1, int(self.length() / element.length()))
        best_distance = math.inf
        distance_points = None
        distance = best_distance

        point1_edge1_ = self.start
        point2_edge1_ = self.end

        point1_edge2_ = element.start
        point2_edge2_ = element.end
        # min_dist_point1 = None
        # min_dist_point2 = None
        linesegment_class_ = getattr(sys.modules[__name__], 'LineSegment' + self.__class__.__name__[-2:])
        while True:
            edge1_discretized_points_between_1_2 = self.local_discretization(point1_edge1_, point2_edge1_,
                                                                             number_points=10 * n)
            edge2_discretized_points_between_1_2 = element.local_discretization(point1_edge2_, point2_edge2_)
            if not edge1_discretized_points_between_1_2:
                break
            distance = edge2_discretized_points_between_1_2[0].point_distance(edge1_discretized_points_between_1_2[0])
            distance_points = [edge2_discretized_points_between_1_2[0], edge1_discretized_points_between_1_2[0]]
            for point1_edge1, point2_edge1 in zip(edge1_discretized_points_between_1_2[:-1],
                                                  edge1_discretized_points_between_1_2[1:]):
                lineseg1 = linesegment_class_(point1_edge1, point2_edge1)
                for point1_edge2, point2_edge2 in zip(edge2_discretized_points_between_1_2[:-1],
                                                      edge2_discretized_points_between_1_2[1:]):
                    lineseg2 = linesegment_class_(point1_edge2, point2_edge2)
                    dist, min_dist_point1_, min_dist_point2_ = lineseg1.minimum_distance(lineseg2, True)
                    if dist < distance:
                        point1_edge1_, point2_edge1_ = point1_edge1, point2_edge1
                        point1_edge2_, point2_edge2_ = point1_edge2, point2_edge2
                        distance = dist
                        distance_points = [min_dist_point1_, min_dist_point2_]
            if math.isclose(distance, best_distance, abs_tol=1e-6):
                break
            best_distance = distance
            # best_distance_points = distance_points
            n = 1
        if return_points:
            return distance, distance_points[0], distance_points[1]
        return distance

    def minimum_distance(self, element, return_points=False):
        """
        Evaluates the minimal distance between the edge and another specified primitive.

        :param element: Another primitive object to compute the distance to.
        :param return_points: (optional) If True, return the closest points on both primitives.
        :type return_points: bool

        :return: The minimum distance between the edge and the specified primitive.
            tuple, optional: A tuple containing the closest points if return_points is True.
        """
        method_name_ = 'distance_' + element.__class__.__name__.lower()[:-2]
        if hasattr(self, method_name_):
            return getattr(self, method_name_)(element, return_points)
        method_name_ = 'distance_to_' + self.__class__.__name__.lower()[:-2]
        if hasattr(element, method_name_):
            return getattr(element, method_name_)(self, return_points)
        return self._generic_minimum_distance(element, return_points)

    def abscissa_discretization(self, abscissa1, abscissa2, max_number_points: int = 10,
                                return_abscissas: bool = True):
        """
        Gets n discretization points between two given points of the edge.

        :param abscissa1: Initial abscissa.
        :param abscissa2: Final abscissa.
        :param max_number_points: Expected number of points to discretize locally.
        :param return_abscissas: By default, returns also a list of abscissas corresponding to the
            discretization points
        :return: list of locally discretized point and a list containing the abscissas' values.
        """
        return vm_common_operations.get_abscissa_discretization(self, abscissa1, abscissa2,
                                                                max_number_points, return_abscissas)

    def sort_points_along_curve(self, points: List[Union[volmdlr.Point2D, volmdlr.Point3D]]):
        """
        Sort point along a curve.

        :param points: list of points to be sorted.
        :return: sorted points.
        """
        return sorted(points, key=self.abscissa)


class LineSegment(Edge):
    """
    Abstract class.

    """

    def __init__(self, start: Union[volmdlr.Point2D, volmdlr.Point3D], end: Union[volmdlr.Point2D, volmdlr.Point3D],
                 name: str = ''):
        if start == end:
            raise ValueError(f"Start & end of {self.__class__.__name__} can't be equal.")
        self._line = None
        Edge.__init__(self, start, end, name)

    @property
    def line(self):
        """Returns the line from which the line segment was extracted."""
        if self._line is None:
            line_class = getattr(volmdlr_curves, "Line" + self.__class__.__name__[-2:])
            self._line = line_class(self.start, self.end)
        return self._line

    @line.setter
    def line(self, value):
        """Set the line from which the line segment was extracted."""
        self._line = value

    def length(self):
        """Gets the length of a Line Segment."""
        if not self._length:
            self._length = self.end.point_distance(self.start)
        return self._length

    def abscissa(self, point, tol=1e-6):
        """
        Calculates the abscissa parameter of a Line Segment, at a point.

        :param point: point to verify abscissa.
        :param tol: tolerance.
        :return: abscissa parameter.
        """
        if point.point_distance(self.start) < tol:
            return 0
        if point.point_distance(self.end) < tol:
            return self.length()

        vector = self.end - self.start
        length = vector.norm()
        t_param = (point - self.start).dot(vector) / length
        if t_param < -1e-9 or t_param > length + 1e-9:
            raise ValueError(f'Point is not on linesegment: abscissa={t_param}')
        return t_param

    def direction_vector(self, abscissa=0.):
        """
        Returns a direction vector at a given abscissa, it is not normalized.

        :param abscissa: defines where in the line segment
            direction vector is to be calculated.
        :return: The direction vector of the LineSegment.
        """
        if not self._direction_vector_memo:
            self._direction_vector_memo = {}
        if abscissa not in self._direction_vector_memo:
            self._direction_vector_memo[abscissa] = self.end - self.start
        return self._direction_vector_memo[abscissa]

    def normal_vector(self, abscissa=0.):
        """
        Returns a normal vector at a given abscissa, it is not normalized.

        :param abscissa: defines where in the line_segment
        normal vector is to be calculated.
        :return: The normal vector of the LineSegment.
        """
        return self.direction_vector(abscissa).normal_vector()

    def point_projection(self, point):
        """
        Calculates the projection of a point on a Line Segment.

        :param point: point to be verified.
        :return: point projection.
        """
        point1, point2 = self.start, self.end
        vector = point2 - point1
        norm_u = vector.norm()
        t_param = (point - point1).dot(vector) / norm_u ** 2
        projection = point1 + t_param * vector

        return projection, t_param * norm_u

    def split(self, split_point, tol: float = 1e-6):
        """
        Split a Line Segment at a given point into two Line Segments.

        :param split_point: splitting point.
        :param tol: tolerance.
        :return: list with the two split line segments.
        """
        if split_point.is_close(self.start, tol):
            return [None, self.copy()]
        if split_point.is_close(self.end, tol):
            return [self.copy(), None]
        return [self.__class__(self.start, split_point),
                self.__class__(split_point, self.end)]

    def middle_point(self):
        """
        Calculates the middle point of a Line Segment.

        :return:
        """
        if not self._middle_point:
            self._middle_point = 0.5 * (self.start + self.end)
        return self._middle_point

    def point_at_abscissa(self, abscissa):
        """
        Calculates a point in the LineSegment at a given abscissa.

        :param abscissa: abscissa where in the curve the point should be calculated.
        :return: Corresponding point.
        """
        return self.start + self.unit_direction_vector() * abscissa

    def get_geo_lines(self, tag: int, start_point_tag: int, end_point_tag: int):
        """
        Gets the lines that define a LineSegment in a .geo file.

        :param tag: The linesegment index
        :type tag: int
        :param start_point_tag: The linesegment' start point index
        :type start_point_tag: int
        :param end_point_tag: The linesegment' end point index
        :type end_point_tag: int

        :return: A line
        :rtype: str
        """

        return 'Line(' + str(tag) + ') = {' + str(start_point_tag) + ', ' + str(end_point_tag) + '};'

    def get_geo_points(self):
        """Returns geo points."""
        return [self.start, self.end]

    def get_shared_section(self, other_linesegment, abs_tol: float = 1e-6):
        """
        Gets the shared section between two line segments.

        :param other_linesegment: other line segment to verify for shared section.
        :param abs_tol: tolerance.
        :return: shared line segment section.
        """
        if self.__class__ != other_linesegment.__class__:
            if self.__class__ == other_linesegment.simplify.__class__:
                return self.get_shared_section(other_linesegment.simplify)
            return []
        if not self.direction_vector().is_colinear_to(other_linesegment.direction_vector(), 1e-5) or \
                (not any(self.point_belongs(point, abs_tol)
                         for point in [other_linesegment.start, other_linesegment.end]) and
                 not any(other_linesegment.point_belongs(point, abs_tol) for point in [self.start, self.end])):
            return []
        if all(self.point_belongs(point) for point in other_linesegment.discretization_points(number_points=5)):
            return [other_linesegment]
        if all(other_linesegment.point_belongs(point) for point in self.discretization_points(number_points=5)):
            return [self]
        new_linesegment_points = []
        for point in [self.start, self.end]:
            if other_linesegment.point_belongs(point, abs_tol=abs_tol) and\
                    not point.in_list(new_linesegment_points):
                new_linesegment_points.append(point)
        for point in [other_linesegment.start, other_linesegment.end]:
            if self.point_belongs(point, abs_tol=abs_tol) and\
                    not point.in_list(new_linesegment_points):
                new_linesegment_points.append(point)
        if len(new_linesegment_points) == 1:
            return []
        if len(new_linesegment_points) != 2:
            raise ValueError
        class_ = self.__class__
        return [class_(new_linesegment_points[0], new_linesegment_points[1])]

    def delete_shared_section(self, other_linesegment, abs_tol: float = 1e-6):
        """
        Deletes from self, the section shared with the other line segment.

        :param other_linesegment:
        :param abs_tol: tolerance.
        :return:
        """
        shared_section = self.get_shared_section(other_linesegment, abs_tol)
        if not shared_section:
            return [self]
        points = []
        for point in [self.start, self.end, shared_section[0].start, shared_section[0].end]:
            if not point.in_list(points):
                points.append(point)
        points = sorted(points, key=self.start.point_distance)
        new_line_segments = []
        class_ = self.__class__
        for point1, point2 in zip(points[:-1], points[1:]):
            lineseg = class_(point1, point2)
            if not lineseg.direction_independent_is_close(shared_section[0]):
                new_line_segments.append(lineseg)
        return new_line_segments

    def straight_line_point_belongs(self, point):
        """
        Closing straight line point belongs verification.

        Verifies if a point belongs to the surface created by closing the edge with a
        line between its start and end points.

        :param point: Point to be verified.
        :return: Return True if the point belongs to this surface, or False otherwise.
        """
        return self.point_belongs(point)

    def point_belongs(self, point: Union[volmdlr.Point2D, volmdlr.Point3D], abs_tol: float = 1e-6):
        """
        Checks if a point belongs to the line segment. It uses the point_distance.

        :param point: The point to be checked
        :type point: Union[:class:`volmdlr.Point2D`, :class:`volmdlr.Point3D`]
        :param abs_tol: The precision in terms of distance.
            Default value is 1e-6
        :type abs_tol: float, optional
        :return: `True` if the point belongs to the B-spline curve, `False`
            otherwise
        :rtype: bool
        """
        point_distance = self.point_distance(point)
        if math.isclose(point_distance, 0, abs_tol=abs_tol):
            return True
        return False

    def point_distance(self, point):
        """
        Abstract method.
        """
        raise NotImplementedError('the point_distance method must be'
                                  'overloaded by subclassing class')

    def to_step(self, current_id, *args, **kwargs):
        """Exports to STEP format."""
        line = self.line
        content, line_id = line.to_step(current_id)

        current_id = line_id + 1
        start_content, start_id = self.start.to_step(current_id, vertex=True)
        current_id = start_id + 1
        end_content, end_id = self.end.to_step(current_id + 1, vertex=True)
        content += start_content + end_content
        current_id = end_id + 1
        content += f"#{current_id} = EDGE_CURVE('{self.name}',#{start_id},#{end_id},#{line_id},.T.);\n"
        return content, current_id

    def is_close(self, other_edge, tol: float = 1e-6):
        """
        Checks if two line segments are the same considering the Euclidean distance.

        :param other_edge: other line segment.
        :param tol: The tolerance under which the Euclidean distance is considered equal to 0, defaults to 1e-6.
        :type tol: float, optional.
        """

        if isinstance(other_edge, self.__class__):
            if (self.start.is_close(other_edge.start, tol)
                    and self.end.is_close(other_edge.end, tol)):
                return True
        return False


class BSplineCurve(Edge):
    """
    An abstract class for B-spline curves.

    The following rule must be
    respected : `number of knots = number of control points + degree + 1`.

    :param degree: The degree of the B-spline curve.
    :type degree: int
    :param control_points: A list of 2 or 3-dimensional points
    :type control_points: Union[List[:class:`volmdlr.Point2D`],
        List[:class:`volmdlr.Point3D`]]
    :param knot_multiplicities: The vector of multiplicities for each knot
    :type knot_multiplicities: List[int]
    :param knots: The knot vector composed of values between 0 and 1
    :type knots: List[float]
    :param weights: The weight vector applied to the knot vector. Default
        value is None
    :type weights: List[float], optional
    :param periodic: If `True` the B-spline curve is periodic. Default value
        is False
    :type periodic: bool, optional
    :param name: The name of the B-spline curve. Default value is ''
    :type name: str, optional
    """

    def __init__(self,
                 degree: int,
                 control_points: Union[List[volmdlr.Point2D], List[volmdlr.Point3D]],
                 knot_multiplicities: List[int],
                 knots: List[float],
                 weights: List[float] = None,
                 name: str = ''):
        self.ctrlpts = [[*point] for point in control_points]
        self.degree = degree
        self.knots = nurbs_helpers.standardize_knot_vector(knots)
        self.knot_multiplicities = knot_multiplicities
        self.weights = weights

        Edge.__init__(self, control_points[0], control_points[-1], name=name)
        self._simplified = None
        self._delta = 0.01
        self._length = None
        self._eval_points = None
        self._knotvector = None
        self.ctrlptsw = None
        self.rational = False
        self._periodic = None
        if self.weights:
            self.rational = True
            ctrlptsw = []
            for point, w in zip(self.control_points, weights):
                temp = [float(c * w) for c in point]
                temp.append(float(w))
                ctrlptsw.append(temp)
            self.ctrlptsw = ctrlptsw

    def __hash__(self):
        """
        Return a hash value for the B-spline curve.
        """
        return hash((tuple(self.control_points), self.degree, tuple(self.knots)))

    def __eq__(self, other):
        """
        Return True if the other B-spline curve has the same control points, degree, and knot vector, False otherwise.
        """
        if isinstance(other, self.__class__) and self.rational == other.rational:
            common_check = (self.control_points == other.control_points
                            and self.degree == other.degree
                            and self.knots == other.knots)
            if self.weights is None:
                return common_check
            return common_check and self.weights == other.weights
        return False

    def _data_eq(self, other):
        """
        Defines dessia common object equality.
        """
        return self == other

    @property
    def control_points(self):
        """Return the control points of the bspline curve."""
        point_name = "Point" + self.__class__.__name__[-2:]
        return [getattr(volmdlr, point_name)(*point) for point in self.ctrlpts]

    @property
    def knotvector(self):
        """Return the knot vector."""
        if self._knotvector is None:
            knot_vector = []
            for knot, knot_mut in zip(self.knots, self.knot_multiplicities):
                knot_vector.extend([knot] * knot_mut)
            self._knotvector = knot_vector
        return self._knotvector

    @property
    def periodic(self):
        """Return True if the BSpline is periodic."""
        if self._periodic is None:
            umin, umax = self.domain
            control_points = self.control_points
            self._periodic = bool(umin != 0.0 or umax != 1.0) or control_points[0].is_close(control_points[-1])
        return self._periodic

    @property
    def points(self):
        """
        Evaluate the BSpline points based on the set delta value of the curve.
        """
        if self._eval_points is None:
            self.evaluate()
        point_name = f'Point{self.__class__.__name__[-2:]}'
        return [getattr(volmdlr, point_name)(*point) for point in self._eval_points]

    @property
    def data(self):
        """
        Returns a dictionary of the BSpline data.
        """
        datadict = {
            "degree": self.degree,
            "knotvector": self.knotvector,
            "size": len(self.ctrlpts),
            "sample_size": self.sample_size,
            "rational": bool(self.weights),
            "dimension": 3 if self.__class__.__name__[-2:] == "3D" else 2,
            "precision": 18
        }
        if self.weights:
            datadict["control_points"] = tuple(self.ctrlptsw)
        else:
            datadict["control_points"] = tuple(self.ctrlpts)
        return datadict

    @property
    def sample_size(self):
        """
        Sample size.

        Sample size defines the number of evaluated points to generate. It also sets the ``delta`` property.

        :getter: Gets sample size
        :setter: Sets sample size
        :type: int
        """
        s_size = math.floor((1.0 / self.delta) + 0.5)
        return int(s_size)

    @sample_size.setter
    def sample_size(self, value):
        if not isinstance(value, int):
            raise ValueError("Sample size must be an integer value")

        # To make it operate like linspace, we have to know the starting and ending points.
        start = self.knotvector[self.degree]
        stop = self.knotvector[-(self.degree + 1)]

        # Set delta value
        self.delta = (stop - start) / float(value)

    @property
    def delta(self):
        """
        Evaluation delta.

        Evaluation delta corresponds to the *step size* while ``evaluate`` function iterates on the knot vector to
        generate curve points. Decreasing step size results in generation of more curve points.
        Therefore, smaller the delta value, smoother the curve.

        :getter: Gets the delta value
        :setter: Sets the delta value
        :type: float
        """
        return self._delta

    @delta.setter
    def delta(self, value):
        # Delta value for surface evaluation should be between 0 and 1
        if float(value) <= 0 or float(value) >= 1:
            raise ValueError("Curve evaluation delta should be between 0.0 and 1.0")

        # Clean up the curve points list
        self._points = None
        self._eval_points = None

        # Set new delta value
        self._delta = float(value)

    @property
    def domain(self):
        """
        Domain.

        Domain is determined using the knot vector(s).

        :getter: Gets the domain
        """
        return self.knotvector[self.degree], self.knotvector[-(self.degree + 1)]

    def to_geomdl(self):
        """Converts the BSpline curve into a geomdl curve."""
        if self.weights is None:
            curve = BSpline.Curve()
            curve.degree = self.degree
            curve.ctrlpts = self.ctrlpts
        else:
            curve = NURBS.Curve()
            curve.degree = self.degree
            curve.ctrlpts = self.ctrlpts
            curve.weights = self.weights
        curve.knotvector = self.knotvector
        curve.delta = self.delta
        return curve

    def to_dict(self, *args, **kwargs):
        """Avoids storing points in memo that makes serialization slow."""
        dict_ = self.base_dict()
        dict_['degree'] = self.degree
        dict_['control_points'] = [point.to_dict() for point in self.control_points]
        dict_['knot_multiplicities'] = self.knot_multiplicities
        dict_['knots'] = self.knots
        dict_['weights'] = self.weights
        return dict_

    def evaluate(self, **kwargs):
        """
        Evaluates the curve.

        The evaluated points are stored in :py:attr:`evalpts` property.

        Keyword Arguments:

            * ``start``: start parameter
            * ``stop``: stop parameter

        The ``start`` and ``stop`` parameters allow evaluation of a curve segment in the range *[start, stop]*, i.e.
        the curve will also be evaluated at the ``stop`` parameter value.

        The following examples illustrate the usage of the keyword arguments.

        """

        # Find evaluation start and stop parameter values
        start = kwargs.get('start', self.knotvector[self.degree])
        stop = kwargs.get('stop', self.knotvector[-(self.degree + 1)])

        # # Check parameters
        # if self._kv_normalize:
        #     if not utilities.check_params([start, stop]):
        #         raise GeomdlException("Parameters should be between 0 and 1")

        # Clean up the curve points
        self._points = None

        # Evaluate and cache
        self._eval_points = npy.asarray(evaluate_curve(self.data, start=start, stop=stop), dtype=npy.float64)

    def evaluate_single(self, u):
        """
        Calculates a point in the BSplineCurve at a given parameter u.

        :param u: Curve parameter. Must be a value between 0 and 1.
        :type u: float
        :return: Corresponding point.
        :rtype: Union[volmdlr.Point2D, Union[volmdlr.Point3D]
        """
        point_name = 'Point' + self.__class__.__name__[-2:]
        return getattr(volmdlr, point_name)(*evaluate_curve(self.data, u, u)[0])

    def derivatives(self, u, order):
        """
        Evaluates n-th order curve derivatives at the given parameter value.

        The output of this method is list of n-th order derivatives. If ``order`` is ``0``, then it will only output
        the evaluated point. Similarly, if ``order`` is ``2``, then it will output the evaluated point, 1st derivative
        and the 2nd derivative.

        :Example:

        Assuming a curve self is defined on a parametric domain [0.0, 1.0].
        Let's take the curve derivative at the parametric position u = 0.35.

        >>> derivatives = self.derivatives(u=0.35, order=2)
        >>> derivatives[0]  # evaluated point, equal to crv.evaluate_single(0.35)
        >>> derivatives[1]  # 1st derivative at u = 0.35
        >>> derivatives[2]  # 2nd derivative at u = 0.35

        :param u: parameter value
        :type u: float
        :param order: derivative order
        :type order: int
        :return: a list containing up to {order}-th derivative of the curve
        :rtype: Union[List[`volmdlr.Vector2D`], List[`volmdlr.Vector3D`]]
        """
        vector_name = 'Vector' + self.__class__.__name__[-2:]
        datadict = {
            "degree": self.degree,
            "knotvector": self.knotvector,
            "size": len(self.ctrlpts),
            "sample_size": self.sample_size,
            "rational": bool(self.weights),
            "dimension": 3 if vector_name == "Vector3D" else 2,
        }
        if self.weights:
            datadict["control_points"] = tuple(self.ctrlptsw)
        else:
            datadict["control_points"] = tuple(self.ctrlpts)
        return [getattr(volmdlr, vector_name)(*point)
                for point in derivatives_curve(datadict, u, order)]

    def split(self, point: Union[volmdlr.Point2D, volmdlr.Point3D],
              tol: float = 1e-6):
        """
        Splits of B-spline curve in two pieces using a 2D or 3D point.

        :param point: The point where the B-spline curve is split
        :type point: Union[:class:`volmdlr.Point2D`, :class:`volmdlr.Point3D`]
        :param tol: The precision in terms of distance. Default value is 1e-6
        :type tol: float, optional
        :return: A list containing the first and second split of the B-spline
            curve
        :rtype: List[:class:`volmdlr.edges.BSplineCurve`]
        """
        if point.is_close(self.start, tol):
            return [None, self.copy()]
        if point.is_close(self.end, tol):
            return [self.copy(), None]
        parameter = round(self.point_to_parameter(point), 12)
        return split_curve(self, parameter)

    def get_reverse(self):
        """
        Reverses the BSpline's direction by reversing its control points.

        :return: A reversed B-Spline curve.
        :rtype: :class:`volmdlr.edges.BSplineCurve`.
        """
        return self.__class__(
            degree=self.degree,
            control_points=self.control_points[::-1],
            knot_multiplicities=self.knot_multiplicities[::-1],
            knots=self.knots[::-1],
            weights=self.weights,
        )

    @property
    def simplify(self):
        """Search another simplified edge that can represent the bspline."""
        if self.length() < 1e-6:
            return self
        class_sufix = self.__class__.__name__[-2:]
        if self._simplified is None:
            points = self.points
            if self.periodic:
                fullarc_class_ = getattr(sys.modules[__name__], 'FullArc' + class_sufix)
                try_fullarc = fullarc_class_.from_3_points(points[0], self.point_at_abscissa(0.25 * self.length()),
                                                           self.point_at_abscissa(0.5 * self.length()))

                if try_fullarc and all(try_fullarc.point_belongs(point, 1e-6) for point in points):
                    self._simplified = try_fullarc
                    return try_fullarc
            else:
                lineseg_class = getattr(sys.modules[__name__], 'LineSegment' + class_sufix)
                lineseg = lineseg_class(points[0], points[-1])
                if all(lineseg.point_belongs(pt) for pt in points):
                    self._simplified = lineseg
                    return lineseg
                interior = self.point_at_abscissa(0.5 * self.length())
                vector1 = interior - self.start
                vector2 = interior - self.end
                if vector1.is_colinear_to(vector2) or vector1.norm() == 0 or vector2.norm() == 0:
                    return self
                arc_class_ = getattr(sys.modules[__name__], 'Arc' + class_sufix)
                try_arc = arc_class_.from_3_points(self.start, interior, self.end)
                if all(try_arc.point_belongs(point, 1e-6) for point in points):
                    self._simplified = try_arc
                    return try_arc
            self._simplified = self
        return self._simplified

    @classmethod
    def from_geomdl_curve(cls, curve, name: str = ""):
        """
        # TODO: to be completed.

        :param curve:
        :type curve:
        :param name: curve name.
        :return: A reversed B-spline curve
        :rtype: :class:`volmdlr.edges.BSplineCurve`
        """
        point_dimension = f'Point{cls.__name__[-2::]}'

        knots = list(sorted(set(curve.knotvector)))
        knot_multiplicities = [curve.knotvector.count(k) for k in knots]
        return cls(degree=curve.degree,
                   control_points=[getattr(volmdlr, point_dimension)(*point)
                                   for point in curve.ctrlpts],
                   knots=knots,
                   knot_multiplicities=knot_multiplicities,
                   weights=curve.weights, name=name)

    def length(self):
        """
        Returns the length of the B-spline curve.

        :return: The length of the B-spline curve.
        :rtype: float
        """
        if not self._length:
            if self._eval_points is None and self.delta == 0.01:
                self.evaluate()
                points = self._eval_points
            elif self.delta == 0.01:
                points = self._eval_points
            else:
                datadict = self.data
                datadict["sample_size"] = 100
                start, stop = self.domain
                points = npy.asarray(evaluate_curve(datadict, start=start, stop=stop), dtype=npy.float64)

            differences = npy.diff(points, axis=0)

            squared_distances = npy.sum(differences ** 2, axis=1)

            self._length = float(npy.sum(npy.sqrt(squared_distances)))
            # self._length = length_curve(self.curve)
        return self._length

    def normal_vector(self, abscissa):
        """
        Calculates the normal vector to the BSpline curve at given abscissa.

        :return: the normal vector
        """
        return self.direction_vector(abscissa).deterministic_unit_normal_vector()

    def direction_vector(self, abscissa):
        """
        Calculates the direction vector on the BSpline curve at given abscissa.

        :param abscissa: edge abscissa
        :return: direction vector
        """
        u = self.abscissa_to_parameter(abscissa)
        derivatives = self.derivatives(u, 1)
        return derivatives[1]

    def point_to_parameter(self, point: Union[volmdlr.Point2D, volmdlr.Point3D]):
        """
        Search for the value of the normalized evaluation parameter u.

        :return: the given point when the BSplineCurve3D is evaluated at the u value.
        """
        abscissa = self.abscissa(point)
        u = max(min(abscissa / self.length(), 1.), 0.0)
        u_min, u_max = self.domain
        if u_min != 0 or u_max != 1.0:
            u = u * (u_max - u_min) + u_min
        return u

    def abscissa_to_parameter(self, abscissa: float):
        """
        Search for the value of the normalized evaluation parameter u.

        :return: the given point when the BSplineCurve3D is evaluated at the u value.
        """
        u = max(min(abscissa / self.length(), 1.), 0.0)
        u_min, u_max = self.domain
        if u_min != 0 or u_max != 1.0:
            u = u * (u_max - u_min) + u_min
        return u

    def abscissa(self, point: Union[volmdlr.Point2D, volmdlr.Point3D],
                 tol: float = 1e-7):
        """
        Computes the abscissa of a 2D or 3D point using the least square method.

        :param point: The point located on the B-spline curve.
        :type point: Union[:class:`volmdlr.Point2D`, :class:`volmdlr.Point3D`].
        :param tol: The precision in terms of distance. Default value is 1e-6.
        :type tol: float, optional.
        :return: The abscissa of the point.
        :rtype: float
        """
        if point.is_close(self.start):
            return 0
        if point.is_close(self.end):
            return self.length()
        length = self.length()
        point_array = npy.array(list(point), dtype=npy.float64)
        distances = npy.linalg.norm(self._eval_points - point_array, axis=1)
        index = npy.argmin(distances)
        u_min, u_max = self.domain
        u0 = u_min + index * (u_max - u_min) / (self.sample_size - 1)
        u, convergence_sucess = self.point_invertion(u0, point)
        if u_min != 0 or u_max != 1.0:
            u = (u - u_min) / (u_max - u_min)
        abscissa = u * length
        if convergence_sucess:  # sometimes we don't achieve convergence with a given initial guess
            return float(abscissa)

        def evaluate_point_distance(u_param):
            return (point - self.evaluate_single(u_param)).norm()
        results = [(abscissa, evaluate_point_distance(u))]
        initial_condition_list = npy.linspace(u_min, u_max, 10).tolist()
        initial_condition_list.sort(key=evaluate_point_distance)
        for u0 in initial_condition_list[:2]:
            u, convergence_sucess = self.point_invertion(u0, point)
            if u_min != 0 or u_max != 1.0:
                u = (u - u_min) / (u_max - u_min)
            abscissa = u * length
            if convergence_sucess:  # sometimes we don't achieve convergence with a given initial guess
                return float(abscissa)
            dist = evaluate_point_distance(u)
            if dist < tol:
                return float(abscissa)
            results.append((abscissa, dist))
        result = min(results, key=lambda r: r[1])[0]
        return float(result)

    def _point_inversion_funcs(self, u, point):
        """
        Helper function to evaluate Newton-Rapshon terms.
        """
        curve_derivatives = self.derivatives(u, 2)
        distance_vector = curve_derivatives[0] - point
        func = curve_derivatives[1].dot(distance_vector)
        func_first_derivative = curve_derivatives[2].dot(distance_vector) + curve_derivatives[1].norm() ** 2
        return func, func_first_derivative, curve_derivatives, distance_vector

    def point_invertion(self, u0: float, point, maxiter: int = 50, tol1: float = 1e-7, tol2: float = 1e-8):
        """
        Finds the equivalent B-Spline curve parameter u to a given a point 3D or 2D using an initial guess u0.

        :param u0: An initial guess between 0 and 1.
        :type u0: float
        :param point: Point to evaluation.
        :type point: Union[volmdlr.Point2D, volmdlr.Point3D]
        :param maxiter: Maximum number of iterations.
        :type maxiter: int
        :param tol1: Distance tolerance to stop.
        :type tol1: float
        :param tol2: Zero cos tolerance to stop.
        :type tol2: float
        :return: u parameter and convergence check
        :rtype: int, bool
        """
        if maxiter == 0:
            return u0, False
        func, func_first_derivative, curve_derivatives, distance_vector = self._point_inversion_funcs(u0, point)
        if self._check_convergence(curve_derivatives, distance_vector, tol1=tol1, tol2=tol2):
            return u0, True
        new_u = u0 - func / (func_first_derivative + 1e-18)
        new_u = self._check_bounds(new_u)
        residual = (new_u - u0) * curve_derivatives[1]
        if residual.norm() <= tol1:
            return u0, False
        u0 = new_u
        return self.point_invertion(u0, point, maxiter=maxiter - 1)

    @staticmethod
    def _check_convergence(curve_derivatives, distance_vector, tol1: float = 1e-7, tol2: float = 1e-8):
        """
        Helper function to check convergence of point_invertion method.
        """
        distance = distance_vector.norm()
        if distance <= tol1:
            return True
        if curve_derivatives[1].norm() == 0.0:
            return False
        zero_cos = abs(curve_derivatives[1].dot(distance_vector)) / curve_derivatives[1].norm() * distance
        if distance <= tol1 and zero_cos <= tol2:
            return True
        return False

    def _check_bounds(self, u):
        """
        Helper function to check if evaluated parameters in point_invertion method are contained in the bspline domain.
        """
        a, b = self.domain
        if self.periodic:
            if u < a:
                u = b - (a - u)
            elif u > b:
                u = a + (u - b)
        if u < a:
            u = a

        elif u > b:
            u = b
        return u

    def translation(self, offset: Union[volmdlr.Vector2D, volmdlr.Vector3D]):
        """
        Translates the B-spline curve.

        :param offset: The translation vector
        :type offset: Union[:class:`volmdlr.Vector2D`,
            :class:`volmdlr.Vector3D`]
        :return: A new translated BSplineCurve
        :rtype: :class:`volmdlr.edges.BSplineCurve`
        """
        control_points = [point.translation(offset)
                          for point in self.control_points]
        return self.__class__(self.degree, control_points,
                              self.knot_multiplicities, self.knots,
                              self.weights)

    def point_belongs(self, point: Union[volmdlr.Point2D, volmdlr.Point3D], abs_tol: float = 1e-6):
        """
        Checks if a 2D or 3D point belongs to the B-spline curve or not. It uses the point_distance.

        :param point: The point to be checked.
        :type point: Union[:class:`volmdlr.Point2D`, :class:`volmdlr.Point3D`]
        :param abs_tol: The precision in terms of distance.
            Default value is 1e-6
        :type abs_tol: float, optional.
        :return: `True` if the point belongs to the B-spline curve, `False`
            otherwise
        :rtype: bool
        """
        if self.point_distance(point) < abs_tol:
            return True
        return False

    def merge_with(self, bspline_curve: 'BSplineCurve'):
        """
        Merges consecutive B-spline curves to define a new merged one.

        :param bspline_curve: Another B-spline curve
        :type bspline_curve: :class:`volmdlr.edges.BSplineCurve`
        :return: A merged B-spline curve
        :rtype: :class:`volmdlr.edges.BSplineCurve`
        """
        point_dimension = f'Wire{self.__class__.__name__[-2::]}'
        wire = getattr(volmdlr.wires, point_dimension)(bspline_curve)
        ordered_wire = wire.order_wire()

        points, n = [], 10
        for primitive in ordered_wire.primitives:
            points.extend(primitive.discretization_points(n))
        points.pop(n + 1)

        return self.__class__.from_points_interpolation(points, min(self.degree, bspline_curve.degree))

    @classmethod
    def from_bsplines(cls, bsplines: List['BSplineCurve'],
                      discretization_points: int = 10, name: str = ''):
        """
        Creates a B-spline curve from a list of B-spline curves.

        :param bsplines: A list of B-spline curve
        :type bsplines: List[:class:`volmdlr.edges.BSplineCurve`]
        :param discretization_points: The number of points for the
            discretization. Default value is 10
        :type discretization_points: int, optional.
        :param name: object's name.
        :return: A merged B-spline curve
        :rtype: :class:`volmdlr.edges.BSplineCurve`
        """
        point_dimension = f'Wire{cls.__name__[-2::]}'
        wire = getattr(volmdlr.wires, point_dimension)(bsplines)
        ordered_wire = wire.order_wire()

        points, degree = [], []
        for i, primitive in enumerate(ordered_wire.primitives):
            degree.append(primitive.degree)
            if i == 0:
                points.extend(primitive.discretization_points(number_points=discretization_points))
            else:
                points.extend(
                    primitive.discretization_points(number_points=discretization_points)[1::])

        return cls.from_points_interpolation(points, min(degree), name=name)

    @classmethod
    def from_points_approximation(cls, points: Union[List[volmdlr.Point2D], List[volmdlr.Point3D]],
                                  degree: int, name: str = "", **kwargs):
        """
        Creates a B-spline curve approximation using least squares method with fixed number of control points.

        It is recommended to specify the
        number of control points.
        Please refer to The NURBS Book (2nd Edition), pp.410-413 for details.

        :param points: The data points
        :type points: Union[List[:class:`volmdlr.Point2D`],
            List[:class:`volmdlr.Point3D`]]
        :param degree: The degree of the output parametric curve
        :type degree: int
        :param name: (optional) Curve name.
        :param kwargs: See below
        :return: A B-spline curve from points approximation
        :rtype: :class:`volmdlr.edges.BSplineCurve`
        :keyword centripetal: Activates centripetal parametrization method.
            Default value is False
        :keyword ctrlpts_size: Number of control points. Default value is
            len(points) - 1
        """
        point_name = 'Point' + points[0].__class__.__name__[-2:]
        control_points, knots, knot_multiplicities = fitting.approximate_curve(
            npy.asarray([npy.asarray([*point], dtype=npy.float64) for point in points], dtype=npy.float64),
            degree, **kwargs)
        control_points = [getattr(volmdlr, point_name)(*point) for point in control_points]
        return cls(degree, control_points, knot_multiplicities, knots, name=name)

    def tangent(self, position: float = 0.0, normalize: bool = True):
        """
        Evaluates the tangent vector of the B-spline curve at the input parameter value.

        :param position: Value of the parameter, between 0 and 1
        :type position: float
        :param normalize: By default return a normalized tangent vector.
        :return: The tangent vector
        :rtype: Union[:class:`volmdlr.Point2D`, :class:`volmdlr.Point3D`]
        """
        # 1st derivative of the curve gives the tangent
        ders = self.derivatives(position, 1)
        tangent = ders[1].unit_vector() if normalize else ders[1]
        return tangent

    @classmethod
    def from_points_interpolation(cls, points: Union[List[volmdlr.Point2D], List[volmdlr.Point3D]],
                                  degree: int, centripetal: bool = True, name: str = " "):
        """
        Creates a B-spline curve interpolation through the data points.

        Please refer to Algorithm A9.1 on The NURBS Book (2nd Edition),
        pp.369-370 for details.

        :param points: The data points
        :type points: Union[List[:class:`volmdlr.Point2D`],
            List[:class:`volmdlr.Point3D`]]
        :param degree: The degree of the output parametric curve
        :type degree: int
        :param centripetal: Please refer to Algorithm A9.1 on The NURBS Book (2nd Edition),
        pp.369-370 for details.
        :type centripetal: bool
        :param name: curve name.
        :return: A B-spline curve from points interpolation
        :rtype: :class:`volmdlr.edges.BSplineCurve`
        """
        if degree >= len(points):
            raise ValueError("Number of points for interpolation must be at least degree + 1")
        set_points = set(points)
        if len(set_points) < len(points) - 1:
            warnings.warn("Not able to perform point interpolation."
                          "There are repeated points not in the edges of the point list.")
            return None
        point_name = 'Point' + points[0].__class__.__name__[-2:]
        ctrlpts, knots, knot_multiplicities = fitting.interpolate_curve(
            npy.asarray([npy.asarray([*point], dtype=npy.float64) for point in points], dtype=npy.float64),
            degree, centripetal=centripetal)
        ctrlpts = [getattr(volmdlr, point_name)(*point) for point in ctrlpts]
        return cls(degree, ctrlpts, knot_multiplicities, knots, name=name)

    def discretization_points(self, *, number_points: int = None, angle_resolution: int = None):
        """
        Linear spaced discretization of the curve.

        :param number_points: The number of points to include in the discretization.
        :type number_points: int
        :param angle_resolution: The resolution of the angle to use when calculating the number of points.
        :type angle_resolution: int
        :return: A list of discretized points on the B-spline curve.
        :rtype: List[`volmdlr.Point2D] or List[`volmdlr.Point3D]
        """

        if angle_resolution:
            number_points = int(math.pi * angle_resolution)

        if self.sample_size == number_points or (not number_points and not angle_resolution):
            return self.points

        datadict = self.data
        datadict["sample_size"] = number_points
        start, stop = self.domain
        points_list = evaluate_curve(datadict, start, stop)
        point_name = 'Point' + self.__class__.__name__[-2:]
        return [getattr(volmdlr, point_name)(*point) for point in points_list]

    def get_geo_lines(self, tag: int, control_points_tags: List[int]):
        """
        Gets the lines that define a BsplineCurve in a .geo file.

        :param tag: The BsplineCurve index
        :type tag: int

        :return: A line
        :rtype: str
        """

        return 'BSpline(' + str(tag) + ') = {' + str(control_points_tags)[1:-1] + '};'

    def get_geo_points(self):
        """Gets the points that define a BsplineCurve in a .geo file."""
        return list(self.discretization_points())

    def local_intersections_search(self, line, point1, point2, abs_tol: float = 1e-6):
        """
        Gets local intersections, between a BSpline and an infinite line.

        :param line: other line.
        :param point1: local point 1.
        :param point2: local point 2.
        :param abs_tol: tolerance.
        :return: distance to edge.
        """
        best_distance = math.inf
        distance_points = None

        abscissa1 = self.abscissa(point1)
        abscissa2 = self.abscissa(point2)

        intersections = []
        linesegment_class_ = getattr(sys.modules[__name__], 'LineSegment' + self.__class__.__name__[-2:])
        number_points = 10
        while True:
            edge1_discretized_points_between_1_2, abscissas_between_1_2 = self.get_abscissa_discretization(
                abscissa1, abscissa2, number_points=number_points, return_abscissas=True)
            if not edge1_discretized_points_between_1_2:
                break
            distance = line.point_distance(edge1_discretized_points_between_1_2[0])
            if distance == 0.0:
                intersections.append(edge1_discretized_points_between_1_2[0])
                break
            for point1_edge1, point2_edge1, abscissa1_, abscissa2_ in zip(edge1_discretized_points_between_1_2[:-1],
                                                                          edge1_discretized_points_between_1_2[1:],
                                                                          abscissas_between_1_2[:-1],
                                                                          abscissas_between_1_2[1:]):
                lineseg1 = linesegment_class_(point1_edge1, point2_edge1)
                dist, min_dist_point1_, min_dist_point2_ = lineseg1.line_distance(line, True)
                if dist < distance or math.isclose(dist, distance, abs_tol=abs_tol):
                    abscissa1, abscissa2 = abscissa1_, abscissa2_
                    distance = dist
                    distance_points = [min_dist_point1_, min_dist_point2_]
            if math.isclose(distance, best_distance, abs_tol=1e-6):
                if distance_points and distance_points[0].is_close(distance_points[1], abs_tol):
                    intersections.append(distance_points[0])
                break
            best_distance = distance
            number_points += 5
        return intersections

    def line_intersections(self, line, tol: float = 1e-6):
        """
        Calculates the intersections of a BSplineCurve (2D or 3D) with a Line (2D or 3D).

        :param line: line to verify intersections
        :param tol: tolerance.
        :return: list of intersections
        """
        linesegment_name = 'LineSegment' + self.__class__.__name__[-2:]
        polygon_points = []
        for point in self.points:
            if not point.in_list(polygon_points):
                polygon_points.append(point)
        list_intersections = []
        initial_abscissa = 0
        for points in zip(polygon_points[:-1], polygon_points[1:]):
            linesegment = getattr(sys.modules[__name__], linesegment_name)(points[0], points[1])
            if linesegment.line_distance(line) < tol * 100:
                intersections = self.local_intersections_search(line, points[0], points[1], tol)
                if not intersections and linesegment.direction_vector().is_colinear_to(line.direction_vector()):
                    if line.point_distance(linesegment.middle_point()) < (tol * 0.01):
                        list_intersections.append(linesegment.middle_point())
                        continue
                if intersections:
                    for intersection in intersections:
                        if not intersection.in_list(list_intersections):
                            list_intersections.append(intersection)
            initial_abscissa += linesegment.length()
        return list_intersections

    def get_linesegment_intersections(self, linesegment):
        """
        Calculates intersections between a BSplineCurve and a LineSegment.

        :param linesegment: linesegment to verify intersections.
        :return: list with the intersections points.
        """
        results = self.line_intersections(linesegment.line)
        intersections_points = []
        for result in results:
            if linesegment.point_belongs(result, 1e-5):
                intersections_points.append(result)
        return intersections_points

    def point_at_abscissa(self, abscissa):
        """
        Calculates a point in the BSplineCurve at a given abscissa.

        :param abscissa: abscissa where in the curve the point should be calculated.
        :return: Corresponding point.
        """
        u = self.abscissa_to_parameter(abscissa)
        point_name = 'Point' + self.__class__.__name__[-2:]
        return getattr(volmdlr, point_name)(*self.evaluate_single(u))

    def get_shared_section(self, other_bspline2, abs_tol: float = 1e-6):
        """
        Gets the shared section between two BSpline curves.

        :param other_bspline2: other arc to verify for shared section.
        :param abs_tol: tolerance.
        :return: shared arc section.
        """
        if self.__class__ != other_bspline2.__class__:
            if self.simplify.__class__ == other_bspline2.__class__:
                return self.simplify.get_shared_section(other_bspline2, abs_tol)
            return []
        if not self.is_shared_section_possible(other_bspline2, 1e-7):
            return []
        if not any(self.point_belongs(point, abs_tol=abs_tol)
                   for point in other_bspline2.discretization_points(number_points=10)):
            return []
        if all(self.point_belongs(point, abs_tol=abs_tol) for point in other_bspline2.points):
            return [other_bspline2]
        if all(other_bspline2.point_belongs(point, abs_tol=abs_tol) for point in self.points):
            return [self]
        if self.point_belongs(other_bspline2.start, abs_tol=abs_tol):
            bspline1_, bspline2_ = self.split(other_bspline2.start, tol=abs_tol)
        elif self.point_belongs(other_bspline2.end, abs_tol=abs_tol):
            bspline1_, bspline2_ = self.split(other_bspline2.end, tol=abs_tol)
        else:
            return []
            # raise NotImplementedError
        return self._get_shared_section_from_split(bspline1_, bspline2_, other_bspline2, abs_tol)

    def is_shared_section_possible(self, other_bspline2, tol):
        """
        Verifies if it there is any possibility of the two bsplines share a section.

        :param other_bspline2: other bspline.
        :param tol: tolerance used.
        :return: True or False.
        """
        raise NotImplementedError(f"is_shared_section_possible is not yet implemented by {self.__class__.__name__}")

    @staticmethod
    def _get_shared_section_from_split(bspline1_, bspline2_, other_bspline2, abs_tol):
        """
        Helper function to get_shared_section.
        """
        shared_bspline_section = []
        for bspline in [bspline1_, bspline2_]:
            if bspline and all(other_bspline2.point_belongs(point, abs_tol=abs_tol)
                               for point in bspline.discretization_points(number_points=10)):
                shared_bspline_section.append(bspline)
                break
        return shared_bspline_section

    def delete_shared_section(self, other_bspline2, abs_tol: float = 1e-6):
        """
        Deletes from self, the section shared with the other arc.

        :param other_bspline2:
        :param abs_tol: tolerance.
        :return:
        """
        shared_section = self.get_shared_section(other_bspline2, abs_tol)
        if not shared_section:
            return [self]
        if shared_section == self:
            return []
        split_bspline1 = self.split(shared_section[0].start)
        split_bspline2 = self.split(shared_section[0].end)
        new_arcs = []
        shared_section_middle_point = shared_section[0].point_at_abscissa(0.5 * shared_section[0].length())
        for arc in split_bspline1 + split_bspline2:
            if arc and not arc.point_belongs(shared_section_middle_point, abs_tol=abs_tol):
                new_arcs.append(arc)
        return new_arcs

    def straight_line_point_belongs(self, point):
        """
        Verifies if a point belongs to the surface created by closing the edge.

        :param point: Point to be verified
        :return: Return True if the point belongs to this surface,
            or False otherwise
        """
        raise NotImplementedError(f'the straight_line_point_belongs method must be'
                                  f' overloaded by {self.__class__.__name__}')

    def point_projection(self, point):
        """
        Calculates the projection of a point on the B-Spline.

        :param point: point to be verified.
        :return: point projection.
        """
        return [self.point_at_abscissa(self.abscissa(point))]

    def local_discretization(self, point1, point2, number_points: int = 10):
        """
        Gets n discretization points between two given points of the edge.

        :param point1: point 1 on edge.
        :param point2: point 2 on edge.
        :param number_points: number of points to discretize locally.
        :return: list of locally discretized points.
        """
        abscissa1 = self.abscissa(point1)
        abscissa2 = self.abscissa(point2)
        return self.get_abscissa_discretization(abscissa1, abscissa2, number_points)

    def get_abscissa_discretization(self, abscissa1, abscissa2, number_points: int = 10,
                                    return_abscissas: bool = False):
        """
        Gets n discretization points between two given points of the edge.

        :param abscissa1: Starting abscissa.
        :param abscissa2: Ending abscissa edge.
        :param number_points: number of points to discretize locally.
        :param return_abscissas: If True, returns the list of abscissas of the discretization points.
        :return: list of locally discretized points.
        """
        data = self.data
        point_name = 'Point' + self.__class__.__name__[-2:]
        # special case periodical bsplinecurve
        if self.periodic and abscissa1 >= abscissa2 and (not math.isclose(abscissa1, 0.0, abs_tol=1e-6) and
                                                         not math.isclose(abscissa1, self.length(), abs_tol=1e-6)):
            umin, umax = self.domain
            u_start = self.abscissa_to_parameter(abscissa1)
            u_end = self.abscissa_to_parameter(abscissa2)
            number_points1 = int((abscissa1 / self.length()) * number_points)
            if umin == u_end:
                number_points1 = number_points
                data["sample_size"] = number_points1
                points1 = evaluate_curve(data, start=u_start, stop=umax)
                points = points1
            else:
                max_number_points = math.ceil((self.length() - abscissa1) / 2e-6)
                if number_points1 > max_number_points:
                    number_points1 = max(max_number_points, 2)

                number_points2 = number_points - number_points1
                max_number_points = math.ceil(abscissa1 / 2e-6)
                if number_points2 > max_number_points:
                    number_points2 = max(max_number_points, 2)

                data["sample_size"] = number_points1
                points1 = evaluate_curve(data, start=u_start, stop=umax)
                data["sample_size"] = number_points2
                points2 = evaluate_curve(data, start=umin, stop=u_end)
                points = points1 + points2[1:]
        else:
            if math.isclose(abscissa2, 0.0, abs_tol=1e-6):
                abscissa2 += self.length()
            if abscissa1 > abscissa2:
                abscissa2, abscissa1 = abscissa1, abscissa2
            u1 = self.abscissa_to_parameter(abscissa1)
            u2 = self.abscissa_to_parameter(abscissa2)
            # todo: improve intersections so we don't need to worry about limiting the precision?
            max_number_points = math.ceil(abs(abscissa1 - abscissa2) / 2e-6)
            if number_points > max_number_points:
                number_points = max(max_number_points, 2)
            data["sample_size"] = number_points
            points = evaluate_curve(data, start=u1, stop=u2)

        if return_abscissas:
            return ([getattr(volmdlr, point_name)(*point) for point in points],
                    npy.linspace(abscissa1, abscissa2, number_points, dtype=npy.float64).tolist())
        return [getattr(volmdlr, point_name)(*point) for point in points]

    def is_close(self, other_edge, tol: float = 1e-6):
        """
        Checks if two bsplines are the same considering the Euclidean distance.

        :param other_edge: other bspline.
        :param tol: The tolerance under which the Euclidean distance is considered equal to 0, defaults to 1e-6.
        :type tol: float, optional
        """
        if isinstance(other_edge, self.__class__):
            if self.start.is_close(other_edge.start) and self.end.is_close(other_edge.end):
                is_true = True
                for point in other_edge.discretization_points(number_points=10):
                    if not self.point_belongs(point):
                        is_true = False
                        break
                if is_true:
                    return True
        return False

    def frame_mapping(self, frame: Union[volmdlr.Frame3D, volmdlr.Frame2D], side: str):
        """
        Returns a new Revolution Surface positioned in the specified frame.

        :param frame: Frame of reference
        :type frame: `volmdlr.Frame3D`
        :param side: 'old' or 'new'
        """
        new_control_points = [control_point.frame_mapping(frame, side) for control_point in self.control_points]
        return self.__class__(self.degree, new_control_points, self.knot_multiplicities, self.knots, self.weights,
                              self.name)


class BSplineCurve2D(BSplineCurve):
    """
    A class for 2-dimensional B-spline curves.

    The following rule must be
    respected : `number of knots = number of control points + degree + 1`.

    :param degree: The degree of the 2-dimensional B-spline curve
    :type degree: int
    :param control_points: A list of 2-dimensional points
    :type control_points: List[:class:`volmdlr.Point2D`]
    :param knot_multiplicities: The vector of multiplicities for each knot
    :type knot_multiplicities: List[int]
    :param knots: The knot vector composed of values between 0 and 1
    :type knots: List[float]
    :param weights: The weight vector applied to the knot vector. Default
        value is None
    :type weights: List[float], optional
    :param periodic: If `True` the B-spline curve is periodic. Default value
        is False
    :type periodic: bool, optional
    :param name: The name of the B-spline curve. Default value is ''
    :type name: str, optional
    """

    def __init__(self,
                 degree: int,
                 control_points: List[volmdlr.Point2D],
                 knot_multiplicities: List[int],
                 knots: List[float],
                 weights: List[float] = None,
                 name: str = ''):
        self._bounding_rectangle = None

        BSplineCurve.__init__(self, degree,
                              control_points,
                              knot_multiplicities,
                              knots,
                              weights,
                              name)
        self._bounding_rectangle = None
        self._length = None

    @property
    def bounding_rectangle(self):
        """
        Computes the bounding rectangle of the 2-dimensional B-spline curve.

        :return: The bounding rectangle.
        :rtype: :class:`volmdlr.core.BoundingRectangle`
        """
        if not self._bounding_rectangle:
            self._bounding_rectangle = volmdlr.core.BoundingRectangle.from_points(self.points)
        return self._bounding_rectangle

    def straight_line_area(self):
        """
        Uses shoelace algorithm for evaluating the area.
        """
        points = self.discretization_points(number_points=100)
        x = [point.x for point in points]
        y = [point.y for point in points]
        x1 = [x[-1]] + x[0:-1]
        y1 = [y[-1]] + y[0:-1]
        return 0.5 * abs(sum(i * j for i, j in zip(x, y1))
                         - sum(i * j for i, j in zip(y, x1)))

    def straight_line_center_of_mass(self):
        """Straight line center of mass."""
        polygon_points = self.discretization_points(number_points=100)
        cog = volmdlr.O2D
        for point in polygon_points:
            cog += point
        cog = cog / len(polygon_points)
        return cog

    def plot(self, ax=None, edge_style: EdgeStyle = EdgeStyle()):
        """Plot a B-Spline curve 2D."""
        if ax is None:
            _, ax = plt.subplots()

        points = self.points

        x_points = [point.x for point in points]
        y_points = [point.y for point in points]
        ax.plot(x_points, y_points, color=edge_style.color, alpha=edge_style.alpha)
        if edge_style.plot_points:
            for point in points:
                point.plot(ax, color=edge_style.color)
        return ax

    def to_3d(self, plane_origin, x1, x2):
        """Transforms a B-Spline Curve 2D in 3D."""
        control_points3d = [point.to_3d(plane_origin, x1, x2) for point in
                            self.control_points]
        return BSplineCurve3D(self.degree, control_points3d,
                              self.knot_multiplicities, self.knots,
                              self.weights)

    def to_step(self, current_id, *args, **kwargs):
        """Exports to STEP format."""
        points_ids = []
        content = ''
        point_id = current_id
        for point in self.control_points:
            point_content, point_id = point.to_step(point_id,
                                                    vertex=False)
            content += point_content
            points_ids.append(point_id)
            point_id += 1

        content += f"#{point_id} = B_SPLINE_CURVE_WITH_KNOTS('{self.name}',{self.degree}," \
                   f"({volmdlr.core.step_ids_to_str(points_ids)})," \
                   f".UNSPECIFIED.,.F.,.F.,{tuple(self.knot_multiplicities)},{tuple(self.knots)},.UNSPECIFIED.);\n"
        return content, point_id + 1

    def rotation(self, center: volmdlr.Point2D, angle: float):
        """
        BSplineCurve2D rotation.

        :param center: rotation center
        :param angle: angle rotation
        :return: a new rotated Line2D
        """
        control_points = [point.rotation(center, angle)
                          for point in self.control_points]
        return BSplineCurve2D(self.degree, control_points,
                              self.knot_multiplicities, self.knots,
                              self.weights)

    def line_crossings(self, line2d: volmdlr_curves.Line2D):
        """Bspline Curve crossings with a line 2d."""
        polygon_points = self.discretization_points(number_points=50)
        crossings = []
        for p1, p2 in zip(polygon_points[:-1], polygon_points[1:]):
            linesegment = LineSegment2D(p1, p2)
            crossings.extend(linesegment.line_crossings(line2d))
        return crossings

    def get_reverse(self):
        """
        Reverse the BSpline's direction by reversing its start and end points.

        """

        return self.__class__(degree=self.degree,
                              control_points=self.control_points[::-1],
                              knot_multiplicities=self.knot_multiplicities[::-1],
                              knots=self.knots[::-1],
                              weights=self.weights)

    def nearest_point_to(self, point):
        """
        Find out the nearest point on the linesegment to point.

        """

        points = self.discretization_points(number_points=500)
        return point.nearest_point(points)

    def linesegment_intersections(self, linesegment2d, abs_tol: float = 1e-6):
        """
        Calculates intersections between a BSpline Curve 2D and a Line Segment 2D.

        :param linesegment2d: line segment to verify intersections.
        :param abs_tol: tolerance.
        :return: list with the intersections points.
        """
        if self.bounding_rectangle.distance_to_b_rectangle(linesegment2d.bounding_rectangle) > abs_tol:
            return []
        intersections_points = vm_utils_intersections.get_bsplinecurve_intersections(
            linesegment2d, self, abs_tol=abs_tol)
        return intersections_points

    def arc_intersections(self, arc, abs_tol=1e-6):
        """
        Calculates intersections between a BSpline Curve 2D and an arc 2D.

        :param arc: arc to verify intersections.
        :param abs_tol: tolerance.
        :return: list with the intersections points.
        """
        if self.bounding_rectangle.distance_to_b_rectangle(arc.bounding_rectangle) > abs_tol:
            return []
        return self._generic_edge_intersections(arc, abs_tol)

    def bsplinecurve_intersections(self, bspline, abs_tol=1e-6):
        """
        Calculates intersections between two BSpline Curve 2D.

        :param bspline: bspline to verify intersections.
        :param abs_tol: tolerance.
        :return: list with the intersections points.
        """
        if self.bounding_rectangle.distance_to_b_rectangle(bspline.bounding_rectangle) > abs_tol:
            return []
        return self._generic_edge_intersections(bspline, abs_tol)

    def axial_symmetry(self, line):
        """
        Finds out the symmetric bsplinecurve2d according to a line.

        """

        points_symmetry = [point.axial_symmetry(line) for point in self.control_points]

        return self.__class__(degree=self.degree,
                              control_points=points_symmetry,
                              knot_multiplicities=self.knot_multiplicities[::-1],
                              knots=self.knots[::-1],
                              weights=self.weights)

    def offset(self, offset_length: float):
        """
        Offsets a BSplineCurve2D in one of its normal direction.

        :param offset_length: the length taken to offset the BSpline. if positive, the offset is in the normal
            direction of the curve. if negative, in the opposite direction of the normal.
        :return: returns an offset bsplinecurve2D, created with from_points_interpolation.
        """
        points = self.points
        unit_normal_vectors = [self.unit_normal_vector(
            self.abscissa(point)) for point in points]
        offseted_points = [point.translation(normal_vector * offset_length) for point, normal_vector
                           in zip(points, unit_normal_vectors)]
        offseted_bspline = BSplineCurve2D.from_points_interpolation(offseted_points, self.degree)
        return offseted_bspline

    def is_shared_section_possible(self, other_bspline2, tol):
        """
        Verifies if it there is any possibility of the two bsplines share a section.

        :param other_bspline2: other bspline.
        :param tol: tolerance used.
        :return: True or False.
        """
        if self.bounding_rectangle.distance_to_b_rectangle(other_bspline2.bounding_rectangle) > tol:
            return False
        return True

    def normal(self, position: float = 0.0):
        """Normal vector to BPlineCurve2D."""
        der = self.derivatives(position, 1)
        tangent = der[1].unit_vector()
        return tangent.rotation(der[0], 0.5 * math.pi)


class BezierCurve2D(BSplineCurve2D):
    """
    A class for 2-dimensional Bézier curves.

    :param degree: The degree of the Bézier curve.
    :type degree: int
    :param control_points: A list of 2-dimensional points
    :type control_points: List[:class:`volmdlr.Point2D`]
    :param name: The name of the B-spline curve. Default value is ''
    :type name: str, optional
    """

    def __init__(self, degree: int, control_points: List[volmdlr.Point2D],
                 name: str = ''):
        knotvector = nurbs_helpers.generate_knot_vector(degree,
                                                        len(control_points))
        knot_multiplicity = [1] * len(knotvector)

        BSplineCurve2D.__init__(self, degree, control_points,
                                knot_multiplicity, knotvector,
                                None, name)


class LineSegment2D(LineSegment):
    """
    Define a line segment limited by two points.

    """

    def __init__(self, start: volmdlr.Point2D, end: volmdlr.Point2D, name: str = ''):
        self._bounding_rectangle = None
        LineSegment.__init__(self, start, end, name=name)

    def copy(self, deep=True, memo=None):
        """
        A specified copy of a LineSegment2D.
        """
        return self.__class__(start=self.start.copy(deep, memo), end=self.end.copy(deep, memo), name=self.name)

    def __hash__(self):
        return hash(('linesegment2d', self.start, self.end, self.line))

    def _data_hash(self):
        return self.start._data_hash() + self.end._data_hash()

    def _data_eq(self, other_object):
        if self.__class__.__name__ != other_object.__class__.__name__:
            return False
        return self.start == other_object.start and self.end == other_object.end

    def __eq__(self, other_object):
        if self.__class__.__name__ != other_object.__class__.__name__:
            return False
        return self.start == other_object.start and self.end == other_object.end

    def to_dict(self, *args, **kwargs):
        """Stores all Line Segment 2D attributes in a dict object."""
        return {'object_class': 'volmdlr.edges.LineSegment2D',
                'name': self.name,
                'start': self.start.to_dict(),
                'end': self.end.to_dict()
                }

    @property
    def bounding_rectangle(self):
        """
        Evaluates the bounding rectangle of the Line segment.
        """
        if not self._bounding_rectangle:
            self._bounding_rectangle = volmdlr.core.BoundingRectangle(
                min(self.start.x, self.end.x), max(self.start.x, self.end.x),
                min(self.start.y, self.end.y), max(self.start.y, self.end.y))
        return self._bounding_rectangle

    def straight_line_area(self):
        """
        Calculates the area of the LineSegment2D, with line drawn from start to end.

        :return: straight_line_area.
        """
        return 0.

    def straight_line_second_moment_area(self, *args, **kwargs):
        """Straight line second moment area for a line segment."""
        return 0, 0, 0

    def straight_line_center_of_mass(self):
        """Straight line center of mass."""
        return 0.5 * (self.start + self.end)

    def point_distance(self, point, return_other_point=False):
        """
        Computes the distance of a point to segment of line.

        :param point: point to calculate distance.
        :param return_other_point: Boolean variable to return line segment's corresponding point or not.
        """
        distance, point = volmdlr.linesegment2d_point_distance((self.start.x, self.start.y),
                                                               (self.end.x, self.end.y), (point.x, point.y))
        if return_other_point:
            return distance, volmdlr.Point2D(*point)
        return distance

    def point_projection(self, point):
        """
        If the projection falls outside the LineSegment2D, returns None.
        """
        point, curv_abs = volmdlr_curves.Line2D.point_projection(self.line, point)
        if curv_abs < 0 or curv_abs > self.length():
            if abs(curv_abs) < 1e-6 or math.isclose(curv_abs, self.length(),
                                                    abs_tol=1e-6):
                return point, curv_abs
            return None, curv_abs
        return point, curv_abs

    def line_intersections(self, line: volmdlr_curves.Line2D):
        """Line Segment intersections with volmdlr_curves.Line2D."""
        if self.direction_vector().is_colinear_to(line.direction_vector()):
            return []
        point = volmdlr.Point2D.line_intersection(self, line)
        if point is not None:
            point_projection1, _ = self.point_projection(point)
            intersections = [point_projection1]
            if point_projection1 is None:
                intersections = []

            elif line.__class__.__name__ == 'LineSegment2D':
                point_projection2, _ = line.point_projection(point)
                if point_projection2 is None:
                    intersections = []

            return intersections
        if line.point_belongs(self.start):
            return [self.start]
        if line.point_belongs(self.end):
            return [self.end]
        return []

    def linesegment_intersections(self, linesegment2d: 'LineSegment2D', abs_tol=1e-6):
        """
        Touching line segments does not intersect.
        """
        if self.bounding_rectangle.distance_to_b_rectangle(linesegment2d.bounding_rectangle) > abs_tol:
            return []
        if self.direction_vector(0.0).is_colinear_to(linesegment2d.direction_vector(0.0), abs_tol=abs_tol):
            return []
        point = volmdlr.Point2D.line_intersection(self, linesegment2d)
        # TODO: May be these commented conditions should be used for linesegment_crossings
        if point:  # and (point != self.start) and (point != self.end):
            point_projection1, _ = self.point_projection(point)
            if point_projection1 is None:
                return []

            point_projection2, _ = linesegment2d.point_projection(point)
            if point_projection2 is None:
                return []

            return [point_projection1]
        return []

    def line_crossings(self, line: 'volmdlr.curves.Line2D'):
        """Line Segment crossings with line 2d."""
        if self.direction_vector().is_colinear_to(line.direction_vector()):
            return []
        line_intersection = self.line_intersections(line)
        if line_intersection and (line_intersection[0].is_close(self.end) or
                                  line_intersection[0].is_close(self.start)):
            return []
        return line_intersection

    def plot(self, ax=None, edge_style: EdgeStyle = EdgeStyle()):
        """
        Plots the Linesegment2D.
        """
        width = edge_style.width

        if ax is None:
            _, ax = plt.subplots()

        p1, p2 = self.start, self.end
        if edge_style.arrow:
            if edge_style.plot_points:
                ax.plot([p1[0], p2[0]], [p1[1], p2[1]], color=edge_style.color,
                        alpha=edge_style.alpha, style='o-')
            else:
                ax.plot([p1[0], p2[0]], [p1[1], p2[1]], color=edge_style.color,
                        alpha=edge_style.alpha)

            length = ((p1[0] - p2[0]) ** 2 + (p1[1] - p2[1]) ** 2) ** 0.5
            if width is None:
                width = length / 1000.
                head_length = length / 20.
                head_width = head_length / 2.
            else:
                head_width = 2 * width
                head_length = head_width
            ax.arrow(p1[0], p1[1],
                     (p2[0] - p1[0]) / length * (length - head_length),
                     (p2[1] - p1[1]) / length * (length - head_length),
                     head_width=head_width, fc='b', linewidth=0,
                     head_length=head_length, width=width, alpha=0.3)
        else:
            if width is None:
                width = 1
            if edge_style.plot_points:
                ax.plot([p1[0], p2[0]], [p1[1], p2[1]], color=edge_style.color,
                        marker='o', linewidth=width, alpha=edge_style.alpha)
            else:
                ax.plot([p1[0], p2[0]], [p1[1], p2[1]], color=edge_style.color,
                        linewidth=width, alpha=edge_style.alpha)
        return ax

    def to_3d(self, plane_origin, x1, x2):
        """
        Transforms the Line segment 2D into a 3D line segment.

        :param plane_origin: The origin of plane to draw the Line segment 3D.
        :type plane_origin: volmdlr.Point3D
        :param x1: First direction of the plane
        :type x1: volmdlr.Vector3D
        :param x2: Second direction of the plane.
        :type x2: volmdlr.Vector3D
        :return: A 3D line segment.
        :rtype: LineSegment3D
        """
        start = self.start.to_3d(plane_origin, x1, x2)
        end = self.end.to_3d(plane_origin, x1, x2)
        return LineSegment3D(start, end, name=self.name)

    def get_reverse(self):
        """
        Invert the sense of the line segment.
        """
        return LineSegment2D(self.end.copy(), self.start.copy())

    def rotation(self, center: volmdlr.Point2D, angle: float):
        """
        LineSegment2D rotation.

        :param center: rotation center
        :param angle: angle rotation
        :return: a new rotated LineSegment2D
        """
        return LineSegment2D(self.start.rotation(center, angle), self.end.rotation(center, angle))

    def translation(self, offset: volmdlr.Vector2D):
        """
        LineSegment2D translation.

        :param offset: translation vector.
        :return: A new translated LineSegment2D.
        """
        return LineSegment2D(self.start.translation(offset), self.end.translation(offset))

    def frame_mapping(self, frame: volmdlr.Frame2D, side: str):
        """
        Changes vector frame_mapping and return a new LineSegment2D.

        side = 'old' or 'new'.
        """
        if side == 'old':
            new_start = frame.local_to_global_coordinates(self.start)
            new_end = frame.local_to_global_coordinates(self.end)
        elif side == 'new':
            new_start = frame.global_to_local_coordinates(self.start)
            new_end = frame.global_to_local_coordinates(self.end)
        else:
            raise ValueError('Please Enter a valid side: old or new')
        return LineSegment2D(new_start, new_end)

    def plot_data(self, edge_style: plot_data.EdgeStyle = None):
        """
        Plot data method for a LineSegment2D.

        :param edge_style: edge style.
        :return: plot_data.LineSegment2D object.
        """
        return plot_data.LineSegment2D([self.start.x, self.start.y],
                                       [self.end.x, self.end.y],
                                       edge_style=edge_style)

    def create_tangent_circle(self, point, other_line):
        """Create a circle tangent to a LineSegment."""
        circle1, circle2 = other_line.create_tangent_circle(point, self.line)
        if circle1 is not None:
            _, curv_abs1 = self.line.point_projection(circle1.center)
            if curv_abs1 < 0. or curv_abs1 > self.length():
                circle1 = None
        if circle2 is not None:
            _, curv_abs2 = self.line.point_projection(circle2.center)
            if curv_abs2 < 0. or curv_abs2 > self.length():
                circle2 = None
        return circle1, circle2

    def infinite_primitive(self, offset):
        """Get an infinite primitive."""
        n = -self.unit_normal_vector()
        offset_point_1 = self.start + offset * n
        offset_point_2 = self.end + offset * n

        return volmdlr_curves.Line2D(offset_point_1, offset_point_2)

    def nearest_point_to(self, point):
        """
        Find out the nearest point on the linesegment to point.

        """

        points = self.discretization_points(number_points=500)
        return point.nearest_point(points)

    def axial_symmetry(self, line):
        """
        Finds out the symmetric linesegment2d according to a line.
        """

        points_symmetry = [point.axial_symmetry(line) for point in [self.start, self.end]]

        return self.__class__(points_symmetry[0], points_symmetry[1])

    def closest_point_on_segment(self, point):
        """Gets the closest point on the line segment and another given point."""
        segment_vector = self.direction_vector()
        p_vector = point - self.start
        p_vector = p_vector.to_vector()
        t_param = p_vector.dot(segment_vector) / segment_vector.dot(segment_vector)
        t_param = max(0, min(t_param, 1))
        closest_point = volmdlr.Point2D(self.start.x + t_param * segment_vector[0],
                                        self.start.y + t_param * segment_vector[1])
        return closest_point

    def distance_linesegment(self, linesegment, return_points=False):
        """
        Calculates the minimum distance between two line segments.

        :param linesegment: other line segment.
        :param return_points: boolean weather to return the minimum distance corresponding points or not.
        :return: minimum distance / minimal distance with corresponding points.
        """
        intersections = self.linesegment_intersections(linesegment)
        if intersections:
            if return_points:
                return 0.0, intersections[0], intersections[0]
            return 0.0
        closest_point_on_self_to_start = self.closest_point_on_segment(linesegment.start)
        closest_point_on_self_to_end = self.closest_point_on_segment(linesegment.end)
        closest_point_on_lineseg_to_start = linesegment.closest_point_on_segment(self.start)
        closest_point_on_lineseg_to_end = linesegment.closest_point_on_segment(self.end)
        min_dist, min_dist_point1, min_dist_point2 = math.inf, None, None
        for point1, point2 in zip([closest_point_on_self_to_start, closest_point_on_self_to_end,
                                   closest_point_on_lineseg_to_start, closest_point_on_lineseg_to_end],
                                  [linesegment.start, linesegment.end, self.start, self.end]):
            dist = point1.point_distance(point2)
            if dist < min_dist:
                min_dist = dist
                min_dist_point1, min_dist_point2 = point1, point2
        if return_points:
            return min_dist, min_dist_point1, min_dist_point2
        return min_dist

    def line_distance(self, line, return_points: bool = False):
        """
        Calculates the distance between a Line Segment and an infinite Line.

        :param line: other line.
        :param return_points: weather to return corresponding points or not.
        :return: distance between line and line segment.
        """
        distance = 0.0
        line_intersections = line.line_intersections(self.line)
        if not line_intersections:
            line_closest_point1 = line.closest_point_on_line(self.start)
            point1, point2 = self.start, line_closest_point1
            distance = line_closest_point1.point_distance(self.start)
        elif not self.point_belongs(line_intersections[0]):
            line_closest_point1 = line.closest_point_on_line(self.start)
            line_closest_point2 = line.closest_point_on_line(self.end)
            distance1 = line_closest_point1.point_distance(self.start)
            distance2 = line_closest_point2.point_distance(self.end)
            if distance1 < distance2:
                distance = distance1
                point1, point2 = self.start, line_closest_point1
            else:
                distance = distance2
                point1, point2 = self.end, line_closest_point2
        else:
            point1, point2 = line_intersections[0], line_intersections[0]
        if return_points:
            return distance, point1, point2
        return distance


class ArcMixin:
    """
    Abstract class representing an arc.

    :param circle: arc related circle curve.
    :type circle: Union['volmdlr.curves.Circle2D', 'volmdlr.curves.Circle2D'].
    # :param start: The starting point
    # :type start: Union[:class:`volmdlr.Point2D`, :class:`volmdlr.Point3D`]
    # :param end: The finish point
    # :type end: Union[:class:`volmdlr.Point2D`, :class:`volmdlr.Point3D`]
    # :param name: The name of the arc. Default value is an empty string
    # :type name: str, optional
    """

    def __init__(self, circle, start, end, name: str = ''):
        self.start = start
        self.end = end
        self.circle = circle
        self.name = name
        self._length = None
        self._angle = None
        self.angle_start, self.angle_end = self.get_start_end_angles()

    @property
    def center(self):
        """Gets arc center."""
        return self.circle.center

    @property
    def radius(self):
        """Gets arc radius."""
        return self.circle.radius

    @property
    def angle(self):
        """
        Arc angle property.

        :return: arc angle.
        """
        if not self._angle:
            self._angle = self.angle_end - self.angle_start
        return self._angle

    @property
    def frame(self):
        """Gets the arc frame."""
        return self.circle.frame

    def _arc_point_angle(self, point):
        """Helper function to calculate the angle of point on a trigonometric arc."""
        local_start_point = self.circle.frame.global_to_local_coordinates(point)
        u1, u2 = local_start_point.x / self.radius, local_start_point.y / self.radius
        point_angle = volmdlr.geometry.sin_cos_angle(u1, u2)
        return point_angle

    def get_arc_point_angle(self, point):
        """Returns the angle of point on a trigonometric arc."""
        point_theta = self._arc_point_angle(point)
        if self.angle_start > point_theta:
            point_theta += volmdlr.TWO_PI
        return point_theta

    def get_start_end_angles(self):
        """Returns the start and end angle of the arc."""
        start_angle = self._arc_point_angle(self.start)
        end_angle = self._arc_point_angle(self.end)
        if start_angle >= end_angle:
            end_angle += volmdlr.TWO_PI
        return start_angle, end_angle

    def length(self):
        """
        Calculates the length of the Arc, with its radius, and its arc angle.

        :return: the length of the Arc.
        """
        if not self._length:
            self._length = self.circle.radius * abs(self.angle)
        return self._length

    def point_at_abscissa(self, abscissa):
        """
        Calculates a point in the Arc at a given abscissa.

        :param abscissa: abscissa where in the curve the point should be calculated.
        :return: Corresponding point.
        """
        if self.is_trigo:
            return self.start.rotation(self.circle.center, abscissa / self.circle.radius)
        return self.start.rotation(self.circle.center, -abscissa / self.circle.radius)

    def normal_vector(self, abscissa: float):
        """
        Get the normal vector of the Arc2D.

        :param abscissa: defines where in the Arc2D the
        normal vector is to be calculated
        :return: The normal vector of the Arc2D
        """
        point = self.point_at_abscissa(abscissa)
        normal_vector = self.circle.center - point
        normal_vector = normal_vector.to_vector()
        return normal_vector

    def direction_vector(self, abscissa: float):
        """
        Get direction vector of the Arc2D.

        :param abscissa: defines where in the Arc2D the
        direction vector is to be calculated
        :return: The direction vector of the Arc2D
        """
        return -self.normal_vector(abscissa=abscissa).normal_vector()

    def point_distance(self, point):
        """Returns the minimal distance to a point."""
        if self.point_belongs(point):
            return 0
        if self.circle.center.is_close(point):
            return self.circle.radius
        class_sufix = self.__class__.__name__[-2:]
        linesegment_class = getattr(sys.modules[__name__], 'LineSegment' + class_sufix)
        linesegment = linesegment_class(self.circle.center, point)
        if linesegment.length() > self.circle.radius:
            if self.linesegment_intersections(linesegment):
                return linesegment.length() - self.circle.radius
            return min(self.start.point_distance(point), self.end.point_distance(point))
        vector_to_point = point - self.circle.center
        vector_to_point = vector_to_point.unit_vector()
        projected_point = self.circle.center + self.circle.radius * vector_to_point
        if self.point_belongs(projected_point):
            return self.circle.radius - linesegment.length()
        return min(self.start.point_distance(point), self.end.point_distance(point))

    def discretization_points(self, *, number_points: int = None, angle_resolution: int = 20):
        """
        Discretize an Edge to have "n" points.

        :param number_points: the number of points (including start and end points)
             if unset, only start and end will be returned
        :param angle_resolution: if set, the sampling will be adapted to have a controlled angular distance. Useful
            to mesh an arc
        :return: a list of sampled points
        """
        if not number_points:
            if not angle_resolution:
                number_points = 2
            else:
                number_points = max(math.ceil(self.angle * angle_resolution) + 1, 2)

        step = self.length() / (number_points - 1)
        return [self.point_at_abscissa(i * step)
                for i in range(number_points)]

    def get_geo_lines(self, tag: int, start_point_tag: int, center_point_tag: int, end_point_tag: int):
        """
        Gets the lines that define an Arc in a .geo file.

        :param tag: The linesegment index
        :type tag: int
        :param start_point_tag: The linesegment' start point index
        :type start_point_tag: int
        :param center_point_tag: The linesegment' center point index
        :type center_point_tag: int
        :param end_point_tag: The line segment's end point index
        :type end_point_tag: int

        :return: A line
        :rtype: str
        """

        return 'Circle(' + str(tag) + ') = {' + str(start_point_tag) + ', ' + \
            str(center_point_tag) + ', ' + str(end_point_tag) + '};'

    def get_geo_points(self):
        """
        Gets the points that define an Arc to use them in a .geo file.

        :return: A list of characteristic arc points
        :rtype: List

        """
        return [self.start, self.circle.center, self.end]

    def get_reverse(self):
        """
        Gets the reverse version of an arc.

        :return: An arc
        """
        circle = self.circle.reverse()
        return self.__class__(circle, start=self.end, end=self.start)

    def split(self, split_point, tol: float = 1e-6):
        """
        Splits arc at a given point.

        :param split_point: splitting point.
        :param tol: tolerance.
        :return: list of two Arc.
        """
        if split_point.is_close(self.start, tol):
            return [None, self.copy()]
        if split_point.is_close(self.end, tol):
            return [self.copy(), None]
        if self.__class__.__name__[-2:] == "2D":
            return [self.__class__(self.circle, self.start, split_point, self.is_trigo),
                    self.__class__(self.circle, split_point, self.end, self.is_trigo)]
        return [self.__class__(self.circle, self.start, split_point),
                self.__class__(self.circle, split_point, self.end)]

    def get_shared_section(self, other_arc2, abs_tol: float = 1e-6):
        """
        Gets the shared section between two arcs.

        :param other_arc2: other arc to verify for shared section.
        :param abs_tol: tolerance.
        :return: shared arc section.
        """
        if self.__class__ != other_arc2.__class__:
            if self.__class__ == other_arc2.simplify.__class__:
                return self.get_shared_section(other_arc2.simplify, abs_tol)
            return []
        if not self.circle.center.is_close(other_arc2.circle.center) or self.circle.radius != self.circle.radius or \
                not any(self.point_belongs(point) for point in [other_arc2.start,
                                                                other_arc2.middle_point(), other_arc2.end]):
            return []
        if all(self.point_belongs(point, abs_tol) for point in
               [other_arc2.start, other_arc2.middle_point(), other_arc2.end]):
            return [other_arc2]
        if all(other_arc2.point_belongs(point, abs_tol) for point in
               [self.start, self.point_at_abscissa(self.length() * .5), self.end]):
            return [self]
        if self.point_belongs(other_arc2.start, abs_tol):
            arc1_, arc2_ = self.split(other_arc2.start, abs_tol)
        elif self.point_belongs(other_arc2.end, abs_tol):
            arc1_, arc2_ = self.split(other_arc2.end, abs_tol)
        else:
            raise NotImplementedError
        shared_arc_section = []
        for arc in [arc1_, arc2_]:
            if arc and all(other_arc2.point_belongs(point, abs_tol)
                           for point in [arc.start, arc.middle_point(), arc.end]):
                shared_arc_section.append(arc)
                break
        return shared_arc_section

    def delete_shared_section(self, other_arc2, abs_tol: float = 1e-6):
        """
        Deletes from self, the section shared with the other arc.

        :param other_arc2:
        :param abs_tol: tolerance.
        :return:
        """
        shared_section = self.get_shared_section(other_arc2, abs_tol)
        if not shared_section:
            return [self]
        if shared_section == self:
            return []
        split_arcs1 = self.split(shared_section[0].start)
        split_arcs2 = self.split(shared_section[0].end)
        new_arcs = []
        for arc in split_arcs1 + split_arcs2:
            if arc and not arc.point_belongs(shared_section[0].middle_point(), abs_tol):
                new_arcs.append(arc)
        return new_arcs

    def is_close(self, other_edge, tol: float = 1e-6):
        """
        Checks if two arc are the same considering the Euclidean distance.

        :param other_edge: other arc.
        :param tol: The tolerance under which the Euclidean distance is considered equal to 0, defaults to 1e-6
        :type tol: float, optional
        """

        if isinstance(other_edge, self.__class__):
            if (self.start.is_close(other_edge.start, tol) and self.end.is_close(other_edge.end, tol)
                    and self.circle.center.is_close(other_edge.circle.center, tol)
                    and self.point_belongs(other_edge.middle_point(), tol)):
                return True
        return False


class FullArcMixin(ArcMixin):
    """
    Abstract class for representing a circle with a start and end points that are the same.
    """

    def __init__(self, circle: Union[volmdlr.curves.Circle2D, volmdlr.curves.Circle3D],
                 start_end: Union[volmdlr.Point2D, volmdlr.Point3D], name: str = ''):
        self.circle = circle
        self.start_end = start_end
        ArcMixin.__init__(self, circle=circle, start=start_end, end=start_end, name=name)  # !!! this is dangerous

    @property
    def angle(self):
        """Angle of Full Arc. """
        return volmdlr.TWO_PI

    @property
    def periodic(self):
        """Return True if an edge is periodic."""
        return True

    def split(self, split_point, tol: float = 1e-6):
        """
        Splits arc at a given point.

        :param split_point: splitting point.
        :param tol: tolerance.
        :return: list of two Arc.
        """
        if split_point.is_close(self.start, tol):
            return [None, self.copy()]
        if split_point.is_close(self.end, tol):
            return [self.copy(), None]
        class_ = getattr(sys.modules[__name__], 'Arc' + self.__class__.__name__[-2:])
        return [class_(self.circle, self.start, split_point, self.is_trigo),
                class_(self.circle, split_point, self.end, self.is_trigo)]

    @classmethod
    def from_curve(cls, circle, name: str = ''):
        """Creates A full arc, 2d or 3d, from circle."""
        return cls(circle, circle.center + circle.frame.u * circle.radius, name=name)


class Arc2D(ArcMixin, Edge):
    """
    Class to draw Arc2D.

    angle: the angle measure always >= 0
    """

    def __init__(self, circle: 'volmdlr.curves.Circle2D', start: volmdlr.Point2D,
                 end: volmdlr.Point2D, name: str = ''):
        self._bounding_rectangle = None
        ArcMixin.__init__(self, circle, start, end, name=name)
        Edge.__init__(self, start=start, end=end, name=name)

    def __hash__(self):
        return hash(('arc2d', self.circle, self.start, self.end, self.is_trigo))

    def __eq__(self, other_arc):
        if self.__class__.__name__ != other_arc.__class__.__name__:
            return False
        return (self.circle == other_arc.circle and self.start == other_arc.start
                and self.end == other_arc.end and self.is_trigo == other_arc.is_trigo)

    def to_dict(self, use_pointers: bool = False, memo=None, path: str = '#', id_method=True, id_memo=None):
        """Stores all Arc 2D attributes in a dict object."""
        dict_ = self.base_dict()
        dict_['circle'] = self.circle.to_dict(use_pointers=use_pointers, memo=memo,
                                              id_method=id_method, id_memo=id_memo, path=path + '/circle')
        dict_['start'] = self.start.to_dict(use_pointers=use_pointers, memo=memo,
                                                id_method=id_method, id_memo=id_memo, path=path + '/start')
        dict_['end'] = self.end.to_dict(use_pointers=use_pointers, memo=memo,
                                                id_method=id_method, id_memo=id_memo, path=path + '/end')
        return dict_

    @classmethod
    def from_3_points(cls, point1, point2, point3, name: str = ''):
        """
        Creates a circle 2d from 3 points.

        :return: circle 2d.
        """
        circle = volmdlr_curves.Circle2D.from_3_points(point1, point2, point3)
        arc = cls(circle, point1, point3)
        if not arc.point_belongs(point2):
            return cls(circle.reverse(), point1, point3, name=name)
        return arc

    @property
    def is_trigo(self):
        """Return True if circle is counterclockwise."""
        return self.circle.is_trigo

    def _get_points(self):
        return [self.start, self.end]

    points = property(_get_points)

    def point_belongs(self, point, abs_tol=1e-6):
        """
        Check if a Point2D belongs to the Arc2D.

        """
        distance_point_to_center = point.point_distance(self.circle.center)
        if not math.isclose(distance_point_to_center, self.circle.radius, rel_tol=0.005):
            return False
        if point.is_close(self.start, abs_tol) or point.is_close(self.end, abs_tol):
            return True
        clockwise_arc = self.reverse() if self.is_trigo else self
        vector_start = clockwise_arc.start - clockwise_arc.circle.center
        vector_end = clockwise_arc.end - clockwise_arc.circle.center
        vector_point = point - clockwise_arc.circle.center
        arc_angle = volmdlr.geometry.clockwise_angle(vector_start, vector_end)
        point_start_angle = volmdlr.geometry.clockwise_angle(vector_start, vector_point)
        point_end_angle = volmdlr.geometry.clockwise_angle(vector_point, vector_end)
        if math.isclose(arc_angle, point_start_angle + point_end_angle, rel_tol=0.01):
            return True
        return False

    def to_full_arc_2d(self):
        """
        Convert to a full arc2d.
        """
        return FullArc2D(circle=self.circle, start_end=self.point_at_abscissa(0), name=self.name)

    def line_intersections(self, line2d: volmdlr_curves.Line2D):
        """
        Calculates the intersection between a line and an Arc2D.

        :param line2d: Line2D to verify intersections.
        :return: a list with intersections points.
        """
        full_arc_2d = self.to_full_arc_2d()
        fa2d_intersection_points = full_arc_2d.line_intersections(line2d)
        intersection_points = []
        for point in fa2d_intersection_points:
            if self.point_belongs(point):
                intersection_points.append(point)
        return intersection_points

    def linesegment_intersections(self, linesegment2d: LineSegment2D, abs_tol=1e-6):
        """
        Calculates the intersection between a LineSegment2D and an Arc2D.

        :param linesegment2d: LineSegment2D to verify intersections.
        :param abs_tol: tolerance.
        :return: a list with intersections points.
        """
        if self.bounding_rectangle.distance_to_b_rectangle(linesegment2d.bounding_rectangle) > abs_tol:
            return []
        full_arc_2d = self.to_full_arc_2d()
        fa2d_intersection_points = full_arc_2d.linesegment_intersections(linesegment2d, abs_tol)
        intersection_points = []
        for point in fa2d_intersection_points:
            if self.point_belongs(point, abs_tol):
                intersection_points.append(point)
        return intersection_points

    def bsplinecurve_intersections(self, bspline, abs_tol: float = 1e-6):
        """
        Intersections between an arc 2d and bspline curve 2d.

        :param bspline: bspline curve 2d.
        :param abs_tol: tolerance.
        :return: list of intersection points.
        """
        intersections = bspline.arc_intersections(self, abs_tol)
        return intersections

    def arc_intersections(self, arc, abs_tol: float = 1e-6):
        """Intersections between two arc 2d."""
        circle_intersections = vm_utils_intersections.get_circle_intersections(self.circle, arc.circle)
        arc_intersections = [inter for inter in circle_intersections if self.point_belongs(inter, abs_tol)]
        return arc_intersections

    def arcellipse_intersections(self, arcellipse, abs_tol: float = 1e-6):
        """
        Intersections between an arc 2d and arc-ellipse 2d.

        :param arcellipse: arc-ellipse 2d.
        :param abs_tol: tolerance
        :return: list of intersection points.
        """
        if self.bounding_rectangle.distance_to_b_rectangle(arcellipse.bounding_rectangle) > abs_tol:
            return []
        intersections = vm_utils_intersections.get_bsplinecurve_intersections(arcellipse, self, abs_tol)
        return intersections

    def abscissa(self, point: volmdlr.Point2D, tol=1e-6):
        """
        Returns the abscissa of a given point 2d.

        """
        if not math.isclose(point.point_distance(self.circle.center), self.circle.radius, abs_tol=tol):
            raise ValueError('Point not in arc')
        if point.point_distance(self.start) < tol:
            return 0
        if point.point_distance(self.end) < tol:
            return self.length()
        clockwise_arc = self.reverse() if self.is_trigo else self
        vector_start = clockwise_arc.start - clockwise_arc.circle.center
        vector_end = clockwise_arc.end - clockwise_arc.circle.center
        vector_point = point - clockwise_arc.circle.center
        arc_angle = volmdlr.geometry.clockwise_angle(vector_start, vector_end)
        point_start_angle = volmdlr.geometry.clockwise_angle(vector_start, vector_point)
        point_end_angle = volmdlr.geometry.clockwise_angle(vector_point, vector_end)
        if math.isclose(arc_angle, point_start_angle + point_end_angle, abs_tol=tol):
            if self.is_trigo:
                return self.length() - self.circle.radius * point_start_angle
            return self.circle.radius * point_start_angle
        raise ValueError('Point not in arc')

    def area(self):
        """
        Calculates the area of the Arc2D.

        :return: the area of the Arc2D.
        """
        return (self.circle.radius ** 2) * self.angle / 2

    def center_of_mass(self):
        """
        Calculates the center of mass of the Arc2D.

        :return: center of mass point.
        """
        u = self.middle_point() - self.circle.center
        u = u.unit_vector()
        return self.circle.center + 4 / (3 * self.angle) * self.circle.radius * math.sin(
            self.angle * 0.5) * u

    @property
    def bounding_rectangle(self):
        """Gets the bounding rectangle for an Arc 2D."""
        if not self._bounding_rectangle:
            discretization_points = self.discretization_points(number_points=20)
            x_values, y_values = [], []
            for point in discretization_points:
                x_values.append(point.x)
                y_values.append(point.y)
            self._bounding_rectangle = volmdlr.core.BoundingRectangle(min(x_values), max(x_values),
                                                                      min(y_values), max(y_values))
        return self._bounding_rectangle

    def straight_line_area(self):
        """
        Calculates the area of the arc 2D, with line drawn from start to end.

        :return: straight_line_area.
        """
        if self.angle >= math.pi:
            angle = volmdlr.TWO_PI - self.angle
            area = math.pi * self.circle.radius ** 2 - 0.5 * self.circle.radius ** 2 * (
                    angle - math.sin(angle))
        else:
            angle = self.angle
            area = 0.5 * self.circle.radius ** 2 * (angle - math.sin(angle))

        if self.is_trigo:
            return area
        return -area

    def straight_line_second_moment_area(self, point: volmdlr.Point2D):
        """Straight line second moment area for an Arc 2D."""
        if self.angle_end < self.angle_start:
            angle2 = self.angle_end + volmdlr.TWO_PI

        else:
            angle2 = self.angle_end
        angle1 = self.angle_start

        # Full arc section
        moment_area_x1 = self.circle.radius ** 4 / 8 * (angle2 - angle1 + 0.5 * (
                math.sin(2 * angle1) - math.sin(2 * angle2)))
        moment_area_y1 = self.circle.radius ** 4 / 8 * (angle2 - angle1 + 0.5 * (
                math.sin(2 * angle2) - math.sin(2 * angle1)))
        moment_area_xy1 = self.circle.radius ** 4 / 8 * (
                math.cos(angle1) ** 2 - math.cos(angle2) ** 2)

        # Triangle
        moment_area_x2, moment_area_y2, moment_area_xy2 = self._triangle_moment_inertia()
        if moment_area_x2 < 0.:
            moment_area_x2, moment_area_y2, moment_area_xy2 = -moment_area_x2, -moment_area_y2, -moment_area_xy2
        if self.angle < math.pi:
            if self.is_trigo:
                moment_area_x = moment_area_x1 - moment_area_x2
                moment_area_y = moment_area_y1 - moment_area_y2
                moment_area_xy = moment_area_xy1 - moment_area_xy2
            else:
                moment_area_x = moment_area_x2 - moment_area_x1
                moment_area_y = moment_area_y2 - moment_area_y1
                moment_area_xy = moment_area_xy2 - moment_area_xy1
        else:
            if self.is_trigo:
                moment_area_x = moment_area_x1 + moment_area_x2
                moment_area_y = moment_area_y1 + moment_area_y2
                moment_area_xy = moment_area_xy1 + moment_area_xy2
            else:
                moment_area_x = -moment_area_x2 - moment_area_x1
                moment_area_y = -moment_area_y2 - moment_area_y1
                moment_area_xy = -moment_area_xy2 - moment_area_xy1

        return volmdlr.geometry.huygens2d(moment_area_x, moment_area_y, moment_area_xy,
                                          self.straight_line_area(),
                                          self.circle.center,
                                          point)

    def _full_arc_moment_inertia(self, angle1, angle2):
        moment_inertia_x1 = self.circle.radius ** 4 / 8 * (angle2 - angle1 + 0.5 * (
                math.sin(2 * angle1) - math.sin(2 * angle2)))
        moment_inertia_y1 = self.circle.radius ** 4 / 8 * (angle2 - angle1 + 0.5 * (
                math.sin(2 * angle2) - math.sin(2 * angle1)))
        moment_inertia_xy1 = self.circle.radius ** 4 / 8 * (
                math.cos(angle1) ** 2 - math.cos(angle2) ** 2)
        return moment_inertia_x1, moment_inertia_y1, moment_inertia_xy1

    def _triangle_moment_inertia(self):
        xi, yi = self.start - self.circle.center
        xj, yj = self.end - self.circle.center
        moment_inertia_x2 = (yi ** 2 + yi * yj + yj ** 2) * (xi * yj - xj * yi) / 12.
        moment_inertia_y2 = (xi ** 2 + xi * xj + xj ** 2) * (xi * yj - xj * yi) / 12.
        moment_inertia_xy2 = (xi * yj + 2 * xi * yi + 2 * xj * yj + xj * yi) * (
                xi * yj - xj * yi) / 24.
        return moment_inertia_x2, moment_inertia_y2, moment_inertia_xy2

    def straight_line_center_of_mass(self):
        """Straight line center of mass."""
        if self.angle == math.pi:
            return self.center_of_mass()

        u = self.middle_point() - self.circle.center
        u = u.unit_vector()
        if self.angle >= math.pi:
            u = -u
        bissec = volmdlr_curves.Line2D(self.circle.center, self.circle.center + u)
        string = volmdlr_curves.Line2D(self.start, self.end)
        point = volmdlr.Point2D.line_intersection(bissec, string)
        a = point.point_distance(self.start)
        height = point.point_distance(self.circle.center)
        triangle_area = height * a
        triangle_cog = self.circle.center + 2 / 3. * height * u
        if self.angle < math.pi:
            cog = (
                          self.center_of_mass() * self.area() - triangle_area * triangle_cog) / abs(
                self.straight_line_area())
        else:
            cog = (
                          self.center_of_mass() * self.area() + triangle_area * triangle_cog) / abs(
                self.straight_line_area())

        return cog

    def straight_line_point_belongs(self, point):
        """
        Verifies if a point belongs to the surface created by closing the edge.

        :param point: Point to be verified.
        :return: Return True if the point belongs to this surface, or False otherwise.
        """
        if self.point_belongs(point):
            return True
        if self.start == self.end:
            if point.point_distance(self.circle.center) <= self.circle.radius:
                return True
        center_distance_point = self.circle.center.point_distance(point)
        straight_line = LineSegment2D(self.start, self.end)
        for edge in [self, straight_line]:
            line_passing_trough_point = volmdlr_curves.Line2D(self.circle.center, point)
            straight_line_intersections = edge.line_intersections(line_passing_trough_point)
            if straight_line_intersections:
                if self.circle.center.point_distance(straight_line_intersections[0]) > center_distance_point:
                    return True
        return False

    def plot(self, ax=None, edge_style: EdgeStyle = EdgeStyle()):
        """Plot arc 2d with Matplotlib."""
        if ax is None:
            _, ax = plt.subplots()

        if edge_style.plot_points:
            for point in [self.circle.center, self.circle.start, self.circle.end]:
                point.plot(ax=ax, color=edge_style.color, alpha=edge_style.alpha)

        if self.is_trigo:
            theta1 = self.angle_start * 180 / math.pi
            theta2 = self.angle_end * 180 / math.pi
        else:
            theta2 = 360 - self.angle_start * 180 / math.pi
            theta1 = 360 - self.angle_end * 180 / math.pi

        ax.add_patch(matplotlib.patches.Arc((self.circle.center.x, self.circle.center.y), 2 * self.circle.radius,
                                            2 * self.circle.radius, angle=0,
                                            theta1=theta1,
                                            theta2=theta2,
                                            color=edge_style.color,
                                            alpha=edge_style.alpha))
        x_min, x_max = self.circle.center[0] - self.circle.radius*1.2, self.circle.center[0] + self.circle.radius*1.2
        y_min, y_max = self.circle.center[1] - self.circle.radius*1.2, self.circle.center[1] + self.circle.radius*1.2
        ax.set_xlim(x_min, x_max)
        ax.set_ylim(y_min, y_max)

        return ax

    def to_3d(self, plane_origin, x, y):
        """
        Transforms the arc 2D into a 3D arc.

        :param plane_origin: The origin of plane to draw the arc 3D.
        :type plane_origin: volmdlr.Point3D
        :param x: First direction of the plane
        :type x: volmdlr.Vector3D
        :param y: Second direction of the plane.
        :type y: volmdlr.Vector3D
        :return: A 3D arc.
        :type: Arc3D.
        """
        circle3d = self.circle.to_3d(plane_origin, x, y)
        point_start = self.start.to_3d(plane_origin, x, y)
        point_interior = self.middle_point().to_3d(plane_origin, x, y)
        point_end = self.end.to_3d(plane_origin, x, y)
        arc = Arc3D(circle3d, point_start, point_end, name=self.name)
        if not arc.point_belongs(point_interior):
            circle3d = volmdlr_curves.Circle3D(volmdlr.Frame3D(
                circle3d.center, circle3d.frame.u, -circle3d.frame.v, circle3d.frame.u.cross(-circle3d.frame.v)),
                circle3d.radius)
            arc = Arc3D(circle3d, point_start, point_end, name=self.name)
        return arc

    def rotation(self, center: volmdlr.Point2D, angle: float):
        """
        Arc2D rotation.

        :param center: rotation center
        :param angle: angle rotation.
        :return: a new rotated Arc2D.
        """
        return Arc2D(
            circle=self.circle.rotation(center, angle),
            start=self.start.rotation(center, angle),
            end=self.end.rotation(center, angle),
            name=self.name,
        )

    def translation(self, offset: volmdlr.Vector2D):
        """
        Arc2D translation.

        :param offset: translation vector.
        :return: A new translated Arc2D.
        """
        return Arc2D(
            circle=self.circle.translation(offset),
            start=self.start.translation(offset),
            end=self.end.translation(offset),
            name=self.name,
        )

    def frame_mapping(self, frame: volmdlr.Frame2D, side: str):
        """
        Changes vector frame_mapping and return a new Arc2D.

        side = 'old' or 'new'
        """
        return Arc2D(
            circle=self.circle.frame_mapping(frame, side),
            start=self.start.frame_mapping(frame, side),
            end=self.end.frame_mapping(frame, side),
            name=self.name,
        )

    def second_moment_area(self, point):
        """
        Second moment area of part of disk.

        """
        if self.angle_end < self.angle_start:
            angle2 = self.angle_end + volmdlr.TWO_PI

        else:
            angle2 = self.angle_end
        angle1 = self.angle_start
        moment_area_x = self.circle.radius ** 4 / 8 * (angle2 - angle1 + 0.5 * (
                math.sin(2 * angle1) - math.sin(2 * angle2)))
        moment_area_y = self.circle.radius ** 4 / 8 * (angle2 - angle1 + 0.5 * (
                math.sin(2 * angle2) - math.sin(2 * angle1)))
        moment_area_xy = self.circle.radius ** 4 / 8 * (
                math.cos(angle1) ** 2 - math.cos(angle2) ** 2)

        # Must be computed at center, so huygens related to center
        return volmdlr.geometry.huygens2d(moment_area_x, moment_area_y, moment_area_xy, self.area(),
                                          self.circle.center, point)

    def plot_data(self, edge_style: plot_data.EdgeStyle = None, anticlockwise: bool = None):
        """
        Plot data method for a Arc2D.

        :param edge_style: edge style.
        :return: plot_data.Arc2D object.
        """
        list_node = self.discretization_points(number_points=20)
        data = []
        for node in list_node:
            data.append({'x': node.x, 'y': node.y})
        return plot_data.Arc2D(cx=self.circle.center.x,
                               cy=self.circle.center.y,
                               r=self.circle.radius,
                               start_angle=self.angle_start,
                               end_angle=self.angle_end,
                               edge_style=edge_style,
                               data=data,
                               anticlockwise=anticlockwise,
                               name=self.name)

    def copy(self, *args, **kwargs):
        """
        Creates and returns a deep copy of the Arc2D object.

        :param *args: Variable-length argument list.
        :param **kwargs: Arbitrary keyword arguments.
        :return: A new Arc2D object that is a deep copy of the original.

        """
        return Arc2D(self.circle.copy(), self.start.copy(), self.end.copy())

    def cut_between_two_points(self, point1, point2):
        """
        Cuts Arc between two points, and return a new arc between these two points.
        """
        if (point1.is_close(self.start) and point2.is_close(self.end)) or \
                (point2.is_close(self.start) and point1.is_close(self.end)):
            return self
        raise NotImplementedError

    def infinite_primitive(self, offset):
        """Create an offset curve from a distance of the original curve."""
        vector_start_center = self.start - self.circle.center
        vector_start_center = vector_start_center.unit_vector()
        vector_end_center = self.end - self.circle.center
        vector_end_center = vector_end_center.unit_vector()
        if self.is_trigo:
            radius = self.circle.radius + offset
            center = self.circle.center
        else:
            radius = self.circle.radius - offset
            if radius < 0:
                return None
            center = self.circle.center
        new_circle = volmdlr_curves.Circle2D(self.circle.frame, radius)
        start = center + radius * vector_start_center
        end = center + radius * vector_end_center
        return Arc2D(new_circle, start, end)

    def complementary(self):
        """Gets the complementary Arc 2D. """
        return Arc2D(self.circle, self.end, self.start)

    def axial_symmetry(self, line):
        """ Finds out the symmetric arc 2D according to a line. """
        points_symmetry = [point.axial_symmetry(line) for point in [self.start, self.end]]

        return self.__class__(self.circle, start=points_symmetry[0],
                              end=points_symmetry[1])


class FullArc2D(FullArcMixin, Arc2D):
    """ An edge that starts at start_end, ends at the same point after having described a circle. """

    def __init__(self, circle: 'volmdlr.curves.Circle2D', start_end: volmdlr.Point2D,
                 name: str = ''):
        # self.interior = start_end.rotation(center, math.pi)
        self._bounding_rectangle = None
        FullArcMixin.__init__(self, circle=circle, start_end=start_end, name=name)
        Arc2D.__init__(self, circle=circle, start=start_end, end=start_end, name=name)
        self.angle1 = 0.0
        self.angle2 = volmdlr.TWO_PI

    def to_dict(self, use_pointers: bool = False, memo=None, path: str = '#', id_method=True, id_memo=None):
        """Stores all Full Arc 2D attributes in a dict object."""
        dict_ = self.base_dict()
        dict_['circle'] = self.circle.to_dict(use_pointers=use_pointers, memo=memo,
                                              id_method=id_method, id_memo=id_memo, path=path + '/circle')
        dict_['angle'] = self.angle
        dict_['is_trigo'] = self.is_trigo
        dict_['start_end'] = self.start.to_dict(use_pointers=use_pointers, memo=memo,
                                                id_method=id_method, id_memo=id_memo, path=path + '/start_end')
        return dict_

    def copy(self, *args, **kwargs):
        """Creates a copy of a fullarc 2d."""
        return FullArc2D(self.circle.copy(), self.start.copy())

    @classmethod
    def dict_to_object(cls, dict_, *args, **kwargs):
        """
        Create a FullArc2D object from a dictionary representation.

        This class method takes a dictionary containing the necessary data for
        creating a FullArc2D object and returns an instance of the FullArc2D class.
        It expects the dictionary to have the following keys:

        :param cls: The FullArc2D class itself (automatically passed).
        :param dict_: A dictionary containing the required data for object creation.
        :param args: Additional positional arguments (if any).
        :param kwargs: Additional keyword arguments (if any).

        :return: FullArc2D: An instance of the FullArc2D class created from the provided dictionary.
        """
        circle = volmdlr_curves.Circle2D.dict_to_object(dict_['circle'])
        start_end = volmdlr.Point2D.dict_to_object(dict_['start_end'])

        return cls(circle, start_end, name=dict_['name'])

    def __hash__(self):
        return hash((self.__class__.__name__, self.circle, self.start_end))

    def __eq__(self, other_arc):
        if self.__class__.__name__ != other_arc.__class__.__name__:
            return False
        return (self.circle == other_arc.circle) \
            and (self.start_end == other_arc.start_end)

    @property
    def bounding_rectangle(self):
        """Gets the bounding rectangle for a full arc 2d."""
        if not self._bounding_rectangle:
            self._bounding_rectangle = volmdlr.core.BoundingRectangle(
                self.circle.center.x - self.circle.radius, self.circle.center.x + self.circle.radius,
                self.circle.center.y - self.circle.radius, self.circle.center.y + self.circle.radius)
        return self._bounding_rectangle

    def straight_line_area(self):
        """
        Calculates the area of the full arc, with line drawn from start to end.

        :return: straight_line_area.
        """
        area = self.area()
        return area

    def center_of_mass(self):
        """Gets the center of the full arc 2d."""
        return self.circle.center

    def straight_line_center_of_mass(self):
        """Straight line center of mass."""
        return self.center_of_mass()

    def straight_line_point_belongs(self, point):
        """
        Verifies if a point belongs to the surface created by closing the edge.

        :param point: Point to be verified.
        :return: Return True if the point belongs to this surface, or False otherwise.
        """
        if point.point_distance(self.circle.center) <= self.circle.radius:
            return True
        return False

    def to_3d(self, plane_origin, x, y):
        """
        Transforms the full arc 2D into a 3D full arc.

        :param plane_origin: The origin of plane to draw the full arc 3D.
        :type plane_origin: volmdlr.Point3D
        :param x: First direction of the plane
        :type x: volmdlr.Vector3D
        :param y: Second direction of the plane.
        :type y: volmdlr.Vector3D
        :return: A 3D full arc.
        :type: Full Arc 3D.
        """
        circle = self.circle.to_3d(plane_origin, x, y)
        start = self.start.to_3d(plane_origin, x, y)
        return FullArc3D(circle, start)

    def rotation(self, center: volmdlr.Point2D, angle: float):
        """Rotation of a full arc 2D."""
        new_circle = self.circle.rotation(center, angle)
        new_start_end = self.start.rotation(center, angle)
        return FullArc2D(new_circle, new_start_end)

    def translation(self, offset: volmdlr.Vector2D):
        """Translation of a full arc 2D."""
        new_circle = self.circle.translation(offset)
        new_start_end = self.start.translation(offset)
        return FullArc2D(new_circle, new_start_end)

    def frame_mapping(self, frame: volmdlr.Frame2D, side: str):
        """
        Map the 2D full arc to a new frame or its original frame.

        :param frame: The target frame for the mapping.
        :type frame: :class:`volmdlr.Frame2D`
        :param side: Specify whether to map the arc to the new frame ('new')
            or its original frame ('old').
        :type side: str
        :return: The full arc in the specified frame.
        :rtype: :class:`volmdlr.edges.FullArc2D`
        """
        return FullArc2D(*[point.frame_mapping(frame, side) for point in
                           [self.circle, self.start]])

    def polygonization(self):
        """Creates a Polygon from a full arc 2d."""
        return volmdlr.wires.ClosedPolygon2D(self.discretization_points(angle_resolution=15))

    def plot(self, ax=None, edge_style: EdgeStyle = EdgeStyle()):
        """Plots a fullarc using Matplotlib."""
        return vm_common_operations.plot_circle(self.circle, ax, edge_style)

    def cut_between_two_points(self, point1, point2, same_sense: bool = True):
        """
        Cuts a full arc between two points on the fullarc.

        This method calculates the angles between the circle's center and the two points
        in order to determine the starting and ending angles of the arc. It then creates
        an Arc2D object representing the cut arc. If the original arc and the cut arc have
        opposite rotation directions, the cut arc is flipped to match the original arc's
        direction.

        :param point1: The first point defining the cut arc.
        :param point2: The second point defining the cut arc.
        :param same_sense: Boolean value that indicates whether the arc must follow the same direction of rotation
            as the complete arc.

        :return: The cut arc between the two points.
        :rtype: Arc2D.
        """
        x1, y1 = point1 - self.circle.center
        x2, y2 = point2 - self.circle.center
        angle1 = math.atan2(y1, x1)
        angle2 = math.atan2(y2, x2)
        if angle2 < angle1:
            angle2 += volmdlr.TWO_PI
        arc = Arc2D(self.circle, point1, point2)
        if not same_sense:
            arc = arc.complementary()
        return arc

    def line_intersections(self, line2d: volmdlr_curves.Line2D, tol=1e-9):
        """Full Arc 2D intersections with a Line 2D."""
        return self.circle.line_intersections(line2d, tol)

    def linesegment_intersections(self, linesegment2d: LineSegment2D, abs_tol=1e-9):
        """Full arc 2D intersections with a line segment."""
        return self.circle.linesegment_intersections(linesegment2d, abs_tol)

    def get_reverse(self):
        """Reverse of full arc 2D."""
        return self

    def point_belongs(self, point: volmdlr.Point2D, abs_tol: float = 1e-6):
        """
        Returns if given point belongs to the FullArc2D.
        """
        distance = point.point_distance(self.circle.center)
        return math.isclose(distance, self.circle.radius, abs_tol=abs_tol)


class ArcEllipse2D(Edge):
    """
    An 2-dimensional elliptical arc.

    :param ellipse: An ellipse curve, as base for the arc ellipse.
    :type ellipse: volmdlr.curves.Ellipse2D.
    :param start: The starting point of the elliptical arc
    :type start: :class:`volmdlr.Point2D`
    :param end: The end point of the elliptical arc
    :type end: :class:`volmdlr.Point2D`
    :param name: The name of the elliptical arc. Default value is ''
    :type name: str, optional
    """

    def __init__(self, ellipse: volmdlr_curves.Ellipse2D, start: volmdlr.Point2D,
                 end: volmdlr.Point2D, name: str = ''):
        Edge.__init__(self, start, end, name)
        self.ellipse = ellipse
        self._bounding_rectangle = None
        self._reverse = None

    def __eq__(self, other):
        """Defines equality."""
        if not isinstance(other, self.__class__):
            return False
        return bool(self.ellipse == other.ellipse and self.start == other.start
                    and self.end == other.end)

    @property
    def center(self):
        """Gets ellipse's center point."""
        return self.ellipse.frame.origin

    @cached_property
    def angle(self):
        """Gets arc of ellipse angle."""
        return self.angle_end - self.angle_start

    @cached_property
    def angle_start(self):
        """Gets arc of ellipse starting angle."""
        return self.get_start_angle()

    @cached_property
    def angle_end(self):
        """Gets arc of ellipse ending angle."""
        return self.get_end_angle()

    def get_start_angle(self):
        """Gets angle for the start point."""
        local_start_point = self.ellipse.frame.global_to_local_coordinates(self.start)
        u1, u2 = local_start_point.x / self.ellipse.major_axis, local_start_point.y / self.ellipse.minor_axis
        start_angle = volmdlr.geometry.sin_cos_angle(u1, u2)
        return start_angle

    def get_end_angle(self):
        """Gets angle for the end point."""
        local_end_point = self.ellipse.frame.global_to_local_coordinates(self.end)
        u1, u2 = local_end_point.x / self.ellipse.major_axis, local_end_point.y / self.ellipse.minor_axis
        end_angle = volmdlr.geometry.sin_cos_angle(u1, u2)
        if self.ellipse.is_trigo and end_angle == 0.0:
            end_angle = volmdlr.TWO_PI
        return end_angle

    @classmethod
    def from_3_points_and_center(cls, start, interior, end, center, name: str = ''):
        """
        Creates an arc ellipse using 3 points and a center.

        :param start: start point.
        :param interior: interior point.
        :param end: end point.
        :param center: ellipse's point.
        :param name: object's name.
        :return: An arc-ellipse2D object.
        """
        vector_center_start = start - center
        vector_center_end = end - center
        if vector_center_start.norm() >= vector_center_end.norm():
            x1 = start.x - center.x
            y1 = start.y - center.y
            x2 = end.x - center.x
            y2 = end.y - center.y
        else:
            x2 = start.x - center.x
            y2 = start.y - center.y
            x1 = end.x - center.x
            y1 = end.y - center.y
        if vector_center_start.is_colinear_to(vector_center_end) or abs(x1) == abs(x2):
            x2 = interior.x - center.x
            y2 = interior.y - center.y
            if abs(x1) == abs(x2):
                raise ValueError(f"Interior point{interior} is not valid. Try specifying another interior point.")
        minor_axis = math.sqrt((x1 ** 2 * y2 ** 2 - x2 ** 2 * y1 ** 2) / (x1 ** 2 - x2 ** 2))
        if abs(y1) != minor_axis:
            major_axis = math.sqrt(x1 ** 2 / (1 - (y1 ** 2 / minor_axis ** 2)))
        elif abs(y2) != minor_axis:
            major_axis = math.sqrt(x2 ** 2 / (1 - (y2 ** 2 / minor_axis ** 2)))
        else:
            raise NotImplementedError
        arcellipse = cls(volmdlr_curves.Ellipse2D(
            major_axis, minor_axis, volmdlr.Frame2D(center, volmdlr.X2D, volmdlr.Y2D)), start, end, name=name)
        if not arcellipse.point_belongs(interior):
            arcellipse = cls(volmdlr_curves.Ellipse2D(
                major_axis, minor_axis, volmdlr.Frame2D(center, volmdlr.X2D, -volmdlr.Y2D)), start, end, name=name)

        return arcellipse



    def _get_points(self):
        return self.discretization_points(number_points=20)

    points = property(_get_points)

    def length(self):
        """
        Calculates the length of the arc-ellipse 2d.

        :return: arc ellipse 2d's length
        """
        if not self._length:
            self._length = self.abscissa(self.end)
        return self._length

    def point_belongs(self, point, abs_tol: float = 1e-6):
        """
        Verifies if a point belongs to the arc ellipse 2d.

        :param point: point to be verified
        :param abs_tol: tolerance applied during calculations
        :return: True if the point belongs, False otherwise
        """
        if self.start.is_close(point, abs_tol) or self.end.is_close(point, abs_tol):
            return True
        point_in_local_coords = self.ellipse.frame.global_to_local_coordinates(point)
        local_ellipse = self.frame_mapping(self.ellipse.frame, 'new')
        if not math.isclose((point_in_local_coords.x -
                             local_ellipse.ellipse.center.x) ** 2 / local_ellipse.ellipse.major_axis ** 2 +
                            (point_in_local_coords.y -
                             local_ellipse.ellipse.center.y) ** 2 / local_ellipse.ellipse.minor_axis ** 2,
                            1, abs_tol=abs_tol) and\
                not math.isclose((point_in_local_coords.x -
                                  local_ellipse.ellipse.center.x) ** 2 / local_ellipse.ellipse.minor_axis ** 2 +
                                 (point_in_local_coords.y -
                                  local_ellipse.ellipse.center.y) ** 2 / local_ellipse.ellipse.major_axis ** 2,
                                 1, abs_tol=abs_tol):
            return False
        clockwise_arcellipse = self.reverse() if self.ellipse.is_trigo else self
        vector_start = clockwise_arcellipse.start - clockwise_arcellipse.ellipse.center
        vector_end = clockwise_arcellipse.end - clockwise_arcellipse.ellipse.center
        vector_point = point - clockwise_arcellipse.ellipse.center
        arc_angle = volmdlr.geometry.clockwise_angle(vector_start, vector_end)
        point_start_angle = volmdlr.geometry.clockwise_angle(vector_start, vector_point)
        point_end_angle = volmdlr.geometry.clockwise_angle(vector_point, vector_end)
        if math.isclose(arc_angle, point_start_angle + point_end_angle, abs_tol=1e-5):
            return True
        return False

    def valid_abscissa_start_end_angle(self, angle_abscissa):
        """Get valid abscissa angle for start and end."""
        angle_start = self.angle_start
        angle_end = angle_abscissa
        if self.angle_start > angle_abscissa >= self.angle_end:
            if angle_abscissa >= 0.0:
                angle_abscissa += 2 * math.pi
                angle_end = angle_abscissa
            else:
                angle_start = angle_abscissa
                angle_end = self.angle_start
        elif self.angle_start > self.angle_end >= angle_abscissa:
            angle_start = self.angle_start - 2 * math.pi
        return angle_start, angle_end

    def point_at_abscissa(self, abscissa):
        """Get a point at given abscissa."""
        if math.isclose(abscissa, 0.0, abs_tol=1e-6):
            return self.start
        if math.isclose(abscissa, self.length(), abs_tol=1e-6):
            return self.end
        if not self.ellipse.is_trigo:
            arc_ellipse_trigo = self.reverse()
            new_abscissa = self.length() - abscissa
            return arc_ellipse_trigo.point_at_abscissa(new_abscissa)
        discretized_points = self.discretization_points(number_points=100)
        aproximation_abscissa = 0
        aproximation_point = None
        for point1, point2 in zip(discretized_points[:-1], discretized_points[1:]):
            dist1 = point1.point_distance(point2)
            if (aproximation_abscissa + dist1) >= abscissa:
                aproximation_point = point1
                break
            aproximation_abscissa += dist1
        initial_point = self.ellipse.frame.global_to_local_coordinates(aproximation_point)
        u1, u2 = initial_point.x / self.ellipse.major_axis, initial_point.y / self.ellipse.minor_axis
        initial_angle = volmdlr.geometry.sin_cos_angle(u1, u2)
        angle_start, initial_angle = self.valid_abscissa_start_end_angle(initial_angle)
        abscissa_angle = vm_common_operations.ellipse_abscissa_angle_integration(
            self.ellipse, abscissa, angle_start, initial_angle)
        x = self.ellipse.major_axis * math.cos(abscissa_angle)
        y = self.ellipse.minor_axis * math.sin(abscissa_angle)
        return self.ellipse.frame.local_to_global_coordinates(volmdlr.Point2D(x, y))

    def abscissa(self, point: volmdlr.Point2D, tol: float = 1e-6):
        """
        Calculates the abscissa of a given point.

        :param point: point for calculating abscissa
        :param tol: tolerance.
        :return: a float, between 0 and the arc ellipse 2d's length
        """
        if self.start.is_close(point, tol):
            return 0.0
        if self.end.is_close(point, tol):
            if self._length:
                return self._length
            if not self.ellipse.is_trigo:
                arc_ellipse_trigo = self.reverse()
                abscissa_end = arc_ellipse_trigo.abscissa(self.start)
                return abscissa_end
        if self.point_belongs(point, 1e-4):
            if not self.ellipse.is_trigo:
                arc_ellipse_trigo = self.reverse()
                abscissa_point = arc_ellipse_trigo.abscissa(point)
                return self.length() - abscissa_point
            new_point = self.ellipse.frame.global_to_local_coordinates(point)
            u1, u2 = new_point.x / self.ellipse.major_axis, new_point.y / self.ellipse.minor_axis
            angle_abscissa = volmdlr.geometry.sin_cos_angle(u1, u2)
            if angle_abscissa == 0.0 and point.is_close(self.end):
                angle_abscissa = 2 * math.pi
            angle_start, angle_end = self.valid_abscissa_start_end_angle(angle_abscissa)

            def ellipse_arc_length(theta):
                return math.sqrt((self.ellipse.major_axis ** 2) * math.sin(theta) ** 2 +
                                 (self.ellipse.minor_axis ** 2) * math.cos(theta) ** 2)

            res, _ = scipy_integrate.quad(ellipse_arc_length, angle_start, angle_end)
            return res
        raise ValueError(f'point {point} does not belong to ellipse')

    @property
    def bounding_rectangle(self):
        """
        Calculates the bounding rectangle for the arc ellipse 2d.

        :return: Bounding Rectangle object.
        """
        if not self._bounding_rectangle:
            discretization_points = self.discretization_points(number_points=20)
            x_values, y_values = [], []
            for point in discretization_points:
                x_values.append(point.x)
                y_values.append(point.y)
            self._bounding_rectangle = volmdlr.core.BoundingRectangle(min(x_values), max(x_values),
                                                                      min(y_values), max(y_values))
        return self._bounding_rectangle

    def straight_line_area(self):
        """
        Calculates the area of the elliptic arc, with line drawn from start to end.

        :return: straight_line_area.
        """
        if self.angle >= math.pi:
            angle = volmdlr.TWO_PI - self.angle
            area = math.pi * self.ellipse.major_axis * self.ellipse.minor_axis -\
                0.5 * self.ellipse.major_axis * self.ellipse.minor_axis * (angle - math.sin(angle))
        else:
            angle = self.angle
            area = 0.5 * self.ellipse.major_axis * self.ellipse.minor_axis * (angle - math.sin(angle))

        if self.ellipse.is_trigo:
            return area
        return -area

    def discretization_points(self, *, number_points: int = None, angle_resolution: int = None):
        """
        Discretization of an Edge to have "n" points.

        :param number_points: the number of points (including start and end points)
             if unset, only start and end will be returned.
        :param angle_resolution: if set, the sampling will be adapted to have a controlled angular distance. Useful
            to mesh an arc.
        :return: a list of sampled points.
        """

        if not number_points:
            if not angle_resolution:
                number_points = 2
            else:
                number_points = max(math.ceil(angle_resolution * abs(self.angle) + 1), 2)
        if self.angle_start > self.angle_end:
            angle_end = self.angle_end + volmdlr.TWO_PI
            angle_start = self.angle_start
        elif self.angle_start == self.angle_end:
            angle_start = self.angle_start
            angle_end = angle_start + 2 * math.pi
        else:
            angle_end = self.angle_end
            angle_start = self.angle_start
        discretization_points = [self.ellipse.frame.local_to_global_coordinates(
            volmdlr.Point2D(self.ellipse.major_axis * math.cos(angle), self.ellipse.minor_axis * math.sin(angle)))
            for angle in npy.linspace(angle_start, angle_end, number_points)]
        return discretization_points

    def to_3d(self, plane_origin, x, y):
        """
        Transforms the arc of ellipse 2D into a 3D arc of ellipse.

        :param plane_origin: The origin of plane to draw the arc of ellipse 3D.
        :type plane_origin: volmdlr.Point3D
        :param x: First direction of the plane
        :type x: volmdlr.Vector3D
        :param y: Second direction of the plane.
        :type y: volmdlr.Vector3D
        :return: A 3D arc of ellipse.
        :type: ArcEllipse3D.
        """
        interior2d = self.point_at_abscissa(self.length() * 0.5)
        ellipse3d = self.ellipse.to_3d(plane_origin, x, y)
        start3d = self.start.to_3d(plane_origin, x, y)
        end3d = self.end.to_3d(plane_origin, x, y)
        interior3d = interior2d.to_3d(plane_origin, x, y)
        arcellipse = ArcEllipse3D(ellipse3d, start3d, end3d)
        if not arcellipse.point_belongs(interior3d):
            raise NotImplementedError
        return ArcEllipse3D(ellipse3d, start3d, end3d)

    def plot(self, ax=None, edge_style: EdgeStyle = EdgeStyle()):
        """
        Plot arc-ellipse 2d using Matplotlib.

        :param ax: Matplotlib plot if there exists any.
        :param edge_style: edge styles.
        :return: Matplotlib plot
        """
        if ax is None:
            _, ax = plt.subplots()

        self.start.plot(ax=ax, color='r')
        self.end.plot(ax=ax, color='b')
        self.ellipse.center.plot(ax=ax, color='y')

        return vm_common_operations.plot_from_discretization_points(ax, edge_style, self, number_points=100)

    def normal_vector(self, abscissa):
        """
        Calculates the normal vector to an ellipse at a given abscissa.

        :param abscissa: The abscissa value at which the normal vector is to be calculated.
        :type abscissa: float.
        :return: The normal vector to the ellipse at the given abscissa.
        :rtype: volmdlr.Vector2D.

        :raises: ValueError If the abscissa is out of range.
        """
        tangent_vector = self.direction_vector(abscissa)
        return tangent_vector.normal_vector()

    def direction_vector(self, abscissa):
        """
        Calculates the tangent vector to an ellipse at a given abscissa.

        :param abscissa: The abscissa value at which the tangent vector is to be calculated.
        :type abscissa: float.
        :return: The tangent vector to the ellipse at the given abscissa.
        :rtype: volmdlr.Vector2D.

        :raises: ValueError If the abscissa is out of range.
        """
        point_at_abscissa = self.point_at_abscissa(abscissa)

        # Convert the point to local coordinates within the ellipse's frame
        point_at_abscissa_at_local_coord = self.ellipse.frame.global_to_local_coordinates(point_at_abscissa)

        # Calculate the slope of the tangent line at the given abscissa
        dy_dx = -(self.ellipse.minor_axis ** 2 * point_at_abscissa_at_local_coord.x) / (
                self.ellipse.major_axis ** 2 * point_at_abscissa_at_local_coord.y)

        # Construct the second point on the tangent line still on ellipse's frame.
        tangent_second_point = point_at_abscissa_at_local_coord + 1 * volmdlr.Point2D(1, dy_dx)

        # Convert the second point back to global coordinates
        global_coord_second_point = self.ellipse.frame.local_to_global_coordinates(tangent_second_point)

        tangent_vector = global_coord_second_point - point_at_abscissa
        tangent_vector = tangent_vector.to_vector()

        return tangent_vector

    def get_reverse(self):
        """Gets the arc ellipse in the reverse direction."""
        ellipse = self.ellipse.__class__(self.ellipse.major_axis, self.ellipse.minor_axis,
                                         volmdlr.Frame2D(self.ellipse.center, self.ellipse.frame.u,
                                                         -self.ellipse.frame.v))
        return self.__class__(ellipse, self.end.copy(), self.start.copy(), self.name + '_reverse')

    def line_intersections(self, line2d: volmdlr_curves.Line2D, tol: float = 1e-6):
        """
        Intersections between an Arc Ellipse 2D and a Line 2D.

        :param line2d: Line 2D to verify intersections
        :param tol: maximum tolerance.
        :return: List with all intersections
        """
        ellipse2d_linesegment_intersections = vm_utils_intersections.ellipse2d_line_intersections(
            self.ellipse, line2d)
        linesegment_intersections = []
        for inter in ellipse2d_linesegment_intersections:
            if self.point_belongs(inter, tol):
                linesegment_intersections.append(inter)
        return linesegment_intersections

    def linesegment_intersections(self, linesegment2d: LineSegment2D, abs_tol=1e-6):
        """
        Intersections between an Arc Ellipse 2D and a Line Segment 2D.

        :param linesegment2d: LineSegment 2D to verify intersections.
        :param abs_tol: tolerance.
        :return: List with all intersections.
        """
        if self.bounding_rectangle.distance_to_b_rectangle(linesegment2d.bounding_rectangle) > abs_tol:
            return []
        intersections = self.line_intersections(linesegment2d.line)
        linesegment_intersections = []
        for inter in intersections:
            if linesegment2d.point_belongs(inter, abs_tol):
                linesegment_intersections.append(inter)
        return linesegment_intersections

    def bsplinecurve_intersections(self, bspline, abs_tol: float = 1e-6):
        """
        Intersections between an Arc Ellipse 2D and a bSpline 2D.

        :param bspline: bspline 2D to verify intersections.
        :param abs_tol: tolerance.
        :return: List with all intersections.
        """
        if self.bounding_rectangle.distance_to_b_rectangle(bspline.bounding_rectangle) > abs_tol:
            return []
        intersections = vm_utils_intersections.get_bsplinecurve_intersections(self, bspline, abs_tol)
        return intersections

    def rotation(self, center, angle: float):
        """
        Rotation of ellipse around a center and an angle.

        :param center: center of the rotation.
        :param angle: angle to rotated of.
        :return: a rotated new ellipse.
        """
        return ArcEllipse2D(self.ellipse.rotation(center, angle), self.start.rotation(center, angle),
                            self.end.rotation(center, angle))

    def frame_mapping(self, frame: volmdlr.Frame2D, side: str):
        """
        Changes frame_mapping and return a new Arc Ellipse 2D.

        side = 'old' or 'new'
        """
        return ArcEllipse2D(self.ellipse.frame_mapping(frame, side),
                            self.start.frame_mapping(frame, side),
                            self.end.frame_mapping(frame, side))

    def translation(self, offset: volmdlr.Vector2D):
        """
        Translates the Arc ellipse given an offset vector.

        :param offset: offset vector
        :return: new translated arc ellipse 2d.
        """
        return ArcEllipse2D(self.ellipse.translation(offset),
                            self.start.translation(offset),
                            self.end.translation(offset))

    def straight_line_point_belongs(self, point):
        """
        Verifies if a point belongs to the surface created by closing the edge.

        :param point: Point to be verified
        :return: Return True if the point belongs to this surface,
            or False otherwise
        """
        raise NotImplementedError(f'the straight_line_point_belongs method must be'
                                  f' overloaded by {self.__class__.__name__}')

    def split(self, split_point, tol: float = 1e-6):
        """
        Splits arc-ellipse at a given point.

        :param split_point: splitting point.
        :param tol: tolerance.
        :return: list of two Arc-Ellipse.
        """
        if split_point.is_close(self.start, tol):
            return [None, self.copy()]
        if split_point.is_close(self.end, tol):
            return [self.copy(), None]
        return [self.__class__(self.ellipse, self.start, split_point),
                self.__class__(self.ellipse, split_point, self.end)]

    def is_close(self, other_edge, tol: float = 1e-6):
        """
        Checks if two arc-ellipse are the same considering the Euclidean distance.

        :param other_edge: other arc-ellipse.
        :param tol: The tolerance under which the Euclidean distance is considered equal to 0, defaults to 1e-6.
        :type tol: float, optional
        """

        if isinstance(other_edge, self.__class__):
            if (self.start.is_close(other_edge.start, tol) and self.end.is_close(other_edge.end, tol)
                    and self.ellipse.center.is_close(other_edge.ellipse.center, tol) and
                    self.point_belongs(other_edge.point_at_abscissa(other_edge.length() * 0.5), tol)):
                return True
        return False

    def complementary(self):
        """Gets the complementary arc of ellipse."""
        return self.__class__(self.ellipse, self.end, self.start, name=self.name + '_complementary')


class FullArcEllipse(Edge):
    """
    Abstract class to define an ellipse.
    """

    def __init__(self, ellipse: Union[volmdlr_curves.Ellipse2D, volmdlr_curves.Ellipse3D],
                 start_end: Union[volmdlr.Point2D, volmdlr.Point3D], name: str = ''):
        self.start_end = start_end
        self.ellipse = ellipse
        self.is_trigo = True
        Edge.__init__(self, start=start_end, end=start_end, name=name)

    @cached_property
    def angle_start(self):
        """Get ellipse starting angle."""
        local_start_point = self.ellipse.frame.global_to_local_coordinates(self.start)
        u1, u2 = local_start_point.x / self.ellipse.major_axis, local_start_point.y / self.ellipse.minor_axis
        start_angle = volmdlr.geometry.sin_cos_angle(u1, u2)
        return start_angle

    @cached_property
    def angle_end(self):
        """Get ellipse starting angle."""
        return self.angle_start + volmdlr.TWO_PI

    @property
    def periodic(self):
        """Returns True if edge is periodic."""
        return True

    @property
    def center(self):
        """Gets ellipse's center point."""
        return self.ellipse.frame.origin

    def length(self):
        """
        Calculates the length of the ellipse.

        Ramanujan's approximation for the perimeter of the ellipse.
        P = math.pi * (a + b) [ 1 + (3h) / (10 + √(4 - 3h) ) ], where h = (a - b)**2/(a + b)**2.

        :return: Perimeter of the ellipse
        :rtype: float
        """
        return self.ellipse.length()

    def point_belongs(self, point: Union[volmdlr.Point2D, volmdlr.Point3D], abs_tol: float = 1e-2):
        """
        Verifies if a given point lies on the ellipse.

        :param point: point to be verified.
        :param abs_tol: Absolute tolerance to consider the point on the ellipse (0.99 should be considered True).
        :return: True is point lies on the ellipse, False otherwise
        """
        new_point = self.ellipse.frame.global_to_local_coordinates(point)
        return math.isclose(round(new_point.x ** 2 / self.ellipse.major_axis ** 2 +
                            new_point.y ** 2 / self.ellipse.minor_axis ** 2, 2), 1.0, abs_tol=abs_tol)

    def get_reverse(self):
        """
        Defines a new FullArcEllipse, identical to self, but in the opposite direction.

        """
        ellipse = self.ellipse.reverse()
        return self.__class__(ellipse, self.start_end)

    def straight_line_point_belongs(self, point):
        """
        Verifies if a point belongs to the surface created by closing the edge.

        :param point: Point to be verified
        :return: Return True if the point belongs to this surface,
            or False otherwise
        """
        raise NotImplementedError(f'the straight_line_point_belongs method must be'
                                  f' overloaded by {self.__class__.__name__}')

    def abscissa(self, point, tol: float = 1e-6):
        """
        Computes the abscissa of an Edge.

        :param point: The point located on the edge.
        :type point: Union[:class:`volmdlr.Point2D`, :class:`volmdlr.Point3D`].
        :param tol: The precision in terms of distance. Default value is 1e-4.
        :type tol: float, optional.
        :return: The abscissa of the point.
        :rtype: float
        """
        raise NotImplementedError(f'the abscissa method must be overloaded by {self.__class__.__name__}')

    @classmethod
    def from_curve(cls, ellipse, name: str = ''):
        """Creates a fullarc ellipse from a ellipse curve."""
        return cls(ellipse, ellipse.center + ellipse.frame.u * ellipse.major_axis, name=name)


class FullArcEllipse2D(FullArcEllipse, ArcEllipse2D):
    """
    Defines a FullArcEllipse2D.
    """

    def __init__(self, ellipse: volmdlr_curves.Ellipse2D, start_end: volmdlr.Point2D, name: str = ''):
        FullArcEllipse.__init__(self, ellipse, start_end, name)
        ArcEllipse2D.__init__(self, ellipse, start_end, start_end, name)
        self.theta = volmdlr.geometry.clockwise_angle(self.ellipse.major_dir, volmdlr.X2D)
        if self.theta == math.pi * 2:
            self.theta = 0.0
        self._bounding_rectangle = None

    def to_3d(self, plane_origin, x, y):
        """
        Transforms the full arc of ellipse 2D into a 3D full arc of ellipse.

        :param plane_origin: The origin of plane to draw the full arc of ellipse 3D.
        :type plane_origin: volmdlr.Point3D
        :param x: First direction of the plane
        :type x: volmdlr.Vector3D
        :param y: Second direction of the plane.
        :type y: volmdlr.Vector3D
        :return: A 3D full arc of ellipse.
        :rtype: FullArcEllipse3D
        """
        point_start_end3d = self.start_end.to_3d(plane_origin, x, y)
        ellipse = self.ellipse.to_3d(plane_origin, x, y)
        return FullArcEllipse3D(ellipse, point_start_end3d, name=self.name + "_3D")

    def frame_mapping(self, frame: volmdlr.Frame2D, side: str):
        """
        Changes frame_mapping and return a new FullArcEllipse2D.

        :param frame: Local coordinate system.
        :type frame: volmdlr.Frame2D
        :param side: 'old' will perform a transformation from local to global coordinates. 'new' will
            perform a transformation from global to local coordinates.
        :type side: str
        :return: A new transformed FulLArcEllipse2D.
        :rtype: FullArcEllipse2D
        """
        return FullArcEllipse2D(self.ellipse.frame_mapping(frame, side),
                                self.start_end.frame_mapping(frame, side))

    def translation(self, offset: volmdlr.Vector2D):
        """
        Full ArcEllipse 2D translation.

        :param offset: translation vector.
        :type offset: volmdlr.Vector2D
        :return: A new translated FullArcEllipse2D.
        :rtype: FullArcEllipse2D
        """
        return FullArcEllipse2D(self.ellipse.translation(offset), self.start_end.translation(offset), self.name)

    def abscissa(self, point: Union[volmdlr.Point2D, volmdlr.Point3D], tol: float = 1e-6):
        """
        Calculates the abscissa of a given point.

        :param point: point for calculating abscissa.
        :param tol: tolerance.
        :return: a float, between 0 and the ellipse's length.
        """
        return self.ellipse.abscissa(point, tol)

    def plot(self, ax=None, edge_style: EdgeStyle = EdgeStyle()):
        """
        Matplotlib plot for an ellipse.

        """
        if ax is None:
            _, ax = plt.subplots()
        ax = vm_common_operations.plot_from_discretization_points(
            ax, edge_style=edge_style, element=self, number_points=50)
        if edge_style.equal_aspect:
            ax.set_aspect('equal')
        return ax


class LineSegment3D(LineSegment):
    """
    Define a line segment limited by two points.

    """

    def __init__(self, start: volmdlr.Point3D, end: volmdlr.Point3D,
                 name: str = ''):
        LineSegment.__init__(self, start=start, end=end, name=name)
        self._bbox = None

    @property
    def bounding_box(self):
        """Gets bounding box for Line Segment 3D. """
        if not self._bbox:
            self._bbox = self._bounding_box()
        return self._bbox

    @bounding_box.setter
    def bounding_box(self, new_bounding_box):
        """Sets new value to Line Segment's Bounding box."""
        self._bbox = new_bounding_box

    def __hash__(self):
        return hash((self.__class__.__name__, self.start, self.end))

    def __eq__(self, other_linesegment3d):
        if other_linesegment3d.__class__ != self.__class__:
            return False
        return (self.start == other_linesegment3d.start
                and self.end == other_linesegment3d.end)

    def _bounding_box(self):
        """
        Calculates the bounding box for a line segment 3D.

        :return: Bounding box for line segment 3d.
        """

        xmin = min(self.start.x, self.end.x)
        xmax = max(self.start.x, self.end.x)
        ymin = min(self.start.y, self.end.y)
        ymax = max(self.start.y, self.end.y)
        zmin = min(self.start.z, self.end.z)
        zmax = max(self.start.z, self.end.z)

        return volmdlr.core.BoundingBox(xmin, xmax, ymin, ymax, zmin, zmax)

    def to_dict(self, *args, **kwargs):
        """Stores all Line Segment 3D in a dict object."""
        return {'object_class': 'volmdlr.edges.LineSegment3D',
                'name': self.name,
                'start': self.start.to_dict(),
                'end': self.end.to_dict()
                }

    def normal_vector(self, abscissa=0.):
        """
        Returns the normal vector to the curve at the specified abscissa.
        """
        direction_vector = self.direction_vector()
        return direction_vector.deterministic_normal_vector()

    def unit_normal_vector(self, abscissa=0.):
        """Calculates the Line segment's unit normal vector."""
        return self.normal_vector().unit_vector()

    def point_distance(self, point):
        """Returns the minimal distance to a point."""
        distance, point = volmdlr.linesegment3d_point_distance((self.start.x, self.start.y, self.start.z),
                                                               (self.end.x, self.end.y, self.end.z),
                                                               (point.x, point.y, point.z))
        return distance

    def plane_projection2d(self, center, x, y):
        """
        Calculates the projection of a line segment 3d on to a plane.

        :param center: plane center.
        :param x: plane u direction.
        :param y: plane v direction.
        :return: line segment 3d.
        """
        start, end = self.start.plane_projection2d(center, x, y), self.end.plane_projection2d(center, x, y)
        if not start.is_close(end):
            return LineSegment2D(start, end)
        return None

    def line_intersections(self, line, tol: float = 1e-6):
        """
        Gets the intersection between a line segment 3d and line3D.

        :param line: other line.
        :param tol: maximum tolerance.
        :return: a list with the intersection points.
        """
        line_self = self.line
        if line_self.skew_to(line):
            return []
        intersection = line_self.intersection(line, tol=tol)
        if intersection and self.point_belongs(intersection):
            return [intersection]
        if line.point_belongs(self.start):
            return [self.start]
        if line.point_belongs(self.end):
            return [self.end]
        return []

    def linesegment_intersections(self, linesegment, abs_tol: float = 1e-6):
        """
        Gets the intersection between a line segment 3d and another line segment 3D.

        :param linesegment: other line segment.
        :param abs_tol: tolerance.
        :return: a list with the intersection points.
        """
        intersection = self.line.intersection(linesegment.line)
        if intersection and self.point_belongs(intersection, abs_tol=abs_tol) and\
                linesegment.point_belongs(intersection, abs_tol=abs_tol):
            return [intersection]
        return []

    def rotation(self, center: volmdlr.Point3D,
                 axis: volmdlr.Vector3D, angle: float):
        """
        LineSegment3D rotation.

        :param center: rotation center
        :param axis: rotation axis
        :param angle: angle rotation
        :return: a new rotated LineSegment3D
        """
        start = self.start.rotation(center, axis, angle)
        end = self.end.rotation(center, axis, angle)
        return LineSegment3D(start, end)

    def __contains__(self, point):

        point1, point2 = self.start, self.end
        axis = point2 - point1
        test = point.rotation(point1, axis, math.pi)
        if test.is_close(point):
            return True

        return False

    def translation(self, offset: volmdlr.Vector3D):
        """
        LineSegment3D translation.

        :param offset: translation vector
        :return: A new translated LineSegment3D
        """
        return LineSegment3D(
            self.start.translation(offset), self.end.translation(offset))

    def frame_mapping(self, frame: volmdlr.Frame3D, side: str):
        """
        Changes LineSegment3D frame_mapping and return a new LineSegment3D.

        side = 'old' or 'new'
        """
        if side == 'old':
            return LineSegment3D(
                *[frame.local_to_global_coordinates(point) for point in [self.start, self.end]])
        if side == 'new':
            return LineSegment3D(
                *[frame.global_to_local_coordinates(point) for point in [self.start, self.end]])
        raise ValueError('Please Enter a valid side: old or new')

    def copy(self, *args, **kwargs):
        """Returns a copy of the line segment."""
        return LineSegment3D(self.start.copy(), self.end.copy())

    def plot(self, ax=None, edge_style: EdgeStyle = EdgeStyle()):
        """Plots the Line segment 3d using matplotlib."""
        if ax is None:
            fig = plt.figure()
            ax = fig.add_subplot(111, projection='3d')

        points = [self.start, self.end]
        x = [point.x for point in points]
        y = [point.y for point in points]
        z = [point.z for point in points]
        if edge_style.edge_ends:
            ax.plot(x, y, z, color=edge_style.color, alpha=edge_style.alpha, marker='o')
        else:
            ax.plot(x, y, z, color=edge_style.color, alpha=edge_style.alpha)
        if edge_style.edge_direction:
            x, y, z = self.point_at_abscissa(0.5 * self.length())
            u, v, w = 0.05 * self.direction_vector()
            ax.quiver(x, y, z, u, v, w, length=self.length() / 100,
                      arrow_length_ratio=5, normalize=True,
                      pivot='tip', color=edge_style.color)
        return ax

    def plot2d(self, x_3d, y_3d, ax=None, color='k', width=None):
        """Creates a 2d plot of the Line segment 3d using matplotlib."""
        if ax is None:
            fig = plt.figure()
            ax = fig.add_subplot(111, projection='3d')

        edge2d = self.plane_projection2d(volmdlr.O3D, x_3d, y_3d)
        edge2d.plot(ax=ax, edge_style=EdgeStyle(color=color, width=width))
        return ax

    def plot_data(self, x_3d, y_3d, edge_style=plot_data.EdgeStyle(color_stroke=plot_data.colors.BLACK,
                                                                   line_width=1, dashline=None)):
        """Plot a Line Segment 3D object using dessia's plot_data library."""
        edge2d = self.plane_projection2d(volmdlr.O3D, x_3d, y_3d)
        return edge2d.plot_data(edge_style)

    def to_2d(self, plane_origin, x, y):
        """
        Transforms a LineSegment3D into an LineSegment2D, given a plane origin and an u and v plane vector.

        :param plane_origin: plane origin.
        :param x: plane u vector.
        :param y: plane v vector.
        :return: LineSegment2D.
        """
        p2d = [point.to_2d(plane_origin, x, y) for point in (self.start, self.end)]
        if p2d[0].is_close(p2d[1]):
            return None
        return LineSegment2D(*p2d, name=self.name)

    def to_bspline_curve(self, resolution=10):
        """
        Convert a LineSegment3D to a BSplineCurve3D.
        """
        degree = 1
        points = [self.point_at_abscissa(abscissa / self.length())
                  for abscissa in range(resolution + 1)]
        bspline_curve = BSplineCurve3D.from_points_interpolation(points, degree)
        return bspline_curve

    def get_reverse(self):
        """
        Gets the reverse of the Line Segment.
        """
        return LineSegment3D(self.end.copy(), self.start.copy())

    def minimum_distance_points(self, other_line):
        """
        Returns the points on this line and on the other line that are the closest of lines.
        """
        return get_minimum_distance_points_lines(self.start, self.end,
                                                                       other_line.start, other_line.end)

    def matrix_distance(self, other_line):
        """
        Gets the points corresponding to the distance between to lines using matrix distance.

        :param other_line: Other line.
        :return: Two points corresponding to the distance between to lines.
        """
        return volmdlr.LineSegment3DDistance([self.start, self.end], [other_line.start, other_line.end])

    def parallel_distance(self, other_linesegment):
        """Calculates the parallel distance between two Line Segments 3D."""
        pt_a, pt_b, pt_c = self.start, self.end, other_linesegment.start
        vector = volmdlr.Vector3D((pt_a - pt_b).vector)
        vector = vector.unit_vector()
        plane1 = volmdlr.surfaces.Plane3D.from_3_points(pt_a, pt_b, pt_c)
        v = vector.cross(plane1.frame.w)  # distance vector
        # pt_a = k*u + c*v + pt_c
        res = (pt_a - pt_c).vector
        x, y, z = res[0], res[1], res[2]
        u1, u2, u3 = vector.x, vector.y, vector.z
        v1, v2, v3 = v.x, v.y, v.z

        if (u1 * v2 - v1 * u2) != 0 and u1 != 0:
            c = (y * u1 - x * u2) / (u1 * v2 - v1 * u2)
            k = (x - c * v1) / u1
            if math.isclose(k * u3 + c * v3, z, abs_tol=1e-7):
                return k
        elif (u1 * v3 - v1 * u3) != 0 and u1 != 0:
            c = (z * u1 - x * u3) / (u1 * v3 - v1 * u3)
            k = (x - c * v1) / u1
            if math.isclose(k * u2 + c * v2, y, abs_tol=1e-7):
                return k
        elif (v1 * u2 - v2 * u1) != 0 and u2 != 0:
            c = (u2 * x - y * u1) / (v1 * u2 - v2 * u1)
            k = (y - c * v2) / u2
            if math.isclose(k * u3 + c * v3, z, abs_tol=1e-7):
                return k
        elif (v3 * u2 - v2 * u3) != 0 and u2 != 0:
            c = (u2 * z - y * u3) / (v3 * u2 - v2 * u3)
            k = (y - c * v2) / u2
            if math.isclose(k * u1 + c * v1, x, abs_tol=1e-7):
                return k
        elif (u1 * v3 - v1 * u3) != 0 and u3 != 0:
            c = (z * u1 - x * u3) / (u1 * v3 - v1 * u3)
            k = (z - c * v3) / u3
            if math.isclose(k * u2 + c * v2, y, abs_tol=1e-7):
                return k
        elif (u2 * v3 - v2 * u3) != 0 and u3 != 0:
            c = (z * u2 - y * u3) / (u2 * v3 - v2 * u3)
            k = (z - c * v3) / u3
            if math.isclose(k * u1 + c * v1, x, abs_tol=1e-7):
                return k
        raise NotImplementedError

    def distance_linesegment(self, linesegment, return_points=False):
        """
        Calculates the minimum distance between two line segments in 3d.

        :param linesegment: other line segment.
        :param return_points: boolean weather to return the minimum distance corresponding points or not.
        :return: minimum distance / minimal distance with corresponding points.
        """
        p1, p2 = self.minimum_distance_points(linesegment)
        if not self.point_belongs(p1):
            p1 = self.start if self.start.point_distance(p1) < self.end.point_distance(p1) else self.end
        if not linesegment.point_belongs(p2):
            p2 = linesegment.start if linesegment.start.point_distance(p2) <\
                                      linesegment.end.point_distance(p2) else linesegment.end
        if return_points:
            return p1.point_distance(p2), p1, p2
        return p1.point_distance(p2)

    def distance_arc(self, arc3d, return_points=False):
        """
        Calculates the minimum distance between a line segment and an arc in 3d.

        :param arc3d: other line segment.
        :param return_points: boolean weather to return the minimum distance corresponding points or not.
        :return: minimum distance / minimal distance with corresponding points.
        """
        return arc3d.distance_linesegment(self, return_points)

    def extrusion(self, extrusion_vector):
        """
        Extrusion of a Line Segment 3D, in a specific extrusion direction.

        :param extrusion_vector: the extrusion vector used.
        :return: An extruded Plane Face 3D.
        """
        u = self.unit_direction_vector()
        v = extrusion_vector.copy()
        v = v.unit_vector()
        w = u.cross(v)
        length_1 = self.length()
        length_2 = extrusion_vector.norm()
        plane = volmdlr.surfaces.Plane3D(volmdlr.Frame3D(self.start, u, v, w))
        return [volmdlr.faces.PlaneFace3D.from_surface_rectangular_cut(plane, 0, length_1, 0, length_2)]

    def _conical_revolution(self, params):
        """Creates a conical revolution of a Line Segment 3D."""
        axis, u, dist1, dist2, angle, cone_origin = params
        v = axis.cross(u)
        direction_vector = self.direction_vector()
        direction_vector = direction_vector.unit_vector()

        semi_angle = math.atan2(direction_vector.dot(u), direction_vector.dot(axis))
        if semi_angle > 0.5 * math.pi:
            semi_angle = math.pi - semi_angle
            cone_frame = volmdlr.Frame3D(cone_origin, u, -v, -axis)
            angle2 = - angle
        else:
            angle2 = angle
            cone_frame = volmdlr.Frame3D(cone_origin, u, v, axis)

        surface = volmdlr.surfaces.ConicalSurface3D(cone_frame, semi_angle)
        return [volmdlr.faces.ConicalFace3D.from_surface_rectangular_cut(
            surface, 0, angle2, z1=dist1 / math.tan(semi_angle), z2=dist2 / math.tan(semi_angle))]

    def _cylindrical_revolution(self, params):
        """Creates a cylindrical revolution of a Line Segment 3D."""
        axis, u, p1_proj, dist1, _, angle = params
        v = axis.cross(u)
        surface = volmdlr.surfaces.CylindricalSurface3D(volmdlr.Frame3D(p1_proj, u, v, axis), dist1)
        return [volmdlr.faces.CylindricalFace3D.from_surface_rectangular_cut(
            surface, 0, angle, 0, (self.end - self.start).dot(axis))]

    @staticmethod
    def _helper_intersecting_axis_plane_revolution(surface, distance_1, distance_2, angle):
        """
        Plane revolution helper method: Line Segment intersects the revolution axis.

        :return: revolution faces list
        """
        faces = []
        for i, radius in enumerate([distance_1, distance_2]):
            if math.isclose(radius, 0, abs_tol=1e-9):
                continue
            if i == 0:
                arc_point1 = volmdlr.O2D + volmdlr.X2D * radius
            else:
                arc_point1 = volmdlr.O2D - volmdlr.X2D * radius
            arc_point2 = arc_point1.rotation(volmdlr.O2D, angle / 2)
            arc_point3 = arc_point1.rotation(volmdlr.O2D, angle)
            arc = Arc2D.from_3_points(arc_point1, arc_point2, arc_point3)
            outer_contour = volmdlr.wires.Contour2D([LineSegment2D(volmdlr.O2D, arc_point1), arc,
                                                     LineSegment2D(arc_point3, volmdlr.O2D)])
            face = volmdlr.faces.PlaneFace3D(surface, volmdlr.surfaces.Surface2D(outer_contour, []))
            faces.append(face)
        return faces

    @staticmethod
    def _helper_plane_revolution_two_circles(surface, bigger_r, smaller_r):
        """
        Helper method plane revolution creating two full circles.

        :param surface: face surface.
        :param bigger_r: bigger radius.
        :param smaller_r: smaller radius.
        :return: revolution faces list
        """
        inner_contours2d = []
        bigger_circle = volmdlr_curves.Circle2D(volmdlr.OXY, bigger_r)
        outer_contour2d = volmdlr.wires.Contour2D(
            bigger_circle.split_at_abscissa(bigger_circle.length() * 0.5))
        if not math.isclose(smaller_r, 0, abs_tol=1e-9):
            smaller_circle = volmdlr_curves.Circle2D(volmdlr.OXY, smaller_r)
            inner_contours2d = [volmdlr.wires.Contour2D(
                smaller_circle.split_at_abscissa(smaller_circle.length() * 0.5))]
        return [volmdlr.faces.PlaneFace3D(surface,  volmdlr.surfaces.Surface2D(outer_contour2d, inner_contours2d))]

    @staticmethod
    def _helper_plane_revolution_arcs_and_lines(surface, bigger_r, smaller_r, angle):
        """
        Plane revolution helper method for the case where it creates Two arcs and lines.

        :param surface: face surface.
        :param bigger_r: bigger radius.
        :param smaller_r: smaller radius.
        :param angle: revolution angle.
        :return: revolution faces list
        """
        arc1_s = volmdlr.Point2D(bigger_r, 0)
        arc1_i = arc1_s.rotation(center=volmdlr.O2D,
                                 angle=0.5 * angle)
        arc1_e = arc1_s.rotation(center=volmdlr.O2D, angle=angle)
        arc1 = Arc2D.from_3_points(arc1_s, arc1_i, arc1_e)

        arc2_e = volmdlr.Point2D(smaller_r, 0)
        arc2_i = arc2_e.rotation(center=volmdlr.O2D,
                                 angle=0.5 * angle)
        arc2_s = arc2_e.rotation(center=volmdlr.O2D, angle=angle)
        arc2 = Arc2D.from_3_points(arc2_s, arc2_i, arc2_e)

        line1 = LineSegment2D(arc1_e, arc2_s)
        line2 = LineSegment2D(arc2_e, arc1_s)

        outer_contour2d = volmdlr.wires.Contour2D([arc1, line1,
                                                   arc2, line2])

        return [volmdlr.faces.PlaneFace3D(surface, volmdlr.surfaces.Surface2D(outer_contour2d, []))]

    def _plane_revolution(self, params):
        """
        Creates Plane Revolution of a Line Segment 3D.

        :param params: needed parameters.
        :return: List of plane revolution faces.
        """
        axis, angle, p1_proj, u, distance_1, distance_2, line_intersection = params
        v = axis.cross(u)
        surface = volmdlr.surfaces.Plane3D(
            volmdlr.Frame3D(p1_proj, u, v, axis))
        if self.point_belongs(line_intersection):
            return self._helper_intersecting_axis_plane_revolution(surface, distance_1, distance_2, angle)
        smaller_r, bigger_r = sorted([distance_1, distance_2])
        if angle == volmdlr.TWO_PI:
            return self._helper_plane_revolution_two_circles(surface, bigger_r, smaller_r)
        return self._helper_plane_revolution_arcs_and_lines(surface, bigger_r, smaller_r, angle)

    def revolution(self, axis_point, axis, angle):
        """
        Returns the face generated by the revolution of the line segments.
        """
        axis_line3d = volmdlr_curves.Line3D(axis_point, axis_point + axis)
        if axis_line3d.point_belongs(self.start) and axis_line3d.point_belongs(
                self.end):
            return []
        line_intersection = self.line.intersection(axis_line3d)
        p1_proj, _ = axis_line3d.point_projection(self.start)
        p2_proj, _ = axis_line3d.point_projection(self.end)
        distance_1 = self.start.point_distance(p1_proj)
        distance_2 = self.end.point_distance(p2_proj)
        if not math.isclose(distance_1, 0., abs_tol=1e-9):
            u = self.start - p1_proj  # Unit vector from p1_proj to p1
            u = u.unit_vector()
        elif not math.isclose(distance_2, 0., abs_tol=1e-9):
            u = self.end - p2_proj  # Unit vector from p1_proj to p1
            u = u.unit_vector()
        else:
            return []
        if u.is_colinear_to(self.direction_vector()):
            # Planar face
            return self._plane_revolution([axis, angle, p1_proj, u, distance_1, distance_2, line_intersection])
        if line_intersection and self.point_belongs(line_intersection):
            if not math.isclose(distance_1, 0., abs_tol=1e-9) and not math.isclose(distance_2, 0., abs_tol=1e-9):
                u1 = self.start - p1_proj  # Unit vector from p1_proj to p1
                u1 = u1.unit_vector()
                u2 = self.end - p2_proj  # Unit vector from p1_proj to p1
                u2 = u2.unit_vector()
                faces = self._conical_revolution([axis, u1, 0, distance_1, angle, line_intersection]) + \
                        self._conical_revolution([axis, u2, 0, distance_2, angle, line_intersection])
                return faces
        if not math.isclose(distance_1, distance_2, abs_tol=1e-9):
            # Conical
            return self._conical_revolution([axis, u, distance_1, distance_2, angle, line_intersection])
        # Cylindrical face
        return self._cylindrical_revolution([axis, u, p1_proj, distance_1, distance_2, angle])

    def sweep(self, *args):
        """
        Line Segment 3D is used as path for sweeping given section through it.

        :return:
        """
        section_contour2d, frame = args
        section_contour3d = section_contour2d.to_3d(self.start, frame.u, frame.v)
        new_faces = []
        for contour_primitive in section_contour3d.primitives:
            new_faces.extend(contour_primitive.extrusion(self.length()
                                                         * self.unit_direction_vector()))
        return new_faces

    def line_distance(self, line, return_points: bool = False):
        """
        Calculates the distance between a Line Segment and an infinite Line.

        :param line: other line.
        :param return_points: weather to return corresponding points or not.
        :return: distance between line and line segment.
        """
        line_min_distance_points = line.minimum_distance_points(self.line)
        if self.point_belongs(line_min_distance_points[1]):
            if return_points:
                return line_min_distance_points[0].point_distance(line_min_distance_points[1]),\
                    line_min_distance_points[0], line_min_distance_points[1]
            return line_min_distance_points[0].point_distance(line_min_distance_points[1])
        distance1 = line_min_distance_points[0].point_distance(self.start)
        distance2 = line_min_distance_points[0].point_distance(self.end)
        if distance1 < distance2:
            distance = distance1
            points = [line_min_distance_points[0], self.start]
        else:
            distance = distance1
            points = [line_min_distance_points[0], self.end]
        if return_points:
            return distance, points[0], points[1]
        return distance

    def babylon_curves(self):
        """Returns the babylon representation of the edge."""
        points = [[*self.start], [*self.end]]
        babylon_lines = {'points': points,
                         'alpha': 1.0,
                         'name': self.name,
                         'color': [0.2, 0.8, 0.2]
                         }
        return babylon_lines

    def move_frame_along(self, frame):
        """Move frame along edge."""
        new_frame = frame.translation(self.end - self.start)
        return new_frame


class BSplineCurve3D(BSplineCurve):
    """
    A class for 3-dimensional B-spline curves.

    The following rule must be respected : `number of knots = number of control points + degree + 1`

    :param degree: The degree of the 3-dimensional B-spline curve
    :type degree: int
    :param control_points: A list of 3-dimensional points
    :type control_points: List[:class:`volmdlr.Point3D`]
    :param knot_multiplicities: The vector of multiplicities for each knot
    :type knot_multiplicities: List[int]
    :param knots: The knot vector composed of values between 0 and 1
    :type knots: List[float]
    :param weights: The weight vector applied to the knot vector. Default
        value is None
    :type weights: List[float], optional
    :param periodic: If `True` the B-spline curve is periodic. Default value
        is False
    :type periodic: bool, optional
    :param name: The name of the B-spline curve. Default value is ''
    :type name: str, optional
    """

    def __init__(self,
                 degree: int,
                 control_points: List[volmdlr.Point3D],
                 knot_multiplicities: List[int],
                 knots: List[float],
                 weights: List[float] = None,
                 name: str = ''):

        BSplineCurve.__init__(self, degree,
                              control_points,
                              knot_multiplicities,
                              knots,
                              weights,
                              name)

        self._bbox = None

    @property
    def bounding_box(self):
        """Returns bounding box."""
        if not self._bbox:
            self._bbox = self._bounding_box()
        return self._bbox

    @bounding_box.setter
    def bounding_box(self, new_bounding_box):
        """Sets bounding box."""
        self._bbox = new_bounding_box

    def _bounding_box(self):
        """Creates a bounding box from the bspline points."""
        return volmdlr.core.BoundingBox.from_points(self.discretization_points())

    def look_up_table(self, resolution: int = 20, start_parameter: float = 0,
                      end_parameter: float = 1):
        """
        Creates a table of equivalence between parameter t (evaluation of BSplineCurve) and the cumulative distance.

        :param resolution: The precision of the table. Auto-adjusted by the
            algorithm. Default value set to 20
        :type resolution: int, optional
        :param start_parameter: First parameter evaluated in the table.
            Default value set to 0
        :type start_parameter: float, optional
        :param end_parameter: Last parameter evaluated in the table.
            Default value set to 1
        :type start_parameter: float, optional
        :return: Yields a list of tuples containing the parameter and the
            cumulated distance along the BSplineCruve3D from the evaluation of
            start_parameter
        :rtype: Tuple[float, float]
        """
        resolution = max(10, min(resolution, int(self.length() / 1e-4)))
        delta_param = 1 / resolution * (end_parameter - start_parameter)
        distance = 0
        for i in range(resolution + 1):
            if i == 0:
                yield start_parameter, 0
            else:
                param1 = start_parameter + (i - 1) * delta_param
                param2 = start_parameter + i * delta_param
                point1 = self.evaluate_single(param1)
                point2 = self.evaluate_single(param2)
                distance += point1.point_distance(point2)
                yield param2, distance

    def normal(self, position: float = 0.0):
        """Returns the normal vector at a given parameter of the curve."""
        der = self.derivatives(position, 1)
        point1 = self.evaluate_single(0.0)
        points = [point1]
        count = 1
        u = 0.1
        while count < 3 and u <= 0.9:
            point = self.evaluate_single(u)
            if not point.in_list(points):
                points.append(point)
                count += 1
            u += 0.1
        if count < 3:
            raise NotImplementedError("BSplineCurve3D is a line segment")
        vec1 = points[1] - point1
        vec2 = points[2] - point1
        plane_normal = vec1.cross(vec2)
        normal = plane_normal.cross(der[1])
        return normal.unit_vector()

    def get_direction_vector(self, abscissa=0.0):
        """
        Calculates direction vector at given abscissa value (value between o and bspline length).

        """
        length = self.length()
        if abscissa >= length:
            abscissa2 = length
            abscissa = abscissa2 - 0.001 * length

        else:
            abscissa2 = min(abscissa + 0.001 * length, length)

        tangent = self.point_at_abscissa(abscissa2) - self.point_at_abscissa(
            abscissa)
        return tangent

    def direction_vector(self, abscissa=0.):
        """
        Gets direction vector at given abscissa value (value between o and bspline length).

        """
        if not self._direction_vector_memo:
            self._direction_vector_memo = {}
        if abscissa not in self._direction_vector_memo:
            self._direction_vector_memo[abscissa] = self.get_direction_vector(abscissa)
        return self._direction_vector_memo[abscissa]

    @classmethod
    def from_step(cls, arguments, object_dict, **kwargs):
        """
        Converts a step primitive to a BSplineCurve3D.

        :param arguments: The arguments of the step primitive.
        :type arguments: list
        :param object_dict: The dictionary containing all the step primitives
            that have already been instantiated
        :type object_dict: dict
        :return: The corresponding BSplineCurve3D.
        :rtype: :class:`volmdlr.edges.BSplineCurve3D`
        """
        name = arguments[0][1:-1]
        degree = int(arguments[1])
        points = [object_dict[int(i[1:])] for i in arguments[2]]
        lines = [LineSegment3D(pt1, pt2) for pt1, pt2 in zip(points[:-1], points[1:]) if not pt1.is_close(pt2)]
        if lines and not points[0].is_close(points[-1]):
            # quick fix. Real problem: Tolerance too low (1e-6 m = 0.001mm)
            dir_vector = lines[0].unit_direction_vector()
            if all(line.unit_direction_vector() == dir_vector for line in lines):
                return LineSegment3D(points[0], points[-1])

        knot_multiplicities = [int(i) for i in arguments[6][1:-1].split(",")]
        knots = [float(i) for i in arguments[7][1:-1].split(",")]
        knot_vector = []
        for i, knot in enumerate(knots):
            knot_vector.extend([knot] * knot_multiplicities[i])

        if 9 in range(len(arguments)):
            weight_data = [float(i) for i in arguments[9][1:-1].split(",")]
        else:
            weight_data = None

        return cls(degree, points, knot_multiplicities, knots, weight_data, name)

    def to_step(self, current_id, surface_id=None, curve2d=None):
        """Exports to STEP format."""
        points_ids = []
        content = ''
        point_id = current_id
        for point in self.control_points:
            point_content, point_id = point.to_step(point_id,
                                                    vertex=False)
            content += point_content
            points_ids.append(point_id)
            point_id += 1

        curve_id = point_id
        content += f"#{curve_id} = B_SPLINE_CURVE_WITH_KNOTS('{self.name}',{self.degree}," \
                   f"({volmdlr.core.step_ids_to_str(points_ids)})," \
                   f".UNSPECIFIED.,.F.,.F.,{tuple(self.knot_multiplicities)},{tuple(self.knots)}," \
                   f".UNSPECIFIED.);\n"

        if surface_id and curve2d:
            content += f"#{curve_id + 1} = SURFACE_CURVE('',#{curve_id},(#{curve_id + 2}),.PCURVE_S1.);\n"
            content += f"#{curve_id + 2} = PCURVE('',#{surface_id},#{curve_id + 3});\n"

            # 2D parametric curve
            curve2d_content, curve2d_id = curve2d.to_step(curve_id + 3)  # 5

            # content += f"#{curve_id + 3} = DEFINITIONAL_REPRESENTATION('',(#{curve2d_id - 1}),#{curve_id + 4});\n"
            # content += f"#{curve_id + 4} = ( GEOMETRIC_REPRESENTATION_CONTEXT(2)" \
            #            f"PARAMETRIC_REPRESENTATION_CONTEXT() REPRESENTATION_CONTEXT('2D SPACE','') );\n"

            content += curve2d_content
            current_id = curve2d_id
        else:
            current_id = curve_id + 1

        start_content, start_id = self.start.to_step(current_id, vertex=True)
        current_id = start_id + 1
        end_content, end_id = self.end.to_step(current_id + 1, vertex=True)
        content += start_content + end_content
        current_id = end_id + 1
        if surface_id:
            content += f"#{current_id} = EDGE_CURVE('{self.name}',#{start_id},#{end_id},#{curve_id},.T.);\n"
        else:
            content += f"#{current_id} = EDGE_CURVE('{self.name}',#{start_id},#{end_id},#{curve_id},.T.);\n"
        return content, current_id

    def rotation(self, center: volmdlr.Point3D, axis: volmdlr.Vector3D, angle: float):
        """
        BSplineCurve3D rotation.

        :param center: rotation center
        :param axis: rotation axis
        :param angle: angle rotation
        :return: a new rotated BSplineCurve3D
        """
        new_control_points = [point.rotation(center, axis, angle) for point in
                              self.control_points]
        new_bsplinecurve3d = BSplineCurve3D(self.degree, new_control_points,
                                            self.knot_multiplicities,
                                            self.knots, self.weights, self.name)
        return new_bsplinecurve3d

    def trim(self, point1: volmdlr.Point3D, point2: volmdlr.Point3D, same_sense: bool = True, abs_tol: float = 1e-6):
        """
        Trims a bspline curve between two points.

        :param point1: point 1 used to trim.
        :param point2: point2 used to trim.
        :param same_sense: Used for periodical curves only. Indicates whether the curve direction agrees with (True)
            or is in the opposite direction (False) to the edge direction. By default, it's assumed True
        :return: New BSpline curve between these two points.
        """
        if self.periodic:
            return self.trim_with_interpolation(point1, point2, same_sense)
        bsplinecurve = self
        if not same_sense:
            bsplinecurve = self.reverse()
        parameter1 = bsplinecurve.point_to_parameter(point1)
        parameter2 = bsplinecurve.point_to_parameter(point2)

        if (point1.is_close(bsplinecurve.start, abs_tol) and point2.is_close(bsplinecurve.end, abs_tol)) \
                or (point1.is_close(bsplinecurve.end, abs_tol) and point2.is_close(bsplinecurve.start, abs_tol)):
            return bsplinecurve

        if point1.is_close(bsplinecurve.start, abs_tol) and not point2.is_close(bsplinecurve.end, abs_tol):
            return bsplinecurve.cut_after(parameter2)

        if point2.is_close(bsplinecurve.start, abs_tol) and not point1.is_close(bsplinecurve.end, abs_tol):
            bsplinecurve = bsplinecurve.cut_after(parameter1)
            return bsplinecurve

        if not point1.is_close(bsplinecurve.start, abs_tol) and point2.is_close(bsplinecurve.end, abs_tol):
            return bsplinecurve.cut_before(parameter1)

        if not point2.is_close(bsplinecurve.start, abs_tol) and point1.is_close(bsplinecurve.end, abs_tol):
            bsplinecurve = bsplinecurve.cut_before(parameter2)
            return bsplinecurve

        if parameter1 is None or parameter2 is None:
            raise ValueError('Point not on BSplineCurve for trim method')

        if parameter1 > parameter2:
            parameter1, parameter2 = parameter2, parameter1
            point1, point2 = point2, point1

        bsplinecurve = bsplinecurve.cut_before(parameter1)
        new_param2 = bsplinecurve.point_to_parameter(point2)
        trimmed_bspline_cruve = bsplinecurve.cut_after(new_param2)
        return trimmed_bspline_cruve

    def trim_with_interpolation(self, point1: volmdlr.Point3D, point2: volmdlr.Point3D, same_sense: bool = True):
        """
        Creates a new BSplineCurve3D between point1 and point2 using interpolation method.
        """
        bspline_curve = self
        if not same_sense:
            bspline_curve = self.reverse()
        n = len(bspline_curve.control_points)
        local_discretization = bspline_curve.local_discretization(point1, point2, n)
        if len(local_discretization) <= bspline_curve.degree:
            return bspline_curve
        return bspline_curve.__class__.from_points_interpolation(local_discretization, bspline_curve.degree)

    def trim_between_evaluations(self, parameter1: float, parameter2: float):
        """
        Trims the Bspline between two abscissa evaluation parameters.

        :param parameter1: evaluation parameter 1, bigger than 0 and smaller than its length.
        :param parameter2: evaluation parameter 2, bigger than 0 and smaller than its length.
        """
        warnings.warn('Use BSplineCurve3D.trim instead of trim_between_evaluation')
        parameter1, parameter2 = min([parameter1, parameter2]), \
            max([parameter1, parameter2])

        if math.isclose(parameter1, 0, abs_tol=1e-7) \
                and math.isclose(parameter2, 1, abs_tol=1e-7):
            return self
        if math.isclose(parameter1, 0, abs_tol=1e-7):
            return self.cut_after(parameter2)
        if math.isclose(parameter2, 1, abs_tol=1e-7):
            return self.cut_before(parameter1)

        # Cut before
        bspline_curve = self.insert_knot(parameter1, num=self.degree)
        if bspline_curve.weights is not None:
            raise NotImplementedError

        # Cut after
        bspline_curve = bspline_curve.insert_knot(parameter2, num=self.degree)
        if bspline_curve.weights is not None:
            raise NotImplementedError

        new_ctrlpts = bspline_curve.control_points[bspline_curve.degree:
                                                   -bspline_curve.degree]
        new_multiplicities = bspline_curve.knot_multiplicities[1:-1]
        # new_multiplicities = bspline_curve.knot_multiplicities[2:-5]
        new_multiplicities[-1] += 1
        new_multiplicities[0] += 1
        new_knots = bspline_curve.knots[1:-1]
        # new_knots = bspline_curve.knots[2:-5]
        new_knots = nurbs_helpers.standardize_knot_vector(new_knots)

        return BSplineCurve3D(degree=bspline_curve.degree,
                              control_points=new_ctrlpts,
                              knot_multiplicities=new_multiplicities,
                              knots=new_knots,
                              weights=None,
                              name=bspline_curve.name)

    def cut_before(self, parameter: float):
        """
        Returns the right side of the split curve at a given parameter.

        :param parameter: parameter value that specifies where to split the curve.
        :type parameter: float
        """
        point3d = self.evaluate_single(parameter)
        if self.start.is_close(point3d):
            return self.copy()
        if self.end.is_close(point3d):
            return self.reverse()

        curves = volmdlr.nurbs.operations.split_curve(self, round(parameter, 7))
        return curves[1]

    def cut_after(self, parameter: float):
        """
        Returns the left side of the split curve at a given parameter.

        :param parameter: parameter value that specifies where to split the curve.
        :type parameter: float
        """
        # Is a value of parameter below 5e-6 a real need for precision ?
        point3d = self.evaluate_single(parameter)
        if self.start.is_close(point3d):
            return self.reverse()
        if self.end.is_close(point3d):
            return self.copy()
        curves = volmdlr.nurbs.operations.split_curve(self, round(parameter, 7))
        return curves[0]

    def insert_knot(self, knot: float, num: int = 1):
        """
        Returns a new BSplineCurve3D.

        """
        return volmdlr.nurbs.operations.insert_knot_curve(self, [knot], num=[num])

    # Copy paste du LineSegment3D
    def plot(self, ax=None, edge_style: EdgeStyle = EdgeStyle()):
        """
<<<<<<< HEAD
        Bspline Curve plot method using matplotlib.

=======
        Matplotlib plot method for a BSpline Curve 3D.
>>>>>>> 735ff114
        """
        if ax is None:
            fig = plt.figure()
            ax = fig.add_subplot(111, projection='3d')
        points = self.points
        x = [point.x for point in points]
        y = [point.y for point in points]
        z = [point.z for point in points]
        ax.plot(x, y, z, color=edge_style.color, alpha=edge_style.alpha)
        if edge_style.edge_ends:
            ax.plot(x, y, z, 'o', color=edge_style.color, alpha=edge_style.alpha)
        return ax

    def to_2d(self, plane_origin, x, y):
        """
        Transforms a BSplineCurve3D into an BSplineCurve2D, given a plane origin and an u and v plane vector.

        :param plane_origin: plane origin.
        :param x: plane u vector.
        :param y: plane v vector.
        :return: BSplineCurve2D.
        """
        control_points2d = [point.to_2d(plane_origin, x, y) for point in
                            self.control_points]
        return BSplineCurve2D(self.degree, control_points2d,
                              self.knot_multiplicities, self.knots,
                              self.weights, self.name)

    def curvature(self, u: float, point_in_curve: bool = False):
        """
        Returns the curvature of a curve and the point where it is located.
        """
        ders = self.derivatives(u, 3)  # 3 first derivative
        c1, c2 = ders[1], ders[2]
        denom = c1.cross(c2)
        if c1.is_close(volmdlr.O3D) or c2.is_close(volmdlr.O3D) or denom.norm() == 0.0:
            if point_in_curve:
                return 0., volmdlr.Point3D(*ders[0])
            return 0.
        r_c = ((c1.norm()) ** 3) / denom.norm()
        point = volmdlr.Point3D(*ders[0])
        if point_in_curve:
            return 1 / r_c, point
        return 1 / r_c

    def global_maximum_curvature(self, nb_eval: int = 21, point_in_curve: bool = False):
        """
        Returns the global maximum curvature of a curve and the point where it is located.
        """
        check = [i / (nb_eval - 1) for i in range(nb_eval)]
        curvatures = []
        for u in check:
            curvatures.append(self.curvature(u, point_in_curve))
        return curvatures

    def maximum_curvature(self, point_in_curve: bool = False):
        """
        Returns the maximum curvature of a curve and the point where it is located.
        """
        if point_in_curve:
            maximum_curvarture, point = max(self.global_maximum_curvature(nb_eval=21, point_in_curve=point_in_curve))
            return maximum_curvarture, point
        maximum_curvarture = max(self.global_maximum_curvature(nb_eval=21, point_in_curve=point_in_curve))
        return maximum_curvarture

    def minimum_radius(self, point_in_curve=False):
        """
        Returns the minimum curvature radius of a curve and the point where it is located.
        """
        if point_in_curve:
            maximum_curvarture, point = self.maximum_curvature(point_in_curve)
            return 1 / maximum_curvarture, point
        maximum_curvarture = self.maximum_curvature(point_in_curve)
        return 1 / maximum_curvarture

    # def global_minimum_curvature(self, nb_eval: int = 21):
    #     check = [i / (nb_eval - 1) for i in range(nb_eval)]
    #     radius = []
    #     for u in check:
    #         radius.append(self.minimum_curvature(u))
    #     return radius

    def triangulation(self):
        """Triangulation method for a BSplineCurve3D."""
        return None

    def linesegment_intersections(self, linesegment3d: LineSegment3D, abs_tol: float = 1e-6):
        """
        Calculates intersections between a BSplineCurve3D and a LineSegment3D.

        :param linesegment3d: linesegment to verify intersections.
        :param abs_tol: tolerance.
        :return: list with the intersections points.
        """
        if not self.bounding_box.is_intersecting(linesegment3d.bounding_box, abs_tol):
            return []
        intersection_section_pairs = self._get_intersection_sections(linesegment3d)
        intersections = []
        for bspline, edge2_ in intersection_section_pairs:
            intersections_points = bspline.get_linesegment_intersections(edge2_)
            for inter in intersections_points:
                if not inter.in_list(intersections, abs_tol):
                    intersections.append(inter)
        return intersections

    def arc_intersections(self, arc, abs_tol=1e-6):
        """
        Calculates intersections between a BSpline Curve 3D and an arc 3D.

        :param arc: arc to verify intersections.
        :param abs_tol: tolerance.
        :return: list with the intersections points.
        """
        if self.bounding_box.distance_to_bbox(arc.bounding_box) > abs_tol:
            return []
        return self._generic_edge_intersections(arc, abs_tol)

    def curve_intersections(self, curve, abs_tol: float = 1e-6):
        """Get the intersections with the specified curve."""
        if self.bounding_box.distance_to_bbox(curve.bounding_box) > abs_tol:
            return []
        intersections_points = vm_utils_intersections.get_bsplinecurve_intersections(curve, self, abs_tol=abs_tol)
        return intersections_points

    def circle_intersections(self, circle, abs_tol: float = 1e-6):
        """Get the intersections with the specified circle."""
        if self.bounding_box.distance_to_bbox(circle.bounding_box) > abs_tol:
            return []
        intersections_points = vm_utils_intersections.get_bsplinecurve_intersections(circle, self, abs_tol=abs_tol)
        return intersections_points

    def is_shared_section_possible(self, other_bspline2, tol):
        """
        Verifies if it there is any possibility of the two bsplines share a section.

        :param other_bspline2: other bspline.
        :param tol: tolerance used.
        :return: True or False.
        """
        if self.bounding_box.distance_to_bbox(other_bspline2.bounding_box) > tol:
            return False
        return True

    def sweep(self, *args, **kwargs):
        """
        Bspline 3D is used as path for sweeping given section through it.

        :return:
        """
        frenet = kwargs.get("frenet", False)
        if frenet:
            raise NotImplementedError
        new_faces = []
        tangents = []
        section_contour2d, frame = args
        section_contour3d = section_contour2d.to_3d(frame.origin, frame.u, frame.v)

        points = self.points
        for k, _ in enumerate(points):
            position = k / (len(points) - 1)
            tangents.append(self.unit_direction_vector(position * self.length()))
        normal = tangents[0].deterministic_unit_normal_vector()
        v_vector = tangents[0].cross(normal)
        section_contour2d = section_contour3d.to_2d(points[0], normal, v_vector)
        contours = [section_contour2d.to_3d(points[0], normal, v_vector)]
        for point, tan in zip(points[1:], tangents[1:]):
            normal = tan.deterministic_unit_normal_vector()
            v_vector = tan.cross(normal)
            section_contour3d = section_contour2d.to_3d(point, normal, v_vector)
            contours.append(section_contour3d)

        polys = [volmdlr.wires.ClosedPolygon3D(c.discretization_points(number_points=36)) for c in contours]

        size_v, size_u = len(polys[0].points), len(polys)
        degree_u, degree_v = 3, 3

        points_3d = []
        for poly in polys:
            points_3d.extend(poly.points)

        bspline_surface3d = volmdlr.surfaces.BSplineSurface3D.from_points_interpolation(points_3d, size_u,
                                                                                       size_v,degree_u, degree_v)

        outer_contour = volmdlr.wires.Contour2D([volmdlr.edges.LineSegment2D(volmdlr.O2D, volmdlr.X2D.to_point()),
                                                 volmdlr.edges.LineSegment2D(
                                                     volmdlr.X2D.to_point(), (volmdlr.X2D + volmdlr.Y2D).to_point()),
                                                 volmdlr.edges.LineSegment2D(
                                                     (volmdlr.X2D + volmdlr.Y2D).to_point(), volmdlr.Y2D.to_point()),
                                                 volmdlr.edges.LineSegment2D(volmdlr.Y2D.to_point(), volmdlr.O2D)])
        surf2d = volmdlr.surfaces.Surface2D(outer_contour, [])

        bsface3d = volmdlr.faces.BSplineFace3D(bspline_surface3d, surf2d)
        new_faces.append(bsface3d)
        return new_faces

    def revolution(self, axis_point, axis, angle):
        """
        Returns the face generated by the revolution of the BSpline Curve 3D.
        """
        surface = volmdlr.surfaces.RevolutionSurface3D(self, axis_point, axis)
        face = volmdlr.faces.RevolutionFace3D.from_surface_rectangular_cut(surface, 0, angle, 0, self.length())
        return face

    def move_frame_along(self, frame, *args, **kwargs):
        """Moves frame along the edge."""
        origin = self.start
        w = self.unit_direction_vector(0.0)
        u = self.unit_normal_vector(0.0)
        if not u:
            u = w.deterministic_unit_normal_vector()
        v = w.cross(u)
        local_frame_a = volmdlr.Frame3D(origin, u, v, w)

        origin = self.end
        w = self.unit_direction_vector(self.length())
        u = self.unit_normal_vector(self.length())
        if not u:
            u = w.deterministic_unit_normal_vector()
        v = w.cross(u)

        local_frame_b = volmdlr.Frame3D(origin, u, v, w)
        return volmdlr.core.map_primitive_with_initial_and_final_frames(frame, local_frame_a, local_frame_b)


class BezierCurve3D(BSplineCurve3D):
    """
    A class for 3-dimensional Bézier curves.

    :param degree: The degree of the Bézier curve
    :type degree: int
    :param control_points: A list of 3-dimensional points
    :type control_points: List[:class:`volmdlr.Point3D`]
    :param name: The name of the B-spline curve. Default value is ''
    :type name: str, optional
    """

    def __init__(self, degree: int, control_points: List[volmdlr.Point3D],
                 name: str = ''):
        knotvector = nurbs_helpers.generate_knot_vector(degree,
                                                        len(control_points))
        knot_multiplicity = [1] * len(knotvector)

        BSplineCurve3D.__init__(self, degree, control_points,
                                knot_multiplicity, knotvector,
                                None, name)


class Arc3D(ArcMixin, Edge):
    """
    An arc is defined by a starting point, an end point and an interior point.

    """

    def __init__(self, circle, start, end, name=''):
        ArcMixin.__init__(self, circle, start=start, end=end, name=name)
        Edge.__init__(self, start=start, end=end, name=name)
        self._angle = None
        self._bbox = None

    def __hash__(self):
        return hash(('arc3d', self.circle, self.start, self.end, self.is_trigo))

    def __eq__(self, other_arc):
        if self.__class__.__name__ != other_arc.__class__.__name__:
            return False
        return (self.circle == other_arc.circle and self.start == other_arc.start
                and self.end == other_arc.end and self.is_trigo == other_arc.is_trigo)

    @property
    def is_trigo(self):
        """Return True if circle is counterclockwise."""
        return True

    def to_dict(self, use_pointers: bool = False, memo=None, path: str = '#', id_method=True, id_memo=None):
        """Saves the object parameters into a dictionary."""
        dict_ = self.base_dict()
        dict_['circle'] = self.circle.to_dict(use_pointers=use_pointers, memo=memo,
                                              id_method=id_method, id_memo=id_memo, path=path + '/circle')
        dict_['start'] = self.start.to_dict(use_pointers=use_pointers, memo=memo,
                                            id_method=id_method, id_memo=id_memo, path=path + '/start')
        dict_['end'] = self.end.to_dict(use_pointers=use_pointers, memo=memo,
                                        id_method=id_method, id_memo=id_memo, path=path + '/end')
        return dict_

    @property
    def bounding_box(self):
        """Bounding box for Arc 3D."""
        if not self._bbox:
            self._bbox = self.get_bounding_box()
        return self._bbox

    @bounding_box.setter
    def bounding_box(self, new_bounding_box):
        self._bbox = new_bounding_box

    def get_bounding_box(self):
        """
        Calculates the bounding box of the Arc3D.

        :return: Bounding Box object.
        """
        # TODO: implement exact calculation

        points = self.discretization_points(angle_resolution=5)
        xmin = min(point.x for point in points)
        xmax = max(point.x for point in points)
        ymin = min(point.y for point in points)
        ymax = max(point.y for point in points)
        zmin = min(point.z for point in points)
        zmax = max(point.z for point in points)
        return volmdlr.core.BoundingBox(xmin, xmax, ymin, ymax, zmin, zmax)

    @classmethod
    def from_angle(cls, start: volmdlr.Point3D, angle: float,
                   axis_point: volmdlr.Point3D, axis: volmdlr.Vector3D, name: str = ''):
        """Gives the arc3D from a start, an angle and an axis."""
        start_gen = start
        end_gen = start_gen.rotation(axis_point, axis, angle)
        line = volmdlr_curves.Line3D(axis_point, axis_point + axis)
        center, _ = line.point_projection(start)
        radius = center.point_distance(start)
        u = start - center
        v = axis.cross(u)
        circle = volmdlr.curves.Circle3D(volmdlr.Frame3D(center, u, v, axis), radius)
        if angle == volmdlr.TWO_PI:
            return circle
        return cls(circle, start_gen, end_gen, name=name)

    @classmethod
    def from_3_points(cls, point1, point2, point3, name: str = ''):
        """
        Creates an Arc 3d using three points.

        :param point1: start point.
        :param point2: interior point.
        :param point3: end point.
        :param name: object's name.
        :return: Arc 3D.
        """
        circle = volmdlr_curves.Circle3D.from_3_points(point1, point2, point3)
        arc = cls(circle, point1, point3, name=name)
        return arc

    @property
    def points(self):
        return [self.start, self.end]

    def get_reverse(self):
        """
        Defines a new Arc3D, identical to self, but in the opposite direction.

        """
        circle3d = self.circle.reverse()
        return self.__class__(circle3d, self.end, self.start, self.name + '_reverse')

    def abscissa(self, point: volmdlr.Point3D, tol: float = 1e-6):
        """
        Calculates the abscissa given a point in the Arc3D.

        :param point: point to calculate the abscissa.
        :param tol: (Optional) Confusion distance to consider points equal. Default 1e-6.
        :return: corresponding abscissa.
        """
        if point.point_distance(self.start) <= tol:
            return 0
        if point.point_distance(self.end) <= tol:
            return self.length()
        point_theta = self.get_arc_point_angle(point)
        if not self.angle_start <= point_theta <= self.angle_end:
            raise ValueError(f"{point} not in Arc3D.")
        return self.radius * abs(point_theta - self.angle_start)

    def point_at_abscissa(self, abscissa):
        """
        Calculates a point in the Arc3D at a given abscissa.

        :param abscissa: abscissa where in the curve the point should be calculated.
        :return: Corresponding point.
        """
        if abscissa > self.length() + 1e-6:
            raise ValueError(f"{abscissa} abscissa is not on the curve. max length of arc is {self.length()}.")
        return self.start.rotation(self.circle.center, self.circle.normal, abscissa / self.radius)

    def direction_vector(self, abscissa):
        """
        Calculates a direction vector at a given abscissa of the Arc3D.

        :param abscissa: abscissa where in the curve the direction vector should be calculated.
        :return: Corresponding direction vector.
        """
        normal_vector = self.normal_vector(abscissa)
        tangent = normal_vector.cross(self.circle.normal)
        return tangent

    def rotation(self, center: volmdlr.Point3D,
                 axis: volmdlr.Vector3D, angle: float):
        """
        Arc3D rotation.

        :param center: rotation center
        :param axis: rotation axis
        :param angle: angle rotation
        :return: a new rotated Arc3D
        """
        circle = self.circle.rotation(center, axis, angle)
        new_start = self.start.rotation(center, axis, angle)
        new_end = self.end.rotation(center, axis, angle)
        return Arc3D(circle, new_start, new_end, name=self.name)

    def translation(self, offset: volmdlr.Vector3D):
        """
        Arc3D translation.

        :param offset: translation vector.
        :return: A new translated Arc3D.
        """
        new_circle = self.circle.translation(offset)
        new_start = self.start.translation(offset)
        new_end = self.end.translation(offset)
        return Arc3D(new_circle, new_start, new_end, name=self.name)

    def frame_mapping(self, frame: volmdlr.Frame3D, side: str):
        """
        Changes vector frame_mapping and return a new Arc3D.

        side = 'old' or 'new'
        """
        new_circle = self.circle.frame_mapping(frame, side)
        new_start = self.start.frame_mapping(frame, side)
        new_end = self.end.frame_mapping(frame, side)
        return Arc3D(new_circle, new_start, new_end, name=self.name)

    def plot(self, ax=None, edge_style: EdgeStyle = EdgeStyle()):
        """Plot method for Arc 3D using Matplotlib."""
        if ax is None:
            fig = plt.figure()
            ax = fig.add_subplot(111, projection='3d')
        ax = vm_common_operations.plot_from_discretization_points(
            ax, edge_style=edge_style, element=self, number_points=25)
        if edge_style.edge_ends:
            self.start.plot(ax=ax, color='r')
            self.end.plot(ax=ax, color='b')

        if edge_style.edge_direction:
            x, y, z = self.point_at_abscissa(0.5 * self.length())
            u, v, w = 0.05 * self.unit_direction_vector(0.5 * self.length())
            ax.quiver(x, y, z, u, v, w, length=self.length() / 100,
                      arrow_length_ratio=5, normalize=True,
                      pivot='tip', color=edge_style.color)
        return ax

    def plot2d(self, center: volmdlr.Point3D = volmdlr.O3D,
               x3d: volmdlr.Vector3D = volmdlr.X3D, y3d: volmdlr.Vector3D = volmdlr.Y3D,
               ax=None, color='k'):
        """Plot data."""

        if ax is None:
            fig = plt.figure()
            ax = fig.add_subplot(111, projection='3d')

        # TODO: Enhance this plot
        length = self.length()
        x = []
        y = []
        for i in range(30):
            point = self.point_at_abscissa(i / 29. * length)
            xi, yi = point.plane_projection2d(center, x3d, y3d)
            x.append(xi)
            y.append(yi)
        ax.plot(x, y, color=color)

        return ax

    def copy(self, *args, **kwargs):
        return Arc3D(self.circle.copy(), self.start.copy(), self.end.copy())

    def to_2d(self, plane_origin, x, y):
        """
        Transforms a Arc3D into an Arc2D, given a plane origin and an u and v plane vector.

        :param plane_origin: plane origin.
        :param x: plane u vector.
        :param y: plane v vector.
        :return: Arc2D.
        """
        circle2d = self.circle.to_2d(plane_origin, x, y)
        point_start = self.start.to_2d(plane_origin, x, y)
        point_interior = self.middle_point().to_2d(plane_origin, x, y)
        point_end = self.end.to_2d(plane_origin, x, y)
        arc = Arc2D(circle2d, point_start, point_end, name=self.name)
        if not arc.point_belongs(point_interior):
            arc = Arc2D(circle2d.reverse(), point_start, point_end, name=self.name)
        return arc

    def minimum_distance_points_arc(self, other_arc):
        """Calculates the minimum distance points between two arcs."""
        u1 = self.start - self.circle.center
        u1 = u1.unit_vector()
        u2 = self.circle.normal.cross(u1)

        w = other_arc.circle.center - self.circle.center

        u3 = other_arc.start - other_arc.circle.center
        u3 = u3.unit_vector()
        u4 = other_arc.circle.normal.cross(u3)

        radius1, radius2 = self.radius, other_arc.radius

        u1_u1, u1_u2, u1_u3, u1_u4 = u1.dot(u1), u1.dot(u2), u1.dot(u3), u1.dot(u4)
        u2_u2, u2_u3, u2_u4 = u2.dot(u2), u2.dot(u3), u2.dot(u4)
        u3_u3, u3_u4 = u3.dot(u3), u3.dot(u4)
        u4_u4 = u4.dot(u4)
        w_u1, w_u2, w_u3, w_u4, w_w = w.dot(u1), w.dot(u2), w.dot(u3), w.dot(u4), w.dot(w)

        def distance_squared(x):
            return (u1_u1 * ((math.cos(x[0])) ** 2) * radius1 ** 2 + u2_u2 * (
                    (math.sin(x[0])) ** 2) * radius1 ** 2
                    + w_w + u3_u3 * ((math.cos(x[1])) ** 2) * radius2 ** 2 + u4_u4 * (
                            (math.sin(x[1])) ** 2) * radius2 ** 2
                    + u1_u2 * math.sin(2 * x[0]) * radius1 ** 2 - 2 * radius1 * math.cos(
                        x[0]) * w_u1
                    - 2 * radius1 * radius2 * math.cos(x[0]) * math.cos(x[1]) * u1_u3
                    - 2 * radius1 * radius2 * math.cos(x[0]) * math.sin(
                        x[1]) * u1_u4 - 2 * radius1 * math.sin(x[0]) * w_u2
                    - 2 * radius1 * radius2 * math.sin(x[0]) * math.cos(x[1]) * u2_u3
                    - 2 * radius1 * radius2 * math.sin(x[0]) * math.sin(
                        x[1]) * u2_u4 + 2 * radius2 * math.cos(x[1]) * w_u3
                    + 2 * radius2 * math.sin(x[1]) * w_u4 + u3_u4 * math.sin(
                        2 * x[1]) * radius2 ** 2)

        x01 = npy.array([self.angle / 2, other_arc.angle / 2])

        res1 = least_squares(distance_squared, x01, bounds=[(0, 0), (self.angle, other_arc.angle)])

        point1 = self.point_at_abscissa(res1.x[0] * radius1)
        point2 = other_arc.point_at_abscissa(res1.x[1] * radius2)

        return point1, point2

    def distance_linesegment(self, linesegment3d, return_points=False):
        """
        Gets the minimum distance between an Arc 3D and Line Segment 3D.

        :param linesegment3d: other line segment 3d.
        :param return_points: boolean to decide weather to return the corresponding minimal distance points or not.
        :return: minimum distance / minimal distance with corresponding points.
        """
        point1, point2 = vm_common_operations.minimum_distance_points_circle3d_linesegment3d(self, linesegment3d)
        if return_points:
            return point1.point_distance(point2), point1, point2
        return point1.point_distance(point2)

    def distance_arc(self, arc3d, return_points=False):
        """
        Gets the minimum distance between two Arcs 3D.

        :param arc3d: other arc 3d.
        :param return_points: boolean to decide weather to return the corresponding minimal distance points or not.
        :return: minimum distance / minimal distance with corresponding points.
        """
        p1, p2 = self.minimum_distance_points_arc(arc3d)
        if return_points:
            return p1.point_distance(p2), p1, p2
        return p1.point_distance(p2)

    def extrusion(self, extrusion_vector):
        """Extrudes an arc 3d in the given extrusion vector direction."""
        if self.circle.normal.is_colinear_to(extrusion_vector):
            w = extrusion_vector.copy()
            w = w.unit_vector()
            arc2d = self.to_2d(self.circle.center, self.frame.u, self.frame.v)
            angle1, angle2 = arc2d.angle_start, arc2d.angle_end
            if angle2 < angle1:
                angle2 += volmdlr.TWO_PI
            cylinder = volmdlr.surfaces.CylindricalSurface3D(self.frame, self.radius)
            return [volmdlr.faces.CylindricalFace3D.from_surface_rectangular_cut(
                cylinder, angle1, angle2, 0., w.dot(self.frame.w) * extrusion_vector.norm())]
        raise NotImplementedError(f'Elliptic faces not handled: dot={self.circle.normal.dot(extrusion_vector)}')

    def revolution(self, axis_point: volmdlr.Point3D, axis: volmdlr.Vector3D,
                   angle: float):
        """
        Revolution of Arc 3D around an axis.

        :param axis_point: revolution axis point.
        :param axis: revolution axis.
        :param angle: revolution angle.
        """
        line3d = volmdlr_curves.Line3D(axis_point, axis_point + axis)
        tore_center, _ = line3d.point_projection(self.circle.center)

        # Sphere
        if math.isclose(tore_center.point_distance(self.circle.center), 0.,
                        abs_tol=1e-6):

            start_p, _ = line3d.point_projection(self.start)
            u = self.start - start_p

            if math.isclose(u.norm(), 0, abs_tol=1e-6):
                end_p, _ = line3d.point_projection(self.end)
                u = self.end - end_p
                if math.isclose(u.norm(), 0, abs_tol=1e-6):
                    interior_p, _ = line3d.point_projection(self.middle_point())
                    u = self.middle_point - interior_p

            u = u.unit_vector()
            v = axis.cross(u)

            surface = volmdlr.surfaces.SphericalSurface3D(
                volmdlr.Frame3D(self.circle.center, u, v, axis), self.radius)
            start2d = surface.point3d_to_2d(self.start)
            phi_angles = sorted([start2d.y, start2d.y + self.angle * v.dot(self.frame.w)])
            return [volmdlr.faces.SphericalFace3D.from_surface_rectangular_cut(surface, 0, angle,
                                                                               phi_angles[0], phi_angles[1])]

        # Toroidal
        u = self.circle.center - tore_center
        u = u.unit_vector()
        v = axis.cross(u)
        if not math.isclose(self.circle.normal.dot(u), 0., abs_tol=1e-6):
            raise NotImplementedError(
                'Outside of plane revolution not supported')

        radius = tore_center.point_distance(self.circle.center)
        # from volmdlr import surfaces, faces
        surface = volmdlr.surfaces.ToroidalSurface3D(
            volmdlr.Frame3D(tore_center, u, v, axis), radius,
            self.radius)
        start2d = surface.point3d_to_2d(self.start)
        phi_angles = sorted([start2d.y, start2d.y - self.angle * v.dot(self.frame.w)])
        return [volmdlr.faces.ToroidalFace3D.from_surface_rectangular_cut(
            surface, 0, angle, phi_angles[0], phi_angles[1])]

    def to_step(self, current_id, *args, **kwargs):
        """
        Converts the object to a STEP representation.

        :param current_id: The ID of the last written primitive.
        :type current_id: int
        :return: The STEP representation of the object and the last ID.
        :rtype: tuple[str, list[int]]
        """
        content, frame_id = self.circle.frame.to_step(current_id)
        curve_id = frame_id + 1
        content += f"#{curve_id} = CIRCLE('{self.name}', #{frame_id}, {self.radius * 1000});\n"

        current_id = curve_id
        start_content, start_id = self.start.to_step(current_id, vertex=True)
        end_content, end_id = self.end.to_step(start_id + 1, vertex=True)
        content += start_content + end_content
        current_id = end_id + 1
        content += f"#{current_id} = EDGE_CURVE('{self.name}',#{start_id},#{end_id},#{curve_id},.T.);\n"
        return content, current_id

    def point_belongs(self, point, abs_tol: float = 1e-6):
        """
        Check if a point 3d belongs to the arc_3d or not.

        :param point: point to be verified is on arc.
        :param abs_tol: tolerance allowed.
        :return: True if point is on Arc, False otherwise.
        """
        # point_local_coordinates = self.circle.frame.global_to_local_coordinates(point)
        if not math.isclose(point.point_distance(self.circle.center), self.radius, abs_tol=abs_tol):
            return False
        vector = point - self.circle.center
        if not math.isclose(vector.dot(self.circle.frame.w), 0.0, abs_tol=abs_tol):
            return False
        point_theta = self.get_arc_point_angle(point)
        if not self.angle_start <= point_theta <= self.angle_end:
            return False
        return True

    def triangulation(self):
        """
        Triangulation for an Arc3D.

        """
        return None

    def line_intersections(self, line3d: volmdlr_curves.Line3D, tol: float = 1e-6):
        """
        Calculates intersections between an Arc3D and a Line3D.

        :param line3d: line to verify intersections.
        :param tol: maximum tolerance.
        :return: list with intersections points between line and Arc3D.
        """
        if line3d.point_belongs(self.start):
            return [self.start]
        if line3d.point_belongs(self.end):
            return [self.end]
        circle3d_lineseg_inters = vm_utils_intersections.circle_3d_line_intersections(self.circle, line3d)
        linesegment_intersections = []
        for intersection in circle3d_lineseg_inters:
            if self.point_belongs(intersection, tol):
                linesegment_intersections.append(intersection)
        return linesegment_intersections

    def linesegment_intersections(self, linesegment3d: LineSegment3D, abs_tol: float = 1e-6):
        """
        Calculates intersections between an Arc3D and a LineSegment3D.

        :param linesegment3d: linesegment to verify intersections.
        :param abs_tol: tolerance to be considered while validating an intersection.
        :return: list with intersections points between linesegment and Arc3D.
        """
        linesegment_intersections = []
        intersections = self.line_intersections(linesegment3d.line)
        for intersection in intersections:
            if linesegment3d.point_belongs(intersection, abs_tol=abs_tol):
                linesegment_intersections.append(intersection)
        return linesegment_intersections

    def arc_intersections(self, other_arc, abs_tol: 1e-6):
        """
        Calculates intersections between two Arc3D.

        :param other_arc: Arc 3D to verify intersections.
        :param abs_tol: tolerance.
        :return: list with intersections points between the two Arc3D.
        """
        circle_intersections = self.circle.circle_intersections(other_arc.circle)
        intersections = []
        for intersection in circle_intersections:
            if self.point_belongs(intersection, abs_tol) and other_arc.point_belongs(intersection, abs_tol):
                intersections.append(intersection)
        return intersections

    def arcellipse_intersections(self, arcellipse3d, abs_tol: float = 1e-6):
        """
        Calculates intersections between two Arc3D.

        :param arcellipse3d: ArcEllipse 3D to verify intersections.
        :param abs_tol: Tolerance.
        :return: List with intersections points between ArcEllipse3D and Arc3D.
        """
        ellipse_intersections = self.circle.ellipse_intersections(arcellipse3d.ellipse, abs_tol)
        intersections = []
        for intersection in ellipse_intersections:
            if self.point_belongs(intersection, abs_tol) and arcellipse3d.point_belongs(intersection, abs_tol):
                intersections.append(intersection)
        return intersections

    def complementary(self):
        """Creates the corresponding complementary arc."""
        return Arc3D(self.circle, self.end, self.start)

    def sweep(self, *args, **kwargs):
        """
        Arc 3D is used as path for sweeping given section through it.

        :return:
        """
        frenet = kwargs.get("frenet", False)
        if frenet:
            raise NotImplementedError
        new_faces = []
        section_contour2d, frame = args
        section_contour3d = section_contour2d.to_3d(self.start, frame.u, frame.v)
        for contour_primitive in section_contour3d.primitives:
            new_faces.extend(contour_primitive.revolution(
                self.circle.center, self.circle.normal, self.angle))
        return new_faces

    def move_frame_along(self, frame):
        """Move frame along edge."""
        new_frame = frame.rotation(self.center, self.circle.normal, self.angle)
        return new_frame


class FullArc3D(FullArcMixin, Arc3D):
    """
    An edge that starts at start_end, ends at the same point after having described a circle.

    """

    def __init__(self, circle: volmdlr.curves.Circle3D, start_end: volmdlr.Point3D,
                 name: str = ''):
        self._utd_frame = None
        self._bbox = None
        FullArcMixin.__init__(self, circle=circle, start_end=start_end, name=name)
        Arc3D.__init__(self, circle=circle, start=start_end, end=start_end, name=name)

    def __hash__(self):
        return hash(('Fullarc3D', self.circle, self.start_end))

    def __eq__(self, other_arc):
        return (self.circle == other_arc.circle) \
            and (self.start == other_arc.start)

    def copy(self, *args, **kwargs):
        """Returns a new instance with the same parameters."""
        return FullArc3D(self.circle.copy(), self.end.copy())

    def to_dict(self, use_pointers: bool = False, memo=None, path: str = '#'):
        """Object serialization."""
        dict_ = self.base_dict()
        dict_['circle'] = self.circle.to_dict(use_pointers=use_pointers, memo=memo, path=path + '/circle')
        dict_['angle'] = self.angle
        dict_['is_trigo'] = self.is_trigo
        dict_['start_end'] = self.start.to_dict(use_pointers=use_pointers, memo=memo, path=path + '/start_end')
        dict_['name'] = self.name
        return dict_

    def to_2d(self, plane_origin, x, y):
        """
        Transforms a FullArc3D into an FullArc2D, given a plane origin and an u and v plane vector.

        :param plane_origin: plane origin.
        :param x: plane u vector.
        :param y: plane v vector.
        :return: FullArc2D.
        """
        circle = self.circle.to_2d(plane_origin, x, y)
        start_end = self.start.to_2d(plane_origin, x, y)
        return FullArc2D(circle, start_end)

    def to_step(self, current_id, surface_id=None):
        """Exports to STEP format."""
        content, frame_id = self.circle.frame.to_step(current_id)
        # Not calling Circle3D.to_step because of circular imports
        u = self.start - self.circle.center
        u = u.unit_vector()
        curve_id = frame_id + 1
        # Not calling Circle3D.to_step because of circular imports
        content += f"#{curve_id} = CIRCLE('{self.name}',#{frame_id},{self.radius * 1000});\n"

        point1 = (self.circle.center + u * self.radius).to_point()

        p1_content, p1_id = point1.to_step(curve_id, vertex=True)
        content += p1_content

        edge_curve = p1_id + 1
        content += f"#{edge_curve} = EDGE_CURVE('{self.name}',#{p1_id},#{p1_id},#{curve_id},.T.);\n"

        return content, edge_curve

    def plot(self, ax=None, edge_style: EdgeStyle = EdgeStyle(), show_frame=False):
        """
        Plot fullarc3d using matplotlib.
        """
        if ax is None:
            ax = plt.figure().add_subplot(111, projection='3d')
        if show_frame:
            self.circle.frame.plot(ax, ratio=self.radius)
        ax = vm_common_operations.plot_from_discretization_points(
            ax, edge_style=edge_style, element=self, number_points=100, close_plot=True)
        if edge_style.edge_ends:
            self.start.plot(ax=ax)
            self.end.plot(ax=ax)
        if edge_style.edge_direction:
            half_length = 0.5 * self.length()
            x, y, z = self.point_at_abscissa(half_length)
            tangent = self.unit_direction_vector(half_length)
            arrow_length = 0.15 * half_length
            ax.quiver(x, y, z, *arrow_length * tangent, pivot='tip')

        return ax

    def rotation(self, center: volmdlr.Point3D, axis: volmdlr.Vector3D, angle: float):
        """
        Rotates the FullArc3D object around a specified axis by a given angle.

        :param center: The center point of rotation.
        :type center: (volmdlr.Point3D)
        :param axis: The axis of rotation.
        :type axis: (volmdlr.Vector3D)
        :param angle: The angle of rotation in radians.
        :type angle: (float)

        :return: A new FullArc3D object that is the result of the rotation.
        :rtype: FullArc3D:
        """
        new_start_end = self.start.rotation(center, axis, angle)
        new_circle = self.circle.rotation(center, axis, angle)
        return FullArc3D(new_circle, new_start_end, name=self.name)

    def translation(self, offset: volmdlr.Vector3D):
        """
        Translates the FullArc3D object by a specified offset.

        :param offset: The translation offset vector.
        :type offset: (volmdlr.Vector3D).
        :return: A new FullArc3D object that is the result of the translation.
        :rtype: FullArc3D.
        """
        new_start_end = self.start.translation(offset)
        new_circle = self.circle.translation(offset)
        return FullArc3D(new_circle, new_start_end, name=self.name)

    def frame_mapping(self, frame: volmdlr.Frame3D, side: str):
        """
        Changes vector frame_mapping and return a new FullArc3D.

        side = 'old' or 'new'
        """
        new_circle = self.circle.frame_mapping(frame, side)
        new_start_end = self.start_end.frame_mapping(frame, side)
        return FullArc3D(new_circle, new_start_end, name=self.name)

    def linesegment_intersections(self, linesegment3d: LineSegment3D, abs_tol=1e-6):
        """
        Calculates the intersections between a full arc 3d and a line segment 3d.

        :param linesegment3d: linesegment 3d to verify intersections.
        :param abs_tol: tolerance.
        :return: list of points 3d, if there are any intersections, an empty list if otherwise.
        """
        distance_center_lineseg = linesegment3d.point_distance(self.circle.frame.origin)
        if distance_center_lineseg > self.radius:
            return []
        return self.circle.linesegment_intersections(linesegment3d)

    def get_reverse(self):
        """
        Defines a new FullArc3D, identical to self, but in the opposite direction.

        """
        circle = self.circle.reverse()
        return self.__class__(circle, self.start_end)

    def point_belongs(self, point: volmdlr.Point3D, abs_tol: float = 1e-6):
        """
        Returns if given point belongs to the FullArc3D.
        """
        distance = point.point_distance(self.circle.center)
        vec = volmdlr.Vector3D(*point - self.circle.center)
        dot = self.circle.normal.dot(vec)
        return math.isclose(distance, self.radius, abs_tol=abs_tol) \
            and math.isclose(dot, 0, abs_tol=abs_tol)

    @classmethod
    def from_3_points(cls, point1, point2, point3, name: str = ''):
        """Creates a full arc 3D from 3 given points."""
        fullarc = cls(volmdlr_curves.Circle3D.from_3_points(point1, point2, point3), point1, name=name)
        return fullarc

    def split(self, split_point, tol: float = 1e-6):
        """
        Splits the circle into two arcs at a given point.

        :param split_point: splitting point.
        :param tol: tolerance.
        :return: list of two arcs.
        """
        if split_point.is_close(self.start, tol) or split_point.is_close(self.end, tol):
            raise ValueError("Point should be different of start and end.")
        if not self.point_belongs(split_point, 1e-5):
            raise ValueError("Point not on the circle.")
        return [Arc3D(self.circle, self.start, split_point),
                Arc3D(self.circle, split_point, self.end)]

    @classmethod
    def from_center_normal(cls, center: volmdlr.Point3D, normal: volmdlr.Vector3D,
                           start_end: volmdlr.Point3D, name: str = ''):
        """
<<<<<<< HEAD
        Created a Full arc 3d using a center point, a normal vector and a start point.

        :param center: full arc center.
        :param normal: full arc normal
        :param start_end: full arc starting point.
        :param name: full arc name.
        :return: Full Arc 3D.
=======
        Creates a Full Arc 3D using a center, and a normal vector and a start point.

        :param center: full arc center.
        :param normal: circle normal
        :param start_end: full arc starting point.
        :param name: full arc's name.
        :return: FullArc3D.
>>>>>>> 735ff114
        """
        u_vector = normal.deterministic_unit_normal_vector()
        v_vector = normal.cross(u_vector)
        circle = volmdlr_curves.Circle3D(volmdlr.Frame3D(center, u_vector, v_vector, normal),
                                         center.point_distance(start_end))
        return cls(circle, start_end, name=name)

    @classmethod
    def from_curve(cls, circle, start_end=None, name: str = ''):
        """
        Initialize a full arc from a circle.
        """
        if start_end is None:
            start_end = circle.center + circle.frame.u * circle.radius
        return cls(circle, start_end, name=name)


class ArcEllipse3D(Edge):
    """
    An arc is defined by a starting point, an end point and an interior point.

    """

    def __init__(self, ellipse: volmdlr_curves.Ellipse3D, start: volmdlr.Point3D, end: volmdlr.Point3D, name=''):
        Edge.__init__(self, start=start, end=end, name=name)
        self.ellipse = ellipse
        self.angle_start, self.angle_end = self.get_start_end_angles()
        self.angle = self.angle_end - self.angle_start
        self._self_2d = None
        self._length = None
        self._bbox = None

    @property
    def center(self):
        """Gets ellipse's center point."""
        return self.ellipse.frame.origin

    @property
    def normal(self):
        """Gets ellipse's normal direction."""
        return self.ellipse.frame.w

    def get_start_end_angles(self):
        """
        Calculate the start and end angles of the ArcEllipse3D in radians.

        This method computes the start and end angles of the ArcEllipse3D, which represent
        the angles, in radians, between the major axis of the ellipse and the start and end points
        on the ellipse's boundary.

        :return: tuple of floats
            A tuple containing the start and end angles in radians.
        """
        local_start_point = self.ellipse.frame.global_to_local_coordinates(self.start)
        u1, u2 = local_start_point.x / self.ellipse.major_axis, local_start_point.y / self.ellipse.minor_axis
        start_angle = volmdlr.geometry.sin_cos_angle(u1, u2)
        local_end_point = self.ellipse.frame.global_to_local_coordinates(self.end)
        u1, u2 = local_end_point.x / self.ellipse.major_axis, local_end_point.y / self.ellipse.minor_axis
        end_angle = volmdlr.geometry.sin_cos_angle(u1, u2)
        if math.isclose(end_angle, 0.0, abs_tol=1e-6):
            end_angle = volmdlr.TWO_PI
        return start_angle, end_angle

    @property
    def self_2d(self):
        """
        Arc ellipse 2d version of self.

        """
        if not self._self_2d:
            self._self_2d = self.to_2d(self.ellipse.center, self.ellipse.frame.u, self.ellipse.frame.v)
        return self._self_2d

    def discretization_points(self, *, number_points: int = None, angle_resolution: int = 20):
        """
        Discretization of a Contour to have "n" points.

        :param number_points: the number of points (including start and end points)
             if unset, only start and end will be returned
        :param angle_resolution: if set, the sampling will be adapted to have a controlled angular distance. Useful
            to mesh an arc
        :return: a list of sampled points
        """
        if not number_points:
            if not angle_resolution:
                number_points = 2
            else:
                number_points = math.ceil(angle_resolution * abs(0.5 * self.angle / math.pi)) + 1
        angle_end = self.angle_end
        angle_start = self.angle_start
        if self.angle_start == self.angle_end:
            angle_end = angle_start + 2 * math.pi
        else:
            if angle_end < angle_start:
                angle_end = self.angle_end + volmdlr.TWO_PI

        discretization_points = [self.ellipse.frame.local_to_global_coordinates(
            volmdlr.Point3D(self.ellipse.major_axis * math.cos(angle),
                            self.ellipse.minor_axis * math.sin(angle), 0))
            for angle in npy.linspace(angle_start, angle_end, number_points)]
        return discretization_points

    def to_2d(self, plane_origin, x, y):
        """
        Transforms an Arc Ellipse 3D into an Arc Ellipse 2D, given a plane origin and an u and v plane vector.

        :param plane_origin: plane origin.
        :param x: plane u vector.
        :param y: plane v vector.
        :return: ArcEllipse2D.
        """
        point_start2d = self.start.to_2d(plane_origin, x, y)
        point_end2d = self.end.to_2d(plane_origin, x, y)
        ellipse2d = self.ellipse.to_2d(plane_origin, x, y)
        return ArcEllipse2D(ellipse2d, point_start2d, point_end2d)

    def length(self):
        """Computes the length."""
        if not self._length:
            self._length = self.self_2d.length()
        return self._length

    def normal_vector(self, abscissa):
        """Returns the normal vector at a given abscissa."""
        return self.direction_vector(abscissa).deterministic_normal_vector()

    def direction_vector(self, abscissa):
        """
        Returns the tangent vector at a given abscissa along the ArcEllipse3D.

        This method calculates and returns the tangent vector at a specific abscissa
        along the ArcEllipse3D, which represents the direction of the curve at that point.

        :param abscissa: The parameter value (abscissa) along the curve.
        :type abscissa: float

        :return: Vector3D
            A Vector3D object representing the tangent vector at the given abscissa.

        :raises:
            - ValueError: If the abscissa is out of the valid range of the curve.
        """
        if abscissa > self.length():
            raise ValueError('The abscissa is out of the valid range of the curve.')
        direction_vector_2d = self.self_2d.direction_vector(abscissa)
        direction_vector_3d = direction_vector_2d.to_3d(
            self.ellipse.center, self.ellipse.frame.u, self.ellipse.frame.v)
        return direction_vector_3d

    def abscissa(self, point: volmdlr.Point3D, tol: float = 1e-6):
        """
        Calculates the abscissa a given point.

        :param point: point to calculate abscissa.
        :param tol: tolerance allowed.
        :return: abscissa
        """
        if point.point_distance(self.start) < tol:
            return 0
        point2d = point.to_2d(self.ellipse.center, self.ellipse.major_dir, self.ellipse.minor_dir)
        return self.self_2d.abscissa(point2d)

    def plot(self, ax=None, edge_style: EdgeStyle = EdgeStyle()):
        """Plot the arc ellipse."""
        if ax is None:
            ax = plt.figure().add_subplot(111, projection='3d')

        ax.plot([self.start[0]], [self.start[1]], [self.start[2]], c='r')
        ax.plot([self.end[0]], [self.end[1]], [self.end[2]], c='b')
        ax = vm_common_operations.plot_from_discretization_points(
            ax, edge_style=edge_style, element=self, number_points=25)
        if edge_style.edge_ends:
            self.start.plot(ax, 'r')
            self.end.plot(ax, 'b')
        return ax

    def plot2d(self, x3d: volmdlr.Vector3D = volmdlr.X3D, y3d: volmdlr.Vector3D = volmdlr.Y3D,
               ax=None, color='k'):
        """
        Plot 2d for an arc ellipse 3d.

        """
        if ax is None:
            fig = plt.figure()
            ax = fig.add_subplot(111, projection='3d')

        # TODO: Enhance this plot
        length = self.length()
        x = []
        y = []
        number_points = 30
        for i in range(number_points):
            point = self.point_at_abscissa(i / (number_points - 1) * length)
            xi, yi = point.plane_projection2d(x3d, y3d)
            x.append(xi)
            y.append(yi)
        ax.plot(x, y, color=color)
        return ax

    def triangulation(self):
        """
        Triangulation for an Arc Ellipse 3D.

        """
        return None

    @property
    def bounding_box(self):
        """
        Getter Bounding Box for an arc ellipse 3d.

        :return: bounding box.
        """
        if not self._bbox:
            self._bbox = self.get_bounding_box()
        return self._bbox

    @bounding_box.setter
    def bounding_box(self, new_bounding_box):
        """
        Bounding Box setter.

        :param new_bounding_box: new bounding box.
        """
        self._bbox = new_bounding_box

    def get_bounding_box(self):
        """
        Calculates the bounding box of the Arc3D.

        :return: Bounding Box object.
        """
        # TODO: implement exact calculation

        points = self.discretization_points(angle_resolution=10)
        xmin = min(point.x for point in points)
        xmax = max(point.x for point in points)
        ymin = min(point.y for point in points)
        ymax = max(point.y for point in points)
        zmin = min(point.z for point in points)
        zmax = max(point.z for point in points)
        return volmdlr.core.BoundingBox(xmin, xmax, ymin, ymax, zmin, zmax)

    def rotation(self, center: volmdlr.Point3D, axis: volmdlr.Vector3D, angle: float):
        """
        Arc-Ellipse3D rotation.

        :param center: rotation center.
        :param axis: rotation axis.
        :param angle: angle rotation.
        :return: a new rotated Arc-Ellipse3D.
        """
        new_start = self.start.rotation(center, axis, angle)
        new_end = self.end.rotation(center, axis, angle)
        new_ellipse3d = self.ellipse.rotation(center, axis, angle)
        return ArcEllipse3D(new_ellipse3d, new_start, new_end)

    def translation(self, offset: volmdlr.Vector3D):
        """
        ArcEllipse3D translation.

        :param offset: translation vector.
        :return: A new translated ArcEllipse3D.
        """
        new_start = self.start.translation(offset)
        new_end = self.end.translation(offset)
        new_ellipse3d = self.ellipse.translation(offset)
        return ArcEllipse3D(new_ellipse3d, new_start, new_end)

    def frame_mapping(self, frame: volmdlr.Frame3D, side: str):
        """
        Changes frame_mapping and return a new ArcEllipse3D.

        :param frame: Local coordinate system.
        :type frame: volmdlr.Frame3D
        :param side: 'old' will perform a transformation from local to global coordinates. 'new' will
            perform a transformation from global to local coordinates.
        :type side: str
        :return: A new transformed ArcEllipse3D.
        :rtype: ArcEllipse3D
        """
        return ArcEllipse3D(self.ellipse.frame_mapping(frame, side), self.start.frame_mapping(frame, side),
                            self.end.frame_mapping(frame, side))

    def point_belongs(self, point, abs_tol: float = 1e-6):
        """
        Verifies if a given point lies on the arc of ellipse 3D.

        :param point: point to be verified.
        :param abs_tol: Absolute tolerance to consider the point on the curve.
        :return: True is point lies on the arc of ellipse, False otherwise
        """
        point2d = point.to_2d(self.ellipse.center, self.ellipse.major_dir, self.ellipse.minor_dir)
        return self.self_2d.point_belongs(point2d, abs_tol=abs_tol)

    def is_close(self, other_edge, tol: float = 1e-6):
        """
        Checks if two arc-ellipse are the same considering the Euclidean distance.

        :param other_edge: other arc-ellipse.
        :param tol: The tolerance under which the Euclidean distance is considered equal to 0, defaults to 1e-6.
        :type tol: float, optional
        """

        if isinstance(other_edge, self.__class__):
            if (self.start.is_close(other_edge.start, tol) and self.end.is_close(other_edge.end, tol)
                    and self.ellipse.center.is_close(other_edge.ellipse.center, tol)
                    and self.point_belongs(other_edge.point_at_abscissa(other_edge.length() * 0.5), tol)):
                return True
        return False

    def complementary(self):
        """Gets the complementary arc of ellipse."""
        return self.__class__(self.ellipse, self.end, self.start)

    def point_at_abscissa(self, abscissa):
        """
        Calculates the point at a given abscissa.

        :param abscissa: abscissa to calculate point.
        :return: volmdlr.Point3D
        """
        point2d = self.self_2d.point_at_abscissa(abscissa)
        return point2d.to_3d(self.ellipse.center, self.ellipse.major_dir, self.ellipse.minor_dir)

    def split(self, split_point, tol: float = 1e-6):
        """
        Splits arc-ellipse at a given point.

        :param split_point: splitting point.
        :param tol: tolerance.
        :return: list of two Arc-Ellipse.
        """
        if split_point.is_close(self.start, tol):
            return [None, self.copy()]
        if split_point.is_close(self.end, tol):
            return [self.copy(), None]
        return [self.__class__(self.ellipse, self.start, split_point),
                self.__class__(self.ellipse, split_point, self.end)]

    def get_reverse(self):
        """Gets the same ellipse but in the reverse direction."""
        new_frame = volmdlr.Frame3D(self.ellipse.frame.origin, self.ellipse.frame.u, -self.ellipse.frame.v,
                                    self.ellipse.frame.u.cross(-self.ellipse.frame.v))
        ellipse3d = volmdlr_curves.Ellipse3D(self.ellipse.major_axis, self.ellipse.minor_axis, new_frame)
        return self.__class__(ellipse3d, self.end, self.start, self.name + '_reverse')

    def line_intersections(self, line, abs_tol: float = 1e-6):
        """
        Gets the intersections between an Ellipse 3D and a Line 3D.

        :param line: The intersecting lines.
        :param abs_tol: The absolute tolerance.
        :return: A list with the intersections points between the two edges.
        """
        ellipse_linesegment_intersections = self.ellipse.line_intersections(line, abs_tol)
        return self.validate_intersections(ellipse_linesegment_intersections, abs_tol)

    def linesegment_intersections(self, linesegment, abs_tol: float = 1e-6):
        """
        Gets the intersections between an Ellipse 3D and a Line Segment 3D.

        :param linesegment: The other linesegment.
        :param abs_tol: The absolute tolerance.
        :return: A list with the intersections points between the two edges.
        """
        ellipse_linesegment_intersections = self.ellipse.linesegment_intersections(linesegment, abs_tol)
        return self.validate_intersections(ellipse_linesegment_intersections, abs_tol)

    def validate_intersections(self, intersections: List[volmdlr.Point3D], abs_tol: float = 1e-6):
        """Helper function to validate edge intersections."""
        valid_intersections = []
        for intersection in intersections:
            if self.point_belongs(intersection, abs_tol):
                valid_intersections.append(intersection)
        return valid_intersections

    def arcellipse_intersections(self, arcellipse3d, abs_tol: float = 1e-6):
        """
        Gets the intersections between an Ellipse 3D and a Line Segment 3D.

        :param arcellipse3d: The other linesegment.
        :param abs_tol: The absolute tolerance.
        :return: A list with the intersections points between the two edges.
        """
        ellipse_intersections = self.ellipse.ellipse_intersections(arcellipse3d.ellipse, abs_tol)
        intersections = []
        for intersection in ellipse_intersections:
            if self.point_belongs(intersection, abs_tol) and arcellipse3d.point_belongs(intersection, abs_tol):
                intersections.append(intersection)
        return intersections


class FullArcEllipse3D(FullArcEllipse, ArcEllipse3D):
    """
    Defines a FullArcEllipse3D.
    """

    def __init__(self, ellipse: volmdlr_curves.Ellipse3D, start_end: volmdlr.Point3D, name: str = ''):
        self.ellipse = ellipse
        center2d = self.ellipse.center.to_2d(self.ellipse.center,
                                             self.ellipse.major_dir, self.ellipse.minor_dir)
        point_major_dir = self.ellipse.center + self.ellipse.major_axis * self.ellipse.major_dir
        point_major_dir_2d = point_major_dir.to_2d(
            self.ellipse.center, self.ellipse.major_dir, self.ellipse.minor_dir)
        vector_major_dir_2d = (point_major_dir_2d - center2d).to_vector()
        self.theta = volmdlr.geometry.clockwise_angle(vector_major_dir_2d, volmdlr.X2D)
        if self.theta == math.pi * 2:
            self.theta = 0.0
        self._bbox = None

        FullArcEllipse.__init__(self, self.ellipse, start_end, name)
        ArcEllipse3D.__init__(self, self.ellipse, start_end, start_end)

    def to_dict(self, use_pointers: bool = False, memo=None, path: str = '#'):
        dict_ = self.base_dict()
        dict_["ellipse"] = self.ellipse.to_dict(use_pointers=use_pointers, memo=memo, path=path + '/ellipse')
        dict_['start_end'] = self.start_end.to_dict(use_pointers=use_pointers, memo=memo, path=path + '/start_end')
        return dict_

    @classmethod
    def dict_to_object(cls, dict_, *args, **kwargs):
        """
        Create a FullArcEllipse3D object from a dictionary representation.

        This class method takes a dictionary containing the necessary data for
        creating a FullArcEllipse3D object and returns an instance of the FullArcEllipse3D class.
        It expects the dictionary to have the following keys:

        :param cls: The FullArcEllipse3D class itself (automatically passed).
        :param dict_: A dictionary containing the required data for object creation.
        :param args: Additional positional arguments (if any).
        :param kwargs: Additional keyword arguments (if any).

        :return: FullArcEllipse3D: An instance of the FullArcEllipse3D class created from the provided dictionary.
        """
        ellipse = volmdlr_curves.Ellipse3D.dict_to_object(dict_['ellipse'])
        start_end = volmdlr.Point3D.dict_to_object(dict_['start_end'])

        return cls(ellipse, start_end, name=dict_['name'])

    def to_2d(self, plane_origin, x, y):
        """
        Transforms a FullArcEllipse3D into an FullArcEllipse2D, given an plane origin and a u and v plane vector.

        :param plane_origin: plane origin.
        :param x: plane u vector.
        :param y: plane v vector.
        :return: FullArcEllipse2D.
        """
        point_start_end2d = self.start_end.to_2d(plane_origin, x, y)
        ellipse2d = self.ellipse.to_2d(plane_origin, x, y)
        return FullArcEllipse2D(ellipse2d, point_start_end2d, name=self.name)

    def frame_mapping(self, frame: volmdlr.Frame3D, side: str):
        """
        Changes frame_mapping and return a new FullArcEllipse3D.

        :param frame: Local coordinate system.
        :type frame: volmdlr.Frame3D
        :param side: 'old' will perform a transformation from local to global coordinates. 'new' will
            perform a transformation from global to local coordinates.
        :type side: str
        :return: A new transformed FulLArcEllipse3D.
        :rtype: FullArcEllipse3D
        """
        return FullArcEllipse3D(self.ellipse.frame_mapping(frame, side),
                                self.start_end.frame_mapping(frame, side), name=self.name)

    def translation(self, offset: volmdlr.Vector3D):
        """
        Ellipse3D translation.

        :param offset: translation vector.
        :type offset: volmdlr.Vector3D
        :return: A new translated FullArcEllipse3D.
        :rtype: FullArcEllipse3D
        """
        return FullArcEllipse3D(self.ellipse.translation(offset), self.start_end.translation(offset), self.name)

    def abscissa(self, point: volmdlr.Point3D, tol: float = 1e-6):
        """
        Calculates the abscissa a given point.

        :param point: point to calculate abscissa.
        :param tol: tolerance allowed.
        :return: abscissa
        """
        point2d = point.to_2d(self.ellipse.center, self.ellipse.major_dir, self.ellipse.minor_dir)
        return self.self_2d.abscissa(point2d, tol=tol)

    def split(self, split_point, tol: float = 1e-6):
        """
        Splits the ellipse into two arc of ellipse at a given point.

        :param split_point: splitting point.
        :param tol: tolerance.
        :return: list of two Arc of ellipse.
        """
        if split_point.is_close(self.start, tol) or split_point.is_close(self.end, tol):
            return [self, None]
        if not self.point_belongs(split_point, 1e-5):
            raise ValueError("Point not on the ellipse.")
        return [ArcEllipse3D(self.ellipse, self.start_end, split_point),
                ArcEllipse3D(self.ellipse, split_point, self.start_end)]

    def plot(self, ax=None, edge_style: EdgeStyle = EdgeStyle()):
        """Ellipse plot."""
        return self.ellipse.plot(ax, edge_style)

    def line_intersections(self, line, abs_tol: float = 1e-6):
        """
        Gets intersections between an Ellipse 3D and a Line3D.

        :param line: Other Line 3D.
        :param abs_tol: tolerance.
        :return: A list of points, containing all intersections between the Line 3D and the Ellipse3D.
        """
        return self.ellipse.line_intersections(line, abs_tol)<|MERGE_RESOLUTION|>--- conflicted
+++ resolved
@@ -5273,12 +5273,8 @@
     # Copy paste du LineSegment3D
     def plot(self, ax=None, edge_style: EdgeStyle = EdgeStyle()):
         """
-<<<<<<< HEAD
-        Bspline Curve plot method using matplotlib.
-
-=======
         Matplotlib plot method for a BSpline Curve 3D.
->>>>>>> 735ff114
+
         """
         if ax is None:
             fig = plt.figure()
@@ -6236,15 +6232,6 @@
     def from_center_normal(cls, center: volmdlr.Point3D, normal: volmdlr.Vector3D,
                            start_end: volmdlr.Point3D, name: str = ''):
         """
-<<<<<<< HEAD
-        Created a Full arc 3d using a center point, a normal vector and a start point.
-
-        :param center: full arc center.
-        :param normal: full arc normal
-        :param start_end: full arc starting point.
-        :param name: full arc name.
-        :return: Full Arc 3D.
-=======
         Creates a Full Arc 3D using a center, and a normal vector and a start point.
 
         :param center: full arc center.
@@ -6252,7 +6239,6 @@
         :param start_end: full arc starting point.
         :param name: full arc's name.
         :return: FullArc3D.
->>>>>>> 735ff114
         """
         u_vector = normal.deterministic_unit_normal_vector()
         v_vector = normal.cross(u_vector)
