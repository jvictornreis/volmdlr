--- conflicted
+++ resolved
@@ -4178,17 +4178,11 @@
         edge2d.plot(ax=ax, edge_style=EdgeStyle(color=color, width=width))
         return ax
 
-<<<<<<< HEAD
-    def plot_data(self, x_3D, y_3D, edge_style=None):
-        edge2D = self.plane_projection2d(volmdlr.O3D, x_3D, y_3D)
-        return edge2D.plot_data(edge_style=edge_style)
-=======
     def plot_data(self, x_3d, y_3d, marker=None, color='black', stroke_width=1,
                   dash=False, opacity=1, arrow=False):
         edge2d = self.plane_projection2d(volmdlr.O3D, x_3d, y_3d)
         return edge2d.plot_data(marker, color, stroke_width,
                                 dash, opacity, arrow)
->>>>>>> eb16f525
 
     def to_line(self):
         return Line3D(self.start, self.end)
