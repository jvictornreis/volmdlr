#!/usr/bin/env python3
# -*- coding: utf-8 -*-
"""

"""
from packaging import version
import math
import numpy as npy
import scipy as scp

from geomdl import utilities
from geomdl import BSpline

from geomdl.operations import length_curve

from mpl_toolkits.mplot3d import Axes3D
from matplotlib import __version__ as _mpl_version
import matplotlib.pyplot as plt
import matplotlib.patches
from typing import List

import dessia_common as dc
import volmdlr.core
import volmdlr.geometry
import plot_data.core as plot_data


def standardize_knot_vector(knot_vector):
    u0 = knot_vector[0]
    u1 = knot_vector[-1]
    standard_u_knots = []
    if u0 != 0 or u1 != 1:
        x = 1 / (u1 - u0)
        y = u0 / (u0 - u1)
        for u in knot_vector:
            standard_u_knots.append(u * x + y)
        return standard_u_knots
    else:
        return knot_vector


class Edge(dc.DessiaObject):
    def __init__(self, start, end, name=''):
        self.start = start
        self.end = end
        dc.DessiaObject.__init__(self, name=name)

    def __getitem__(self, key):
        if key == 0:
            return self.start
        elif key == 1:
            return self.end
        else:
            raise IndexError

    def polygon_points(self, min_x_density=None, min_y_density=None):
        n = 0  # Number of points to insert between start and end
        if min_x_density:
            dx = abs(self.start[0] - self.end[0])
            n = max(n, math.floor(dx * min_x_density))
        if min_y_density:
            dy = abs(self.start[1] - self.end[1])
            n = max(n, math.floor(dy * min_y_density))

        if n:
            l = self.length()
            return [self.point_at_abscissa(i * l / (n + 1)) for i in
                    range(n + 2)]
        else:
            return [self.start, self.end]

    @classmethod
    def from_step(cls, arguments, object_dict):
        if object_dict[arguments[3]].__class__.__name__ == 'Line3D':
            return LineSegment3D(object_dict[arguments[1]],
                                 object_dict[arguments[2]], arguments[0][1:-1])

        elif object_dict[arguments[3]].__class__.__name__ == 'Circle3D':
            # We supposed that STEP file is reading on trigo way
            circle = object_dict[arguments[3]]
            p1 = object_dict[arguments[1]]
            p2 = object_dict[arguments[2]]

            if p1 == p2:
                return FullArc3D(circle.frame.origin, p1, circle.frame.w)
            else:
                theta1, theta2 = volmdlr.core.posangle_arc(p1, p2,
                                                           circle.radius,
                                                           circle.frame)
                if theta1 > theta2:  # sens trigo
                    angle = math.pi + (theta1 + theta2) / 2
                else:
                    angle = (theta1 + theta2) / 2

                middle_angle = theta1 + 0.5 * angle
                middle_point = volmdlr.Point3D(circle.radius * math.cos(middle_angle),
                                               circle.radius * math.sin(middle_angle),
                                               0.)

                middle_point3d = circle.frame.old_coordinates(middle_point)

                return volmdlr.edges.Arc3D(p1, middle_point3d, p2,
                                           name=arguments[0][1:-1])

        elif object_dict[arguments[3]].__class__ is volmdlr.wires.Ellipse3D:
            majorax = object_dict[arguments[3]].major_axis
            minorax = object_dict[arguments[3]].minor_axis
            center = object_dict[arguments[3]].center
            normal = object_dict[arguments[3]].normal
            normal.normalize()
            majordir = object_dict[arguments[3]].major_dir
            majordir.normalize()
            minordir = normal.cross(majordir)
            minordir.normalize()
            frame = volmdlr.Frame3D(center, majordir, minordir, normal)
            p1 = object_dict[
                arguments[1]]  # on part du principe que p1 suivant majordir
            p2 = object_dict[arguments[2]]
            if p1 == p2:
                angle = 5 * math.pi / 4
                xtra = volmdlr.Point3D((majorax * math.cos(math.pi / 2),
                                        minorax * math.sin(math.pi / 2), 0))
                extra = frame.old_coordinates(xtra)
            else:
                extra = None
                ## Positionnement des points dans leur frame
                p1_new, p2_new = frame.NewCoordinates(
                    p1), frame.NewCoordinates(p2)
                # Angle pour le p1
                u1, u2 = p1_new.vector[0] / majorax, p1_new.vector[1] / minorax
                theta1 = volmdlr.sin_cos_angle(u1, u2)
                # Angle pour le p2
                u3, u4 = p2_new.vector[0] / majorax, p2_new.vector[1] / minorax
                theta2 = volmdlr.sin_cos_angle(u3, u4)

                if theta1 > theta2:  # sens trigo
                    angle = math.pi + (theta1 + theta2) / 2
                else:
                    angle = (theta1 + theta2) / 2

            p_3 = volmdlr.Point3D(
                (majorax * math.cos(angle), minorax * math.sin(angle), 0))
            p3 = frame.old_coordinates(p_3)

            arcellipse = ArcEllipse3D(p1, p3, p2, center, majordir, normal,
                                      arguments[0][1:-1], extra)

            return arcellipse

        elif object_dict[arguments[3]].__class__.__name__ == 'BSplineCurve3D':
            # BSplineCurve3D à couper à gauche et à droite avec les points ci dessus ?
            return object_dict[arguments[3]]

        else:
            raise NotImplementedError('Unsupported: {}'.format(object_dict[arguments[3]]))


class Line(dc.DessiaObject):
    """
    Abstract class
    """

    def __init__(self, point1, point2, name=''):
        self.point1 = point1
        self.point2 = point2
        dc.DessiaObject.__init__(self, name=name)

    def __getitem__(self, key):
        if key == 0:
            return self.point1
        elif key == 1:
            return self.point2
        else:
            raise IndexError

    def unit_direction_vector(self):
        u = self.direction_vector()
        u.normalize()
        return u

    def direction_vector(self):
        return self.point2 - self.point1

    def normal_vector(self):
        return self.direction_vector().normal_vector()

    def unit_normal_vector(self):
        return self.unit_direction_vector().normal_vector()

    def point_projection(self, point):

        u = self.point2 - self.point1
        norm_u = u.norm()
        t = (point - self.point1).dot(u) / norm_u ** 2
        projection = self.point1 + t * u

        return projection, t * norm_u
    

    def abscissa(self, point):
        u = self.point2 - self.point1
        norm_u = u.norm()
        t = (point - self.point1).dot(u) / norm_u
        return t


    def split(self, split_point):
        return [self.__class__(self.point1, split_point),
                self.__class__(split_point, self.point2)]


class LineSegment(Edge):
    """
    Abstract class
    """
    def abscissa(self, point):
        u = self.end - self.start
        length = u.norm()
        t = (point - self.start).dot(u) / length
        if t < -1e-9 or t > length+1e-9:
            raise ValueError('Point is not on linesegment: abscissa={}'.format(t))
        return t

    def unit_direction_vector(self):
        u = self.direction_vector()
        u.normalize()
        return u

    def direction_vector(self):
        '''
        Returns end - start, not normalized
        '''
        return self.end - self.start

    def normal_vector(self):
        return self.unit_direction_vector().normal_vector()

    def point_projection(self, point):
        p1, p2 = self.points
        u = p2 - p1
        norm_u = u.norm()
        t = (point - p1).dot(u) / norm_u ** 2
        projection = p1 + t * u

        return projection, t * norm_u

    def split(self, split_point):
        return [self.__class__(self.start, split_point),
                self.__class__(split_point, self.end)]


class Line2D(Line):
    """
    Define an infinite line given by two points.
    """

    def __init__(self, point1, point2, *, name=''):
        self.points=[point1,point2]
        Line.__init__(self, point1, point2, name=name)

    def to_3d(self, plane_origin, x1, x2):
        p3D = [p.to_3d(plane_origin, x1, x2) for p in self.points]
        return Line2D(*p3D, self.name)

    def rotation(self, center, angle, copy=True):
        if copy:
            return Line2D(
                *[p.rotation(center, angle, copy=True) for p in self.points])
        else:
            for p in self.points:
                p.rotation(center, angle, copy=False)

    def translation(self, offset, copy=True):
        if copy:
            return Line2D(
                *[p.translation(offset, copy=True) for p in self.points])
        else:
            for p in self.points:
                p.translation(offset, copy=False)

    def plot(self, ax=None, color='k', dashed=True):
        if ax is None:
            fig, ax = plt.subplots()

        if version.parse(_mpl_version) >= version.parse('3.3.2'):
            if dashed:
                ax.axline((self.point1.x, self.point1.y),
                          (self.point2.x, self.point2.y),
                          dashes=[30, 5, 10, 5],
                          color=color)
            else:
                ax.axline((self.point1.x, self.point1.y),
                          (self.point2.x, self.point2.y),
                          color=color)
        else:
            u = self.direction_vector()
            p3 = self.point1 - 3 * u
            p4 = self.point2 + 4 * u
            if dashed:
                ax.plot([p3[0], p4[0]], [p3[1], p4[1]], color=color,
                        dashes=[30, 5, 10, 5])
            else:
                ax.plot([p3[0], p4[0]], [p3[1], p4[1]], color=color)

        return ax

    def plot_data(self, marker=None, color='black', stroke_width=1,
                  dash=False, opacity=1, arrow=False):
        p1, p2 = self.points
        u = p2 - p1
        p3 = p1 - 3 * u
        p4 = p2 + 4 * u
        return {'type': 'line',
                'data': [p3[0], p3[1],
                         p4[0], p4[1]],
                'color': color,
                'marker': marker,
                'size': stroke_width,
                'dash': dash,
                'opacity': opacity,
                'arrow': arrow
                }

    def CreateTangentCircle(self, point, other_line):
        """
        Computes the two circles that are tangent to 2 lines and intersect
        a point located on one of the two lines.
        """

        # point will be called I(x_I, y_I)
        # self will be (AB)
        # line will be (CD)

        if math.isclose(self.point_distance(point), 0, abs_tol=1e-10):
            I = volmdlr.Vector2D(point[0], point[1])
            A = volmdlr.Vector2D(self.points[0][0], self.points[0][1])
            B = volmdlr.Vector2D(self.points[1][0], self.points[1][1])
            C = volmdlr.Vector2D(other_line.points[0][0], other_line.points[0][1])
            D = volmdlr.Vector2D(other_line.points[1][0], other_line.points[1][1])

        elif math.isclose(other_line.point_distance(point), 0, abs_tol=1e-10):
            I = volmdlr.Vector2D(point[0], point[1])
            C = volmdlr.Vector2D(self.points[0][0], self.points[0][1])
            D = volmdlr.Vector2D(self.points[1][0], self.points[1][1])
            A = volmdlr.Vector2D(other_line.points[0][0], other_line.points[0][1])
            B = volmdlr.Vector2D(other_line.points[1][0], other_line.points[1][1])
        else:
            raise AttributeError("The point isn't on any of the two lines")

        # CHANGEMENT DE REPAIRE
        new_u = volmdlr.Vector2D((B - A))
        new_u.normalize()
        new_v = new_u.normalVector(unit=True)
        new_basis = volmdlr.Frame2D(I, new_u, new_v)

        new_A = new_basis.NewCoordinates(A)
        new_B = new_basis.NewCoordinates(B)
        new_C = new_basis.NewCoordinates(C)
        new_D = new_basis.NewCoordinates(D)

        if new_C[1] == 0 and new_D[1] == 0:
            # Segments are on the same line: no solution
            return None, None

        elif math.isclose(self.DirectionVector(unit=True).dot(
                other_line.normalVector(unit=True)), 0, abs_tol=1e-06):
            # Parallel segments: one solution

            segments_distance = abs(new_C[1] - new_A[1])
            r = segments_distance / 2
            new_circle_center = volmdlr.Point2D((0, npy.sign(new_C[1] - new_A[1]) * r))
            circle_center = new_basis.old_coordinates(new_circle_center)
            circle = volmdlr.wires.Circle2D(circle_center, r)

            return circle, None

        elif math.isclose(self.DirectionVector(unit=True).dot(
                other_line.DirectionVector(unit=True)), 0, abs_tol=1e-06):
            # Perpendicular segments: 2 solution
            line_AB = Line2D(volmdlr.Point2D(new_A), volmdlr.Point2D(new_B))
            line_CD = Line2D(volmdlr.Point2D(new_C), volmdlr.Point2D(new_D))
            new_pt_K = volmdlr.Point2D.line_intersection(line_AB, line_CD)

            r = abs(new_pt_K[0])
            new_circle_center1 = volmdlr.Point2D((0, r))
            new_circle_center2 = volmdlr.Point2D((0, -r))
            circle_center1 = new_basis.old_coordinates(new_circle_center1)
            circle_center2 = new_basis.old_coordinates(new_circle_center2)
            circle1 = volmdlr.wires.Circle2D(circle_center1, r)
            circle2 = volmdlr.wires.Circle2D(circle_center2, r)

            return circle1, circle2

        # =============================================================================
        # LES SEGMENTS SONT QUELCONQUES
        #   => 2 SOLUTIONS
        # =============================================================================
        else:

            line_AB = Line2D(volmdlr.Point2D(new_A), volmdlr.Point2D(new_B))
            line_CD = Line2D(volmdlr.Point2D(new_C), volmdlr.Point2D(new_D))
            new_pt_K = volmdlr.Point2D.line_intersection(line_AB, line_CD)
            pt_K = volmdlr.Point2D(new_basis.old_coordinates(new_pt_K))

            if pt_K == I:
                return None, None

            # CHANGEMENT DE REPERE:
            new_u2 = volmdlr.Vector2D(pt_K - I)
            new_u2.normalize()
            new_v2 = new_u2.normalVector(unit=True)
            new_basis2 = volmdlr.Frame2D(I, new_u2, new_v2)

            new_A = new_basis2.NewCoordinates(A)
            new_B = new_basis2.NewCoordinates(B)
            new_C = new_basis2.NewCoordinates(C)
            new_D = new_basis2.NewCoordinates(D)
            new_pt_K = new_basis2.NewCoordinates(pt_K)

            teta1 = math.atan2(new_C[1], new_C[0] - new_pt_K[0])
            teta2 = math.atan2(new_D[1], new_D[0] - new_pt_K[0])

            if teta1 < 0:
                teta1 += math.pi
            if teta2 < 0:
                teta2 += math.pi

            if not math.isclose(teta1, teta2, abs_tol=1e-08):
                if math.isclose(teta1, math.pi, abs_tol=1e-08) or math.isclose(
                        teta1, 0., abs_tol=1e-08):
                    teta = teta2
                elif math.isclose(teta2, math.pi,
                                  abs_tol=1e-08) or math.isclose(teta2, 0.,
                                                                 abs_tol=1e-08):
                    teta = teta1
            else:
                teta = teta1

            r1 = new_pt_K[0] * math.sin(teta) / (1 + math.cos(teta))
            r2 = new_pt_K[0] * math.sin(teta) / (1 - math.cos(teta))

            new_circle_center1 = volmdlr.Point2D(0, -r1)
            new_circle_center2 = volmdlr.Point2D(0, r2)

            circle_center1 = new_basis2.old_coordinates(new_circle_center1)
            circle_center2 = new_basis2.old_coordinates(new_circle_center2)

            if new_basis.NewCoordinates(circle_center1)[1] > 0:
                circle1 = volmdlr.wires.Circle2D(circle_center1, r1)
                circle2 = volmdlr.wires.Circle2D(circle_center2, r2)
            else:
                circle1 = volmdlr.wires.Circle2D(circle_center2, r2)
                circle2 = volmdlr.wires.Circle2D(circle_center1, r1)

            return circle1, circle2


class BSplineCurve2D(Edge):
    _non_serializable_attributes = ['curve']

    def __init__(self, degree, control_points, knot_multiplicities, knots,
                 weights=None, periodic=False, name=''):
        self.control_points = control_points
        self.degree = degree
        knots = standardize_knot_vector(knots)
        self.knots = knots
        self.knot_multiplicities = knot_multiplicities
        self.weights = weights
        self.periodic = periodic

        curve = BSpline.Curve()
        curve.degree = degree
        if weights is None:
            P = [(control_points[i][0], control_points[i][1]) for i in
                 range(len(control_points))]
            curve.ctrlpts = P
        else:
            Pw = [(control_points[i][0] * weights[i],
                   control_points[i][1] * weights[i], weights[i]) for i in
                  range(len(control_points))]
            curve.ctrlptsw = Pw
        knot_vector = []
        for i, knot in enumerate(knots):
            knot_vector.extend([knot] * knot_multiplicities[i])
        curve.knotvector = knot_vector
        curve.delta = 0.1
        curve_points = curve.evalpts

        self.curve = curve
        self.points = [volmdlr.Point2D(p[0], p[1]) for p in curve_points]

        Edge.__init__(self, self.points[0], self.points[-1], name=name)

    def length(self):
        # Approximately
        # length = 0
        # for k in range(0, len(self.points) - 1):
        #     length += (self.points[k] - self.points[k + 1]).norm()
        # return length
        return length_curve(self.curve)



    def point_at_abscissa(self, curvilinear_abscissa):
        # copy paste from wire3D
        length = 0.
        primitives = []
        for k in range(0, len(self.points) - 1):
            primitives.append(
                LineSegment2D(self.points[k], self.points[k + 1]))
        for primitive in primitives:
            primitive_length = primitive.length()
            if length + primitive_length >= curvilinear_abscissa:
                return primitive.point_at_abscissa(
                    curvilinear_abscissa - length)
            length += primitive_length
        # Outside of length
        raise ValueError


    def plot(self, ax=None, color='k', alpha=1, plot_points=False):
        if ax is None:
            _, ax = plt.subplots()

        xp = [p.x for p in self.points]
        yp = [p.y for p in self.points]
        ax.plot(xp, yp, color='r', marker='x', alpha=alpha)

        poly_points = self.polygon_points()
        x = [p.x for p in poly_points]
        y = [p.y for p in poly_points]

        ax.plot(x, y, color=color, alpha=alpha)

        return ax

    def to_3d(self, plane_origin, x1, x2):
        control_points3D = [p.to_3d(plane_origin, x1, x2) for p in
                            self.control_points]
        return BSplineCurve3D(self.degree, control_points3D,
                              self.knot_multiplicities, self.knots,
                              self.weights, self.periodic)

    def polygon_points(self):
        return self.points

    def rotation(self, center, angle, copy=True):
        if copy:
            control_points = [p.rotation(center, angle, copy=True) \
                              for p in self.control_points]
            return BSplineCurve2D(self.degree, control_points,
                                  self.knot_multiplicities, self.knots,
                                  self.weights, self.periodic)
        else:
            for p in self.control_points:
                p.rotation(center, angle, copy=False)

    def translation(self, offset, copy=True):
        if copy:
            control_points = [p.translation(offset, copy=True) \
                              for p in self.control_points]
            return BSplineCurve2D(self.degree, control_points,
                                  self.knot_multiplicities, self.knots,
                                  self.weights, self.periodic)
        else:
            for p in self.control_points:
                p.translation(offset, copy=False)


class LineSegment2D(LineSegment):
    """
    Define a line segment limited by two points
    """

    def __init__(self, start, end, *, name=''):
        self.points=[start,end]
        Edge.__init__(self, start, end, name=name)

    def length(self):
        return self.end.point_distance(self.start)

    def point_at_abscissa(self, curvilinear_abscissa):
        return self.start + self.unit_direction_vector() * curvilinear_abscissa

    def point_distance(self, point, return_other_point=False):
        """
        Computes the distance of a point to segment of line
        """
        if self.start == self.end:
            if return_other_point:
                return 0, point
            return 0
        distance, point = volmdlr.core_compiled.LineSegment2DPointDistance(
            [(self.start.x, self.start.y), (self.end.x, self.end.y)], (point.x, point.y))
        if return_other_point:
            return distance, point
        return distance

    def point_projection(self, point):
        """
        If the projection falls outside the LineSegment2D, returns None.
        """
        point, curv_abs = Line2D.point_projection(Line2D(self.start, self.end), point)
        if curv_abs < 0 or curv_abs > self.length():
            return None, curv_abs
        return point, curv_abs


    def line_intersections(self, line:Line2D):
        point = volmdlr.Point2D.line_intersection(self, line)
        if point is not None:
            point_projection1, _ = self.point_projection(point)
            if point_projection1 is None:
                return []

            if line.__class__.__name__ == 'LineSegment2D':
                point_projection2, _ = line.point_projection(point)
                if point_projection2 is None:
                    return []

            return [point_projection1]
        else:
            return []


    def linesegment_intersections(self, linesegment:'LineSegment2D'):
        point = volmdlr.Point2D.line_intersection(self, linesegment)
        if point is not None:
            point_projection1, _ = self.point_projection(point)
            if point_projection1 is None:
                return []

            point_projection2, _ = linesegment.point_projection(point)
            if point_projection2 is None:
                return []

            return [point_projection1]
        else:
            return []

    def line_crossings(self, line:'Line2D'):
        if self.direction_vector().is_colinear_to(line.direction_vector()):
            return []
        else:
            return self.line_intersections(line)

    def linesegment_crossings(self, linesegment:'LineSegment2D'):
        if self.direction_vector().is_colinear_to(linesegment.direction_vector()):
            return []
        else:
            return self.linesegment_intersections(linesegment)
        
    def discretise(self, n:float):
         segment_to_nodes={}
    
         
         nodes=[]
         if n*self.length() < 1 :
            segment_to_nodes[self]=[self.start,self.end]
         else :
             n0= int(math.ceil(n*self.length()))
             l0=self.length()/n0
                    
             for k in range(n0):
                                 
                 node=self.point_at_abscissa(k*l0)                 
                 nodes.append(node)
                 
             if self.end not in nodes :
                nodes.append(self.end)
                 
             if self.start not in nodes :
                nodes.insert(0,self.start)
                
             segment_to_nodes[self]=nodes

        


         return segment_to_nodes[self]
     
        
     



    def plot(self, ax=None, color='k', alpha=1, arrow=False, width=None,

                plot_points=False):
        if ax is None:
            fig, ax = plt.subplots()

        p1, p2 = self.start, self.end
        if arrow:
            if plot_points:
                ax.plot([p1[0], p2[0]], [p1[1], p2[1]], color=color,
                        alpha=alpha, style='o-')
            else:
                ax.plot([p1[0], p2[0]], [p1[1], p2[1]], color=color, 
                        alpha=alpha)

            length = ((p1[0] - p2[0]) ** 2 + (p1[1] - p2[1]) ** 2) ** 0.5
            if width is None:
                width = length / 1000.
                head_length = length / 20.
                head_width = head_length / 2.
            else:
                head_width = 2 * width
                head_length = head_width
            ax.arrow(p1[0], p1[1],
                     (p2[0] - p1[0]) / length * (length - head_length),
                     (p2[1] - p1[1]) / length * (length - head_length),
                     head_width=head_width, fc='b', linewidth=0,
                     head_length=head_length, width=width, alpha=0.3)
        else:
            if width is None:
                width = 1
            if plot_points:
                ax.plot([p1[0], p2[0]], [p1[1], p2[1]], color=color,
                        marker='o', linewidth=width, alpha=alpha)
            else:
                ax.plot([p1[0], p2[0]], [p1[1], p2[1]], color=color,
                        linewidth=width, alpha=alpha)
        return ax

    def to_3d(self, plane_origin, x1, x2):
        start = self.start.to_3d(plane_origin, x1, x2)
        end = self.end.to_3d(plane_origin, x1, x2)
        return LineSegment3D(start, end, name=self.name)

    def reverse(self):
        return LineSegment2D(self.end.copy(), self.start.copy())

    def to_line(self):
        return Line2D(self.start, self.end)

    def rotation(self, center, angle, copy=True):
        if copy:
            return LineSegment2D(
                *[p.rotation(center, angle, copy=True) for p in self.points])
        else:
            for p in self.points:
                p.rotation(center, angle, copy=False)

    def translation(self, offset, copy=True):
        if copy:
            return LineSegment2D(
                *[p.translation(offset, copy=True) for p in [self.start, self.end]])
        else:
            for p in [self.start, self.end]:
                p.translation(offset, copy=False)

    def frame_mapping(self, frame, side, copy=True):
        """
        side = 'old' or 'new'
        """
        if side == 'old':
            if copy:
                return LineSegment2D(
                    *[frame.old_coordinates(p) for p in self.points])
            else:
                self.points = [frame.old_coordinates(p) for p in self.points]
        if side == 'new':
            if copy:
                return LineSegment2D(
                    *[frame.NewCoordinates(p) for p in self.points])
            else:
                self.points = [frame.NewCoordinates(p) for p in self.points]


    def plot_data(self, plot_data_states: List[plot_data.Settings] = None):
        return plot_data.LineSegment(data=[self.start.x, self.start.y,

                                              self.end.x, self.end.y],
                                        plot_data_states=plot_data_states)

    def CreateTangentCircle(self, point, other_line):
        circle1, circle2 = Line2D.CreateTangentCircle(other_line, point, self)
        if circle1 is not None:
            point_J1, curv_abs1 = Line2D.point_projection(self, circle1.center)
            if curv_abs1 < 0. or curv_abs1 > self.length():
                circle1 = None
        if circle2 is not None:
            point_J2, curv_abs2 = Line2D.point_projection(self, circle2.center)
            if curv_abs2 < 0. or curv_abs2 > self.length():
                circle2 = None
        return circle1, circle2

    def polygon_points(self, angle_resolution=0):
        return [self.start, self.end]

    def polygon_points(self, min_x_density=None, min_y_density=None):
        n = 0  # Number of points to insert between start and end
        if min_x_density:
            dx = abs(self.start[0] - self.end[0])
            n = max(n, math.floor(dx * min_x_density))
        if min_y_density:
            dy = abs(self.start[1] - self.end[1])
            n = max(n, math.floor(dy * min_y_density))

        if n:
            l = self.length()
            return [self.point_at_abscissa(i * l / (n + 1)) for i in
                    range(n + 2)]
        else:
            return [self.start, self.end]


class Arc2D(Edge):
    """
    angle: the angle measure always >= 0
    """

    def __init__(self,
                 start: volmdlr.Point2D,
                 interior: volmdlr.Point2D,
                 end: volmdlr.Point2D,
                 name: str = ''):

        Edge.__init__(self, start=start, end=end, name=name)
        self.interior = interior
        xi, yi = interior.x, interior.y
        xe, ye = end.x, end.y
        xs, ys = start.x, start.y
        try:
            A = volmdlr.Matrix22(2 * (xs - xi), 2 * (ys - yi),
                                      2 * (xs - xe), 2 * (ys - ye))
            b = - volmdlr.Vector2D(xi ** 2 + yi ** 2 - xs ** 2 - ys ** 2,
                                   xe ** 2 + ye ** 2 - xs ** 2 - ys ** 2)
            inv_A = A.inverse()
            x = inv_A.vector_multiplication(b)
            self.center = volmdlr.Point2D(x.x, x.y)
        except ValueError:
            A = npy.array([[2 * (xs - xi), 2 * (ys - yi)],
                           [2 * (xs - xe), 2 * (ys - ye)]])
            b = - npy.array([xi ** 2 + yi ** 2 - xs ** 2 - ys ** 2,
                             xe ** 2 + ye ** 2 - xs ** 2 - ys ** 2])
            self.center = volmdlr.Point2D(npy.linalg.solve(A, b))

        r1 = self.start - self.center
        r2 = self.end - self.center
        ri = self.interior - self.center

        self.radius = r1.norm()
        angle1 = math.atan2(r1.y, r1.x)
        anglei = math.atan2(ri.y, ri.x)
        angle2 = math.atan2(r2.y, r2.x)

        # Going trigo/clock wise from start to interior
        if anglei < angle1:
            trigowise_path = (anglei + volmdlr.TWO_PI) - angle1
            clockwise_path = angle1 - anglei
        else:
            trigowise_path = anglei - angle1
            clockwise_path = angle1 - anglei + volmdlr.TWO_PI

        # Going trigo wise from interior to interior
        if angle2 < anglei:
            trigowise_path += (angle2 + volmdlr.TWO_PI) - anglei
            clockwise_path += anglei - angle2
        else:
            trigowise_path += angle2 - anglei
            clockwise_path += anglei - angle2 + volmdlr.TWO_PI

        if clockwise_path > trigowise_path:
            self.is_trigo = True
            self.angle1 = angle1
            self.angle2 = angle2
            self.angle = trigowise_path
        else:
            # Clock wise
            self.is_trigo = False
            self.angle1 = angle2
            self.angle2 = angle1
            self.angle = clockwise_path

    def _get_points(self):
        return [self.start, self.interior, self.end]

    points = property(_get_points)

    def polygon_points(self, angle_resolution=10):
        number_points_tesselation = math.ceil(
            angle_resolution * abs(self.angle) / 2 / math.pi)
        number_points_tesselation = max(number_points_tesselation, 5)
        l = self.length()
        return [self.point_at_abscissa(
            i / (number_points_tesselation - 1) * l) for i in
            range(number_points_tesselation)]


    def point_belongs(self, point):
        """
        Computes if the point belongs to the pizza slice drawn by the arc and its center
        """
        circle = volmdlr.wires.Circle2D(self.center, self.radius)
        if not circle.point_belongs(point):
            return False
        vector_start = self.start - self.center
        vector_point = point - self.center
        vector_end = self.end - self.center
        if self.is_trigo:
            vector_start, vector_end = vector_end, vector_start
        arc_angle = volmdlr.core.clockwise_angle(vector_start, vector_end)
        point_angle = volmdlr.core.clockwise_angle(vector_start, vector_point)
        if point_angle <= arc_angle:
            return True

    def point_distance(self, point):
        vector_start = self.start - self.center
        vector_point = point - self.center
        vector_end = self.end - self.center
        if self.is_trigo:
            vector_start, vector_end = vector_end, vector_start
        arc_angle = volmdlr.core.clockwise_angle(vector_start, vector_end)
        point_angle = volmdlr.core.clockwise_angle(vector_start, vector_point)
        if point_angle <= arc_angle:
            return abs(
                LineSegment2D(point, self.center).length() - self.radius)
        else:
            return min(LineSegment2D(point, self.start).length(),
                       LineSegment2D(point, self.end).length())

    def line_intersections(self, line):
        circle = volmdlr.wires.Circle2D(self.center, self.radius)
        circle_intersection_points = circle.line_intersections(line)

        if circle_intersection_points is None:
            return None

        intersection_points = []
        for pt in circle_intersection_points:
            if self.point_belongs(pt):
                intersection_points.append(pt)
        return intersection_points

    def length(self):
        return self.radius * abs(self.angle)

    def point_at_abscissa(self, curvilinear_abscissa):
        if self.is_trigo:
            return self.start.rotation(self.center,
                                       curvilinear_abscissa / self.radius)
            # return self.start.rotation(self.center, curvilinear_abscissa*self.angle)
        else:
            return self.start.rotation(self.center,
                                       -curvilinear_abscissa / self.radius)
            # return self.start.rotation(self.center, -curvilinear_abscissa*self.angle)

    def abscissa(self, point2d:volmdlr.Point2D):
        theta = volmdlr.core.clockwise_angle(self.start - self.center,
                                             point2d - self.center)
        if self.is_trigo:
            theta = volmdlr.TWO_PI - theta
        return self.radius*abs(theta)

    def middle_point(self):
        l = self.length()
        return self.point_at_abscissa(0.5 * l)

    def area(self):
        if self.angle2 < self.angle1:
            angle = self.angle2 + volmdlr.TWO_PI - self.angle1
        else:
            angle = self.angle2 - self.angle1
        return self.radius ** 2 * angle / 2

    def center_of_mass(self):
        #        u=self.middle.vector-self.center.vector
        u = self.middle_point() - self.center
        u.normalize()
        alpha = abs(self.angle)
        return self.center + 4 / (3 * alpha) * self.radius * math.sin(
            alpha * 0.5) * u

    def plot(self, ax=None, color='k', alpha=1, plot_points=False):
        if ax is None:
            fig, ax = plt.subplots()

        if plot_points:
            for p in [self.center, self.start, self.interior, self.end]:
                p.plot(ax=ax)

        ax.add_patch(matplotlib.patches.Arc(self.center, 2 * self.radius, 2 * self.radius, angle=0,
                                            theta1=self.angle1 * 0.5 / math.pi * 360,
                                            theta2=self.angle2 * 0.5 / math.pi * 360,
                                            color=color,
                                            alpha=alpha))

        return ax

    def to_3d(self, plane_origin, x, y):
        ps = self.start.to_3d(plane_origin, x, y)
        pi = self.interior.to_3d(plane_origin, x, y)
        pe = self.end.to_3d(plane_origin, x, y)

        return volmdlr.edges.Arc3D(ps, pi, pe, name=self.name)

    def rotation(self, center, angle, copy=True):
        if copy:
            return Arc2D(*[p.rotation(center, angle, copy=True) for p in
                           [self.start, self.interior, self.end]])
        else:
            self.__init__(*[p.rotation(center, angle, copy=True) for p in
                            [self.start, self.interior, self.end]])

    def translation(self, offset, copy=True):
        if copy:
            return Arc2D(*[p.translation(offset, copy=True) for p in
                           [self.start, self.interior, self.end]])
        else:
            self.__init__(*[p.translation(offset, copy=True) for p in
                            [self.start, self.interior, self.end]])

    def frame_mapping(self, frame, side, copy=True):
        """
        side = 'old' or 'new'
        """
        if copy:
            return Arc2D(*[p.frame_mapping(frame, side, copy=True) for p in
                           [self.start, self.interior, self.end]])
        else:
            self.__init__(*[p.frame_mapping(frame, side, copy=True) for p in
                            [self.start, self.interior, self.end]])

    def SecondMomentArea(self, point):
        """
        Second moment area of part of disk
        """
        if self.angle2 < self.angle1:
            angle2 = self.angle2 + volmdlr.volmdlr.TWO_PI

        else:
            angle2 = self.angle2
        angle1 = self.angle1

        Ix = self.radius ** 4 / 8 * (angle2 - angle1 + 0.5 * (
                math.sin(2 * angle1) - math.sin(2 * angle2)))
        Iy = self.radius ** 4 / 8 * (angle2 - angle1 + 0.5 * (
                math.sin(2 * angle2) - math.sin(2 * angle1)))
        Ixy = self.radius ** 4 / 8 * (
                math.cos(angle1) ** 2 - math.cos(angle2) ** 2)
        Ic = npy.array([[Ix, Ixy], [Ixy, Iy]])
        return volmdlr.geometry.huygens2d(Ic, self.area(), self.center, point)

    # def Discretise(self, num=10):
    #     list_node = []
    #     if (self.angle1 < 0) and (self.angle2 > 0):
    #         delta_angle = -self.angle1 + self.angle2
    #     elif (self.angle1 > 0) and (self.angle2 < 0):
    #         delta_angle = (2 * npy.pi + self.angle2) - self.angle1
    #     else:
    #         delta_angle = self.angle2 - self.angle1
    #     for angle in npy.arange(self.angle1, self.angle1 + delta_angle,
    #                             delta_angle / (num * 1.)):
    #         list_node.append(self.center + self.radius * volmdlr.Vector2D(npy.cos(angle), npy.sin(angle)))
    #     list_node.append(self.center + self.radius * volmdlr.Vector2D(npy.cos(
    #         self.angle1 + delta_angle), npy.sin(self.angle1 + delta_angle)))
    #     if list_node[0] == self.start:
    #         return list_node
    #     else:
    #         return list_node[::-1]


    def discretise(self,n:float):
        
        arc_to_nodes={}
        nodes=[]
        if n*self.length() < 1 :
            arc_to_nodes[self]=[self.start,self.end]
        else :
             n0= int(math.ceil(n*self.length()))
             l0=self.length()/n0
                    
             for k in range(n0):
                               
                 node=self.point_at_abscissa(k*l0)
                                       
                 nodes.append(node)
             nodes.insert(len(nodes),self.end)
                   
             arc_to_nodes[self]=nodes
             
        
        return arc_to_nodes[self] 
 

   
    def plot_data(self, plot_data_states: List[plot_data.Settings] = None):
        list_node = self.polygon_points()
        data = []
        for nd in list_node:
            data.append({'x': nd.x, 'y': nd.y})

        return plot_data.Arc2D(cx=self.center.x,
                                       cy=self.center.y,
                                       data=data,
                                       r=self.radius,
                                       angle1=self.angle1,
                                       angle2=self.angle2,
                                       plot_data_states=plot_data_states)


    def copy(self):
        return Arc2D(self.start.copy(),
                     self.interior.copy(),
                     self.end.copy())

    def split(self, split_point: volmdlr.Point2D):
        abscissa = self.abscissa(split_point)

        return [Arc2D(self.start,
                      self.point_at_abscissa(0.5*abscissa),
                      split_point),
                Arc2D(split_point,
                      self.point_at_abscissa(1.5 * abscissa),
                      self.end)
                ]

    def polygon_points(self, angle_resolution=10):

        # densities = []
        # for d in [min_x_density, min_y_density]:
        #     if d:
        #         densities.append(d)
        # if densities:
        #     number_points = max(number_points,
        #                         min(densities) * self.angle * self.radius)
        number_points = math.ceil(self.angle * angle_resolution)
        l = self.length()
        return [self.point_at_abscissa(i * l / number_points) \
                for i in range(number_points + 1)]


class FullArc2D(Edge):
    """
    An edge that starts at start_end, ends at the same point after having described
    a circle
    """

    def __init__(self, center: volmdlr.Point2D, start_end: volmdlr.Point2D,
                 name: str = ''):
        self.center = center
        self.radius = center.point_distance(start_end)
        self.angle = volmdlr.TWO_PI

        Edge.__init__(self, start_end, start_end, name=name)  # !!! this is dangerous

    def __hash__(self):
        return hash(self.radius)
        # return hash(self.center) + 5*hash(self.start)


    def __eq__(self, other_arc):
        return (self.center == other_arc.center) \
               and (self.start_end == other_arc.start_end)

    def area(self):
        return math.pi * self.radius ** 2

    def to_3d(self, plane_origin, x, y):
        center = self.center.to_3d(plane_origin, x, y)
        start = self.start.to_3d(plane_origin, x, y)
        z = x.cross(y)
        z.normalize()

        return FullArc3D(center, start, z)

    def length(self):
        return volmdlr.TWO_PI * self.radius

    def point_at_abscissa(self, abscissa):
        angle = abscissa / self.radius
        return self.start.rotation(self.center, angle)

    def polygon_points(self, angle_resolution=10):
        number_points = math.ceil(self.angle * angle_resolution)
        l = self.length()
        return [self.point_at_abscissa(i * l / number_points) \
                for i in range(number_points + 1)]

    def polygonization(self):
        # def polygon_points(self, points_per_radian=10):
            # densities = []
            # for d in [min_x_density, min_y_density]:
            #     if d:
            #         densities.append(d)
            # if densities:
            #     number_points = max(number_points,
            #                         min(densities) * self.angle * self.radius)

        return volmdlr.wires.ClosedPolygon2D(self.polygon_points())

    def plot(self, ax=None, color='k', alpha=1, plot_points=False,
             linestyle='-', linewidth=1):
        if ax is None:
            fig, ax = plt.subplots()

        if self.radius > 0:
            ax.add_patch(matplotlib.patches.Arc((self.center.x, self.center.y),
                                                2 * self.radius,
                                                2 * self.radius,
                                                angle=0,
                                                theta1=0,
                                                theta2=360,
                                                color=color,
                                                linestyle=linestyle,
                                                linewidth=linewidth))
        if plot_points:
            ax.plot([self.start.x], [self.start.y], 'o',
                    color=color, alpha=alpha)
        return ax


class ArcEllipse2D(Edge):
    """

    """

    def __init__(self, start, interior, end, center, major_dir, name='',
                 extra=None):
        Edge.__init__(self, start, end, name)
        self.interior = interior
        self.center = center
        self.extra = extra
        self.major_dir = major_dir
        self.minor_dir = self.major_dir.deterministic_unit_normal_vector()

        frame = volmdlr.Frame2D(self.center, self.major_dir, self.minor_dir)
        start_new, end_new = frame.NewCoordinates(
            self.start), frame.NewCoordinates(self.end)
        interior_new, center_new = frame.NewCoordinates(
            self.interior), frame.NewCoordinates(self.center)

        #### from : https://math.stackexchange.com/questions/339126/how-to-draw-an-ellipse-if-a-center-and-3-arbitrary-points-on-it-are-given
        def theta_A_B(s, i, e,
                      c):  # theta=angle d'inclinaison ellipse par rapport à horizontal(sens horaire),A=demi grd axe, B=demi petit axe
            xs, ys, xi, yi, xe, ye = s[0] - c[0], s[1] - c[1], i[0] - c[0], i[
                1] - c[1], e[0] - c[0], e[1] - c[1]
            A = npy.array(([xs ** 2, ys ** 2, 2 * xs * ys],
                           [xi ** 2, yi ** 2, 2 * xi * yi],
                           [xe ** 2, ye ** 2, 2 * xe * ye]))
            invA = npy.linalg.inv(A)
            One = npy.array(([1],
                             [1],
                             [1]))
            C = npy.dot(invA, One)  # matrice colonne de taille 3
            theta = 0
            c1 = C[0] + C[1]
            c2 = (C[1] - C[0]) / math.cos(2 * theta)
            gdaxe = math.sqrt((2 / (c1 - c2)))
            ptax = math.sqrt((2 / (c1 + c2)))
            return theta, gdaxe, ptax

        if start == end:
            extra_new = frame.NewCoordinates(self.extra)
            theta, A, B = theta_A_B(start_new, extra_new, interior_new,
                                    center_new)
        else:
            theta, A, B = theta_A_B(start_new, interior_new, end_new,
                                    center_new)

        self.Gradius = A
        self.Sradius = B
        self.theta = theta

        # Angle pour start
        u1, u2 = start_new.vector[0] / self.Gradius, start_new.vector[
            1] / self.Sradius
        angle1 = volmdlr.core.sin_cos_angle(u1, u2)
        # Angle pour end
        u3, u4 = end_new.vector[0] / self.Gradius, end_new.vector[
            1] / self.Sradius
        angle2 = volmdlr.core.sin_cos_angle(u3, u4)
        # Angle pour interior
        u5, u6 = interior_new.vector[0] / self.Gradius, interior_new.vector[
            1] / self.Sradius
        anglei = volmdlr.core.sin_cos_angle(u5, u6)

        # Going trigo/clock wise from start to interior
        if anglei < angle1:
            trigowise_path = (anglei + volmdlr.TWO_PI) - angle1
            clockwise_path = angle1 - anglei
        else:
            trigowise_path = anglei - angle1
            clockwise_path = angle1 - anglei + volmdlr.TWO_PI

        # Going trigo wise from interior to interior
        if angle2 < anglei:
            trigowise_path += (angle2 + volmdlr.TWO_PI) - anglei
            clockwise_path += anglei - angle2
        else:
            trigowise_path += angle2 - anglei
            clockwise_path += anglei - angle2 + volmdlr.TWO_PI

        if clockwise_path > trigowise_path:
            self.is_trigo = True
            self.angle = trigowise_path
        else:
            # Clock wise
            self.is_trigo = False
            self.angle = clockwise_path

        if self.start == self.end or self.angle == 0:
            self.angle = volmdlr.volmdlr.TWO_PI

        if self.is_trigo:  # sens trigo
            self.offset_angle = angle1
        else:
            self.offset_angle = angle2

    def _get_points(self):
        return self.polygon_points()

    points = property(_get_points)

    def polygon_points(self, angle_resolution=40):
        number_points_tesselation = math.ceil(
            angle_resolution * abs(0.5 * self.angle / math.pi))

        frame2d = volmdlr.Frame2D(self.center, self.major_dir, self.minor_dir)

        polygon_points_2D = [(volmdlr.Point2D((self.Gradius * math.cos(
            self.offset_angle + self.angle * i / (number_points_tesselation)),
                                                    self.Sradius * math.sin(
                                                        self.offset_angle + self.angle * i / (
                                                            number_points_tesselation)))))
                                  for i in
                                  range(number_points_tesselation + 1)]

        global_points = []
        for pt in polygon_points_2D:
            global_points.append(frame2d.old_coordinates(pt))

        return global_points

    def to_3d(self, plane_origin, x, y):
        ps = self.start.to_3d(plane_origin, x, y)
        pi = self.interior.to_3d(plane_origin, x, y)
        pe = self.end.to_3d(plane_origin, x, y)
        pc = self.center.to_3d(plane_origin, x, y)
        if self.extra is None:
            pextra = None
        else:
            pextra = self.extra.to_3d(plane_origin, x, y)
        if ps == pe:
            p3 = pextra
        else:
            p3 = pe
        plane = volmdlr.faces.Plane3D.from_3_points(ps, pi, p3)
        n = plane.normal
        major_dir = self.major_dir.to_3d(plane_origin, x, y)
        major_dir.normalize()

        return ArcEllipse3D(ps, pi, pe, pc, major_dir, normal=n,
                            name=self.name, extra=pextra)

    def plot(self, ax=None, color='k', alpha=1):
        if ax is None:
            _, ax = plt.subplots()

        self.interior.plot(ax=ax, color='m')
        self.start.plot(ax=ax, color='r')
        self.end.plot(ax=ax, color='b')
        self.center.plot(ax=ax, color='y')

        x = []
        y = []
        for px, py in self.polygon_points():
            x.append(px)
            y.append(py)

        plt.plot(x, y, color=color, alpha=alpha)
        return ax


class Line3D(Line):
    _non_eq_attributes = ['name', 'basis_primitives', 'bounding_box']

    """
    Define an infinite line passing through the 2 points
    """

    def __init__(self, point1: volmdlr.Point3D, point2: volmdlr.Point3D,
                 name: str = ''):
        Line.__init__(self, point1, point2, name=name)
        self.bounding_box = self._bounding_box()

    def _bounding_box(self):
        points = [self.point1, self.point2]

        xmin = min([pt[0] for pt in points])
        xmax = max([pt[0] for pt in points])
        ymin = min([pt[1] for pt in points])
        ymax = max([pt[1] for pt in points])
        zmin = min([pt[2] for pt in points])
        zmax = max([pt[2] for pt in points])

        return volmdlr.core.BoundingBox(xmin, xmax, ymin, ymax, zmin, zmax)

    def point_at_abscissa(self, curvilinear_abscissa):
        return self.point1 + (
                self.point2 - self.point1) * curvilinear_abscissa

    def point_belongs(self, point3d):
        if point3d == self.point1:
            v = point3d - self.point2
        else:
            v = point3d - self.point1

        return self.direction_vector().is_colinear_to(v)

    def plot(self, ax=None, color='k', alpha=1, dashed=True):
        if ax is None:
            ax = Axes3D(plt.figure())


        # Line segment
        x = [self.point1.x, self.point2.x]
        y = [self.point1.y, self.point2.y]
        z = [self.point1.z, self.point2.z]
        ax.plot(x, y, z, color=color, alpha=alpha)

        # Drawing 3 times length of segment on each side
        u = self.point2 - self.points[0]
        x1, y1, z1 = (self.points[0] - 3 * u).vector
        x2, y2, z2 = (self.point2 + 3 * u).vector
        if dashed:
            ax.plot([x1, x2], [y1, y2], [z1, z2], color=color,
                    dashes=[30, 5, 10, 5])
        else:
            ax.plot([x1, x2], [y1, y2], [z1, z2], color=color)
        return ax

    def plane_projection2d(self, center, x, y):
        return Line2D(self.points[0].plane_projection2d(center, x, y),
                      self.point2.plane_projection2d(center, x, y))

    def minimum_distance_points(self, other_line):
        """
        Returns the points on this line and the other line that are the closest
        of lines
        """
        u = self.point2 - self.point1
        v = other_line.point2 - other_line.point1
        w = self.point1 - other_line.point1
        a = u.dot(u)
        b = u.dot(v)
        c = v.dot(v)
        d = u.dot(w)
        e = v.dot(w)

        s = (b * e - c * d) / (a * c - b ** 2)
        t = (a * e - b * d) / (a * c - b ** 2)
        p1 = self.point1 + s * u
        p2 = other_line.point1 + t * v
        return p1, p2

    def rotation(self, center, axis, angle, copy=True):
        if copy:
            return Line3D(*[p.rotation(center, axis, angle, copy=True) for p in
                            self.points])
        else:
            for p in self.points:
                p.rotation(center, axis, angle, copy=False)

    def translation(self, offset, copy=True):
        if copy:
            return Line3D(
                *[p.translation(offset, copy=True) for p in self.points])
        else:
            for p in self.points:
                p.translation(offset, copy=False)

    def frame_mapping(self, frame, side, copy=True):
        """
        side = 'old' or 'new'
        """
        if side == 'old':
            if copy:
                return Line3D(*[frame.old_coordinates(p) for p in self.points])
            else:
                for p in self.points:
                    self.points = [frame.old_coordinates(p) for p in
                                   self.points]
        if side == 'new':
            if copy:
                return Line3D(*[frame.NewCoordinates(p) for p in self.points])
            else:
                for p in self.points:
                    self.points = [frame.NewCoordinates(p) for p in
                                   self.points]

    def copy(self):
        return Line3D(*[p.copy() for p in self.points])

    @classmethod
    def from_step(cls, arguments, object_dict):
        point1 = object_dict[arguments[1]]
        direction = object_dict[arguments[2]]
        point2 = point1 + direction
        return cls(point1, point2, arguments[0][1:-1])

    def intersection(self, line2):

        x1 = self.point1.x
        y1 = self.point1.y
        z1 = self.point1.z
        x2 = self.point2.x
        y2 = self.point2.y
        z2 = self.point2.z
        x3 = line2.point1.x
        y3 = line2.point1.y
        z3 = line2.point1.z
        x4 = line2.point2.x
        y4 = line2.point2.y
        z4 = line2.point2.z

        if x3 == 0 and x4 == 0 and y4 - y3 == 0:
            x5, y5, z5 = x3, y3, z3
            x6, y6, z6 = x4, y4, z4
            x3, y3, z3 = x1, y1, z1
            x4, y4, z4 = x2, y2, z2
            x1, y1, z1 = x5, y5, z5
            x2, y2, z2 = x6, y6, z6

        elif y3 == 0 and y4 == 0 and x4 - x3 == 0:
            x5, y5, z5 = x3, y3, z3
            x6, y6, z6 = x4, y4, z4
            x3, y3, z3 = x1, y1, z1
            x4, y4, z4 = x2, y2, z2
            x1, y1, z1 = x5, y5, z5
            x2, y2, z2 = x6, y6, z6

        res, list_t1 = [], []

        # 2 unknown 3eq with t1 et t2 unknown

        if (x2 - x1 + y1 - y2) != 0 and (y4 - y3) != 0:
            t1 = (x3 - x1 + (x4 - x3) * (y1 - y3) / (y4 - y3)) / (
                    x2 - x1 + y1 - y2)
            t2 = (y1 - y3 + (y2 - y1) * t1) / (y4 - y3)
            res1 = z1 + (z2 - z1) * t1
            res2 = z3 + (z4 - z3) * t2
            list_t1.append(t1)
            res.append([res1, res2])

        if (z2 - z1 + y1 - y2) != 0 and (y4 - y3) != 0:
            t1 = (z3 - z1 + (z4 - z3) * (y1 - y3) / (y4 - y3)) / (
                    z2 - z1 + y1 - y2)
            t2 = (y1 - y3 + (y2 - y1) * t1) / (y4 - y3)
            res1 = x1 + (x2 - x1) * t1
            res2 = x3 + (x4 - x3) * t2
            list_t1.append(t1)
            res.append([res1, res2])

        if (z2 - z1 + x1 - x2) != 0 and (x4 - x3) != 0:
            t1 = (z3 - z1 + (z4 - z3) * (x1 - x3) / (x4 - x3)) / (
                    z2 - z1 + x1 - x2)
            t2 = (x1 - x3 + (x2 - x1) * t1) / (x4 - x3)
            res1 = y1 + (y2 - y1) * t1
            res2 = y3 + (y4 - y3) * t2
            list_t1.append(t1)
            res.append([res1, res2])

        if len(res) == 0:
            return None

        for pair, t1 in zip(res, list_t1):
            res1, res2 = pair[0], pair[1]
            if math.isclose(res1, res2,
                            abs_tol=1e-7):  # if there is an intersection point
                return volmdlr.Point3D(x1 + (x2 - x1) * t1, y1 + (y2 - y1) * t1,
                                       z1 + (z2 - z1) * t1)

        return None

    def to_step(self, current_id):
        p1_content, p1_id = self.point1.to_step(current_id)
        # p2_content, p2_id = self.point2.to_step(current_id+1)
        current_id = p1_id + 1
        u_content, u_id = volmdlr.Vector3D.to_step(self.unit_direction_vector(),
                                                   current_id,
                                                   vector=True)
        current_id = u_id + 1
        content = p1_content + u_content
        content += "#{} = LINE('{}',#{},#{});\n".format(current_id, self.name,
                                                    p1_id, u_id)
        return content, current_id

class LineSegment3D(LineSegment):
    """
    Define a line segment limited by two points
    """

    def __init__(self, start:volmdlr.Point3D, end:volmdlr.Point3D,
                 name: str = ''):
        LineSegment.__init__(self, start=start, end=end, name=name)
        self.bounding_box = self._bounding_box()

    def __hash__(self):
        return 2 + hash(self.start) + hash(self.end)

    def __eq__(self, other_linesegment3d):
        if other_linesegment3d.__class__ != self.__class__:
            return False
        return (self.start == other_linesegment3d.start)\
               and (self.end == other_linesegment3d.end)

    def _bounding_box(self):
        points = [self.start, self.end]

        xmin = min(self.start.x, self.end.x)
        xmax = max(self.start.x, self.end.x)
        ymin = min(self.start.y, self.end.y)
        ymax = max(self.start.y, self.end.y)
        zmin = min(self.start.z, self.end.z)
        zmax = max(self.start.z, self.end.z)

        return volmdlr.core.BoundingBox(xmin, xmax, ymin, ymax, zmin, zmax)

    def length(self):
        return self.end.point_distance(self.start)

    def point_at_abscissa(self, curvilinear_abscissa):
        return self.start + curvilinear_abscissa * (
                self.end - self.start) / self.length()

    def frenet(self, curvilinear_abscissa):
        return self.unit_direction_vector(), None

    def middle_point(self):
        l = self.length()
        return self.point_at_abscissa(0.5 * l)

    def plane_projection2d(self, center, x, y):
        return LineSegment2D(self.start.plane_projection2d(center, x, y),
                             self.point2.plane_projection2d(center, x, y))

    def intersection(self, segment2):
        x1 = self.start.x
        y1 = self.start.y
        z1 = self.start.z
        x2 = self.end.x
        y2 = self.end.y
        z2 = self.end.z
        x3 = segment2.start.x
        y3 = segment2.start.y
        z3 = segment2.start.z
        x4 = segment2.end.x
        y4 = segment2.end.y
        z4 = segment2.end.z

        if x3 == 0 and x4 == 0 and y4 - y3 == 0:
            x5, y5, z5 = x3, y3, z3
            x6, y6, z6 = x4, y4, z4
            x3, y3, z3 = x1, y1, z1
            x4, y4, z4 = x2, y2, z2
            x1, y1, z1 = x5, y5, z5
            x2, y2, z2 = x6, y6, z6

        elif y3 == 0 and y4 == 0 and x4 - x3 == 0:
            x5, y5, z5 = x3, y3, z3
            x6, y6, z6 = x4, y4, z4
            x3, y3, z3 = x1, y1, z1
            x4, y4, z4 = x2, y2, z2
            x1, y1, z1 = x5, y5, z5
            x2, y2, z2 = x6, y6, z6

        res, list_t1 = [], []

        # 2 unknown 3eq with t1 et t2 unknown
        if (x2 - x1 + y1 - y2) != 0 and (y4 - y3) != 0:
            t1 = (x3 - x1 + (x4 - x3) * (y1 - y3) / (y4 - y3)) / (
                    x2 - x1 + y1 - y2)
            t2 = (y1 - y3 + (y2 - y1) * t1) / (y4 - y3)
            res1 = z1 + (z2 - z1) * t1
            res2 = z3 + (z4 - z3) * t2
            list_t1.append(t1)
            res.append([res1, res2])

        if (z2 - z1 + y1 - y2) != 0 and (y4 - y3) != 0:
            t1 = (z3 - z1 + (z4 - z3) * (y1 - y3) / (y4 - y3)) / (
                    z2 - z1 + y1 - y2)
            t2 = (y1 - y3 + (y2 - y1) * t1) / (y4 - y3)
            res1 = x1 + (x2 - x1) * t1
            res2 = x3 + (x4 - x3) * t2
            list_t1.append(t1)
            res.append([res1, res2])

        if (z2 - z1 + x1 - x2) != 0 and (x4 - x3) != 0:
            t1 = (z3 - z1 + (z4 - z3) * (x1 - x3) / (x4 - x3)) / (
                    z2 - z1 + x1 - x2)
            t2 = (x1 - x3 + (x2 - x1) * t1) / (x4 - x3)
            res1 = y1 + (y2 - y1) * t1
            res2 = y3 + (y4 - y3) * t2
            list_t1.append(t1)
            res.append([res1, res2])

        if len(res) == 0:
            return None

        for pair, t1 in zip(res, list_t1):
            res1, res2 = pair[0], pair[1]
            if math.isclose(res1, res2,
                            abs_tol=1e-7):  # if there is an intersection point
                if t1 >= 0 or t1 <= 1:
                    return volmdlr.Point3D(x1 + (x2 - x1) * t1, y1 + (y2 - y1) * t1,
                                            z1 + (z2 - z1) * t1)

        return None

    def rotation(self, center, axis, angle, copy=True):
        if copy:
            return LineSegment3D(
                *[p.rotation(center, axis, angle, copy=True) for p in
                  self.points])
        else:
            Edge.rotation(self, center, axis, angle, copy=False)
            self.bounding_box = self._bounding_box()

    def __contains__(self, point):
        point1, point2 = self.start, self.end
        axis = point2 - point1
        test = point.rotation(point1, axis, math.pi)
        if test == point:
            return True
        else:
            return False

    def translation(self, offset, copy=True):
        if copy:
            return LineSegment3D(
                *[p.translation(offset, copy=True) for p in self.points])
        else:
            Edge.translation(self, offset, copy=False)
            self.bounding_box = self._bounding_box()

    def frame_mapping(self, frame, side, copy=True):
        """
        side = 'old' or 'new'
        """
        if side == 'old':
            if copy:
                return LineSegment3D(
                    *[frame.old_coordinates(p) for p in self.points])
            else:
                Edge.frame_mapping(self, frame, side, copy=False)
                self.bounding_box = self._bounding_box()
        if side == 'new':
            if copy:
                return LineSegment3D(
                    *[frame.NewCoordinates(p) for p in self.points])
            else:
                Edge.frame_mapping(self, frame, side, copy=False)
                self.bounding_box = self._bounding_box()

    def copy(self):
        return LineSegment3D(self.start.copy(), self.end.copy())

    def plot(self, ax=None, color='k', alpha=1):
        if ax is None:
            fig = plt.figure()
            ax = fig.add_subplot(111, projection='3d')
        else:
            fig = ax.figure

        points = [self.start, self.end]
        x = [p.x for p in points]
        y = [p.y for p in points]
        z = [p.z for p in points]
        ax.plot(x, y, z, color=color, alpha=alpha)
        return ax

    def plot2D(self, x_3D, y_3D, ax=None, color='k', width=None):
        if ax is None:
            fig = plt.figure()
            ax = fig.add_subplot(111, projection='3d')
        else:
            fig = ax.figure

        edge2D = self.plane_projection2d(volmdlr.O3D, x_3D, y_3D)
        edge2D.plot(ax=ax, color=color, width=width)
        return ax

    def plot_data(self, x_3D, y_3D, marker=None, color='black', stroke_width=1,
                  dash=False, opacity=1, arrow=False):
        edge2D = self.plane_projection2d(volmdlr.O3D, x_3D, y_3D)
        return edge2D.plot_data(marker, color, stroke_width,
                                dash, opacity, arrow)

    def FreeCADExport(self, name, ndigits=6):
        name = 'primitive' + str(name)
        x1, y1, z1 = round(1000 * self.start, ndigits)
        x2, y2, z2 = round(1000 * self.end, ndigits)
        return '{} = Part.LineSegment(fc.Vector({},{},{}),fc.Vector({},{},{}))\n'.format(
            name, x1, y1, z1, x2, y2, z2)

    def to_line(self):
        return Line3D(self.start, self.end)

    def babylon_script(self, color=(1, 1, 1), name='line', type_='line',
                       parent=None):
        if type_ == 'line' or type_ == 'dashed':
            s = 'var myPoints = [];\n'
            s += 'var point1 = new BABYLON.Vector3({},{},{});\n'.format(
                *self.start)
            s += 'myPoints.push(point1);\n'
            s += 'var point2 = new BABYLON.Vector3({},{},{});\n'.format(
                *self.end)
            s += 'myPoints.push(point2);\n'
            if type_ == 'line':
                s += 'var {} = BABYLON.MeshBuilder.CreateLines("lines", {{points: myPoints}}, scene);\n'.format(
                    name)
            elif type_ == 'dashed':
                s += 'var {} = BABYLON.MeshBuilder.CreateDashedLines("lines", {{points: myPoints, dashNb:20}}, scene);'.format(
                    name)
            s += '{}.color = new BABYLON.Color3{};\n'.format(name,
                                                             tuple(color))
        elif type_ == 'tube':
            radius = 0.03 * self.start.point_distance(self.end)
            s = 'var points = [new BABYLON.Vector3({},{},{}), new BABYLON.Vector3({},{},{})];\n'.format(
                *self.start, *self.end)
            s += 'var {} = BABYLON.MeshBuilder.CreateTube("frame_U", {{path: points, radius: {}}}, {});'.format(
                name, radius, parent)
        #            s += 'line.material = red_material;\n'

        else:
            raise NotImplementedError

        if parent is not None:
            s += '{}.parent = {};\n'.format(name, parent)

        return s

    def to_2d(self, plane_origin, x1, x2):
        p2D = [p.to_2d(plane_origin, x1, x2) for p in (self.start, self.end)]
        return LineSegment2D(*p2D, name=self.name)

    def reverse(self):
        return LineSegment3D(self.end.copy(), self.start.copy())

    def minimum_distance_points(self, other_line):
        """
        Returns the points on this line and the other line that are the closest
        of lines
        """
        u = self.end - self.start
        v = other_line.end - other_line.start
        w = self.start - other_line.start
        a = u.dot(u)
        b = u.dot(v)
        c = v.dot(v)
        d = u.dot(w)
        e = v.dot(w)
        if (a * c - b ** 2) != 0:
            s = (b * e - c * d) / (a * c - b ** 2)
            t = (a * e - b * d) / (a * c - b ** 2)
            p1 = self.start + s * u
            p2 = other_line.start + t * v
            return p1, p2
        else:
            return self.start, other_line.start

    def Matrix_distance(self, other_line):
        u = self.direction_vector()
        v = other_line.direction_vector()
        w = other_line.start - self.start

        a = u.dot(u)
        b = -u.dot(v)
        d = v.dot(v)

        e = w.dot(u)
        f = -w.dot(v)

        A = npy.array([[a, b],
                       [b, d]])
        B = npy.array([e, f])

        res = scp.optimize.lsq_linear(A, B, bounds=(0, 1))
        p1 = self.point_at_abscissa(res.x[0] * self.length())
        p2 = other_line.point_at_abscissa(
            res.x[1] * other_line.length())
        return p1, p2

    def parallele_distance(self, other_linesegment):
        ptA, ptB, ptC = self.start, self.end, other_linesegment.points[0]
        u = volmdlr.Vector3D((ptA - ptB).vector)
        u.normalize()
        plane1 = volmdlr.faces.Plane3D.from_3_points(ptA, ptB, ptC)
        v = u.cross(plane1.normal)  # distance vector
        # ptA = k*u + c*v + ptC
        res = (ptA - ptC).vector
        x, y, z = res[0], res[1], res[2]
        u1, u2, u3 = u.vector[0], u.vector[1], u.vector[2]
        v1, v2, v3 = v.vector[0], v.vector[1], v.vector[2]

        if (u1 * v2 - v1 * u2) != 0 and u1 != 0:
            c = (y * u1 - x * u2) / (u1 * v2 - v1 * u2)
            k = (x - c * v1) / u1
            if math.isclose(k * u3 + c * v3, z, abs_tol=1e-7):
                return k
        elif (u1 * v3 - v1 * u3) != 0 and u1 != 0:
            c = (z * u1 - x * u3) / (u1 * v3 - v1 * u3)
            k = (x - c * v1) / u1
            if math.isclose(k * u2 + c * v2, y, abs_tol=1e-7):
                return k
        elif (v1 * u2 - v2 * u1) != 0 and u2 != 0:
            c = (u2 * x - y * u1) / (v1 * u2 - v2 * u1)
            k = (y - c * v2) / u2
            if math.isclose(k * u3 + c * v3, z, abs_tol=1e-7):
                return k
        elif (v3 * u2 - v2 * u3) != 0 and u2 != 0:
            c = (u2 * z - y * u3) / (v3 * u2 - v2 * u3)
            k = (y - c * v2) / u2
            if math.isclose(k * u1 + c * v1, x, abs_tol=1e-7):
                return k
        elif (u1 * v3 - v1 * u3) != 0 and u3 != 0:
            c = (z * u1 - x * u3) / (u1 * v3 - v1 * u3)
            k = (z - c * v3) / u3
            if math.isclose(k * u2 + c * v2, y, abs_tol=1e-7):
                return k
        elif (u2 * v3 - v2 * u3) != 0 and u3 != 0:
            c = (z * u2 - y * u3) / (u2 * v3 - v2 * u3)
            k = (z - c * v3) / u3
            if math.isclose(k * u1 + c * v1, x, abs_tol=1e-7):
                return k
        else:
            return NotImplementedError

    def minimum_distance(self, element, return_points=False):
        if element.__class__ is Arc3D or element.__class__ is volmdlr.wires.Circle3D:
            pt1, pt2 = element.minimum_distance_points_line(self)
            if return_points:
                return pt1.point_distance(pt2), pt1, pt2
            else:
                return pt1.point_distance(pt2)

        elif element.__class__ is LineSegment3D:
            p1, p2 = self.Matrix_distance(element)
            if return_points:
                return p1.point_distance(p2), p1, p2
            else:
                return p1.point_distance(p2)

        else:
            return NotImplementedError

    def extrusion(self, extrusion_vector):
        u = self.unit_direction_vector()
        v = extrusion_vector.copy()
        v.normalize()
        w = u.cross(v)
        l1 = self.length()
        l2 = extrusion_vector.norm()
        # outer_contour = Polygon2D([O2D, Point2D((l1, 0.)),
        #                            Point2D((l1, l2)), Point2D((0., l2))])
        plane = volmdlr.faces.Plane3D(volmdlr.Frame3D(self.start, u, v, w))
        return plane.rectangular_cut(0, l1, 0, l2)

    def revolution(self, axis_point, axis, angle):
        axis_line3d = Line3D(axis_point, axis_point + axis)
        if axis_line3d.point_belongs(self.start) and axis_line3d.point_belongs(self.end):
            return None

        p1_proj, _ = axis_line3d.point_projection(self.start)
        p2_proj, _ = axis_line3d.point_projection(self.end)
        d1 = self.start.point_distance(p1_proj)
        d2 = self.end.point_distance(p2_proj)
        if not math.isclose(d1, 0., abs_tol=1e-9):
            u = (self.start - p1_proj)  # Unit vector from p1_proj to p1
            u.normalize()
        elif not math.isclose(d2, 0., abs_tol=1e-9):
            u = (self.end - p2_proj)  # Unit vector from p1_proj to p1
            u.normalize()
        else:
            return None
        if u.is_colinear_to(self.direction_vector()):
            # Planar face
            v = axis.cross(u)
            surface = volmdlr.faces.Plane3D(volmdlr.Frame3D(p1_proj, u, v, axis))
            r, R = sorted([d1, d2])
            if angle == volmdlr.TWO_PI:
                # Only 2 circles as countours
                outer_contour2d = volmdlr.wires.Circle2D(volmdlr.O2D, R)
                if not math.isclose(r, 0, abs_tol=1e-9):
                    inner_contours2d = [volmdlr.wires.Circle2D(volmdlr.O2D, r)]
                else:
                    inner_contours2d = []
            else:
                inner_contours2d = []
                if math.isclose(r, 0, abs_tol=1e-9):
                    # One arc and 2 lines (pizza slice)
                    arc2_e = volmdlr.Point2D(R, 0)
                    arc2_i = arc2_e.rotation(center=volmdlr.O2D, angle=0.5 * angle)
                    arc2_s = arc2_e.rotation(center=volmdlr.O2D, angle=angle)
                    arc2 = Arc2D(arc2_s, arc2_i, arc2_e) 
                    line1 = LineSegment2D(arc2_e, volmdlr.O2D)
                    line2 = LineSegment2D(volmdlr.O2D, arc2_s)
                    outer_contour2d = volmdlr.wires.Contour2D([arc2, line1,
                                                               line2])
    
                else:
                    # Two arcs and lines
                    arc1_s = volmdlr.Point2D(r, 0)
                    arc1_i = arc1_s.rotation(center=volmdlr.O2D, angle=0.5 * angle)
                    arc1_e = arc1_s.rotation(center=volmdlr.O2D, angle=angle)
                    arc1 = Arc2D(arc1_s, arc1_i, arc1_e)
    
                    arc2_e = volmdlr.Point2D(R, 0)
                    arc2_i = arc2_e.rotation(center=volmdlr.O2D, angle=0.5 * angle)
                    arc2_s = arc2_e.rotation(center=volmdlr.O2D, angle=angle)
                    arc2 = Arc2D(arc2_s, arc2_i, arc2_e)
    
                    line1 = LineSegment2D(arc1_e, arc2_s)
                    line2 = LineSegment2D(arc2_e, arc1_s)

                    outer_contour2d = volmdlr.wires.Contour2D([arc1, line1,
                                                               arc2, line2])

            return volmdlr.faces.PlaneFace3D(surface,
                                             volmdlr.faces.Surface2D(
                                                 outer_contour2d,
                                                 inner_contours2d))

        elif not math.isclose(d1, d2, abs_tol=1e-9):
            # Conical
            v = axis.cross(u)
            dv = self.direction_vector()
            dv.normalize()

            semi_angle = math.acos(dv.dot(axis))
            cone_origin = p1_proj - d1 / math.tan(semi_angle) * axis
            if semi_angle > 0.5 * math.pi:
                semi_angle = math.pi - semi_angle

                cone_frame = volmdlr.Frame3D(cone_origin, u, -v, -axis)
                angle2 = -angle
            elif semi_angle < 0:
                raise NotImplementedError
            else:
                angle2 = angle
                cone_frame = volmdlr.Frame3D(cone_origin, u, v, axis)

            surface = volmdlr.faces.ConicalSurface3D(cone_frame,
                                                     semi_angle)
            z1 = d1 / math.tan(semi_angle)
            z2 = d2 / math.tan(semi_angle)
            return surface.rectangular_cut(0, angle2, z1, z2)
        else:
            # Cylindrical face
            v = axis.cross(u)
            surface = volmdlr.faces.CylindricalSurface3D(volmdlr.Frame3D(p1_proj, u, v, axis), d1)
            return surface.rectangular_cut(0, angle,
                                           0, (self.end - self.start).dot(axis))

    def to_step(self, current_id, surface_id=None):
        line = self.to_line()
        content, line_id = line.to_step(current_id)
        
        if surface_id:        
            content += "#{} = SURFACE_CURVE('',#{},(#{}),.PCURVE_S1.);\n".format(line_id+1, line_id, surface_id)
            line_id += 1

        current_id = line_id + 1
        start_content, start_id = self.start.to_step(current_id, vertex=True)
        current_id = start_id + 1
        end_content, end_id = self.end.to_step(current_id+1, vertex=True)
        content += start_content + end_content
        current_id = end_id + 1
        content += "#{} = EDGE_CURVE('{}',#{},#{},#{},.T.);\n".format(current_id, self.name,
                                                    start_id, end_id, line_id)
        return content, [current_id]



class BSplineCurve3D(Edge):
    _non_serializable_attributes = ['curve']

    def __init__(self, degree, control_points, knot_multiplicities, knots,
                 weights=None, periodic=False, name=''):
        volmdlr.core.Primitive3D.__init__(self, name=name)
        self.control_points = control_points
        self.degree = degree
        knots = standardize_knot_vector(knots)
        self.knots = knots
        self.knot_multiplicities = knot_multiplicities
        self.weights = weights
        self.periodic = periodic
        self.name = name

        curve = BSpline.Curve()
        curve.degree = degree
        if weights is None:
            P = [(control_points[i][0], control_points[i][1],
                  control_points[i][2]) for i in range(len(control_points))]
            curve.ctrlpts = P
        else:
            Pw = [(control_points[i][0] * weights[i],
                   control_points[i][1] * weights[i],
                   control_points[i][2] * weights[i], weights[i]) for i in
                  range(len(control_points))]
            curve.ctrlptsw = Pw
        knot_vector = []
        for i, knot in enumerate(knots):
            knot_vector.extend([knot] * knot_multiplicities[i])
        curve.knotvector = knot_vector
        curve.delta = 0.1
        curve_points = curve.evalpts

        self.curve = curve
        self.points = [volmdlr.Point3D(p[0], p[1], p[2]) for p in curve_points]
        Edge.__init__(self, start=self.points[0], end=self.points[-1])

    def reverse(self):
        return self.__class__(degree=self.degree,
                              control_points=self.control_points[::-1],
                              knot_multiplicities=self.knot_multiplicities[::-1],
                              knots=self.knots[::-1],
                              weights=self.weights,
                              periodic=self.periodic)

    def length(self):
        """

        """
        # length = 0
        # for k in range(0, len(self.points) - 1):
        #     length += (self.points[k] - self.points[k + 1]).norm()
        # return length
        return length_curve(self.curve)

    def point_at_abscissa(self, curvilinear_abscissa):
        return volmdlr.Point3D(*self.curve.evaluate_single(curvilinear_abscissa))
        # # copy paste from wire3D
        # length = 0.
        # primitives = []
        # for k in range(0, len(self.points) - 1):
        #     primitives.append(
        #         LineSegment3D(self.points[k], self.points[k + 1]))
        # for primitive in primitives:
        #     primitive_length = primitive.length()
        #     if length + primitive_length >= curvilinear_abscissa:
        #         return primitive.point_at_abscissa(
        #             curvilinear_abscissa - length)
        #     length += primitive_length
        # # Outside of length
        # raise ValueError

    def FreeCADExport(self, ip, ndigits=3):
        name = 'primitive{}'.format(ip)
        points = '['
        for i in range(len(self.control_points)):
            point = 'fc.Vector({},{},{}),'.format(self.control_points[i][0],
                                                  self.control_points[i][1],
                                                  self.control_points[i][2])
            points += point
        points = points[:-1]
        points += ']'
        # !!! : A QUOI SERT LE DERNIER ARG DE BSplineCurve (False)?
        # LA MULTIPLICITE EN 3e ARG ET LES KNOTS EN 2e ARG ?
        return '{} = Part.BSplineCurve({},{},{},{},{},{},{})\n'.format(name,
                                                                       points,
                                                                       self.knot_multiplicities,
                                                                       self.knots,
                                                                       self.periodic,
                                                                       self.degree,
                                                                       self.weights,
                                                                       False)

    @classmethod
    def from_step(cls, arguments, object_dict):
        name = arguments[0][1:-1]
        degree = int(arguments[1])
        points = [object_dict[int(i[1:])] for i in arguments[2]]
        # curve_form = arguments[3]
        if arguments[4] == '.F.':
            closed_curve = False
        elif arguments[4] == '.T.':
            closed_curve = True
        else:
            raise ValueError
        # self_intersect = arguments[5]
        knot_multiplicities = [int(i) for i in arguments[6][1:-1].split(",")]
        knots = [float(i) for i in arguments[7][1:-1].split(",")]
        # knot_spec = arguments[8]
        knot_vector = []
        for i, knot in enumerate(knots):
            knot_vector.extend([knot] * knot_multiplicities[i])

        if 9 in range(len(arguments)):
            weight_data = [float(i) for i in arguments[9][1:-1].split(",")]
        else:
            weight_data = None

        # FORCING CLOSED_CURVE = FALSE:
        closed_curve = False
        return cls(degree, points, knot_multiplicities, knots, weight_data,
                   closed_curve, name)

    def point_distance(self, pt1):
        distances = []
        for point in self.points:
            #            vmpt = Point3D((point[1], point[2], point[3]))
            distances.append(pt1.point_distance(point))
        return min(distances)

    def rotation(self, center, axis, angle, copy=True):
        new_control_points = [p.rotation(center, axis, angle, True) for p in
                              self.control_points]
        new_BSplineCurve3D = BSplineCurve3D(self.degree, new_control_points,
                                            self.knot_multiplicities,
                                            self.knots, self.weights,
                                            self.periodic, self.name)
        if copy:
            return new_BSplineCurve3D
        else:
            self.control_points = new_control_points
            self.curve = new_BSplineCurve3D.curve
            self.points = new_BSplineCurve3D.points

    def translation(self, offset, copy=True):
        new_control_points = [p.translation(offset, True) for p in
                              self.control_points]
        new_BSplineCurve3D = BSplineCurve3D(self.degree, new_control_points,
                                            self.knot_multiplicities,
                                            self.knots, self.weights,
                                            self.periodic, self.name)
        if copy:
            return new_BSplineCurve3D
        else:
            self.control_points = new_control_points
            self.curve = new_BSplineCurve3D.curve
            self.points = new_BSplineCurve3D.points

    # Copy paste du LineSegment3D
    def plot(self, ax=None, plot_points=False, color='k'):
        if ax is None:
            fig = plt.figure()
            ax = fig.add_subplot(111, projection='3d')
        else:
            fig = ax.figure

        x = [p.x for p in self.points]
        y = [p.y for p in self.points]
        z = [p.z for p in self.points]
        ax.plot(x, y, z, color=color)
        if plot_points:
            ax.plot(x, y, z, 'o', color=color)
        return ax

    def to_2d(self, plane_origin, x1, x2):
        control_points2D = [p.to_2d(plane_origin, x1, x2) for p in
                            self.control_points]
        return BSplineCurve2D(self.degree, control_points2D,
                              self.knot_multiplicities, self.knots,
                              self.weights, self.periodic, self.name)

    def polygon_points(self):
        return self.points


class Arc3D(Edge):
    """
    An arc is defined by a starting point, an end point and an interior point

    """

    def __init__(self, start, interior, end, name=''):
        """

        """
        self.interior = interior
        Edge.__init__(self, start=start, end=end, name=name)
        self.setup_arc(start, interior, end, name=name)

    @classmethod
    def from_angle(cls, start: volmdlr.Point3D, angle: float,
                   axis_point: volmdlr.Point3D, axis: volmdlr.Vector3D):
        start_gen = start
        int_gen = start_gen.rotation(axis_point, axis, angle / 2, copy=True)
        end_gen = start_gen.rotation(axis_point, axis, angle, copy=True)
        if angle == volmdlr.volmdlr.TWO_PI:
            line = Line3D(axis_point, axis_point + axis)
            center, _ = line.point_projection(start)
            radius = center.point_distance(start)
            u = start - center
            v = axis.cross(u)
            return volmdlr.wires.Circle3D(volmdlr.Frame3D(center, u, v, axis), radius)
        return cls(start_gen, int_gen, end_gen, axis)

    def setup_arc(self, start, interior, end, name=''):
        u1 = (self.interior - self.start)
        u2 = (self.interior - self.end)
        try:
            u1.normalize()
            u2.normalize()
        except ZeroDivisionError:
            raise ValueError(
                'Start, end and interior points of an arc must be distincts')

        self.normal = u2.cross(u1)
        self.normal.normalize()

        if u1 == u2:
            u2 = self.normal.cross(u1)
            u2.normalize()

        v1 = self.normal.cross(u1)  # v1 is normal, equal u2
        v2 = self.normal.cross(u2)  # equal -u1

        p11 = 0.5 * (start + interior)  # Mid point of segment s,m
        p12 = p11 + v1
        p21 = 0.5 * (end + interior)  # Mid point of segment s,m
        p22 = p21 + v2

        l1 = Line3D(p11, p12)
        l2 = Line3D(p21, p22)

        try:
            c1, _ = l1.minimum_distance_points(l2)
        except ZeroDivisionError:
            raise ValueError(
                'Start, end and interior points  of an arc must be distincts')

        self.center = c1
        self.radius = (self.center - self.start).norm()

        # Determining angle

        vec1 = (self.start - self.center)
        vec1.normalize()
        vec2 = self.normal.cross(vec1)

        r1 = self.start.to_2d(self.center, vec1, vec2)
        r2 = self.end.to_2d(self.center, vec1, vec2)
        ri = self.interior.to_2d(self.center, vec1, vec2)

        angle1 = math.atan2(r1.y, r1.x)
        anglei = math.atan2(ri.y, ri.x)
        angle2 = math.atan2(r2.y, r2.x)

        # Going trigo/clock wise from start to interior
        if anglei < angle1:
            trigowise_path = (anglei + volmdlr.TWO_PI) - angle1
            clockwise_path = angle1 - anglei
        else:
            trigowise_path = anglei - angle1
            clockwise_path = angle1 - anglei + volmdlr.TWO_PI

        # Going trigo wise from interior to interior
        if angle2 < anglei:
            trigowise_path += (angle2 + volmdlr.TWO_PI) - anglei
            clockwise_path += anglei - angle2
        else:
            trigowise_path += angle2 - anglei
            clockwise_path += anglei - angle2 + volmdlr.TWO_PI

        if clockwise_path > trigowise_path:
            self.is_trigo = True
            self.angle = trigowise_path
        else:
            # Clock wise
            self.is_trigo = False
            self.angle = clockwise_path

        if self.angle > math.pi:
            # Inverting normal to be sure to have a right defined normal for rotation
            self.normal = -self.normal

    @property
    def points(self):
        return [self.start, self.interior, self.end]

    def reverse(self):
        return self.__class__(self.end, self.interior, self.start)

    def polygon_points(self, angle_resolution=40):
        number_points = int(angle_resolution * self.angle +1)
        l = self.length()
        polygon_points_3D = [self.point_at_abscissa(
            l * i / (number_points)) for i in
            range(number_points + 1)]
        return polygon_points_3D

    def length(self):
        return self.radius * abs(self.angle)

    def point_at_abscissa(self, curvilinear_abscissa):
        return self.start.rotation(self.center, self.normal,
                                   curvilinear_abscissa / self.radius,
                                   copy=True)

    def frenet(self, curvilinear_abscissa):
        theta = curvilinear_abscissa / self.radius
        t0 = self.normal.cross(self.start - self.center)
        t0.normalize()
        tangent = t0.rotation(self.center, self.normal, theta, copy=True)
        normal = -self.normal.cross(tangent)
        return tangent, normal

    def rotation(self, rot_center, axis, angle, copy=True):
        if copy:
            new_start = self.start.rotation(rot_center, axis, angle, True)
            new_interior = self.interior.rotation(rot_center, axis, angle,
                                                  True)
            new_end = self.end.rotation(rot_center, axis, angle, True)
            return Arc3D(new_start, new_interior, new_end, name=self.name)
        else:
            self.center.rotation(rot_center, axis, angle, False)
            self.start.rotation(rot_center, axis, angle, False)
            self.interior.rotation(rot_center, axis, angle, False)
            self.end.rotation(rot_center, axis, angle, False)
            [p.rotation(rot_center, axis, angle, False) for p in
             self.primitives]

    def translation(self, offset, copy=True):
        if copy:
            new_start = self.start.translation(offset, True)
            new_interior = self.interior.translation(offset, True)
            new_end = self.end.translation(offset, True)
            return Arc3D(new_start, new_interior, new_end, name=self.name)
        else:
            self.center.translation(offset, False)
            self.start.translation(offset, False)
            self.interior.translation(offset, False)
            self.end.translation(offset, False)
            [p.translation(offset, False) for p in self.primitives]

    def plot(self, ax=None, color='k', alpha=1, plot_points=False):
        if ax is None:
            fig = plt.figure()
            ax = Axes3D(fig)
        else:
            fig = None
        if plot_points:
            ax.plot([self.interior[0]], [self.interior[1]], [self.interior[2]],
                    color='b')
            ax.plot([self.start[0]], [self.start[1]], [self.start[2]], c='r')
            ax.plot([self.end[0]], [self.end[1]], [self.end[2]], c='r')
            ax.plot([self.interior[0]], [self.interior[1]], [self.interior[2]],
                    c='g')
        x = []
        y = []
        z = []
        for px, py, pz in self.polygon_points():
            x.append(px)
            y.append(py)
            z.append(pz)

        ax.plot(x, y, z, color=color, alpha=alpha)
        return ax

    def plot2D(self, center=volmdlr.O3D,
               x3d=volmdlr.X3D, y3D=volmdlr.Y3D,
               ax=None, color='k'):
        if ax is None:
            fig = plt.figure()
            ax = fig.add_subplot(111, projection='3d')
        else:
            fig = ax.figure

        # TODO: Enhance this plot
        l = self.length()
        x = []
        y = []
        for i in range(30):
            p = self.point_at_abscissa(i / (29.) * l)
            xi, yi = p.plane_projection2d(center, volmdlr.X3D, volmdlr.Y3D)
            x.append(xi)
            y.append(yi)
        ax.plot(x, y, color=color)

        return ax

    def FreeCADExport(self, name, ndigits=6):
        xs, ys, zs = round(1000 * self.start, ndigits)
        xi, yi, zi = round(1000 * self.interior, ndigits)
        xe, ye, ze = round(1000 * self.end, ndigits)
        return '{} = Part.Arc(fc.Vector({},{},{}),fc.Vector({},{},{}),fc.Vector({},{},{}))\n' \
            .format(name, xs, ys, zs, xi, yi, zi, xe, ye, ze)

    def copy(self):
        return Arc3D(self.start.copy(), self.interior.copy(), self.end.copy())

    def frame_mapping(self, frame, side, copy=True):
        """
        side = 'old' or 'new'
        """
        if side == 'old':
            new_start = frame.old_coordinates(self.start.copy())
            new_interior = frame.old_coordinates(self.interior.copy())
            new_end = frame.old_coordinates(self.end.copy())
            if copy:
                return Arc3D(new_start, new_interior, new_end, normal=None,
                             name=self.name)
            else:
                self.start, self.interior, self.end = new_start, new_interior, new_end
                self.setup_arc(self.start, self.interior, self.end)

        if side == 'new':
            new_start = frame.NewCoordinates(self.start.copy())
            new_interior = frame.NewCoordinates(self.interior.copy())
            new_end = frame.NewCoordinates(self.end.copy())
            if copy:
                return Arc3D(new_start, new_interior, new_end, normal=None,
                             name=self.name)
            else:
                self.start, self.interior, self.end = new_start, new_interior, new_end
                self.setup_arc(self.start, self.interior, self.end)

    def to_2d(self, plane_origin, x, y):
        ps = self.start.to_2d(plane_origin, x, y)
        pi = self.interior.to_2d(plane_origin, x, y)
        pe = self.end.to_2d(plane_origin, x, y)
        return Arc2D(ps, pi, pe, name=self.name)

    def minimum_distance_points_arc(self, other_arc):

        u1 = self.start - self.center
        u1.normalize()
        u2 = self.normal.cross(u1)

        w = other_arc.center - self.center

        u3 = other_arc.start - other_arc.center
        u3.normalize()
        u4 = other_arc.normal.cross(u3)

        r1, r2 = self.radius, other_arc.radius

        a, b, c, d = u1.dot(u1), u1.dot(u2), u1.dot(u3), u1.dot(u4)
        e, f, g = u2.dot(u2), u2.dot(u3), u2.dot(u4)
        h, i = u3.dot(u3), u3.dot(u4)
        j = u4.dot(u4)
        k, l, m, n, o = w.dot(u1), w.dot(u2), w.dot(u3), w.dot(u4), w.dot(w)

        def distance_squared(x):
            return (a * ((math.cos(x[0])) ** 2) * r1 ** 2 + e * (
                    (math.sin(x[0])) ** 2) * r1 ** 2
                    + o + h * ((math.cos(x[1])) ** 2) * r2 ** 2 + j * (
                            (math.sin(x[1])) ** 2) * r2 ** 2
                    + b * math.sin(2 * x[0]) * r1 ** 2 - 2 * r1 * math.cos(
                        x[0]) * k
                    - 2 * r1 * r2 * math.cos(x[0]) * math.cos(x[1]) * c
                    - 2 * r1 * r2 * math.cos(x[0]) * math.sin(
                        x[1]) * d - 2 * r1 * math.sin(x[0]) * l
                    - 2 * r1 * r2 * math.sin(x[0]) * math.cos(x[1]) * f
                    - 2 * r1 * r2 * math.sin(x[0]) * math.sin(
                        x[1]) * g + 2 * r2 * math.cos(x[1]) * m
                    + 2 * r2 * math.sin(x[1]) * n + i * math.sin(
                        2 * x[1]) * r2 ** 2)

        x01 = npy.array([self.angle / 2, other_arc.angle / 2])

        res1 = scp.optimize.least_squares(distance_squared, x01,
                                          bounds=[(0, 0), (
                                              self.angle, other_arc.angle)])

        p1 = self.point_at_abscissa(res1.x[0] * r1)
        p2 = other_arc.point_at_abscissa(res1.x[1] * r2)

        return p1, p2

    def minimum_distance_points_line(self, other_line):

        u = other_line.direction_vector()
        k = self.start - self.center
        k.normalize()
        w = self.center - other_line.start
        v = self.normal.cross(k)

        r = self.radius

        a = u.dot(u)
        b = u.dot(v)
        c = u.dot(k)
        d = v.dot(v)
        e = v.dot(k)
        f = k.dot(k)
        g = w.dot(u)
        h = w.dot(v)
        i = w.dot(k)
        j = w.dot(w)

        # x = (s, theta)
        def distance_squared(x):
            return (a * x[0] ** 2 + j + d * (
                    (math.sin(x[1])) ** 2) * r ** 2 + f * (
                            (math.cos(x[1])) ** 2) * r ** 2
                    - 2 * x[0] * g - 2 * x[0] * r * math.sin(x[1]) * b - 2 * x[
                        0] * r * math.cos(x[1]) * c
                    + 2 * r * math.sin(x[1]) * h + 2 * r * math.cos(x[1]) * i
                    + math.sin(2 * x[1]) * e * r ** 2)

        x01 = npy.array([0.5, self.angle / 2])
        x02 = npy.array([0.5, 0])
        x03 = npy.array([0.5, self.angle])

        res1 = scp.optimize.least_squares(distance_squared, x01,
                                          bounds=[(0, 0), (1, self.angle)])
        res2 = scp.optimize.least_squares(distance_squared, x02,
                                          bounds=[(0, 0), (1, self.angle)])
        res3 = scp.optimize.least_squares(distance_squared, x03,
                                          bounds=[(0, 0), (1, self.angle)])

        p1 = other_line.point_at_abscissa(
            res1.x[0] * other_line.length())
        p2 = self.point_at_abscissa(res1.x[1] * r)

        res = [res2, res3]
        for couple in res:
            ptest1 = other_line.point_at_abscissa(
                couple.x[0] * other_line.length())
            ptest2 = self.point_at_abscissa(couple.x[1] * r)
            dtest = ptest1.point_distance(ptest2)
            if dtest < d:
                p1, p2 = ptest1, ptest2

        return p1, p2

    def minimum_distance(self, element, return_points=False):
        if element.__class__ is Arc3D or element.__class__.__name__ == 'Circle3D':
            p1, p2 = self.minimum_distance_points_arc(element)
            if return_points:
                return p1.point_distance(p2), p1, p2
            else:
                return p1.point_distance(p2)

        elif element.__class__ is LineSegment3D:
            pt1, pt2 = self.minimum_distance_points_line(element)
            if return_points:
                return pt1.point_distance(pt2), pt1, pt2
            else:
                return pt1.point_distance(pt2)
        else:
            return NotImplementedError

    def extrusion(self, extrusion_vector):
        if self.normal.is_colinear_to(extrusion_vector):
            u = self.start - self.center
            u.normalize()
            w = extrusion_vector.copy()
            w.normalize()
            v = w.cross(u)
            arc2d = self.to_2d(self.center, u, v)
            cylinder = volmdlr.faces.CylindricalSurface3D(volmdlr.Frame3D(self.center,
                                                                          u,
                                                                          v,
                                                                          w),
                                                          self.radius
                                                          )
            return cylinder.rectangular_cut(arc2d.angle1,
                                            arc2d.angle2,
                                            0, extrusion_vector.norm())
        else:
            raise NotImplementedError('Elliptic faces not handled: dot={}'.format(
                self.normal.dot(extrusion_vector)
            ))

    def revolution(self, axis_point: volmdlr.Point3D, axis: volmdlr.Vector3D,
                   angle: float):
        line3d = Line3D(axis_point, axis_point + axis)
        tore_center, _ = line3d.point_projection(self.center)
        u = self.center - tore_center
        u.normalize()
        v = axis.cross(u)
        if not math.isclose(self.normal.dot(u), 0., abs_tol=1e-9):
            raise NotImplementedError(
                'Outside of plane revolution not supported')

        R = tore_center.point_distance(self.center)
        surface = volmdlr.faces.ToroidalSurface3D(volmdlr.Frame3D(tore_center, u, v, axis), R,
                                                  self.radius)
        arc2d = self.to_2d(tore_center, u, axis)
        return surface.rectangular_cut(0, angle,
                                       arc2d.angle1, arc2d.angle2)

    def to_step(self, current_id, surface_id=None):
        u = self.start - self.center
        u.normalize()
        v = self.normal.cross(u)
        frame = volmdlr.Frame3D(self.center, self.normal, u, v)

        content, frame_id = frame.to_step(current_id)
        curve_id = frame_id + 1
        content += "#{} = CIRCLE('{}', #{}, {});\n".format(curve_id, self.name,
                                                           frame_id,
                                                           round(self.radius*1000, 3))
        
        if surface_id:
            content += "#{} = SURFACE_CURVE('',#{},(#{}),.PCURVE_S1.);\n".format(curve_id+1, curve_id, surface_id)
            curve_id += 1

        
        current_id = curve_id + 1
        start_content, start_id = self.start.to_step(current_id, vertex=True)
        end_content, end_id = self.end.to_step(start_id+1, vertex=True)
        content += start_content + end_content
        current_id = end_id + 1
        content += "#{} = EDGE_CURVE('{}',#{},#{},#{},.T.);\n".format(current_id, self.name,
                                                    start_id, end_id, curve_id)
        return content, [current_id]
    
    
class FullArc3D(Edge):
    """
    An edge that starts at start_end, ends at the same point after having described
    a circle
    """

    def __init__(self, center: volmdlr.Point3D, start_end: volmdlr.Point3D,
                 normal: volmdlr.Vector3D,
                 name: str = ''):
        self.center = center
        self.normal = normal
        self.radius = center.point_distance(start_end)
        self.angle = volmdlr.TWO_PI

        Edge.__init__(self, start_end, start_end, name=name)  # !!! this is dangerous

    def __hash__(self):
        return hash(self.center) + 5 * hash(self.start_end)

    def __eq__(self, other_arc):
        return (self.center == other_arc.center) \
               and (self.start == other_arc.start)

    def to_2d(self, plane_origin, x1, x2):
        center = self.center.to_2d(plane_origin, x1, x2)
        start_end = self.start.to_2d(plane_origin, x1, x2)
        return FullArc2D(center, start_end)

    def length(self):
        return volmdlr.TWO_PI * self.radius

    def point_at_abscissa(self, abscissa):
        angle = abscissa / self.radius
        return self.start.rotation(self.center, self.normal, angle)

    def polygon_points(self, angle_resolution=10):
        npoints = int(angle_resolution*volmdlr.TWO_PI) + 2
        polygon_points_3D = [self.start.rotation(self.center,
                                                      self.normal,
                                                      volmdlr.TWO_PI / (npoints - 1) * i
                                                      ) \
                                  for i in range(npoints)]
        return polygon_points_3D

    def to_step(self, current_id, surface_id=None):
        # Not calling Circle3D.to_step because of circular imports
        u = self.start - self.center
        u.normalize()
        v = self.normal.cross(u)
        frame = volmdlr.Frame3D(self.center, self.normal, u, v)
        content, frame_id = frame.to_step(current_id)
        curve_id = frame_id+1
        # Not calling Circle3D.to_step because of circular imports
        content += "#{} = CIRCLE('{}',#{},{});\n".format(curve_id, self.name,
                                                    frame_id,
                                                    round(self.radius*1000, 3))
        
        if surface_id:
<<<<<<< HEAD
            
            content += "#{} = SURFACE_CURVE('',#{},(#{}),.PCURVE_S1.);\n".format(curve_id+1, curve_id, surface_id)
            curve_id += 1

        p1 = self.center + u*self.radius
=======
            content += "#{} = SURFACE_CURVE('',#{},(#{}),.PCURVE_S1.);\n".format(curve_id+1, curve_id, surface_id)
            curve_id += 1

        p1 = (self.center + u*self.radius).to_point()
>>>>>>> d3c83974
        # p2 = self.center + v*self.radius
        # p3 = self.center - u*self.radius
        # p4 = self.center - v*self.radius

        p1_content, p1_id = p1.to_step(curve_id+1, vertex=True)
        content += p1_content
        # p2_content, p2_id = p2.to_step(p1_id+1, vertex=True)
        # p3_content, p3_id = p3.to_step(p2_id+1, vertex=True)
        # p4_content, p4_id = p4.to_step(p3_id+1, vertex=True)
        # content += p1_content + p2_content + p3_content + p4_content 

        # arc1_id = p4_id + 1
        # content += "#{} = EDGE_CURVE('{}',#{},#{},#{},.T.);\n".format(arc1_id, self.name,
        #                                                             p1_id, p2_id,
        #                                                             circle_id)

        # arc2_id = arc1_id + 1
        # content += "#{} = EDGE_CURVE('{}',#{},#{},#{},.T.);\n".format(arc2_id, self.name,
        #                                                             p2_id, p3_id,
        #                                                             circle_id)

        # arc3_id = arc2_id + 1
        # content += "#{} = EDGE_CURVE('{}',#{},#{},#{},.T.);\n".format(arc3_id, self.name,
        #                                                             p3_id, p4_id,
        #                                                             circle_id)

        # arc4_id = arc3_id + 1
        # content += "#{} = EDGE_CURVE('{}',#{},#{},#{},.T.);\n".format(arc4_id, self.name,
        #                                                             p4_id, p1_id,
        #                                                             circle_id)

        edge_curve = p1_id + 1
        content += "#{} = EDGE_CURVE('{}',#{},#{},#{},.T.);\n".format(edge_curve, self.name,
                                                                    p1_id, p1_id,
                                                                    curve_id)
        curve_id += 1

        # return content, [arc1_id, arc2_id, arc3_id, arc4_id]
        return content, [edge_curve]




    def plot(self, ax=None, color='k', alpha=1.):
        if ax is None:
            fig = plt.figure()
            ax = Axes3D(fig)

        x = []
        y = []
        z = []
        for px, py, pz in self.polygon_points():
            x.append(px)
            y.append(py)
            z.append(pz)
        x.append(x[0])
        y.append(y[0])
        z.append(z[0])
        ax.plot(x, y, z, color=color, alpha=alpha)
        return ax


class ArcEllipse3D(Edge):
    """
    An arc is defined by a starting point, an end point and an interior point

    """

    def __init__(self, start, interior, end, center, major_dir,
                 name=''):  # , extra=None):
        # Extra is an additionnal point if start=end because you need 3 points on the arcellipse to define it
        Edge.__init__(self, start=start, end=end, name=name)
        self.interior = interior
        self.center = center
        major_dir.normalize()
        self.major_dir = major_dir  # Vector for Gradius
        # self.extra = extra

        u1 = (self.interior - self.start)
        u2 = (self.interior - self.end)
        u1.normalize()
        u2.normalize()

        if u1 == u2:
            u2 = (self.interior - self.extra)
            u2.normalize()

        # if normal is None:
        n = u2.cross(u1)
        n.normalize()
        self.normal = n
        # else:
        #     n = normal
        #     n.normalize()
        #     self.normal = normal

        self.minor_dir = self.normal.cross(self.major_dir)

        frame = volmdlr.Frame3D(self.center, self.major_dir, self.minor_dir,
                                self.normal)
        start_new, end_new = frame.NewCoordinates(
            self.start), frame.NewCoordinates(self.end)
        interior_new, center_new = frame.NewCoordinates(
            self.interior), frame.NewCoordinates(self.center)

        #### from : https://math.stackexchange.com/questions/339126/how-to-draw-an-ellipse-if-a-center-and-3-arbitrary-points-on-it-are-given
        def theta_A_B(s, i, e,
                      c):  # theta=angle d'inclinaison ellipse par rapport à horizontal(sens horaire),A=demi grd axe, B=demi petit axe
            xs, ys, xi, yi, xe, ye = s[0] - c[0], s[1] - c[1], i[0] - c[0], i[
                1] - c[1], e[0] - c[0], e[1] - c[1]
            A = npy.array(([xs ** 2, ys ** 2, 2 * xs * ys],
                           [xi ** 2, yi ** 2, 2 * xi * yi],
                           [xe ** 2, ye ** 2, 2 * xe * ye]))
            invA = npy.linalg.inv(A)
            One = npy.array(([1],
                             [1],
                             [1]))
            C = npy.dot(invA, One)  # matrice colonne de taille 3
            theta = 0.5 * math.atan(2 * C[2] / (C[1] - C[0]))
            c1 = C[0] + C[1]
            c2 = (C[1] - C[0]) / math.cos(2 * theta)
            gdaxe = math.sqrt((2 / (c1 - c2)))
            ptax = math.sqrt((2 / (c1 + c2)))
            return theta, gdaxe, ptax

        if start == end:
            extra_new = frame.NewCoordinates(self.extra)
            theta, A, B = theta_A_B(start_new, extra_new, interior_new,
                                    center_new)
        else:
            theta, A, B = theta_A_B(start_new, interior_new, end_new,
                                    center_new)

        self.Gradius = A
        self.Sradius = B
        self.theta = theta

        # Angle pour start
        u1, u2 = start_new.vector[0] / self.Gradius, start_new.vector[
            1] / self.Sradius
        angle1 = volmdlr.sin_cos_angle(u1, u2)
        # Angle pour end
        u3, u4 = end_new.vector[0] / self.Gradius, end_new.vector[
            1] / self.Sradius
        angle2 = volmdlr.sin_cos_angle(u3, u4)
        # Angle pour interior
        u5, u6 = interior_new.vector[0] / self.Gradius, interior_new.vector[
            1] / self.Sradius
        anglei = volmdlr.sin_cos_angle(u5, u6)

        # Going trigo/clock wise from start to interior
        if anglei < angle1:
            trigowise_path = (anglei + volmdlr.TWO_PI) - angle1
            clockwise_path = angle1 - anglei
        else:
            trigowise_path = anglei - angle1
            clockwise_path = angle1 - anglei + volmdlr.TWO_PI

        # Going trigo wise from interior to interior
        if angle2 < anglei:
            trigowise_path += (angle2 + volmdlr.TWO_PI) - anglei
            clockwise_path += anglei - angle2
        else:
            trigowise_path += angle2 - anglei
            clockwise_path += anglei - angle2 + volmdlr.TWO_PI

        if clockwise_path > trigowise_path:
            self.is_trigo = True
            self.angle = trigowise_path
        else:
            # Clock wise
            self.is_trigo = False
            self.angle = clockwise_path

        if self.start == self.end:
            self.angle = volmdlr.TWO_PI

        if self.is_trigo:
            self.offset_angle = angle1
        else:
            self.offset_angle = angle2

        volmdlr.core.Primitive3D.__init__(self, basis_primitives=self.polygon_points(),
                                          name=name)

    def _get_points(self):
        return self.polygon_points()

    points = property(_get_points)

    def polygon_points(self, resolution_for_ellipse=40):
        number_points_tesselation = math.ceil(
            resolution_for_ellipse * abs(0.5 * self.angle / math.pi))

        plane3d = volmdlr.faces.Plane3D(self.center, self.major_dir, self.minor_dir,
                                        self.normal)
        frame3d = volmdlr.Frame3D(self.center, plane3d.vectors[0], plane3d.vectors[1],
                                  plane3d.normal)

        polygon_points_3D = [volmdlr.Point3D((self.Gradius * math.cos(
            self.offset_angle + self.angle * i / (number_points_tesselation)),
                                                   self.Sradius * math.sin(
                                                       self.offset_angle + self.angle * i / (
                                                           number_points_tesselation)),
                                                   0)) for i in
                                  range(number_points_tesselation + 1)]

        global_points = []
        for pt in polygon_points_3D:
            global_points.append(frame3d.old_coordinates(pt))

        return global_points

    def to_2d(self, plane_origin, x, y):
        ps = self.start.to_2d(plane_origin, x, y)
        pi = self.interior.to_2d(plane_origin, x, y)
        pe = self.end.to_2d(plane_origin, x, y)
        center = self.center.to_2d(plane_origin, x, y)

        if self.extra is None:
            pextra = None
        else:
            pextra = self.extra.to_2d(plane_origin, x, y)

        maj_dir2d = self.major_dir.to_2d(plane_origin, x, y)
        maj_dir2d.normalize()
        return ArcEllipse2D(ps, pi, pe, center, maj_dir2d, name=self.name,
                            extra=pextra)

    def length(self):
        return self.angle * math.sqrt(
            (self.Gradius ** 2 + self.Sradius ** 2) / 2)

    def plot(self, ax=None):
        if ax is None:
            fig = plt.figure()
            ax = Axes3D(fig)
        else:
            fig = None

        ax.plot([self.interior[0]], [self.interior[1]], [self.interior[2]],
                color='b')
        ax.plot([self.start[0]], [self.start[1]], [self.start[2]], c='r')
        ax.plot([self.end[0]], [self.end[1]], [self.end[2]], c='r')
        ax.plot([self.interior[0]], [self.interior[1]], [self.interior[2]],
                c='g')
        x = []
        y = []
        z = []
        for px, py, pz in self.polygon_points():
            x.append(px)
            y.append(py)
            z.append(pz)

        ax.plot(x, y, z, 'k')
        return ax

    def plot2D(self, x3d, y3D, ax, color='k'):
        if ax is None:
            fig = plt.figure()
            ax = fig.add_subplot(111, projection='3d')
        else:
            fig = ax.figure

        # TODO: Enhance this plot
        l = self.length()
        x = []
        y = []
        for i in range(30):
            p = self.point_at_abscissa(i / (29.) * l)
            xi, yi = p.plane_projection2d(volmdlr.X3D, volmdlr.Y3D)
            x.append(xi)
            y.append(yi)
        ax.plot(x, y, color=color)

        return ax

    def FreeCADExport(self, name, ndigits=6):
        xs, ys, zs = round(1000 * self.start, ndigits).vector
        xi, yi, zi = round(1000 * self.interior, ndigits).vector
        xe, ye, ze = round(1000 * self.end, ndigits).vector
        return '{} = Part.Arc(fc.Vector({},{},{}),fc.Vector({},{},{}),fc.Vector({},{},{}))\n'.format(
            name, xs, ys, zs, xi, yi, zi, xe, ye, ze)<|MERGE_RESOLUTION|>--- conflicted
+++ resolved
@@ -2762,18 +2762,10 @@
                                                     round(self.radius*1000, 3))
         
         if surface_id:
-<<<<<<< HEAD
-            
             content += "#{} = SURFACE_CURVE('',#{},(#{}),.PCURVE_S1.);\n".format(curve_id+1, curve_id, surface_id)
             curve_id += 1
 
-        p1 = self.center + u*self.radius
-=======
-            content += "#{} = SURFACE_CURVE('',#{},(#{}),.PCURVE_S1.);\n".format(curve_id+1, curve_id, surface_id)
-            curve_id += 1
-
         p1 = (self.center + u*self.radius).to_point()
->>>>>>> d3c83974
         # p2 = self.center + v*self.radius
         # p3 = self.center - u*self.radius
         # p4 = self.center - v*self.radius
