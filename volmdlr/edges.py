#!/usr/bin/env python3
# -*- coding: utf-8 -*-
"""
Edges related classes.
"""

import math
import sys
import warnings
from itertools import product
from typing import Any, Dict, List, Union

import dessia_common.core as dc
import matplotlib.patches
import matplotlib.pyplot as plt
import numpy as npy
import plot_data.core as plot_data
import scipy.integrate as scipy_integrate
from scipy.optimize import least_squares, minimize
from geomdl import NURBS, BSpline, fitting, operations, utilities
from geomdl.operations import length_curve, split_curve
from matplotlib import __version__ as _mpl_version
from mpl_toolkits.mplot3d import Axes3D
from packaging import version

import volmdlr.core
import volmdlr.core_compiled
import volmdlr.geometry
import volmdlr.utils.common_operations as vm_common_operations
import volmdlr.utils.intersections as vm_utils_intersections
from volmdlr import bspline_fitting
from volmdlr.core import EdgeStyle


def standardize_knot_vector(knot_vector):
    """
    Standardize a knot vector to range from 0 to 1.
    """
    first_knot = knot_vector[0]
    last_knot = knot_vector[-1]
    standard_u_knots = []
    if first_knot != 0 or last_knot != 1:
        x = 1 / (last_knot - first_knot)
        y = first_knot / (first_knot - last_knot)
        for u in knot_vector:
            standard_u_knots.append(u * x + y)
        return standard_u_knots
    return knot_vector


def insert_knots_and_mutiplicity(knots, knot_mutiplicities, knot_to_add, num):
    """
    Compute knot-elements and multiplicities based on the global knot vector.

    """
    new_knots = []
    new_knot_mutiplicities = []
    i = 0
    for i, knot in enumerate(knots):
        if knot > knot_to_add:
            new_knots.extend([knot_to_add])
            new_knot_mutiplicities.append(num)
            new_knots.extend(knots[i:])
            new_knot_mutiplicities.extend(knot_mutiplicities[i:])
            break
        new_knots.append(knot)
        new_knot_mutiplicities.append(knot_mutiplicities[i])
    return new_knots, new_knot_mutiplicities, i


class Edge(dc.DessiaObject):
    """
    Defines a simple edge Object.
    """

    def __init__(self, start, end, name=''):
        self.start = start
        self.end = end
        self._length = None
        self._direction_vector = None

        # Disabling super init call for performance
        # dc.DessiaObject.__init__(self, name=name)
        self.name = name

    def __getitem__(self, key):
        if key == 0:
            return self.start
        if key == 1:
            return self.end
        raise IndexError

    def length(self):
        """
        Calculates the edge's length.
        """
        raise NotImplementedError(f'length method not implemented by {self.__class__.__name__}')

    def point_at_abscissa(self, abscissa):
        """
        Calculates the point at given abscissa.

        """
        raise NotImplementedError(f'point_at_abscissa method not implemented by {self.__class__.__name__}')

    def middle_point(self):
        """
        Gets the middle point for an edge.

        :return:
        """
        half_length = self.length() / 2
        middle_point = self.point_at_abscissa(abscissa=half_length)
        return middle_point

    def discretization_points(self, *, number_points: int = None, angle_resolution: int = None):
        """
        Discretize an Edge to have "n" points.

        :param number_points: the number of points (including start and end
            points) if unset, only start and end will be returned
        :param angle_resolution: if set, the sampling will be adapted to have
            a controlled angular distance. Useful to mesh an arc
        :return: a list of sampled points
        """
        if number_points is None or number_points == 1:
            number_points = 2
        if angle_resolution:
            number_points = int(math.pi * angle_resolution)
        step = self.length() / (number_points - 1)
        return [self.point_at_abscissa(i * step) for i in range(number_points)]

    def polygon_points(self, discretization_resolution: int):
        """
        Deprecated method of discretization_points.
        """
        warnings.warn('polygon_points is deprecated,\
        please use discretization_points instead',
                      DeprecationWarning)
        return self.discretization_points(discretization_resolution)

    @classmethod
    def from_step(cls, arguments, object_dict, **kwargs):
        """
        Converts a step primitive to an Edge type object.

        :param arguments: The arguments of the step primitive.
        :type arguments: list
        :param object_dict: The dictionary containing all the step primitives
            that have already been instantiated
        :type object_dict: dict
        :return: The corresponding Edge object
        :rtype: :class:`volmdlr.edges.Edge`
        """
        # obj can be an instance of wires or edges.
        obj = object_dict[arguments[3]]
        point1 = object_dict[arguments[1]]
        point2 = object_dict[arguments[2]]
        orientation = arguments[4]
        if orientation == '.F.':
            point1, point2 = point2, point1
        if obj.__class__.__name__ == 'LineSegment3D':
            return object_dict[arguments[3]]
        if obj.__class__.__name__ == 'Line3D':
            if not point1.is_close(point2):
                return LineSegment3D(point1, point2, arguments[0][1:-1])
            return None
        if hasattr(obj, 'trim'):
            if obj.__class__.__name__ == 'Circle3D':
                point1, point2 = point2, point1
            return obj.trim(point1, point2)

        raise NotImplementedError(f'Unsupported: {object_dict[arguments[3]]}')

    def normal_vector(self, abscissa):
        """
        Calculates the normal vector the edge at given abscissa.

        :return: the normal vector
        """
        raise NotImplementedError('the normal_vector method must be'
                                  'overloaded by subclassing class')

    def unit_normal_vector(self, abscissa: float = 0.0):
        """
        Calculates the unit normal vector the edge at given abscissa.

        :param abscissa: edge abscissa
        :return: unit normal vector
        """
        vector = self.normal_vector(abscissa)
        vector.normalize()
        return vector

    def direction_vector(self, abscissa):
        """
        Calculates the direction vector the edge at given abscissa.

        :param abscissa: edge abscissa
        :return: direction vector
        """
        raise NotImplementedError('the direction_vector method must be'
                                  'overloaded by subclassing class')

    def unit_direction_vector(self, abscissa: float = 0.0):
        """
        Calculates the unit direction vector the edge at given abscissa.

        :param abscissa: edge abscissa
        :return: unit direction vector
        """
        vector = self.direction_vector(abscissa)
        vector.normalize()
        return vector

    def straight_line_point_belongs(self, point):
        """
        Verifies if a point belongs to the surface created by closing the edge.

        :param point: Point to be verified
        :return: Return True if the point belongs to this surface,
            or False otherwise
        """
        raise NotImplementedError(f'the straight_line_point_belongs method must be'
                                  f' overloaded by {self.__class__.__name__}')

    def touching_points(self, edge2):
        """
        Verifies if two edges are touching each other.

        In case these two edges are touching each other, return these touching points.

        :param edge2: edge2 to verify touching points.
        :return: list of touching points.
        """
        point1, point2 = edge2.start, edge2.end
        point3, point4 = self.start, self.end
        touching_points = []
        for primitive, points in zip([self, edge2], [[point1, point2], [point3, point4]]):
            for point in points:
                if point not in touching_points and primitive.point_belongs(point):
                    touching_points.append(point)
        return touching_points

    def intersections(self, edge2: 'Edge', abs_tol: float = 1e-6):
        """
        Gets the intersections between two edges.

        :param edge2: other edge.
        :param abs_tol: tolerance.
        :return: list of intersection points.
        """
        # if self.bounding_rectangle.distance_to_b_rectangle(edge2.bounding_rectangle) > abs_tol:
        #     return []
        method_name = f'{edge2.__class__.__name__.lower()[:-2]}_intersections'
        if hasattr(self, method_name):
            intersections = getattr(self, method_name)(edge2, abs_tol)
            return intersections
        method_name = f'{self.__class__.__name__.lower()[:-2]}_intersections'
        if hasattr(edge2, method_name):
            intersections = getattr(edge2, method_name)(self, abs_tol)
            return intersections
        raise NotImplementedError(f'There is no method to calculate the intersectios between'
                                  f' a {self.__class__.__name__} and a {edge2.__class__.__name__}')

    def validate_crossings(self, edge, intersection):
        """Validates the intersections as crossings: edge not touching the other at one end, or in a tangent point."""
        if not volmdlr.core.point_in_list(intersection, [self.start, self.end, edge.start, edge.end]):
            tangent1 = self.unit_direction_vector(self.abscissa(intersection))
            tangent2 = edge.unit_direction_vector(edge.abscissa(intersection))
            if math.isclose(abs(tangent1.dot(tangent2)), 1, abs_tol=1e-6):
                return None
        else:
            return None
        return intersection

    def crossings(self, edge):
        """
        Gets the crossings between two edges.

        """
        valid_crossings = []
        intersections = self.intersections(edge)
        for intersection in intersections:
            crossing = self.validate_crossings(edge, intersection)
            if crossing:
                valid_crossings.append(crossing)
        return valid_crossings

    def abscissa(self, point, tol: float = 1e-6):
        """
        Computes the abscissa of an Edge.

        :param point: The point located on the edge.
        :type point: Union[:class:`volmdlr.Point2D`, :class:`volmdlr.Point3D`].
        :param tol: The precision in terms of distance. Default value is 1e-4.
        :type tol: float, optional.
        :return: The abscissa of the point.
        :rtype: float
        """
        raise NotImplementedError(f'the abscissa method must be overloaded by {self.__class__.__name__}')

    def local_discretization(self, point1, point2, number_points):
        """
        Gets n discretization points between two given points of the edge.

        :param point1: point 1 on edge.
        :param point2: point 2 on edge.
        :param number_points: number of points to discretize locally.
        :return: list of locally discretized points.
        """
        abscissa1 = self.abscissa(point1)
        abscissa2 = self.abscissa(point2)
        discretized_points_between_1_2 = [self.point_at_abscissa(abscissa) for abscissa
                                          in npy.linspace(abscissa1, abscissa2, num=number_points)]
        return discretized_points_between_1_2

    def split_between_two_points(self, point1, point2):
        """
        Split edge between two points.

        :param point1: point 1.
        :param point2: point 2.
        :return: edge split.
        """
        split1 = self.split(point1)
        if split1[0] and split1[0].point_belongs(point2, abs_tol=1e-6):
            split2 = split1[0].split(point2)
        else:
            split2 = split1[1].split(point2)
        new_split_edge = None
        for split_edge in split2:
            if split_edge.point_belongs(point1, 1e-4) and split_edge.point_belongs(point2, 1e-4):
                new_split_edge = split_edge
                break
        return new_split_edge

    def point_distance_to_edge(self, point):
        """
        Calculates the distance from a given point to an edge.

        :param point: point.
        :return: distance to edge.
        """
        best_distance = math.inf
        abscissa1 = 0
        abscissa2 = self.abscissa(self.end)
        distance = best_distance
        point1_ = None
        point2_ = None
        linesegment_class_ = getattr(sys.modules[__name__], 'LineSegment' + self.__class__.__name__[-2:])
        while True:
            discretized_points_between_1_2 = []
            for abscissa in npy.linspace(abscissa1, abscissa2, num=8):
                abscissa_point = self.point_at_abscissa(abscissa)
                if not volmdlr.core.point_in_list(abscissa_point, discretized_points_between_1_2):
                    discretized_points_between_1_2.append(abscissa_point)
            if not discretized_points_between_1_2:
                break
            distance = point.point_distance(discretized_points_between_1_2[0])
            for point1, point2 in zip(discretized_points_between_1_2[:-1], discretized_points_between_1_2[1:]):
                line = linesegment_class_(point1, point2)
                dist = line.point_distance(point)
                if dist < distance:
                    point1_ = point1
                    point2_ = point2
                    distance = dist
            if not point1_ or math.isclose(distance, best_distance, abs_tol=1e-6):
                break
            abscissa1 = self.abscissa(point1_)
            abscissa2 = self.abscissa(point2_)
            best_distance = distance
            if math.isclose(abscissa1, abscissa2, abs_tol=1e-6):
                break
        return distance

    @property
    def simplify(self):
        """Search another simplified edge that can represent the edge."""
        return self

    def is_point_any_end(self, other_point, abs_tol: float = 1e-6):
        """
        Verifies if a point is the start or the end of the edge.

        :param other_point: other point to verify if it is any end of the edge.
        :param abs_tol: tolerance.
        :return: True of False.
        """
        if self.start.is_close(other_point, abs_tol):
            return True
        if self.end.is_close(other_point, abs_tol):
            return True
        return False


class Line(dc.DessiaObject):
    """
    Abstract class representing a line.

    :param point1: The first point defining the line
    :type point1: Union[:class:`volmdlr.Point2D`, :class:`volmdlr.Point3D`]
    :param point2: The second point defining the line
    :type point2: Union[:class:`volmdlr.Point2D`, :class:`volmdlr.Point3D`]
    :param name: Name of the line. Default value is an empty string
    :type name: str, optional
    """

    def __init__(self, point1, point2, name=''):
        self.point1 = point1
        self.point2 = point2
        self._direction_vector = None
        dc.DessiaObject.__init__(self, name=name)

    def __getitem__(self, key):
        """
        Get a point of the line by its index.
        """
        if key == 0:
            return self.point1
        if key == 1:
            return self.point2
        raise IndexError

    def unit_direction_vector(self, *args, **kwargs):
        """
        Get the unit direction vector of the line.

        :return: The unit direction vector of the line
        :rtype:  Union[:class:`volmdlr.Vector2D`, :class:`volmdlr.Vector3D`]
        """
        vector = self.direction_vector()
        vector.normalize()
        return vector

    def direction_vector(self, *args, **kwargs):
        """
        Get the direction vector of the line.

        :return: The direction vector of the line
        :rtype: Union[:class:`volmdlr.Vector2D`, :class:`volmdlr.Vector3D`]
        """
        if not self._direction_vector:
            self._direction_vector = self.point2 - self.point1
        return self._direction_vector

    def normal_vector(self, *args, **kwargs):
        """
        Get the normal vector of the line.

        :return: The normal vector of the line
        :rtype: Union[:class:`volmdlr.Vector2D`, :class:`volmdlr.Vector3D`]
        """
        return self.direction_vector().normal_vector()

    def unit_normal_vector(self, abscissa=0.):
        """
        Get the unit normal vector of the line.

        :param abscissa: The abscissa of the point from which to calculate
            the normal vector
        :type abscissa: float, optional
        :return: The unit normal vector of the line
        :rtype: Union[:class:`volmdlr.Vector2D`, :class:`volmdlr.Vector3D`]
        """
        return self.unit_direction_vector().normal_vector()

    def point_projection(self, point):
        """
        Calculate the projection of a point onto the line.

        :param point: The point to project
        :type point: Union[:class:`volmdlr.Point2D`, :class:`volmdlr.Point3D`]
        :return: The projection of the point onto the line and the distance
            between the point and the projection
        :rtype: Tuple(Union[:class:`volmdlr.Point2D`,
            :class:`volmdlr.Point3D`], float)
        """
        vector = self.point2 - self.point1
        norm_u = vector.norm()
        t = (point - self.point1).dot(vector) / norm_u ** 2
        projection = self.point1 + t * vector
        projection = projection.to_point()
        return projection, t * norm_u

    def abscissa(self, point):
        """
        Calculate the abscissa of a point on the line.

        :param point: The point for which to calculate the abscissa
        :type point: Union[:class:`volmdlr.Point2D`, :class:`volmdlr.Point3D`]
        :return: The abscissa of the point
        :rtype: float
        """
        vector = self.point2 - self.point1
        norm_u = vector.norm()
        t_param = (point - self.point1).dot(vector) / norm_u
        return t_param

    def point_at_abscissa(self, abscissa):
        """
        Returns the point that corresponds to the given abscissa.

        :param abscissa: The abscissa
        :type abscissa: float
        :return: The point that correspods to the given abscissa.
        :rtype: Union[:class:`volmdlr.Point2D`, :class:`volmdlr.Point3D`]
        """
        return self.point1 + (self.point2 - self.point1) * abscissa

    def sort_points_along_line(self, points):
        """
        Sort point along a line.

        :param points: list of points to be sorted.
        :return: sorted points.
        """
        return sorted(points, key=self.abscissa)

    def split(self, split_point):
        """
        Split a line into two lines.

        :param split_point: The point where to split the line
        :type split_point: Union[:class:`volmdlr.Point2D`,
            :class:`volmdlr.Point3D`]
        :return: A list containing two lines
        """
        return [self.__class__(self.point1, split_point),
                self.__class__(split_point, self.point2)]

    def is_between_points(self, point1: Union[volmdlr.Point2D, volmdlr.Point3D],
                          point2: Union[volmdlr.Point2D, volmdlr.Point3D]):
        """
        Verifies if a line is between two points.

        :param point1: The first point
        :type point1: Union[:class:`volmdlr.Point2D`, :class:`volmdlr.Point3D`]
        :param point2: The second point
        :type point2: Union[:class:`volmdlr.Point2D`, :class:`volmdlr.Point3D`]
        :return: True if the line is between the two points, False otherwise
        :rtype: bool
        """

        if point1.is_close(point2):
            return False

        line_segment = LineSegment2D(point1, point2)
        if line_segment.line_intersections(self):
            return True
        return False

    def to_step(self, current_id, surface_id=None):
        """Exports to STEP format."""
        p1_content, p1_id = self.point1.to_step(current_id)
        # p2_content, p2_id = self.point2.to_step(current_id+1)
        current_id = p1_id + 1
        u_content, u_id = self.unit_direction_vector().to_step(current_id)
        current_id = u_id + 1
        content = p1_content + u_content
        content += f"#{current_id} = LINE('{self.name}',#{p1_id},#{u_id});\n"
        return content, [current_id]


class LineSegment(Edge):
    """
    Abstract class.

    """

    def direction_independent_eq(self, linesegment2):
        """
        Verifies if two line segments are the same, not considering its direction.

        """
        if self.start.is_close(linesegment2.start) and self.end.is_close(linesegment2.end):
            return True
        return self.start.is_close(linesegment2.end) and self.end.is_close(linesegment2.start)

    def length(self):
        if not self._length:
            self._length = self.end.point_distance(self.start)
        return self._length

    def abscissa(self, point, tol=1e-6):
        """
        Calculates the abscissa parameter of a Line Segment, at a point.

        :param point: point to verify abscissa.
        :param tol: tolerance.
        :return: abscissa parameter.
        """
        if point.point_distance(self.start) < tol:
            return 0
        if point.point_distance(self.end) < tol:
            return self.length()

        vector = self.end - self.start
        length = vector.norm()
        t_param = (point - self.start).dot(vector) / length
        if t_param < -1e-9 or t_param > length + 1e-9:
            raise ValueError(f'Point is not on linesegment: abscissa={t_param}')
        return t_param

    def direction_vector(self, abscissa=0.):
        """
        Returns a direction vector at a given abscissa, it is not normalized.

        :param abscissa: defines where in the line segment
            direction vector is to be calculated.
        :return: The direction vector of the LineSegment.
        """
        if not self._direction_vector:
            self._direction_vector = self.end - self.start
        return self._direction_vector

    def normal_vector(self, abscissa=0.):
        """
        Returns a normal vector at a given abscissa, it is not normalized.

        :param abscissa: defines where in the line_segment
        normal vector is to be calculated.
        :return: The normal vector of the LineSegment.
        """
        return self.direction_vector(abscissa).normal_vector()

    def point_projection(self, point):
        """
        Calculates the projection of a point on a Line Segment.

        :param point: point to be verified.
        :return: point projection.
        """
        point1, point2 = self.start, self.end
        vector = point2 - point1
        norm_u = vector.norm()
        t_param = (point - point1).dot(vector) / norm_u ** 2
        projection = point1 + t_param * vector

        return projection, t_param * norm_u

    def split(self, split_point):
        """
        Split a Line Segment at a given point into two Line Segments.

        :param split_point: splitting point.
        :return: list with the two split line segments.
        """
        if split_point.is_close(self.start):
            return [None, self.copy()]
        if split_point.is_close(self.end):
            return [self.copy(), None]
        return [self.__class__(self.start, split_point),
                self.__class__(split_point, self.end)]

    def middle_point(self):
        """
        Calculates the middle point of a Line Segment.

        :return:
        """
        return 0.5 * (self.start + self.end)

    def point_at_abscissa(self, abscissa):
        """
        Calculates a point in the LineSegment at a given abscissa.

        :param abscissa: abscissa where in the curve the point should be calculated.
        :return: Corresponding point.
        """
        return self.start + self.unit_direction_vector() * abscissa

    def get_geo_lines(self, tag: int, start_point_tag: int, end_point_tag: int):
        """
        Gets the lines that define a LineSegment in a .geo file.

        :param tag: The linesegment index
        :type tag: int
        :param start_point_tag: The linesegment' start point index
        :type start_point_tag: int
        :param end_point_tag: The linesegment' end point index
        :type end_point_tag: int

        :return: A line
        :rtype: str
        """

        return 'Line(' + str(tag) + ') = {' + str(start_point_tag) + ', ' + str(end_point_tag) + '};'

    def get_geo_points(self):
        return [self.start, self.end]

    def get_shared_section(self, other_linesegment):
        """
        Gets the shared section between two line segments.

        :param other_linesegment: other line segment to verify for shared section.
        :return: shared line segment section.
        """
        if self.__class__ != other_linesegment.__class__:
            if self.__class__ == other_linesegment.simplify.__class__:
                return self.get_shared_section(other_linesegment.simplify)
            return []
        if not self.direction_vector().is_colinear_to(other_linesegment.direction_vector()) or \
                (not any(self.point_belongs(point, 1e-6)
                         for point in [other_linesegment.start, other_linesegment.end]) and
                 not any(other_linesegment.point_belongs(point, 1e-6) for point in [self.start, self.end])):
            return []
        if all(self.point_belongs(point) for point in other_linesegment.discretization_points(number_points=5)):
            return [other_linesegment]
        if all(other_linesegment.point_belongs(point) for point in self.discretization_points(number_points=5)):
            return [self]
        new_linesegment_points = []
        for point in [self.start, self.end]:
            if other_linesegment.point_belongs(point, abs_tol=1e-6) and\
                    not volmdlr.core.point_in_list(point, new_linesegment_points):
                new_linesegment_points.append(point)
        for point in [other_linesegment.start, other_linesegment.end]:
            if self.point_belongs(point, abs_tol=1e-6) and\
                    not volmdlr.core.point_in_list(point, new_linesegment_points):
                new_linesegment_points.append(point)
        if len(new_linesegment_points) == 1:
            return []
        if len(new_linesegment_points) != 2:
            raise ValueError
        class_ = self.__class__
        return [class_(new_linesegment_points[0], new_linesegment_points[1])]

    def delete_shared_section(self, other_linesegment):
        """
        Deletes from self, the section shared with the other line segment.

        :param other_linesegment:
        :return:
        """
        shared_section = self.get_shared_section(other_linesegment)
        if not shared_section:
            return [self]
        points = []
        for point in [self.start, self.end, shared_section[0].start, shared_section[0].end]:
            if not volmdlr.core.point_in_list(point, points):
                points.append(point)
        points = sorted(points, key=self.start.point_distance)
        new_line_segments = []
        class_ = self.__class__
        for point1, point2 in zip(points[:-1], points[1:]):
            lineseg = class_(point1, point2)
            if not lineseg.direction_independent_eq(shared_section[0]):
                new_line_segments.append(lineseg)
        return new_line_segments

    def straight_line_point_belongs(self, point):
        """
        Closing straight line point belongs verification.

        Verifies if a point belongs to the surface created by closing the edge with a
        line between its start and end points.

        :param point: Point to be verified.
        :return: Return True if the point belongs to this surface, or False otherwise.
        """
        return self.point_belongs(point)

    def point_belongs(self, point: Union[volmdlr.Point2D, volmdlr.Point3D], abs_tol: float = 1e-6):
        """
        Checks if a point belongs to the line segment. It uses the point_distance.

        :param point: The point to be checked
        :type point: Union[:class:`volmdlr.Point2D`, :class:`volmdlr.Point3D`]
        :param abs_tol: The precision in terms of distance.
            Default value is 1e-6
        :type abs_tol: float, optional
        :return: `True` if the point belongs to the B-spline curve, `False`
            otherwise
        :rtype: bool
        """
        point_distance = self.point_distance(point)
        if math.isclose(point_distance, 0, abs_tol=abs_tol):
            return True
        return False

    def point_distance(self, point):
        """
        Abstract method.
        """
        raise NotImplementedError('the point_distance method must be'
                                  'overloaded by subclassing class')

    def to_step(self, current_id, surface_id=None):
        """Exports to STEP format."""
        line = self.to_line()
        content, (line_id,) = line.to_step(current_id)
        current_id = line_id + 1
        start_content, start_id = self.start.to_step(current_id, vertex=True)
        current_id = start_id + 1
        end_content, end_id = self.end.to_step(current_id + 1, vertex=True)
        content += start_content + end_content
        current_id = end_id + 1
        content += f"#{current_id} = EDGE_CURVE('{self.name}',#{start_id},#{end_id},#{line_id},.T.);\n"
        return content, [current_id]


class BSplineCurve(Edge):
    """
    An abstract class for B-spline curves.

    The following rule must be
    respected : `number of knots = number of control points + degree + 1`.

    :param degree: The degree of the B-spline curve.
    :type degree: int
    :param control_points: A list of 2 or 3 dimensional points
    :type control_points: Union[List[:class:`volmdlr.Point2D`],
        List[:class:`volmdlr.Point3D`]]
    :param knot_multiplicities: The vector of multiplicities for each knot
    :type knot_multiplicities: List[int]
    :param knots: The knot vector composed of values between 0 and 1
    :type knots: List[float]
    :param weights: The weight vector applied to the knot vector. Default
        value is None
    :type weights: List[float], optional
    :param periodic: If `True` the B-spline curve is periodic. Default value
        is False
    :type periodic: bool, optional
    :param name: The name of the B-spline curve. Default value is ''
    :type name: str, optional
    """
    _non_serializable_attributes = ['curve']

    def __init__(self,
                 degree: int,
                 control_points: Union[List[volmdlr.Point2D], List[volmdlr.Point3D]],
                 knot_multiplicities: List[int],
                 knots: List[float],
                 weights: List[float] = None,
                 periodic: bool = False,
                 name: str = ''):
        self.control_points = control_points
        self.degree = degree
        knots = standardize_knot_vector(knots)
        self.knots = knots
        self.knot_multiplicities = knot_multiplicities
        self.weights = weights
        self.periodic = periodic
        self._simplified = None

        points = [[*point] for point in control_points]
        if weights is None:
            curve = BSpline.Curve()
            curve.degree = degree
            curve.ctrlpts = points
        else:
            curve = NURBS.Curve()
            curve.degree = degree
            curve.ctrlpts = points
            curve.weights = weights

        knot_vector = []
        for i, knot in enumerate(knots):
            knot_vector.extend([knot] * knot_multiplicities[i])
        curve.knotvector = knot_vector
        curve.delta = 0.01
        curve_points = curve.evalpts
        self.curve = curve

        self._length = None
        self.points = [getattr(volmdlr,
                               f'Point{self.__class__.__name__[-2::]}')(*point)
                       for point in curve_points]

        Edge.__init__(self, self.points[0], self.points[-1], name=name)

    def to_dict(self, *args, **kwargs):
        """Avoids storing points in memo that makes serialization slow."""
        dict_ = self.base_dict()
        dict_['degree'] = self.degree
        dict_['control_points'] = [point.to_dict() for point in self.control_points]
        dict_['knot_multiplicities'] = self.knot_multiplicities
        dict_['knots'] = self.knots
        dict_['weights'] = self.weights
        dict_['periodic'] = self.periodic
        return dict_

    def __hash__(self):
        """
        Return a hash value for the B-spline curve.
        """
        return hash((tuple(self.control_points), self.degree, tuple(self.knots)))

    def __eq__(self, other):
        """
        Return True if the other B-spline curve has the same control points, degree, and knot vector, False otherwise.
        """
        if isinstance(other, self.__class__):
            return (self.control_points == other.control_points
                    and self.degree == other.degree
                    and self.knots == other.knots)
        return False

    def reverse(self):
        """
        Reverses the B-spline's direction by reversing its control points.

        :return: A reversed B-spline curve.
        :rtype: :class:`volmdlr.edges.BSplineCurve`.
        """
        return self.__class__(
            degree=self.degree,
            control_points=self.control_points[::-1],
            knot_multiplicities=self.knot_multiplicities[::-1],
            knots=self.knots[::-1],
            weights=self.weights,
            periodic=self.periodic)

    @property
    def simplify(self):
        """Search another simplified edge that can represent the bspline."""
        if self._simplified is None:
            class_sufix = self.__class__.__name__[-2:]
            lineseg_class = getattr(sys.modules[__name__], 'LineSegment' + class_sufix)
            lineseg = lineseg_class(self.points[0], self.points[-1])
            if all(lineseg.point_belongs(pt) for pt in self.points):
                self._simplified = lineseg
                return lineseg
            colinear = True
            previous_vec = None
            points_ = [self.points[0]]
            for i, (point1, point2) in enumerate(zip(self.points[:-1], self.points[1:])):
                vec = point2 - point1
                if i == 0:
                    previous_vec = vec
                elif not vec.is_colinear_to(previous_vec):
                    colinear = False
                    points_.append(point2)
                previous_vec = vec
            if not colinear:
                arc_class_ = getattr(sys.modules[__name__], 'Arc' + class_sufix)
                try_arc = arc_class_(points_[0], points_[int(len(points_) / 2)], points_[-1])
                if all(try_arc.point_belongs(point, 1e-6) for point in self.points):
                    self._simplified = try_arc
                    return try_arc
            self._simplified = self
        return self._simplified

    @classmethod
    def from_geomdl_curve(cls, curve, name: str = ""):
        """
        # TODO: to be completed.

        :param curve:
        :type curve:
        :return: A reversed B-spline curve
        :rtype: :class:`volmdlr.edges.BSplineCurve`
        """
        point_dimension = f'Point{cls.__name__[-2::]}'

        knots = list(sorted(set(curve.knotvector)))
        knot_multiplicities = [curve.knotvector.count(k) for k in knots]

        return cls(degree=curve.degree,
                   control_points=[getattr(volmdlr, point_dimension)(*point)
                                   for point in curve.ctrlpts],
                   knots=knots,
                   knot_multiplicities=knot_multiplicities, name=name)

    def length(self):
        """
        Returns the length of the B-spline curve.

        :return: The length of the B-spline curve.
        :rtype: float
        """
        if not self._length:
            self._length = length_curve(self.curve)
        return self._length

    def normal_vector(self, abscissa):
        """
        Calculates the normal vector to the BSpline curve at given abscissa.

        :return: the normal vector
        """
        return self.direction_vector(abscissa).deterministic_unit_normal_vector()

    def direction_vector(self, abscissa):
        """
        Calculates the direction vector on the BSpline curve at given abscissa.

        :param abscissa: edge abscissa
        :return: direction vector
        """
        u = abscissa / self.length()
        derivatives = self.derivatives(u, 1)
        return derivatives[1]

    def middle_point(self):
        """
        Computes the 2D or 3D middle point of the B-spline curve.

        :return: The middle point
        :rtype: Union[:class:`volmdlr.Point2D`, :class:`volmdlr.Point3D`]
        """
        return self.point_at_abscissa(self.length() * 0.5)

    def abscissa(self, point: Union[volmdlr.Point2D, volmdlr.Point3D],
                 tol: float = 1e-6):
        """
        Computes the abscissa of a 2D or 3D point using the least square method.

        :param point: The point located on the B-spline curve.
        :type point: Union[:class:`volmdlr.Point2D`, :class:`volmdlr.Point3D`].
        :param tol: The precision in terms of distance. Default value is 1e-6.
        :type tol: float, optional.
        :return: The abscissa of the point.
        :rtype: float
        """
        if point.is_close(self.start):
            return 0
        if point.is_close(self.end):
            return self.length()
        length = self.length()
        initial_condition_list = [0, 0.25, 0.5, 0.75, 1]

        def evaluate_point_distance(u):
            return (point - self.evaluate_single(u)).norm()
        results = []
        initial_condition_list.sort(key=evaluate_point_distance)
        for u0 in initial_condition_list:
            u, convergence_sucess = self.point_invertion(u0, point)
            abscissa = u * length
            if convergence_sucess:  # sometimes we don't achieve convergence with a given initial guess
                return abscissa
            dist = evaluate_point_distance(u)
            if dist < tol:
                return abscissa
            results.append((abscissa, dist))
        result = min(results, key=lambda r: r[1])[0]
        return result

    def _point_inversion_funcs(self, u, point):
        """
        Helper function to evaluate Newton-Rapshon terms.
        """
        curve_derivatives = self.derivatives(u, 2)
        distance_vector = curve_derivatives[0] - point
        func = curve_derivatives[1].dot(distance_vector)
        func_first_derivative = curve_derivatives[2].dot(distance_vector) + curve_derivatives[1].norm() ** 2
        return func, func_first_derivative, curve_derivatives, distance_vector

    def point_invertion(self, u0: float, point, maxiter: int = 50, tol1: float = 1e-6, tol2: float = 1e-8):
        """
        Finds the equivalent B-Spline curve parameter u to a given a point 3D or 2D using an initial guess u0.

        :param u0: An initial guess between 0 and 1.
        :type u0: float
        :param point: Point to evaluation.
        :type point: Union[volmdlr.Point2D, volmdlr.Point3D]
        :param maxiter: Maximum number of iterations.
        :type maxiter: int
        :param tol1: Distance tolerance to stop.
        :type tol1: float
        :param tol2: Zero cos tolerance to stop.
        :type tol2: float
        :return: u parameter and convergence check
        :rtype: int, bool
        """
        if maxiter == 0:
            return u0, False
        func, func_first_derivative, curve_derivatives, distance_vector = self._point_inversion_funcs(u0, point)
        if self._check_convergence(curve_derivatives, distance_vector, tol1=tol1, tol2=tol2):
            return u0, True
        new_u = u0 - func / func_first_derivative
        new_u = self._check_bounds(new_u)
        residual = (new_u - u0) * curve_derivatives[1]
        if residual.norm() <= 1e-6:
            return u0, False
        u0 = new_u
        return self.point_invertion(u0, point, maxiter=maxiter - 1)

    @staticmethod
    def _check_convergence(curve_derivatives, distance_vector, tol1: float = 1e-6, tol2: float = 1e-8):
        """
        Helper function to check convergence of point_invertion method.
        """
        distance = distance_vector.norm()
        if distance <= tol1:
            return True
        zero_cos = abs(curve_derivatives[1].dot(distance_vector)) / curve_derivatives[1].norm() * distance
        if distance <= tol1 and zero_cos <= tol2:
            return True
        return False

    def _check_bounds(self, u):
        """
        Helper function to check if evaluated parameters in point_invertion method are contained in the bspline domain.
        """
        a, b = self.curve.domain
        if self.periodic:
            if u < a:
                u = b - (a - u)
            elif u > b:
                u = a + (u - b)
        else:
            if u < a:
                u = a

            elif u > b:
                u = b
        return u

    def split(self, point: Union[volmdlr.Point2D, volmdlr.Point3D],
              tol: float = 1e-5):
        """
        Splits of B-spline curve in two pieces using a 2D or 3D point.

        :param point: The point where the B-spline curve is split
        :type point: Union[:class:`volmdlr.Point2D`, :class:`volmdlr.Point3D`]
        :param tol: The precision in terms of distance. Default value is 1e-4
        :type tol: float, optional
        :return: A list containing the first and second split of the B-spline
            curve
        :rtype: List[:class:`volmdlr.edges.BSplineCurve`]
        """
        if point.point_distance(self.start) < tol:
            return [None, self.copy()]
        if point.point_distance(self.end) < tol:
            return [self.copy(), None]
        adim_abscissa = self.abscissa(point) / self.length()
        curve1, curve2 = split_curve(self.curve, adim_abscissa)

        return [self.__class__.from_geomdl_curve(curve1),
                self.__class__.from_geomdl_curve(curve2)]

    def translation(self, offset: Union[volmdlr.Vector2D, volmdlr.Vector3D]):
        """
        Translates the B-spline curve.

        :param offset: The translation vector
        :type offset: Union[:class:`volmdlr.Vector2D`,
            :class:`volmdlr.Vector3D`]
        :return: A new translated BSplineCurve
        :rtype: :class:`volmdlr.edges.BSplineCurve`
        """
        control_points = [point.translation(offset)
                          for point in self.control_points]
        return self.__class__(self.degree, control_points,
                              self.knot_multiplicities, self.knots,
                              self.weights, self.periodic)

    def translation_inplace(self, offset: Union[volmdlr.Vector2D, volmdlr.Vector3D]):
        """
        Translates the B-spline curve and its parameters are modified inplace.

        :param offset: The translation vector
        :type offset: Union[:class:`volmdlr.Vector2D`,
            :class:`volmdlr.Vector3D`]
        :return: None
        :rtype: None
        """
        warnings.warn("'inplace' methods are deprecated. Use a not inplace method instead.", DeprecationWarning)

        for point in self.control_points:
            point.translation_inplace(offset)

    def point_belongs(self, point: Union[volmdlr.Point2D, volmdlr.Point3D],
                      abs_tol: float = 1e-6):
        """
        Checks if a 2D or 3D point belongs to the B-spline curve or not. It uses the least square method.

        :param point: The point to be checked
        :type point: Union[:class:`volmdlr.Point2D`, :class:`volmdlr.Point3D`]
        :param abs_tol: The precision in terms of distance.
            Default value is 1e-4
        :type abs_tol: float, optional
        :return: `True` if the point belongs to the B-spline curve, `False`
            otherwise
        :rtype: bool
        """
        point_dimension = f'Point{self.__class__.__name__[-2::]}'

        def fun(x):
            return (point - getattr(volmdlr, point_dimension)(*self.curve.evaluate_single(x))).norm()

        x = npy.linspace(0, 1, 5)
        x_init = []
        for xi in x:
            x_init.append(xi)

        for x0 in x_init:
            z = least_squares(fun, x0=x0, bounds=([0, 1]))
            if z.fun < abs_tol:
                return True
        return False

    def merge_with(self, bspline_curve: 'BSplineCurve'):
        """
        Merges consecutive B-spline curves to define a new merged one.

        :param bspline_curve: Another B-spline curve
        :type bspline_curve: :class:`volmdlr.edges.BSplineCurve`
        :return: A merged B-spline curve
        :rtype: :class:`volmdlr.edges.BSplineCurve`
        """
        point_dimension = f'Wire{self.__class__.__name__[-2::]}'
        wire = getattr(volmdlr.wires, point_dimension)(bspline_curve)
        ordered_wire = wire.order_wire()

        points, n = [], 10
        for primitive in ordered_wire.primitives:
            points.extend(primitive.discretization_points(n))
        points.pop(n + 1)

        return self.__class__.from_points_interpolation(
            points, min(self.degree, bspline_curve.degree))

    @classmethod
    def from_bsplines(cls, bsplines: List['BSplineCurve'],
                      discretization_points: int = 10):
        """
        Creates a B-spline curve from a list of B-spline curves.

        :param bsplines: A list of B-spline curve
        :type bsplines: List[:class:`volmdlr.edges.BSplineCurve`]
        :param discretization_points: The number of points for the
            discretization. Default value is 10
        :type discretization_points: int, optional
        :return: A merged B-spline curve
        :rtype: :class:`volmdlr.edges.BSplineCurve`
        """
        point_dimension = f'Wire{cls.__name__[-2::]}'
        wire = getattr(volmdlr.wires, point_dimension)(bsplines)
        ordered_wire = wire.order_wire()

        points, degree = [], []
        for i, primitive in enumerate(ordered_wire.primitives):
            degree.append(primitive.degree)
            if i == 0:
                points.extend(primitive.discretization_points(number_points=discretization_points))
            else:
                points.extend(
                    primitive.discretization_points(number_points=discretization_points)[1::])

        return cls.from_points_interpolation(points, min(degree))

    @classmethod
    def from_points_approximation(cls, points: Union[List[volmdlr.Point2D], List[volmdlr.Point3D]],
                                  degree: int, **kwargs):
        """
        Creates a B-spline curve approximation using least squares method with fixed number of control points.

        It is recommended to specify the
        number of control points.
        Please refer to The NURBS Book (2nd Edition), pp.410-413 for details.

        :param points: The data points
        :type points: Union[List[:class:`volmdlr.Point2D`],
            List[:class:`volmdlr.Point3D`]]
        :param degree: The degree of the output parametric curve
        :type degree: int
        :param kwargs: See below
        :return: A B-spline curve from points approximation
        :rtype: :class:`volmdlr.edges.BSplineCurve`
        :keyword centripetal: Activates centripetal parametrization method.
            Default value is False
        :keyword ctrlpts_size: Number of control points. Default value is
            len(points) - 1
        """
        curve = fitting.approximate_curve([[*point] for point in points],
                                          degree, **kwargs)
        return cls.from_geomdl_curve(curve)

    def tangent(self, position: float = 0.0):
        """
        Evaluates the tangent vector of the B-spline curve at the input parameter value.

        :param position: Value of the parameter, between 0 and 1
        :type position: float
        :return: The tangent vector
        :rtype: Union[:class:`volmdlr.Point2D`, :class:`volmdlr.Point3D`]
        """
        _, tangent = operations.tangent(self.curve, position, normalize=True)

        dimension = f'Vector{self.__class__.__name__[-2::]}'
        tangent = getattr(volmdlr, dimension)(*tangent)

        return tangent

    @classmethod
    def from_points_interpolation(cls, points: Union[List[volmdlr.Point2D], List[volmdlr.Point3D]],
                                  degree: int, periodic: bool = False, name: str = ""):
        """
        Creates a B-spline curve interpolation through the data points.

        Please refer to Algorithm A9.1 on The NURBS Book (2nd Edition),
        pp.369-370 for details.

        :param points: The data points
        :type points: Union[List[:class:`volmdlr.Point2D`],
            List[:class:`volmdlr.Point3D`]]
        :param degree: The degree of the output parametric curve
        :type degree: int
        :param periodic: `True` if the curve should be periodic. Default value
            is `False`
        :type periodic: bool, optional
        :return: A B-spline curve from points interpolation
        :rtype: :class:`volmdlr.edges.BSplineCurve`
        """
        curve = bspline_fitting.interpolate_curve([[*point] for point in points], degree, centripetal=True)

        bsplinecurve = cls.from_geomdl_curve(curve, name=name)
        if not periodic:
            return bsplinecurve
        bsplinecurve.periodic = True
        return bsplinecurve

    def discretization_points(self, *, number_points: int = None, angle_resolution: int = None):
        """
        Linear spaced discretization of the curve.

        :param number_points: The number of points to include in the discretization.
        :type number_points: int
        :param angle_resolution: The resolution of the angle to use when calculating the number of points.
        :type angle_resolution: int
        :return: A list of discretized points on the B-spline curve.
        :rtype: List[`volmdlr.Point2D] or List[`volmdlr.Point3D]
        """

        if angle_resolution:
            number_points = int(math.pi * angle_resolution)

        if len(self.points) == number_points or (not number_points and not angle_resolution):
            return self.points
        curve = self.curve
        curve.delta = 1 / number_points
        curve_points = curve.evalpts

        point_dimension = f'Point{self.__class__.__name__[-2::]}'
        return [getattr(volmdlr, point_dimension)(*point) for point in curve_points]

    def derivatives(self, u, order):
        """
        Evaluates n-th order curve derivatives at the given parameter value.

        The output of this method is list of n-th order derivatives. If ``order`` is ``0``, then it will only output
        the evaluated point. Similarly, if ``order`` is ``2``, then it will output the evaluated point, 1st derivative
        and the 2nd derivative.

        :Example:

        Assuming a curve self is defined on a parametric domain [0.0, 1.0].
        Let's take the curve derivative at the parametric position u = 0.35.

        >>> derivatives = self.derivatives(u=0.35, order=2)
        >>> derivatives[0]  # evaluated point, equal to crv.evaluate_single(0.35)
        >>> derivatives[1]  # 1st derivative at u = 0.35
        >>> derivatives[2]  # 2nd derivative at u = 0.35

        :param u: parameter value
        :type u: float
        :param order: derivative order
        :type order: int
        :return: a list containing up to {order}-th derivative of the curve
        :rtype: Union[List[`volmdlr.Vector2D`], List[`volmdlr.Vector3D`]]
        """

        return [getattr(volmdlr, f'Vector{self.__class__.__name__[-2::]}')(*point)
                for point in self.curve.derivatives(u, order)]

    def get_geo_lines(self, tag: int, control_points_tags: List[int]):
        """
        Gets the lines that define a BsplineCurve in a .geo file.

        :param tag: The BsplineCurve index
        :type tag: int
        :param start_point_tag: The linesegment' start point index
        :type start_point_tag: int
        :param end_point_tag: The linesegment' end point index
        :type end_point_tag: int

        :return: A line
        :rtype: str
        """

        return 'BSpline(' + str(tag) + ') = {' + str(control_points_tags)[1:-1] + '};'

    def get_geo_points(self):
        return list(self.discretization_points())

    def line_intersections(self, line):
        """
        Calculates the intersections of a BSplineCurve (2D or 3D) with a Line (2D or 3D).

        :param line: line to verify intersections
        :return: list of intersections
        """
        polygon_points = []
        for point in self.points:
            if not volmdlr.core.point_in_list(point, polygon_points):
                polygon_points.append(point)
        list_intersections = []
        initial_abscissa = 0
        for points in zip(polygon_points[:-1], polygon_points[1:]):
            linesegment_name = 'LineSegment' + self.__class__.__name__[-2:]
            linesegment = getattr(sys.modules[__name__], linesegment_name)(points[0], points[1])
            intersections = linesegment.line_intersections(line)
            if not intersections and linesegment.direction_vector().is_colinear_to(line.direction_vector()):
                if line.point_distance(linesegment.middle_point()) < 1e-8:
                    list_intersections.append(linesegment.middle_point())
            if intersections and intersections[0] not in list_intersections:
                abs1 = self.abscissa(linesegment.start)
                abs2 = self.abscissa(linesegment.end)
                list_abscissas = list(new_abscissa for new_abscissa in npy.linspace(abs1, abs2, 1000))
                intersection = self.select_intersection_point(list_abscissas, intersections, line)
                list_intersections.append(intersection)
            initial_abscissa += linesegment.length()
        return list_intersections

    def select_intersection_point(self, list_abscissas, intersections, line, abs_tol: float = 1e-7):
        """
        Select closest point in curve to intersection point obtained with discretized linesegment.

        :param list_abscissas: list of abscissas to verify the closest point.
        :param intersections: intersection with discretised line.
        :return:
        """
        distance = npy.inf
        intersection = None
        for i_abscissa in list_abscissas:
            point_in_curve = BSplineCurve.point_at_abscissa(self, i_abscissa)
            if line.point_distance(point_in_curve) <= abs_tol:
                return point_in_curve
            dist = point_in_curve.point_distance(intersections[0])
            if dist < distance:
                distance = dist
                intersection = point_in_curve
            else:
                break
        return intersection

    def get_linesegment_intersections(self, linesegment):
        """
        Calculates intersections between a BSplineCurve and a LineSegment.

        :param linesegment: linesegment to verify intersections.
        :return: list with the intersections points.
        """
        results = self.line_intersections(linesegment.to_line())
        intersections_points = []
        for result in results:
            if linesegment.point_belongs(result, 1e-5):
                intersections_points.append(result)
        return intersections_points

    def point_at_abscissa(self, abscissa):
        """
        Calculates a point in the BSplineCurve at a given abscissa.

        :param abscissa: abscissa where in the curve the point should be calculated.
        :return: Corresponding point.
        """
        length = self.length()
        adim_abs = max(min(abscissa / length, 1.), 0.)
        point_name = 'Point' + self.__class__.__name__[-2:]
        return getattr(volmdlr, point_name)(*self.curve.evaluate_single(adim_abs))

    def get_shared_section(self, other_bspline2):
        """
        Gets the shared section between two BSpline curves.

        :param other_bspline2: other arc to verify for shared section.
        :return: shared arc section.
        """
        if self.__class__ != other_bspline2.__class__:
            if self.simplify.__class__ == other_bspline2.__class__:
                return self.simplify.get_shared_section(other_bspline2)
            return []
        if self.__class__.__name__[-2:] == '3D':
            if self.bounding_box.distance_to_bbox(other_bspline2.bounding_box) > 1e-7:
                return []
        elif self.bounding_rectangle.distance_to_b_rectangle(other_bspline2.bounding_rectangle) > 1e-7:
            return []
        if not any(self.point_belongs(point, abs_tol=1e-6)
                   for point in other_bspline2.discretization_points(number_points=10)):
            return []
        if all(self.point_belongs(point, abs_tol=1e-6) for point in other_bspline2.points):
            return [other_bspline2]
        if all(other_bspline2.point_belongs(point, abs_tol=1e-6) for point in self.points):
            return [self]
        if self.point_belongs(other_bspline2.start, abs_tol=1e-6):
            bspline1_, bspline2_ = self.split(other_bspline2.start)
        elif self.point_belongs(other_bspline2.end, abs_tol=1e-6):
            bspline1_, bspline2_ = self.split(other_bspline2.end)
        else:
            raise NotImplementedError
        shared_bspline_section = []
        for bspline in [bspline1_, bspline2_]:
            if bspline and all(other_bspline2.point_belongs(point)
                               for point in bspline.discretization_points(number_points=10)):
                shared_bspline_section.append(bspline)
                break
        return shared_bspline_section

    def delete_shared_section(self, other_bspline2):
        """
        Deletes from self, the section shared with the other arc.

        :param other_bspline2:
        :return:
        """
        shared_section = self.get_shared_section(other_bspline2)
        if not shared_section:
            return [self]
        if shared_section == self:
            return []
        split_bspline1 = self.split(shared_section[0].start)
        split_bspline2 = self.split(shared_section[0].end)
        new_arcs = []
        shared_section_middle_point = shared_section[0].point_at_abscissa(0.5 * shared_section[0].length())
        for arc in split_bspline1 + split_bspline2:
            if arc and not arc.point_belongs(shared_section_middle_point, abs_tol=1e-6):
                new_arcs.append(arc)
        return new_arcs

    def evaluate_single(self, u):
        """
        Calculates a point in the BSplineCurve at a given parameter u.

        :param u: Curve parameter. Must be a value between 0 and 1.
        :type u: float
        :return: Corresponding point.
        :rtype: Union[volmdlr.Point2D, Union[volmdlr.Point3D]
        """
        point_name = 'Point' + self.__class__.__name__[-2:]
        return getattr(volmdlr, point_name)(*self.curve.evaluate_single(u))

    def straight_line_point_belongs(self, point):
        """
        Verifies if a point belongs to the surface created by closing the edge.

        :param point: Point to be verified
        :return: Return True if the point belongs to this surface,
            or False otherwise
        """
        raise NotImplementedError(f'the straight_line_point_belongs method must be'
                                  f' overloaded by {self.__class__.__name__}')

<<<<<<< HEAD
    def get_intersection_sections(self, edge2):
        """
        Identify the sections where there may exist intersection between a bspline and another edge.

        :param edge2: other edge.
        :return: list containing the sections pairs to further search for intersections.
        """
        lineseg_class_ = getattr(sys.modules[__name__], 'LineSegment' + self.__class__.__name__[-2:])
        bspline_discretized_points1 = []
        for point in self.discretization_points(number_points=30):
            if not volmdlr.core.point_in_list(point, bspline_discretized_points1):
                bspline_discretized_points1.append(point)
        line_segments1 = [lineseg_class_(point1, point2) for point1, point2 in
                          zip(bspline_discretized_points1[:-1], bspline_discretized_points1[1:])]
        edge_discretized_points2 = []
        for point in edge2.discretization_points(number_points=30):
            if not volmdlr.core.point_in_list(point, edge_discretized_points2):
                edge_discretized_points2.append(point)
        line_segments2 = [lineseg_class_(point1, point2) for point1, point2 in
                          zip(edge_discretized_points2[:-1], edge_discretized_points2[1:])]
        intersection_section_pairs = []
        for lineseg1, lineseg2 in product(line_segments1, line_segments2):
            lineseg_inter = lineseg1.linesegment_intersections(lineseg2)
            if lineseg_inter:
                intersection_section_pairs.append((self.split_between_two_points(lineseg1.start, lineseg1.end),
                                                   edge2.split_between_two_points(lineseg2.start, lineseg2.end)))
        return intersection_section_pairs
=======
    def point_projection(self, point):
        """
        Calculates the projection of a point on the B-Spline.

        :param point: point to be verified.
        :return: point projection.
        """
        return self.point_at_abscissa(self.abscissa(point))
>>>>>>> e72d451b


class Line2D(Line):
    """
    Define an infinite line given by two points.

    """

    def __init__(self, point1: volmdlr.Point2D,
                 point2: volmdlr.Point2D, *, name=''):
        # self.points = [point1, point2]
        Line.__init__(self, point1, point2, name=name)

    def to_3d(self, plane_origin, x1, x2):
        """
        Convert the line to a 3D line.

        :param plane_origin: Origin of the plane in which the line is.
        :type plane_origin: :class:`volmdlr.Point3D`
        :param x1: First direction of the plane in which the line is.
        :type x1: :class:`volmdlr.Vector3D`
        :param x2: Second direction of the plane in which the line is.
        :type x2: :class:`volmdlr.Vector3D`
        :return: The 3D line.
        :rtype: :class:`volmdlr.edges.Line3D`
        """
        points_3d = [point.to_3d(plane_origin, x1, x2) for point in [self.point1, self.point2]]
        return Line3D(*points_3d, self.name)

    def rotation(self, center: volmdlr.Point2D, angle: float):
        """
        Line2D rotation.

        :param center: rotation center.
        :param angle: angle rotation.
        :return: a new rotated Line2D.
        """
        return Line2D(*[point.rotation(center, angle)
                        for point in [self.point1, self.point2]])

    def rotation_inplace(self, center: volmdlr.Point2D, angle: float):
        """
        Line2D rotation. Object is updated inplace.

        :param center: rotation center.
        :param angle: rotation angle.
        """
        warnings.warn("'inplace' methods are deprecated. Use a not inplace method instead.", DeprecationWarning)

        for point in [self.point1, self.point2]:
            point.rotation_inplace(center, angle)

    def translation(self, offset: volmdlr.Vector2D):
        """
        Line2D translation.

        :param offset: translation vector.
        :return: A new translated Line2D.
        """
        return Line2D(*[point.translation(offset) for point in [self.point1, self.point2]])

    def translation_inplace(self, offset: volmdlr.Vector2D):
        """
        Line2D translation. Object is updated inplace.

        :param offset: translation vector.
        """
        warnings.warn("'inplace' methods are deprecated. Use a not inplace method instead.", DeprecationWarning)

        for point in [self.point1, self.point2]:
            point.translation_inplace(offset)

    def frame_mapping(self, frame: volmdlr.Frame2D, side: str):
        """
        Map the line to a new coordinate frame.

        :param frame: The new coordinate frame.
        :type frame: :class:`volmdlr.Frame2D`
        :param side: The side to which the mapping is made. 'old' for the
            original coordinate frame, 'new' for the new one.
        :type side: str
        :return: The mapped line.
        :rtype: :class:`volmdlr.edges.Line2D`
        """
        return Line2D(*[point.frame_mapping(frame, side) for point in [self.point1, self.point2]])

    def plot(self, ax=None, edge_style: EdgeStyle = EdgeStyle()):
        """
        Plot the line.

        :param ax: Matplotlib axis on which to plot the line. If none,
            a new figure is created.
        :type ax: matplotlib.axes._subplots.AxesSubplot, optional
        :param edge_style: data class instance, containing all parameters needed to plot Line 2D.
        :return: The Matplotlib axis.
        :rtype: matplotlib.axes._subplots.AxesSubplot
        """
        if ax is None:
            _, ax = plt.subplots()

        if version.parse(_mpl_version) >= version.parse('3.3.2'):
            if edge_style.dashed:
                ax.axline((self.point1.x, self.point1.y),
                          (self.point2.x, self.point2.y),
                          dashes=[30, 5, 10, 5],
                          color=edge_style.color)
            else:
                ax.axline((self.point1.x, self.point1.y),
                          (self.point2.x, self.point2.y),
                          color=edge_style.color)
        else:
            direction_vector = self.direction_vector()
            point3 = self.point1 - 3 * direction_vector
            point4 = self.point2 + 4 * direction_vector
            if edge_style.dashed:
                ax.plot([point3[0], point4[0]], [point3[1], point4[1]], color=edge_style.color,
                        dashes=[30, 5, 10, 5])
            else:
                ax.plot([point3[0], point4[0]], [point3[1], point4[1]], color=edge_style.color)

        return ax

    def plot_data(self, edge_style=None):
        """
        Get plot data for the line.

        :param edge_style: Plotting style for the line.
        :type edge_style: :class:`plot_data.EdgeStyle`, optional
        :return: Plot data for the line.
        :rtype: :class:`plot_data.Line2D`
        """
        return plot_data.Line2D([self.point1.x, self.point1.y],
                                [self.point2.x, self.point2.y],
                                edge_style=edge_style)

    def line_intersections(self, line):
        """
        Calculate the intersection between the two lines.

        :param line: The line to calculate intersections with.
        :type line: :class:`volmdlr.Line2D`
        :return: A list of at most one intersection point between
            the two lines.
        :rtype: List[:class:`volmdlr.Point2D`]
        """

        point = volmdlr.Point2D.line_intersection(self, line)
        if point is not None:
            point_projection1, _ = self.point_projection(point)
            if point_projection1 is None:
                return []

            if line.__class__.__name__ == 'Line2D':
                point_projection2, _ = line.point_projection(point)
                if point_projection2 is None:
                    return []

            return [point_projection1]
        return []

    def linesegment_intersections(self, linesegment):
        return linesegment.line_intersections(self)

    @staticmethod
    def _compute_data_create_tangent_circle(line, point, other_line):
        """
        Static helper method to compute some data used in create_tangent_circle method.
        """
        if math.isclose(line.point_distance(point), 0, abs_tol=1e-10):
            vector_i = volmdlr.Vector2D(point.x, point.y)
            vector_a = volmdlr.Vector2D(line.point1.x, line.point1.y)
            vector_b = volmdlr.Vector2D(line.point2.x, line.point2.y)
            vector_c = volmdlr.Vector2D(other_line.point1.x, other_line.point1.y)
            vector_d = volmdlr.Vector2D(other_line.point2.x, other_line.point2.y)
        elif math.isclose(other_line.point_distance(point), 0, abs_tol=1e-10):
            vector_i = volmdlr.Vector2D(line.x, point.y)
            vector_c = volmdlr.Vector2D(line.point1.x, line.point1.y)
            vector_d = volmdlr.Vector2D(line.point2.x, line.point2.y)
            vector_a = volmdlr.Vector2D(other_line.point1.x, other_line.point1.y)
            vector_b = volmdlr.Vector2D(other_line.point2.x, other_line.point2.y)
        else:
            raise AttributeError("The point isn't on any of the two lines")
        return vector_i, vector_a, vector_b, vector_c, vector_d

    @staticmethod
    def _change_reference_frame(vector_i, vector_a, vector_b, vector_c, vector_d):
        new_u = volmdlr.Vector2D((vector_b - vector_a))
        new_u.normalize()
        new_v = new_u.unit_normal_vector()
        new_basis = volmdlr.Frame2D(vector_i, new_u, new_v)

        new_a = new_basis.global_to_local_coordinates(vector_a)
        new_b = new_basis.global_to_local_coordinates(vector_b)
        new_c = new_basis.global_to_local_coordinates(vector_c)
        new_d = new_basis.global_to_local_coordinates(vector_d)

        return new_basis, new_a, new_b, new_c, new_d

    @staticmethod
    def compute_tangent_circle_for_parallel_segments(new_basis, new_a, new_c):
        segments_distance = abs(new_c[1] - new_a[1])
        radius = segments_distance / 2
        new_circle_center = volmdlr.Point2D((0, npy.sign(new_c[1] - new_a[1]) * radius))
        circle_center = new_basis.local_to_global_coordinates(new_circle_center)
        circle = volmdlr.wires.Circle2D(circle_center, radius)
        return circle, None

    @staticmethod
    def compute_tangent_circles_for_perpendicular_segments(new_basis, new_a, new_b, new_c, new_d):
        line_ab = Line2D(volmdlr.Point2D(new_a), volmdlr.Point2D(new_b))
        line_cd = Line2D(volmdlr.Point2D(new_c), volmdlr.Point2D(new_d))
        new_pt_k = volmdlr.Point2D.line_intersection(line_ab, line_cd)

        radius = abs(new_pt_k[0])
        new_circle_center1 = volmdlr.Point2D((0, radius))
        new_circle_center2 = volmdlr.Point2D((0, -radius))
        circle_center1 = new_basis.local_to_global_coordinates(new_circle_center1)
        circle_center2 = new_basis.local_to_global_coordinates(new_circle_center2)
        circle1 = volmdlr.wires.Circle2D(circle_center1, radius)
        circle2 = volmdlr.wires.Circle2D(circle_center2, radius)

        return circle1, circle2

    def create_tangent_circle(self, point, other_line):
        """
        Computes the two circles that are tangent to 2 lines and intersect a point located on one of the two lines.
        """
        # point will be called I(x_I, y_I)
        # self will be (AB)
        # line will be (CD)
        vector_i, vector_a, vector_b, vector_c, vector_d = self._compute_data_create_tangent_circle(
            self, point, other_line)
        # Basis change
        new_basis, new_a, new_b, new_c, new_d = self._change_reference_frame(vector_i, vector_a, vector_b,
                                                                             vector_c, vector_d)

        if new_c[1] == 0 and new_d[1] == 0:
            # Segments are on the same line: no solution
            return None, None

        if math.isclose(self.unit_direction_vector().dot(
                other_line.unit_normal_vector()), 0, abs_tol=1e-06):
            # Parallel segments: one solution
            return self.compute_tangent_circle_for_parallel_segments(new_basis, new_a, new_c)

        if math.isclose(self.unit_direction_vector().dot(
                other_line.unit_direction_vector()), 0, abs_tol=1e-06):
            # Perpendicular segments: 2 solution
            return self.compute_tangent_circles_for_perpendicular_segments(new_basis, new_a, new_b, new_c, new_d)

        # =============================================================================
        # LES SEGMENTS SONT QUELCONQUES
        #   => 2 SOLUTIONS
        # =============================================================================

        line_ab = Line2D(volmdlr.Point2D(new_a), volmdlr.Point2D(new_b))
        line_cd = Line2D(volmdlr.Point2D(new_c), volmdlr.Point2D(new_d))
        new_pt_k = volmdlr.Point2D.line_intersection(line_ab, line_cd)
        pt_k = volmdlr.Point2D(new_basis.local_to_global_coordinates(new_pt_k))

        if pt_k.is_close(vector_i):
            return None, None

        # CHANGEMENT DE REPERE:
        new_u2 = volmdlr.Vector2D(pt_k - vector_i)
        new_u2.normalize()
        new_v2 = new_u2.normal_vector(unit=True)
        new_basis2 = volmdlr.Frame2D(vector_i, new_u2, new_v2)

        new_c = new_basis2.global_to_local_coordinates(vector_c)
        new_d = new_basis2.global_to_local_coordinates(vector_d)
        new_pt_k = new_basis2.global_to_local_coordinates(pt_k)

        teta1 = math.atan2(new_c[1], new_c[0] - new_pt_k[0])
        teta2 = math.atan2(new_d[1], new_d[0] - new_pt_k[0])

        if teta1 < 0:
            teta1 += math.pi
        if teta2 < 0:
            teta2 += math.pi

        if not math.isclose(teta1, teta2, abs_tol=1e-08):
            if math.isclose(teta1, math.pi, abs_tol=1e-08) or math.isclose(
                    teta1, 0., abs_tol=1e-08):
                teta = teta2
            elif math.isclose(teta2, math.pi,
                              abs_tol=1e-08) or math.isclose(teta2, 0.,
                                                             abs_tol=1e-08):
                teta = teta1
        else:
            teta = teta1

        radius1 = new_pt_k[0] * math.sin(teta) / (1 + math.cos(teta))
        radius2 = new_pt_k[0] * math.sin(teta) / (1 - math.cos(teta))

        new_circle_center1 = volmdlr.Point2D(0, -radius1)
        new_circle_center2 = volmdlr.Point2D(0, radius2)

        circle_center1 = new_basis2.local_to_global_coordinates(new_circle_center1)
        circle_center2 = new_basis2.local_to_global_coordinates(new_circle_center2)

        if new_basis.global_to_local_coordinates(circle_center1)[1] > 0:
            circle1 = volmdlr.wires.Circle2D(circle_center1, radius1)
            circle2 = volmdlr.wires.Circle2D(circle_center2, radius2)
        else:
            circle1 = volmdlr.wires.Circle2D(circle_center2, radius2)
            circle2 = volmdlr.wires.Circle2D(circle_center1, radius1)

        return circle1, circle2

    def cut_between_two_points(self, point1: volmdlr.Point2D,
                               point2: volmdlr.Point2D):
        """
        Cut the line between two points to create a linesegment.

        :param point1: The first point defining the linesegment
        :type point1: :class:`volmdlr.Point2D`
        :param point2: The second point defining the linesegment
        :type point2: :class:`volmdlr.Point2D`
        :return: The created linesegment
        :rtype: :class:`volmdlr.edges.LineSegment2D`
        """
        return LineSegment2D(point1, point2)

    def point_belongs(self, point2d, abs_tol: float = 1e-6):
        """
        Verifies if the point 2D belongs to the line.

        :param point2d: point to be verified.
        :param abs_tol: absolute tolerance to consider in calculus.
        :return: True if point belongs to line, False otherwise.
        """
        return math.isclose(self.point_distance(point2d), 0, abs_tol=abs_tol)

    def point_distance(self, point2d):
        """
        Calculate the shortest distance between a line and a point.

        :param point2d: Point to calculate distance.
        :type point2d: :class:`volmdlr.Point2D`.
        :return: Distance to point.
        :rtype: float.
        """
        vector_r = self.point1 - point2d
        vector_v = self.normal_vector()
        return abs(vector_v.dot(vector_r)) / vector_v.norm()


class BSplineCurve2D(BSplineCurve):
    """
    A class for 2 dimensional B-spline curves.

    The following rule must be
    respected : `number of knots = number of control points + degree + 1`.

    :param degree: The degree of the 2 dimensional B-spline curve
    :type degree: int
    :param control_points: A list of 2 dimensional points
    :type control_points: List[:class:`volmdlr.Point2D`]
    :param knot_multiplicities: The vector of multiplicities for each knot
    :type knot_multiplicities: List[int]
    :param knots: The knot vector composed of values between 0 and 1
    :type knots: List[float]
    :param weights: The weight vector applied to the knot vector. Default
        value is None
    :type weights: List[float], optional
    :param periodic: If `True` the B-spline curve is periodic. Default value
        is False
    :type periodic: bool, optional
    :param name: The name of the B-spline curve. Default value is ''
    :type name: str, optional
    """

    _non_serializable_attributes = ['curve']

    def __init__(self,
                 degree: int,
                 control_points: List[volmdlr.Point2D],
                 knot_multiplicities: List[int],
                 knots: List[float],
                 weights: List[float] = None,
                 periodic: bool = False,
                 name: str = ''):
        self._bounding_rectangle = None

        BSplineCurve.__init__(self, degree,
                              control_points,
                              knot_multiplicities,
                              knots,
                              weights,
                              periodic,
                              name)
        self._bounding_rectangle = None
        self._length = None

    @property
    def bounding_rectangle(self):
        """
        Computes the bounding rectangle of the 2 dimensional B-spline curve.

        :return: The bounding rectangle.
        :rtype: :class:`volmdlr.core.BoundingRectangle`
        """
        if not self._bounding_rectangle:
            self._bounding_rectangle = volmdlr.core.BoundingRectangle.from_points(self.points)
        return self._bounding_rectangle

    def tangent(self, position: float = 0.0):
        """
        Computes the tangent at a given parameter between 0 and 1.

        :param position: The parameter at which the tangent is computed.
        :type position: float
        :return: A 2 dimensional point representing the tangent
        :rtype: :class:`volmdlr.Point2D`
        """
        _, tangent = operations.tangent(self.curve, position,
                                        normalize=True)
        tangent = volmdlr.Point2D(tangent[0], tangent[1])
        return tangent

    def straight_line_area(self):
        """
        Uses shoelace algorithm for evaluating the area.
        """
        points = self.discretization_points(number_points=100)
        x = [point.x for point in points]
        y = [point.y for point in points]
        x1 = [x[-1]] + x[0:-1]
        y1 = [y[-1]] + y[0:-1]
        return 0.5 * abs(sum(i * j for i, j in zip(x, y1))
                         - sum(i * j for i, j in zip(y, x1)))

    def straight_line_center_of_mass(self):
        """Straight line center of mass."""
        polygon_points = self.discretization_points(number_points=100)
        cog = volmdlr.O2D
        for point in polygon_points:
            cog += point
        cog = cog / len(polygon_points)
        return cog

    def plot(self, ax=None, edge_style: EdgeStyle = EdgeStyle()):
        """Plot a B-Spline curve 2D."""
        if ax is None:
            _, ax = plt.subplots()

        points = self.points

        x_points = [point.x for point in points]
        y_points = [point.y for point in points]
        ax.plot(x_points, y_points, color=edge_style.color, alpha=edge_style.alpha)
        if edge_style.plot_points:
            for point in points:
                point.plot(ax, color=edge_style.color)
        return ax

    def to_3d(self, plane_origin, x1, x2):
        """Transforms a B-Spline Curve 2D in 3D."""
        control_points3d = [point.to_3d(plane_origin, x1, x2) for point in
                            self.control_points]
        return BSplineCurve3D(self.degree, control_points3d,
                              self.knot_multiplicities, self.knots,
                              self.weights, self.periodic)

    def to_step(self, current_id, surface_id=None):
        """Exports to STEP format."""
        points_ids = []
        content = ''
        point_id = current_id
        for point in self.control_points:
            point_content, point_id = point.to_step(point_id,
                                                    vertex=False)
            content += point_content
            points_ids.append(point_id)
            point_id += 1

        content += f"#{point_id} = B_SPLINE_CURVE_WITH_KNOTS('{self.name}',{self.degree}," \
                   f"({volmdlr.core.step_ids_to_str(points_ids)})," \
                   f".UNSPECIFIED.,.F.,.F.,{tuple(self.knot_multiplicities)},{tuple(self.knots)},.UNSPECIFIED.);\n"
        return content, [point_id + 1]

    def rotation(self, center: volmdlr.Point2D, angle: float):
        """
        BSplineCurve2D rotation.

        :param center: rotation center
        :param angle: angle rotation
        :return: a new rotated Line2D
        """
        control_points = [point.rotation(center, angle)
                          for point in self.control_points]
        return BSplineCurve2D(self.degree, control_points,
                              self.knot_multiplicities, self.knots,
                              self.weights, self.periodic)

    def rotation_inplace(self, center: volmdlr.Point2D, angle: float):
        """
        BSplineCurve2D rotation. Object is updated inplace.

        :param center: rotation center
        :param angle: rotation angle
        """
        warnings.warn("'inplace' methods are deprecated. Use a not inplace method instead.", DeprecationWarning)

        for point in self.control_points:
            point.rotation_inplace(center, angle)

    def line_crossings(self, line2d: Line2D):
        polygon_points = self.discretization_points(number_points=50)
        crossings = []
        for p1, p2 in zip(polygon_points[:-1], polygon_points[1:]):
            linesegment = LineSegment2D(p1, p2)
            crossings.extend(linesegment.line_crossings(line2d))
        return crossings

    def reverse(self):
        """
        Reverse the Bspline's direction by reversing its start and end points.

        """

        return self.__class__(degree=self.degree,
                              control_points=self.control_points[::-1],
                              knot_multiplicities=self.knot_multiplicities[::-1],
                              knots=self.knots[::-1],
                              weights=self.weights,
                              periodic=self.periodic)

    def point_distance(self, point):
        """
        Calculates the distance from a given point to a BSplineCurve2D.

        :param point: point 2d.
        :return: distance.
        """
        return self.point_distance_to_edge(point)

    def nearest_point_to(self, point):
        """
        Find out the nearest point on the linesegment to point.

        """

        points = self.discretization_points(number_points=500)
        return point.nearest_point(points)

    def edge_intersections(self, edge, abs_tol=1e-6):
        """
        General method to calculate the intersection of a bspline curve and another edge.

        :param edge: other edge
        :param abs_tol: tolerance.
        :return: intersections between the two edges.
        """
        intersection_section_pairs = self.get_intersection_sections(edge)
        intersections = []
        for bspline, edge2 in intersection_section_pairs:
            intersections_points = vm_utils_intersections.get_bsplinecurve_intersections(
                edge2, bspline, abs_tol=abs_tol)
            intersections.extend(intersections_points)
        return intersections

    def linesegment_intersections(self, linesegment2d, abs_tol: float = 1e-6):
        """
        Calculates intersections between a BSpline Curve 2D and a Line Segment 2D.

        :param linesegment2d: line segment to verify intersections.
        :param abs_tol: tolerance.
        :return: list with the intersections points.
        """
        if self.bounding_rectangle.distance_to_b_rectangle(linesegment2d.bounding_rectangle) > abs_tol:
            return []
        intersections_points = vm_utils_intersections.get_bsplinecurve_intersections(
            linesegment2d, self, abs_tol=abs_tol)
        return intersections_points

    def arc_intersections(self, arc, abs_tol=1e-6):
        """
        Calculates intersections between a BSpline Curve 2D and an arc 2D.

        :param arc: arc to verify intersections.
        :param abs_tol: tolerance.
        :return: list with the intersections points.
        """
        if self.bounding_rectangle.distance_to_b_rectangle(arc.bounding_rectangle) > abs_tol:
            return []
        return self.edge_intersections(arc, abs_tol)

    def bsplinecurve_intersections(self, bspline, abs_tol=1e-6):
        """
        Calculates intersections between a two BSpline Curve 2D.

        :param bspline: bspline to verify intersections.
        :param abs_tol: tolerance.
        :return: list with the intersections points.
        """
        if self.bounding_rectangle.distance_to_b_rectangle(bspline.bounding_rectangle) > abs_tol:
            return []
        return self.edge_intersections(bspline, abs_tol)

    def axial_symmetry(self, line):
        """
        Finds out the symmetric bsplinecurve2d according to a line.

        """

        points_symmetry = [point.axial_symmetry(line) for point in self.control_points]

        return self.__class__(degree=self.degree,
                              control_points=points_symmetry,
                              knot_multiplicities=self.knot_multiplicities[::-1],
                              knots=self.knots[::-1],
                              weights=self.weights,
                              periodic=self.periodic)

    def offset(self, offset_length: float):
        """
        Offsets a BSplineCurve2D in one of its normal direction.

        :param offset_length: the length taken to offset the BSpline. if positive, the offset is in the normal
            direction of the curve. if negative, in the opposite direction of the normal.
        :return: returns an offset bsplinecurve2D, created with from_points_interpolation.
        """
        unit_normal_vectors = [self.unit_normal_vector(
            self.abscissa(point)) for point in self.points]
        offseted_points = [point.translation(normal_vector * offset_length) for point, normal_vector
                           in zip(self.points, unit_normal_vectors)]
        offseted_bspline = BSplineCurve2D.from_points_interpolation(offseted_points, self.degree,
                                                                    self.periodic)
        return offseted_bspline

    def point_belongs(self, point: volmdlr.Point2D, abs_tol: float = 1e-6):
        """
        Checks if a 2D point belongs to the B-spline curve 2D or not. It uses the point_distance.

        :param point: The point to be checked.
        :type point: Union[:class:`volmdlr.Point2D`, :class:`volmdlr.Point3D`]
        :param abs_tol: The precision in terms of distance.
            Default value is 1e-7
        :type abs_tol: float, optional.
        :return: `True` if the point belongs to the B-spline curve, `False`
            otherwise
        :rtype: bool
        """
        if self.point_distance(point) < abs_tol:
            return True
        return False


class BezierCurve2D(BSplineCurve2D):
    """
    A class for 2 dimensional Bezier curves.

    :param degree: The degree of the Bezier curve.
    :type degree: int
    :param control_points: A list of 2 dimensional points
    :type control_points: List[:class:`volmdlr.Point2D`]
    :param name: The name of the B-spline curve. Default value is ''
    :type name: str, optional
    """

    def __init__(self, degree: int, control_points: List[volmdlr.Point2D],
                 name: str = ''):
        knotvector = utilities.generate_knot_vector(degree,
                                                    len(control_points))
        knot_multiplicity = [1] * len(knotvector)

        BSplineCurve2D.__init__(self, degree, control_points,
                                knot_multiplicity, knotvector,
                                None, False, name)


class LineSegment2D(LineSegment):
    """
    Define a line segment limited by two points.

    """

    def __init__(self, start: volmdlr.Point2D, end: volmdlr.Point2D, *, name: str = ''):
        if start.is_close(end):
            raise NotImplementedError
        self._bounding_rectangle = None
        LineSegment.__init__(self, start, end, name=name)

    def __hash__(self):
        # return self._data_hash()
        # tolerance = 1e-6
        # factor = 1 / tolerance
        # return hash(math.floor(component * factor) / factor for point in [self.start, self.end]
        #             for component in [point.x, point.y])
        return hash(('linesegment2d', self.start, self.end))

    def _data_hash(self):
        return self.start._data_hash() + self.end._data_hash()

    def _data_eq(self, other_object):
        if self.__class__.__name__ != other_object.__class__.__name__:
            return False
        return self.start == other_object.start and self.end == other_object.end

    def __eq__(self, other_object):
        if self.__class__.__name__ != other_object.__class__.__name__:
            return False
        return self.start == other_object.start and self.end == other_object.end

    def to_dict(self, *args, **kwargs):
        return {'object_class': 'volmdlr.edges.LineSegment2D',
                'name': self.name,
                'start': self.start.to_dict(),
                'end': self.end.to_dict()
                }

    # def middle_point(self):
    #     return 0.5 * (self.start + self.end)
    #
    # def point_at_abscissa(self, abscissa):
    #     return self.start + self.unit_direction_vector() * abscissa

    @property
    def bounding_rectangle(self):
        """
        Evaluates the bounding rectangle of the Line segment.
        """
        if not self._bounding_rectangle:
            self._bounding_rectangle = volmdlr.core.BoundingRectangle(
                min(self.start.x, self.end.x), max(self.start.x, self.end.x),
                min(self.start.y, self.end.y), max(self.start.y, self.end.y))
        return self._bounding_rectangle

    def straight_line_area(self):
        """
        Calculates the area of the LineSegment2D, with line drawn from start to end.

        :return: straight_line_area.
        """
        return 0.

    def straight_line_second_moment_area(self, point: volmdlr.Point2D):
        return 0, 0, 0

    def straight_line_center_of_mass(self):
        """Straight line center of mass."""
        return 0.5 * (self.start + self.end)

    def point_distance(self, point, return_other_point=False):
        """
        Computes the distance of a point to segment of line.

        :param point: point to calculate distance.
        :param return_other_points: Boolean variable to return line segment's corresponding point or not.
        """
        distance, point = volmdlr.LineSegment2DPointDistance(
            [(self.start.x, self.start.y), (self.end.x, self.end.y)],
            (point.x, point.y))
        if return_other_point:
            return distance, volmdlr.Point2D(*point)
        return distance

    def point_projection(self, point):
        """
        If the projection falls outside the LineSegment2D, returns None.
        """
        point, curv_abs = Line2D.point_projection(Line2D(self.start, self.end),
                                                  point)
        # print('curv_abs :', curv_abs, 'length :', self.length())
        if curv_abs < 0 or curv_abs > self.length():
            if abs(curv_abs) < 1e-6 or math.isclose(curv_abs, self.length(),
                                                    abs_tol=1e-6):
                return point, curv_abs
            return None, curv_abs
        return point, curv_abs

    def line_intersections(self, line: Line2D):
        if self.direction_vector().is_colinear_to(line.direction_vector()):
            return []
        point = volmdlr.Point2D.line_intersection(self, line)
        if point is not None:
            point_projection1, _ = self.point_projection(point)
            intersections = [point_projection1]
            if point_projection1 is None:
                intersections = []

            elif line.__class__.__name__ == 'LineSegment2D':
                point_projection2, _ = line.point_projection(point)
                if point_projection2 is None:
                    intersections = []

            return intersections
        if line.point_belongs(self.start):
            return [self.start]
        if line.point_belongs(self.end):
            return [self.end]
        return []

    def linesegment_intersections(self, linesegment2d: 'LineSegment2D', abs_tol=1e-6):
        """
        Touching line segments does not intersect.
        """
        if self.bounding_rectangle.distance_to_b_rectangle(linesegment2d.bounding_rectangle) > abs_tol:
            return []
        if self.direction_vector().is_colinear_to(linesegment2d.direction_vector(), abs_tol=abs_tol):
            return []
        point = volmdlr.Point2D.line_intersection(self, linesegment2d)
        # TODO: May be these commented conditions should be used for linesegment_crossings
        if point:  # and (point != self.start) and (point != self.end):
            point_projection1, _ = self.point_projection(point)
            if point_projection1 is None:
                return []

            point_projection2, _ = linesegment2d.point_projection(point)
            if point_projection2 is None:
                return []

            return [point_projection1]
        return []

    def line_crossings(self, line: 'Line2D'):
        if self.direction_vector().is_colinear_to(line.direction_vector()):
            return []
        line_intersection = self.line_intersections(line)
        if line_intersection and (line_intersection[0].is_close(self.end) or
                                  line_intersection[0].is_close(self.start)):
            return []
        return line_intersection

    def plot(self, ax=None, edge_style: EdgeStyle = EdgeStyle()):
        """
        Plots the Linesegment2D.
        """
        width = edge_style.width

        if ax is None:
            _, ax = plt.subplots()

        p1, p2 = self.start, self.end
        if edge_style.arrow:
            if edge_style.plot_points:
                ax.plot([p1[0], p2[0]], [p1[1], p2[1]], color=edge_style.color,
                        alpha=edge_style.alpha, style='o-')
            else:
                ax.plot([p1[0], p2[0]], [p1[1], p2[1]], color=edge_style.color,
                        alpha=edge_style.alpha)

            length = ((p1[0] - p2[0]) ** 2 + (p1[1] - p2[1]) ** 2) ** 0.5
            if width is None:
                width = length / 1000.
                head_length = length / 20.
                head_width = head_length / 2.
            else:
                head_width = 2 * width
                head_length = head_width
            ax.arrow(p1[0], p1[1],
                     (p2[0] - p1[0]) / length * (length - head_length),
                     (p2[1] - p1[1]) / length * (length - head_length),
                     head_width=head_width, fc='b', linewidth=0,
                     head_length=head_length, width=width, alpha=0.3)
        else:
            if width is None:
                width = 1
            if edge_style.plot_points:
                ax.plot([p1[0], p2[0]], [p1[1], p2[1]], color=edge_style.color,
                        marker='o', linewidth=width, alpha=edge_style.alpha)
            else:
                ax.plot([p1[0], p2[0]], [p1[1], p2[1]], color=edge_style.color,
                        linewidth=width, alpha=edge_style.alpha)
        return ax

    def to_3d(self, plane_origin, x1, x2):
        """
        Transforms the Line segment 2D into a 3D line segment.

        :param plane_origin: The origin of plane to draw the Line segment 3D.
        :type plane_origin: volmdlr.Point3D
        :param x1: First direction of the plane
        :type x1: volmdlr.Vector3D
        :param x2: Second direction of the plane.
        :type x2: volmdlr.Vector3D
        :return: A 3D line segment.
        :rtype: LineSegment3D
        """
        start = self.start.to_3d(plane_origin, x1, x2)
        end = self.end.to_3d(plane_origin, x1, x2)
        return LineSegment3D(start, end, name=self.name)

    def reverse(self):
        return LineSegment2D(self.end.copy(), self.start.copy())

    def to_line(self):
        return Line2D(self.start, self.end)

    def rotation(self, center: volmdlr.Point2D, angle: float):
        """
        LineSegment2D rotation.

        :param center: rotation center
        :param angle: angle rotation
        :return: a new rotated LineSegment2D
        """
        return LineSegment2D(self.start.rotation(center, angle),
                             self.end.rotation(center, angle))

    def rotation_inplace(self, center: volmdlr.Point2D, angle: float):
        """
        LineSegment2D rotation. Object is updated inplace.

        :param center: rotation center.
        :param angle: rotation angle.
        """
        warnings.warn("'inplace' methods are deprecated. Use a not inplace method instead.", DeprecationWarning)

        for point in [self.start, self.end]:
            point.rotation_inplace(center, angle)

    def translation(self, offset: volmdlr.Vector2D):
        """
        LineSegment2D translation.

        :param offset: translation vector.
        :return: A new translated LineSegment2D.
        """
        return LineSegment2D(self.start.translation(offset),
                             self.end.translation(offset))

    def translation_inplace(self, offset: volmdlr.Vector2D):
        """
        LineSegment2D translation. Object is updated inplace.

        :param offset: translation vector.
        """
        warnings.warn("'inplace' methods are deprecated. Use a not inplace method instead.", DeprecationWarning)

        for point in [self.start, self.end]:
            point.translation_inplace(offset)

    def frame_mapping(self, frame: volmdlr.Frame2D, side: str):
        """
        Changes vector frame_mapping and return a new LineSegment2D.

        side = 'old' or 'new'.
        """
        if side == 'old':
            new_start = frame.local_to_global_coordinates(self.start)
            new_end = frame.local_to_global_coordinates(self.end)
        elif side == 'new':
            new_start = frame.global_to_local_coordinates(self.start)
            new_end = frame.global_to_local_coordinates(self.end)
        else:
            raise ValueError('Please Enter a valid side: old or new')
        return LineSegment2D(new_start, new_end)

    def frame_mapping_inplace(self, frame: volmdlr.Frame2D, side: str):
        """
        Changes vector frame_mapping and the object is updated inplace.

        :param frame: frame to execute the frame mapping.
        :param side: 'old' or 'new'.
        """
        warnings.warn("'inplace' methods are deprecated. Use a not inplace method instead.", DeprecationWarning)

        if side == 'old':
            new_start = frame.local_to_global_coordinates(self.start)
            new_end = frame.local_to_global_coordinates(self.end)
        elif side == 'new':
            new_start = frame.global_to_local_coordinates(self.start)
            new_end = frame.global_to_local_coordinates(self.end)
        else:
            raise ValueError('Please Enter a valid side: old or new')
        self.start = new_start
        self.end = new_end

    def plot_data(self, edge_style: plot_data.EdgeStyle = None):
        """
        Plot data method for a LineSegment2D.

        :param edge_style: edge style.
        :return: plot_data.LineSegment2D object.
        """
        return plot_data.LineSegment2D([self.start.x, self.start.y],
                                       [self.end.x, self.end.y],
                                       edge_style=edge_style)

    def create_tangent_circle(self, point, other_line):
        circle1, circle2 = Line2D.create_tangent_circle(other_line, point, self)
        if circle1 is not None:
            _, curv_abs1 = Line2D.point_projection(self, circle1.center)
            if curv_abs1 < 0. or curv_abs1 > self.length():
                circle1 = None
        if circle2 is not None:
            _, curv_abs2 = Line2D.point_projection(self, circle2.center)
            if curv_abs2 < 0. or curv_abs2 > self.length():
                circle2 = None
        return circle1, circle2

    def infinite_primitive(self, offset):
        n = -self.unit_normal_vector()
        offset_point_1 = self.start + offset * n
        offset_point_2 = self.end + offset * n

        return Line2D(offset_point_1, offset_point_2)

    def to_wire(self, n: int):
        """
        Convert a linesegment2d to a wire 2D defined with 'n' line_segments.

        """
        warnings.warn('To avoid Circular imports, a new method was created in Wire2D called from_edge.'
                      'You can use it instead of to_wire.')
        raise AttributeError

    def nearest_point_to(self, point):
        """
        Find out the nearest point on the linesegment to point.

        """

        points = self.discretization_points(number_points=500)
        return point.nearest_point(points)

    def axial_symmetry(self, line):
        """
        Finds out the symmetric linesegment2d according to a line.
        """

        points_symmetry = [point.axial_symmetry(line) for point in [self.start, self.end]]

        return self.__class__(points_symmetry[0], points_symmetry[1])


class Arc(Edge):
    """
    Abstract class representing an arc.

    :param start: The starting point
    :type start: Union[:class:`volmdlr.Point2D`, :class:`volmdlr.Point3D`]
    :param end: The finish point
    :type end: Union[:class:`volmdlr.Point2D`, :class:`volmdlr.Point3D`]
    :param interior: An interior point
    :type interior: Union[:class:`volmdlr.Point2D`, :class:`volmdlr.Point3D`]
    :param name: The name of the arc. Default value is an empty string
    :type name: str, optional
    """

    def __init__(self, start,
                 end,
                 interior,
                 name: str = ''):
        Edge.__init__(self, start=start, end=end, name=name)
        self.interior = interior
        self._utd_clockwise_and_trigowise_paths = False
        self._clockwise_and_trigowise_paths = None
        self._radius = None
        self._length = None

    @property
    def center(self):
        """
        Gets the arc's center.

        :return: The center of the arc.
        """
        raise NotImplementedError(
            'the property method center must be overloaded by subclassing'
            'class if not a given parameter')

    @property
    def angle(self):
        """
        Gets the angle of the arc.

        :return: The angle of the arc.
        """
        return NotImplementedError(
            'the property method angle must be overloaded by subclassing'
            'class if not a given parameter')

    @property
    def is_trigo(self):
        """
        Verifies if arc is trigonometric wise or clockwise.

        :return: True if trigonometric wise or False otherwise.
        """
        return NotImplementedError(
            'the property method is_trigo must be overloaded by subclassing'
            'class if not a given parameter')

    @property
    def radius(self):
        if not self._radius:
            self._radius = (self.start - self.center).norm()
        return self._radius

    def length(self):
        """
        Calculates the length of the Arc, with its radius, and its arc angle.

        :return: the length of the Arc.
        """
        if not self._length:
            self._length = self.radius * abs(self.angle)
        return self._length

    def point_at_abscissa(self, abscissa):
        """
        Calculates a point in the Arc at a given abscissa.

        :param abscissa: abscissa where in the curve the point should be calculated.
        :return: Corresponding point.
        """
        if self.is_trigo:
            return self.start.rotation(self.center, abscissa / self.radius)
        return self.start.rotation(self.center, -abscissa / self.radius)

    def normal_vector(self, abscissa: float):
        """
        Get the normal vector of the Arc2D.

        :param abscissa: defines where in the Arc2D the
        normal vector is to be calculated
        :return: The normal vector of the Arc2D
        """
        point = self.point_at_abscissa(abscissa)
        normal_vector = self.center - point
        return normal_vector

    def direction_vector(self, abscissa: float):
        """
        Get direction vector of the Arc2D.

        :param abscissa: defines where in the Arc2D the
        direction vector is to be calculated
        :return: The direction vector of the Arc2D
        """
        return -self.normal_vector(abscissa=abscissa).normal_vector()

    @staticmethod
    def get_clockwise_and_trigowise_paths(radius_1, radius_2, radius_i):
        """
        Get arc paths from radius.

        :param radius_1: radius from center to start point.
        :param radius_2: radius form center to end point.
        :param radius_i: radius from center to interior point.
        :return: the clockwise and trigowise paths.
        """
        angle1 = math.atan2(radius_1.y, radius_1.x)
        anglei = math.atan2(radius_i.y, radius_i.x)
        angle2 = math.atan2(radius_2.y, radius_2.x)

        # Going trigo/clock wise from start to interior
        if anglei < angle1:
            trigowise_path = (anglei + volmdlr.TWO_PI) - angle1
            clockwise_path = angle1 - anglei
        else:
            trigowise_path = anglei - angle1
            clockwise_path = angle1 - anglei + volmdlr.TWO_PI

        # Going trigo wise from interior to interior
        if angle2 < anglei:
            trigowise_path += (angle2 + volmdlr.TWO_PI) - anglei
            clockwise_path += anglei - angle2
        else:
            trigowise_path += angle2 - anglei
            clockwise_path += anglei - angle2 + volmdlr.TWO_PI
        return clockwise_path, trigowise_path

    def middle_point(self):
        """
        Get point in the middle of Arc.
        """
        return self.point_at_abscissa(0.5 * self.length())

    def point_distance(self, point):
        """Returns the minimal distance to a point."""
        points = self.discretization_points(angle_resolution=100)
        return point.point_distance(point.nearest_point(points))

    def discretization_points(self, *, number_points: int = None, angle_resolution: int = None):
        """
        Discretize an Edge to have "n" points.

        :param number_points: the number of points (including start and end points)
             if unset, only start and end will be returned
        :param angle_resolution: if set, the sampling will be adapted to have a controlled angular distance. Useful
            to mesh an arc
        :return: a list of sampled points
        """
        if not number_points:
            if not angle_resolution:
                number_points = 2
            else:
                number_points = math.ceil(self.angle * angle_resolution) + 2

        step = self.length() / (number_points - 1)
        return [self.point_at_abscissa(i * step)
                for i in range(number_points)]

    def polygon_points(self, discretization_resolution: int):
        warnings.warn('polygon_points is deprecated,\
        please use discretization_points instead',
                      DeprecationWarning)
        return self.discretization_points(number_points=discretization_resolution)

    def get_geo_lines(self, tag: int, start_point_tag: int, center_point_tag: int, end_point_tag: int):
        """
        Gets the lines that define an Arc in a .geo file.

        :param tag: The linesegment index
        :type tag: int
        :param start_point_tag: The linesegment' start point index
        :type start_point_tag: int
        :param center_point_tag: The linesegment' center point index
        :type center_point_tag: int
        :param end_point_tag: The line segment's end point index
        :type end_point_tag: int

        :return: A line
        :rtype: str
        """

        return 'Circle(' + str(tag) + ') = {' + str(start_point_tag) + ', ' + \
            str(center_point_tag) + ', ' + str(end_point_tag) + '};'

    def get_geo_points(self):
        """
        Gets the points that define an Arc to use them in a .geo file.

        :return: A list of characteristic arc points
        :rtype: List

        """
        return [self.start, self.center, self.end]

    def reverse(self):
        """
        Gets the reverse version of an arc.

        :return: An arc
        :rtype: Arc
        """

        return self.__class__(start=self.end, interior=self.interior, end=self.start)

    def split(self, split_point):
        """
        Splits arc at a given point.

        :param split_point: splitting point.
        :return: list of two Arc.
        """
        if split_point.is_close(self.start, 1e-6):
            return [None, self.copy()]
        if split_point.is_close(self.end, 1e-6):
            return [self.copy(), None]
        abscissa = self.abscissa(split_point)
        return [self.__class__(self.start, self.point_at_abscissa(0.5 * abscissa), split_point),
                self.__class__(split_point, self.point_at_abscissa((self.abscissa(self.end) -
                                                                    abscissa) * 0.5 + abscissa), self.end)]

    def get_shared_section(self, other_arc2):
        """
        Gets the shared section between two arcs.

        :param arc2: other arc to verify for shared section.
        :return: shared arc section.
        """
        if self.__class__ != other_arc2.__class__:
            if self.__class__ == other_arc2.simplify.__class__:
                return self.get_shared_section(other_arc2.simplify)
            return []
        if not self.center.is_close(other_arc2.center) or self.radius != self.radius or \
                not any(self.point_belongs(point) for point in [other_arc2.start,
                                                                other_arc2.interior, other_arc2.end]):
            return []
        if all(self.point_belongs(point) for point in [other_arc2.start, other_arc2.interior, other_arc2.end]):
            return [other_arc2]
        if all(other_arc2.point_belongs(point) for point in [self.start, self.interior, self.end]):
            return [self]
        if self.point_belongs(other_arc2.start):
            arc1_, arc2_ = self.split(other_arc2.start)
        elif self.point_belongs(other_arc2.end):
            arc1_, arc2_ = self.split(other_arc2.end)
        else:
            raise NotImplementedError
        shared_arc_section = []
        for arc in [arc1_, arc2_]:
            if arc and all(other_arc2.point_belongs(point) for point in [arc.start, arc.interior, arc.end]):
                shared_arc_section.append(arc)
                break
        return shared_arc_section

    def delete_shared_section(self, other_arc2):
        """
        Deletes from self, the section shared with the other arc.

        :param other_arc2:
        :return:
        """
        shared_section = self.get_shared_section(other_arc2)
        if not shared_section:
            return [self]
        if shared_section == self:
            return []
        split_arcs1 = self.split(shared_section[0].start)
        split_arcs2 = self.split(shared_section[0].end)
        new_arcs = []
        for arc in split_arcs1 + split_arcs2:
            if arc and not arc.point_belongs(shared_section[0].interior):
                new_arcs.append(arc)
        return new_arcs


class Arc2D(Arc):
    """
    Class to draw Arc2D.

    angle: the angle measure always >= 0
    """

    def __init__(self,
                 start: volmdlr.Point2D,
                 interior: volmdlr.Point2D,
                 end: volmdlr.Point2D,
                 name: str = ''):
        self._center = None
        self._is_trigo = None
        self._angle = None
        self._bounding_rectangle = None
        Arc.__init__(self, start=start, end=end, interior=interior, name=name)
        start_to_center = start - self.center
        end_to_center = end - self.center
        angle1 = math.atan2(start_to_center.y, start_to_center.x)
        angle2 = math.atan2(end_to_center.y, end_to_center.x)
        if self.is_trigo:
            self.angle1 = angle1
            self.angle2 = angle2
        else:
            self.angle1 = angle2
            self.angle2 = angle1

    def __hash__(self):
        return hash(('arc2d', self.start, self.interior, self.end))

    def __eq__(self, other_arc):
        if self.__class__.__name__ != other_arc.__class__.__name__:
            return False
        return (self.center == other_arc.center
                and self.start == other_arc.start
                and self.end == other_arc.end
                and self.interior == other_arc.interior)

    @property
    def center(self):
        if not self._center:
            self._center = self.get_center()
        return self._center

    def get_center(self):
        """
        Calculates the center of the Arc.

        :return: asc's center.
        """
        x_interior, y_interior = self.interior.x, self.interior.y
        x_end, y_end = self.end.x, self.end.y
        x_start, y_start = self.start.x, self.start.y
        try:
            matrix_a = volmdlr.Matrix22(2 * (x_start - x_interior), 2 * (y_start - y_interior),
                                        2 * (x_start - x_end), 2 * (y_start - y_end))
            b_vector = - volmdlr.Vector2D(x_interior ** 2 + y_interior ** 2 - x_start ** 2 - y_start ** 2,
                                          x_end ** 2 + y_end ** 2 - x_start ** 2 - y_start ** 2)
            inv_matrix_a = matrix_a.inverse()
            x = inv_matrix_a.vector_multiplication(b_vector)
            center = volmdlr.Point2D(x.x, x.y)
        except ValueError:
            matrix_a = npy.array([[2 * (x_start - x_interior), 2 * (y_start - y_interior)],
                                  [2 * (x_start - x_end), 2 * (y_start - y_end)]])
            b_vector = - npy.array([x_interior ** 2 + y_interior ** 2 - x_start ** 2 - y_start ** 2,
                                    x_end ** 2 + y_end ** 2 - x_start ** 2 - y_start ** 2])
            center = volmdlr.Point2D(*npy.linalg.solve(matrix_a, b_vector))
        return center

    @property
    def is_trigo(self):
        """
        Gives if the edge goes in the trigo direction.
        """
        if not self._is_trigo:
            self._is_trigo = self.get_arc_direction()
        return self._is_trigo

    @property
    def clockwise_and_trigowise_paths(self):
        if not self._clockwise_and_trigowise_paths:
            radius_1 = self.start - self.center
            radius_2 = self.end - self.center
            radius_i = self.interior - self.center
            self._clockwise_and_trigowise_paths = \
                self.get_clockwise_and_trigowise_paths(radius_1,
                                                       radius_2,
                                                       radius_i)
            self._utd_clockwise_and_trigowise_paths = True
        return self._clockwise_and_trigowise_paths

    def get_arc_direction(self):
        """
        Gets arc direction: clockwise or trigonometric.

        :return: True if clockwise. False if counterclockwise.
        """
        clockwise_path, trigowise_path = \
            self.clockwise_and_trigowise_paths
        if clockwise_path > trigowise_path:
            return True
        return False

    @property
    def angle(self):
        """
        Returns the angle in radians of the arc.
        """
        if not self._angle:
            self._angle = self.get_angle()
        return self._angle

    def get_angle(self):
        """
        Gets arc angle.

        """
        clockwise_path, trigowise_path = self.clockwise_and_trigowise_paths
        if self.is_trigo:
            return trigowise_path
        return clockwise_path

    def _get_points(self):
        return [self.start, self.interior, self.end]

    points = property(_get_points)

    def point_distance(self, point):
        """
        Returns the distance between a point and the edge.
        """
        vector_start = self.start - self.center
        vector_point = point - self.center
        vector_end = self.end - self.center
        if self.is_trigo:
            vector_start, vector_end = vector_end, vector_start
        arc_angle = volmdlr.geometry.clockwise_angle(vector_start, vector_end)
        point_angle = volmdlr.geometry.clockwise_angle(vector_start, vector_point)
        if point_angle <= arc_angle:
            return abs(
                LineSegment2D(point, self.center).length() - self.radius)
        return min(point.point_distance(self.start), point.point_distance(self.end))

    def point_belongs(self, point2d, abs_tol=1e-6):
        """
        Check if a Point2D belongs to the Arc2D.

        """
        distance_point_to_center = point2d.point_distance(self.center)
        if not math.isclose(distance_point_to_center, self.radius, abs_tol=abs_tol):
            return False
        if point2d.is_close(self.start) or point2d.is_close(self.end):
            return True
        clockwise_arc = self.reverse() if self.is_trigo else self
        vector_start = clockwise_arc.start - clockwise_arc.center
        vector_end = clockwise_arc.end - clockwise_arc.center
        vector_point = point2d - clockwise_arc.center
        arc_angle = volmdlr.geometry.clockwise_angle(vector_start, vector_end)
        point_start_angle = volmdlr.geometry.clockwise_angle(vector_start, vector_point)
        point_end_angle = volmdlr.geometry.clockwise_angle(vector_point, vector_end)
        if math.isclose(arc_angle, point_start_angle + point_end_angle, abs_tol=abs_tol):
            return True
        return False

    def to_full_arc_2d(self):
        """
        Convert to a full arc2d.
        """
        return FullArc2D(center=self.center,
                         start_end=self.point_at_abscissa(0),
                         name=self.name)

    def line_intersections(self, line2d: Line2D):
        """
        Calculates the intersection between a line and an Arc2D.

        :param line2d: Line2D to verify intersections.
        :return: a list with intersections points.
        """
        # circle = self.to_circle()
        # circle_intersection_points = circle.line_intersections(line2d)
        full_arc_2d = self.to_full_arc_2d()
        fa2d_intersection_points = full_arc_2d.line_intersections(line2d)
        intersection_points = []
        for point in fa2d_intersection_points:
            if self.point_belongs(point):
                intersection_points.append(point)
        return intersection_points

    def linesegment_intersections(self, linesegment2d: LineSegment2D, abs_tol=1e-6):
        """
        Calculates the intersection between a LineSegment2D and an Arc2D.

        :param linesegment2d: LineSegment2D to verify intersections.
        :param abs_tol: tolerance.
        :return: a list with intersections points.
        """
        if self.bounding_rectangle.distance_to_b_rectangle(linesegment2d.bounding_rectangle) > abs_tol:
            return []
        full_arc_2d = self.to_full_arc_2d()
        fa2d_intersection_points = full_arc_2d.linesegment_intersections(linesegment2d, abs_tol)
        intersection_points = []
        for point in fa2d_intersection_points:
            if self.point_belongs(point, abs_tol):
                intersection_points.append(point)
        return intersection_points

    def bsplinecurve_intersections(self, bspline, abs_tol: float = 1e-6):
        """
        Intersections between an arc 2d and bspline curve 2d.

        :param bspline: bspline curve 2d.
        :param abs_tol: tolerance.
        :return: list of intersection points.
        """
        intersections = bspline.arc_intersections(self, abs_tol)
        return intersections

    def arc_intersections(self, arc, abs_tol: float = 1e-6):
        """Intersections between two arc 2d."""
        circle_intersections = vm_utils_intersections.get_circle_intersections(self, arc)
        arc_intersections = [inter for inter in circle_intersections if self.point_belongs(inter, abs_tol)]
        return arc_intersections

    def arcellipse_intersections(self, arcellipse, abs_tol: float = 1e-6):
        """
        Intersections between an arc 2d and arc-ellipse 2d.

        :param arcellipse: arc ellipse 2d.
        :param abs_tol: tolerance
        :return: list of intersection points.
        """
        if self.bounding_rectangle.distance_to_b_rectangle(arcellipse.bounding_rectangle) > abs_tol:
            return []
        intersections = vm_utils_intersections.get_bsplinecurve_intersections(arcellipse, self, abs_tol)
        return intersections

    def abscissa(self, point: volmdlr.Point2D, tol=1e-6):
        """
        Returns the abscissa of a given point 2d.

        """
        if not math.isclose(point.point_distance(self.center), self.radius, abs_tol=tol):
            raise ValueError('Point not in arc')
        if point.point_distance(self.start) < tol:
            return 0
        if point.point_distance(self.end) < tol:
            return self.length()
        clockwise_arc = self.reverse() if self.is_trigo else self
        vector_start = clockwise_arc.start - clockwise_arc.center
        vector_end = clockwise_arc.end - clockwise_arc.center
        vector_point = point - clockwise_arc.center
        arc_angle = volmdlr.geometry.clockwise_angle(vector_start, vector_end)
        point_start_angle = volmdlr.geometry.clockwise_angle(vector_start, vector_point)
        point_end_angle = volmdlr.geometry.clockwise_angle(vector_point, vector_end)
        if math.isclose(arc_angle, point_start_angle + point_end_angle, abs_tol=tol):
            if self.is_trigo:
                return self.length() - self.radius * point_start_angle
            return self.radius * point_start_angle
        raise ValueError('Point not in arc')

    def area(self):
        """
        Calculates the area of the Arc2D.

        :return: the area of the Arc2D.
        """
        return self.radius ** 2 * self.angle / 2

    def center_of_mass(self):
        """
        Calculates the center of mass of the Arc2D.

        :return: center of mass point.
        """
        #        u=self.middle.vector-self.center.vector
        u = self.middle_point() - self.center
        u.normalize()
        # alpha = abs(self.angle)
        return self.center + 4 / (3 * self.angle) * self.radius * math.sin(
            self.angle * 0.5) * u

    @property
    def bounding_rectangle(self):
        if not self._bounding_rectangle:
            discretization_points = self.discretization_points(number_points=20)
            x_values, y_values = [], []
            for point in discretization_points:
                x_values.append(point.x)
                y_values.append(point.y)
            self._bounding_rectangle = volmdlr.core.BoundingRectangle(min(x_values), max(x_values),
                                                                      min(y_values), max(y_values))
        return self._bounding_rectangle

    def straight_line_area(self):
        """
        Calculates the area of the arc 2D, with line drawn from start to end.

        :return: straight_line_area.
        """
        if self.angle >= math.pi:
            angle = volmdlr.TWO_PI - self.angle
            area = math.pi * self.radius ** 2 - 0.5 * self.radius ** 2 * (
                    angle - math.sin(angle))
        else:
            angle = self.angle
            area = 0.5 * self.radius ** 2 * (angle - math.sin(angle))

        if self.is_trigo:
            return area
        return -area

    def straight_line_second_moment_area(self, point: volmdlr.Point2D):

        if self.angle2 < self.angle1:
            angle2 = self.angle2 + volmdlr.TWO_PI

        else:
            angle2 = self.angle2
        angle1 = self.angle1

        # Full arc section
        moment_area_x1 = self.radius ** 4 / 8 * (angle2 - angle1 + 0.5 * (
                math.sin(2 * angle1) - math.sin(2 * angle2)))
        moment_area_y1 = self.radius ** 4 / 8 * (angle2 - angle1 + 0.5 * (
                math.sin(2 * angle2) - math.sin(2 * angle1)))
        moment_area_xy1 = self.radius ** 4 / 8 * (
                math.cos(angle1) ** 2 - math.cos(angle2) ** 2)

        # Triangle
        moment_area_x2, moment_area_y2, moment_area_xy2 = self._triangle_moment_inertia()
        if moment_area_x2 < 0.:
            moment_area_x2, moment_area_y2, moment_area_xy2 = -moment_area_x2, -moment_area_y2, -moment_area_xy2
        if self.angle < math.pi:
            if self.is_trigo:
                moment_area_x = moment_area_x1 - moment_area_x2
                moment_area_y = moment_area_y1 - moment_area_y2
                moment_area_xy = moment_area_xy1 - moment_area_xy2
            else:
                moment_area_x = moment_area_x2 - moment_area_x1
                moment_area_y = moment_area_y2 - moment_area_y1
                moment_area_xy = moment_area_xy2 - moment_area_xy1
        else:
            if self.is_trigo:
                moment_area_x = moment_area_x1 + moment_area_x2
                moment_area_y = moment_area_y1 + moment_area_y2
                moment_area_xy = moment_area_xy1 + moment_area_xy2
            else:
                moment_area_x = -moment_area_x2 - moment_area_x1
                moment_area_y = -moment_area_y2 - moment_area_y1
                moment_area_xy = -moment_area_xy2 - moment_area_xy1

        return volmdlr.geometry.huygens2d(moment_area_x, moment_area_y, moment_area_xy,
                                          self.straight_line_area(),
                                          self.center,
                                          point)

    def _full_arc_moment_inertia(self, angle1, angle2):
        moment_inertia_x1 = self.radius ** 4 / 8 * (angle2 - angle1 + 0.5 * (
                math.sin(2 * angle1) - math.sin(2 * angle2)))
        moment_inertia_y1 = self.radius ** 4 / 8 * (angle2 - angle1 + 0.5 * (
                math.sin(2 * angle2) - math.sin(2 * angle1)))
        moment_inertia_xy1 = self.radius ** 4 / 8 * (
                math.cos(angle1) ** 2 - math.cos(angle2) ** 2)
        return moment_inertia_x1, moment_inertia_y1, moment_inertia_xy1

    def _triangle_moment_inertia(self):
        xi, yi = self.start - self.center
        xj, yj = self.end - self.center
        moment_inertia_x2 = (yi ** 2 + yi * yj + yj ** 2) * (xi * yj - xj * yi) / 12.
        moment_inertia_y2 = (xi ** 2 + xi * xj + xj ** 2) * (xi * yj - xj * yi) / 12.
        moment_inertia_xy2 = (xi * yj + 2 * xi * yi + 2 * xj * yj + xj * yi) * (
                xi * yj - xj * yi) / 24.
        return moment_inertia_x2, moment_inertia_y2, moment_inertia_xy2

    def straight_line_center_of_mass(self):
        """Straight line center of mass."""
        if self.angle == math.pi:
            return self.center_of_mass()

        u = self.middle_point() - self.center
        u.normalize()
        if self.angle >= math.pi:
            u = -u
        bissec = Line2D(self.center, self.center + u)
        string = Line2D(self.start, self.end)
        point = volmdlr.Point2D.line_intersection(bissec, string)
        a = point.point_distance(self.start)
        height = point.point_distance(self.center)
        triangle_area = height * a
        # alpha = abs(self.angle)
        triangle_cog = self.center + 2 / 3. * height * u
        if self.angle < math.pi:
            cog = (
                          self.center_of_mass() * self.area() - triangle_area * triangle_cog) / abs(
                self.straight_line_area())
        else:
            cog = (
                          self.center_of_mass() * self.area() + triangle_area * triangle_cog) / abs(
                self.straight_line_area())

        return cog

    def straight_line_point_belongs(self, point):
        """
        Verifies if a point belongs to the surface created by closing the edge.

        :param point_2d: Point to be verified.
        :return: Return True if the point belongs to this surface, or False otherwise.
        """
        if self.point_belongs(point):
            return True
        if self.start == self.end:
            if point.point_distance(self.center) <= self.radius:
                return True
        center_distance_point = self.center.point_distance(point)
        straight_line = LineSegment2D(self.start, self.end)
        for edge in [self, straight_line]:
            line_passing_trough_point = Line2D(self.center, point)
            straight_line_intersections = edge.line_intersections(line_passing_trough_point)
            if straight_line_intersections:
                if self.center.point_distance(straight_line_intersections[0]) > center_distance_point:
                    return True
        return False

    def plot(self, ax=None, edge_style: EdgeStyle = EdgeStyle()):
        if ax is None:
            _, ax = plt.subplots()

        if edge_style.plot_points:
            for point in [self.center, self.start, self.interior, self.end]:
                point.plot(ax=ax, color=edge_style.color, alpha=edge_style.alpha)

        ax.add_patch(matplotlib.patches.Arc((self.center.x, self.center.y), 2 * self.radius,
                                            2 * self.radius, angle=0,
                                            theta1=self.angle1 * 0.5 / math.pi * 360,
                                            theta2=self.angle2 * 0.5 / math.pi * 360,
                                            color=edge_style.color,
                                            alpha=edge_style.alpha))
        return ax

    def to_3d(self, plane_origin, x, y):
        """
        Transforms the arc 2D into a 3D arc.

        :param plane_origin: The origin of plane to draw the arc 3D.
        :type plane_origin: volmdlr.Point3D
        :param x: First direction of the plane
        :type x: volmdlr.Vector3D
        :param y: Second direction of the plane.
        :type y: volmdlr.Vector3D
        :return: A 3D arc.
        :type: Arc3D.
        """
        point_start = self.start.to_3d(plane_origin, x, y)
        point_interior = self.interior.to_3d(plane_origin, x, y)
        point_end = self.end.to_3d(plane_origin, x, y)

        return Arc3D(point_start, point_interior, point_end, name=self.name)

    def rotation(self, center: volmdlr.Point2D, angle: float):
        """
        Arc2D rotation.

        :param center: rotation center
        :param angle: angle rotation.
        :return: a new rotated Arc2D.
        """
        return Arc2D(*[point.rotation(center, angle, ) for point in
                       [self.start, self.interior, self.end]])

    def rotation_inplace(self, center: volmdlr.Point2D, angle: float):
        """
        Arc2D rotation. Object is updated inplace.

        :param center: rotation center.
        :param angle: rotation angle.
        """
        warnings.warn("'inplace' methods are deprecated. Use a not inplace method instead.", DeprecationWarning)

        self.start.rotation_inplace(center, angle)
        self.interior.rotation_inplace(center, angle)
        self.end.rotation_inplace(center, angle)
        self._angle = None
        self._is_trigo = None
        self._center = None
        self._clockwise_and_trigowise_paths = None

    def translation(self, offset: volmdlr.Vector2D):
        """
        Arc2D translation.

        :param offset: translation vector.
        :return: A new translated Arc2D.
        """
        return Arc2D(*[point.translation(offset) for point in
                       [self.start, self.interior, self.end]])

    def translation_inplace(self, offset: volmdlr.Vector2D):
        """
        Arc2D translation. Object is updated inplace.

        :param offset: translation vector.
        """
        warnings.warn("'inplace' methods are deprecated. Use a not inplace method instead.", DeprecationWarning)

        self.start.translation_inplace(offset)
        self.interior.translation_inplace(offset)
        self.end.translation_inplace(offset)
        self._angle = None
        self._is_trigo = None
        self._center = None
        self._clockwise_and_trigowise_paths = None

    def frame_mapping(self, frame: volmdlr.Frame2D, side: str):
        """
        Changes vector frame_mapping and return a new Arc2D.

        side = 'old' or 'new'
        """
        return Arc2D(*[point.frame_mapping(frame, side) for point in
                       [self.start, self.interior, self.end]])

    def frame_mapping_inplace(self, frame: volmdlr.Frame2D, side: str):
        """
        Changes vector frame_mapping and the object is updated inplace.

        side = 'old' or 'new'
        """
        warnings.warn("'inplace' methods are deprecated. Use a not inplace method instead.", DeprecationWarning)

        self.__init__(*[point.frame_mapping(frame, side) for point in
                        [self.start, self.interior, self.end]])

    def second_moment_area(self, point):
        """
        Second moment area of part of disk.

        """
        if self.angle2 < self.angle1:
            angle2 = self.angle2 + volmdlr.TWO_PI

        else:
            angle2 = self.angle2
        angle1 = self.angle1
        moment_area_x = self.radius ** 4 / 8 * (angle2 - angle1 + 0.5 * (
                math.sin(2 * angle1) - math.sin(2 * angle2)))
        moment_area_y = self.radius ** 4 / 8 * (angle2 - angle1 + 0.5 * (
                math.sin(2 * angle2) - math.sin(2 * angle1)))
        moment_area_xy = self.radius ** 4 / 8 * (
                math.cos(angle1) ** 2 - math.cos(angle2) ** 2)

        # Must be computed at center, so huygens related to center
        return volmdlr.geometry.huygens2d(moment_area_x, moment_area_y, moment_area_xy, self.area(),
                                          self.center, point)

    def plot_data(self, edge_style: plot_data.EdgeStyle = None,
                  anticlockwise: bool = None):
        """
        Plot data method for a Arc2D.

        :param edge_style: edge style.
        :return: plot_data.Arc2D object.
        """
        list_node = self.discretization_points(number_points=20)
        data = []
        for node in list_node:
            data.append({'x': node.x, 'y': node.y})
        return plot_data.Arc2D(cx=self.center.x,
                               cy=self.center.y,
                               r=self.radius,
                               start_angle=self.angle1,
                               end_angle=self.angle2,
                               edge_style=edge_style,
                               data=data,
                               anticlockwise=anticlockwise,
                               name=self.name)

    def copy(self, *args, **kwargs):
        return Arc2D(self.start.copy(),
                     self.interior.copy(),
                     self.end.copy())

    def cut_between_two_points(self, point1, point2):
        """
        Cuts Arc between two points, and return a new arc between these two points.
        """
        if (point1.is_close(self.start) and point2.is_close(self.end)) or \
                (point2.is_close(self.start) and point1.is_close(self.end)):
            return self
        raise NotImplementedError

    def infinite_primitive(self, offset):
        vector_start_center = self.start - self.center
        vector_start_center.normalize()
        vector_end_center = self.end - self.center
        vector_end_center.normalize()
        vector_interior_center = self.interior - self.center
        vector_interior_center.normalize()
        if self.is_trigo:
            radius = self.radius + offset
            center = self.center

        else:
            radius = self.radius - offset
            if radius < 0:
                return None
            center = self.center
            # mid_point = self.middle_point()
            # vec1 = self.center - mid_point
            # vec1.normalize()
            # vec1 = 2 * offset * math.sqrt(2) * vec1
            # center = self.center.translation(vec1)
        start = center + radius * vector_start_center
        end = center + radius * vector_end_center
        interior = center + radius * vector_interior_center
        return Arc2D(start, interior, end)

    def complementary(self):

        interior = self.middle_point().rotation(self.center, math.pi)
        return Arc2D(self.start, interior, self.end)

    def axial_symmetry(self, line):
        """ Finds out the symmetric arc 2D according to a line. """
        points_symmetry = [point.axial_symmetry(line) for point in [self.start, self.interior, self.end]]

        return self.__class__(start=points_symmetry[0],
                              interior=points_symmetry[1],
                              end=points_symmetry[2])


class FullArc2D(Arc2D):
    """ An edge that starts at start_end, ends at the same point after having described a circle. """

    def __init__(self, center: volmdlr.Point2D, start_end: volmdlr.Point2D,
                 name: str = ''):
        self.__center = center
        self.start_end = start_end
        interior = start_end.rotation(center, math.pi)
        Arc2D.__init__(self, start=start_end, interior=interior,
                       end=start_end, name=name)  # !!! this is dangerous

    @property
    def is_trigo(self):
        return True

    @property
    def center(self):
        return self.__center

    @property
    def angle(self):
        return volmdlr.TWO_PI

    def to_dict(self, use_pointers: bool = False, memo=None, path: str = '#'):
        dict_ = self.base_dict()
        dict_['center'] = self.center.to_dict(use_pointers=use_pointers, memo=memo, path=path + '/center')
        dict_['radius'] = self.radius
        dict_['angle'] = self.angle
        dict_['is_trigo'] = self.is_trigo
        dict_['start_end'] = self.start.to_dict(use_pointers=use_pointers, memo=memo, path=path + '/start_end')
        return dict_

    def copy(self, *args, **kwargs):
        return FullArc2D(self.center.copy(), self.start.copy())

    @classmethod
    def dict_to_object(cls, dict_, global_dict=None, pointers_memo: Dict[str, Any] = None, path: str = '#'):
        center = volmdlr.Point2D.dict_to_object(dict_['center'])
        start_end = volmdlr.Point2D.dict_to_object(dict_['start_end'])

        return cls(center, start_end, name=dict_['name'])

    # def __hash__(self):
    #     return hash(("fullarc", self.center, self.radius, self.start, self.end))
    #     # return hash(self.center) + 5*hash(self.start)

    def __hash__(self):
        return hash((self.__class__.__name__, self.center, self.radius, self.start_end))

    def __eq__(self, other_arc):
        if self.__class__.__name__ != other_arc.__class__.__name__:
            return False
        return (self.center == other_arc.center) \
            and (self.start_end == other_arc.start_end)

    @property
    def bounding_rectangle(self):
        if not self._bounding_rectangle:
            self._bounding_rectangle = volmdlr.core.BoundingRectangle(
                self.center.x - self.radius, self.center.x + self.radius,
                self.center.y - self.radius, self.center.y + self.radius)
        return self._bounding_rectangle

    def straight_line_area(self):
        """
        Calculates the area of the fullarc, with line drawn from start to end.

        :return: straight_line_area.
        """
        area = self.area()
        return area

    def center_of_mass(self):
        return self.center

    def straight_line_center_of_mass(self):
        """Straight line center of mass."""
        return self.center_of_mass()

    def straight_line_point_belongs(self, point):
        """
        Verifies if a point belongs to the surface created by closing the edge.

        :param point2d: Point to be verified.
        :return: Return True if the point belongs to this surface, or False otherwise.
        """
        if point.point_distance(self.center) <= self.radius:
            return True
        return False

    def to_3d(self, plane_origin, x, y):
        """
        Transforms the full arc 2D into a 3D full arc.

        :param plane_origin: The origin of plane to draw the full arc 3D.
        :type plane_origin: volmdlr.Point3D
        :param x: First direction of the plane
        :type x: volmdlr.Vector3D
        :param y: Second direction of the plane.
        :type y: volmdlr.Vector3D
        :return: A 3D full arc.
        :type: Full Arc 3D.
        """
        center = self.center.to_3d(plane_origin, x, y)
        start = self.start.to_3d(plane_origin, x, y)
        z = x.cross(y)
        z.normalize()

        return FullArc3D(center, start, z)

    def rotation(self, center: volmdlr.Point2D, angle: float):
        new_center = self._center.rotation(center, angle, True)
        new_start_end = self.start.rotation(center, angle, True)
        return FullArc2D(new_center, new_start_end)

    def rotation_inplace(self, center: volmdlr.Point2D, angle: float):
        warnings.warn("'inplace' methods are deprecated. Use a not inplace method instead.", DeprecationWarning)

        self._center.rotation(center, angle, False)
        self.start.rotation(center, angle, False)
        self.interior.rotation(center, angle, False)
        self.end.rotation(center, angle, False)

    def translation(self, offset: volmdlr.Vector2D):
        new_center = self._center.translation(offset)
        new_start_end = self.start.translation(offset)
        return FullArc2D(new_center, new_start_end)

    def translation_inplace(self, offset: volmdlr.Vector2D):
        warnings.warn("'inplace' methods are deprecated. Use a not inplace method instead.", DeprecationWarning)

        self._center.translation_inplace(offset)
        self.start.translation_inplace(offset)
        self.end.translation_inplace(offset)
        self.interior.translation_inplace(offset)

    def frame_mapping(self, frame: volmdlr.Frame2D, side: str):
        """
        Map the 2D full arc to a new frame or its original frame.

        :param frame: The target frame for the mapping.
        :type frame: :class:`volmdlr.Frame2D`
        :param side: Specify whether to map the arc to the new frame ('new')
            or its original frame ('old').
        :type side: str
        :return: The full arc in the specified frame.
        :rtype: :class:`volmdlr.edges.FullArc2D`
        """
        return FullArc2D(*[point.frame_mapping(frame, side) for point in
                           [self._center, self.start]])

    def frame_mapping_inplace(self, frame: volmdlr.Frame2D, side: str):
        warnings.warn("'inplace' methods are deprecated. Use a not inplace method instead.", DeprecationWarning)

        for point in [self._center, self.start, self.end, self.interior]:
            point.frame_mapping_inplace(frame, side)

    def polygonization(self):
        return volmdlr.wires.ClosedPolygon2D(self.discretization_points(angle_resolution=15))

    def plot(self, ax=None, edge_style: EdgeStyle = EdgeStyle()):
        return vm_common_operations.plot_circle(self, ax, edge_style)

    def cut_between_two_points(self, point1, point2):

        x1, y1 = point1 - self.center
        x2, y2 = point2 - self.center

        angle1 = math.atan2(y1, x1)
        angle2 = math.atan2(y2, x2)
        if angle2 < angle1:
            angle2 += volmdlr.TWO_PI
        angle_i = 0.5 * (angle1 + angle2)
        interior = point1.rotation(self.center, angle_i)
        arc = Arc2D(point1, interior, point2)
        if self.is_trigo != arc.is_trigo:
            arc = arc.complementary()

        return arc

    def line_intersections(self, line2d: Line2D, tol=1e-9):
        try:
            if line2d.start.is_close(self.center):
                pt1 = line2d.end
                vec = line2d.start - line2d.end
            else:
                pt1 = line2d.start
                vec = line2d.end - line2d.start
        except AttributeError:
            if line2d.point1.is_close(self.center):
                pt1 = line2d.point2
                vec = line2d.point1 - line2d.point2
            else:
                pt1 = line2d.point1
                vec = line2d.point2 - line2d.point1
        vector1 = vec.dot(vec)
        vector2 = 2 * vec.dot(pt1 - self.center)
        vector3 = pt1.dot(pt1) + self.center.dot(self.center) \
            - 2 * pt1.dot(self.center) - self.radius ** 2

        disc = vector2 ** 2 - 4 * vector1 * vector3
        if math.isclose(disc, 0., abs_tol=tol):
            t_param = -vector2 / (2 * vector1)
            return [pt1 + t_param * vec]

        if disc > 0:
            sqrt_disc = math.sqrt(disc)
            t_param = (-vector2 + sqrt_disc) / (2 * vector1)
            s_param = (-vector2 - sqrt_disc) / (2 * vector1)
            return [pt1 + t_param * vec,
                    pt1 + s_param * vec]

        return []

    def linesegment_intersections(self, linesegment2d: LineSegment2D, tol=1e-9):
        if self.bounding_rectangle.distance_to_b_rectangle(linesegment2d.bounding_rectangle) > tol:
            return []
        try:
            if linesegment2d.start.is_close(self.center):
                pt1 = linesegment2d.end
                vec = linesegment2d.start - linesegment2d.end
            else:
                pt1 = linesegment2d.start
                vec = linesegment2d.end - linesegment2d.start
        except AttributeError:
            if linesegment2d.point1.is_close(self.center):
                pt1 = linesegment2d.point2
                vec = linesegment2d.point1 - linesegment2d.point2
            else:
                pt1 = linesegment2d.point1
                vec = linesegment2d.point2 - linesegment2d.point1
        vector1 = vec.dot(vec)
        vector2 = 2 * vec.dot(pt1 - self.center)
        vector3 = pt1.dot(pt1) + self.center.dot(self.center) \
            - 2 * pt1.dot(self.center) - self.radius ** 2

        disc = vector2 ** 2 - 4 * vector1 * vector3
        if math.isclose(disc, 0., abs_tol=tol):
            t_param = -vector2 / (2 * vector1)
            points = [pt1 + t_param * vec]
            if linesegment2d.point_belongs(points[0]):
                return points
            return []

        if disc > 0:
            sqrt_disc = math.sqrt(disc)
            t_param = (-vector2 + sqrt_disc) / (2 * vector1)
            s_param = (-vector2 - sqrt_disc) / (2 * vector1)
            points = [pt1 + t_param * vec, pt1 + s_param * vec]
            valid_points = [pt for pt in points if
                            linesegment2d.point_belongs(pt)]
            return valid_points

        return []

    def reverse(self):
        return self


class ArcEllipse2D(Edge):
    """
    An 2-dimensional elliptical arc.

    :param start: The starting point of the elliptical arc
    :type start: :class:`volmdlr.Point2D`
    :param interior: An interior point of the elliptical arc
    :type interior: :class:`volmdlr.Point2D`
    :param end: The end point of the elliptical arc
    :type end: :class:`volmdlr.Point2D`
    :param center: The center of the ellipse
    :type center: :class:`volmdlr.Point2D`
    :param major_dir: The major direction of the ellipse
    :type major_dir: :class:`volmdlr.Vector2D`
    :param name: The name of the elliptical arc. Default value is ''
    :type name: str, optional
    :param extra: An extra interior point if start is equal to end. Default
        value is None
    :type extra: :class:`volmdlr.Point2D`, optional
    """

    def __init__(self, start: volmdlr.Point2D, interior: volmdlr.Point2D,
                 end: volmdlr.Point2D, center: volmdlr.Point2D,
                 major_dir: volmdlr.Vector2D, extra: volmdlr.Point2D = None, name: str = '',
                 ):
        Edge.__init__(self, start, end, name)
        self.interior = interior
        self.center = center
        self.extra = extra
        self.major_dir = major_dir
        self.minor_dir = self.major_dir.deterministic_unit_normal_vector()
        frame = volmdlr.Frame2D(self.center, self.major_dir, self.minor_dir)
        self.frame = frame
        start_new = frame.global_to_local_coordinates(self.start)
        end_new = frame.global_to_local_coordinates(self.end)
        interior_new = frame.global_to_local_coordinates(self.interior)
        center_new = frame.global_to_local_coordinates(self.center)
        self._bounding_rectangle = None
        self._reverse = None

        if abs(self.end.x) == abs(self.interior.x) == abs(self.start.x):
            raise ValueError(f"Interior point{self.interior} is not valid. Try specifying another interior point.")
        major_axis, minor_axis = self.get_major_minor_axis_with_formula(
            start_new, end_new, interior_new, center_new)
        self.major_axis = major_axis
        self.minor_axis = minor_axis

        # Angle pour start
        u1, u2 = start_new.x / self.major_axis, start_new.y / self.minor_axis
        angle1 = volmdlr.geometry.sin_cos_angle(u1, u2)
        self.angle_start = angle1
        # Angle pour end
        u3, u4 = end_new.x / self.major_axis, end_new.y / self.minor_axis
        angle2 = volmdlr.geometry.sin_cos_angle(u3, u4)
        self.angle_end = angle2
        # Angle pour interior
        u5, u6 = interior_new.x / self.major_axis, interior_new.y / self.minor_axis
        anglei = volmdlr.geometry.sin_cos_angle(u5, u6)
        self.angle_interior = anglei
        # Going trigo/clock wise from start to interior
        if anglei < angle1:
            trigowise_path = (anglei + volmdlr.TWO_PI) - angle1
            clockwise_path = angle1 - anglei
        else:
            trigowise_path = anglei - angle1
            clockwise_path = angle1 - anglei + volmdlr.TWO_PI

        # Going trigo wise from interior to interior
        if angle2 < anglei:
            trigowise_path += (angle2 + volmdlr.TWO_PI) - anglei
            clockwise_path += anglei - angle2
        else:
            trigowise_path += angle2 - anglei
            clockwise_path += anglei - angle2 + volmdlr.TWO_PI

        if clockwise_path > trigowise_path:
            self.is_trigo = True
            self.angle = trigowise_path
        else:
            # Clock wise
            self.is_trigo = False
            self.angle = clockwise_path

        if self.start.is_close(self.end) or self.angle == 0:
            self.angle = volmdlr.TWO_PI

        if self.is_trigo:  # sens trigo
            self.offset_angle = angle1
        else:
            self.offset_angle = angle2

    def get_major_minor_axis_with_formula(self, start_, iterior_, end_, center_):
        vector_center_start = start_ - center_
        vector_center_end = end_ - center_
        if vector_center_start.norm() >= vector_center_end.norm():
            x1 = start_.x - center_.x
            y1 = start_.y - center_.y
            x2 = end_.x - center_.x
            y2 = end_.y - center_.y
        else:
            x2 = start_.x - center_.x
            y2 = start_.y - center_.y
            x1 = end_.x - center_.x
            y1 = end_.y - center_.y
        if vector_center_start.is_colinear_to(vector_center_end) or abs(x1) == abs(x2):
            x2 = iterior_.x - center_.x
            y2 = iterior_.y - center_.y
            if abs(x1) == abs(x2):
                raise ValueError(f"Interior point{self.interior} is not valid. Try specifying another interior point.")
        minor_axis = math.sqrt((x1 ** 2 * y2 ** 2 - x2 ** 2 * y1 ** 2) / (x1 ** 2 - x2 ** 2))
        if abs(y1) != minor_axis:
            major_axis = math.sqrt(x1 ** 2 / (1 - (y1 ** 2 / minor_axis ** 2)))
        elif abs(y2) != minor_axis:
            major_axis = math.sqrt(x2 ** 2 / (1 - (y2 ** 2 / minor_axis ** 2)))
        else:
            raise NotImplementedError
        return major_axis, minor_axis

    def _get_points(self):
        return self.discretization_points(number_points=20)

    points = property(_get_points)

    def length(self):
        """
        Calculates the length of the arcellipse 2d.

        :return: arc ellipse 2d's length
        """
        if not self._length:
            self._length = self.abscissa(self.end)
        return self._length

    def point_belongs(self, point, abs_tol: float = 1e-6):
        """
        Verifies if a point belongs to the arc ellipse 2d.

        :param point: point to be verified
        :param abs_tol: tolerance applied during calculations
        :return: True if the point belongs, False otherwise
        """
        if self.start.is_close(point, abs_tol) or self.end.is_close(point, abs_tol):
            return True
        if not math.isclose((point.x - self.center.x) ** 2 / self.major_axis ** 2 +
                            (point.y - self.center.y) ** 2 / self.minor_axis ** 2, 1, abs_tol=abs_tol) and not \
                math.isclose((point.x - self.center.x) ** 2 / self.minor_axis ** 2 +
                             (point.y - self.center.y) ** 2 / self.major_axis ** 2, 1, abs_tol=abs_tol):
            return False
        clockwise_arcellipse = self.reverse() if self.is_trigo else self
        vector_start = clockwise_arcellipse.start - clockwise_arcellipse.center
        vector_end = clockwise_arcellipse.end - clockwise_arcellipse.center
        vector_point = point - clockwise_arcellipse.center
        arc_angle = volmdlr.geometry.clockwise_angle(vector_start, vector_end)
        point_start_angle = volmdlr.geometry.clockwise_angle(vector_start, vector_point)
        point_end_angle = volmdlr.geometry.clockwise_angle(vector_point, vector_end)
        if math.isclose(arc_angle, point_start_angle + point_end_angle, abs_tol=1e-5):
            return True
        return False

    def valid_abscissa_start_end_angle(self, angle_abscissa):
        angle_start = self.angle_start
        angle_end = angle_abscissa
        if self.angle_start > angle_abscissa >= self.angle_end:
            if angle_abscissa >= 0.0:
                angle_abscissa += 2 * math.pi
                angle_end = angle_abscissa
            else:
                angle_start = angle_abscissa
                angle_end = self.angle_start
        elif self.angle_start > self.angle_end >= angle_abscissa:
            angle_start = self.angle_start - 2 * math.pi
        return angle_start, angle_end

    def point_at_abscissa(self, abscissa):
        if math.isclose(abscissa, 0.0, abs_tol=1e-6):
            return self.start
        if math.isclose(abscissa, self.length(), abs_tol=1e-6):
            return self.end
        if not self.is_trigo:
            arc_ellipse_trigo = self.reverse()
            new_abscissa = self.length() - abscissa
            return arc_ellipse_trigo.point_at_abscissa(new_abscissa)
        discretized_points = self.discretization_points(number_points=100)
        aproximation_abscissa = 0
        aproximation_point = None
        for point1, point2 in zip(discretized_points[:-1], discretized_points[1:]):
            dist1 = point1.point_distance(point2)
            if aproximation_abscissa + dist1 > abscissa:
                aproximation_point = point1
                break
            aproximation_abscissa += dist1
        initial_point = self.frame.global_to_local_coordinates(aproximation_point)
        u1, u2 = initial_point.x / self.major_axis, initial_point.y / self.minor_axis
        initial_angle = volmdlr.geometry.sin_cos_angle(u1, u2)
        angle_start, initial_angle = self.valid_abscissa_start_end_angle(initial_angle)

        def ellipse_arc_length(theta):
            return math.sqrt((self.major_axis ** 2) * math.sin(theta) ** 2 +
                             (self.minor_axis ** 2) * math.cos(theta) ** 2)
        abscissa_angle = None
        iter_counter = 0
        increment_factor = 1e-5
        while True:
            res, _ = scipy_integrate.quad(ellipse_arc_length, angle_start, initial_angle)
            if math.isclose(res, abscissa, abs_tol=1e-5):
                abscissa_angle = initial_angle
                break
            if res > abscissa:
                if iter_counter == 0:
                    increment_factor = -1e-5
                else:
                    raise NotImplementedError
            initial_angle += increment_factor
            iter_counter += 1
        x = self.major_axis * math.cos(abscissa_angle)
        y = self.minor_axis * math.sin(abscissa_angle)
        return self.frame.local_to_global_coordinates(volmdlr.Point2D(x, y))

    def abscissa(self, point: volmdlr.Point2D):
        """
        Calculates the abscissa of a given point.

        :param point: point for calculating abscissa
        :return: a float, between 0 and the arc ellipse 2d's length
        """
        if self.start.is_close(point):
            return 0.0
        if self.end.is_close(point):
            if self._length:
                return self._length
            if not self.is_trigo:
                arc_ellipse_trigo = self.reverse()
                abscissa_end = arc_ellipse_trigo.abscissa(self.start)
                return abscissa_end

        if self.point_belongs(point):
            if not self.is_trigo:
                arc_ellipse_trigo = self.reverse()
                abscissa_point = arc_ellipse_trigo.abscissa(point)
                return self.length() - abscissa_point
            new_point = self.frame.global_to_local_coordinates(point)
            u1, u2 = new_point.x / self.major_axis, new_point.y / self.minor_axis
            angle_abscissa = volmdlr.geometry.sin_cos_angle(u1, u2)
            angle_start, angle_end = self.valid_abscissa_start_end_angle(angle_abscissa)

            def ellipse_arc_length(theta):
                return math.sqrt((self.major_axis ** 2) * math.sin(theta) ** 2 +
                                 (self.minor_axis ** 2) * math.cos(theta) ** 2)

            res, _ = scipy_integrate.quad(ellipse_arc_length, angle_start, angle_end)
            return res
        raise ValueError(f'point {point} does not belong to ellipse')

    @property
    def bounding_rectangle(self):
        """
        Calculates the bounding rectangle for the arc ellipse 2d.

        :return: Bounding Rectangle object.
        """
        if not self._bounding_rectangle:
            discretization_points = self.discretization_points(number_points=20)
            x_values, y_values = [], []
            for point in discretization_points:
                x_values.append(point.x)
                y_values.append(point.y)
            self._bounding_rectangle = volmdlr.core.BoundingRectangle(min(x_values), max(x_values),
                                                                      min(y_values), max(y_values))
        return self._bounding_rectangle

    def straight_line_area(self):
        """
        Calculates the area of the elliptic arc, with line drawn from start to end.

        :return: straight_line_area.
        """
        if self.angle >= math.pi:
            angle = volmdlr.TWO_PI - self.angle
            area = math.pi * self.major_axis * self.minor_axis - 0.5 * self.major_axis * self.minor_axis * (
                    angle - math.sin(angle))
        else:
            angle = self.angle
            area = 0.5 * self.major_axis * self.minor_axis * (angle - math.sin(angle))

        if self.is_trigo:
            return area
        return -area

    def discretization_points(self, *, number_points: int = None, angle_resolution: int = None):
        """
        Discretization of an Edge to have "n" points.

        :param number_points: the number of points (including start and end points)
             if unset, only start and end will be returned.
        :param angle_resolution: if set, the sampling will be adapted to have a controlled angular distance. Useful
            to mesh an arc.
        :return: a list of sampled points.
        """
        if not number_points:
            if not angle_resolution:
                number_points = 2
            else:
                number_points = math.ceil(angle_resolution * abs(self.angle / math.pi)) + 2
        is_trigo = True
        if self.angle_start > self.angle_end:
            if self.angle_start >= self.angle_interior >= self.angle_end:
                angle_start = self.angle_end
                angle_end = self.angle_start
                is_trigo = False
            else:
                angle_end = self.angle_end + volmdlr.TWO_PI
                angle_start = self.angle_start
        elif self.angle_start == self.angle_end:
            angle_start = 0
            angle_end = 2 * math.pi
        elif self.angle_end > self.angle_start and not self.is_trigo:
            angle_start = self.angle_end - 2 * math.pi
            angle_end = self.angle_start
            is_trigo = False
        else:
            angle_end = self.angle_end
            angle_start = self.angle_start

        discretization_points = [self.frame.local_to_global_coordinates(
            volmdlr.Point2D(self.major_axis * math.cos(angle), self.minor_axis * math.sin(angle)))
            for angle in npy.linspace(angle_start, angle_end, number_points)]
        if not is_trigo:
            discretization_points = discretization_points[::-1]
        return discretization_points

    def polygon_points(self, discretization_resolution: int):
        warnings.warn('polygon_points is deprecated,\
                please use discretization_points instead',
                      DeprecationWarning)
        return self.discretization_points(angle_resolution=discretization_resolution)

    def to_3d(self, plane_origin, x, y):
        """
        Transforms the arc of ellipse 2D into a 3D arc of ellipse.

        :param plane_origin: The origin of plane to draw the arc of ellipse 3D.
        :type plane_origin: volmdlr.Point3D
        :param x: First direction of the plane
        :type x: volmdlr.Vector3D
        :param y: Second direction of the plane.
        :type y: volmdlr.Vector3D
        :return: A 3D arc of ellipse.
        :type: ArcEllipse3D.
        """
        point_start3d = self.start.to_3d(plane_origin, x, y)
        point_interior3d = self.interior.to_3d(plane_origin, x, y)
        point_end3d = self.end.to_3d(plane_origin, x, y)
        point_center3d = self.center.to_3d(plane_origin, x, y)

        a_max2d = self.center + self.major_dir * self.major_axis
        a_max3d = a_max2d.to_3d(plane_origin, x, y)
        new_major_dir = a_max3d - point_center3d
        new_major_dir.normalize()
        extra3d = self.extra
        if extra3d:
            extra3d = self.extra.to_3d(plane_origin, x, y)
        return ArcEllipse3D(point_start3d, point_interior3d, point_end3d,
                            point_center3d, new_major_dir, extra3d, name=self.name)

    def plot(self, ax=None, edge_style: EdgeStyle = EdgeStyle()):
        """
        Plot arc-ellipse 2d using matplotlob.

        :param ax: Matplotlib plot if there exists any.
        :param edge_style: edge styles.
        :return: Matplotlib plot
        """
        if ax is None:
            _, ax = plt.subplots()

        self.interior.plot(ax=ax, color='m')
        self.start.plot(ax=ax, color='r')
        self.end.plot(ax=ax, color='b')
        self.center.plot(ax=ax, color='y')

        x = []
        y = []
        for x_component, y_component in self.discretization_points(number_points=100):
            x.append(x_component)
            y.append(y_component)

        plt.plot(x, y, color=edge_style.color, alpha=edge_style.alpha)
        return ax

    def normal_vector(self, abscissa):
        raise NotImplementedError

    def direction_vector(self, abscissa):
        raise NotImplementedError

    def reverse(self):
        if not self._reverse:
            self._reverse = self.__class__(self.end.copy(), self.interior.copy(), self.start.copy(),
                                           self.center.copy(), self.major_dir.copy(), self.name)
        return self._reverse

    def line_intersections(self, line2d: Line2D):
        """
        Intersections between an Arc Ellipse 2D and a Line 2D.

        :param line2d: Line 2D to verify intersections
        :return: List with all intersections
        """
        ellipse2d_linesegment_intersections = vm_utils_intersections.ellipse2d_line_intersections(self, line2d)
        linesegment_intersections = []
        for inter in ellipse2d_linesegment_intersections:
            if self.point_belongs(inter):
                linesegment_intersections.append(inter)
        return linesegment_intersections

    def linesegment_intersections(self, linesegment2d: LineSegment2D, abs_tol=1e-6):
        """
        Intersections between an Arc Ellipse 2D and a Line Segment 2D.

        :param linesegment2d: LineSegment 2D to verify intersections.
        :param abs_tol: tolerance.
        :return: List with all intersections.
        """
        if self.bounding_rectangle.distance_to_b_rectangle(linesegment2d.bounding_rectangle) > abs_tol:
            return []
        intersections = self.line_intersections(linesegment2d.to_line())
        linesegment_intersections = []
        for inter in intersections:
            if linesegment2d.point_belongs(inter, abs_tol):
                linesegment_intersections.append(inter)
        return linesegment_intersections

    def bsplinecurve_intersections(self, bspline, abs_tol: float = 1e-6):
        """
        Intersections between an Arc Ellipse 2D and a bSpline 2D.

        :param bspline: bspline 2D to verify intersections.
        :param abs_tol: tolerance.
        :return: List with all intersections.
        """
        if self.bounding_rectangle.distance_to_b_rectangle(bspline.bounding_rectangle) > abs_tol:
            return []
        intersections = vm_utils_intersections.get_bsplinecurve_intersections(self, bspline, abs_tol)
        return intersections

    def frame_mapping(self, frame: volmdlr.Frame2D, side: str):
        """
        Changes frame_mapping and return a new Arc Ellipse 2D.

        side = 'old' or 'new'
        """
        if side == 'old':
            return ArcEllipse2D(frame.local_to_global_coordinates(self.start),
                                frame.local_to_global_coordinates(self.interior),
                                frame.local_to_global_coordinates(self.end),
                                frame.local_to_global_coordinates(self.center),
                                self.major_dir)
        if side == 'new':
            point_major_dir = self.center + self.major_dir * self.major_axis
            major_dir = frame.global_to_local_coordinates(point_major_dir).to_vector()
            major_dir.normalize()
            return ArcEllipse2D(frame.global_to_local_coordinates(self.start),
                                frame.global_to_local_coordinates(self.interior),
                                frame.global_to_local_coordinates(self.end),
                                frame.global_to_local_coordinates(self.center),
                                major_dir)
        raise ValueError('Side should be \'new\' \'old\'')

    def translation(self, offset: volmdlr.Vector2D):
        """
        Translates the Arc ellipse given an offset vector.

        :param offset: offset vector
        :return: new translated arc ellipse 2d.
        """
        new_start = self.start.translation(offset)
        new_end = self.end.translation(offset)
        new_interior = self.interior.translation(offset)
        new_center = self.center.translation(offset)
        return ArcEllipse2D(new_start, new_interior, new_end, new_center, self.major_dir)

    def point_distance(self, point):
        """
        Calculates the distance from a given point to an Arc Ellipse 2d.

        :param point: point 2d.
        :return: distance.
        """
        return self.point_distance_to_edge(point)

    def straight_line_point_belongs(self, point):
        """
        Verifies if a point belongs to the surface created by closing the edge.

        :param point: Point to be verified
        :return: Return True if the point belongs to this surface,
            or False otherwise
        """
        raise NotImplementedError(f'the straight_line_point_belongs method must be'
                                  f' overloaded by {self.__class__.__name__}')

    def split(self, split_point):
        """
        Splits arc-elipse at a given point.

        :param split_point: splitting point.
        :return: list of two Arc-Ellipse.
        """
        if split_point.is_close(self.start, 1e-6):
            return [None, self.copy()]
        if split_point.is_close(self.end, 1e-6):
            return [self.copy(), None]
        abscissa = self.abscissa(split_point)
        return [self.__class__(self.start, self.point_at_abscissa(0.5 * abscissa), split_point,
                               self.center.copy(), self.major_dir.copy()),
                self.__class__(split_point, self.point_at_abscissa(
                    (self.abscissa(self.end) - abscissa) * 0.5 + abscissa),
                               self.end, self.center.copy(), self.major_dir.copy())]


class FullArcEllipse(Edge):
    """
    Abstract class to define an ellipse.
    """

    def __init__(self, start_end: Union[volmdlr.Point2D, volmdlr.Point3D], major_axis: float, minor_axis: float,
                 center: Union[volmdlr.Point2D, volmdlr.Point3D],
                 major_dir: Union[volmdlr.Vector2D, volmdlr.Vector3D], name: str = ''):
        self.start_end = start_end
        self.major_axis = major_axis
        self.minor_axis = minor_axis
        self.center = center
        self.major_dir = major_dir

        Edge.__init__(self, start=start_end, end=start_end, name=name)

    def length(self):
        """
        Calculates the length of the ellipse.

        Ramanujan's approximation for the perimeter of the ellipse.
        P = math.pi * (a + b) [ 1 + (3h) / (10 + √(4 - 3h) ) ], where h = (a - b)**2/(a + b)**2.

        :return: Perimeter of the ellipse
        :rtype: float
        """
        perimeter_formular_h = (self.major_axis - self.minor_axis) ** 2 / (self.major_axis + self.minor_axis) ** 2
        return math.pi * (self.major_axis + self.minor_axis) * \
            (1 + (3 * perimeter_formular_h / (10 + math.sqrt(4 - 3 * perimeter_formular_h))))

    def point_belongs(self, point: Union[volmdlr.Point2D, volmdlr.Point3D], abs_tol: float = 1e-6):
        """
        Verifies if a given point lies on the ellipse.

        :param point: point to be verified.
        :param abs_tol: Absolute tolerance to consider the point on the ellipse.
        :return: True is point lies on the ellipse, False otherwise
        """
        new_point = self.frame.global_to_local_coordinates(point)
        return math.isclose(new_point.x ** 2 / self.major_axis ** 2 +
                            new_point.y ** 2 / self.minor_axis ** 2, 1.0, abs_tol=abs_tol)

    def point_at_abscissa(self, abscissa: float, resolution: int = 2500):
        """
        Calculates a point on the FullArcEllipse at a given abscissa.

        :param abscissa: abscissa where in the curve the point should be calculated.
        :return: Corresponding point.
        """
        # TODO: enhance this method to a more precise method
        points = self.discretization_points(number_points=resolution)
        approx_abscissa = 0
        last_point = None
        for p1, p2 in zip(points[:-1], points[1:]):
            if approx_abscissa <= abscissa:
                approx_abscissa += p1.point_distance(p2)
                last_point = p2
            else:
                break
        return last_point

    def reverse(self):
        """
        Defines a new FullArcEllipse, identical to self, but in the opposite direction.

        """
        return self

    def straight_line_point_belongs(self, point):
        """
        Verifies if a point belongs to the surface created by closing the edge.

        :param point: Point to be verified
        :return: Return True if the point belongs to this surface,
            or False otherwise
        """
        raise NotImplementedError(f'the straight_line_point_belongs method must be'
                                  f' overloaded by {self.__class__.__name__}')

    def normal_vector(self, abscissa):
        """
        Calculates the normal vector the edge at given abscissa.

        :return: the normal vector
        """
        raise NotImplementedError

    def direction_vector(self, abscissa):
        """
        Calculates the direction vector the edge at given abscissa.

        :param abscissa: edge abscissa
        :return: direction vector
        """
        raise NotImplementedError

    def abscissa(self, point, tol: float = 1e-6):
        """
        Computes the abscissa of an Edge.

        :param point: The point located on the edge.
        :type point: Union[:class:`volmdlr.Point2D`, :class:`volmdlr.Point3D`].
        :param tol: The precision in terms of distance. Default value is 1e-4.
        :type tol: float, optional.
        :return: The abscissa of the point.
        :rtype: float
        """
        raise NotImplementedError(f'the abscissa method must be overloaded by {self.__class__.__name__}')


class FullArcEllipse2D(FullArcEllipse, ArcEllipse2D):
    """
    Defines a FullArcEllipse2D.
    """

    def __init__(self, start_end: volmdlr.Point2D, major_axis: float, minor_axis: float,
                 center: volmdlr.Point2D, major_dir: volmdlr.Vector2D, name: str = ''):
        major_dir.normalize()
        self.minor_dir = major_dir.deterministic_unit_normal_vector()
        self.frame = volmdlr.Frame2D(center, major_dir, self.minor_dir)
        self.theta = volmdlr.geometry.clockwise_angle(major_dir, volmdlr.X2D)
        if self.theta == math.pi * 2:
            self.theta = 0.0
        self._bounding_rectangle = None

        FullArcEllipse.__init__(self, start_end, major_axis, minor_axis, center, major_dir, name)

    def discretization_points(self, *, number_points: int = None, angle_resolution: int = 20):
        """
        Calculates the discretized points for the ellipse.

        :param number_points: number of point to have in the discretized points.
        :param angle_resolution: the angle resolution to be used to discretize points.
        :return: discretized points.
        """
        if not number_points:
            number_points = math.ceil(volmdlr.TWO_PI * angle_resolution) + 2

        discretization_points = [self.center + volmdlr.Point2D(self.major_axis * math.cos(theta),
                                                               self.minor_axis * math.sin(theta))
                                 for theta in npy.linspace(0, volmdlr.TWO_PI, number_points)]
        discretization_points = [point.rotation(self.center, self.theta) for point in discretization_points]
        return discretization_points

    def to_3d(self, plane_origin, x, y):
        """
        Transforms the full arc of ellipse 2D into a 3D full arc of ellipse.

        :param plane_origin: The origin of plane to draw the full arc of ellipse 3D.
        :type plane_origin: volmdlr.Point3D
        :param x: First direction of the plane
        :type x: volmdlr.Vector3D
        :param y: Second direction of the plane.
        :type y: volmdlr.Vector3D
        :return: A 3D full arc of ellipse.
        :rtype: FullArcEllipse3D
        """
        point_start_end3d = self.start_end.to_3d(plane_origin, x, y)
        point_center3d = self.center.to_3d(plane_origin, x, y)

        a_max2d = self.center + self.major_dir * self.major_axis
        a_max3d = a_max2d.to_3d(plane_origin, x, y)
        new_major_dir = (a_max3d - point_center3d).to_vector()
        new_major_dir.normalize()
        normal = x.cross(y)
        return FullArcEllipse3D(point_start_end3d, self.major_axis, self.minor_axis,
                                point_center3d, normal, new_major_dir, name=self.name)

    def frame_mapping(self, frame: volmdlr.Frame2D, side: str):
        """
        Changes frame_mapping and return a new FullArcEllipse2D.

        :param frame: Local coordinate system.
        :type frame: volmdlr.Frame2D
        :param side: 'old' will perform a transformation from local to global coordinates. 'new' will
            perform a transformation from global to local coordinates.
        :type side: str
        :return: A new transformed FulLArcEllipse2D.
        :rtype: FullArcEllipse2D
        """
        if side == 'old':
            return FullArcEllipse2D(frame.local_to_global_coordinates(self.start_end),
                                    self.major_axis, self.minor_axis,
                                    frame.local_to_global_coordinates(self.center),
                                    self.major_dir, self.name)
        if side == 'new':
            point_major_dir = self.center + self.major_dir * self.major_axis
            major_dir = frame.global_to_local_coordinates(point_major_dir).to_vector()
            major_dir.normalize()
            return FullArcEllipse2D(frame.global_to_local_coordinates(self.start_end),
                                    self.major_axis, self.minor_axis,
                                    frame.global_to_local_coordinates(self.center),
                                    major_dir, self.name)
        raise ValueError('Side should be \'new\' \'old\'')

    def translation(self, offset: volmdlr.Vector2D):
        """
        FullArcEllipse2D translation.

        :param offset: translation vector.
        :type offset: volmdlr.Vector2D
        :return: A new translated FullArcEllipse2D.
        :rtype: FullArcEllipse2D
        """
        return FullArcEllipse2D(self.start_end.translation(offset), self.major_axis, self.minor_axis,
                                self.center.translation(offset), self.major_dir, self.name)

    def abscissa(self, point: Union[volmdlr.Point2D, volmdlr.Point3D], tol: float = 1e-6):
        """
        Calculates the abscissa of a given point.

        :param point: point for calculating abscissa.
        :param tol: tolerance.
        :return: a float, between 0 and the ellipse's length.
        """
        if self.point_belongs(point):
            angle_abscissa = volmdlr.geometry.clockwise_angle(point - self.center, self.major_dir)
            angle_start = 0.0

            if angle_abscissa == volmdlr.TWO_PI:
                return self.length()

            def arc_length(theta):
                return math.sqrt((self.major_axis ** 2) * math.sin(theta) ** 2 +
                                 (self.minor_axis ** 2) * math.cos(theta) ** 2)

            res, _ = scipy_integrate.quad(arc_length, angle_start, angle_abscissa)
            return res
        raise ValueError(f'point {point} does not belong to ellipse')

    def normal_vector(self, abscissa):
        """
        Calculates the normal vector the edge at given abscissa.

        :return: the normal vector
        """
        raise NotImplementedError

    def direction_vector(self, abscissa):
        """
        Calculates the direction vector the edge at given abscissa.

        :param abscissa: edge abscissa
        :return: direction vector
        """
        raise NotImplementedError


class Line3D(Line):
    """
    Define an infinite line passing through the 2 points.

    """
    _non_eq_attributes = ['name', 'basis_primitives', 'bounding_box']

    def __init__(self, point1: volmdlr.Point3D, point2: volmdlr.Point3D,
                 name: str = ''):
        Line.__init__(self, point1, point2, name=name)
        # self.points = [point1, point2]
        self._bbox = None

    @property
    def bounding_box(self):
        if not self._bbox:
            self._bbox = self._bounding_box()
        return self._bbox

    @bounding_box.setter
    def bounding_box(self, new_bounding_box):
        self._bbox = new_bounding_box

    def _bounding_box(self):
        xmin = min([self.point1[0], self.point2[0]])
        xmax = max([self.point1[0], self.point2[0]])
        ymin = min([self.point1[1], self.point2[1]])
        ymax = max([self.point1[1], self.point2[1]])
        zmin = min([self.point1[2], self.point2[2]])
        zmax = max([self.point1[2], self.point2[2]])

        return volmdlr.core.BoundingBox(xmin, xmax, ymin, ymax, zmin, zmax)

    def point_belongs(self, point3d):
        if point3d.is_close(self.point1):
            return True
        return self.direction_vector().is_colinear_to(point3d - self.point1)

    def point_distance(self, point):
        """Returns the minimal distance to a point."""
        vector1 = point - self.point1
        vector1.to_vector()
        vector2 = self.point2 - self.point1
        vector2.to_vector()
        return vector1.cross(vector2).norm() / vector2.norm()

    def line_distance(self, line2):
        """
        Calculates the distance between two Line3D.

        :param line2: other Line3D.
        :return: The distance between the two lines.
        """
        direction_vector1 = self.direction_vector()
        direction_vector2 = line2.direction_vector()
        if direction_vector1.is_colinear_to(direction_vector2):
            return direction_vector1.cross(line2.point1 - self.point1).norm() / direction_vector1.norm()
        vector = line2.point1 - self.point1
        line_distance = abs(vector.dot(direction_vector1.cross(direction_vector2))) / direction_vector1.cross(
            direction_vector2).norm()
        return line_distance

    def skew_to(self, line):
        """
        Verifies if two Line3D are skew to each other, that is, they are not parallel and never intersect.

        :param line: other line.
        :return: True if they are skew, False otherwise.
        """
        if self.direction_vector().is_colinear_to(line.direction_vector()):
            return False
        if math.isclose(self.line_distance(line), 0, abs_tol=1e-6):
            return False
        return True

    def intersection(self, line2):
        """
        Calculates the intersection between to Line3D, if there is an intersection.

        :param line: other Line3D
        :return: None if there is no intersection between Lines. A volmdlr.Point3D if there existes an intersection
        """
        direction_vector1 = self.direction_vector()
        direction_vector2 = line2.direction_vector()
        distance_to_line = self.line_distance(line2)
        if direction_vector1.is_colinear_to(direction_vector2) or \
                not math.isclose(distance_to_line, 0, abs_tol=1e-6):
            return None
        if math.isclose(distance_to_line, 0, abs_tol=1e-6) and \
                math.isclose(direction_vector1.dot(direction_vector2), 0, abs_tol=1e-6):
            projected_point, _ = self.point_projection(line2.point1)
            return projected_point
        vector = self.point1 - line2.point1
        t_coefficient = (
                                vector.dot(direction_vector2) * direction_vector2.dot(direction_vector1) -
                                vector.dot(direction_vector1) * direction_vector2.dot(direction_vector2)) / (
                                direction_vector1.dot(direction_vector1) * direction_vector2.dot(direction_vector2) -
                                direction_vector1.dot(direction_vector2) * direction_vector2.dot(direction_vector1))
        # u_coefficient = (vector.dot(direction_vector2) + t_coefficient * direction_vector1.dot(
        # direction_vector2)) / direction_vector2.dot(direction_vector2)
        intersection = self.point1 + t_coefficient * direction_vector1
        return intersection

    def plot(self, ax=None, color='k', alpha=1, dashed=True):
        if ax is None:
            ax = Axes3D(plt.figure())

        # Line segment
        ax.plot([self.point1.x, self.point2.x], [self.point1.y, self.point2.y],
                [self.point1.z, self.point2.z], color=color, alpha=alpha)

        # Drawing 3 times length of segment on each side
        u = self.point2 - self.point1
        v1 = self.point1 - 3 * u
        x1, y1, z1 = v1.x, v1.y, v1.z
        v2 = self.point2 - 3 * u
        x2, y2, z2 = v2.x, v2.y, v2.z
        if dashed:
            ax.plot([x1, x2], [y1, y2], [z1, z2], color=color,
                    dashes=[30, 5, 10, 5])
        else:
            ax.plot([x1, x2], [y1, y2], [z1, z2], color=color)
        return ax

    def plane_projection2d(self, center, x, y):
        return Line2D(self.point1.plane_projection2d(center, x, y),
                      self.point2.plane_projection2d(center, x, y))

    def minimum_distance_points(self, other_line):
        """
        Returns the points on this line and the other line that are the closest of lines.
        """
        u = self.point2 - self.point1
        v = other_line.point2 - other_line.point1
        w = self.point1 - other_line.point1
        u_dot_u = u.dot(u)
        u_dot_v = u.dot(v)
        v_dot_v = v.dot(v)
        u_dot_w = u.dot(w)
        v_dot_w = v.dot(w)

        s_param = (u_dot_v * v_dot_w - v_dot_v * u_dot_w) / (u_dot_u * v_dot_v - u_dot_v ** 2)
        t_param = (u_dot_u * v_dot_w - u_dot_v * u_dot_w) / (u_dot_u * v_dot_v - u_dot_v ** 2)
        point1 = self.point1 + s_param * u
        point2 = other_line.point1 + t_param * v
        return point1, point2

    def rotation(self, center: volmdlr.Point3D, axis: volmdlr.Vector3D, angle: float):
        """
        Line3D rotation.

        :param center: rotation center
        :param axis: rotation axis
        :param angle: angle rotation
        :return: a new rotated Line3D
        """

        return Line3D(*[point.rotation(center, axis, angle) for point in
                        [self.point1, self.point2]])

    def rotation_inplace(self, center: volmdlr.Point3D, axis: volmdlr.Vector3D, angle: float):
        """
        Line3D rotation. Object is updated inplace.

        :param center: rotation center
        :param axis: rotation axis
        :param angle: rotation angle
        """
        warnings.warn("'inplace' methods are deprecated. Use a not inplace method instead.", DeprecationWarning)

        for point in [self.point1, self.point2]:
            point.rotation_inplace(center, axis, angle)
        self._bbox = None

    def translation(self, offset: volmdlr.Vector3D):
        """
        Line3D translation.

        :param offset: translation vector
        :return: A new translated Line3D
        """
        return Line3D(*[point.translation(offset) for point in
                        [self.point1, self.point2]])

    def translation_inplace(self, offset: volmdlr.Vector3D):
        """
        Line3D translation. Object is updated inplace.

        :param offset: translation vector
        """
        warnings.warn("'inplace' methods are deprecated. Use a not inplace method instead.", DeprecationWarning)

        for point in [self.point1, self.point2]:
            point.translation_inplace(offset)
        self._bbox = None

    def frame_mapping(self, frame: volmdlr.Frame3D, side: str):
        """
        Changes vector frame_mapping and return a new Line3D.

        side = 'old' or 'new'
        """
        if side == 'old':
            new_start = frame.local_to_global_coordinates(self.point1)
            new_end = frame.local_to_global_coordinates(self.point2)
        elif side == 'new':
            new_start = frame.global_to_local_coordinates(self.point1)
            new_end = frame.global_to_local_coordinates(self.point2)
        else:
            raise ValueError('Please Enter a valid side: old or new')
        return Line3D(new_start, new_end)

    def frame_mapping_inplace(self, frame: volmdlr.Frame3D, side: str):
        """
        Changes Line3D frame_mapping and the object is updated inplace.

        side = 'old' or 'new'
        """
        warnings.warn("'inplace' methods are deprecated. Use a not inplace method instead.", DeprecationWarning)

        if side == 'old':
            new_start = frame.local_to_global_coordinates(self.point1)
            new_end = frame.local_to_global_coordinates(self.point2)
        elif side == 'new':
            new_start = frame.global_to_local_coordinates(self.point1)
            new_end = frame.global_to_local_coordinates(self.point2)
        else:
            raise ValueError('Please Enter a valid side: old or new')
        self.point1 = new_start
        self.point2 = new_end
        self._bbox = None

    def trim(self, point1: volmdlr.Point3D, point2: volmdlr.Point3D):
        if not self.point_belongs(point1) or not self.point_belongs(point2):
            raise ValueError('Point not on curve')

        return LineSegment3D(point1, point2)

    def copy(self, *args, **kwargs):
        return Line3D(*[point.copy() for point in [self.point1, self.point2]])

    @classmethod
    def from_step(cls, arguments, object_dict, **kwargs):
        """
        Converts a step primitive to an Line3D.

        :param arguments: The arguments of the step primitive.
        :type arguments: list
        :param object_dict: The dictionary containing all the step primitives
            that have already been instantiated
        :type object_dict: dict
        :return: The corresponding Line3D object
        :rtype: :class:`volmdlr.edges.Line3D`
        """
        point1 = object_dict[arguments[1]]
        direction = object_dict[arguments[2]]
        point2 = point1 + direction
        return cls(point1, point2, arguments[0][1:-1])

    def to_2d(self, plane_origin, x, y):
        """
        Transforms a Line3D into an Line2D, given a plane origin and an u and v plane vector.

        :param plane_origin: plane origin.
        :param x: plane u vector.
        :param y: plane v vector.
        :return: Line2D.
        """
        p2d = [point.to_2d(plane_origin, x, y) for point in (self.point1, self.point2)]
        if p2d[0] == p2d[1]:
            return None
        return Line2D(*p2d, name=self.name)


class LineSegment3D(LineSegment):
    """
    Define a line segment limited by two points.

    """

    def __init__(self, start: volmdlr.Point3D, end: volmdlr.Point3D,
                 name: str = ''):
        if start.is_close(end):
            raise NotImplementedError('Start and end of Linesegment3D are equal')
        # self.points = [start, end]
        LineSegment.__init__(self, start=start, end=end, name=name)
        self._bbox = None

    @property
    def bounding_box(self):
        if not self._bbox:
            self._bbox = self._bounding_box()
        return self._bbox

    @bounding_box.setter
    def bounding_box(self, new_bounding_box):
        self._bbox = new_bounding_box

    def __hash__(self):
        return hash((self.__class__.__name__, self.start, self.end))

    def __eq__(self, other_linesegment3d):
        if other_linesegment3d.__class__ != self.__class__:
            return False
        return (self.start == other_linesegment3d.start
                and self.end == other_linesegment3d.end)

    def _bounding_box(self):
        """
        Calculates the bounding box for a line segment 3D.

        :return: Bounding box for line segment 3d.
        """

        xmin = min(self.start.x, self.end.x)
        xmax = max(self.start.x, self.end.x)
        ymin = min(self.start.y, self.end.y)
        ymax = max(self.start.y, self.end.y)
        zmin = min(self.start.z, self.end.z)
        zmax = max(self.start.z, self.end.z)

        return volmdlr.core.BoundingBox(xmin, xmax, ymin, ymax, zmin, zmax)

    def to_dict(self, *args, **kwargs):
        return {'object_class': 'volmdlr.edges.LineSegment3D',
                'name': self.name,
                'start': self.start.to_dict(),
                'end': self.end.to_dict()
                }

    def normal_vector(self, abscissa=0.):
        return None

    def unit_normal_vector(self, abscissa=0.):
        return None

    # def middle_point(self):
    #     return self.point_at_abscissa(0.5 * self.length())

    def point_distance(self, point):
        """Returns the minimal distance to a point."""
        distance, point = volmdlr.LineSegment3DPointDistance(
            [(self.start.x, self.start.y, self.start.z),
             (self.end.x, self.end.y, self.end.z)],
            (point.x, point.y, point.z))
        return distance

    def plane_projection2d(self, center, x, y):
        """
        Calculates the projection of a line segment 3d on to a plane.

        :param center: plane center.
        :param x: plane u direction.
        :param y: plane v direction.
        :return: line segment 3d.
        """
        start, end = self.start.plane_projection2d(center, x, y), self.end.plane_projection2d(center, x, y)
        if not start.is_close(end):
            return LineSegment2D(start, end)
        return None

    def line_intersections(self, line):
        """
        Gets the intersection between a line segment 3d and line3D.

        :param line: other line.
        :return: a list with the intersection points.
        """
        line_self = self.to_line()
        if line_self.skew_to(line):
            return []
        intersection = line_self.intersection(line)
        if intersection and self.point_belongs(intersection):
            return [intersection]
        return []

    def linesegment_intersections(self, linesegment):
        """
        Gets the intersection between a line segment 3d and another line segment 3D.

        :param linesegment: other line segment.
        :return: a list with the intersection points.
        """
        line1 = self.to_line()
        line2 = linesegment.to_line()
        intersection = line1.intersection(line2)
        if intersection and self.point_belongs(intersection) and linesegment.point_belongs(intersection):
            return [intersection]
        return []

    def rotation(self, center: volmdlr.Point3D,
                 axis: volmdlr.Vector3D, angle: float):
        """
        LineSegment3D rotation.

        :param center: rotation center
        :param axis: rotation axis
        :param angle: angle rotation
        :return: a new rotated LineSegment3D
        """
        start = self.start.rotation(center, axis, angle)
        end = self.end.rotation(center, axis, angle)
        return LineSegment3D(start, end)

    def rotation_inplace(self, center: volmdlr.Point3D,
                         axis: volmdlr.Vector3D, angle: float):
        """
        Line2D rotation. Object is updated inplace.

        :param center: rotation center
        :param axis: rotation axis
        :param angle: rotation angle
        """
        warnings.warn("'inplace' methods are deprecated. Use a not inplace method instead.", DeprecationWarning)

        for point in self.points:
            point.rotation_inplace(center, axis, angle)
        self._bbox = None

    def __contains__(self, point):

        point1, point2 = self.start, self.end
        axis = point2 - point1
        test = point.rotation(point1, axis, math.pi)
        if test.is_close(point):
            return True

        return False

    def translation(self, offset: volmdlr.Vector3D):
        """
        LineSegment3D translation.

        :param offset: translation vector
        :return: A new translated LineSegment3D
        """
        return LineSegment3D(
            self.start.translation(offset), self.end.translation(offset))

    def translation_inplace(self, offset: volmdlr.Vector3D):
        """
        LineSegment3D translation. Object is updated inplace.

        :param offset: translation vector
        """
        warnings.warn("'inplace' methods are deprecated. Use a not inplace method instead.", DeprecationWarning)

        for point in self.points:
            point.translation_inplace(offset)
        self._bbox = None

    def frame_mapping(self, frame: volmdlr.Frame3D, side: str):
        """
        Changes LineSegment3D frame_mapping and return a new LineSegment3D.

        side = 'old' or 'new'
        """
        if side == 'old':
            return LineSegment3D(
                *[frame.local_to_global_coordinates(point) for point in [self.start, self.end]])
        if side == 'new':
            return LineSegment3D(
                *[frame.global_to_local_coordinates(point) for point in [self.start, self.end]])
        raise ValueError('Please Enter a valid side: old or new')

    def frame_mapping_inplace(self, frame: volmdlr.Frame3D, side: str):
        """
        Changes vector frame_mapping and the object is updated inplace.

        side = 'old' or 'new'
        """
        warnings.warn("'inplace' methods are deprecated. Use a not inplace method instead.", DeprecationWarning)

        if side == 'old':
            new_start = frame.local_to_global_coordinates(self.start)
            new_end = frame.local_to_global_coordinates(self.end)
        elif side == 'new':
            new_start = frame.global_to_local_coordinates(self.start)
            new_end = frame.global_to_local_coordinates(self.end)
        else:
            raise ValueError('Please Enter a valid side: old or new')
        self.start = new_start
        self.end = new_end
        self._bbox = None

    def copy(self, *args, **kwargs):
        return LineSegment3D(self.start.copy(), self.end.copy())

    def plot(self, ax=None, edge_style: EdgeStyle = EdgeStyle()):
        if ax is None:
            fig = plt.figure()
            ax = fig.add_subplot(111, projection='3d')
        else:
            fig = ax.figure

        points = [self.start, self.end]
        x = [point.x for point in points]
        y = [point.y for point in points]
        z = [point.z for point in points]
        if edge_style.edge_ends:
            ax.plot(x, y, z, color=edge_style.color, alpha=edge_style.alpha, marker='o')
        else:
            ax.plot(x, y, z, color=edge_style.color, alpha=edge_style.alpha)
        if edge_style.edge_direction:
            x, y, z = self.point_at_abscissa(0.5 * self.length())
            u, v, w = 0.05 * self.direction_vector()
            ax.quiver(x, y, z, u, v, w, length=self.length() / 100,
                      arrow_length_ratio=5, normalize=True,
                      pivot='tip', color=edge_style.color)
        return ax

    def plot2d(self, x_3d, y_3d, ax=None, color='k', width=None):
        if ax is None:
            fig = plt.figure()
            ax = fig.add_subplot(111, projection='3d')
        else:
            fig = ax.figure

        edge2d = self.plane_projection2d(volmdlr.O3D, x_3d, y_3d)
        edge2d.plot(ax=ax, edge_style=EdgeStyle(color=color, width=width))
        return ax

    def plot_data(self, x_3d, y_3d, marker=None, color='black', stroke_width=1,
                  dash=False, opacity=1, arrow=False):
        edge2d = self.plane_projection2d(volmdlr.O3D, x_3d, y_3d)
        return edge2d.plot_data(marker, color, stroke_width,
                                dash, opacity, arrow)

    def to_line(self):
        return Line3D(self.start, self.end)

    def to_2d(self, plane_origin, x, y):
        """
        Transforms a LineSegment3D into an LineSegment2D, given a plane origin and an u and v plane vector.

        :param plane_origin: plane origin.
        :param x: plane u vector.
        :param y: plane v vector.
        :return: LineSegment2D.
        """
        p2d = [point.to_2d(plane_origin, x, y) for point in (self.start, self.end)]
        if p2d[0].is_close(p2d[1]):
            return None
        return LineSegment2D(*p2d, name=self.name)

    def to_bspline_curve(self, resolution=10):
        """
        Convert a LineSegment3D to a BSplineCurve3D.
        """
        degree = 1
        points = [self.point_at_abscissa(abscissa / self.length())
                  for abscissa in range(resolution + 1)]
        bspline_curve = BSplineCurve3D.from_points_interpolation(points,
                                                                 degree)
        return bspline_curve

    def reverse(self):
        return LineSegment3D(self.end.copy(), self.start.copy())

    def minimum_distance_points(self, other_line):
        """
        Returns the points on this line and the other line that are the closest of lines.
        """
        u = self.end - self.start
        v = other_line.end - other_line.start
        w = self.start - other_line.start
        u_dot_u = u.dot(u)
        u_dot_v = u.dot(v)
        v_dot_v = v.dot(v)
        u_dot_w = u.dot(w)
        v_dot_w = v.dot(w)
        if (u_dot_u * v_dot_v - u_dot_v ** 2) != 0:
            s_param = (u_dot_v * v_dot_w - v_dot_v * u_dot_w) / (u_dot_u * v_dot_v - u_dot_v ** 2)
            t_param = (u_dot_u * v_dot_w - u_dot_v * u_dot_w) / (u_dot_u * v_dot_v - u_dot_v ** 2)
            point1 = self.start + s_param * u
            point2 = other_line.start + t_param * v
            return point1, point2
        return self.start, other_line.start

    def matrix_distance(self, other_line):
        u = self.direction_vector()
        v = other_line.direction_vector()
        w = self.start - other_line.start
        a = u.dot(u)
        b = u.dot(v)
        c = v.dot(v)
        d = u.dot(w)
        e = v.dot(w)
        determinant = a * c - b * c
        if determinant > - 1e-6:
            b_times_e = b * e
            c_times_d = c * d
            if b_times_e <= c_times_d:
                s_parameter = 0.0
                if e <= 0.0:
                    t_parameter = 0.0
                    negative_d = -d
                    if negative_d >= a:
                        s_parameter = 1.0
                    elif negative_d > 0.0:
                        s_parameter = negative_d / a
                elif e < c:
                    t_parameter = e / c
                else:
                    t_parameter = 1.0
                    b_minus_d = b - d
                    if b_minus_d >= a:
                        s_parameter = 1.0
                    elif b_minus_d > 0.0:
                        s_parameter = b_minus_d / a
            else:
                s_parameter = b_times_e - c_times_d
                if s_parameter >= determinant:
                    s_parameter = 1.0
                    b_plus_e = b + e
                    if b_plus_e <= 0.0:
                        t_parameter = 0.0
                        negative_d = -d
                        if negative_d <= 0.0:
                            s_parameter = 0.0
                        elif negative_d < a:
                            s_parameter = negative_d / a
                    elif b_plus_e < c:
                        t_parameter = b_plus_e / c
                    else:
                        t_parameter = 1.0
                        b_minus_d = b - d
                        if b_minus_d <= 0.0:
                            s_parameter = 0.0
                        elif b_minus_d < a:
                            s_parameter = b_minus_d / a
                else:
                    a_times_e = a * e
                    b_times_d = a * d
                    if a_times_e <= b_times_d:
                        t_parameter = 0.0
                        negative_d = -d
                        if negative_d <= 0.0:
                            s_parameter = 0.0
                        elif negative_d >= a:
                            s_parameter = 1.0
                        else:
                            s_parameter = negative_d / a
                    else:
                        t_parameter = a_times_e - b_times_d
                        if t_parameter >= determinant:
                            t_parameter = 1.0
                            b_minus_d = b - d
                            if b_minus_d <= 0.0:
                                s_parameter = 0.0
                            elif b_minus_d >= a:
                                s_parameter = 1.0
                            else:
                                s_parameter = b_minus_d / a
                        else:
                            s_parameter /= determinant
                            t_parameter /= determinant
        else:
            if e <= 0.0:
                t_parameter = 0.0
                negative_d = -d
                if negative_d <= 0.0:
                    s_parameter = 0.0
                elif negative_d >= a:
                    s_parameter = 1.0
                else:
                    s_parameter = negative_d / a
            elif e >= c:
                t_parameter = 1.0
                b_minus_d = b - d
                if b_minus_d <= 0.0:
                    s_parameter = 0.0
                elif b_minus_d >= a:
                    s_parameter = 1.0
                else:
                    s_parameter = b_minus_d / a
            else:
                s_parameter = 0.0
                t_parameter = e / c
        p1 = self.start + u * s_parameter
        p2 = other_line.start + v * t_parameter
        return p1, p2

    def parallel_distance(self, other_linesegment):
        pt_a, pt_b, pt_c = self.start, self.end, other_linesegment.start
        vector = volmdlr.Vector3D((pt_a - pt_b).vector)
        vector.normalize()
        plane1 = volmdlr.faces.Plane3D.from_3_points(pt_a, pt_b, pt_c)
        v = vector.cross(plane1.frame.w)  # distance vector
        # pt_a = k*u + c*v + pt_c
        res = (pt_a - pt_c).vector
        x, y, z = res[0], res[1], res[2]
        u1, u2, u3 = vector.x, vector.y, vector.z
        v1, v2, v3 = v.x, v.y, v.z

        if (u1 * v2 - v1 * u2) != 0 and u1 != 0:
            c = (y * u1 - x * u2) / (u1 * v2 - v1 * u2)
            k = (x - c * v1) / u1
            if math.isclose(k * u3 + c * v3, z, abs_tol=1e-7):
                return k
        elif (u1 * v3 - v1 * u3) != 0 and u1 != 0:
            c = (z * u1 - x * u3) / (u1 * v3 - v1 * u3)
            k = (x - c * v1) / u1
            if math.isclose(k * u2 + c * v2, y, abs_tol=1e-7):
                return k
        elif (v1 * u2 - v2 * u1) != 0 and u2 != 0:
            c = (u2 * x - y * u1) / (v1 * u2 - v2 * u1)
            k = (y - c * v2) / u2
            if math.isclose(k * u3 + c * v3, z, abs_tol=1e-7):
                return k
        elif (v3 * u2 - v2 * u3) != 0 and u2 != 0:
            c = (u2 * z - y * u3) / (v3 * u2 - v2 * u3)
            k = (y - c * v2) / u2
            if math.isclose(k * u1 + c * v1, x, abs_tol=1e-7):
                return k
        elif (u1 * v3 - v1 * u3) != 0 and u3 != 0:
            c = (z * u1 - x * u3) / (u1 * v3 - v1 * u3)
            k = (z - c * v3) / u3
            if math.isclose(k * u2 + c * v2, y, abs_tol=1e-7):
                return k
        elif (u2 * v3 - v2 * u3) != 0 and u3 != 0:
            c = (z * u2 - y * u3) / (u2 * v3 - v2 * u3)
            k = (z - c * v3) / u3
            if math.isclose(k * u1 + c * v1, x, abs_tol=1e-7):
                return k
        raise NotImplementedError

    def minimum_distance(self, element, return_points=False):
        if element.__class__ is Arc3D or element.__class__ is volmdlr.wires.Circle3D:
            pt1, pt2 = element.minimum_distance_points_line(self)
            if return_points:
                return pt1.point_distance(pt2), pt1, pt2
            return pt1.point_distance(pt2)

        if element.__class__ is LineSegment3D:
            p1, p2 = self.matrix_distance(element)
            if return_points:
                return p1.point_distance(p2), p1, p2
            return p1.point_distance(p2)

        if element.__class__ is BSplineCurve3D:
            points = element.points
            lines = []
            dist_min = math.inf
            for p1, p2 in zip(points[0:-1], points[1:]):
                lines.append(LineSegment3D(p1, p2))
            for line in lines:
                p1, p2 = self.matrix_distance(line)
                dist = p1.point_distance(p2)
                if dist < dist_min:
                    dist_min = dist
                    min_points = (p1, p2)
            if return_points:
                p1, p2 = min_points
                return dist_min, p1, p2
            return dist_min

        raise NotImplementedError

    def extrusion(self, extrusion_vector):
        u = self.unit_direction_vector()
        v = extrusion_vector.copy()
        v.normalize()
        w = u.cross(v)
        length_1 = self.length()
        length_2 = extrusion_vector.norm()
        # outer_contour = Polygon2D([O2D, Point2D((l1, 0.)),
        #                            Point2D((l1, l2)), Point2D((0., l2))])
        plane = volmdlr.faces.Plane3D(volmdlr.Frame3D(self.start, u, v, w))
        return [plane.rectangular_cut(0, length_1, 0, length_2)]

    def _revolution_conical(self, params):
        axis, u, p1_proj, dist1, dist2, angle = params
        v = axis.cross(u)
        direction_vector = self.direction_vector()
        direction_vector.normalize()

        semi_angle = math.atan2(direction_vector.dot(u), direction_vector.dot(axis))
        cone_origin = p1_proj - dist1 / math.tan(semi_angle) * axis
        if semi_angle > 0.5 * math.pi:
            semi_angle = math.pi - semi_angle

            cone_frame = volmdlr.Frame3D(cone_origin, u, -v, -axis)
            angle2 = - angle
        else:
            angle2 = angle
            cone_frame = volmdlr.Frame3D(cone_origin, u, v, axis)

        surface = volmdlr.faces.ConicalSurface3D(cone_frame, semi_angle)
        return [surface.rectangular_cut(0, angle2, z1=dist1 / math.tan(semi_angle), z2=dist2 / math.tan(semi_angle))]

    def _cylindrical_revolution(self, params):
        axis, u, p1_proj, dist1, dist2, angle = params
        v = axis.cross(u)
        surface = volmdlr.faces.CylindricalSurface3D(volmdlr.Frame3D(p1_proj, u, v, axis), dist1)
        return [surface.rectangular_cut(0, angle, 0, (self.end - self.start).dot(axis))]

    def revolution(self, axis_point, axis, angle):
        """
        Returns the face generated by the revolution of the line segments.
        """
        axis_line3d = Line3D(axis_point, axis_point + axis)
        if axis_line3d.point_belongs(self.start) and axis_line3d.point_belongs(
                self.end):
            return []

        p1_proj, _ = axis_line3d.point_projection(self.start)
        p2_proj, _ = axis_line3d.point_projection(self.end)
        distance_1 = self.start.point_distance(p1_proj)
        distance_2 = self.end.point_distance(p2_proj)
        if not math.isclose(distance_1, 0., abs_tol=1e-9):
            u = self.start - p1_proj  # Unit vector from p1_proj to p1
            u.normalize()
        elif not math.isclose(distance_2, 0., abs_tol=1e-9):
            u = self.end - p2_proj  # Unit vector from p1_proj to p1
            u.normalize()
        else:
            return []
        if u.is_colinear_to(self.direction_vector()):
            # Planar face
            v = axis.cross(u)
            surface = volmdlr.faces.Plane3D(
                volmdlr.Frame3D(p1_proj, u, v, axis))
            smaller_r, bigger_r = sorted([distance_1, distance_2])
            if angle == volmdlr.TWO_PI:
                # Only 2 circles as contours
                outer_contour2d = volmdlr.wires.Circle2D(volmdlr.O2D, bigger_r)
                if not math.isclose(smaller_r, 0, abs_tol=1e-9):
                    inner_contours2d = [volmdlr.wires.Circle2D(volmdlr.O2D, smaller_r)]
                else:
                    inner_contours2d = []
            else:
                inner_contours2d = []
                if math.isclose(smaller_r, 0, abs_tol=1e-9):
                    # One arc and 2 lines (pizza slice)
                    arc2_e = volmdlr.Point2D(bigger_r, 0)
                    arc2_i = arc2_e.rotation(center=volmdlr.O2D,
                                             angle=0.5 * angle)
                    arc2_s = arc2_e.rotation(center=volmdlr.O2D, angle=angle)
                    arc2 = Arc2D(arc2_s, arc2_i, arc2_e)
                    line1 = LineSegment2D(arc2_e, volmdlr.O2D)
                    line2 = LineSegment2D(volmdlr.O2D, arc2_s)
                    outer_contour2d = volmdlr.wires.Contour2D([arc2, line1,
                                                               line2])

                else:
                    # Two arcs and lines
                    arc1_s = volmdlr.Point2D(bigger_r, 0)
                    arc1_i = arc1_s.rotation(center=volmdlr.O2D,
                                             angle=0.5 * angle)
                    arc1_e = arc1_s.rotation(center=volmdlr.O2D, angle=angle)
                    arc1 = Arc2D(arc1_s, arc1_i, arc1_e)

                    arc2_e = volmdlr.Point2D(smaller_r, 0)
                    arc2_i = arc2_e.rotation(center=volmdlr.O2D,
                                             angle=0.5 * angle)
                    arc2_s = arc2_e.rotation(center=volmdlr.O2D, angle=angle)
                    arc2 = Arc2D(arc2_s, arc2_i, arc2_e)

                    line1 = LineSegment2D(arc1_e, arc2_s)
                    line2 = LineSegment2D(arc2_e, arc1_s)

                    outer_contour2d = volmdlr.wires.Contour2D([arc1, line1,
                                                               arc2, line2])

            return [volmdlr.faces.PlaneFace3D(surface,
                                              volmdlr.faces.Surface2D(
                                                  outer_contour2d,
                                                  inner_contours2d))]

        if not math.isclose(distance_1, distance_2, abs_tol=1e-9):
            # Conical
            return self._revolution_conical([axis, u, p1_proj, distance_1, distance_2, angle])

        # Cylindrical face
        return self._cylindrical_revolution([axis, u, p1_proj, distance_1, distance_2, angle])


class BSplineCurve3D(BSplineCurve):
    """
    A class for 3 dimensional B-spline curves.

    The following rule must be respected : `number of knots = number of control points + degree + 1`

    :param degree: The degree of the 3 dimensional B-spline curve
    :type degree: int
    :param control_points: A list of 3 dimensional points
    :type control_points: List[:class:`volmdlr.Point3D`]
    :param knot_multiplicities: The vector of multiplicities for each knot
    :type knot_multiplicities: List[int]
    :param knots: The knot vector composed of values between 0 and 1
    :type knots: List[float]
    :param weights: The weight vector applied to the knot vector. Default
        value is None
    :type weights: List[float], optional
    :param periodic: If `True` the B-spline curve is periodic. Default value
        is False
    :type periodic: bool, optional
    :param name: The name of the B-spline curve. Default value is ''
    :type name: str, optional
    """
    _non_serializable_attributes = ['curve']

    def __init__(self,
                 degree: int,
                 control_points: List[volmdlr.Point3D],
                 knot_multiplicities: List[int],
                 knots: List[float],
                 weights: List[float] = None,
                 periodic: bool = False,
                 name: str = ''):

        BSplineCurve.__init__(self, degree,
                              control_points,
                              knot_multiplicities,
                              knots,
                              weights,
                              periodic,
                              name)

        self._bbox = None

    @property
    def bounding_box(self):
        if not self._bbox:
            self._bbox = self._bounding_box()
        return self._bbox

    @bounding_box.setter
    def bounding_box(self, new_bounding_box):
        self._bbox = new_bounding_box

    def _bounding_box(self):
        bbox = self.curve.bbox
        return volmdlr.core.BoundingBox(bbox[0][0], bbox[1][0],
                                        bbox[0][1], bbox[1][1],
                                        bbox[0][2], bbox[1][2])

    def look_up_table(self, resolution: int = 20, start_parameter: float = 0,
                      end_parameter: float = 1):
        """
        Creates a table of equivalence between the parameter t (eval. of the BSplineCurve) and the cumulative distance.

        :param resolution: The precision of the table. Auto-adjusted by the
            algorithm. Default value set to 20
        :type resolution: int, optional
        :param start_parameter: First parameter evaluated in the table.
            Default value set to 0
        :type start_parameter: float, optional
        :param end_parameter: Last parameter evaluated in the table.
            Default value set to 1
        :type start_parameter: float, optional
        :return: Yields a list of tuples containing the parameter and the
            cumulated distance along the BSplineCruve3D from the evaluation of
            start_parameter
        :rtype: Tuple[float, float]
        """
        resolution = max(10, min(resolution, int(self.length() / 1e-4)))
        delta_param = 1 / resolution * (end_parameter - start_parameter)
        distance = 0
        for i in range(resolution + 1):
            if i == 0:
                yield start_parameter, 0
            else:
                param1 = start_parameter + (i - 1) * delta_param
                param2 = start_parameter + i * delta_param
                point1 = volmdlr.Point3D(*self.curve.evaluate_single(param1))
                point2 = volmdlr.Point3D(*self.curve.evaluate_single(param2))
                distance += point1.point_distance(point2)
                yield param2, distance

    def normal(self, position: float = 0.0):
        _, normal = operations.normal(self.curve, position, normalize=True)
        normal = volmdlr.Point3D(normal[0], normal[1], normal[2])
        return normal

    def direction_vector(self, abscissa=0.):
        length = self.length()
        if abscissa >= length:
            abscissa2 = length
            abscissa = abscissa2 - 0.001 * length

        else:
            abscissa2 = min(abscissa + 0.001 * length, length)

        tangent = self.point_at_abscissa(abscissa2) - self.point_at_abscissa(
            abscissa)
        return tangent

    def point3d_to_parameter(self, point: volmdlr.Point3D):
        """
        Search for the value of the normalized evaluation parameter t (between 0 and 1).

        :return: the given point when the BSplineCurve3D is evaluated at the t value.
        """

        def fun(param):
            p3d = volmdlr.Point3D(*self.curve.evaluate_single(param))
            return point.point_distance(p3d)

        res = minimize(fun=fun, x0=0.5, bounds=[(0, 1)], tol=1e-9)
        return res.x[0]

    @classmethod
    def from_step(cls, arguments, object_dict, **kwargs):
        """
        Converts a step primitive to a BSplineCurve3D.

        :param arguments: The arguments of the step primitive.
        :type arguments: list
        :param object_dict: The dictionary containing all the step primitives
            that have already been instantiated
        :type object_dict: dict
        :return: The corresponding BSplineCurve3D.
        :rtype: :class:`volmdlr.edges.BSplineCurve3D`
        """
        name = arguments[0][1:-1]
        degree = int(arguments[1])
        points = [object_dict[int(i[1:])] for i in arguments[2]]
        lines = [LineSegment3D(pt1, pt2) for pt1, pt2 in zip(points[:-1], points[1:]) if not pt1.is_close(pt2)]
        if lines and not points[0].is_close(points[-1]):
            # quick fix. Real problem: Tolerance too low (1e-6 m = 0.001mm)
            dir_vector = lines[0].unit_direction_vector()
            if all(line.unit_direction_vector() == dir_vector for line in lines):
                return LineSegment3D(points[0], points[-1])
        # curve_form = arguments[3]
        if arguments[4] == '.F.':
            closed_curve = False
        elif arguments[4] == '.T.':
            closed_curve = True
        else:
            raise ValueError
        # self_intersect = arguments[5]
        knot_multiplicities = [int(i) for i in arguments[6][1:-1].split(",")]
        knots = [float(i) for i in arguments[7][1:-1].split(",")]
        # knot_spec = arguments[8]
        knot_vector = []
        for i, knot in enumerate(knots):
            knot_vector.extend([knot] * knot_multiplicities[i])

        if 9 in range(len(arguments)):
            weight_data = [float(i) for i in arguments[9][1:-1].split(",")]
        else:
            weight_data = None

        # FORCING CLOSED_CURVE = FALSE:
        # closed_curve = False
        return cls(degree, points, knot_multiplicities, knots, weight_data,
                   closed_curve, name)

    def to_step(self, current_id, surface_id=None, curve2d=None):
        """Exports to STEP format."""
        points_ids = []
        content = ''
        point_id = current_id
        for point in self.control_points:
            point_content, point_id = point.to_step(point_id,
                                                    vertex=False)
            content += point_content
            points_ids.append(point_id)
            point_id += 1

        curve_id = point_id
        content += f"#{curve_id} = B_SPLINE_CURVE_WITH_KNOTS('{self.name}',{self.degree}," \
                   f"({volmdlr.core.step_ids_to_str(points_ids)})," \
                   f".UNSPECIFIED.,.F.,.F.,{tuple(self.knot_multiplicities)},{tuple(self.knots)}," \
                   f".UNSPECIFIED.);\n"

        if surface_id:
            content += f"#{curve_id + 1} = SURFACE_CURVE('',#{curve_id},(#{curve_id + 2}),.PCURVE_S1.);\n"
            content += f"#{curve_id + 2} = PCURVE('',#{surface_id},#{curve_id + 3});\n"

            # 2D parametric curve
            curve2d_content, (curve2d_id,) = curve2d.to_step(curve_id + 3)  # 5

            # content += f"#{curve_id + 3} = DEFINITIONAL_REPRESENTATION('',(#{curve2d_id - 1}),#{curve_id + 4});\n"
            # content += f"#{curve_id + 4} = ( GEOMETRIC_REPRESENTATION_CONTEXT(2)" \
            #            f"PARAMETRIC_REPRESENTATION_CONTEXT() REPRESENTATION_CONTEXT('2D SPACE','') );\n"

            content += curve2d_content
            current_id = curve2d_id
        else:
            current_id = curve_id + 1

        start_content, start_id = self.start.to_step(current_id, vertex=True)
        current_id = start_id + 1
        end_content, end_id = self.end.to_step(current_id + 1, vertex=True)
        content += start_content + end_content
        current_id = end_id + 1
        if surface_id:
            content += f"#{current_id} = EDGE_CURVE('{self.name}',#{start_id},#{end_id},#{curve_id + 1},.T.);\n"
        else:
            content += f"#{current_id} = EDGE_CURVE('{self.name}',#{start_id},#{end_id},#{curve_id},.T.);\n"
        return content, [current_id]

    def point_distance(self, pt1):
        """Returns the minimal distance to a point."""
        distances = []
        for point in self.points:
            distances.append(pt1.point_distance(point))
        return min(distances)

    def rotation(self, center: volmdlr.Point3D, axis: volmdlr.Vector3D, angle: float):
        """
        BSplineCurve3D rotation.

        :param center: rotation center
        :param axis: rotation axis
        :param angle: angle rotation
        :return: a new rotated BSplineCurve3D
        """
        new_control_points = [point.rotation(center, axis, angle) for point in
                              self.control_points]
        new_bsplinecurve3d = BSplineCurve3D(self.degree, new_control_points,
                                            self.knot_multiplicities,
                                            self.knots, self.weights,
                                            self.periodic, self.name)
        return new_bsplinecurve3d

    def rotation_inplace(self, center: volmdlr.Point3D, axis: volmdlr.Vector3D, angle: float):
        """
        BSplineCurve3D rotation. Object is updated inplace.

        :param center: rotation center
        :param axis: rotation axis
        :param angle: rotation angle
        """
        warnings.warn("'inplace' methods are deprecated. Use a not inplace method instead.", DeprecationWarning)

        new_control_points = [point.rotation(center, axis, angle) for point in
                              self.control_points]
        new_bsplinecurve3d = BSplineCurve3D(self.degree, new_control_points,
                                            self.knot_multiplicities,
                                            self.knots, self.weights,
                                            self.periodic, self.name)
        self.control_points = new_control_points
        self.curve = new_bsplinecurve3d.curve
        self.points = new_bsplinecurve3d.points
        self._bbox = None

    def trim(self, point1: volmdlr.Point3D, point2: volmdlr.Point3D):
        if (point1.is_close(self.start) and point2.is_close(self.end)) \
                or (point1.is_close(self.end) and point2.is_close(self.start)):
            return self

        if point1.is_close(self.start) and not point2.is_close(self.end):
            return self.cut_after(self.point3d_to_parameter(point2))

        if point2.is_close(self.start) and not point1.is_close(self.end):
            return self.cut_after(self.point3d_to_parameter(point1))

        if not point1.is_close(self.start) and point2.is_close(self.end):
            return self.cut_before(self.point3d_to_parameter(point1))

        if not point2.is_close(self.start) and point1.is_close(self.end):
            return self.cut_before(self.point3d_to_parameter(point2))

        parameter1 = self.point3d_to_parameter(point1)
        parameter2 = self.point3d_to_parameter(point2)
        if parameter1 is None or parameter2 is None:
            raise ValueError('Point not on BSplineCurve for trim method')

        if parameter1 > parameter2:
            parameter1, parameter2 = parameter2, parameter1
            point1, point2 = point2, point1

        bspline_curve = self.cut_before(parameter1)
        new_param2 = bspline_curve.point3d_to_parameter(point2)
        trimmed_bspline_cruve = bspline_curve.cut_after(new_param2)
        return trimmed_bspline_cruve

    def trim_between_evaluations(self, parameter1: float, parameter2: float):
        print('Use BSplineCurve3D.trim instead of trim_between_evaluation')
        parameter1, parameter2 = min([parameter1, parameter2]), \
            max([parameter1, parameter2])

        if math.isclose(parameter1, 0, abs_tol=1e-7) \
                and math.isclose(parameter2, 1, abs_tol=1e-7):
            return self
        if math.isclose(parameter1, 0, abs_tol=1e-7):
            return self.cut_after(parameter2)
        if math.isclose(parameter2, 1, abs_tol=1e-7):
            return self.cut_before(parameter1)

        # Cut before
        bspline_curve = self.insert_knot(parameter1, num=self.degree)
        if bspline_curve.weights is not None:
            raise NotImplementedError

        # Cut after
        bspline_curve = bspline_curve.insert_knot(parameter2, num=self.degree)
        if bspline_curve.weights is not None:
            raise NotImplementedError

        new_ctrlpts = bspline_curve.control_points[bspline_curve.degree:
                                                   -bspline_curve.degree]
        new_multiplicities = bspline_curve.knot_multiplicities[1:-1]
        # new_multiplicities = bspline_curve.knot_multiplicities[2:-5]
        new_multiplicities[-1] += 1
        new_multiplicities[0] += 1
        new_knots = bspline_curve.knots[1:-1]
        # new_knots = bspline_curve.knots[2:-5]
        new_knots = standardize_knot_vector(new_knots)

        return BSplineCurve3D(degree=bspline_curve.degree,
                              control_points=new_ctrlpts,
                              knot_multiplicities=new_multiplicities,
                              knots=new_knots,
                              weights=None,
                              periodic=bspline_curve.periodic,
                              name=bspline_curve.name)

    def cut_before(self, parameter: float):
        # Is a value of parameter below 4e-3 a real need for precision ?
        if math.isclose(parameter, 0, abs_tol=4e-3):
            return self
        if math.isclose(parameter, 1, abs_tol=4e-3):
            return self.reverse()
        #     raise ValueError('Nothing will be left from the BSplineCurve3D')

        curves = operations.split_curve(self.curve, parameter)
        return self.from_geomdl_curve(curves[1])

    def cut_after(self, parameter: float):
        # Is a value of parameter below 4e-3 a real need for precision ?
        if math.isclose(parameter, 0, abs_tol=1e-6):
            #     # raise ValueError('Nothing will be left from the BSplineCurve3D')
            #     curves = operations.split_curve(operations.refine_knotvector(self.curve, [4]), parameter)
            #     return self.from_geomdl_curve(curves[0])
            return self.reverse()
        if math.isclose(parameter, 1, abs_tol=4e-3):
            return self
        curves = operations.split_curve(self.curve, parameter)
        return self.from_geomdl_curve(curves[0])

    def insert_knot(self, knot: float, num: int = 1):
        """
        Returns a new BSplineCurve3D.

        """
        curve_copy = self.curve.__deepcopy__({})
        modified_curve = operations.insert_knot(curve_copy, [knot], num=[num])
        return self.from_geomdl_curve(modified_curve)

    # Copy paste du LineSegment3D
    def plot(self, ax=None, edge_style: EdgeStyle = EdgeStyle()):
        if ax is None:
            fig = plt.figure()
            ax = fig.add_subplot(111, projection='3d')

        x = [point.x for point in self.points]
        y = [point.y for point in self.points]
        z = [point.z for point in self.points]
        ax.plot(x, y, z, color=edge_style.color, alpha=edge_style.alpha)
        if edge_style.edge_ends:
            ax.plot(x, y, z, 'o', color=edge_style.color, alpha=edge_style.alpha)
        return ax

    def to_2d(self, plane_origin, x, y):
        """
        Transforms a BSplineCurve3D into an BSplineCurve2D, given a plane origin and an u and v plane vector.

        :param plane_origin: plane origin.
        :param x: plane u vector.
        :param y: plane v vector.
        :return: BSplineCurve2D.
        """
        control_points2d = [point.to_2d(plane_origin, x, y) for point in
                            self.control_points]
        return BSplineCurve2D(self.degree, control_points2d,
                              self.knot_multiplicities, self.knots,
                              self.weights, self.periodic, self.name)

    def polygon_points(self, discretization_resolution: int):
        warnings.warn('polygon_points is deprecated,\
                please use discretization_points instead',
                      DeprecationWarning)
        return self.discretization_points(angle_resolution=discretization_resolution)

    def curvature(self, u: float, point_in_curve: bool = False):
        # u should be in the interval [0,1]
        ders = self.derivatives(u, 3)  # 3 first derivative
        c1, c2 = ders[1], ders[2]
        denom = c1.cross(c2)
        if c1.is_close(volmdlr.O3D) or c2.is_close(volmdlr.O3D) or denom.norm() == 0.0:
            if point_in_curve:
                return 0., volmdlr.Point3D(*ders[0])
            return 0.
        r_c = ((c1.norm()) ** 3) / denom.norm()
        point = volmdlr.Point3D(*ders[0])
        if point_in_curve:
            return 1 / r_c, point
        return 1 / r_c

    def global_maximum_curvature(self, nb_eval: int = 21, point_in_curve: bool = False):
        check = [i / (nb_eval - 1) for i in range(nb_eval)]
        curvatures = []
        for u in check:
            curvatures.append(self.curvature(u, point_in_curve))
        return curvatures

    def maximum_curvature(self, point_in_curve: bool = False):
        """
        Returns the maximum curvature of a curve and the point where it is located.
        """
        if point_in_curve:
            maximum_curvarture, point = max(self.global_maximum_curvature(nb_eval=21, point_in_curve=point_in_curve))
            return maximum_curvarture, point
        # print(self.global_maximum_curvature(point_in_curve))
        maximum_curvarture = max(self.global_maximum_curvature(nb_eval=21, point_in_curve=point_in_curve))
        return maximum_curvarture

    def minimum_radius(self, point_in_curve=False):
        """
        Returns the minimum curvature radius of a curve and the point where it is located.
        """
        if point_in_curve:
            maximum_curvarture, point = self.maximum_curvature(point_in_curve)
            return 1 / maximum_curvarture, point
        maximum_curvarture = self.maximum_curvature(point_in_curve)
        return 1 / maximum_curvarture

    def global_minimum_curvature(self, nb_eval: int = 21):
        check = [i / (nb_eval - 1) for i in range(nb_eval)]
        radius = []
        for u in check:
            radius.append(self.minimum_curvature(u))
        return radius

    def triangulation(self):
        return None

    def linesegment_intersections(self, linesegment3d: LineSegment3D):
        """
        Calculates intersections between a BSplineCurve3D and a LineSegment3D.

        :param linesegment3d: linesegment to verify intersections.
        :return: list with the intersections points.
        """
        if not self.bounding_box.bbox_intersection(linesegment3d.bounding_box):
            return []
        intersections_points = self.get_linesegment_intersections(linesegment3d)
        return intersections_points

    def minimum_distance(self, element, return_points=False):
        """
        Gets the minimum distance between the bspline and another edge.

        :param element: another edge.
        :param return_points: weather also to return the corresponding points.
        :return: minimum distance.
        """
        points = []
        for point in self.points:
            if not volmdlr.core.point_in_list(point, points):
                points.append(point)
        discretization_primitves1 = [LineSegment3D(pt1, pt2) for pt1, pt2 in zip(points[:-1], points[1:])]
        discretization_points2 = element.discretization_points(number_points=100)
        points = []
        for point in discretization_points2:
            if not volmdlr.core.point_in_list(point, points):
                points.append(point)
        discretization_primitves2 = [LineSegment3D(pt1, pt2) for pt1, pt2 in zip(points[:-1], points[1:])]
        minimum_distance = math.inf
        points = None
        for prim1 in discretization_primitves1:
            for prim2 in discretization_primitves2:
                distance, point1, point2 = prim1.minimum_distance(prim2, return_points=True)
                if distance < minimum_distance:
                    minimum_distance = distance
                    points = (point1, point2)
        if return_points:
            return minimum_distance, points[0], points[1]
        return minimum_distance


class BezierCurve3D(BSplineCurve3D):
    """
    A class for 3 dimensional Bezier curves.

    :param degree: The degree of the Bézier curve
    :type degree: int
    :param control_points: A list of 3 dimensional points
    :type control_points: List[:class:`volmdlr.Point3D`]
    :param name: The name of the B-spline curve. Default value is ''
    :type name: str, optional
    """

    def __init__(self, degree: int, control_points: List[volmdlr.Point3D],
                 name: str = ''):
        knotvector = utilities.generate_knot_vector(degree,
                                                    len(control_points))
        knot_multiplicity = [1] * len(knotvector)

        BSplineCurve3D.__init__(self, degree, control_points,
                                knot_multiplicity, knotvector,
                                None, False, name)


class Arc3D(Arc):
    """
    An arc is defined by a starting point, an end point and an interior point.

    """

    def __init__(self, start, interior, end, name=''):
        self._utd_normal = False
        self._utd_center = False
        self._utd_frame = False
        self._utd_is_trigo = False
        self._utd_angle = False
        self._normal = None
        self._frame = None
        self._center = None
        self._is_trigo = None
        self._angle = None
        # self._utd_clockwise_and_trigowise_paths = False
        Arc.__init__(self, start=start, end=end, interior=interior, name=name)
        self._bbox = None

    def __hash__(self):
        return hash(('arc3d', self.interior, self.start, self.end))

    def __eq__(self, other_arc):
        if self.__class__.__name__ != other_arc.__class__.__name__:
            return False
        return (self.center == other_arc.center
                and self.start == other_arc.start
                and self.end == other_arc.end
                and self.interior == other_arc.interior)

    @property
    def bounding_box(self):
        if not self._bbox:
            self._bbox = self.get_bounding_box()
        return self._bbox

    @bounding_box.setter
    def bounding_box(self, new_bounding_box):
        self._bbox = new_bounding_box

    def get_bounding_box(self):
        """
        Calculates the bounding box of the Arc3D.

        :return: Bounding Box object.
        """
        # TODO: implement exact calculation

        points = self.discretization_points(angle_resolution=10)
        xmin = min(point.x for point in points)
        xmax = max(point.x for point in points)
        ymin = min(point.y for point in points)
        ymax = max(point.y for point in points)
        zmin = min(point.z for point in points)
        zmax = max(point.z for point in points)
        return volmdlr.core.BoundingBox(xmin, xmax, ymin, ymax, zmin, zmax)

    @classmethod
    def from_angle(cls, start: volmdlr.Point3D, angle: float,
                   axis_point: volmdlr.Point3D, axis: volmdlr.Vector3D):
        """Gives the arc3D from a start, an angle and an axis."""
        start_gen = start
        int_gen = start_gen.rotation(axis_point, axis, angle / 2)
        end_gen = start_gen.rotation(axis_point, axis, angle)
        if angle == volmdlr.TWO_PI:
            line = Line3D(axis_point, axis_point + axis)
            center, _ = line.point_projection(start)
            radius = center.point_distance(start)
            u = start - center
            v = axis.cross(u)
            return volmdlr.wires.Circle3D(volmdlr.Frame3D(center, u, v, axis),
                                          radius)
        return cls(start_gen, int_gen, end_gen, axis)

    @property
    def normal(self):
        if not self._utd_normal:
            self._normal = self.get_normal()
            self._utd_normal = True
        return self._normal

    def get_normal(self):
        u1 = self.interior - self.start
        u2 = self.interior - self.end
        try:
            u1.normalize()
            u2.normalize()
        except ZeroDivisionError:
            raise ValueError(
                'Start, end and interior points of an arc must be distincts') from ZeroDivisionError

        normal = u2.cross(u1)
        normal.normalize()
        return normal

    @property
    def center(self):
        if not self._utd_center:
            self._center = self.get_center()
            self._utd_center = True
        return self._center

    def get_center(self):
        vector_u1 = self.interior - self.start
        vector_u2 = self.interior - self.end
        if vector_u1.is_close(vector_u2):
            vector_u2 = self.normal.cross(vector_u1)
            vector_u2.normalize()

        vector_v1 = self.normal.cross(vector_u1)  # v1 is normal, equal u2
        vector_v2 = self.normal.cross(vector_u2)  # equal -u1

        point11 = 0.5 * (self.start + self.interior)  # Mid-point of segment s,m
        point12 = point11 + vector_v1
        point21 = 0.5 * (self.end + self.interior)  # Mid-point of segment s,m
        point22 = point21 + vector_v2

        line_1 = Line3D(point11, point12)
        line_2 = Line3D(point21, point22)

        try:
            center, _ = line_1.minimum_distance_points(line_2)
        except ZeroDivisionError:
            raise ValueError(
                'Start, end and interior points  of an arc must be distincts') from ZeroDivisionError

        return center

    @property
    def frame(self):
        if not self._utd_frame:
            self._frame = self.get_frame()
            self._utd_frame = True
        return self._frame

    def get_frame(self):
        vec1 = self.start - self.center
        vec1.normalize()
        vec2 = self.normal.cross(vec1)
        frame = volmdlr.Frame3D(self.center, vec1, vec2, self.normal)
        return frame

    @property
    def is_trigo(self):
        if not self._utd_is_trigo:
            self._is_trigo = self.get_arc_direction()
            self._utd_is_trigo = True
        return self._is_trigo

    def get_arc_direction(self):
        """
        Verifies if arc is clockwise or counterclockwise.

        :return: True if clockwise, False if counterclockwise.
        """
        clockwise_path, trigowise_path = self.clockwise_and_trigowise_paths
        if clockwise_path > trigowise_path:
            return True
        return False

    @property
    def clockwise_and_trigowise_paths(self):
        """
        :return: clockwise path and trigonometric path property.
        """
        if not self._utd_clockwise_and_trigowise_paths:
            vec1 = self.start - self.center
            vec1.normalize()
            vec2 = self.normal.cross(vec1)
            radius_1 = self.start.to_2d(self.center, vec1, vec2)
            radius_2 = self.end.to_2d(self.center, vec1, vec2)
            radius_i = self.interior.to_2d(self.center, vec1, vec2)
            self._clockwise_and_trigowise_paths = \
                self.get_clockwise_and_trigowise_paths(radius_1,
                                                       radius_2,
                                                       radius_i)
            self._utd_clockwise_and_trigowise_paths = True
        return self._clockwise_and_trigowise_paths

    @property
    def angle(self):
        """
        Arc angle property.

        :return: arc angle.
        """
        if not self._utd_angle:
            self._angle = self.get_angle()
            self._utd_angle = True
        return self._angle

    def get_angle(self):
        """
        Gets the arc angle.

        :return: arc angle.
        """
        clockwise_path, trigowise_path = \
            self.clockwise_and_trigowise_paths
        if self.is_trigo:
            return trigowise_path
        return clockwise_path

    @property
    def points(self):
        return [self.start, self.interior, self.end]

    def reverse(self):
        """
        Defines a new Arc3D, identical to self, but in the opposite direction.

        """
        return self.__class__(self.end.copy(),
                              self.interior.copy(),
                              self.start.copy())

    def point_at_abscissa(self, abscissa):
        """
        Calculates a point in the Arc3D at a given abscissa.

        :param abscissa: abscissa where in the curve the point should be calculated.
        :return: Corresponding point.
        """
        return self.start.rotation(self.center, self.normal, abscissa / self.radius)

    def direction_vector(self, abscissa):
        """
        Calculates a direction vector at a given abscissa of the Arc3D.

        :param abscissa: abscissa where in the curve the direction vector should be calculated.
        :return: Corresponding direction vector.
        """
        normal_vector = self.normal_vector(abscissa)
        tangent = normal_vector.cross(self.normal)
        return tangent

    def rotation(self, center: volmdlr.Point3D,
                 axis: volmdlr.Vector3D, angle: float):
        """
        Arc3D rotation.

        :param center: rotation center
        :param axis: rotation axis
        :param angle: angle rotation
        :return: a new rotated Arc3D
        """
        new_start = self.start.rotation(center, axis, angle)
        new_interior = self.interior.rotation(center, axis, angle)
        new_end = self.end.rotation(center, axis, angle)
        return Arc3D(new_start, new_interior, new_end, name=self.name)

    def rotation_inplace(self, center: volmdlr.Point3D,
                         axis: volmdlr.Vector3D, angle: float):
        """
        Arc3D rotation. Object is updated inplace.

        :param center: rotation center
        :param axis: rotation axis
        :param angle: rotation angle
        """
        warnings.warn("'inplace' methods are deprecated. Use a not inplace method instead.", DeprecationWarning)

        self.center.rotation_inplace(center, axis, angle)
        self.start.rotation_inplace(center, axis, angle)
        self.interior.rotation_inplace(center, axis, angle)
        self.end.rotation_inplace(center, axis, angle)
        self._bbox = None

    def translation(self, offset: volmdlr.Vector3D):
        """
        Arc3D translation.

        :param offset: translation vector.
        :return: A new translated Arc3D.
        """
        new_start = self.start.translation(offset)
        new_interior = self.interior.translation(offset)
        new_end = self.end.translation(offset)
        return Arc3D(new_start, new_interior, new_end, name=self.name)

    def translation_inplace(self, offset: volmdlr.Vector3D):
        """
        Arc3D translation. Object is updated inplace.

        :param offset: translation vector.
        """
        warnings.warn("'inplace' methods are deprecated. Use a not inplace method instead.", DeprecationWarning)

        self.center.translation_inplace(offset)
        self.start.translation_inplace(offset)
        self.interior.translation_inplace(offset)
        self.end.translation_inplace(offset)
        self._bbox = None

    def plot(self, ax=None, edge_style: EdgeStyle = EdgeStyle()):
        if ax is None:
            ax = plt.figure().add_subplot(111, projection='3d')
        # if plot_points:
        #     ax.plot([self.interior[0]], [self.interior[1]], [self.interior[2]],
        #             color='b')
        #     ax.plot([self.start[0]], [self.start[1]], [self.start[2]], c='r')
        #     ax.plot([self.end[0]], [self.end[1]], [self.end[2]], c='r')
        #     ax.plot([self.interior[0]], [self.interior[1]], [self.interior[2]],
        #             c='g')
        x = []
        y = []
        z = []
        for pointx, pointy, pointz in self.discretization_points(number_points=25):
            x.append(pointx)
            y.append(pointy)
            z.append(pointz)

        ax.plot(x, y, z, color=edge_style.color, alpha=edge_style.alpha)
        if edge_style.edge_ends:
            self.start.plot(ax=ax)
            self.end.plot(ax=ax)

        if edge_style.edge_direction:
            x, y, z = self.point_at_abscissa(0.5 * self.length())
            u, v, w = 0.05 * self.unit_direction_vector(0.5 * self.length())
            ax.quiver(x, y, z, u, v, w, length=self.length() / 100,
                      arrow_length_ratio=5, normalize=True,
                      pivot='tip', color=edge_style.color)
        return ax

    def plot2d(self, center: volmdlr.Point3D = volmdlr.O3D,
               x3d: volmdlr.Vector3D = volmdlr.X3D, y3d: volmdlr.Vector3D = volmdlr.Y3D,
               ax=None, color='k'):

        if ax is None:
            fig = plt.figure()
            ax = fig.add_subplot(111, projection='3d')
        else:
            fig = ax.figure

        # TODO: Enhance this plot
        length = self.length()
        x = []
        y = []
        for i in range(30):
            point = self.point_at_abscissa(i / 29. * length)
            xi, yi = point.plane_projection2d(center, x3d, y3d)
            x.append(xi)
            y.append(yi)
        ax.plot(x, y, color=color)

        return ax

    def copy(self, *args, **kwargs):
        return Arc3D(self.start.copy(), self.interior.copy(), self.end.copy())

    def frame_mapping_parameters(self, frame: volmdlr.Frame3D, side: str):
        if side == 'old':
            new_start = frame.local_to_global_coordinates(self.start.copy())
            new_interior = frame.local_to_global_coordinates(self.interior.copy())
            new_end = frame.local_to_global_coordinates(self.end.copy())
        elif side == 'new':
            new_start = frame.global_to_local_coordinates(self.start.copy())
            new_interior = frame.global_to_local_coordinates(self.interior.copy())
            new_end = frame.global_to_local_coordinates(self.end.copy())
        else:
            raise ValueError('side value not valid, please specify'
                             'a correct value: \'old\' or \'new\'')
        return new_start, new_interior, new_end

    def frame_mapping(self, frame: volmdlr.Frame3D, side: str):
        """
        Changes vector frame_mapping and return a new Arc3D.

        side = 'old' or 'new'
        """
        new_start, new_interior, new_end = \
            self.frame_mapping_parameters(frame, side)

        return Arc3D(new_start, new_interior, new_end, name=self.name)

    def frame_mapping_inplace(self, frame: volmdlr.Frame3D, side: str):
        """
        Changes vector frame_mapping and the object is updated inplace.

        side = 'old' or 'new'
        """
        warnings.warn("'inplace' methods are deprecated. Use a not inplace method instead.", DeprecationWarning)

        new_start, new_interior, new_end = \
            self.frame_mapping_parameters(frame, side)
        self.start, self.interior, self.end = new_start, new_interior, new_end
        self._bbox = None

    def abscissa(self, point3d: volmdlr.Point3D):
        """
        Calculates the abscissa given a point in the Arc3D.

        :param point3d: point to calculate the abscissa.
        :return: corresponding abscissa.
        """
        x, y, _ = self.frame.global_to_local_coordinates(point3d)
        u1 = x / self.radius
        u2 = y / self.radius
        theta = volmdlr.geometry.sin_cos_angle(u1, u2)

        return self.radius * abs(theta)

    def to_2d(self, plane_origin, x, y):
        """
        Transforms a Arc3D into an Arc2D, given a plane origin and an u and v plane vector.

        :param plane_origin: plane origin.
        :param x: plane u vector.
        :param y: plane v vector.
        :return: Arc2D.
        """
        point_start = self.start.to_2d(plane_origin, x, y)
        point_interior = self.interior.to_2d(plane_origin, x, y)
        point_end = self.end.to_2d(plane_origin, x, y)
        return Arc2D(point_start, point_interior, point_end, name=self.name)

    def minimum_distance_points_arc(self, other_arc):

        u1 = self.start - self.center
        u1.normalize()
        u2 = self.normal.cross(u1)

        w = other_arc.center - self.center

        u3 = other_arc.start - other_arc.center
        u3.normalize()
        u4 = other_arc.normal.cross(u3)

        r1, r2 = self.radius, other_arc.radius

        a, b, c, d = u1.dot(u1), u1.dot(u2), u1.dot(u3), u1.dot(u4)
        e, f, g = u2.dot(u2), u2.dot(u3), u2.dot(u4)
        h, i = u3.dot(u3), u3.dot(u4)
        j = u4.dot(u4)
        k, l, m, n, o = w.dot(u1), w.dot(u2), w.dot(u3), w.dot(u4), w.dot(w)

        def distance_squared(x):
            return (a * ((math.cos(x[0])) ** 2) * r1 ** 2 + e * (
                    (math.sin(x[0])) ** 2) * r1 ** 2
                    + o + h * ((math.cos(x[1])) ** 2) * r2 ** 2 + j * (
                            (math.sin(x[1])) ** 2) * r2 ** 2
                    + b * math.sin(2 * x[0]) * r1 ** 2 - 2 * r1 * math.cos(
                        x[0]) * k
                    - 2 * r1 * r2 * math.cos(x[0]) * math.cos(x[1]) * c
                    - 2 * r1 * r2 * math.cos(x[0]) * math.sin(
                        x[1]) * d - 2 * r1 * math.sin(x[0]) * l
                    - 2 * r1 * r2 * math.sin(x[0]) * math.cos(x[1]) * f
                    - 2 * r1 * r2 * math.sin(x[0]) * math.sin(
                        x[1]) * g + 2 * r2 * math.cos(x[1]) * m
                    + 2 * r2 * math.sin(x[1]) * n + i * math.sin(
                        2 * x[1]) * r2 ** 2)

        x01 = npy.array([self.angle / 2, other_arc.angle / 2])

        res1 = least_squares(distance_squared, x01, bounds=[(0, 0), (self.angle, other_arc.angle)])

        point1 = self.point_at_abscissa(res1.x[0] * r1)
        point2 = other_arc.point_at_abscissa(res1.x[1] * r2)

        return point1, point2

    def distance_squared(self, x, u, v, k, w):
        radius = self.radius
        return (u.dot(u) * x[0] ** 2 + w.dot(w) + v.dot(v) * (
                (math.sin(x[1])) ** 2) * radius ** 2 + k.dot(k) * ((math.cos(x[1])) ** 2) * radius ** 2
                - 2 * x[0] * w.dot(u) - 2 * x[0] * radius * math.sin(x[1]) * u.dot(v) - 2 * x[
                    0] * radius * math.cos(x[1]) * u.dot(k)
                + 2 * radius * math.sin(x[1]) * w.dot(v) + 2 * radius * math.cos(x[1]) * w.dot(k)
                + math.sin(2 * x[1]) * v.dot(k) * radius ** 2)

    def minimum_distance_points_line(self, other_line):
        u = other_line.direction_vector()
        k = self.start - self.center
        k.normalize()
        w = self.center - other_line.start
        v = self.normal.cross(k)

        radius = self.radius

        x01 = npy.array([0.5, self.angle / 2])
        x02 = npy.array([0.5, 0])
        x03 = npy.array([0.5, self.angle])

        res1 = least_squares(self.distance_squared, x01, bounds=[(0, 0), (1, self.angle)], args=(u, v, k, w))
        res2 = least_squares(self.distance_squared, x02, bounds=[(0, 0), (1, self.angle)], args=(u, v, k, w))
        res3 = least_squares(self.distance_squared, x03, bounds=[(0, 0), (1, self.angle)], args=(u, v, k, w))

        point1 = other_line.point_at_abscissa(res1.x[0] * other_line.length())
        point2 = self.point_at_abscissa(res1.x[1] * radius)

        res = [res2, res3]
        for couple in res:
            ptest1 = other_line.point_at_abscissa(
                couple.x[0] * other_line.length())
            ptest2 = self.point_at_abscissa(couple.x[1] * radius)
            dtest = ptest1.point_distance(ptest2)
            if dtest < v.dot(v):
                point1, point2 = ptest1, ptest2

        return point1, point2

    def minimum_distance(self, element, return_points=False):
        if element.__class__ is Arc3D or element.__class__.__name__ == 'Circle3D':
            p1, p2 = self.minimum_distance_points_arc(element)
            if return_points:
                return p1.point_distance(p2), p1, p2
            return p1.point_distance(p2)

        if element.__class__ is LineSegment3D:
            pt1, pt2 = self.minimum_distance_points_line(element)
            if return_points:
                return pt1.point_distance(pt2), pt1, pt2
            return pt1.point_distance(pt2)

        return NotImplementedError

    def extrusion(self, extrusion_vector):
        if self.normal.is_colinear_to(extrusion_vector):
            u = self.start - self.center
            u.normalize()
            w = extrusion_vector.copy()
            w.normalize()
            v = w.cross(u)
            arc2d = self.to_2d(self.center, u, v)
            angle1, angle2 = arc2d.angle1, arc2d.angle2
            if angle2 < angle1:
                angle2 += volmdlr.TWO_PI
            cylinder = volmdlr.faces.CylindricalSurface3D(
                volmdlr.Frame3D(self.center,
                                u,
                                v,
                                w),
                self.radius
            )
            return [cylinder.rectangular_cut(angle1, angle2, 0., extrusion_vector.norm())]
        raise NotImplementedError(f'Elliptic faces not handled: dot={self.normal.dot(extrusion_vector)}')

    def revolution(self, axis_point: volmdlr.Point3D, axis: volmdlr.Vector3D,
                   angle: float):
        line3d = Line3D(axis_point, axis_point + axis)
        tore_center, _ = line3d.point_projection(self.center)

        # Sphere
        if math.isclose(tore_center.point_distance(self.center), 0.,
                        abs_tol=1e-6):

            start_p, _ = line3d.point_projection(self.start)
            u = self.start - start_p

            if math.isclose(u.norm(), 0, abs_tol=1e-6):
                end_p, _ = line3d.point_projection(self.end)
                u = self.end - end_p
                if math.isclose(u.norm(), 0, abs_tol=1e-6):
                    interior_p, _ = line3d.point_projection(self.interior)
                    u = self.interior - interior_p

            u.normalize()
            v = axis.cross(u)
            arc2d = self.to_2d(self.center, u, axis)

            surface = volmdlr.faces.SphericalSurface3D(
                volmdlr.Frame3D(self.center, u, v, axis), self.radius)

            return [surface.rectangular_cut(0, angle,
                                            arc2d.angle1, arc2d.angle2)]

        # Toroidal
        u = self.center - tore_center
        u.normalize()
        v = axis.cross(u)
        if not math.isclose(self.normal.dot(u), 0., abs_tol=1e-6):
            raise NotImplementedError(
                'Outside of plane revolution not supported')

        radius = tore_center.point_distance(self.center)
        surface = volmdlr.faces.ToroidalSurface3D(
            volmdlr.Frame3D(tore_center, u, v, axis), radius,
            self.radius)
        arc2d = self.to_2d(tore_center, u, axis)
        return [surface.rectangular_cut(0, angle,
                                        arc2d.angle1, arc2d.angle2)]

    def to_step(self, current_id, surface_id=None):
        """Exports to STEP format."""
        if self.angle >= math.pi:
            length = self.length()
            arc1, arc2 = self.split(self.point_at_abscissa(0.33 * length))
            arc2, arc3 = arc2.split(self.point_at_abscissa(0.66 * length))
            content, arcs1_id = arc1.to_step_without_splitting(current_id)
            arc2_content, arcs2_id = arc2.to_step_without_splitting(
                arcs1_id[0] + 1)
            arc3_content, arcs3_id = arc3.to_step_without_splitting(
                arcs2_id[0] + 1)
            content += arc2_content + arc3_content
            return content, [arcs1_id[0], arcs2_id[0], arcs3_id[0]]
        return self.to_step_without_splitting(current_id)

    def to_step_without_splitting(self, current_id, surface_id=None):
        u = self.start - self.center
        u.normalize()
        v = self.normal.cross(u)
        frame = volmdlr.Frame3D(self.center, self.normal, u, v)

        content, frame_id = frame.to_step(current_id)
        curve_id = frame_id + 1
        content += f"#{curve_id} = CIRCLE('{self.name}', #{frame_id}, {self.radius * 1000});\n"

        if surface_id:
            content += f"#{curve_id + 1} = SURFACE_CURVE('',#{curve_id},(#{surface_id}),.PCURVE_S1.);\n"
            curve_id += 1

        current_id = curve_id + 1
        start_content, start_id = self.start.to_step(current_id, vertex=True)
        end_content, end_id = self.end.to_step(start_id + 1, vertex=True)
        content += start_content + end_content
        current_id = end_id + 1
        content += f"#{current_id} = EDGE_CURVE('{self.name}',#{start_id},#{end_id},#{curve_id},.T.);\n"
        return content, [current_id]

    def point_belongs(self, point3d, abs_tol: float = 1e-6):
        """
        Check if a point 3d belongs to the arc_3d or not.

        :param point3d: point to be verified is on arc
        :return: True if point is on Arc, False otherwise.
        """
        if not math.isclose(point3d.point_distance(self.center), self.radius, abs_tol=abs_tol):
            return False
        # vector1 = self.start - self.center
        # vector2 = self.interior - self.center
        vector = point3d - self.center
        if not math.isclose(vector.dot(self.frame.w), 0.0, abs_tol=abs_tol):
            return False
        point_abscissa = self.abscissa(point3d)
        abscissa_start = self.abscissa(self.start)
        abscissa_end = self.abscissa(self.end)
        if abscissa_start <= point_abscissa <= abscissa_end:
            return True
        return False

    def triangulation(self):
        """
        Triangulation for an Arc3D.

        """
        return None

    def middle_point(self):
        return self.point_at_abscissa(self.length() / 2)

    def line_intersections(self, line3d: Line3D):
        """
        Calculates intersections between an Arc3D and a Line3D.

        :param linesegment3d: linesegment to verify intersections.
        :return: list with intersections points between line and Arc3D.
        """
        circle3d_lineseg_inters = vm_utils_intersections.circle_3d_line_intersections(self, line3d)
        linesegment_intersections = []
        for intersection in circle3d_lineseg_inters:
            if self.point_belongs(intersection, 1e-6):
                linesegment_intersections.append(intersection)
        return linesegment_intersections

    def linesegment_intersections(self, linesegment3d: LineSegment3D):
        """
        Calculates intersections between an Arc3D and a LineSegment3D.

        :param linesegment3d: linesegment to verify intersections.
        :return: list with intersections points between linesegment and Arc3D.
        """
        linesegment_intersections = []
        intersections = self.line_intersections(linesegment3d.to_line())
        for intersection in intersections:
            if linesegment3d.point_belongs(intersection):
                linesegment_intersections.append(intersection)
        return linesegment_intersections


class FullArc3D(Arc3D):
    """
    An edge that starts at start_end, ends at the same point after having described a circle.

    """

    def __init__(self, center: volmdlr.Point3D, start_end: volmdlr.Point3D,
                 normal: volmdlr.Vector3D,
                 name: str = ''):
        self.__center = center
        self.__normal = normal
        self.start_end = start_end
        interior = start_end.rotation(center, normal, math.pi)
        Arc3D.__init__(self, start=start_end, end=start_end,
                       interior=interior, name=name)  # !!! this is dangerous

    def __hash__(self):
        return hash(self.center) + 5 * hash(self.start_end)

    def __eq__(self, other_arc):
        return (self.center == other_arc.center) \
            and (self.start == other_arc.start)

    @property
    def center(self):
        return self.__center

    @property
    def angle(self):
        return volmdlr.TWO_PI

    @property
    def normal(self):
        return self.__normal

    @property
    def is_trigo(self):
        return True

    def copy(self, *args, **kwargs):
        return FullArc3D(self._center.copy(), self.end.copy(), self._normal.copy())

    def to_dict(self, use_pointers: bool = False, memo=None, path: str = '#'):
        dict_ = self.base_dict()
        dict_['center'] = self.center.to_dict(use_pointers=use_pointers, memo=memo, path=path + '/center')
        dict_['radius'] = self.radius
        dict_['angle'] = self.angle
        dict_['is_trigo'] = self.is_trigo
        dict_['start_end'] = self.start.to_dict(use_pointers=use_pointers, memo=memo, path=path + '/start_end')
        dict_['normal'] = self.normal.to_dict(use_pointers=use_pointers, memo=memo, path=path + '/normal')
        dict_['name'] = self.name
        return dict_

    def to_2d(self, plane_origin, x, y):
        """
        Transforms a FullArc3D into an FullArc2D, given a plane origin and an u and v plane vector.

        :param plane_origin: plane origin.
        :param x: plane u vector.
        :param y: plane v vector.
        :return: FullArc2D.
        """
        center = self.center.to_2d(plane_origin, x, y)
        start_end = self.start.to_2d(plane_origin, x, y)
        return FullArc2D(center, start_end)

    def to_step(self, current_id, surface_id=None):
        """Exports to STEP format."""
        # Not calling Circle3D.to_step because of circular imports
        u = self.start - self.center
        u.normalize()
        v = self.normal.cross(u)
        frame = volmdlr.Frame3D(self.center, self.normal, u, v)
        content, frame_id = frame.to_step(current_id)
        curve_id = frame_id + 1
        # Not calling Circle3D.to_step because of circular imports
        content += f"#{curve_id} = CIRCLE('{self.name}',#{frame_id},{self.radius * 1000});\n"

        if surface_id:
            content += f"#{curve_id + 1} = SURFACE_CURVE('',#{curve_id},(#{surface_id}),.PCURVE_S1.);\n"
            curve_id += 1

        point1 = (self.center + u * self.radius).to_point()

        p1_content, p1_id = point1.to_step(curve_id + 1, vertex=True)
        content += p1_content

        edge_curve = p1_id + 1
        content += f"#{edge_curve} = EDGE_CURVE('{self.name}',#{p1_id},#{p1_id},#{curve_id},.T.);\n"
        curve_id += 1

        return content, [edge_curve]

    def plot(self, ax=None, edge_style: EdgeStyle = EdgeStyle()):
        if ax is None:
            ax = Axes3D(plt.figure())

        x = []
        y = []
        z = []
        for x_component, y_component, z_component in self.discretization_points(number_points=20):
            x.append(x_component)
            y.append(y_component)
            z.append(z_component)
        x.append(x[0])
        y.append(y[0])
        z.append(z[0])
        ax.plot(x, y, z, color=edge_style.color, alpha=edge_style.alpha)

        if edge_style.edge_ends:
            self.start.plot(ax=ax)
            self.end.plot(ax=ax)
        if edge_style.edge_direction:
            half_length = 0.5 * self.length()
            x, y, z = self.point_at_abscissa(half_length)
            tangent = self.unit_direction_vector(half_length)
            arrow_length = 0.15 * half_length
            ax.quiver(x, y, z, *arrow_length * tangent, pivot='tip')

        return ax

    def rotation(self, center: volmdlr.Point3D, axis: volmdlr.Vector3D, angle: float):
        new_start_end = self.start.rotation(center, axis, angle)
        new_center = self._center.rotation(center, axis, angle)
        new_normal = self._normal.rotation(center, axis, angle)
        return FullArc3D(new_center, new_start_end,
                         new_normal, name=self.name)

    def rotation_inplace(self, center: volmdlr.Point3D, axis: volmdlr.Vector3D, angle: float):
        warnings.warn("'inplace' methods are deprecated. Use a not inplace method instead.", DeprecationWarning)

        self.start.rotation(center, axis, angle, False)
        self.end.rotation(center, axis, angle, False)
        self._center.rotation(center, axis, angle, False)
        self.interior.rotation(center, axis, angle, False)
        self._bbox = None

    def translation(self, offset: volmdlr.Vector3D):
        new_start_end = self.start.translation(offset, True)
        new_center = self._center.translation(offset, True)
        new_normal = self._normal.translation(offset, True)
        return FullArc3D(new_center, new_start_end,
                         new_normal, name=self.name)

    def translation_inplace(self, offset: volmdlr.Vector3D):
        warnings.warn("'inplace' methods are deprecated. Use a not inplace method instead.", DeprecationWarning)

        self.start.translation(offset, False)
        self.end.translation(offset, False)
        self._center.translation(offset, False)
        self.interior.translation(offset, False)
        self._bbox = None

    def linesegment_intersections(self, linesegment3d: LineSegment3D):
        """
        Calculates the intersections between a full arc 3d and a line segment 3d.

        :param linesegment3d: linesegment 3d to verify intersections.
        :return: list of points 3d, if there are any intersections, an empty list if otherwise.
        """
        distance_center_lineseg = linesegment3d.point_distance(self.frame.origin)
        if distance_center_lineseg > self.radius:
            return []
        direction_vector = linesegment3d.direction_vector()
        if math.isclose(self.frame.w.dot(direction_vector), 0, abs_tol=1e-6) and \
                not math.isclose(linesegment3d.start.z - self.frame.origin.z, 0, abs_tol=1e-6):
            return []

        if linesegment3d.start.z == linesegment3d.end.z == self.frame.origin.z:
            quadratic_equation_a = 1 + (direction_vector.y ** 2 / direction_vector.x ** 2)
            quadratic_equation_b = (-2 * (direction_vector.y ** 2 / direction_vector.x ** 2) * linesegment3d.start.x +
                                    2 * (direction_vector.y / direction_vector.x) * linesegment3d.start.y)
            quadratic_equation_c = (linesegment3d.start.y - (direction_vector.y / direction_vector.x) *
                                    linesegment3d.start.x) ** 2 - self.radius ** 2
            delta = quadratic_equation_b ** 2 - 4 * quadratic_equation_a * quadratic_equation_c
            x1 = (- quadratic_equation_b + math.sqrt(delta)) / (2 * quadratic_equation_a)
            x2 = (- quadratic_equation_b - math.sqrt(delta)) / (2 * quadratic_equation_a)
            y1 = (direction_vector.y / direction_vector.x) * (x1 - linesegment3d.start.x) + linesegment3d.start.y
            y2 = (direction_vector.y / direction_vector.x) * (x2 - linesegment3d.start.x) + linesegment3d.start.y
            return [volmdlr.Point3D(x1, y1, self.frame.origin.z), volmdlr.Point3D(x2, y2, self.frame.origin.z)]
        constant = (self.frame.origin.z - linesegment3d.start.z) / direction_vector.z
        x_coordinate = constant * direction_vector.x + linesegment3d.start.x
        y_coordinate = constant * direction_vector.y + linesegment3d.start.y
        if math.isclose((x_coordinate - self.frame.origin.x) ** 2 + (y_coordinate - self.frame.origin.y) ** 2,
                        self.radius ** 2, abs_tol=1e-6):
            return [volmdlr.Point3D(x_coordinate, y_coordinate, self.frame.origin.z)]
        return []

    def reverse(self):
        """
        Defines a new FullArc3D, identical to self, but in the opposite direction.

        """
        return self


class ArcEllipse3D(Edge):
    """
    An arc is defined by a starting point, an end point and an interior point.

    """

    def __init__(self, start: volmdlr.Point3D, interior: volmdlr.Point3D, end: volmdlr.Point3D,
                 center: volmdlr.Point3D, major_dir: volmdlr.Vector3D, normal: volmdlr.Vector3D = None,
                 extra: volmdlr.Point3D = None, name=''):
        Edge.__init__(self, start=start, end=end, name=name)
        self.interior = interior
        self.center = center
        major_dir.normalize()
        self.major_dir = major_dir  # Vector for Gradius
        self.normal = normal
        self.extra = extra
        if not normal:
            u1 = self.interior - self.start
            u2 = self.interior - self.end
            u1.normalize()
            u2.normalize()

            if u1.is_close(u2):
                u2 = self.interior - self.extra
                u2.normalize()

            n = u2.cross(u1)
            n.normalize()
            self.normal = n

        self.minor_dir = self.normal.cross(self.major_dir)

        frame = volmdlr.Frame3D(self.center, self.major_dir, self.minor_dir, self.normal)
        self.frame = frame
        start_new, end_new = frame.global_to_local_coordinates(
            self.start), frame.global_to_local_coordinates(self.end)
        interior_new, center_new = frame.global_to_local_coordinates(
            self.interior), frame.global_to_local_coordinates(self.center)
        self._bbox = None

        # from :
        # https://math.stackexchange.com/questions/339126/how-to-draw-an-ellipse-if-a-center-and-3-arbitrary-points-on-it-are-given

        def theta_a_b(start_, iterior_, end_, center_):
            """
            center-and-3-arbitrary-points-on-it-are-given.

            theta= ellipse's inclination angle related to the horizontal
            (clockwise),a=semi major axis, B=semi minor axis.

            """
            x_start, y_start, x_interior, y_interior, x_end, y_end = start_[0] - center_[0], start_[1] - center_[1], \
                iterior_[0] - center_[0], iterior_[1] - center_[
                                                                         1], end_[0] - center_[0], end_[1] - center_[1]
            matrix_a = npy.array(([x_start ** 2, y_start ** 2, 2 * x_start * y_start],
                                  [x_interior ** 2, y_interior ** 2, 2 * x_interior * y_interior],
                                  [x_end ** 2, y_end ** 2, 2 * x_end * y_end]))
            inv_matrix_a = npy.linalg.inv(matrix_a)
            identity = npy.array(([1], [1], [1]))
            r1, r2, r3 = npy.dot(inv_matrix_a, identity)  # 3 item column matrix
            theta = 0.5 * math.atan(2 * r3 / (r2 - r1))
            c1 = r1 + r2
            c2 = (r2 - r1) / math.cos(2 * theta)
            gdaxe = math.sqrt((2 / (c1 - c2)))
            ptax = math.sqrt((2 / (c1 + c2)))
            return theta, gdaxe, ptax

        if start.is_close(end):
            extra_new = frame.global_to_local_coordinates(self.extra)
            theta, major_axis, minor_axis = theta_a_b(start_new, interior_new, extra_new, center_new)

        else:
            if not self.extra:
                theta, major_axis, minor_axis = theta_a_b(start_new, interior_new, end_new, center_new)
            else:
                extra_new = frame.global_to_local_coordinates(self.extra)
                theta, major_axis, minor_axis = theta_a_b(start_new, interior_new, extra_new, center_new)

        self.Gradius = major_axis
        self.Sradius = minor_axis
        self.theta = theta

        # Angle start
        start_u1, start_u2 = start_new.x / self.Gradius, start_new.y / self.Sradius
        # angle1 = volmdlr.geometry.sin_cos_angle(start_u1, start_u2)
        angle1 = math.atan2(start_u2, start_u1)
        self.angle_start = angle1
        # Angle end
        end_u3, end_u4 = end_new.x / self.Gradius, end_new.y / self.Sradius
        # angle2 = volmdlr.geometry.sin_cos_angle(end_u3, end_u4)
        angle2 = math.atan2(end_u4, end_u3)
        self.angle_end = angle2
        # Angle interior
        interior_u5, interior_u6 = interior_new.x / self.Gradius, interior_new.y / self.Sradius
        # anglei = volmdlr.geometry.sin_cos_angle(interior_u5, interior_u6)
        anglei = math.atan2(interior_u6, interior_u5)
        self.angle_interior = anglei
        # Going trigo/clock wise from start to interior
        if anglei < angle1:
            trigowise_path = (anglei + volmdlr.TWO_PI) - angle1
            clockwise_path = angle1 - anglei
        else:
            trigowise_path = anglei - angle1
            clockwise_path = angle1 - anglei + volmdlr.TWO_PI

        # Going trigo wise from interior to interior
        if angle2 < anglei:
            trigowise_path += (angle2 + volmdlr.TWO_PI) - anglei
            clockwise_path += anglei - angle2
        else:
            trigowise_path += angle2 - anglei
            clockwise_path += anglei - angle2 + volmdlr.TWO_PI

        if clockwise_path > trigowise_path:
            self.is_trigo = True
            self.angle = trigowise_path
        else:
            # Clock wise
            self.is_trigo = False
            self.angle = clockwise_path

        if self.start.is_close(self.end):
            self.angle = volmdlr.TWO_PI

        if self.is_trigo:
            self.offset_angle = angle1
        else:
            self.offset_angle = angle2

        volmdlr.core.CompositePrimitive3D.__init__(self,
                                                   primitives=self.discretization_points(number_points=20),
                                                   name=name)

    def discretization_points(self, *, number_points: int = None, angle_resolution: int = 20):
        """
        Discretization of a Contour to have "n" points.

        :param number_points: the number of points (including start and end points)
             if unset, only start and end will be returned
        :param angle_resolution: if set, the sampling will be adapted to have a controlled angular distance. Useful
            to mesh an arc
        :return: a list of sampled points
        """
        if not number_points:
            if not angle_resolution:
                number_points = 2
            else:
                number_points = math.ceil(angle_resolution * abs(0.5 * self.angle / math.pi)) + 1
        angle_end = self.angle_end
        angle_start = self.angle_start
        if angle_start > self.angle_interior > angle_end or angle_start < self.angle_interior < angle_end:
            angle_end = self.angle_end
            angle_start = self.angle_start
        elif self.angle_start == self.angle_end:
            angle_start = 0
            angle_end = 2 * math.pi
        else:
            if angle_end < angle_start:
                angle_end = self.angle_end + volmdlr.TWO_PI
            elif angle_start < angle_end:
                angle_end = self.angle_end - volmdlr.TWO_PI

        discretization_points = [self.frame.local_to_global_coordinates(
            volmdlr.Point3D(self.Gradius * math.cos(angle), self.Sradius * math.sin(angle), 0))
            for angle in npy.linspace(angle_start, angle_end, number_points)]
        return discretization_points

    def polygon_points(self, discretization_resolution: int):
        warnings.warn('polygon_points is deprecated,\
        please use discretization_points instead',
                      DeprecationWarning)
        return self.discretization_points(angle_resolution=discretization_resolution)

    def _get_points(self):
        return self.discretization_points(number_points=20)

    points = property(_get_points)

    def to_2d(self, plane_origin, x, y):
        """
        Transforms an Arc Ellipse 3D into an Arc Ellipse 2D, given a plane origin and an u and v plane vector.

        :param plane_origin: plane origin.
        :param x: plane u vector.
        :param y: plane v vector.
        :return: ArcEllipse2D.
        """
        point_start2d = self.start.to_2d(plane_origin, x, y)
        point_interior2d = self.interior.to_2d(plane_origin, x, y)
        point_end2d = self.end.to_2d(plane_origin, x, y)
        center = self.center.to_2d(plane_origin, x, y)
        point_major_dir = self.center + self.Gradius * self.major_dir
        point_major_dir_2d = point_major_dir.to_2d(plane_origin, x, y)
        vector_major_dir_2d = point_major_dir_2d - center
        vector_major_dir_2d.normalize()
        extra = self.extra
        if extra:
            extra = self.extra.to_2d(plane_origin, x, y)
        return ArcEllipse2D(point_start2d, point_interior2d, point_end2d, center, vector_major_dir_2d, extra,
                            name=self.name)

    def length(self):
        """Computes the length."""
        return self.angle * math.sqrt(
            (self.Gradius ** 2 + self.Sradius ** 2) / 2)

    def normal_vector(self, abscissa):
        raise NotImplementedError

    def direction_vector(self, abscissa):
        raise NotImplementedError

    def abscissa(self, point: volmdlr.Point3D):
        """
        Calculates the abscissa a given point.

        :param point: point to calculate abscissa.
        :return: abscissa
        """
        vector_2 = self.normal.cross(self.major_dir)
        ellipse_2d = self.to_2d(self.center, self.major_dir, vector_2)
        point2d = point.to_2d(self.center, self.major_dir, vector_2)
        return ellipse_2d.abscissa(point2d)

    def reverse(self):
        """
        Reverse the Arc Ellipse 3D.

        :return:
        """
        normal = None
        extra = None
        if self.normal:
            normal = self.normal.copy()
        if self.extra:
            extra = self.extra.copy()
        return self.__class__(self.end.copy(),
                              self.interior.copy(),
                              self.start.copy(),
                              self.center.copy(),
                              self.major_dir.copy(),
                              normal,
                              extra,
                              self.name)

    def plot(self, ax=None, edge_style: EdgeStyle = EdgeStyle()):
        """Plot the arc ellipse."""
        if ax is None:
            fig = plt.figure()
            ax = Axes3D(fig)
        else:
            fig = None

        ax.plot([self.interior[0]], [self.interior[1]], [self.interior[2]],
                color='b')
        ax.plot([self.start[0]], [self.start[1]], [self.start[2]], c='r')
        ax.plot([self.end[0]], [self.end[1]], [self.end[2]], c='r')
        ax.plot([self.interior[0]], [self.interior[1]], [self.interior[2]],
                c='g')
        x = []
        y = []
        z = []
        for x_component, y_component, z_component in self.discretization_points(number_points=20):
            x.append(x_component)
            y.append(y_component)
            z.append(z_component)

        ax.plot(x, y, z, edge_style.color, alpha=edge_style.alpha)
        if edge_style.edge_ends:
            self.start.plot(ax)
            self.end.plot(ax)
        return ax

    def plot2d(self, x3d: volmdlr.Vector3D = volmdlr.X3D, y3d: volmdlr.Vector3D = volmdlr.Y3D,
               ax=None, color='k'):
        """
        Plot 2d for an arc ellipse 3d.

        """
        if ax is None:
            fig = plt.figure()
            ax = fig.add_subplot(111, projection='3d')
        else:
            fig = ax.figure

        # TODO: Enhance this plot
        length = self.length()
        x = []
        y = []
        number_points = 30
        for i in range(number_points):
            point = self.point_at_abscissa(i / (number_points - 1) * length)
            xi, yi = point.plane_projection2d(x3d, y3d)
            x.append(xi)
            y.append(yi)
        ax.plot(x, y, color=color)
        return ax

    def triangulation(self):
        """
        Triangulation for an ArcEllipse3D.

        """
        return None

    @property
    def bounding_box(self):
        """
        Getter Bounding Box for an arc ellipse 3d.

        :return: bounding box.
        """
        if not self._bbox:
            self._bbox = self.get_bounding_box()
        return self._bbox

    @bounding_box.setter
    def bounding_box(self, new_bounding_box):
        """
        Bounding Box setter.

        :param new_bounding_box: new bounding box.
        """
        self._bbox = new_bounding_box

    def get_bounding_box(self):
        """
        Calculates the bounding box of the Arc3D.

        :return: a volmdlr.core.BoundingBox object.
        """
        # TODO: implement exact calculation

        points = self.discretization_points(angle_resolution=10)
        xmin = min(point.x for point in points)
        xmax = max(point.x for point in points)
        ymin = min(point.y for point in points)
        ymax = max(point.y for point in points)
        zmin = min(point.z for point in points)
        zmax = max(point.z for point in points)
        return volmdlr.core.BoundingBox(xmin, xmax, ymin, ymax, zmin, zmax)

    def frame_mapping(self, frame: volmdlr.Frame3D, side: str):
        """
        Changes frame_mapping and return a new ArcEllipse3D.

        :param frame: Local coordinate system.
        :type frame: volmdlr.Frame3D
        :param side: 'old' will perform a transformation from local to global coordinates. 'new' will
            perform a tranformation from global to local coordinates.
        :type side: str
        :return: A new transformed ArcEllipse3D.
        :rtype: ArcEllipse3D
        """
        if side == 'old':
            return ArcEllipse3D(frame.local_to_global_coordinates(self.start),
                                frame.local_to_global_coordinates(self.interior),
                                frame.local_to_global_coordinates(self.end),
                                frame.local_to_global_coordinates(self.center),
                                self.major_dir)
        if side == 'new':
            point_major_dir = self.center + self.major_dir * self.major_axis
            major_dir = frame.global_to_local_coordinates(point_major_dir).to_vector()
            major_dir.normalize()
            return ArcEllipse3D(frame.global_to_local_coordinates(self.start),
                                frame.global_to_local_coordinates(self.interior),
                                frame.global_to_local_coordinates(self.end),
                                frame.global_to_local_coordinates(self.center),
                                major_dir)
        raise ValueError('Side should be \'new\' \'old\'')

    def point_belongs(self, point, abs_tol: float = 1e-6):
        """
        Verifies if a given point lies on the arc of ellipse 3D.

        :param point: point to be verified.
        :param abs_tol: Absolute tolerance to consider the point on the curve.
        :return: True is point lies on the arc of ellipse, False otherwise
        """
        vector_2 = self.normal.cross(self.major_dir)
        ellipse_2d = self.to_2d(self.center, self.major_dir, vector_2)
        point2d = point.to_2d(self.center, self.major_dir, vector_2)
        return ellipse_2d.point_belongs(point2d, abs_tol=abs_tol)


class FullArcEllipse3D(FullArcEllipse, ArcEllipse3D):
    """
    Defines a FullArcEllipse3D.
    """

    def __init__(self, start_end: volmdlr.Point3D, major_axis: float, minor_axis: float,
                 center: volmdlr.Point3D, normal: volmdlr.Vector3D, major_dir: volmdlr.Vector3D, name: str = ''):
        normal.normalize()
        self.normal = normal
        major_dir.normalize()
        self.minor_dir = normal.cross(major_dir)
        frame = volmdlr.Frame3D(center, major_dir, self.minor_dir, normal)
        self.frame = frame
        center2d = center.to_2d(center, major_dir, self.minor_dir)
        point_major_dir = center + major_axis * major_dir
        point_major_dir_2d = point_major_dir.to_2d(center, major_dir, self.minor_dir)
        vector_major_dir_2d = (point_major_dir_2d - center2d).to_vector()
        self.theta = volmdlr.geometry.clockwise_angle(vector_major_dir_2d, volmdlr.X2D)
        if self.theta == math.pi * 2:
            self.theta = 0.0
        self._bbox = None

        FullArcEllipse.__init__(self, start_end, major_axis, minor_axis, center, major_dir, name)

    def discretization_points(self, *, number_points: int = None, angle_resolution: int = 20):
        """
        Discretize a Contour to have "n" points.

        :param number_points: the number of points (including start and end points)
             if unset, only start and end will be returned.
        :param angle_resolution: if set, the sampling will be adapted to have a controlled angular distance. Useful
            to mesh an arc.
        :return: a list of sampled points.
        """
        if not number_points:
            number_points = math.ceil(volmdlr.TWO_PI * angle_resolution) + 2
        discretization_points_3d = [
                                       self.center + self.major_axis * math.cos(
                                           teta) * self.major_dir
                                       + self.minor_axis * math.sin(
                                           teta) * self.major_dir.cross(
                                           self.normal) for teta in
                                       npy.linspace(0, volmdlr.TWO_PI,
                                                    number_points)][:-1]
        return discretization_points_3d

    def to_2d(self, plane_origin, x, y):
        """
        Transforms a FullArcEllipse3D into an FullArcEllipse2D, given an plane origin and a u and v plane vector.

        :param plane_origin: plane origin.
        :param x: plane u vector.
        :param y: plane v vector.
        :return: FullArcEllipse2D.
        """
        point_start_end2d = self.start_end.to_2d(plane_origin, x, y)
        center2d = self.center.to_2d(plane_origin, x, y)
        point_major_dir = self.center + self.major_axis * self.major_dir
        point_major_dir_2d = point_major_dir.to_2d(plane_origin, x, y)
        vector_major_dir_2d = (point_major_dir_2d - center2d).to_vector()
        vector_major_dir_2d.normalize()
        return FullArcEllipse2D(point_start_end2d, self.major_axis, self.minor_axis, center2d,
                                vector_major_dir_2d, name=self.name)

    def frame_mapping(self, frame: volmdlr.Frame3D, side: str):
        """
        Changes frame_mapping and return a new FullArcEllipse3D.

        :param frame: Local coordinate system.
        :type frame: volmdlr.Frame3D
        :param side: 'old' will perform a tranformation from local to global coordinates. 'new' will
            perform a tranformation from global to local coordinates.
        :type side: str
        :return: A new transformed FulLArcEllipse3D.
        :rtype: FullArcEllipse3D
        """
        if side == 'old':
            return FullArcEllipse3D(frame.local_to_global_coordinates(self.start_end),
                                    self.major_axis, self.minor_axis,
                                    frame.local_to_global_coordinates(self.center),
                                    frame.local_to_global_coordinates(self.normal), self.major_dir, self.name)
        if side == 'new':
            point_major_dir = self.center + self.major_dir * self.major_axis
            major_dir = frame.global_to_local_coordinates(point_major_dir).to_vector()
            major_dir.normalize()
            return FullArcEllipse3D(frame.global_to_local_coordinates(self.start_end),
                                    self.major_axis, self.minor_axis,
                                    frame.global_to_local_coordinates(self.center),
                                    frame.global_to_local_coordinates(self.normal), major_dir, self.name)
        raise ValueError('Side should be \'new\' \'old\'')

    def translation(self, offset: volmdlr.Vector3D):
        """
        FullArcEllipse3D translation.

        :param offset: translation vector.
        :type offset: volmdlr.Vector3D
        :return: A new translated FullArcEllipse3D.
        :rtype: FullArcEllipse3D
        """
        return FullArcEllipse3D(self.start_end.translation(offset), self.major_axis, self.minor_axis,
                                self.center.translation(offset), self.normal, self.major_dir, self.name)

    def abscissa(self, point: volmdlr.Point3D, tol: float = 1e-6):
        """
        Calculates the abscissa a given point.

        :param point: point to calculate abscissa.
        :return: abscissa
        """
        vector_2 = self.normal.cross(self.major_dir)
        ellipse_2d = self.to_2d(self.center, self.major_dir, vector_2)
        point2d = point.to_2d(self.center, self.major_dir, vector_2)
        return ellipse_2d.abscissa(point2d)

    def normal_vector(self, abscissa):
        """
        Calculates the normal vector the edge at given abscissa.

        :return: the normal vector
        """
        raise NotImplementedError

    def direction_vector(self, abscissa):
        """
        Calculates the direction vector the edge at given abscissa.

        :param abscissa: edge abscissa
        :return: direction vector
        """
        raise NotImplementedError<|MERGE_RESOLUTION|>--- conflicted
+++ resolved
@@ -1544,7 +1544,6 @@
         raise NotImplementedError(f'the straight_line_point_belongs method must be'
                                   f' overloaded by {self.__class__.__name__}')
 
-<<<<<<< HEAD
     def get_intersection_sections(self, edge2):
         """
         Identify the sections where there may exist intersection between a bspline and another edge.
@@ -1572,7 +1571,7 @@
                 intersection_section_pairs.append((self.split_between_two_points(lineseg1.start, lineseg1.end),
                                                    edge2.split_between_two_points(lineseg2.start, lineseg2.end)))
         return intersection_section_pairs
-=======
+
     def point_projection(self, point):
         """
         Calculates the projection of a point on the B-Spline.
@@ -1581,7 +1580,6 @@
         :return: point projection.
         """
         return self.point_at_abscissa(self.abscissa(point))
->>>>>>> e72d451b
 
 
 class Line2D(Line):
