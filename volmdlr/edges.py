--- conflicted
+++ resolved
@@ -477,9 +477,6 @@
         """
         return self.point_at_abscissa(self.length() * 0.5)
 
-<<<<<<< HEAD
-    def abscissa(self, point, tol=1e-6):
-=======
     def abscissa(self, point: Union[volmdlr.Point2D, volmdlr.Point3D],
                  tol: float = 1e-4):
         """
@@ -493,7 +490,6 @@
         :return: The abscissa of the point
         :rtype: float
         """
->>>>>>> 2c9280a9
         length = self.length()
 
         def f(x):
@@ -1062,35 +1058,6 @@
     def cut_between_two_points(self, point1, point2):
         return LineSegment2D(point1, point2)
 
-<<<<<<< HEAD
-    def sort_points_along_line(self, points: List[volmdlr.Point2D]) -> List[
-        volmdlr.Point2D]:
-        most_distant_point = None
-        farthest_distance = 0
-        for i, point1 in enumerate(points):
-            distances = []
-            points_to_search = points[:i - 1] + points[i:]
-            for point2 in points_to_search:
-                distances.append(point1.point_distance(point2))
-            max_point_distance = max(distances)
-            farthest_point = points_to_search[
-                distances.index(max_point_distance)]
-            if max_point_distance > farthest_distance:
-                most_distant_point = farthest_point
-        list_points = [most_distant_point]
-        points.remove(most_distant_point)
-        distances_to_reference_point = {}
-        for point in points:
-            distances_to_reference_point[point] = \
-                most_distant_point.point_distance(point)
-        distances_to_reference_point = dict(
-            sorted(distances_to_reference_point.items(),
-                   key=lambda item: item[1]))
-        list_points.extend(list(distances_to_reference_point.keys()))
-        return list_points
-
-=======
->>>>>>> 2c9280a9
     def point_belongs(self, point2d, abs_tol: float = 1e-6):
         """
         Verifies if the point2d belongs to the line
@@ -1242,32 +1209,13 @@
             tuple(self.knots))
         return content, point_id + 1
 
-<<<<<<< HEAD
-=======
-    def discretization_points(self, *, number_points: int = 20, angle_resolution: int = None):
-        if angle_resolution:
-            number_points = angle_resolution
-        curve = self.curve
-        curve.delta = 1 / number_points
-        curve_points = curve.evalpts
-        self.curve = curve
-        points = [volmdlr.Point2D(*p) for p in curve_points]
-        return points
-        # length = self.length()
-        # if angle_resolution:
-        #     number_points = angle_resolution
-        # if not number_points:
-        #     number_points = len(self.points)
-        # return [self.point_at_abscissa(i * length / number_points) for i in range(number_points + 1)]
-
->>>>>>> 2c9280a9
     def polygon_points(self, n: int = 15):
         warnings.warn('polygon_points is deprecated,\
         please use discretization_points instead',
                       DeprecationWarning)
         return self.discretization_points(n)
 
-    def discretization_points(self, *, number_points: int = 15, angle_resolution=None):
+    def discretization_points(self, *, number_points: int = 15, angle_resolution: int = None):
         if angle_resolution:
             number_points = angle_resolution
         if len(self.points) == number_points:
@@ -1456,15 +1404,8 @@
     #     return self.start + self.unit_direction_vector() * abscissa
 
     def point_belongs(self, point, abs_tol=1e-6):
-<<<<<<< HEAD
-        distance = self.start.point_distance(point) + self.end.point_distance(
-            point)
-        if math.isclose(distance, self.length(), abs_tol=abs_tol) and \
-                math.isclose(self.point_distance(point), 0.0, abs_tol=abs_tol):
-=======
         point_distance = self.point_distance(point)
         if math.isclose(point_distance, 0, abs_tol=abs_tol):
->>>>>>> 2c9280a9
             return True
         return False
 
@@ -1704,17 +1645,10 @@
 
     def infinite_primitive(self, offset):
         n = self.normal_vector()
-<<<<<<< HEAD
-        offset_point_1 = self.start + offset * \
-                         n
-
-        offset_point_2 = self.end + offset * \
-                         n
-=======
+
         offset_point_1 = self.start + offset * n
 
         offset_point_2 = self.end + offset * n
->>>>>>> 2c9280a9
 
         return Line2D(offset_point_1, offset_point_2)
 
@@ -2690,11 +2624,7 @@
         self.extra = extra
         self.major_dir = major_dir
         self.minor_dir = self.major_dir.deterministic_unit_normal_vector()
-<<<<<<< HEAD
         self.normal = self.major_dir.cross(self.minor_dir)
-
-=======
->>>>>>> 2c9280a9
         frame = volmdlr.Frame2D(self.center, self.major_dir, self.minor_dir)
         self.frame = frame
         start_new, end_new = frame.new_coordinates(self.start), frame.new_coordinates(self.end)
@@ -2784,15 +2714,6 @@
 
     points = property(_get_points)
 
-<<<<<<< HEAD
-    def point_at_abscissa(self, abscissa):
-        if self.is_trigo:
-            return self.start.rotation(self.center,
-                                       abscissa / self.Gradius)
-        else:
-            return self.start.rotation(self.center,
-                                       -abscissa / self.Gradius)
-=======
     def length(self):
         """
         Calculates the length of the arcellipse2d
@@ -2871,7 +2792,6 @@
         if self.is_trigo:
             return area
         return -area
->>>>>>> 2c9280a9
 
     def discretization_points(self, *, number_points: int = None, angle_resolution: int = None):
         """
@@ -2887,13 +2807,6 @@
                 number_points = 2
             else:
                 number_points = math.ceil(angle_resolution * abs(0.5 * self.angle / math.pi))
-<<<<<<< HEAD
-            if number_points == 1:
-                number_points = 3
-        step = self.length() / (number_points - 1)
-        return [self.point_at_abscissa(i * step)
-                for i in range(number_points)]
-=======
         is_trigo = True
         if self.angle_start > self.angle_end:
             if self.angle_start >= self.angle_interior >= self.angle_end:
@@ -2916,7 +2829,6 @@
         if not is_trigo:
             discretization_points = discretization_points[::-1]
         return discretization_points
->>>>>>> 2c9280a9
 
     def polygon_points(self, discretization_resolution: int):
         warnings.warn('polygon_points is deprecated,\
@@ -2971,25 +2883,9 @@
     def unit_direction_vector(self, abscissa):
         raise NotImplementedError
 
-<<<<<<< HEAD
-    def straight_line_area(self):
-        if self.angle >= math.pi:
-            angle = volmdlr.TWO_PI - self.angle
-            area = math.pi * self.Gradius * self.Sradius - 0.5 * self.Gradius * self.Sradius * (
-                    angle - math.sin(angle))
-        else:
-            angle = self.angle
-            area = 0.5 * self.Gradius * self.Sradius * (angle - math.sin(angle))
-
-        if self.is_trigo:
-            return area
-        else:
-            return -area
-=======
     def reverse(self):
         return self.__class__(self.end.copy(), self.interior.copy(), self.start.copy(),
                               self.center.copy(), self.major_dir.copy(), self.name)
->>>>>>> 2c9280a9
 
 
 class Line3D(Line):
@@ -3203,80 +3099,6 @@
         point2 = point1 + direction
         return cls(point1, point2, arguments[0][1:-1])
 
-<<<<<<< HEAD
-    def intersection(self, line2):
-
-        x1 = self.point1.x
-        y1 = self.point1.y
-        z1 = self.point1.z
-        x2 = self.point2.x
-        y2 = self.point2.y
-        z2 = self.point2.z
-        x3 = line2.point1.x
-        y3 = line2.point1.y
-        z3 = line2.point1.z
-        x4 = line2.point2.x
-        y4 = line2.point2.y
-        z4 = line2.point2.z
-
-        if x3 == 0 and x4 == 0 and y4 - y3 == 0:
-            x5, y5, z5 = x3, y3, z3
-            x6, y6, z6 = x4, y4, z4
-            x3, y3, z3 = x1, y1, z1
-            x4, y4, z4 = x2, y2, z2
-            x1, y1, z1 = x5, y5, z5
-            x2, y2, z2 = x6, y6, z6
-
-        elif y3 == 0 and y4 == 0 and x4 - x3 == 0:
-            x5, y5, z5 = x3, y3, z3
-            x6, y6, z6 = x4, y4, z4
-            x3, y3, z3 = x1, y1, z1
-            x4, y4, z4 = x2, y2, z2
-            x1, y1, z1 = x5, y5, z5
-            x2, y2, z2 = x6, y6, z6
-
-        res, list_t1 = [], []
-
-        # 2 unknown 3eq with t1 et t2 unknown
-
-        if (x2 - x1 + y1 - y2) != 0 and (y4 - y3) != 0:
-            t1 = (x3 - x1 + (x4 - x3) * (y1 - y3) / (y4 - y3)) / (
-                    x2 - x1 + y1 - y2)
-            t2 = (y1 - y3 + (y2 - y1) * t1) / (y4 - y3)
-            res1 = z1 + (z2 - z1) * t1
-            res2 = z3 + (z4 - z3) * t2
-            list_t1.append(t1)
-            res.append([res1, res2])
-
-        if (z2 - z1 + y1 - y2) != 0 and (y4 - y3) != 0:
-            t1 = (z3 - z1 + (z4 - z3) * (y1 - y3) / (y4 - y3)) / (
-                    z2 - z1 + y1 - y2)
-            t2 = (y1 - y3 + (y2 - y1) * t1) / (y4 - y3)
-            res1 = x1 + (x2 - x1) * t1
-            res2 = x3 + (x4 - x3) * t2
-            list_t1.append(t1)
-            res.append([res1, res2])
-
-        if (z2 - z1 + x1 - x2) != 0 and (x4 - x3) != 0:
-            t1 = (z3 - z1 + (z4 - z3) * (x1 - x3) / (x4 - x3)) / (
-                    z2 - z1 + x1 - x2)
-            t2 = (x1 - x3 + (x2 - x1) * t1) / (x4 - x3)
-            res1 = y1 + (y2 - y1) * t1
-            res2 = y3 + (y4 - y3) * t2
-            list_t1.append(t1)
-            res.append([res1, res2])
-
-        if len(res) == 0:
-            return None
-
-        for pair, t1 in zip(res, list_t1):
-            res1, res2 = pair[0], pair[1]
-            if math.isclose(res1, res2,
-                            abs_tol=1e-7):  # if there is an intersection point
-                return volmdlr.Point3D(x1 + (x2 - x1) * t1,
-                                       y1 + (y2 - y1) * t1,
-                                       z1 + (z2 - z1) * t1)
-=======
     # def intersection(self, line2):
     #
     #     x1 = self.point1.x
@@ -3351,7 +3173,7 @@
     #                                    z1 + (z2 - z1) * t1)
     #
     #     return None
->>>>>>> 2c9280a9
+
 
     def intersection(self, line):
         """
@@ -3530,79 +3352,6 @@
         return LineSegment2D(self.start.plane_projection2d(center, x, y),
                              self.end.plane_projection2d(center, x, y))
 
-<<<<<<< HEAD
-    def intersection(self, segment2):
-        x1 = self.start.x
-        y1 = self.start.y
-        z1 = self.start.z
-        x2 = self.end.x
-        y2 = self.end.y
-        z2 = self.end.z
-        x3 = segment2.start.x
-        y3 = segment2.start.y
-        z3 = segment2.start.z
-        x4 = segment2.end.x
-        y4 = segment2.end.y
-        z4 = segment2.end.z
-
-        if x3 == 0 and x4 == 0 and y4 - y3 == 0:
-            x5, y5, z5 = x3, y3, z3
-            x6, y6, z6 = x4, y4, z4
-            x3, y3, z3 = x1, y1, z1
-            x4, y4, z4 = x2, y2, z2
-            x1, y1, z1 = x5, y5, z5
-            x2, y2, z2 = x6, y6, z6
-
-        elif y3 == 0 and y4 == 0 and x4 - x3 == 0:
-            x5, y5, z5 = x3, y3, z3
-            x6, y6, z6 = x4, y4, z4
-            x3, y3, z3 = x1, y1, z1
-            x4, y4, z4 = x2, y2, z2
-            x1, y1, z1 = x5, y5, z5
-            x2, y2, z2 = x6, y6, z6
-
-        res, list_t1 = [], []
-
-        # 2 unknown 3eq with t1 et t2 unknown
-        if (x2 - x1 + y1 - y2) != 0 and (y4 - y3) != 0:
-            t1 = (x3 - x1 + (x4 - x3) * (y1 - y3) / (y4 - y3)) / (
-                    x2 - x1 + y1 - y2)
-            t2 = (y1 - y3 + (y2 - y1) * t1) / (y4 - y3)
-            res1 = z1 + (z2 - z1) * t1
-            res2 = z3 + (z4 - z3) * t2
-            list_t1.append(t1)
-            res.append([res1, res2])
-
-        if (z2 - z1 + y1 - y2) != 0 and (y4 - y3) != 0:
-            t1 = (z3 - z1 + (z4 - z3) * (y1 - y3) / (y4 - y3)) / (
-                    z2 - z1 + y1 - y2)
-            t2 = (y1 - y3 + (y2 - y1) * t1) / (y4 - y3)
-            res1 = x1 + (x2 - x1) * t1
-            res2 = x3 + (x4 - x3) * t2
-            list_t1.append(t1)
-            res.append([res1, res2])
-
-        if (z2 - z1 + x1 - x2) != 0 and (x4 - x3) != 0:
-            t1 = (z3 - z1 + (z4 - z3) * (x1 - x3) / (x4 - x3)) / (
-                    z2 - z1 + x1 - x2)
-            t2 = (x1 - x3 + (x2 - x1) * t1) / (x4 - x3)
-            res1 = y1 + (y2 - y1) * t1
-            res2 = y3 + (y4 - y3) * t2
-            list_t1.append(t1)
-            res.append([res1, res2])
-
-        if len(res) == 0:
-            return None
-
-        for pair, t1 in zip(res, list_t1):
-            res1, res2 = pair[0], pair[1]
-            if math.isclose(res1, res2,
-                            abs_tol=1e-7):  # if there is an intersection point
-                if t1 >= 0 or t1 <= 1:
-                    return volmdlr.Point3D(x1 + (x2 - x1) * t1,
-                                           y1 + (y2 - y1) * t1,
-                                           z1 + (z2 - z1) * t1)
-=======
     # def intersection(self, segment2):
     #     x1 = self.start.x
     #     y1 = self.start.y
@@ -3676,7 +3425,6 @@
     #                                        z1 + (z2 - z1) * t1)
     #
     #     return None
->>>>>>> 2c9280a9
 
     def line_intersections(self, line):
         line_self = self.to_line()
