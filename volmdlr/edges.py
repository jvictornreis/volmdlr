#!/usr/bin/env python3
# -*- coding: utf-8 -*-
"""
Edges related classes.
"""

import math
import sys
import warnings
from typing import Any, Dict, List, Union

import dessia_common.core as dc
import matplotlib.patches
import matplotlib.pyplot as plt
import numpy as npy
import plot_data.core as plot_data
import scipy.integrate as scipy_integrate
from scipy.optimize import least_squares, minimize, lsq_linear
from geomdl import NURBS, BSpline, fitting, operations, utilities
from geomdl.operations import length_curve, split_curve
from matplotlib import __version__ as _mpl_version
from mpl_toolkits.mplot3d import Axes3D
from packaging import version

import volmdlr.core
import volmdlr.core_compiled
import volmdlr.geometry
import volmdlr.utils.intersections as vm_utils_intersections
from volmdlr import bspline_fitting
from volmdlr.core import EdgeStyle


def standardize_knot_vector(knot_vector):
    """
    Standardize a knot vector to range from 0 to 1.
    """
    first_knot = knot_vector[0]
    last_knot = knot_vector[-1]
    standard_u_knots = []
    if first_knot != 0 or last_knot != 1:
        x = 1 / (last_knot - first_knot)
        y = first_knot / (first_knot - last_knot)
        for u in knot_vector:
            standard_u_knots.append(u * x + y)
        return standard_u_knots
    return knot_vector


def insert_knots_and_mutiplicity(knots, knot_mutiplicities, knot_to_add, num):
    """
    Compute knot-elements and multiplicities based on the global knot vector.

    """
    new_knots = []
    new_knot_mutiplicities = []
    i = 0
    for i, knot in enumerate(knots):
        if knot > knot_to_add:
            new_knots.extend([knot_to_add])
            new_knot_mutiplicities.append(num)
            new_knots.extend(knots[i:])
            new_knot_mutiplicities.extend(knot_mutiplicities[i:])
            break
        new_knots.append(knot)
        new_knot_mutiplicities.append(knot_mutiplicities[i])
    return new_knots, new_knot_mutiplicities, i


class Edge(dc.DessiaObject):
    """
    Defines a simple edge Object.
    """

    def __init__(self, start, end, name=''):
        self.start = start
        self.end = end
        self._length = None
        self._direction_vector = None

        # Disabling super init call for performance
        # dc.DessiaObject.__init__(self, name=name)
        self.name = name

    def __getitem__(self, key):
        if key == 0:
            return self.start
        if key == 1:
            return self.end
        raise IndexError

    def length(self):
        """
        Calculates the edge's length.
        """
        raise NotImplementedError(f'length method not implemented by {self.__class__.__name__}')

    def point_at_abscissa(self, abscissa):
        """
        Calculates the point at given abscissa.

        """
        raise NotImplementedError(f'point_at_abscissa method not implemented by {self.__class__.__name__}')

    def middle_point(self):
        """
        Gets the middle point for an edge.

        :return:
        """
        half_length = self.length() / 2
        middle_point = self.point_at_abscissa(abscissa=half_length)
        return middle_point

    def discretization_points(self, *, number_points: int = None, angle_resolution: int = None):
        """
        Discretize an Edge to have "n" points.

        :param number_points: the number of points (including start and end
            points) if unset, only start and end will be returned
        :param angle_resolution: if set, the sampling will be adapted to have
            a controlled angular distance. Useful to mesh an arc
        :return: a list of sampled points
        """
        if number_points is None or number_points == 1:
            number_points = 2
        if angle_resolution:
            number_points = int(math.pi * angle_resolution)
        step = self.length() / (number_points - 1)
        return [self.point_at_abscissa(i * step) for i in range(number_points)]

    def polygon_points(self, discretization_resolution: int):
        """
        Deprecated method of discretization_points.
        """
        warnings.warn('polygon_points is deprecated,\
        please use discretization_points instead',
                      DeprecationWarning)
        return self.discretization_points(discretization_resolution)

    @classmethod
    def from_step(cls, arguments, object_dict, **kwargs):
        """
        Converts a step primitive to an Edge type object.

        :param arguments: The arguments of the step primitive.
        :type arguments: list
        :param object_dict: The dictionary containing all the step primitives
            that have already been instantiated
        :type object_dict: dict
        :return: The corresponding Edge object
        :rtype: :class:`volmdlr.edges.Edge`
        """
        obj = object_dict[arguments[3]]
        point1 = object_dict[arguments[1]]
        point2 = object_dict[arguments[2]]
        orientation = arguments[4]
        if orientation == '.F.':
            point1, point2 = point2, point1
        if obj.__class__.__name__ == 'LineSegment3D':
            return object_dict[arguments[3]]
        if obj.__class__.__name__ == 'Line3D':
            if not point1.is_close(point2):
                return LineSegment3D(point1, point2, arguments[0][1:-1])
            return None
        if hasattr(obj, 'trim'):
            if obj.__class__.__name__ == 'Circle3D':
                point1, point2 = point2, point1
            return obj.trim(point1, point2)

        raise NotImplementedError(f'Unsupported: {object_dict[arguments[3]]}')

    def normal_vector(self, abscissa):
        """
        Calculates the normal vector the edge at given abscissa.

        :return: the normal vector
        """
        raise NotImplementedError('the normal_vector method must be'
                                  'overloaded by subclassing class')

    def unit_normal_vector(self, abscissa):
        """
        Calculates the unit normal vector the edge at given abscissa.

        :param abscissa: edge abscissa
        :return: unit normal vector
        """
        raise NotImplementedError('the unit_normal_vector method must be'
                                  'overloaded by subclassing class')

    def direction_vector(self, abscissa):
        """
        Calculates the direction vector the edge at given abscissa.

        :param abscissa: edge abscissa
        :return: direction vector
        """
        raise NotImplementedError('the direction_vector method must be'
                                  'overloaded by subclassing class')

    def unit_direction_vector(self, abscissa):
        """
        Calculates the unit direction vector the edge at given abscissa.

        :param abscissa: edge abscissa
        :return: unit direction vector
        """
        raise NotImplementedError('the unit_direction_vector method must be'
                                  'overloaded by subclassing class')

    def straight_line_point_belongs(self, point):
        """
        Verifies if a point belongs to the surface created by closing the edge.

        :param point: Point to be verified
        :return: Return True if the point belongs to this surface,
            or False otherwise
        """
        raise NotImplementedError(f'the straight_line_point_belongs method must be'
                                  f' overloaded by {self.__class__.__name__}')

    def touching_points(self, edge2):
        """
        Verifies if two edges are touching each other.

        In case these two edges are touching each other, return these touching points.

        :param edge2: edge2 to verify touching points.
        :return: list of touching points.
        """
        point1, point2 = edge2.start, edge2.end
        point3, point4 = self.start, self.end
        touching_points = []
        for primitive, points in zip([self, edge2], [[point1, point2], [point3, point4]]):
            for point in points:
                if point not in touching_points and primitive.point_belongs(point):
                    touching_points.append(point)
        return touching_points

<<<<<<< HEAD
=======
    def abscissa(self, point, tol: float = 1e-6):
        """
        Computes the abscissa of an Edge.

        :param point: The point located on the edge.
        :type point: Union[:class:`volmdlr.Point2D`, :class:`volmdlr.Point3D`].
        :param tol: The precision in terms of distance. Default value is 1e-4.
        :type tol: float, optional.
        :return: The abscissa of the point.
        :rtype: float
        """
        raise NotImplementedError(f'the abscissa method must be overloaded by {self.__class__.__name__}')

    def local_discretization(self, point1, point2, number_points):
        """
        Gets n discretization points between two given points of the edge.

        :param point1: point 1 on edge.
        :param point2: point 2 on edge.
        :param number_points: number of points to discretize locally.
        :return: list of locally discretized points.
        """
        abscissa1 = self.abscissa(point1)
        abscissa2 = self.abscissa(point2)
        discretized_points_between_1_2 = [self.point_at_abscissa(abscissa) for abscissa
                                          in npy.linspace(abscissa1, abscissa2, num=number_points)]
        return discretized_points_between_1_2

>>>>>>> 5e36d5dc

class Line(dc.DessiaObject):
    """
    Abstract class representing a line.

    :param point1: The first point defining the line
    :type point1: Union[:class:`volmdlr.Point2D`, :class:`volmdlr.Point3D`]
    :param point2: The second point defining the line
    :type point2: Union[:class:`volmdlr.Point2D`, :class:`volmdlr.Point3D`]
    :param name: Name of the line. Default value is an empty string
    :type name: str, optional
    """

    def __init__(self, point1, point2, name=''):
        self.point1 = point1
        self.point2 = point2
        self._direction_vector = None
        dc.DessiaObject.__init__(self, name=name)

    def __getitem__(self, key):
        """
        Get a point of the line by its index.
        """
        if key == 0:
            return self.point1
        if key == 1:
            return self.point2
        raise IndexError

    def unit_direction_vector(self, *args, **kwargs):
        """
        Get the unit direction vector of the line.

        :return: The unit direction vector of the line
        :rtype:  Union[:class:`volmdlr.Vector2D`, :class:`volmdlr.Vector3D`]
        """
        vector = self.direction_vector()
        vector.normalize()
        return vector

    def direction_vector(self, *args, **kwargs):
        """
        Get the direction vector of the line.

        :return: The direction vector of the line
        :rtype: Union[:class:`volmdlr.Vector2D`, :class:`volmdlr.Vector3D`]
        """
        if not self._direction_vector:
            self._direction_vector = self.point2 - self.point1
        return self._direction_vector

    def normal_vector(self, *args, **kwargs):
        """
        Get the normal vector of the line.

        :return: The normal vector of the line
        :rtype: Union[:class:`volmdlr.Vector2D`, :class:`volmdlr.Vector3D`]
        """
        return self.direction_vector().normal_vector()

    def unit_normal_vector(self, abscissa=0.):
        """
        Get the unit normal vector of the line.

        :param abscissa: The abscissa of the point from which to calculate
            the normal vector
        :type abscissa: float, optional
        :return: The unit normal vector of the line
        :rtype: Union[:class:`volmdlr.Vector2D`, :class:`volmdlr.Vector3D`]
        """
        return self.unit_direction_vector().normal_vector()

    def point_projection(self, point):
        """
        Calculate the projection of a point onto the line.

        :param point: The point to project
        :type point: Union[:class:`volmdlr.Point2D`, :class:`volmdlr.Point3D`]
        :return: The projection of the point onto the line and the distance
            between the point and the projection
        :rtype: Tuple(Union[:class:`volmdlr.Point2D`,
            :class:`volmdlr.Point3D`], float)
        """
        vector = self.point2 - self.point1
        norm_u = vector.norm()
        t = (point - self.point1).dot(vector) / norm_u ** 2
        projection = self.point1 + t * vector
        projection = projection.to_point()
        return projection, t * norm_u

    def abscissa(self, point):
        """
        Calculate the abscissa of a point on the line.

        :param point: The point for which to calculate the abscissa
        :type point: Union[:class:`volmdlr.Point2D`, :class:`volmdlr.Point3D`]
        :return: The abscissa of the point
        :rtype: float
        """
        vector = self.point2 - self.point1
        norm_u = vector.norm()
        t = (point - self.point1).dot(vector) / norm_u
        return t

    def sort_points_along_line(self, points):
        """
        Sort point along a line.

        :param points: list of points to be sorted.
        :return: sorted points.
        """
        return sorted(points, key=self.abscissa)

    def split(self, split_point):
        """
        Split a line into two lines.

        :param split_point: The point where to split the line
        :type split_point: Union[:class:`volmdlr.Point2D`,
            :class:`volmdlr.Point3D`]
        :return: A list containing two lines
        """
        return [self.__class__(self.point1, split_point),
                self.__class__(split_point, self.point2)]

    def is_between_points(self, point1: Union[volmdlr.Point2D, volmdlr.Point3D],
                          point2: Union[volmdlr.Point2D, volmdlr.Point3D]):
        """
        Verifies if a line is between two points.

        :param point1: The first point
        :type point1: Union[:class:`volmdlr.Point2D`, :class:`volmdlr.Point3D`]
        :param point2: The second point
        :type point2: Union[:class:`volmdlr.Point2D`, :class:`volmdlr.Point3D`]
        :return: True if the line is between the two points, False otherwise
        :rtype: bool
        """

        if point1.is_close(point2):
            return False

        line_segment = LineSegment2D(point1, point2)
        if line_segment.line_intersections(self):
            return True
        return False


class LineSegment(Edge):
    """
    Abstract class.

    """

    def length(self):
        if not self._length:
            self._length = self.end.point_distance(self.start)
        return self._length

    def abscissa(self, point, tol=1e-6):
        """
        Calculates the abscissa parameter of a Line Segment, at a point.

        :param point: point to verify abscissa.
        :param tol: tolerance.
        :return: abscissa parameter.
        """
        if point.point_distance(self.start) < tol:
            return 0
        if point.point_distance(self.end) < tol:
            return self.length()

        vector = self.end - self.start
        length = vector.norm()
        t = (point - self.start).dot(vector) / length
        if t < -1e-9 or t > length + 1e-9:
            raise ValueError(f'Point is not on linesegment: abscissa={t}')
        return t

    def unit_direction_vector(self, abscissa=0.):
        """
        Computes a unit direction vector for the line segment.

        :param abscissa: defines where in the line segment the unit
            direction vector is to be calculated.
        :return: The unit direction vector of the LineSegment.
        """
        direction_vector = self.direction_vector()
        direction_vector.normalize()
        return direction_vector

    def direction_vector(self, abscissa=0.):
        """
        Returns a direction vector at a given abscissa, it is not normalized.

        :param abscissa: defines where in the line segment
            direction vector is to be calculated.
        :return: The direction vector of the LineSegment.
        """
        if not self._direction_vector:
            self._direction_vector = self.end - self.start
        return self._direction_vector

    def normal_vector(self, abscissa=0.):
        """
        Returns a normal vector at a given abscissa, it is not normalized.

        :param abscissa: defines where in the line_segment
        normal vector is to be calculated.
        :return: The normal vector of the LineSegment.
        """
        return self.direction_vector(abscissa).normal_vector()

    def unit_normal_vector(self, abscissa=0.):
        """
        Returns the unit normal vector at a given abscissa.

        :param abscissa: defines where in the line_segment unit normal vector is to be calculated.
        :return: The unit normal vector of the LineSegment.
        """
        return self.unit_direction_vector(abscissa).normal_vector()

    def point_projection(self, point):
        """
        Calculates the projection of a point on a Line Segment.

        :param point: point to be verified.
        :return: point projection.
        """
        point1, point2 = self.start, self.end
        vector = point2 - point1
        norm_u = vector.norm()
        t_param = (point - point1).dot(vector) / norm_u ** 2
        projection = point1 + t_param * vector

        return projection, t_param * norm_u

    def split(self, split_point):
        """
        Split a Line Segment at a given point into two Line Segments.

        :param split_point: splitting point.
        :return: list with the two split line segments.
        """
        if split_point.is_close(self.start):
            return [None, self.copy()]
        if split_point.is_close(self.end):
            return [self.copy(), None]
        return [self.__class__(self.start, split_point),
                self.__class__(split_point, self.end)]

    def middle_point(self):
        """
        Calculates the middle point of a Line Segment.

        :return:
        """
        return 0.5 * (self.start + self.end)

    def point_at_abscissa(self, abscissa):
        """
        Calculates a point in the LineSegment at a given abscissa.

        :param abscissa: abscissa where in the curve the point should be calculated.
        :return: Corresponding point.
        """
        return self.start + self.unit_direction_vector() * abscissa

    def get_geo_lines(self, tag: int, start_point_tag: int, end_point_tag: int):
        """
        Gets the lines that define a LineSegment in a .geo file.

        :param tag: The linesegment index
        :type tag: int
        :param start_point_tag: The linesegment' start point index
        :type start_point_tag: int
        :param end_point_tag: The linesegment' end point index
        :type end_point_tag: int

        :return: A line
        :rtype: str
        """

        return 'Line(' + str(tag) + ') = {' + str(start_point_tag) + ', ' + str(end_point_tag) + '};'

    def get_geo_points(self):
        return [self.start, self.end]


class BSplineCurve(Edge):
    """
    An abstract class for B-spline curves.

    The following rule must be
    respected : `number of knots = number of control points + degree + 1`.

    :param degree: The degree of the B-spline curve.
    :type degree: int
    :param control_points: A list of 2 or 3 dimensional points
    :type control_points: Union[List[:class:`volmdlr.Point2D`],
        List[:class:`volmdlr.Point3D`]]
    :param knot_multiplicities: The vector of multiplicities for each knot
    :type knot_multiplicities: List[int]
    :param knots: The knot vector composed of values between 0 and 1
    :type knots: List[float]
    :param weights: The weight vector applied to the knot vector. Default
        value is None
    :type weights: List[float], optional
    :param periodic: If `True` the B-spline curve is periodic. Default value
        is False
    :type periodic: bool, optional
    :param name: The name of the B-spline curve. Default value is ''
    :type name: str, optional
    """
    _non_serializable_attributes = ['curve']

    def __init__(self,
                 degree: int,
                 control_points: Union[List[volmdlr.Point2D], List[volmdlr.Point3D]],
                 knot_multiplicities: List[int],
                 knots: List[float],
                 weights: List[float] = None,
                 periodic: bool = False,
                 name: str = ''):
        self.control_points = control_points
        self.degree = degree
        knots = standardize_knot_vector(knots)
        self.knots = knots
        self.knot_multiplicities = knot_multiplicities
        self.weights = weights
        self.periodic = periodic

        points = [[*point] for point in control_points]
        if weights is None:
            curve = BSpline.Curve()
            curve.degree = degree
            curve.ctrlpts = points
        else:
            curve = NURBS.Curve()
            curve.degree = degree
            curve.ctrlpts = points
            curve.weights = weights

        knot_vector = []
        for i, knot in enumerate(knots):
            knot_vector.extend([knot] * knot_multiplicities[i])
        curve.knotvector = knot_vector
        curve.delta = 0.01
        curve_points = curve.evalpts
        self.curve = curve

        self._length = None
        self.points = [getattr(volmdlr,
                               f'Point{self.__class__.__name__[-2::]}')(*point)
                       for point in curve_points]

        Edge.__init__(self, self.points[0], self.points[-1], name=name)

    def to_dict(self, *args, **kwargs):
        """Avoids storing points in memo that makes serialization slow."""
        dict_ = self.base_dict()
        dict_['degree'] = self.degree
        dict_['control_points'] = [point.to_dict() for point in self.control_points]
        dict_['knot_multiplicities'] = self.knot_multiplicities
        dict_['knots'] = self.knots
        dict_['weights'] = self.weights
        dict_['periodic'] = self.periodic
        return dict_

    def __hash__(self):
        """
        Return a hash value for the B-spline curve.
        """
        return hash((tuple(self.control_points), self.degree, tuple(self.knots)))

    def __eq__(self, other):
        """
        Return True if the other B-spline curve has the same control points, degree, and knot vector, False otherwise.
        """
        if isinstance(other, self.__class__):
            return (self.control_points == other.control_points
                    and self.degree == other.degree
                    and self.knots == other.knots)
        return False

    def reverse(self):
        """
        Reverses the B-spline's direction by reversing its control points.

        :return: A reversed B-spline curve.
        :rtype: :class:`volmdlr.edges.BSplineCurve`.
        """
        return self.__class__(
            degree=self.degree,
            control_points=self.control_points[::-1],
            knot_multiplicities=self.knot_multiplicities[::-1],
            knots=self.knots[::-1],
            weights=self.weights,
            periodic=self.periodic)

    @classmethod
    def from_geomdl_curve(cls, curve, name: str = ""):
        """
        # TODO: to be completed.

        :param curve:
        :type curve:
        :return: A reversed B-spline curve
        :rtype: :class:`volmdlr.edges.BSplineCurve`
        """
        point_dimension = f'Point{cls.__name__[-2::]}'

        knots = list(sorted(set(curve.knotvector)))
        knot_multiplicities = [curve.knotvector.count(k) for k in knots]

        return cls(degree=curve.degree,
                   control_points=[getattr(volmdlr, point_dimension)(*point)
                                   for point in curve.ctrlpts],
                   knots=knots,
                   knot_multiplicities=knot_multiplicities,
                   name=name)

    def length(self):
        """
        Returns the length of the B-spline curve.

        :return: The length of the B-spline curve.
        :rtype: float
        """
        if not self._length:
            self._length = length_curve(self.curve)
        return self._length

    def unit_direction_vector(self, abscissa: float):
        """
        Computes the 2D or 3D unit direction vector of B-spline curve at a given abscissa.

        :param abscissa: The abscissa on the B-spline curve where the unit
            direction vector will be computed
        :type abscissa: float
        :return: The unit direction vector of the B-spline curve
        :rtype: Union[:class:`volmdlr.Vector2D`, :class:`volmdlr.Vector3D`]
        """
        direction_vector = self.direction_vector(abscissa)
        direction_vector.normalize()
        return direction_vector

    def normal_vector(self, abscissa):
        """
        Calculates the normal vector the edge at given abscissa.

        :return: the normal vector
        """
        raise NotImplementedError('the normal_vector method must be'
                                  'overloaded by child class')

    def unit_normal_vector(self, abscissa):
        """
        Calculates the unit normal vector the edge at given abscissa.

        :param abscissa: edge abscissa
        :return: unit normal vector
        """
        raise NotImplementedError('the unit_normal_vector method must be'
                                  'overloaded by child class')

    def direction_vector(self, abscissa):
        """
        Calculates the direction vector the edge at given abscissa.

        :param abscissa: edge abscissa
        :return: direction vector
        """
        raise NotImplementedError('the direction_vector method must be overloaded by child class')

    def middle_point(self):
        """
        Computes the 2D or 3D middle point of the B-spline curve.

        :return: The middle point
        :rtype: Union[:class:`volmdlr.Point2D`, :class:`volmdlr.Point3D`]
        """
        return self.point_at_abscissa(self.length() * 0.5)

    def abscissa(self, point: Union[volmdlr.Point2D, volmdlr.Point3D],
                 tol: float = 1e-4):
        """
        Computes the abscissa of a 2D or 3D point using the least square method.

        :param point: The point located on the B-spline curve.
        :type point: Union[:class:`volmdlr.Point2D`, :class:`volmdlr.Point3D`].
        :param tol: The precision in terms of distance. Default value is 1e-4.
        :type tol: float, optional.
        :return: The abscissa of the point.
        :rtype: float
        """
        length = self.length()
        for x0 in [0, length * 0.25, length * 0.5, length * 0.75, length]:
            res = least_squares(lambda u: (point - self.point_at_abscissa(u)).norm(), x0=x0, bounds=([0], [length]))
            if res.fun < tol:
                return res.x[0]

        print('distance =', res.cost)
        print('res.fun:', res.fun)
        # ax = self.plot()
        # point.plot(ax=ax)
        # best_point = self.point_at_abscissa(res.x)
        # best_point.plot(ax=ax, color='r')
        raise ValueError('abscissa not found')

    def split(self, point: Union[volmdlr.Point2D, volmdlr.Point3D],
              tol: float = 1e-5):
        """
        Splits of B-spline curve in two pieces using a 2D or 3D point.

        :param point: The point where the B-spline curve is split
        :type point: Union[:class:`volmdlr.Point2D`, :class:`volmdlr.Point3D`]
        :param tol: The precision in terms of distance. Default value is 1e-4
        :type tol: float, optional
        :return: A list containing the first and second split of the B-spline
            curve
        :rtype: List[:class:`volmdlr.edges.BSplineCurve`]
        """
        if point.point_distance(self.start) < tol:
            return [None, self.copy()]
        if point.point_distance(self.end) < tol:
            return [self.copy(), None]
        adim_abscissa = self.abscissa(point) / self.length()
        curve1, curve2 = split_curve(self.curve, adim_abscissa)

        return [self.__class__.from_geomdl_curve(curve1),
                self.__class__.from_geomdl_curve(curve2)]

    def translation(self, offset: Union[volmdlr.Vector2D, volmdlr.Vector3D]):
        """
        Translates the B-spline curve.

        :param offset: The translation vector
        :type offset: Union[:class:`volmdlr.Vector2D`,
            :class:`volmdlr.Vector3D`]
        :return: A new translated BSplineCurve
        :rtype: :class:`volmdlr.edges.BSplineCurve`
        """
        control_points = [point.translation(offset)
                          for point in self.control_points]
        return self.__class__(self.degree, control_points,
                              self.knot_multiplicities, self.knots,
                              self.weights, self.periodic)

    def translation_inplace(self, offset: Union[volmdlr.Vector2D, volmdlr.Vector3D]):
        """
        Translates the B-spline curve and its parameters are modified inplace.

        :param offset: The translation vector
        :type offset: Union[:class:`volmdlr.Vector2D`,
            :class:`volmdlr.Vector3D`]
        :return: None
        :rtype: None
        """
        warnings.warn("'inplace' methods are deprecated. Use a not inplace method instead.", DeprecationWarning)

        for point in self.control_points:
            point.translation_inplace(offset)

    def point_belongs(self, point: Union[volmdlr.Point2D, volmdlr.Point3D],
                      abs_tol: float = 1e-10):
        """
        Checks if a 2D or 3D point belongs to the B-spline curve or not. It uses the least square method.

        :param point: The point to be checked
        :type point: Union[:class:`volmdlr.Point2D`, :class:`volmdlr.Point3D`]
        :param abs_tol: The precision in terms of distance.
            Default value is 1e-4
        :type abs_tol: float, optional
        :return: `True` if the point belongs to the B-spline curve, `False`
            otherwise
        :rtype: bool
        """
        point_dimension = f'Point{self.__class__.__name__[-2::]}'

        def fun(x):
            return (point - getattr(volmdlr, point_dimension)(*self.curve.evaluate_single(x))).norm()

        x = npy.linspace(0, 1, 5)
        x_init = []
        for xi in x:
            x_init.append(xi)

        for x0 in x_init:
            z = least_squares(fun, x0=x0, bounds=([0, 1]))
            if z.fun < abs_tol:
                return True
        return False

    def merge_with(self, bspline_curve: 'BSplineCurve'):
        """
        Merges consecutive B-spline curves to define a new merged one.

        :param bspline_curve: Another B-spline curve
        :type bspline_curve: :class:`volmdlr.edges.BSplineCurve`
        :return: A merged B-spline curve
        :rtype: :class:`volmdlr.edges.BSplineCurve`
        """
        point_dimension = f'Wire{self.__class__.__name__[-2::]}'
        wire = getattr(volmdlr.wires, point_dimension)(bspline_curve)
        ordered_wire = wire.order_wire()

        points, n = [], 10
        for primitive in ordered_wire.primitives:
            points.extend(primitive.discretization_points(n))
        points.pop(n + 1)

        return self.__class__.from_points_interpolation(
            points, min(self.degree, bspline_curve.degree))

    @classmethod
    def from_bsplines(cls, bsplines: List['BSplineCurve'],
                      discretization_points: int = 10):
        """
        Creates a B-spline curve from a list of B-spline curves.

        :param bsplines: A list of B-spline curve
        :type bsplines: List[:class:`volmdlr.edges.BSplineCurve`]
        :param discretization_points: The number of points for the
            discretization. Default value is 10
        :type discretization_points: int, optional
        :return: A merged B-spline curve
        :rtype: :class:`volmdlr.edges.BSplineCurve`
        """
        point_dimension = f'Wire{cls.__name__[-2::]}'
        wire = getattr(volmdlr.wires, point_dimension)(bsplines)
        ordered_wire = wire.order_wire()

        points, degree = [], []
        for i, primitive in enumerate(ordered_wire.primitives):
            degree.append(primitive.degree)
            if i == 0:
                points.extend(primitive.discretization_points(number_points=discretization_points))
            else:
                points.extend(
                    primitive.discretization_points(number_points=discretization_points)[1::])

        return cls.from_points_interpolation(points, min(degree))

    @classmethod
    def from_points_approximation(cls, points: Union[List[volmdlr.Point2D], List[volmdlr.Point3D]],
                                  degree: int, **kwargs):
        """
        Creates a B-spline curve approximation using least squares method with fixed number of control points.

        It is recommended to specify the
        number of control points.
        Please refer to The NURBS Book (2nd Edition), pp.410-413 for details.

        :param points: The data points
        :type points: Union[List[:class:`volmdlr.Point2D`],
            List[:class:`volmdlr.Point3D`]]
        :param degree: The degree of the output parametric curve
        :type degree: int
        :param kwargs: See below
        :return: A B-spline curve from points approximation
        :rtype: :class:`volmdlr.edges.BSplineCurve`
        :keyword centripetal: Activates centripetal parametrization method.
            Default value is False
        :keyword ctrlpts_size: Number of control points. Default value is
            len(points) - 1
        """
        curve = fitting.approximate_curve([[*point] for point in points],
                                          degree, **kwargs)
        return cls.from_geomdl_curve(curve)

    def tangent(self, position: float = 0.0):
        """
        Evaluates the tangent vector of the B-spline curve at the input parameter value.

        :param position: Value of the parameter, between 0 and 1
        :type position: float
        :return: The tangent vector
        :rtype: Union[:class:`volmdlr.Point2D`, :class:`volmdlr.Point3D`]
        """
        _, tangent = operations.tangent(self.curve, position, normalize=True)

        dimension = f'Vector{self.__class__.__name__[-2::]}'
        tangent = getattr(volmdlr, dimension)(*tangent)

        return tangent

    @classmethod
    def from_points_interpolation(cls, points: Union[List[volmdlr.Point2D], List[volmdlr.Point3D]],
                                  degree: int, periodic: bool = False, name: str = ""):
        """
        Creates a B-spline curve interpolation through the data points.

        Please refer to Algorithm A9.1 on The NURBS Book (2nd Edition),
        pp.369-370 for details.

        :param points: The data points
        :type points: Union[List[:class:`volmdlr.Point2D`],
            List[:class:`volmdlr.Point3D`]]
        :param degree: The degree of the output parametric curve
        :type degree: int
        :param periodic: `True` if the curve should be periodic. Default value
            is `False`
        :type periodic: bool, optional
        :return: A B-spline curve from points interpolation
        :rtype: :class:`volmdlr.edges.BSplineCurve`
        """
        curve = bspline_fitting.interpolate_curve([[*point] for point in points], degree, centripetal=True)

        bsplinecurve = cls.from_geomdl_curve(curve, name=name)
        if not periodic:
            return bsplinecurve
        bsplinecurve.periodic = True
        return bsplinecurve

    def discretization_points(self, *, number_points: int = None, angle_resolution: int = None):
        """
        Linear spaced discretization of the curve.

        :param number_points: The number of points to include in the discretization.
        :type number_points: int
        :param angle_resolution: The resolution of the angle to use when calculating the number of points.
        :type angle_resolution: int
        :return: A list of discretized points on the B-spline curve.
        :rtype: List[`volmdlr.Point2D] or List[`volmdlr.Point3D]
        """

        if angle_resolution:
            number_points = int(math.pi * angle_resolution)

        if len(self.points) == number_points or (not number_points and not angle_resolution):
            return self.points
        curve = self.curve
        curve.delta = 1 / number_points
        curve_points = curve.evalpts

        point_dimension = f'Point{self.__class__.__name__[-2::]}'
        return [getattr(volmdlr, point_dimension)(*point) for point in curve_points]

    def derivatives(self, u, order):
        """
        Evaluates n-th order curve derivatives at the given parameter value.

        The output of this method is list of n-th order derivatives. If ``order`` is ``0``, then it will only output
        the evaluated point. Similarly, if ``order`` is ``2``, then it will output the evaluated point, 1st derivative
        and the 2nd derivative.

        :Example:

        Assuming a curve self is defined on a parametric domain [0.0, 1.0].
        Let's take the curve derivative at the parametric position u = 0.35.

        >>> derivatives = self.derivatives(u=0.35, order=2)
        >>> derivatives[0]  # evaluated point, equal to crv.evaluate_single(0.35)
        >>> derivatives[1]  # 1st derivative at u = 0.35
        >>> derivatives[2]  # 2nd derivative at u = 0.35

        :param u: parameter value
        :type u: float
        :param order: derivative order
        :type order: int
        :return: a list containing up to {order}-th derivative of the curve
        :rtype: Union[List[`volmdlr.Vector2D`], List[`volmdlr.Vector3D`]]
        """

        return [getattr(volmdlr, f'Vector{self.__class__.__name__[-2::]}')(*point)
                for point in self.curve.derivatives(u, order)]

    def get_geo_lines(self, tag: int, control_points_tags: List[int]):
        """
        Gets the lines that define a BsplineCurve in a .geo file.

        :param tag: The BsplineCurve index
        :type tag: int
        :param start_point_tag: The linesegment' start point index
        :type start_point_tag: int
        :param end_point_tag: The linesegment' end point index
        :type end_point_tag: int

        :return: A line
        :rtype: str
        """

        return 'BSpline(' + str(tag) + ') = {' + str(control_points_tags)[1:-1] + '};'

    def get_geo_points(self):
        return list(self.discretization_points())

    def line_intersections(self, line):
        """
        Calculates the intersections of a BSplineCurve (2D or 3D) with a Line (2D or 3D).

        :param line: line to verify intersections
        :return: list of intersections
        """
        polygon_points = []
        for point in self.points:
            if not volmdlr.core.point_in_list(point, polygon_points):
                polygon_points.append(point)
        list_intersections = []
        length = self.length()
        initial_abscissa = 0
        for points in zip(polygon_points[:-1], polygon_points[1:]):
            linesegment_name = 'LineSegment' + self.__class__.__name__[-2:]
            linesegment = getattr(sys.modules[__name__], linesegment_name)(points[0], points[1])
            intersections = linesegment.line_intersections(line)
            if not intersections and linesegment.direction_vector().is_colinear_to(line.direction_vector()):
                if line.point_distance(linesegment.middle_point()) < 1e-8:
                    list_intersections.append(linesegment.middle_point())
            if intersections and intersections[0] not in list_intersections:
                abscissa = initial_abscissa + linesegment.abscissa(intersections[0])
                if initial_abscissa < length * 0.1:
                    number_points = int(linesegment.length() / 1e-6)
                    list_abscissas = list(
                        n for n in npy.linspace(initial_abscissa, initial_abscissa + linesegment.length(),
                                                number_points))
                else:
                    distance_from_point_to_search = 0.0001 / 2
                    list_abscissas = list(new_abscissa for new_abscissa in npy.linspace(
                        abscissa - distance_from_point_to_search, abscissa + distance_from_point_to_search, 1000))
                intersection = self.select_intersection_point(list_abscissas, intersections)
                list_intersections.append(intersection)
            initial_abscissa += linesegment.length()
        return list_intersections

    def select_intersection_point(self, list_abscissas, intersections):
        """
        Select closest point in curve to intersection point obtained with discretised linesegment.

        :param list_abscissas: list of abscissas to verify the closest point.
        :param intersections: intersection with discretised line.
        :return:
        """
        distance = npy.inf
        intersection = None
        for i_abscissa in list_abscissas:
            point_in_curve = BSplineCurve.point_at_abscissa(self, i_abscissa)
            dist = point_in_curve.point_distance(intersections[0])
            if dist < distance:
                distance = dist
                intersection = point_in_curve
            else:
                break
        return intersection

    def get_linesegment_intersections(self, linesegment):
        """
        Calculates intersections between a BSplineCurve and a LineSegment.

        :param linesegment: linesegment to verify intersections.
        :return: list with the intersections points.
        """
        results = self.line_intersections(linesegment.to_line())
        intersections_points = []
        for result in results:
            if linesegment.point_belongs(result, 1e-5):
                intersections_points.append(result)
        return intersections_points

    def point_at_abscissa(self, abscissa):
        """
        Calculates a point in the BSplineCurve at a given abscissa.

        :param abscissa: abscissa where in the curve the point should be calculated.
        :return: Corresponding point.
        """
        length = self.length()
        adim_abs = max(min(abscissa / length, 1.), 0.)
        point_name = 'Point' + self.__class__.__name__[-2:]
        return getattr(volmdlr, point_name)(*self.curve.evaluate_single(adim_abs))


class Line2D(Line):
    """
    Define an infinite line given by two points.

    """

    def __init__(self, point1: volmdlr.Point2D,
                 point2: volmdlr.Point2D, *, name=''):
        # self.points = [point1, point2]
        Line.__init__(self, point1, point2, name=name)

    def to_3d(self, plane_origin, x1, x2):
        """
        Convert the line to a 3D line.

        :param plane_origin: Origin of the plane in which the line is.
        :type plane_origin: :class:`volmdlr.Point3D`
        :param x1: First direction of the plane in which the line is.
        :type x1: :class:`volmdlr.Vector3D`
        :param x2: Second direction of the plane in which the line is.
        :type x2: :class:`volmdlr.Vector3D`
        :return: The 3D line.
        :rtype: :class:`volmdlr.edges.Line3D`
        """
        points_3d = [point.to_3d(plane_origin, x1, x2) for point in [self.point1, self.point2]]
        return Line3D(*points_3d, self.name)

    def rotation(self, center: volmdlr.Point2D, angle: float):
        """
        Line2D rotation.

        :param center: rotation center.
        :param angle: angle rotation.
        :return: a new rotated Line2D.
        """
        return Line2D(*[point.rotation(center, angle)
                        for point in [self.point1, self.point2]])

    def rotation_inplace(self, center: volmdlr.Point2D, angle: float):
        """
        Line2D rotation. Object is updated inplace.

        :param center: rotation center.
        :param angle: rotation angle.
        """
        warnings.warn("'inplace' methods are deprecated. Use a not inplace method instead.", DeprecationWarning)

        for point in [self.point1, self.point2]:
            point.rotation_inplace(center, angle)

    def translation(self, offset: volmdlr.Vector2D):
        """
        Line2D translation.

        :param offset: translation vector.
        :return: A new translated Line2D.
        """
        return Line2D(*[point.translation(offset) for point in [self.point1, self.point2]])

    def translation_inplace(self, offset: volmdlr.Vector2D):
        """
        Line2D translation. Object is updated inplace.

        :param offset: translation vector.
        """
        warnings.warn("'inplace' methods are deprecated. Use a not inplace method instead.", DeprecationWarning)

        for point in [self.point1, self.point2]:
            point.translation_inplace(offset)

    def frame_mapping(self, frame: volmdlr.Frame2D, side: str):
        """
        Map the line to a new coordinate frame.

        :param frame: The new coordinate frame.
        :type frame: :class:`volmdlr.Frame2D`
        :param side: The side to which the mapping is made. 'old' for the
            original coordinate frame, 'new' for the new one.
        :type side: str
        :return: The mapped line.
        :rtype: :class:`volmdlr.edges.Line2D`
        """
        return Line2D(*[point.frame_mapping(frame, side) for point in [self.point1, self.point2]])

    def plot(self, ax=None, edge_style: EdgeStyle = EdgeStyle()):
        """
        Plot the line.

        :param ax: Matplotlib axis on which to plot the line. If none,
            a new figure is created.
        :type ax: matplotlib.axes._subplots.AxesSubplot, optional
        :param edge_style: data class instance, containing all parameters needed to plot Line 2D.
        :return: The matplotlib axis.
        :rtype: matplotlib.axes._subplots.AxesSubplot
        """
        if ax is None:
            _, ax = plt.subplots()

        if version.parse(_mpl_version) >= version.parse('3.3.2'):
            if edge_style.dashed:
                ax.axline((self.point1.x, self.point1.y),
                          (self.point2.x, self.point2.y),
                          dashes=[30, 5, 10, 5],
                          color=edge_style.color)
            else:
                ax.axline((self.point1.x, self.point1.y),
                          (self.point2.x, self.point2.y),
                          color=edge_style.color)
        else:
            direction_vector = self.direction_vector()
            point3 = self.point1 - 3 * direction_vector
            point4 = self.point2 + 4 * direction_vector
            if edge_style.dashed:
                ax.plot([point3[0], point4[0]], [point3[1], point4[1]], color=edge_style.color,
                        dashes=[30, 5, 10, 5])
            else:
                ax.plot([point3[0], point4[0]], [point3[1], point4[1]], color=edge_style.color)

        return ax

    def plot_data(self, edge_style=None):
        """
        Get plot data for the line.

        :param edge_style: Plotting style for the line.
        :type edge_style: :class:`plot_data.EdgeStyle`, optional
        :return: Plot data for the line.
        :rtype: :class:`plot_data.Line2D`
        """
        return plot_data.Line2D([self.point1.x, self.point1.y],
                                [self.point2.x, self.point2.y],
                                edge_style=edge_style)

    def line_intersections(self, line):
        """
        Calculate the intersection between the two lines.

        :param line: The line to calculate intersections with.
        :type line: :class:`volmdlr.Line2D`
        :return: A list of at most one intersection point between
            the two lines.
        :rtype: List[:class:`volmdlr.Point2D`]
        """

        point = volmdlr.Point2D.line_intersection(self, line)
        if point is not None:
            point_projection1, _ = self.point_projection(point)
            if point_projection1 is None:
                return []

            if line.__class__.__name__ == 'Line2D':
                point_projection2, _ = line.point_projection(point)
                if point_projection2 is None:
                    return []

            return [point_projection1]
        return []

    @staticmethod
    def _compute_data_create_tangent_circle(line, point, other_line):
        """
        Static helper method to compute some data used in create_tangent_circle method.
        """
        if math.isclose(line.point_distance(point), 0, abs_tol=1e-10):
            vector_i = volmdlr.Vector2D(point.x, point.y)
            vector_a = volmdlr.Vector2D(line.point1.x, line.point1.y)
            vector_b = volmdlr.Vector2D(line.point2.x, line.point2.y)
            vector_c = volmdlr.Vector2D(other_line.point1.x, other_line.point1.y)
            vector_d = volmdlr.Vector2D(other_line.point2.x, other_line.point2.y)
        elif math.isclose(other_line.point_distance(point), 0, abs_tol=1e-10):
            vector_i = volmdlr.Vector2D(line.x, point.y)
            vector_c = volmdlr.Vector2D(line.point1.x, line.point1.y)
            vector_d = volmdlr.Vector2D(line.point2.x, line.point2.y)
            vector_a = volmdlr.Vector2D(other_line.point1.x, other_line.point1.y)
            vector_b = volmdlr.Vector2D(other_line.point2.x, other_line.point2.y)
        else:
            raise AttributeError("The point isn't on any of the two lines")
        return vector_i, vector_a, vector_b, vector_c, vector_d

    @staticmethod
    def _change_reference_frame(vector_i, vector_a, vector_b, vector_c, vector_d):
        new_u = volmdlr.Vector2D((vector_b - vector_a))
        new_u.normalize()
        new_v = new_u.unit_normal_vector()
        new_basis = volmdlr.Frame2D(vector_i, new_u, new_v)

        new_a = new_basis.global_to_local_coordinates(vector_a)
        new_b = new_basis.global_to_local_coordinates(vector_b)
        new_c = new_basis.global_to_local_coordinates(vector_c)
        new_d = new_basis.global_to_local_coordinates(vector_d)

        return new_basis, new_a, new_b, new_c, new_d

    @staticmethod
    def compute_tangent_circle_for_parallel_segments(new_basis, new_a, new_c):
        segments_distance = abs(new_c[1] - new_a[1])
        r = segments_distance / 2
        new_circle_center = volmdlr.Point2D((0, npy.sign(new_c[1] - new_a[1]) * r))
        circle_center = new_basis.local_to_global_coordinates(new_circle_center)
        circle = volmdlr.wires.Circle2D(circle_center, r)
        return circle, None

    @staticmethod
    def compute_tangent_circles_for_perpendicular_segments(new_basis, new_a, new_b, new_c, new_d):
        line_ab = Line2D(volmdlr.Point2D(new_a), volmdlr.Point2D(new_b))
        line_cd = Line2D(volmdlr.Point2D(new_c), volmdlr.Point2D(new_d))
        new_pt_k = volmdlr.Point2D.line_intersection(line_ab, line_cd)

        r = abs(new_pt_k[0])
        new_circle_center1 = volmdlr.Point2D((0, r))
        new_circle_center2 = volmdlr.Point2D((0, -r))
        circle_center1 = new_basis.local_to_global_coordinates(new_circle_center1)
        circle_center2 = new_basis.local_to_global_coordinates(new_circle_center2)
        circle1 = volmdlr.wires.Circle2D(circle_center1, r)
        circle2 = volmdlr.wires.Circle2D(circle_center2, r)

        return circle1, circle2

    def create_tangent_circle(self, point, other_line):
        """
        Computes the two circles that are tangent to 2 lines and intersect a point located on one of the two lines.
        """
        # point will be called I(x_I, y_I)
        # self will be (AB)
        # line will be (CD)
        vector_i, vector_a, vector_b, vector_c, vector_d = self._compute_data_create_tangent_circle(
            self, point, other_line)
        # Basis change
        new_basis, new_a, new_b, new_c, new_d = self._change_reference_frame(vector_i, vector_a, vector_b,
                                                                             vector_c, vector_d)

        if new_c[1] == 0 and new_d[1] == 0:
            # Segments are on the same line: no solution
            return None, None

        if math.isclose(self.unit_direction_vector().dot(
                other_line.unit_normal_vector()), 0, abs_tol=1e-06):
            # Parallel segments: one solution
            return self.compute_tangent_circle_for_parallel_segments(new_basis, new_a, new_c)

        if math.isclose(self.unit_direction_vector().dot(
                other_line.unit_direction_vector()), 0, abs_tol=1e-06):
            # Perpendicular segments: 2 solution
            return self.compute_tangent_circles_for_perpendicular_segments(new_basis, new_a, new_b, new_c, new_d)

        # =============================================================================
        # LES SEGMENTS SONT QUELCONQUES
        #   => 2 SOLUTIONS
        # =============================================================================

        line_ab = Line2D(volmdlr.Point2D(new_a), volmdlr.Point2D(new_b))
        line_cd = Line2D(volmdlr.Point2D(new_c), volmdlr.Point2D(new_d))
        new_pt_k = volmdlr.Point2D.line_intersection(line_ab, line_cd)
        pt_k = volmdlr.Point2D(new_basis.local_to_global_coordinates(new_pt_k))

        if pt_k.is_close(vector_i):
            return None, None

        # CHANGEMENT DE REPERE:
        new_u2 = volmdlr.Vector2D(pt_k - vector_i)
        new_u2.normalize()
        new_v2 = new_u2.normal_vector(unit=True)
        new_basis2 = volmdlr.Frame2D(vector_i, new_u2, new_v2)

        new_c = new_basis2.global_to_local_coordinates(vector_c)
        new_d = new_basis2.global_to_local_coordinates(vector_d)
        new_pt_k = new_basis2.global_to_local_coordinates(pt_k)

        teta1 = math.atan2(new_c[1], new_c[0] - new_pt_k[0])
        teta2 = math.atan2(new_d[1], new_d[0] - new_pt_k[0])

        if teta1 < 0:
            teta1 += math.pi
        if teta2 < 0:
            teta2 += math.pi

        if not math.isclose(teta1, teta2, abs_tol=1e-08):
            if math.isclose(teta1, math.pi, abs_tol=1e-08) or math.isclose(
                    teta1, 0., abs_tol=1e-08):
                teta = teta2
            elif math.isclose(teta2, math.pi,
                              abs_tol=1e-08) or math.isclose(teta2, 0.,
                                                             abs_tol=1e-08):
                teta = teta1
        else:
            teta = teta1

        r1 = new_pt_k[0] * math.sin(teta) / (1 + math.cos(teta))
        r2 = new_pt_k[0] * math.sin(teta) / (1 - math.cos(teta))

        new_circle_center1 = volmdlr.Point2D(0, -r1)
        new_circle_center2 = volmdlr.Point2D(0, r2)

        circle_center1 = new_basis2.local_to_global_coordinates(new_circle_center1)
        circle_center2 = new_basis2.local_to_global_coordinates(new_circle_center2)

        if new_basis.global_to_local_coordinates(circle_center1)[1] > 0:
            circle1 = volmdlr.wires.Circle2D(circle_center1, r1)
            circle2 = volmdlr.wires.Circle2D(circle_center2, r2)
        else:
            circle1 = volmdlr.wires.Circle2D(circle_center2, r2)
            circle2 = volmdlr.wires.Circle2D(circle_center1, r1)

        return circle1, circle2

    def cut_between_two_points(self, point1: volmdlr.Point2D,
                               point2: volmdlr.Point2D):
        """
        Cut the line between two points to create a linesegment.

        :param point1: The first point defining the linesegment
        :type point1: :class:`volmdlr.Point2D`
        :param point2: The second point defining the linesegment
        :type point2: :class:`volmdlr.Point2D`
        :return: The created linesegment
        :rtype: :class:`volmdlr.edges.LineSegment2D`
        """
        return LineSegment2D(point1, point2)

    def point_belongs(self, point2d, abs_tol: float = 1e-6):
        """
        Verifies if the point 2D belongs to the line.

        :param point2d: point to be verified.
        :param abs_tol: absolute tolerance to consider in calculus.
        :return: True if point belongs to line, False otherwise.
        """
        return math.isclose(self.point_distance(point2d), 0, abs_tol=abs_tol)

    def point_distance(self, point2d):
        """
        Calculate the shortest distance between a line and a point.

        :param point2d: Point to calculate distance.
        :type point2d: :class:`volmdlr.Point2D`.
        :return: Distance to point.
        :rtype: float.
        """
        vector_r = self.point1 - point2d
        vector_v = self.normal_vector()
        return abs(vector_v.dot(vector_r)) / vector_v.norm()


class BSplineCurve2D(BSplineCurve):
    """
    A class for 2 dimensional B-spline curves.

    The following rule must be
    respected : `number of knots = number of control points + degree + 1`.

    :param degree: The degree of the 2 dimensional B-spline curve
    :type degree: int
    :param control_points: A list of 2 dimensional points
    :type control_points: List[:class:`volmdlr.Point2D`]
    :param knot_multiplicities: The vector of multiplicities for each knot
    :type knot_multiplicities: List[int]
    :param knots: The knot vector composed of values between 0 and 1
    :type knots: List[float]
    :param weights: The weight vector applied to the knot vector. Default
        value is None
    :type weights: List[float], optional
    :param periodic: If `True` the B-spline curve is periodic. Default value
        is False
    :type periodic: bool, optional
    :param name: The name of the B-spline curve. Default value is ''
    :type name: str, optional
    """

    _non_serializable_attributes = ['curve']

    def __init__(self,
                 degree: int,
                 control_points: List[volmdlr.Point2D],
                 knot_multiplicities: List[int],
                 knots: List[float],
                 weights: List[float] = None,
                 periodic: bool = False,
                 name: str = ''):
        self._bounding_rectangle = None

        BSplineCurve.__init__(self, degree,
                              control_points,
                              knot_multiplicities,
                              knots,
                              weights,
                              periodic,
                              name)
        self._bounding_rectangle = None
        self._length = None

    @property
    def bounding_rectangle(self):
        """
        Computes the bounding rectangle of the 2 dimensional B-spline curve.

        :return: The bounding rectangle.
        :rtype: :class:`volmdlr.core.BoundingRectangle`
        """
        if not self._bounding_rectangle:
            self._bounding_rectangle = volmdlr.core.BoundingRectangle.from_points(self.points)
        return self._bounding_rectangle

    def tangent(self, position: float = 0.0):
        """
        Computes the tangent at a given parameter between 0 and 1.

        :param position: The parameter at which the tangent is computed.
        :type position: float
        :return: A 2 dimensional point representing the tangent
        :rtype: :class:`volmdlr.Point2D`
        """
        _, tangent = operations.tangent(self.curve, position,
                                        normalize=True)
        tangent = volmdlr.Point2D(tangent[0], tangent[1])
        return tangent

    def direction_vector(self, abscissa: float):
        """
        Get direction vector at abscissa.

        :param abscissa: defines where in the BSplineCurve2D the
        direction vector is to be calculated.
        :return: The direction vector of the BSplineCurve2D
        """
        return self.tangent(abscissa / self.length())

    def normal_vector(self, abscissa: float):
        """
        Get normal vector at abscissa.

        :param abscissa: defines where in the BSplineCurve2D the
        normal vector is to be calculated
        :return: The normal vector of the BSplineCurve2D
        """
        tangent_vector = self.tangent(abscissa / self.length())
        normal_vector = tangent_vector.normal_vector()
        return normal_vector

    def unit_normal_vector(self, abscissa: float):
        """
        Get unit normal vector at given abscissa.

        :param abscissa: defines where in the BSplineCurve2D the unit normal vector is to be calculated.
        :return: The unit normal vector of the BSplineCurve2D.
        """
        normal_vector = self.normal_vector(abscissa)
        normal_vector.normalize()
        return normal_vector

    def straight_line_area(self):
        """
        Uses shoelace algorithm for evaluating the area.
        """
        points = self.discretization_points(number_points=100)
        x = [point.x for point in points]
        y = [point.y for point in points]
        x1 = [x[-1]] + x[0:-1]
        y1 = [y[-1]] + y[0:-1]
        return 0.5 * abs(sum(i * j for i, j in zip(x, y1))
                         - sum(i * j for i, j in zip(y, x1)))

    def straight_line_center_of_mass(self):
        """Straight line center of mass."""
        polygon_points = self.discretization_points(number_points=100)
        cog = volmdlr.O2D
        for point in polygon_points:
            cog += point
        cog = cog / len(polygon_points)
        return cog

    def plot(self, ax=None, edge_style: EdgeStyle = EdgeStyle()):
        """Plot a BSpline curve 2D."""
        if ax is None:
            _, ax = plt.subplots()

        points = self.points

        x_points = [point.x for point in points]
        y_points = [point.y for point in points]
        ax.plot(x_points, y_points, color=edge_style.color, alpha=edge_style.alpha)
        if edge_style.plot_points:
            for point in points:
                point.plot(ax, color=edge_style.color)
        return ax

    def to_3d(self, plane_origin, x1, x2):
        """Transforms a BSpline Curve 2D in 3D."""
        control_points3d = [point.to_3d(plane_origin, x1, x2) for point in
                            self.control_points]
        return BSplineCurve3D(self.degree, control_points3d,
                              self.knot_multiplicities, self.knots,
                              self.weights, self.periodic)

    def to_step(self, current_id, surface_id=None):
        """Exports to STEP format."""
        points_ids = []
        content = ''
        point_id = current_id
        for point in self.control_points:
            point_content, point_id = point.to_step(point_id,
                                                    vertex=False)
            content += point_content
            points_ids.append(point_id)
            point_id += 1

        content += f"#{point_id} = B_SPLINE_CURVE_WITH_KNOTS('{self.name}',{self.degree}," \
                   f"({volmdlr.core.step_ids_to_str(points_ids)})," \
                   f".UNSPECIFIED.,.F.,.F.,{tuple(self.knot_multiplicities)},{tuple(self.knots)},.UNSPECIFIED.);\n"
        return content, point_id + 1

    def rotation(self, center: volmdlr.Point2D, angle: float):
        """
        BSplineCurve2D rotation.

        :param center: rotation center
        :param angle: angle rotation
        :return: a new rotated Line2D
        """
        control_points = [point.rotation(center, angle)
                          for point in self.control_points]
        return BSplineCurve2D(self.degree, control_points,
                              self.knot_multiplicities, self.knots,
                              self.weights, self.periodic)

    def rotation_inplace(self, center: volmdlr.Point2D, angle: float):
        """
        BSplineCurve2D rotation. Object is updated inplace.

        :param center: rotation center
        :param angle: rotation angle
        """
        warnings.warn("'inplace' methods are deprecated. Use a not inplace method instead.", DeprecationWarning)

        for point in self.control_points:
            point.rotation_inplace(center, angle)

    def line_crossings(self, line2d: Line2D):
        polygon_points = self.discretization_points(number_points=50)
        crossings = []
        for p1, p2 in zip(polygon_points[:-1], polygon_points[1:]):
            linesegment = LineSegment2D(p1, p2)
            crossings.extend(linesegment.line_crossings(line2d))
        return crossings

    def reverse(self):
        """
        Reverse the Bspline's direction by reversing its start and end points.

        """

        return self.__class__(degree=self.degree,
                              control_points=self.control_points[::-1],
                              knot_multiplicities=self.knot_multiplicities[::-1],
                              knots=self.knots[::-1],
                              weights=self.weights,
                              periodic=self.periodic)

    def point_distance(self, point):
        """
        Calculates the distance from a given point to a BSplineCurve2D.

        :param point: point 2d.
        :return: distance.
        """
        best_distance = math.inf
        abscissa1 = 0
        abscissa2 = self.abscissa(self.end)
        distance = best_distance
        point1_ = None
        point2_ = None
        while True:
            discretized_points_between_1_2 = []
            for abscissa in npy.linspace(abscissa1, abscissa2, num=8):
                abscissa_point = self.point_at_abscissa(abscissa)
                if not volmdlr.core.point_in_list(abscissa_point, discretized_points_between_1_2):
                    discretized_points_between_1_2.append(abscissa_point)
            if not discretized_points_between_1_2:
                break
            distance = point.point_distance(discretized_points_between_1_2[0])
            for point1, point2 in zip(discretized_points_between_1_2[:-1], discretized_points_between_1_2[1:]):
                line = LineSegment2D(point1, point2)
                dist = line.point_distance(point)
                if dist < distance:
                    point1_ = point1
                    point2_ = point2
                    distance = dist
            if not point1_ or math.isclose(distance, best_distance, abs_tol=1e-6):
                break
            abscissa1 = self.abscissa(point1_)
            abscissa2 = self.abscissa(point2_)
            best_distance = distance
            if math.isclose(abscissa1, abscissa2, abs_tol=1e-6):
                break
        return distance

    def nearest_point_to(self, point):
        """
        Find out the nearest point on the linesegment to point.

        """

        points = self.discretization_points(number_points=500)
        return point.nearest_point(points)

    def linesegment_intersections(self, linesegment2d):
        """
        Calculates intersections between a BSplineCurve2D and a LineSegment2D.

        :param linesegment2d: linesegment to verify intersections.
        :return: list with the intersections points.
        """
        if not self.bounding_rectangle.b_rectangle_intersection(linesegment2d.bounding_rectangle):
            return []
        intersections_points = self.get_linesegment_intersections(linesegment2d)
        return intersections_points

    def axial_symmetry(self, line):
        """
        Finds out the symmetric bsplinecurve2d according to a line.

        """

        points_symmetry = [point.axial_symmetry(line) for point in self.control_points]

        return self.__class__(degree=self.degree,
                              control_points=points_symmetry,
                              knot_multiplicities=self.knot_multiplicities[::-1],
                              knots=self.knots[::-1],
                              weights=self.weights,
                              periodic=self.periodic)

    def offset(self, offset_length: float):
        """
        Offsets a BSplineCurve2D in one of its normal direction.

        :param offset_length: the length taken to offset the BSpline. if positive, the offset is in the normal
            direction of the curve. if negative, in the opposite direction of the normal.
        :return: returns an offset bsplinecurve2D, created with from_points_interpolation.
        """
        unit_normal_vectors = [self.unit_normal_vector(
            self.abscissa(point)) for point in self.points]
        offseted_points = [point.translation(normal_vector * offset_length) for point, normal_vector
                           in zip(self.points, unit_normal_vectors)]
        offseted_bspline = BSplineCurve2D.from_points_interpolation(offseted_points, self.degree,
                                                                    self.periodic)
        return offseted_bspline

    def point_belongs(self, point: volmdlr.Point2D, abs_tol: float = 1e-7):
        """
        Checks if a 2D point belongs to the B-spline curve 2D or not. It uses the point_distance.

        :param point: The point to be checked
        :type point: Union[:class:`volmdlr.Point2D`, :class:`volmdlr.Point3D`]
        :param abs_tol: The precision in terms of distance.
            Default value is 1e-7
        :type abs_tol: float, optional
        :return: `True` if the point belongs to the B-spline curve, `False`
            otherwise
        :rtype: bool
        """
        if self.point_distance(point) < abs_tol:
            return True
        return False


class BezierCurve2D(BSplineCurve2D):
    """
    A class for 2 dimensional Bézier curves.

    :param degree: The degree of the Bézier curve
    :type degree: int
    :param control_points: A list of 2 dimensional points
    :type control_points: List[:class:`volmdlr.Point2D`]
    :param name: The name of the B-spline curve. Default value is ''
    :type name: str, optional
    """

    def __init__(self, degree: int, control_points: List[volmdlr.Point2D],
                 name: str = ''):
        knotvector = utilities.generate_knot_vector(degree,
                                                    len(control_points))
        knot_multiplicity = [1] * len(knotvector)

        BSplineCurve2D.__init__(self, degree, control_points,
                                knot_multiplicity, knotvector,
                                None, False, name)


class LineSegment2D(LineSegment):
    """
    Define a line segment limited by two points.

    """

    def __init__(self, start: volmdlr.Point2D, end: volmdlr.Point2D, *, name: str = ''):
        if start.is_close(end):
            raise NotImplementedError
        # self.points = [start, end]
        self._bounding_rectangle = None
        LineSegment.__init__(self, start, end, name=name)

    def __hash__(self):
        # return self._data_hash()
        # tolerance = 1e-6
        # factor = 1 / tolerance
        # return hash(math.floor(component * factor) / factor for point in [self.start, self.end]
        #             for component in [point.x, point.y])
        return hash(('linesegment2d', self.start, self.end))

    def _data_hash(self):
        return self.start._data_hash() + self.end._data_hash()

    def _data_eq(self, other_object):
        if self.__class__.__name__ != other_object.__class__.__name__:
            return False
        return self.start == other_object.start and self.end == other_object.end

    def __eq__(self, other_object):
        if self.__class__.__name__ != other_object.__class__.__name__:
            return False
        return self.start == other_object.start and self.end == other_object.end

    def direction_independent_eq(self, linesegment2):
        """
        Verifies if two line segments are the same, not considering its direction.

        """
        if self == linesegment2:
            return True
        return self.start == linesegment2.end and self.end == linesegment2.start

    def to_dict(self, *args, **kwargs):
        return {'object_class': 'volmdlr.edges.LineSegment2D',
                'name': self.name,
                'start': self.start.to_dict(),
                'end': self.end.to_dict()
                }

    # def middle_point(self):
    #     return 0.5 * (self.start + self.end)
    #
    # def point_at_abscissa(self, abscissa):
    #     return self.start + self.unit_direction_vector() * abscissa

    def point_belongs(self, point, abs_tol=1e-6):
        point_distance = self.point_distance(point)
        if math.isclose(point_distance, 0, abs_tol=abs_tol):
            return True
        return False

    @property
    def bounding_rectangle(self):
        """
        Evaluates the bounding rectangle of the Line segment.
        """
        if not self._bounding_rectangle:
            self._bounding_rectangle = volmdlr.core.BoundingRectangle(
                min(self.start.x, self.end.x), max(self.start.x, self.end.x),
                min(self.start.y, self.end.y), max(self.start.y, self.end.y))
        return self._bounding_rectangle

    def straight_line_area(self):
        """
        Calculates the area of the LineSegment2D, with line drawn from start to end.

        :return: straight_line_area.
        """
        return 0.

    def straight_line_second_moment_area(self, point: volmdlr.Point2D):
        return 0, 0, 0

    def straight_line_center_of_mass(self):
        """Straight line center of mass."""
        return 0.5 * (self.start + self.end)

    def straight_line_point_belongs(self, point):
        """
        Closing straight line point belongs verification.

        Verifies if a point belongs to the surface created by closing the edge with a
        line between its start and end points.

        :param point: Point to be verified.
        :return: Return True if the point belongs to this surface, or False otherwise.
        """
        return self.point_belongs(point)

    def point_distance(self, point, return_other_point=False):
        """
        Computes the distance of a point to segment of line.

        :param point: point to calculate distance.
        :param return_other_points: Boolean variable to return linesegment's corresponding point or not.
        """
        distance, point = volmdlr.LineSegment2DPointDistance(
            [(self.start.x, self.start.y), (self.end.x, self.end.y)],
            (point.x, point.y))
        if return_other_point:
            return distance, volmdlr.Point2D(*point)
        return distance

    def point_projection(self, point):
        """
        If the projection falls outside the LineSegment2D, returns None.
        """
        point, curv_abs = Line2D.point_projection(Line2D(self.start, self.end),
                                                  point)
        # print('curv_abs :', curv_abs, 'length :', self.length())
        if curv_abs < 0 or curv_abs > self.length():
            if abs(curv_abs) < 1e-6 or math.isclose(curv_abs, self.length(),
                                                    abs_tol=1e-6):
                return point, curv_abs
            return None, curv_abs
        return point, curv_abs

    def line_intersections(self, line: Line2D):
        if self.direction_vector().is_colinear_to(line.direction_vector()):
            return []
        point = volmdlr.Point2D.line_intersection(self, line)
        if point is not None:
            point_projection1, _ = self.point_projection(point)
            intersections = [point_projection1]
            if point_projection1 is None:
                intersections = []

            elif line.__class__.__name__ == 'LineSegment2D':
                point_projection2, _ = line.point_projection(point)
                if point_projection2 is None:
                    intersections = []

            return intersections
        if line.point_belongs(self.start):
            return [self.start]
        if line.point_belongs(self.end):
            return [self.end]
        return []

    def linesegment_intersections(self, linesegment2d: 'LineSegment2D'):
        """
        Touching line segments does not intersect.
        """
        if not self.bounding_rectangle.b_rectangle_intersection(linesegment2d.bounding_rectangle):
            return []
        point = volmdlr.Point2D.line_intersection(self, linesegment2d)
        # TODO: May be these commented conditions should be used for linesegment_crossings
        if point:  # and (point != self.start) and (point != self.end):
            point_projection1, _ = self.point_projection(point)
            if point_projection1 is None:
                return []

            point_projection2, _ = linesegment2d.point_projection(point)
            if point_projection2 is None:
                return []

            return [point_projection1]
        return []

    def line_crossings(self, line: 'Line2D'):
        if self.direction_vector().is_colinear_to(line.direction_vector()):
            return []
        line_intersection = self.line_intersections(line)
        if line_intersection and (line_intersection[0].is_close(self.end) or
                                  line_intersection[0].is_close(self.start)):
            return []
        return line_intersection

    def linesegment_crossings(self, linesegment: 'LineSegment2D'):
        """
        Gives the crossings with a linesegment.
        """
        if self.direction_vector().is_colinear_to(
                linesegment.direction_vector()):
            return []
        return self.linesegment_intersections(linesegment)

    def plot(self, ax=None, edge_style: EdgeStyle = EdgeStyle()):
        """
        Plots the Linesegment2D.
        """
        width = edge_style.width

        if ax is None:
            _, ax = plt.subplots()

        p1, p2 = self.start, self.end
        if edge_style.arrow:
            if edge_style.plot_points:
                ax.plot([p1[0], p2[0]], [p1[1], p2[1]], color=edge_style.color,
                        alpha=edge_style.alpha, style='o-')
            else:
                ax.plot([p1[0], p2[0]], [p1[1], p2[1]], color=edge_style.color,
                        alpha=edge_style.alpha)

            length = ((p1[0] - p2[0]) ** 2 + (p1[1] - p2[1]) ** 2) ** 0.5
            if width is None:
                width = length / 1000.
                head_length = length / 20.
                head_width = head_length / 2.
            else:
                head_width = 2 * width
                head_length = head_width
            ax.arrow(p1[0], p1[1],
                     (p2[0] - p1[0]) / length * (length - head_length),
                     (p2[1] - p1[1]) / length * (length - head_length),
                     head_width=head_width, fc='b', linewidth=0,
                     head_length=head_length, width=width, alpha=0.3)
        else:
            if width is None:
                width = 1
            if edge_style.plot_points:
                ax.plot([p1[0], p2[0]], [p1[1], p2[1]], color=edge_style.color,
                        marker='o', linewidth=width, alpha=edge_style.alpha)
            else:
                ax.plot([p1[0], p2[0]], [p1[1], p2[1]], color=edge_style.color,
                        linewidth=width, alpha=edge_style.alpha)
        return ax

    def to_3d(self, plane_origin, x1, x2):
        """
        Transforms the Line segment 2D into a 3D line segment.

        :param plane_origin: The origin of plane to draw the Line segment 3D.
        :type plane_origin: volmdlr.Point3D
        :param x1: First direction of the plane
        :type x1: volmdlr.Vector3D
        :param x2: Second direction of the plane.
        :type x2: volmdlr.Vector3D
        :return: A 3D line segment.
        :rtype: LineSegment3D
        """
        start = self.start.to_3d(plane_origin, x1, x2)
        end = self.end.to_3d(plane_origin, x1, x2)
        return LineSegment3D(start, end, name=self.name)

    def reverse(self):
        return LineSegment2D(self.end.copy(), self.start.copy())

    def to_line(self):
        return Line2D(self.start, self.end)

    def rotation(self, center: volmdlr.Point2D, angle: float):
        """
        LineSegment2D rotation.

        :param center: rotation center
        :param angle: angle rotation
        :return: a new rotated LineSegment2D
        """
        return LineSegment2D(self.start.rotation(center, angle),
                             self.end.rotation(center, angle))

    def rotation_inplace(self, center: volmdlr.Point2D, angle: float):
        """
        LineSegment2D rotation. Object is updated inplace.

        :param center: rotation center.
        :param angle: rotation angle.
        """
        warnings.warn("'inplace' methods are deprecated. Use a not inplace method instead.", DeprecationWarning)

        for point in [self.start, self.end]:
            point.rotation_inplace(center, angle)

    def translation(self, offset: volmdlr.Vector2D):
        """
        LineSegment2D translation.

        :param offset: translation vector.
        :return: A new translated LineSegment2D.
        """
        return LineSegment2D(self.start.translation(offset),
                             self.end.translation(offset))

    def translation_inplace(self, offset: volmdlr.Vector2D):
        """
        LineSegment2D translation. Object is updated inplace.

        :param offset: translation vector.
        """
        warnings.warn("'inplace' methods are deprecated. Use a not inplace method instead.", DeprecationWarning)

        for point in [self.start, self.end]:
            point.translation_inplace(offset)

    def frame_mapping(self, frame: volmdlr.Frame2D, side: str):
        """
        Changes vector frame_mapping and return a new LineSegment2D.

        side = 'old' or 'new'.
        """
        if side == 'old':
            new_start = frame.local_to_global_coordinates(self.start)
            new_end = frame.local_to_global_coordinates(self.end)
        elif side == 'new':
            new_start = frame.global_to_local_coordinates(self.start)
            new_end = frame.global_to_local_coordinates(self.end)
        else:
            raise ValueError('Please Enter a valid side: old or new')
        return LineSegment2D(new_start, new_end)

    def frame_mapping_inplace(self, frame: volmdlr.Frame2D, side: str):
        """
        Changes vector frame_mapping and the object is updated inplace.

        :param frame: frame to execute the frame mapping.
        :param side: 'old' or 'new'.
        """
        warnings.warn("'inplace' methods are deprecated. Use a not inplace method instead.", DeprecationWarning)

        if side == 'old':
            new_start = frame.local_to_global_coordinates(self.start)
            new_end = frame.local_to_global_coordinates(self.end)
        elif side == 'new':
            new_start = frame.global_to_local_coordinates(self.start)
            new_end = frame.global_to_local_coordinates(self.end)
        else:
            raise ValueError('Please Enter a valid side: old or new')
        self.start = new_start
        self.end = new_end

    def plot_data(self, edge_style: plot_data.EdgeStyle = None):
        """
        Plot data method for a LineSegment2D.

        :param edge_style: edge style.
        :return: plot_data.LineSegment2D object.
        """
        return plot_data.LineSegment2D([self.start.x, self.start.y],
                                       [self.end.x, self.end.y],
                                       edge_style=edge_style)

    def create_tangent_circle(self, point, other_line):
        circle1, circle2 = Line2D.create_tangent_circle(other_line, point, self)
        if circle1 is not None:
            _, curv_abs1 = Line2D.point_projection(self, circle1.center)
            if curv_abs1 < 0. or curv_abs1 > self.length():
                circle1 = None
        if circle2 is not None:
            _, curv_abs2 = Line2D.point_projection(self, circle2.center)
            if curv_abs2 < 0. or curv_abs2 > self.length():
                circle2 = None
        return circle1, circle2

    def infinite_primitive(self, offset):
        n = -self.unit_normal_vector()
        offset_point_1 = self.start + offset * n
        offset_point_2 = self.end + offset * n

        return Line2D(offset_point_1, offset_point_2)

    def to_wire(self, n: int):
        """
        Convert a linesegment2d to a wire 2D defined with 'n' line_segments.

        """
        warnings.warn('To avoid Circular imports, a new method was created in Wire2D called from_edge.'
                      'You can use it instead of to_wire.')
        raise AttributeError

    def nearest_point_to(self, point):
        """
        Find out the nearest point on the linesegment to point.

        """

        points = self.discretization_points(number_points=500)
        return point.nearest_point(points)

    def axial_symmetry(self, line):
        """
        Finds out the symmetric linesegment2d according to a line.
        """

        points_symmetry = [point.axial_symmetry(line) for point in [self.start, self.end]]

        return self.__class__(points_symmetry[0], points_symmetry[1])


class Arc(Edge):
    """
    Abstract class representing an arc.

    :param start: The starting point
    :type start: Union[:class:`volmdlr.Point2D`, :class:`volmdlr.Point3D`]
    :param end: The finish point
    :type end: Union[:class:`volmdlr.Point2D`, :class:`volmdlr.Point3D`]
    :param interior: An interior point
    :type interior: Union[:class:`volmdlr.Point2D`, :class:`volmdlr.Point3D`]
    :param name: The name of the arc. Default value is an empty string
    :type name: str, optional
    """

    def __init__(self, start,
                 end,
                 interior,
                 name: str = ''):
        Edge.__init__(self, start=start, end=end, name=name)
        self.interior = interior
        self._utd_clockwise_and_trigowise_paths = False
        self._clockwise_and_trigowise_paths = None
        self._radius = None

    @property
    def center(self):
        """
        Gets the arc's center.

        :return: The center of the arc.
        """
        raise NotImplementedError(
            'the property method center must be overloaded by subclassing'
            'class if not a given parameter')

    @property
    def angle(self):
        """
        Gets the angle of the arc.

        :return: The angle of the arc.
        """
        return NotImplementedError(
            'the property method angle must be overloaded by subclassing'
            'class if not a given parameter')

    @property
    def is_trigo(self):
        """
        Verifies if arc is trigonometric wise or clockwise.

        :return: True if trigonometric wise or False otherwise.
        """
        return NotImplementedError(
            'the property method is_trigo must be overloaded by subclassing'
            'class if not a given parameter')

    @property
    def radius(self):
        if not self._radius:
            self._radius = (self.start - self.center).norm()
        return self._radius

    def length(self):
        """
        Calculates the length of the Arc, with its radius, and its arc angle.

        :return: the length of the Arc.
        """
        return self.radius * abs(self.angle)

    def point_at_abscissa(self, abscissa):
        """
        Calculates a point in the Arc at a given abscissa.

        :param abscissa: abscissa where in the curve the point should be calculated.
        :return: Corresponding point.
        """
        if self.is_trigo:
            return self.start.rotation(self.center, abscissa / self.radius)
        return self.start.rotation(self.center, -abscissa / self.radius)

    @staticmethod
    def get_clockwise_and_trigowise_paths(radius_1, radius_2, radius_i):
        """
        Get arc paths from radius.

        :param radius_1: radius from center to start point.
        :param radius_2: radius form center to end point.
        :param radius_i: radius from center to interior point.
        :return: the clockwise and trigowise paths.
        """
        angle1 = math.atan2(radius_1.y, radius_1.x)
        anglei = math.atan2(radius_i.y, radius_i.x)
        angle2 = math.atan2(radius_2.y, radius_2.x)

        # Going trigo/clock wise from start to interior
        if anglei < angle1:
            trigowise_path = (anglei + volmdlr.TWO_PI) - angle1
            clockwise_path = angle1 - anglei
        else:
            trigowise_path = anglei - angle1
            clockwise_path = angle1 - anglei + volmdlr.TWO_PI

        # Going trigo wise from interior to interior
        if angle2 < anglei:
            trigowise_path += (angle2 + volmdlr.TWO_PI) - anglei
            clockwise_path += anglei - angle2
        else:
            trigowise_path += angle2 - anglei
            clockwise_path += anglei - angle2 + volmdlr.TWO_PI
        return clockwise_path, trigowise_path

    def middle_point(self):
        """
        Get point in the middle of Arc.
        """
        return self.point_at_abscissa(0.5 * self.length())

    def point_distance(self, point):
        """Returns the minimal distance to a point."""
        points = self.discretization_points(angle_resolution=100)
        return point.point_distance(point.nearest_point(points))

    def discretization_points(self, *, number_points: int = None, angle_resolution: int = None):
        """
        Discretize an Edge to have "n" points.

        :param number_points: the number of points (including start and end points)
             if unset, only start and end will be returned
        :param angle_resolution: if set, the sampling will be adapted to have a controlled angular distance. Useful
            to mesh an arc
        :return: a list of sampled points
        """
        if not number_points:
            if not angle_resolution:
                number_points = 2
            else:
                number_points = math.ceil(self.angle * angle_resolution) + 2

        step = self.length() / (number_points - 1)
        return [self.point_at_abscissa(i * step)
                for i in range(number_points)]

    def polygon_points(self, discretization_resolution: int):
        warnings.warn('polygon_points is deprecated,\
        please use discretization_points instead',
                      DeprecationWarning)
        return self.discretization_points(number_points=discretization_resolution)

    def get_geo_lines(self, tag: int, start_point_tag: int, center_point_tag: int, end_point_tag: int):
        """
        Gets the lines that define an Arc in a .geo file.

        :param tag: The linesegment index
        :type tag: int
        :param start_point_tag: The linesegment' start point index
        :type start_point_tag: int
        :param center_point_tag: The linesegment' center point index
        :type center_point_tag: int
        :param end_point_tag: The line segment's end point index
        :type end_point_tag: int

        :return: A line
        :rtype: str
        """

        return 'Circle(' + str(tag) + ') = {' + str(start_point_tag) + ', ' + \
            str(center_point_tag) + ', ' + str(end_point_tag) + '};'

    def get_geo_points(self):
        """
        Gets the points that define an Arc to use them in a .geo file.

        :return: A list of characteristic arc points
        :rtype: List

        """
        return [self.start, self.center, self.end]

    def reverse(self):
        """
        Gets the reverse version of an arc.

        :return: An arc
        :rtype: Arc
        """

        return self.__class__(start=self.end, interior=self.interior, end=self.start)

    def split(self, split_point):
        """
        Splits arc at a given point.

        :param split_point: splitting point.
        :return: list of two Arc.
        """
        if split_point.is_close(self.start, 1e-6):
            return [None, self.copy()]
        if split_point.is_close(self.end, 1e-6):
            return [self.copy(), None]
        abscissa = self.abscissa(split_point)
        return [self.__class__(self.start, self.point_at_abscissa(0.5 * abscissa), split_point),
                self.__class__(split_point, self.point_at_abscissa((self.abscissa(self.end) -
                                                                    abscissa) * 0.5 + abscissa), self.end)]


class Arc2D(Arc):
    """
    Class to draw Arc2D.

    angle: the angle measure always >= 0
    """

    def __init__(self,
                 start: volmdlr.Point2D,
                 interior: volmdlr.Point2D,
                 end: volmdlr.Point2D,
                 name: str = ''):
        self._center = None
        self._is_trigo = None
        self._angle = None
        self._bounding_rectangle = None
        Arc.__init__(self, start=start, end=end, interior=interior, name=name)
        start_to_center = start - self.center
        end_to_center = end - self.center
        angle1 = math.atan2(start_to_center.y, start_to_center.x)
        angle2 = math.atan2(end_to_center.y, end_to_center.x)
        if self.is_trigo:
            self.angle1 = angle1
            self.angle2 = angle2
        else:
            self.angle1 = angle2
            self.angle2 = angle1

    def __hash__(self):
        return hash(('arc2d', self.start, self.interior, self.end))

    def __eq__(self, other_arc):
        if self.__class__.__name__ != other_arc.__class__.__name__:
            return False
        return (self.center == other_arc.center
                and self.start == other_arc.start
                and self.end == other_arc.end
                and self.interior == other_arc.interior)

    @property
    def center(self):
        if not self._center:
            self._center = self.get_center()
        return self._center

    def get_center(self):
        """
        Calculates the center of the Arc.

        :return: asc's center.
        """
        x_interior, y_interior = self.interior.x, self.interior.y
        x_end, y_end = self.end.x, self.end.y
        x_start, y_start = self.start.x, self.start.y
        try:
            matrix_a = volmdlr.Matrix22(2 * (x_start - x_interior), 2 * (y_start - y_interior),
                                        2 * (x_start - x_end), 2 * (y_start - y_end))
            b_vector = - volmdlr.Vector2D(x_interior ** 2 + y_interior ** 2 - x_start ** 2 - y_start ** 2,
                                          x_end ** 2 + y_end ** 2 - x_start ** 2 - y_start ** 2)
            inv_matrix_a = matrix_a.inverse()
            x = inv_matrix_a.vector_multiplication(b_vector)
            center = volmdlr.Point2D(x.x, x.y)
        except ValueError:
            matrix_a = npy.array([[2 * (x_start - x_interior), 2 * (y_start - y_interior)],
                                  [2 * (x_start - x_end), 2 * (y_start - y_end)]])
            b_vector = - npy.array([x_interior ** 2 + y_interior ** 2 - x_start ** 2 - y_start ** 2,
                                    x_end ** 2 + y_end ** 2 - x_start ** 2 - y_start ** 2])
            center = volmdlr.Point2D(*npy.linalg.solve(matrix_a, b_vector))
        return center

    @property
    def is_trigo(self):
        """
        Gives if the edge goes in the trigo direction.
        """
        if not self._is_trigo:
            self._is_trigo = self.get_arc_direction()
        return self._is_trigo

    @property
    def clockwise_and_trigowise_paths(self):
        if not self._clockwise_and_trigowise_paths:
            radius_1 = self.start - self.center
            radius_2 = self.end - self.center
            radius_i = self.interior - self.center
            self._clockwise_and_trigowise_paths = \
                self.get_clockwise_and_trigowise_paths(radius_1,
                                                       radius_2,
                                                       radius_i)
            self._utd_clockwise_and_trigowise_paths = True
        return self._clockwise_and_trigowise_paths

    def get_arc_direction(self):
        """
        Gets arc direction: clockwise or trigonometric.

        :return: True if clockwise. trigowise if False.
        """
        clockwise_path, trigowise_path = \
            self.clockwise_and_trigowise_paths
        if clockwise_path > trigowise_path:
            return True
        return False

    @property
    def angle(self):
        """
        Returns the angle in radians of the arc.
        """
        if not self._angle:
            self._angle = self.get_angle()
        return self._angle

    def get_angle(self):
        """
        Gets arc angle.

        """
        clockwise_path, trigowise_path = \
            self.clockwise_and_trigowise_paths
        if self.is_trigo:
            return trigowise_path
        return clockwise_path

    def _get_points(self):
        return [self.start, self.interior, self.end]

    points = property(_get_points)

    def point_distance(self, point):
        """
        Returns the distance between a point and the edge.
        """
        vector_start = self.start - self.center
        vector_point = point - self.center
        vector_end = self.end - self.center
        if self.is_trigo:
            vector_start, vector_end = vector_end, vector_start
        arc_angle = volmdlr.geometry.clockwise_angle(vector_start, vector_end)
        point_angle = volmdlr.geometry.clockwise_angle(vector_start, vector_point)
        if point_angle <= arc_angle:
            return abs(
                LineSegment2D(point, self.center).length() - self.radius)
        return min(LineSegment2D(point, self.start).length(), LineSegment2D(point, self.end).length())

    def point_belongs(self, point2d, abs_tol=1e-10):
        """
        Check if a Point2D belongs to the Arc2D.

        """
        distance_point_to_center = point2d.point_distance(self.center)
        if not math.isclose(distance_point_to_center, self.radius, abs_tol=abs_tol):
            return False
        try:
            point_abscissa = self.abscissa(point2d)
        except ValueError:
            return False
        if self.length() >= point_abscissa >= 0:
            return True
        return False

    def to_full_arc_2d(self):
        """
        Convert to a full arc2d.
        """
        return FullArc2D(center=self.center,
                         start_end=self.point_at_abscissa(0),
                         name=self.name)

    def line_intersections(self, line2d: Line2D):
        """
        Calculates the intersection between a line and an Arc2D.

        :param line2d: Line2D to verify intersections.
        :return: a list with intersections points.
        """
        # circle = self.to_circle()
        # circle_intersection_points = circle.line_intersections(line2d)
        full_arc_2d = self.to_full_arc_2d()
        fa2d_intersection_points = full_arc_2d.line_intersections(line2d)
        intersection_points = []
        for pt in fa2d_intersection_points:
            if self.point_belongs(pt):
                intersection_points.append(pt)
        return intersection_points

    def linesegment_intersections(self, linesegment2d: LineSegment2D):
        """
        Calculates the intersection between a LineSegment2D and an Arc2D.

        :param line2d: LineSegment2D to verify intersections.
        :return: a list with intersections points.
        """
        if not self.bounding_rectangle.b_rectangle_intersection(linesegment2d.bounding_rectangle):
            return []
        full_arc_2d = self.to_full_arc_2d()
        fa2d_intersection_points = full_arc_2d.linesegment_intersections(
            linesegment2d)
        intersection_points = []
        for point in fa2d_intersection_points:
            if self.point_belongs(point):
                intersection_points.append(point)
        return intersection_points

    def abscissa(self, point: volmdlr.Point2D, tol=1e-9):
        """
        Returns the abscissa of a given point 2d.
        """
        if point.point_distance(self.start) < tol:
            return 0
        if point.point_distance(self.end) < tol:
            return self.length()

        point_ = point - self.center
        u = self.start - self.center
        u.normalize()
        if self.is_trigo:
            v = u.normal_vector()
        else:
            v = -u.normal_vector()

        x, y = point_.dot(u), point_.dot(v)
        theta = math.atan2(y, x)
        if theta < -tol or theta > self.angle + tol:
            raise ValueError('Point not in arc')

        if theta < 0:
            return 0.
        if theta > self.angle:
            return self.angle * self.radius

        return self.radius * theta

    def direction_vector(self, abscissa: float):
        """
        Get direction vector of the Arc2D.

        :param abscissa: defines where in the Arc2D the
        direction vector is to be calculated
        :return: The direction vector of the Arc2D
        """
        return -self.normal_vector(abscissa=abscissa).normal_vector()

    def unit_direction_vector(self, abscissa: float):
        """
        Get unit direction vector of the Arc2D.

        :param abscissa: defines where in the Arc2D the
        unit direction vector is to be calculated

        :return: The unit direction vector of the Arc2D
        """
        direction_vector = self.direction_vector(abscissa)
        direction_vector.normalize()
        return direction_vector

    def normal_vector(self, abscissa: float):
        """
        Get the normal vector of the Arc2D.

        :param abscissa: defines where in the Arc2D the
        normal vector is to be calculated
        :return: The normal vector of the Arc2D
        """
        point = self.point_at_abscissa(abscissa)
        # if self.is_trigo:
        normal_vector = self.center - point
        # else:
        #     normal_vector = point - self.center
        return normal_vector

    def unit_normal_vector(self, abscissa: float):
        """
        Get the unit normal vector of the Arc2D.

        :param abscissa: defines where in the Arc2D the
        unit normal vector is to be calculated
        :return: The unit normal vector of the Arc2D
        """
        normal_vector = self.normal_vector(abscissa)
        normal_vector.normalize()
        return normal_vector

    def area(self):
        """
        Calculates the area of the Arc2D.

        :return: the area of the Arc2D.
        """
        return self.radius ** 2 * self.angle / 2

    def center_of_mass(self):
        """
        Calculates the center of mass of the Arc2D.

        :return: center of mass point.
        """
        #        u=self.middle.vector-self.center.vector
        u = self.middle_point() - self.center
        u.normalize()
        # alpha = abs(self.angle)
        return self.center + 4 / (3 * self.angle) * self.radius * math.sin(
            self.angle * 0.5) * u

    @property
    def bounding_rectangle(self):
        if not self._bounding_rectangle:
            discretization_points = self.discretization_points(number_points=20)
            x_values, y_values = [], []
            for point in discretization_points:
                x_values.append(point.x)
                y_values.append(point.y)
            self._bounding_rectangle = volmdlr.core.BoundingRectangle(min(x_values), max(x_values),
                                                                      min(y_values), max(y_values))
        return self._bounding_rectangle

    def straight_line_area(self):
        """
        Calculates the area of the arc 2D, with line drawn from start to end.

        :return: straight_line_area.
        """
        if self.angle >= math.pi:
            angle = volmdlr.TWO_PI - self.angle
            area = math.pi * self.radius ** 2 - 0.5 * self.radius ** 2 * (
                    angle - math.sin(angle))
        else:
            angle = self.angle
            area = 0.5 * self.radius ** 2 * (angle - math.sin(angle))

        if self.is_trigo:
            return area
        return -area

    def straight_line_second_moment_area(self, point: volmdlr.Point2D):

        if self.angle2 < self.angle1:
            angle2 = self.angle2 + volmdlr.TWO_PI

        else:
            angle2 = self.angle2
        angle1 = self.angle1

        # Full arc section
        moment_area_x1 = self.radius ** 4 / 8 * (angle2 - angle1 + 0.5 * (
                math.sin(2 * angle1) - math.sin(2 * angle2)))
        moment_area_y1 = self.radius ** 4 / 8 * (angle2 - angle1 + 0.5 * (
                math.sin(2 * angle2) - math.sin(2 * angle1)))
        moment_area_xy1 = self.radius ** 4 / 8 * (
                math.cos(angle1) ** 2 - math.cos(angle2) ** 2)

        # Triangle
        moment_area_x2, moment_area_y2, moment_area_xy2 = self._triangle_moment_inertia()
        if moment_area_x2 < 0.:
            moment_area_x2, moment_area_y2, moment_area_xy2 = -moment_area_x2, -moment_area_y2, -moment_area_xy2
        if self.angle < math.pi:
            if self.is_trigo:
                moment_area_x = moment_area_x1 - moment_area_x2
                moment_area_y = moment_area_y1 - moment_area_y2
                moment_area_xy = moment_area_xy1 - moment_area_xy2
            else:
                moment_area_x = moment_area_x2 - moment_area_x1
                moment_area_y = moment_area_y2 - moment_area_y1
                moment_area_xy = moment_area_xy2 - moment_area_xy1
        else:
            if self.is_trigo:
                moment_area_x = moment_area_x1 + moment_area_x2
                moment_area_y = moment_area_y1 + moment_area_y2
                moment_area_xy = moment_area_xy1 + moment_area_xy2
            else:
                moment_area_x = -moment_area_x2 - moment_area_x1
                moment_area_y = -moment_area_y2 - moment_area_y1
                moment_area_xy = -moment_area_xy2 - moment_area_xy1

        return volmdlr.geometry.huygens2d(moment_area_x, moment_area_y, moment_area_xy,
                                          self.straight_line_area(),
                                          self.center,
                                          point)

    def _full_arc_moment_inertia(self, angle1, angle2):
        moment_inertia_x1 = self.radius ** 4 / 8 * (angle2 - angle1 + 0.5 * (
                math.sin(2 * angle1) - math.sin(2 * angle2)))
        moment_inertia_y1 = self.radius ** 4 / 8 * (angle2 - angle1 + 0.5 * (
                math.sin(2 * angle2) - math.sin(2 * angle1)))
        moment_inertia_xy1 = self.radius ** 4 / 8 * (
                math.cos(angle1) ** 2 - math.cos(angle2) ** 2)
        return moment_inertia_x1, moment_inertia_y1, moment_inertia_xy1

    def _triangle_moment_inertia(self):
        xi, yi = self.start - self.center
        xj, yj = self.end - self.center
        moment_inertia_x2 = (yi ** 2 + yi * yj + yj ** 2) * (xi * yj - xj * yi) / 12.
        moment_inertia_y2 = (xi ** 2 + xi * xj + xj ** 2) * (xi * yj - xj * yi) / 12.
        moment_inertia_xy2 = (xi * yj + 2 * xi * yi + 2 * xj * yj + xj * yi) * (
                xi * yj - xj * yi) / 24.
        return moment_inertia_x2, moment_inertia_y2, moment_inertia_xy2

    def straight_line_center_of_mass(self):
        """Straight line center of mass."""
        if self.angle == math.pi:
            return self.center_of_mass()

        u = self.middle_point() - self.center
        u.normalize()
        if self.angle >= math.pi:
            u = -u
        bissec = Line2D(self.center, self.center + u)
        string = Line2D(self.start, self.end)
        point = volmdlr.Point2D.line_intersection(bissec, string)
        a = point.point_distance(self.start)
        height = point.point_distance(self.center)
        triangle_area = height * a
        # alpha = abs(self.angle)
        triangle_cog = self.center + 2 / 3. * height * u
        if self.angle < math.pi:
            cog = (
                          self.center_of_mass() * self.area() - triangle_area * triangle_cog) / abs(
                self.straight_line_area())
        else:
            cog = (
                          self.center_of_mass() * self.area() + triangle_area * triangle_cog) / abs(
                self.straight_line_area())

        return cog

    def straight_line_point_belongs(self, point):
        """
        Verifies if a point belongs to the surface created by closing the edge.

        :param point_2d: Point to be verified.
        :return: Return True if the point belongs to this surface, or False otherwise.
        """
        if self.point_belongs(point):
            return True
        if self.start == self.end:
            if point.point_distance(self.center) <= self.radius:
                return True
        center_distance_point = self.center.point_distance(point)
        straight_line = LineSegment2D(self.start, self.end)
        for edge in [self, straight_line]:
            line_passing_trough_point = Line2D(self.center, point)
            straight_line_intersections = edge.line_intersections(line_passing_trough_point)
            if straight_line_intersections:
                if self.center.point_distance(straight_line_intersections[0]) > center_distance_point:
                    return True
        return False

    def plot(self, ax=None, edge_style: EdgeStyle = EdgeStyle()):
        if ax is None:
            _, ax = plt.subplots()

        if edge_style.plot_points:
            for point in [self.center, self.start, self.interior, self.end]:
                point.plot(ax=ax, color=edge_style.color, alpha=edge_style.alpha)

        ax.add_patch(matplotlib.patches.Arc((self.center.x, self.center.y), 2 * self.radius,
                                            2 * self.radius, angle=0,
                                            theta1=self.angle1 * 0.5 / math.pi * 360,
                                            theta2=self.angle2 * 0.5 / math.pi * 360,
                                            color=edge_style.color,
                                            alpha=edge_style.alpha))
        return ax

    def to_3d(self, plane_origin, x, y):
        point_start = self.start.to_3d(plane_origin, x, y)
        point_interior = self.interior.to_3d(plane_origin, x, y)
        point_end = self.end.to_3d(plane_origin, x, y)

        return Arc3D(point_start, point_interior, point_end, name=self.name)

    def rotation(self, center: volmdlr.Point2D, angle: float):
        """
        Arc2D rotation.

        :param center: rotation center
        :param angle: angle rotation.
        :return: a new rotated Arc2D.
        """
        return Arc2D(*[point.rotation(center, angle, ) for point in
                       [self.start, self.interior, self.end]])

    def rotation_inplace(self, center: volmdlr.Point2D, angle: float):
        """
        Arc2D rotation. Object is updated inplace.

        :param center: rotation center.
        :param angle: rotation angle.
        """
        warnings.warn("'inplace' methods are deprecated. Use a not inplace method instead.", DeprecationWarning)

        self.start.rotation_inplace(center, angle)
        self.interior.rotation_inplace(center, angle)
        self.end.rotation_inplace(center, angle)
        self._angle = None
        self._is_trigo = None
        self._center = None
        self._clockwise_and_trigowise_paths = None

    def translation(self, offset: volmdlr.Vector2D):
        """
        Arc2D translation.

        :param offset: translation vector.
        :return: A new translated Arc2D.
        """
        return Arc2D(*[point.translation(offset) for point in
                       [self.start, self.interior, self.end]])

    def translation_inplace(self, offset: volmdlr.Vector2D):
        """
        Arc2D translation. Object is updated inplace.

        :param offset: translation vector.
        """
        warnings.warn("'inplace' methods are deprecated. Use a not inplace method instead.", DeprecationWarning)

        self.start.translation_inplace(offset)
        self.interior.translation_inplace(offset)
        self.end.translation_inplace(offset)
        self._angle = None
        self._is_trigo = None
        self._center = None
        self._clockwise_and_trigowise_paths = None

    def frame_mapping(self, frame: volmdlr.Frame2D, side: str):
        """
        Changes vector frame_mapping and return a new Arc2D.

        side = 'old' or 'new'
        """
        return Arc2D(*[point.frame_mapping(frame, side) for point in
                       [self.start, self.interior, self.end]])

    def frame_mapping_inplace(self, frame: volmdlr.Frame2D, side: str):
        """
        Changes vector frame_mapping and the object is updated inplace.

        side = 'old' or 'new'
        """
        warnings.warn("'inplace' methods are deprecated. Use a not inplace method instead.", DeprecationWarning)

        self.__init__(*[point.frame_mapping(frame, side) for point in
                        [self.start, self.interior, self.end]])

    def second_moment_area(self, point):
        """
        Second moment area of part of disk.

        """
        if self.angle2 < self.angle1:
            angle2 = self.angle2 + volmdlr.TWO_PI

        else:
            angle2 = self.angle2
        angle1 = self.angle1
        moment_area_x = self.radius ** 4 / 8 * (angle2 - angle1 + 0.5 * (
                math.sin(2 * angle1) - math.sin(2 * angle2)))
        moment_area_y = self.radius ** 4 / 8 * (angle2 - angle1 + 0.5 * (
                math.sin(2 * angle2) - math.sin(2 * angle1)))
        moment_area_xy = self.radius ** 4 / 8 * (
                math.cos(angle1) ** 2 - math.cos(angle2) ** 2)

        # Must be computed at center, so huygens related to center
        return volmdlr.geometry.huygens2d(moment_area_x, moment_area_y, moment_area_xy, self.area(),
                                          self.center, point)

    def plot_data(self, edge_style: plot_data.EdgeStyle = None,
                  anticlockwise: bool = None):
        """
        Plot data method for a Arc2D.

        :param edge_style: edge style.
        :return: plot_data.Arc2D object.
        """
        list_node = self.discretization_points(number_points=20)
        data = []
        for node in list_node:
            data.append({'x': node.x, 'y': node.y})
        return plot_data.Arc2D(cx=self.center.x,
                               cy=self.center.y,
                               r=self.radius,
                               start_angle=self.angle1,
                               end_angle=self.angle2,
                               edge_style=edge_style,
                               data=data,
                               anticlockwise=anticlockwise,
                               name=self.name)

    def copy(self, *args, **kwargs):
        return Arc2D(self.start.copy(),
                     self.interior.copy(),
                     self.end.copy())

    def cut_between_two_points(self, point1, point2):
        """
        Cuts Arc between two points, and return the a new arc between these two points.

        """
        if (point1.is_close(self.start) and point2.is_close(self.end)) or \
                (point2.is_close(self.start) and point1.is_close(self.end)):
            return self
        raise NotImplementedError

    def infinite_primitive(self, offset):
        vector_start_center = self.start - self.center
        vector_start_center.normalize()
        vector_end_center = self.end - self.center
        vector_end_center.normalize()
        vector_interior_center = self.interior - self.center
        vector_interior_center.normalize()
        if self.is_trigo:
            radius = self.radius + offset
            center = self.center

        else:
            radius = self.radius - offset
            if radius < 0:
                return None
            center = self.center
            # mid_point = self.middle_point()
            # vec1 = self.center - mid_point
            # vec1.normalize()
            # vec1 = 2 * offset * math.sqrt(2) * vec1
            # center = self.center.translation(vec1)
        start = center + radius * vector_start_center
        end = center + radius * vector_end_center
        interior = center + radius * vector_interior_center
        return Arc2D(start, interior, end)

    def complementary(self):

        interior = self.middle_point().rotation(self.center, math.pi)
        return Arc2D(self.start, interior, self.end)

    def axial_symmetry(self, line):
        """ Finds out the symmetric arc 2D according to a line. """
        points_symmetry = [point.axial_symmetry(line) for point in [self.start, self.interior, self.end]]

        return self.__class__(start=points_symmetry[0],
                              interior=points_symmetry[1],
                              end=points_symmetry[2])


class FullArc2D(Arc2D):
    """ An edge that starts at start_end, ends at the same point after having described a circle. """

    def __init__(self, center: volmdlr.Point2D, start_end: volmdlr.Point2D,
                 name: str = ''):
        self.__center = center
        self.start_end = start_end
        interior = start_end.rotation(center, math.pi)
        Arc2D.__init__(self, start=start_end, interior=interior,
                       end=start_end, name=name)  # !!! this is dangerous

    @property
    def is_trigo(self):
        return True

    @property
    def center(self):
        return self.__center

    @property
    def angle(self):
        return volmdlr.TWO_PI

    def to_dict(self, use_pointers: bool = False, memo=None, path: str = '#'):
        dict_ = self.base_dict()
        dict_['center'] = self.center.to_dict(use_pointers=use_pointers, memo=memo, path=path + '/center')
        dict_['radius'] = self.radius
        dict_['angle'] = self.angle
        dict_['is_trigo'] = self.is_trigo
        dict_['start_end'] = self.start.to_dict(use_pointers=use_pointers, memo=memo, path=path + '/start_end')
        return dict_

    def copy(self, *args, **kwargs):
        return FullArc2D(self.center.copy(), self.start.copy())

    @classmethod
    def dict_to_object(cls, dict_, global_dict=None, pointers_memo: Dict[str, Any] = None, path: str = '#'):
        center = volmdlr.Point2D.dict_to_object(dict_['center'])
        start_end = volmdlr.Point2D.dict_to_object(dict_['start_end'])

        return cls(center, start_end, name=dict_['name'])

    # def __hash__(self):
    #     return hash(("fullarc", self.center, self.radius, self.start, self.end))
    #     # return hash(self.center) + 5*hash(self.start)

    def __hash__(self):
        return hash((self.__class__.__name__, self.center, self.radius, self.start_end))

    def __eq__(self, other_arc):
        if self.__class__.__name__ != other_arc.__class__.__name__:
            return False
        return (self.center == other_arc.center) \
            and (self.start_end == other_arc.start_end)

    @property
    def bounding_rectangle(self):
        if not self._bounding_rectangle:
            self._bounding_rectangle = volmdlr.core.BoundingRectangle(
                self.center.x - self.radius, self.center.x + self.radius,
                self.center.y - self.radius, self.center.y + self.radius)
        return self._bounding_rectangle

    def straight_line_area(self):
        """
        Calculates the area of the fullarc, with line drawn from start to end.

        :return: straight_line_area.
        """
        area = self.area()
        return area

    def center_of_mass(self):
        return self.center

    def straight_line_center_of_mass(self):
        """Straight line center of mass."""
        return self.center_of_mass()

    def straight_line_point_belongs(self, point):
        """
        Verifies if a point belongs to the surface created by closing the edge.

        :param point2d: Point to be verified.
        :return: Return True if the point belongs to this surface, or False otherwise.
        """
        if point.point_distance(self.center) <= self.radius:
            return True
        return False

    def to_3d(self, plane_origin, x, y):
        center = self.center.to_3d(plane_origin, x, y)
        start = self.start.to_3d(plane_origin, x, y)
        z = x.cross(y)
        z.normalize()

        return FullArc3D(center, start, z)

    def rotation(self, center: volmdlr.Point2D, angle: float):
        new_center = self._center.rotation(center, angle, True)
        new_start_end = self.start.rotation(center, angle, True)
        return FullArc2D(new_center, new_start_end)

    def rotation_inplace(self, center: volmdlr.Point2D, angle: float):
        warnings.warn("'inplace' methods are deprecated. Use a not inplace method instead.", DeprecationWarning)

        self._center.rotation(center, angle, False)
        self.start.rotation(center, angle, False)
        self.interior.rotation(center, angle, False)
        self.end.rotation(center, angle, False)

    def translation(self, offset: volmdlr.Vector2D):
        new_center = self._center.translation(offset)
        new_start_end = self.start.translation(offset)
        return FullArc2D(new_center, new_start_end)

    def translation_inplace(self, offset: volmdlr.Vector2D):
        warnings.warn("'inplace' methods are deprecated. Use a not inplace method instead.", DeprecationWarning)

        self._center.translation_inplace(offset)
        self.start.translation_inplace(offset)
        self.end.translation_inplace(offset)
        self.interior.translation_inplace(offset)

    def frame_mapping(self, frame: volmdlr.Frame2D, side: str):
        """
        Map the 2D full arc to a new frame or its original frame.

        :param frame: The target frame for the mapping.
        :type frame: :class:`volmdlr.Frame2D`
        :param side: Specify whether to map the arc to the new frame ('new')
            or its original frame ('old').
        :type side: str
        :return: The full arc in the specified frame.
        :rtype: :class:`volmdlr.edges.FullArc2D`
        """
        return FullArc2D(*[point.frame_mapping(frame, side) for point in
                           [self._center, self.start]])

    def frame_mapping_inplace(self, frame: volmdlr.Frame2D, side: str):
        warnings.warn("'inplace' methods are deprecated. Use a not inplace method instead.", DeprecationWarning)

        for point in [self._center, self.start, self.end, self.interior]:
            point.frame_mapping_inplace(frame, side)

    def polygonization(self):
        return volmdlr.wires.ClosedPolygon2D(self.discretization_points(angle_resolution=15))

    def plot(self, ax=None, edge_style: EdgeStyle = EdgeStyle()):
        if ax is None:
            _, ax = plt.subplots()

        if self.radius > 0:
            ax.add_patch(matplotlib.patches.Arc((self.center.x, self.center.y),
                                                2 * self.radius,
                                                2 * self.radius,
                                                angle=0,
                                                theta1=0,
                                                theta2=360,
                                                color=edge_style.color,
                                                linestyle=edge_style.linestyle,
                                                linewidth=edge_style.linewidth))
        if edge_style.plot_points:
            ax.plot([self.start.x], [self.start.y], 'o',
                    color=edge_style.color, alpha=edge_style.alpha)
        return ax

    def cut_between_two_points(self, point1, point2):

        x1, y1 = point1 - self.center
        x2, y2 = point2 - self.center

        angle1 = math.atan2(y1, x1)
        angle2 = math.atan2(y2, x2)
        if angle2 < angle1:
            angle2 += volmdlr.TWO_PI
        angle_i = 0.5 * (angle1 + angle2)
        interior = point1.rotation(self.center, angle_i)
        arc = Arc2D(point1, interior, point2)
        if self.is_trigo != arc.is_trigo:
            arc = arc.complementary()

        return arc

    def line_intersections(self, line2d: Line2D, tol=1e-9):
        try:
            if line2d.start.is_close(self.center):
                pt1 = line2d.end
                vec = line2d.start - line2d.end
            else:
                pt1 = line2d.start
                vec = line2d.end - line2d.start
        except AttributeError:
            if line2d.point1.is_close(self.center):
                pt1 = line2d.point2
                vec = line2d.point1 - line2d.point2
            else:
                pt1 = line2d.point1
                vec = line2d.point2 - line2d.point1
        vector1 = vec.dot(vec)
        vector2 = 2 * vec.dot(pt1 - self.center)
        vector3 = pt1.dot(pt1) + self.center.dot(self.center) \
            - 2 * pt1.dot(self.center) - self.radius ** 2

        disc = vector2 ** 2 - 4 * vector1 * vector3
        if math.isclose(disc, 0., abs_tol=tol):
            t_param = -vector2 / (2 * vector1)
            return [pt1 + t_param * vec]

        if disc > 0:
            sqrt_disc = math.sqrt(disc)
            t_param = (-vector2 + sqrt_disc) / (2 * vector1)
            s_param = (-vector2 - sqrt_disc) / (2 * vector1)
            return [pt1 + t_param * vec,
                    pt1 + s_param * vec]

        return []

    def linesegment_intersections(self, linesegment2d: LineSegment2D, tol=1e-9):
        if not self.bounding_rectangle.b_rectangle_intersection(linesegment2d.bounding_rectangle):
            return []
        try:
            if linesegment2d.start.is_close(self.center):
                pt1 = linesegment2d.end
                vec = linesegment2d.start - linesegment2d.end
            else:
                pt1 = linesegment2d.start
                vec = linesegment2d.end - linesegment2d.start
        except AttributeError:
            if linesegment2d.point1.is_close(self.center):
                pt1 = linesegment2d.point2
                vec = linesegment2d.point1 - linesegment2d.point2
            else:
                pt1 = linesegment2d.point1
                vec = linesegment2d.point2 - linesegment2d.point1
        vector1 = vec.dot(vec)
        vector2 = 2 * vec.dot(pt1 - self.center)
        vector3 = pt1.dot(pt1) + self.center.dot(self.center) \
            - 2 * pt1.dot(self.center) - self.radius ** 2

        disc = vector2 ** 2 - 4 * vector1 * vector3
        if math.isclose(disc, 0., abs_tol=tol):
            t_param = -vector2 / (2 * vector1)
            points = [pt1 + t_param * vec]
            if linesegment2d.point_belongs(points[0]):
                return points
            return []

        if disc > 0:
            sqrt_disc = math.sqrt(disc)
            t_param = (-vector2 + sqrt_disc) / (2 * vector1)
            s_param = (-vector2 - sqrt_disc) / (2 * vector1)
            points = [pt1 + t_param * vec, pt1 + s_param * vec]
            valid_points = [pt for pt in points if
                            linesegment2d.point_belongs(pt)]
            return valid_points

        return []

    def reverse(self):
        return self


class ArcEllipse2D(Edge):
    """
    An 2 dimensional elliptical arc.

    :param start: The starting point of the elliptical arc
    :type start: :class:`volmdlr.Point2D`
    :param interior: An interior point of the elliptical arc
    :type interior: :class:`volmdlr.Point2D`
    :param end: The end point of the elliptical arc
    :type end: :class:`volmdlr.Point2D`
    :param center: The center of the ellipse
    :type center: :class:`volmdlr.Point2D`
    :param major_dir: The major direction of the ellipse
    :type major_dir: :class:`volmdlr.Vector2D`
    :param name: The name of the elliptical arc. Default value is ''
    :type name: str, optional
    :param extra: An extra interior point if start is equal to end. Default
        value is None
    :type extra: :class:`volmdlr.Point2D`, optional
    """

    def __init__(self, start: volmdlr.Point2D, interior: volmdlr.Point2D,
                 end: volmdlr.Point2D, center: volmdlr.Point2D,
                 major_dir: volmdlr.Vector2D, extra: volmdlr.Point2D = None, name: str = '',
                 ):
        Edge.__init__(self, start, end, name)
        self.interior = interior
        self.center = center
        self.extra = extra
        self.major_dir = major_dir
        self.minor_dir = self.major_dir.deterministic_unit_normal_vector()
        frame = volmdlr.Frame2D(self.center, self.major_dir, self.minor_dir)
        self.frame = frame
        start_new = frame.global_to_local_coordinates(self.start)
        end_new = frame.global_to_local_coordinates(self.end)
        interior_new = frame.global_to_local_coordinates(self.interior)
        center_new = frame.global_to_local_coordinates(self.center)
        self._bounding_rectangle = None

        def theta_a_b(start_, iterior_, end_, center_):
            """
            Calculates the major, minor and theta.

            From : https://math.stackexchange.com/questions/339126/how-to-draw-an-ellipse-if-a- \
            center-and-3-arbitrary-points-on-it-are-given.
            theta= ellipse's inclination angle related to the horizontal
            (clockwise), A=semi major axis, B=semi minor axis.

            """
            x_start, y_start, x_interior, y_interior, x_end, y_end = start_[0] - center_[0], start_[1] - center_[1], \
                iterior_[0] - center_[0], iterior_[1] - center_[
                                                                         1], end_[0] - center_[0], end_[1] - center_[1]
            matrix_a = npy.array(([x_start ** 2, y_start ** 2, 2 * x_start * y_start],
                                  [x_interior ** 2, y_interior ** 2, 2 * x_interior * y_interior],
                                  [x_end ** 2, y_end ** 2, 2 * x_end * y_end]))
            inv_matrix_a = npy.linalg.inv(matrix_a)
            matriz_one = npy.array(([1],
                                    [1],
                                    [1]))
            vector_c = npy.dot(inv_matrix_a, matriz_one)
            theta = 0.5 * math.atan(2 * vector_c[2] / (vector_c[1] - vector_c[0]))
            c1 = vector_c[0] + vector_c[1]
            c2 = (vector_c[1] - vector_c[0]) / math.cos(2 * theta)
            gdaxe = math.sqrt((2 / (c1 - c2)))
            ptax = math.sqrt((2 / (c1 + c2)))
            return theta, gdaxe, ptax

        if start.is_close(end):
            extra_new = frame.global_to_local_coordinates(self.extra)
            theta, major_axis, minor_axis = theta_a_b(start_new, extra_new, interior_new,
                                                      center_new)
        else:
            theta, major_axis, minor_axis = theta_a_b(start_new, interior_new, end_new,
                                                      center_new)

        self.major_axis = major_axis
        self.minor_axis = minor_axis
        self.theta = theta

        # Angle pour start
        u1, u2 = start_new.x / self.major_axis, start_new.y / self.minor_axis
        angle1 = volmdlr.geometry.sin_cos_angle(u1, u2)
        self.angle_start = angle1
        # Angle pour end
        u3, u4 = end_new.x / self.major_axis, end_new.y / self.minor_axis
        angle2 = volmdlr.geometry.sin_cos_angle(u3, u4)
        self.angle_end = angle2
        # Angle pour interior
        u5, u6 = interior_new.x / self.major_axis, interior_new.y / self.minor_axis
        anglei = volmdlr.geometry.sin_cos_angle(u5, u6)
        self.angle_interior = anglei
        # Going trigo/clock wise from start to interior
        if anglei < angle1:
            trigowise_path = (anglei + volmdlr.TWO_PI) - angle1
            clockwise_path = angle1 - anglei
        else:
            trigowise_path = anglei - angle1
            clockwise_path = angle1 - anglei + volmdlr.TWO_PI

        # Going trigo wise from interior to interior
        if angle2 < anglei:
            trigowise_path += (angle2 + volmdlr.TWO_PI) - anglei
            clockwise_path += anglei - angle2
        else:
            trigowise_path += angle2 - anglei
            clockwise_path += anglei - angle2 + volmdlr.TWO_PI

        if clockwise_path > trigowise_path:
            self.is_trigo = True
            self.angle = trigowise_path
        else:
            # Clock wise
            self.is_trigo = False
            self.angle = clockwise_path

        if self.start.is_close(self.end) or self.angle == 0:
            self.angle = volmdlr.TWO_PI

        if self.is_trigo:  # sens trigo
            self.offset_angle = angle1
        else:
            self.offset_angle = angle2

    def _get_points(self):
        return self.discretization_points(number_points=20)

    points = property(_get_points)

    def length(self):
        """
        Calculates the length of the arcellipse 2d.

        :return: arc ellipse 2d's length
        """
        length = self.abscissa(self.end)
        return length

    def point_belongs(self, point, abs_tol: float = 1e-6):
        """
        Verifies if a point belongs to the arc ellipse 2d.

        :param point: point to be verified
        :param abs_tol: tolerance applied during calculations
        :return: True if the point belongs, False otherwise
        """
        if not math.isclose((point.x - self.center.x) ** 2 / self.major_axis ** 2 +
                            (point.y - self.center.y) ** 2 / self.minor_axis ** 2, 1, abs_tol=abs_tol) and not \
                math.isclose((point.x - self.center.x) ** 2 / self.minor_axis ** 2 +
                             (point.y - self.center.y) ** 2 / self.major_axis ** 2, 1, abs_tol=abs_tol):
            return False
        new_point = self.frame.global_to_local_coordinates(point)
        u1, u2 = new_point.x / self.major_axis, new_point.y / self.minor_axis
        angle_new_point = volmdlr.geometry.sin_cos_angle(u1, u2)
        if self.angle_start < self.angle_end and self.angle_end >= angle_new_point >= self.angle_start:
            return True
        if self.angle_start > self.angle_end and self.angle_end <= angle_new_point <= self.angle_start:
            return True
        return False

    def abscissa(self, point: volmdlr.Point2D):
        """
        Calculates the abscissa of a given point.

        :param point: point for calculating abscissa
        :return: a float, between 0 and the arc ellipse 2d's length
        """
        if self.point_belongs(point):
            angle_abscissa = volmdlr.geometry.clockwise_angle(point - self.center, self.major_dir)
            angle_start = self.angle_start
            angle_end = angle_abscissa
            if self.angle_start > angle_abscissa > self.angle_end:
                angle_start = angle_abscissa
                angle_end = self.angle_start

            def arc_length(theta):
                return math.sqrt((self.major_axis ** 2) * math.sin(theta) ** 2 +
                                 (self.minor_axis ** 2) * math.cos(theta) ** 2)

            res, _ = scipy_integrate.quad(arc_length, angle_start, angle_end)
            return res
        raise ValueError(f'point {point} does not belong to ellipse')

    @property
    def bounding_rectangle(self):
        """
        Calculates the bounding rectangle for the arc ellipse 2d.

        :return: Bouding Rectangle object.
        """
        if not self._bounding_rectangle:
            discretization_points = self.discretization_points(number_points=20)
            x_values, y_values = [], []
            for point in discretization_points:
                x_values.append(point.x)
                y_values.append(point.y)
            self._bounding_rectangle = volmdlr.core.BoundingRectangle(min(x_values), max(x_values),
                                                                      min(y_values), max(y_values))
        return self._bounding_rectangle

    def straight_line_area(self):
        """
        Calculates the area of the elliptic arc, with line drawn from start to end.

        :return: straight_line_area.
        """
        if self.angle >= math.pi:
            angle = volmdlr.TWO_PI - self.angle
            area = math.pi * self.major_axis * self.minor_axis - 0.5 * self.major_axis * self.minor_axis * (
                    angle - math.sin(angle))
        else:
            angle = self.angle
            area = 0.5 * self.major_axis * self.minor_axis * (angle - math.sin(angle))

        if self.is_trigo:
            return area
        return -area

    def discretization_points(self, *, number_points: int = None, angle_resolution: int = None):
        """
        Discretization of an Edge to have "n" points.

        :param number_points: the number of points (including start and end points)
             if unset, only start and end will be returned.
        :param angle_resolution: if set, the sampling will be adapted to have a controlled angular distance. Useful
            to mesh an arc.
        :return: a list of sampled points.
        """
        if not number_points:
            if not angle_resolution:
                number_points = 2
            else:
                number_points = math.ceil(angle_resolution * abs(self.angle / math.pi)) + 2
        is_trigo = True
        if self.angle_start > self.angle_end:
            if self.angle_start >= self.angle_interior >= self.angle_end:
                angle_start = self.angle_end
                angle_end = self.angle_start
                is_trigo = False
            else:
                angle_end = self.angle_end + volmdlr.TWO_PI
                angle_start = self.angle_start
        elif self.angle_start == self.angle_end:
            angle_start = 0
            angle_end = 2 * math.pi
        else:
            angle_end = self.angle_end
            angle_start = self.angle_start

        discretization_points = [self.frame.local_to_global_coordinates(
            volmdlr.Point2D(self.major_axis * math.cos(angle), self.minor_axis * math.sin(angle)))
            for angle in npy.linspace(angle_start, angle_end, number_points)]
        if not is_trigo:
            discretization_points = discretization_points[::-1]
        return discretization_points

    def polygon_points(self, discretization_resolution: int):
        warnings.warn('polygon_points is deprecated,\
                please use discretization_points instead',
                      DeprecationWarning)
        return self.discretization_points(angle_resolution=discretization_resolution)

    def to_3d(self, plane_origin, x, y):
        """
        Transforms the arc of ellipse 2D into a 3D arc of ellipse.

        :param plane_origin: The origin of plane to draw the arc of ellipse 3D.
        :type plane_origin: volmdlr.Point3D
        :param x: First direction of the plane
        :type x: volmdlr.Vector3D
        :param y: Second direction of the plane.
        :type y: volmdlr.Vector3D
        :return: A 3D arc of ellipse.
        :rtype: ArcEllipse3D
        """
        point_start3d = self.start.to_3d(plane_origin, x, y)
        point_interior3d = self.interior.to_3d(plane_origin, x, y)
        point_end3d = self.end.to_3d(plane_origin, x, y)
        point_center3d = self.center.to_3d(plane_origin, x, y)

        a_max2d = self.center + self.major_dir * self.major_axis
        a_max3d = a_max2d.to_3d(plane_origin, x, y)
        new_major_dir = a_max3d - point_center3d
        new_major_dir.normalize()
        extra3d = self.extra
        if extra3d:
            extra3d = self.extra.to_3d(plane_origin, x, y)
        return ArcEllipse3D(point_start3d, point_interior3d, point_end3d,
                            point_center3d, new_major_dir, extra3d, name=self.name)

    def plot(self, ax=None, edge_style: EdgeStyle = EdgeStyle()):
        if ax is None:
            _, ax = plt.subplots()

        self.interior.plot(ax=ax, color='m')
        self.start.plot(ax=ax, color='r')
        self.end.plot(ax=ax, color='b')
        self.center.plot(ax=ax, color='y')

        x = []
        y = []
        for px, py in self.discretization_points(number_points=100):
            x.append(px)
            y.append(py)

        plt.plot(x, y, color=edge_style.color, alpha=edge_style.alpha)
        return ax

    def normal_vector(self, abscissa):
        raise NotImplementedError

    def unit_normal_vector(self, abscissa):
        raise NotImplementedError

    def direction_vector(self, abscissa):
        raise NotImplementedError

    def unit_direction_vector(self, abscissa):
        raise NotImplementedError

    def reverse(self):
        return self.__class__(self.end.copy(), self.interior.copy(), self.start.copy(),
                              self.center.copy(), self.major_dir.copy(), self.name)

    def line_intersections(self, line2d: Line2D):
        """
        Intersections between an Arc Ellipse 2D and a Line 2D.

        :param line2d: Line 2D to verify intersections
        :return: List with all intersections
        """
        ellipse2d_linesegment_intersections = vm_utils_intersections.ellipse2d_line_intersections(self, line2d)
        linesegment_intersections = []
        for inter in ellipse2d_linesegment_intersections:
            if self.point_belongs(inter):
                linesegment_intersections.append(inter)
        return linesegment_intersections

    def linesegment_intersections(self, linesegment2d: LineSegment2D):
        """
        Intersections between an Arc Ellipse 2D and a Line Segment 2D.

        :param linesegment2d: LineSegment 2D to verify intersections.
        :return: List with all intersections.
        """
        if not self.bounding_rectangle.b_rectangle_intersection(linesegment2d.bounding_rectangle):
            return []
        intersections = self.line_intersections(linesegment2d.to_line())
        linesegment_intersections = []
        for inter in intersections:
            if linesegment2d.point_belongs(inter):
                linesegment_intersections.append(inter)
        return linesegment_intersections

    def frame_mapping(self, frame: volmdlr.Frame2D, side: str):
        """
        Changes frame_mapping and return a new Arc Ellipse 2D.

        side = 'old' or 'new'
        """
        if side == 'old':
            return ArcEllipse2D(frame.local_to_global_coordinates(self.start),
                                frame.local_to_global_coordinates(self.interior),
                                frame.local_to_global_coordinates(self.end),
                                frame.local_to_global_coordinates(self.center),
                                self.major_dir)
        if side == 'new':
            point_major_dir = self.center + self.major_dir * self.major_axis
            major_dir = frame.global_to_local_coordinates(point_major_dir).to_vector()
            major_dir.normalize()
            return ArcEllipse2D(frame.global_to_local_coordinates(self.start),
                                frame.global_to_local_coordinates(self.interior),
                                frame.global_to_local_coordinates(self.end),
                                frame.global_to_local_coordinates(self.center),
                                major_dir)
        raise ValueError('Side should be \'new\' \'old\'')


class FullArcEllipse2D(ArcEllipse2D):
    """
    Defines a FullArcEllipse2D.
    """

    def __init__(self, start_end: volmdlr.Point2D, major_axis: float, minor_axis: float,
                 center: volmdlr.Point2D, major_dir: volmdlr.Vector2D, name: str = ''):
        self.start_end = start_end
        self.major_axis = major_axis
        self.minor_axis = minor_axis
        self.center = center
        major_dir.normalize()
        self.major_dir = major_dir
        self.minor_dir = self.major_dir.deterministic_unit_normal_vector()
        self.frame = volmdlr.Frame2D(self.center, self.major_dir, self.minor_dir)

        interior = self.frame.local_to_global_coordinates(
            volmdlr.Point2D(self.major_axis * math.cos(0.25 * math.pi),
                            self.minor_axis * math.sin(0.25 * math.pi)))
        extra = self.frame.local_to_global_coordinates(volmdlr.Point2D(self.major_axis * math.cos(0.5 * math.pi),
                                                                       self.minor_axis * math.sin(0.5 * math.pi)))

        ArcEllipse2D.__init__(self, start=start_end, interior=interior, end=start_end, center=center,
                              major_dir=major_dir, extra=extra, name=name)

    def length(self):
        """
        Calculates the length of the ellipse.

        Ramanujan's approximation for the perimeter of the ellipse.
        P = \u03C0 (a + b) [ 1 + (3h) / (10 + √(4 - 3h) ) ], where h = (a - b)**2/(a + b)**2
        :return: Perimeter of the ellipse
        :rtype: float
        """
        perimeter_formular_h = (self.major_axis - self.minor_axis) ** 2 / (self.major_axis + self.minor_axis) ** 2
        return math.pi * (self.major_axis + self.minor_axis) * \
            (1 + (3 * perimeter_formular_h / (10 + math.sqrt(4 - 3 * perimeter_formular_h))))

    def to_3d(self, plane_origin, x, y):
        point_start_end3d = self.start_end.to_3d(plane_origin, x, y)
        point_center3d = self.center.to_3d(plane_origin, x, y)

        a_max2d = self.center + self.major_dir * self.major_axis
        a_max3d = a_max2d.to_3d(plane_origin, x, y)
        new_major_dir = (a_max3d - point_center3d).to_vector()
        new_major_dir.normalize()
        normal = x.cross(y)
        return FullArcEllipse3D(point_start_end3d, self.major_axis, self.minor_axis,
                                point_center3d, normal, new_major_dir, name=self.name)

    def frame_mapping(self, frame: volmdlr.Frame2D, side: str):
        """
        Changes frame_mapping and return a new FullArcEllipse2D.

        :param frame: Local coordinate system.
        :type frame: volmdlr.Frame2D
        :param side: 'old' will perform a transformation from local to global coordinates. 'new' will
            perform a tranformation from global to local coordinates.
        :type side: str
        :return: A new transformed FulLArcEllipse2D.
        :rtype: FullArcEllipse2D
        """
        if side == 'old':
            return FullArcEllipse2D(frame.local_to_global_coordinates(self.start_end),
                                    self.major_axis, self.minor_axis,
                                    frame.local_to_global_coordinates(self.center),
                                    self.major_dir, self.name)
        if side == 'new':
            point_major_dir = self.center + self.major_dir * self.major_axis
            major_dir = frame.global_to_local_coordinates(point_major_dir).to_vector()
            major_dir.normalize()
            return FullArcEllipse2D(frame.global_to_local_coordinates(self.start_end),
                                    self.major_axis, self.minor_axis,
                                    frame.global_to_local_coordinates(self.center),
                                    major_dir, self.name)
        raise ValueError('Side should be \'new\' \'old\'')

    def reverse(self):
        """
        Defines a new FullArcEllipse3D, identical to self, but in the opposite direction.

        """
        return self

    def point_belongs(self, point: volmdlr.Point2D, abs_tol: float = 1e-4):
        """
        Verifies if a given point lies on the Ellipse3D.

        :param point: point to be verified.
        :return: True is point lies on the Ellipse, False otherwise
        """
        new_point = self.frame.global_to_local_coordinates(point)
        return math.isclose(new_point.x ** 2 / self.major_axis ** 2 +
                            new_point.y ** 2 / self.minor_axis ** 2, 1.0, abs_tol=abs_tol)

    def abscissa(self, point: volmdlr.Point2D):
        """
        Calculates the abscissa of a given point.

        :param point: point for calculating abscissa
        :return: a float, between 0 and the arcellise2d's length
        """
        if self.point_belongs(point):
            angle_abscissa = volmdlr.geometry.clockwise_angle(point - self.center, self.major_dir)
            angle_start = 0.0

            if angle_abscissa == volmdlr.TWO_PI:
                return self.length()

            def arc_length(theta):
                return math.sqrt((self.major_axis ** 2) * math.sin(theta) ** 2 +
                                 (self.minor_axis ** 2) * math.cos(theta) ** 2)

            res, _ = scipy_integrate.quad(arc_length, angle_start, angle_abscissa)
            return res
        raise ValueError(f'point {point} does not belong to ellipse')

    def translation(self, offset: volmdlr.Vector2D):
        """
        FullArcEllipse2D translation.

        :param offset: translation vector.
        :type offset: volmdlr.Vector2D
        :return: A new translated FullArcEllipse2D.
        :rtype: FullArcEllipse2D
        """
        return FullArcEllipse2D(self.start_end.translation(offset), self.major_axis, self.minor_axis,
                                self.center.translation(offset), self.major_dir, self.name)

    def normal_vector(self, abscissa):
        """
        Calculates the normal vector the edge at given abscissa.

        :return: the normal vector
        """
        raise NotImplementedError

    def direction_vector(self, abscissa):
        """
        Calculates the direction vector the edge at given abscissa.

        :param abscissa: edge abscissa
        :return: direction vector
        """
        raise NotImplementedError


class Line3D(Line):
    """
    Define an infinite line passing through the 2 points.

    """
    _non_eq_attributes = ['name', 'basis_primitives', 'bounding_box']

    def __init__(self, point1: volmdlr.Point3D, point2: volmdlr.Point3D,
                 name: str = ''):
        Line.__init__(self, point1, point2, name=name)
        # self.points = [point1, point2]
        self._bbox = None

    @property
    def bounding_box(self):
        if not self._bbox:
            self._bbox = self._bounding_box()
        return self._bbox

    @bounding_box.setter
    def bounding_box(self, new_bounding_box):
        self._bbox = new_bounding_box

    def _bounding_box(self):
        xmin = min([self.point1[0], self.point2[0]])
        xmax = max([self.point1[0], self.point2[0]])
        ymin = min([self.point1[1], self.point2[1]])
        ymax = max([self.point1[1], self.point2[1]])
        zmin = min([self.point1[2], self.point2[2]])
        zmax = max([self.point1[2], self.point2[2]])

        return volmdlr.core.BoundingBox(xmin, xmax, ymin, ymax, zmin, zmax)

    def point_at_abscissa(self, abscissa):
        return self.point1 + (
                self.point2 - self.point1) * abscissa

    def point_belongs(self, point3d):
        if point3d.is_close(self.point1):
            return True
        return self.direction_vector().is_colinear_to(point3d - self.point1)

    def point_distance(self, point):
        """Returns the minimal distance to a point."""
        vector1 = point - self.point1
        vector1.to_vector()
        vector2 = self.point2 - self.point1
        vector2.to_vector()
        return vector1.cross(vector2).norm() / vector2.norm()

    def line_distance(self, line2):
        """
        Calculates the distance between two Line3D.

        :param line2: other Line3D.
        :return: The distance between the two lines.
        """
        direction_vector1 = self.direction_vector()
        direction_vector2 = line2.direction_vector()
        if direction_vector1.is_colinear_to(direction_vector2):
            return direction_vector1.cross(line2.point1 - self.point1).norm() / direction_vector1.norm()
        vector = line2.point1 - self.point1
        line_distance = abs(vector.dot(direction_vector1.cross(direction_vector2))) / direction_vector1.cross(
            direction_vector2).norm()
        return line_distance

    def skew_to(self, line):
        """
        Verifies if two Line3D are skew to each other, that is, they are not parallel and never intersect.

        :param line: other line.
        :return: True if they are skew, False otherwise.
        """
        if self.direction_vector().is_colinear_to(line.direction_vector()):
            return False
        if math.isclose(self.line_distance(line), 0, abs_tol=1e-6):
            return False
        return True

    def intersection(self, line2):
        """
        Calculates the intersection between to Line3D, if there is an intersection.

        :param line: other Line3D
        :return: None if there is no intersection between Lines. A volmdlr.Point3D if there existes an intersection
        """
        direction_vector1 = self.direction_vector()
        direction_vector2 = line2.direction_vector()
        distance_to_line = self.line_distance(line2)
        if direction_vector1.is_colinear_to(direction_vector2) or \
                not math.isclose(distance_to_line, 0, abs_tol=1e-6):
            return None
        if math.isclose(distance_to_line, 0, abs_tol=1e-6) and \
                math.isclose(direction_vector1.dot(direction_vector2), 0, abs_tol=1e-6):
            projected_point, _ = self.point_projection(line2.point1)
            return projected_point
        vector = self.point1 - line2.point1
        t_coefficient = (
                                vector.dot(direction_vector2) * direction_vector2.dot(direction_vector1) -
                                vector.dot(direction_vector1) * direction_vector2.dot(direction_vector2)) / (
                                direction_vector1.dot(direction_vector1) * direction_vector2.dot(direction_vector2) -
                                direction_vector1.dot(direction_vector2) * direction_vector2.dot(direction_vector1))
        # u_coefficient = (vector.dot(direction_vector2) + t_coefficient * direction_vector1.dot(
        # direction_vector2)) / direction_vector2.dot(direction_vector2)
        intersection = self.point1 + t_coefficient * direction_vector1
        return intersection

    def plot(self, ax=None, color='k', alpha=1, dashed=True):
        if ax is None:
            ax = Axes3D(plt.figure())

        # Line segment
        ax.plot([self.point1.x, self.point2.x], [self.point1.y, self.point2.y],
                [self.point1.z, self.point2.z], color=color, alpha=alpha)

        # Drawing 3 times length of segment on each side
        u = self.point2 - self.point1
        v1 = self.point1 - 3 * u
        x1, y1, z1 = v1.x, v1.y, v1.z
        v2 = self.point2 - 3 * u
        x2, y2, z2 = v2.x, v2.y, v2.z
        if dashed:
            ax.plot([x1, x2], [y1, y2], [z1, z2], color=color,
                    dashes=[30, 5, 10, 5])
        else:
            ax.plot([x1, x2], [y1, y2], [z1, z2], color=color)
        return ax

    def plane_projection2d(self, center, x, y):
        return Line2D(self.point1.plane_projection2d(center, x, y),
                      self.point2.plane_projection2d(center, x, y))

    def minimum_distance_points(self, other_line):
        """
        Returns the points on this line and the other line that are the closest of lines.
        """
        u = self.point2 - self.point1
        v = other_line.point2 - other_line.point1
        w = self.point1 - other_line.point1
        u_dot_u = u.dot(u)
        u_dot_v = u.dot(v)
        v_dot_v = v.dot(v)
        u_dot_w = u.dot(w)
        v_dot_w = v.dot(w)

        s_param = (u_dot_v * v_dot_w - v_dot_v * u_dot_w) / (u_dot_u * v_dot_v - u_dot_v ** 2)
        t_param = (u_dot_u * v_dot_w - u_dot_v * u_dot_w) / (u_dot_u * v_dot_v - u_dot_v ** 2)
        point1 = self.point1 + s_param * u
        point2 = other_line.point1 + t_param * v
        return point1, point2

    def rotation(self, center: volmdlr.Point3D, axis: volmdlr.Vector3D, angle: float):
        """
        Line3D rotation.

        :param center: rotation center
        :param axis: rotation axis
        :param angle: angle rotation
        :return: a new rotated Line3D
        """

        return Line3D(*[point.rotation(center, axis, angle) for point in
                        [self.point1, self.point2]])

    def rotation_inplace(self, center: volmdlr.Point3D, axis: volmdlr.Vector3D, angle: float):
        """
        Line3D rotation. Object is updated inplace.

        :param center: rotation center
        :param axis: rotation axis
        :param angle: rotation angle
        """
        warnings.warn("'inplace' methods are deprecated. Use a not inplace method instead.", DeprecationWarning)

        for point in [self.point1, self.point2]:
            point.rotation_inplace(center, axis, angle)
        self._bbox = None

    def translation(self, offset: volmdlr.Vector3D):
        """
        Line3D translation.

        :param offset: translation vector
        :return: A new translated Line3D
        """
        return Line3D(*[point.translation(offset) for point in
                        [self.point1, self.point2]])

    def translation_inplace(self, offset: volmdlr.Vector3D):
        """
        Line3D translation. Object is updated inplace.

        :param offset: translation vector
        """
        warnings.warn("'inplace' methods are deprecated. Use a not inplace method instead.", DeprecationWarning)

        for point in [self.point1, self.point2]:
            point.translation_inplace(offset)
        self._bbox = None

    def frame_mapping(self, frame: volmdlr.Frame3D, side: str):
        """
        Changes vector frame_mapping and return a new Line3D.

        side = 'old' or 'new'
        """
        if side == 'old':
            new_start = frame.local_to_global_coordinates(self.point1)
            new_end = frame.local_to_global_coordinates(self.point2)
        elif side == 'new':
            new_start = frame.global_to_local_coordinates(self.point1)
            new_end = frame.global_to_local_coordinates(self.point2)
        else:
            raise ValueError('Please Enter a valid side: old or new')
        return Line3D(new_start, new_end)

    def frame_mapping_inplace(self, frame: volmdlr.Frame3D, side: str):
        """
        Changes Line3D frame_mapping and the object is updated inplace.

        side = 'old' or 'new'
        """
        warnings.warn("'inplace' methods are deprecated. Use a not inplace method instead.", DeprecationWarning)

        if side == 'old':
            new_start = frame.local_to_global_coordinates(self.point1)
            new_end = frame.local_to_global_coordinates(self.point2)
        elif side == 'new':
            new_start = frame.global_to_local_coordinates(self.point1)
            new_end = frame.global_to_local_coordinates(self.point2)
        else:
            raise ValueError('Please Enter a valid side: old or new')
        self.point1 = new_start
        self.point2 = new_end
        self._bbox = None

    def trim(self, point1: volmdlr.Point3D, point2: volmdlr.Point3D):
        if not self.point_belongs(point1) or not self.point_belongs(point2):
            raise ValueError('Point not on curve')

        return LineSegment3D(point1, point2)

    def copy(self, *args, **kwargs):
        return Line3D(*[point.copy() for point in [self.point1, self.point2]])

    @classmethod
    def from_step(cls, arguments, object_dict, **kwargs):
        """
        Converts a step primitive to an Line3D.

        :param arguments: The arguments of the step primitive.
        :type arguments: list
        :param object_dict: The dictionary containing all the step primitives
            that have already been instantiated
        :type object_dict: dict
        :return: The corresponding Line3D object
        :rtype: :class:`volmdlr.edges.Line3D`
        """
        point1 = object_dict[arguments[1]]
        direction = object_dict[arguments[2]]
        point2 = point1 + direction
        return cls(point1, point2, arguments[0][1:-1])

    def to_step(self, current_id, surface_id=None):
        """Exports to STEP format."""
        p1_content, p1_id = self.point1.to_step(current_id)
        # p2_content, p2_id = self.point2.to_step(current_id+1)
        current_id = p1_id + 1
        u_content, u_id = volmdlr.Vector3D.to_step(
            self.unit_direction_vector(),
            current_id,
            vector=True)
        current_id = u_id + 1
        content = p1_content + u_content
        content += f"#{current_id} = LINE('{self.name}',#{p1_id},#{u_id});\n"
        return content, current_id

    def to_2d(self, plane_origin, x, y):
        """
        Transforms a Line3D into an Line2D, given a plane origin and an u and v plane vector.

        :param plane_origin: plane origin.
        :param x: plane u vector.
        :param y: plane v vector.
        :return: Line2D.
        """
        p2d = [point.to_2d(plane_origin, x, y) for point in (self.point1, self.point2)]
        if p2d[0] == p2d[1]:
            return None
        return Line2D(*p2d, name=self.name)


class LineSegment3D(LineSegment):
    """
    Define a line segment limited by two points.

    """

    def __init__(self, start: volmdlr.Point3D, end: volmdlr.Point3D,
                 name: str = ''):
        if start.is_close(end):
            raise NotImplementedError
        # self.points = [start, end]
        LineSegment.__init__(self, start=start, end=end, name=name)
        self._bbox = None

    @property
    def bounding_box(self):
        if not self._bbox:
            self._bbox = self._bounding_box()
        return self._bbox

    @bounding_box.setter
    def bounding_box(self, new_bounding_box):
        self._bbox = new_bounding_box

    def __hash__(self):
        return hash((self.__class__.__name__, self.start, self.end))

    def __eq__(self, other_linesegment3d):
        if other_linesegment3d.__class__ != self.__class__:
            return False
        return (self.start == other_linesegment3d.start
                and self.end == other_linesegment3d.end)

    def _bounding_box(self):

        xmin = min(self.start.x, self.end.x)
        xmax = max(self.start.x, self.end.x)
        ymin = min(self.start.y, self.end.y)
        ymax = max(self.start.y, self.end.y)
        zmin = min(self.start.z, self.end.z)
        zmax = max(self.start.z, self.end.z)

        return volmdlr.core.BoundingBox(xmin, xmax, ymin, ymax, zmin, zmax)

    def to_dict(self, *args, **kwargs):
        return {'object_class': 'volmdlr.edges.LineSegment3D',
                'name': self.name,
                'start': self.start.to_dict(),
                'end': self.end.to_dict()
                }

    # def point_at_abscissa(self, abscissa):
    #     return self.start + abscissa * (
    #         self.end - self.start) / self.length()

    def point_belongs(self, point, abs_tol=1e-7):
        point_distance = self.point_distance(point)
        if math.isclose(point_distance, 0, abs_tol=abs_tol):
            return True
        return False

    def normal_vector(self, abscissa=0.):
        return None

    def unit_normal_vector(self, abscissa=0.):
        return None

    # def middle_point(self):
    #     return self.point_at_abscissa(0.5 * self.length())

    def point_distance(self, point):
        """Returns the minimal distance to a point."""
        distance, point = volmdlr.LineSegment3DPointDistance(
            [(self.start.x, self.start.y, self.start.z),
             (self.end.x, self.end.y, self.end.z)],
            (point.x, point.y, point.z))
        return distance

    def plane_projection2d(self, center, x, y):
        start, end = self.start.plane_projection2d(center, x, y), self.end.plane_projection2d(center, x, y)
        if not start.is_close(end):
            return LineSegment2D(start, end)
        return None

    def line_intersections(self, line):
        line_self = self.to_line()
        if line_self.skew_to(line):
            return []
        intersection = line_self.intersection(line)
        if intersection and self.point_belongs(intersection):
            return [intersection]
        return []

    def linesegment_intersections(self, linesegment):
        line1 = self.to_line()
        line2 = linesegment.to_line()
        intersection = line1.intersection(line2)
        if intersection and self.point_belongs(intersection) and linesegment.point_belongs(intersection):
            return [intersection]
        return []

    def rotation(self, center: volmdlr.Point3D,
                 axis: volmdlr.Vector3D, angle: float):
        """
        LineSegment3D rotation.

        :param center: rotation center
        :param axis: rotation axis
        :param angle: angle rotation
        :return: a new rotated LineSegment3D
        """
        start = self.start.rotation(center, axis, angle)
        end = self.end.rotation(center, axis, angle)
        return LineSegment3D(start, end)

    def rotation_inplace(self, center: volmdlr.Point3D,
                         axis: volmdlr.Vector3D, angle: float):
        """
        Line2D rotation. Object is updated inplace.

        :param center: rotation center
        :param axis: rotation axis
        :param angle: rotation angle
        """
        warnings.warn("'inplace' methods are deprecated. Use a not inplace method instead.", DeprecationWarning)

        for point in self.points:
            point.rotation_inplace(center, axis, angle)
        self._bbox = None

    def __contains__(self, point):

        point1, point2 = self.start, self.end
        axis = point2 - point1
        test = point.rotation(point1, axis, math.pi)
        if test.is_close(point):
            return True

        return False

    def translation(self, offset: volmdlr.Vector3D):
        """
        LineSegment3D translation.

        :param offset: translation vector
        :return: A new translated LineSegment3D
        """
        return LineSegment3D(
            self.start.translation(offset), self.end.translation(offset))

    def translation_inplace(self, offset: volmdlr.Vector3D):
        """
        LineSegment3D translation. Object is updated inplace.

        :param offset: translation vector
        """
        warnings.warn("'inplace' methods are deprecated. Use a not inplace method instead.", DeprecationWarning)

        for point in self.points:
            point.translation_inplace(offset)
        self._bbox = None

    def frame_mapping(self, frame: volmdlr.Frame3D, side: str):
        """
        Changes LineSegment3D frame_mapping and return a new LineSegment3D.

        side = 'old' or 'new'
        """
        if side == 'old':
            return LineSegment3D(
                *[frame.local_to_global_coordinates(point) for point in [self.start, self.end]])
        if side == 'new':
            return LineSegment3D(
                *[frame.global_to_local_coordinates(point) for point in [self.start, self.end]])
        raise ValueError('Please Enter a valid side: old or new')

    def frame_mapping_inplace(self, frame: volmdlr.Frame3D, side: str):
        """
        Changes vector frame_mapping and the object is updated inplace.

        side = 'old' or 'new'
        """
        warnings.warn("'inplace' methods are deprecated. Use a not inplace method instead.", DeprecationWarning)

        if side == 'old':
            new_start = frame.local_to_global_coordinates(self.start)
            new_end = frame.local_to_global_coordinates(self.end)
        elif side == 'new':
            new_start = frame.global_to_local_coordinates(self.start)
            new_end = frame.global_to_local_coordinates(self.end)
        else:
            raise ValueError('Please Enter a valid side: old or new')
        self.start = new_start
        self.end = new_end
        self._bbox = None

    def copy(self, *args, **kwargs):
        return LineSegment3D(self.start.copy(), self.end.copy())

    def plot(self, ax=None, edge_style: EdgeStyle = EdgeStyle()):
        if ax is None:
            fig = plt.figure()
            ax = fig.add_subplot(111, projection='3d')
        else:
            fig = ax.figure

        points = [self.start, self.end]
        x = [point.x for point in points]
        y = [point.y for point in points]
        z = [point.z for point in points]
        if edge_style.edge_ends:
            ax.plot(x, y, z, color=edge_style.color, alpha=edge_style.alpha, marker='o')
        else:
            ax.plot(x, y, z, color=edge_style.color, alpha=edge_style.alpha)
        if edge_style.edge_direction:
            x, y, z = self.point_at_abscissa(0.5 * self.length())
            u, v, w = 0.05 * self.direction_vector()
            ax.quiver(x, y, z, u, v, w, length=self.length() / 100,
                      arrow_length_ratio=5, normalize=True,
                      pivot='tip', color=edge_style.color)
        return ax

    def plot2d(self, x_3d, y_3d, ax=None, color='k', width=None):
        if ax is None:
            fig = plt.figure()
            ax = fig.add_subplot(111, projection='3d')
        else:
            fig = ax.figure

        edge2d = self.plane_projection2d(volmdlr.O3D, x_3d, y_3d)
        edge2d.plot(ax=ax, edge_style=EdgeStyle(color=color, width=width))
        return ax

    def plot_data(self, x_3d, y_3d, marker=None, color='black', stroke_width=1,
                  dash=False, opacity=1, arrow=False):
        edge2d = self.plane_projection2d(volmdlr.O3D, x_3d, y_3d)
        return edge2d.plot_data(marker, color, stroke_width,
                                dash, opacity, arrow)

    def to_line(self):
        return Line3D(self.start, self.end)

    def to_2d(self, plane_origin, x, y):
        """
        Transforms a LineSegment3D into an LineSegment2D, given a plane origin and an u and v plane vector.

        :param plane_origin: plane origin.
        :param x: plane u vector.
        :param y: plane v vector.
        :return: LineSegment2D.
        """
        p2d = [point.to_2d(plane_origin, x, y) for point in (self.start, self.end)]
        if p2d[0].is_close(p2d[1]):
            return None
        return LineSegment2D(*p2d, name=self.name)

    def to_bspline_curve(self, resolution=10):
        """
        Convert a LineSegment3D to a BSplineCurve3D.
        """
        degree = 1
        points = [self.point_at_abscissa(abscissa / self.length())
                  for abscissa in range(resolution + 1)]
        bspline_curve = BSplineCurve3D.from_points_interpolation(points,
                                                                 degree)
        return bspline_curve

    def reverse(self):
        return LineSegment3D(self.end.copy(), self.start.copy())

    def minimum_distance_points(self, other_line):
        """
        Returns the points on this line and the other line that are the closest of lines.
        """
        u = self.end - self.start
        v = other_line.end - other_line.start
        w = self.start - other_line.start
        u_dot_u = u.dot(u)
        u_dot_v = u.dot(v)
        v_dot_v = v.dot(v)
        u_dot_w = u.dot(w)
        v_dot_w = v.dot(w)
        if (u_dot_u * v_dot_v - u_dot_v ** 2) != 0:
            s_param = (u_dot_v * v_dot_w - v_dot_v * u_dot_w) / (u_dot_u * v_dot_v - u_dot_v ** 2)
            t_param = (u_dot_u * v_dot_w - u_dot_v * u_dot_w) / (u_dot_u * v_dot_v - u_dot_v ** 2)
            point1 = self.start + s_param * u
            point2 = other_line.start + t_param * v
            return point1, point2
        return self.start, other_line.start

    def matrix_distance(self, other_line):
        u = self.direction_vector()
        v = other_line.direction_vector()
        w = other_line.start - self.start

        a11 = u.dot(u)
        a12 = -u.dot(v)
        a22 = v.dot(v)

        a_matrix = npy.array([[a11, a12],
                              [a12, a22]])
        b_matrix = npy.array([w.dot(u), -w.dot(v)])

        res = lsq_linear(a_matrix, b_matrix, bounds=(0, 1))
        point1 = self.point_at_abscissa(res.x[0] * self.length())
        point2 = other_line.point_at_abscissa(res.x[1] * other_line.length())
        return point1, point2

    def parallel_distance(self, other_linesegment):
        pt_a, pt_b, pt_c = self.start, self.end, other_linesegment.start
        vector = volmdlr.Vector3D((pt_a - pt_b).vector)
        vector.normalize()
        plane1 = volmdlr.faces.Plane3D.from_3_points(pt_a, pt_b, pt_c)
        v = vector.cross(plane1.frame.w)  # distance vector
        # pt_a = k*u + c*v + pt_c
        res = (pt_a - pt_c).vector
        x, y, z = res[0], res[1], res[2]
        u1, u2, u3 = vector.x, vector.y, vector.z
        v1, v2, v3 = v.x, v.y, v.z

        if (u1 * v2 - v1 * u2) != 0 and u1 != 0:
            c = (y * u1 - x * u2) / (u1 * v2 - v1 * u2)
            k = (x - c * v1) / u1
            if math.isclose(k * u3 + c * v3, z, abs_tol=1e-7):
                return k
        elif (u1 * v3 - v1 * u3) != 0 and u1 != 0:
            c = (z * u1 - x * u3) / (u1 * v3 - v1 * u3)
            k = (x - c * v1) / u1
            if math.isclose(k * u2 + c * v2, y, abs_tol=1e-7):
                return k
        elif (v1 * u2 - v2 * u1) != 0 and u2 != 0:
            c = (u2 * x - y * u1) / (v1 * u2 - v2 * u1)
            k = (y - c * v2) / u2
            if math.isclose(k * u3 + c * v3, z, abs_tol=1e-7):
                return k
        elif (v3 * u2 - v2 * u3) != 0 and u2 != 0:
            c = (u2 * z - y * u3) / (v3 * u2 - v2 * u3)
            k = (y - c * v2) / u2
            if math.isclose(k * u1 + c * v1, x, abs_tol=1e-7):
                return k
        elif (u1 * v3 - v1 * u3) != 0 and u3 != 0:
            c = (z * u1 - x * u3) / (u1 * v3 - v1 * u3)
            k = (z - c * v3) / u3
            if math.isclose(k * u2 + c * v2, y, abs_tol=1e-7):
                return k
        elif (u2 * v3 - v2 * u3) != 0 and u3 != 0:
            c = (z * u2 - y * u3) / (u2 * v3 - v2 * u3)
            k = (z - c * v3) / u3
            if math.isclose(k * u1 + c * v1, x, abs_tol=1e-7):
                return k
        raise NotImplementedError

    def minimum_distance(self, element, return_points=False):
        if element.__class__ is Arc3D or element.__class__ is volmdlr.wires.Circle3D:
            pt1, pt2 = element.minimum_distance_points_line(self)
            if return_points:
                return pt1.point_distance(pt2), pt1, pt2
            return pt1.point_distance(pt2)

        if element.__class__ is LineSegment3D:
            p1, p2 = self.matrix_distance(element)
            if return_points:
                return p1.point_distance(p2), p1, p2
            return p1.point_distance(p2)

        if element.__class__ is BSplineCurve3D:
            points = element.points
            lines = []
            dist_min = math.inf
            for p1, p2 in zip(points[0:-1], points[1:]):
                lines.append(LineSegment3D(p1, p2))
            for line in lines:
                p1, p2 = self.matrix_distance(line)
                dist = p1.point_distance(p2)
                if dist < dist_min:
                    dist_min = dist
                    min_points = (p1, p2)
            if return_points:
                p1, p2 = min_points
                return dist_min, p1, p2
            return dist_min

        raise NotImplementedError

    def extrusion(self, extrusion_vector):
        u = self.unit_direction_vector()
        v = extrusion_vector.copy()
        v.normalize()
        w = u.cross(v)
        length_1 = self.length()
        length_2 = extrusion_vector.norm()
        # outer_contour = Polygon2D([O2D, Point2D((l1, 0.)),
        #                            Point2D((l1, l2)), Point2D((0., l2))])
        plane = volmdlr.faces.Plane3D(volmdlr.Frame3D(self.start, u, v, w))
        return [plane.rectangular_cut(0, length_1, 0, length_2)]

    def _revolution_conical(self, params):
        axis, u, p1_proj, dist1, dist2, angle = params
        v = axis.cross(u)
        dv = self.direction_vector()
        dv.normalize()

        semi_angle = math.atan2(dv.dot(u), dv.dot(axis))
        cone_origin = p1_proj - dist1 / math.tan(semi_angle) * axis
        if semi_angle > 0.5 * math.pi:
            semi_angle = math.pi - semi_angle

            cone_frame = volmdlr.Frame3D(cone_origin, u, -v, -axis)
            angle2 = - angle
        else:
            angle2 = angle
            cone_frame = volmdlr.Frame3D(cone_origin, u, v, axis)

        surface = volmdlr.faces.ConicalSurface3D(cone_frame, semi_angle)
        return [surface.rectangular_cut(0, angle2, z1=dist1 / math.tan(semi_angle), z2=dist2 / math.tan(semi_angle))]

    def _cylindrical_revolution(self, params):
        axis, u, p1_proj, dist1, dist2, angle = params
        v = axis.cross(u)
        surface = volmdlr.faces.CylindricalSurface3D(volmdlr.Frame3D(p1_proj, u, v, axis), dist1)
        return [surface.rectangular_cut(0, angle, 0, (self.end - self.start).dot(axis))]

    def revolution(self, axis_point, axis, angle):
        """
        Returns the face generated by the revolution of the line segments.
        """
        axis_line3d = Line3D(axis_point, axis_point + axis)
        if axis_line3d.point_belongs(self.start) and axis_line3d.point_belongs(
                self.end):
            return []

        p1_proj, _ = axis_line3d.point_projection(self.start)
        p2_proj, _ = axis_line3d.point_projection(self.end)
        distance_1 = self.start.point_distance(p1_proj)
        distance_2 = self.end.point_distance(p2_proj)
        if not math.isclose(distance_1, 0., abs_tol=1e-9):
            u = self.start - p1_proj  # Unit vector from p1_proj to p1
            u.normalize()
        elif not math.isclose(distance_2, 0., abs_tol=1e-9):
            u = self.end - p2_proj  # Unit vector from p1_proj to p1
            u.normalize()
        else:
            return []
        if u.is_colinear_to(self.direction_vector()):
            # Planar face
            v = axis.cross(u)
            surface = volmdlr.faces.Plane3D(
                volmdlr.Frame3D(p1_proj, u, v, axis))
            smaller_r, bigger_r = sorted([distance_1, distance_2])
            if angle == volmdlr.TWO_PI:
                # Only 2 circles as contours
                outer_contour2d = volmdlr.wires.Circle2D(volmdlr.O2D, bigger_r)
                if not math.isclose(smaller_r, 0, abs_tol=1e-9):
                    inner_contours2d = [volmdlr.wires.Circle2D(volmdlr.O2D, smaller_r)]
                else:
                    inner_contours2d = []
            else:
                inner_contours2d = []
                if math.isclose(smaller_r, 0, abs_tol=1e-9):
                    # One arc and 2 lines (pizza slice)
                    arc2_e = volmdlr.Point2D(bigger_r, 0)
                    arc2_i = arc2_e.rotation(center=volmdlr.O2D,
                                             angle=0.5 * angle)
                    arc2_s = arc2_e.rotation(center=volmdlr.O2D, angle=angle)
                    arc2 = Arc2D(arc2_s, arc2_i, arc2_e)
                    line1 = LineSegment2D(arc2_e, volmdlr.O2D)
                    line2 = LineSegment2D(volmdlr.O2D, arc2_s)
                    outer_contour2d = volmdlr.wires.Contour2D([arc2, line1,
                                                               line2])

                else:
                    # Two arcs and lines
                    arc1_s = volmdlr.Point2D(bigger_r, 0)
                    arc1_i = arc1_s.rotation(center=volmdlr.O2D,
                                             angle=0.5 * angle)
                    arc1_e = arc1_s.rotation(center=volmdlr.O2D, angle=angle)
                    arc1 = Arc2D(arc1_s, arc1_i, arc1_e)

                    arc2_e = volmdlr.Point2D(smaller_r, 0)
                    arc2_i = arc2_e.rotation(center=volmdlr.O2D,
                                             angle=0.5 * angle)
                    arc2_s = arc2_e.rotation(center=volmdlr.O2D, angle=angle)
                    arc2 = Arc2D(arc2_s, arc2_i, arc2_e)

                    line1 = LineSegment2D(arc1_e, arc2_s)
                    line2 = LineSegment2D(arc2_e, arc1_s)

                    outer_contour2d = volmdlr.wires.Contour2D([arc1, line1,
                                                               arc2, line2])

            return [volmdlr.faces.PlaneFace3D(surface,
                                              volmdlr.faces.Surface2D(
                                                  outer_contour2d,
                                                  inner_contours2d))]

        if not math.isclose(distance_1, distance_2, abs_tol=1e-9):
            # Conical
            return self._revolution_conical([axis, u, p1_proj, distance_1, distance_2, angle])

        # Cylindrical face
        return self._cylindrical_revolution([axis, u, p1_proj, distance_1, distance_2, angle])

    def to_step(self, current_id, surface_id=None):
        """Exports to STEP format."""
        line = self.to_line()
        content, line_id = line.to_step(current_id)
        current_id = line_id + 1
        start_content, start_id = self.start.to_step(current_id, vertex=True)
        current_id = start_id + 1
        end_content, end_id = self.end.to_step(current_id + 1, vertex=True)
        content += start_content + end_content
        current_id = end_id + 1
        content += f"#{current_id} = EDGE_CURVE('{self.name}',#{start_id},#{end_id},#{line_id},.T.);\n"
        return content, [current_id]


class BSplineCurve3D(BSplineCurve):
    """
    A class for 3 dimensional B-spline curves.

    The following rule must be respected : `number of knots = number of control points + degree + 1`

    :param degree: The degree of the 3 dimensional B-spline curve
    :type degree: int
    :param control_points: A list of 3 dimensional points
    :type control_points: List[:class:`volmdlr.Point3D`]
    :param knot_multiplicities: The vector of multiplicities for each knot
    :type knot_multiplicities: List[int]
    :param knots: The knot vector composed of values between 0 and 1
    :type knots: List[float]
    :param weights: The weight vector applied to the knot vector. Default
        value is None
    :type weights: List[float], optional
    :param periodic: If `True` the B-spline curve is periodic. Default value
        is False
    :type periodic: bool, optional
    :param name: The name of the B-spline curve. Default value is ''
    :type name: str, optional
    """
    _non_serializable_attributes = ['curve']

    def __init__(self,
                 degree: int,
                 control_points: List[volmdlr.Point3D],
                 knot_multiplicities: List[int],
                 knots: List[float],
                 weights: List[float] = None,
                 periodic: bool = False,
                 name: str = ''):

        BSplineCurve.__init__(self, degree,
                              control_points,
                              knot_multiplicities,
                              knots,
                              weights,
                              periodic,
                              name)

        self._bbox = None

    @property
    def bounding_box(self):
        if not self._bbox:
            self._bbox = self._bounding_box()
        return self._bbox

    @bounding_box.setter
    def bounding_box(self, new_bounding_box):
        self._bbox = new_bounding_box

    def _bounding_box(self):
        bbox = self.curve.bbox
        return volmdlr.core.BoundingBox(bbox[0][0], bbox[1][0],
                                        bbox[0][1], bbox[1][1],
                                        bbox[0][2], bbox[1][2])

    def look_up_table(self, resolution: int = 20, start_parameter: float = 0,
                      end_parameter: float = 1):
        """
        Creates a table of equivalence between the parameter t (eval. of the BSplineCurve) and the cumulative distance.

        :param resolution: The precision of the table. Auto-adjusted by the
            algorithm. Default value set to 20
        :type resolution: int, optional
        :param start_parameter: First parameter evaluated in the table.
            Default value set to 0
        :type start_parameter: float, optional
        :param end_parameter: Last parameter evaluated in the table.
            Default value set to 1
        :type start_parameter: float, optional
        :return: Yields a list of tuples containing the parameter and the
            cumulated distance along the BSplineCruve3D from the evaluation of
            start_parameter
        :rtype: Tuple[float, float]
        """
        resolution = max(10, min(resolution, int(self.length() / 1e-4)))
        delta_param = 1 / resolution * (end_parameter - start_parameter)
        distance = 0
        for i in range(resolution + 1):
            if i == 0:
                yield start_parameter, 0
            else:
                param1 = start_parameter + (i - 1) * delta_param
                param2 = start_parameter + i * delta_param
                point1 = volmdlr.Point3D(*self.curve.evaluate_single(param1))
                point2 = volmdlr.Point3D(*self.curve.evaluate_single(param2))
                distance += point1.point_distance(point2)
                yield param2, distance

    def point_at_abscissa(self, abscissa: float, resolution: int = 1000):
        """
        Returns the 3 dimensional point at a given curvilinear abscissa.

        This is an approximation. Resolution parameter can be increased
        for more accurate result.

        :param abscissa: The distance on the BSplineCurve3D from its start
        :type abscissa: float
        :param resolution: The precision of the approximation. Default value
            set to 1000
        :type resolution: int, optional
        :return: The Point3D at the given curvilinear abscissa.
        :rtype: :class:`volmdlr.Point3D`
        """
        if math.isclose(abscissa, 0, abs_tol=1e-10):
            return self.start
        if math.isclose(abscissa, self.length(), abs_tol=1e-10):
            return self.end
        look_up_table = self.look_up_table(resolution=resolution)
        if 0 < abscissa < self.length():
            last_param = 0
            for param, dist in look_up_table:
                if abscissa < dist:
                    param_t1 = last_param
                    param_t2 = param
                    return volmdlr.Point3D(
                        *self.curve.evaluate_single((param_t1 + param_t2) / 2))
                last_param = param
        raise ValueError('Curvilinear abscissa is bigger than length,'
                         ' or negative')

    def normal(self, position: float = 0.0):
        _, normal = operations.normal(self.curve, position, normalize=True)
        normal = volmdlr.Point3D(normal[0], normal[1], normal[2])
        return normal

    def direction_vector(self, abscissa=0.):
        length = self.length()
        if abscissa >= length:
            abscissa2 = length
            abscissa = abscissa2 - 0.001 * length

        else:
            abscissa2 = min(abscissa + 0.001 * length, length)

        tangent = self.point_at_abscissa(abscissa2) - self.point_at_abscissa(
            abscissa)
        return tangent

    def normal_vector(self, abscissa):
        return None

    def unit_normal_vector(self, abscissa):
        return None

    def point3d_to_parameter(self, point: volmdlr.Point3D):
        """
        Search for the value of the normalized evaluation parameter t (between 0 and 1).

        :return: the given point when the BSplineCurve3D is evaluated at the t value.
        """

        def f(param):
            p3d = volmdlr.Point3D(*self.curve.evaluate_single(param))
            return point.point_distance(p3d)

        res = minimize(fun=f, x0=0.5, bounds=[(0, 1)], tol=1e-9)
        return res.x[0]

    @classmethod
    def from_step(cls, arguments, object_dict, **kwargs):
        """
        Converts a step primitive to a BSplineCurve3D.

        :param arguments: The arguments of the step primitive.
        :type arguments: list
        :param object_dict: The dictionary containing all the step primitives
            that have already been instantiated
        :type object_dict: dict
        :return: The corresponding BSplineCurve3D.
        :rtype: :class:`volmdlr.edges.BSplineCurve3D`
        """
        name = arguments[0][1:-1]
        degree = int(arguments[1])
        points = [object_dict[int(i[1:])] for i in arguments[2]]
        lines = [LineSegment3D(pt1, pt2) for pt1, pt2 in zip(points[:-1], points[1:]) if not pt1.is_close(pt2)]
        if lines:  # quick fix. Real problem: Tolerance too low (1e-6 m = 0.001mm)
            dir_vector = lines[0].unit_direction_vector()
            if all(line.unit_direction_vector() == dir_vector for line in lines):
                return LineSegment3D(points[0], points[-1])
        # curve_form = arguments[3]
        if arguments[4] == '.F.':
            closed_curve = False
        elif arguments[4] == '.T.':
            closed_curve = True
        else:
            raise ValueError
        # self_intersect = arguments[5]
        knot_multiplicities = [int(i) for i in arguments[6][1:-1].split(",")]
        knots = [float(i) for i in arguments[7][1:-1].split(",")]
        # knot_spec = arguments[8]
        knot_vector = []
        for i, knot in enumerate(knots):
            knot_vector.extend([knot] * knot_multiplicities[i])

        if 9 in range(len(arguments)):
            weight_data = [float(i) for i in arguments[9][1:-1].split(",")]
        else:
            weight_data = None

        # FORCING CLOSED_CURVE = FALSE:
        # closed_curve = False
        return cls(degree, points, knot_multiplicities, knots, weight_data,
                   closed_curve, name)

    def to_step(self, current_id, surface_id=None, curve2d=None):
        """Exports to STEP format."""
        points_ids = []
        content = ''
        point_id = current_id
        for point in self.control_points:
            point_content, point_id = point.to_step(point_id,
                                                    vertex=False)
            content += point_content
            points_ids.append(point_id)
            point_id += 1

        curve_id = point_id
        content += f"#{curve_id} = B_SPLINE_CURVE_WITH_KNOTS('{self.name}',{self.degree}," \
                   f"({volmdlr.core.step_ids_to_str(points_ids)})," \
                   f".UNSPECIFIED.,.F.,.F.,{tuple(self.knot_multiplicities)},{tuple(self.knots)}," \
                   f".UNSPECIFIED.);\n"

        if surface_id:
            content += f"#{curve_id + 1} = SURFACE_CURVE('',#{curve_id},(#{curve_id + 2}),.PCURVE_S1.);\n"
            content += f"#{curve_id + 2} = PCURVE('',#{surface_id},#{curve_id + 3});\n"

            # 2D parametric curve
            curve2d_content, curve2d_id = curve2d.to_step(curve_id + 5)

            content += f"#{curve_id + 3} = DEFINITIONAL_REPRESENTATION('',(#{curve2d_id - 1}),#{curve_id + 4});\n"
            content += f"#{curve_id + 4} = ( GEOMETRIC_REPRESENTATION_CONTEXT(2)" \
                       f"PARAMETRIC_REPRESENTATION_CONTEXT() REPRESENTATION_CONTEXT('2D SPACE','') );\n"

            content += curve2d_content
            current_id = curve2d_id
        else:
            current_id = curve_id + 1

        start_content, start_id = self.start.to_step(current_id, vertex=True)
        current_id = start_id + 1
        end_content, end_id = self.end.to_step(current_id + 1, vertex=True)
        content += start_content + end_content
        current_id = end_id + 1
        if surface_id:
            content += f"#{current_id} = EDGE_CURVE('{self.name}',#{start_id},#{end_id},#{curve_id + 1},.T.);\n"
        else:
            content += f"#{current_id} = EDGE_CURVE('{self.name}',#{start_id},#{end_id},#{curve_id},.T.);\n"
        return content, [current_id]

    def point_distance(self, pt1):
        """Returns the minimal distance to a point."""
        distances = []
        for point in self.points:
            distances.append(pt1.point_distance(point))
        return min(distances)

    def rotation(self, center: volmdlr.Point3D, axis: volmdlr.Vector3D, angle: float):
        """
        BSplineCurve3D rotation.

        :param center: rotation center
        :param axis: rotation axis
        :param angle: angle rotation
        :return: a new rotated BSplineCurve3D
        """
        new_control_points = [point.rotation(center, axis, angle) for point in
                              self.control_points]
        new_bsplinecurve3d = BSplineCurve3D(self.degree, new_control_points,
                                            self.knot_multiplicities,
                                            self.knots, self.weights,
                                            self.periodic, self.name)
        return new_bsplinecurve3d

    def rotation_inplace(self, center: volmdlr.Point3D, axis: volmdlr.Vector3D, angle: float):
        """
        BSplineCurve3D rotation. Object is updated inplace.

        :param center: rotation center
        :param axis: rotation axis
        :param angle: rotation angle
        """
        warnings.warn("'inplace' methods are deprecated. Use a not inplace method instead.", DeprecationWarning)

        new_control_points = [point.rotation(center, axis, angle) for point in
                              self.control_points]
        new_bsplinecurve3d = BSplineCurve3D(self.degree, new_control_points,
                                            self.knot_multiplicities,
                                            self.knots, self.weights,
                                            self.periodic, self.name)
        self.control_points = new_control_points
        self.curve = new_bsplinecurve3d.curve
        self.points = new_bsplinecurve3d.points
        self._bbox = None

    def trim(self, point1: volmdlr.Point3D, point2: volmdlr.Point3D):
        if (point1.is_close(self.start) and point2.is_close(self.end)) \
                or (point1.is_close(self.end) and point2.is_close(self.start)):
            return self

        if point1.is_close(self.start) and not point2.is_close(self.end):
            return self.cut_after(self.point3d_to_parameter(point2))

        if point2.is_close(self.start) and not point1.is_close(self.end):
            return self.cut_after(self.point3d_to_parameter(point1))

        if not point1.is_close(self.start) and point2.is_close(self.end):
            return self.cut_before(self.point3d_to_parameter(point1))

        if not point2.is_close(self.start) and point1.is_close(self.end):
            return self.cut_before(self.point3d_to_parameter(point2))

        parameter1 = self.point3d_to_parameter(point1)
        parameter2 = self.point3d_to_parameter(point2)
        if parameter1 is None or parameter2 is None:
            raise ValueError('Point not on BSplineCurve for trim method')

        if parameter1 > parameter2:
            parameter1, parameter2 = parameter2, parameter1
            point1, point2 = point2, point1

        bspline_curve = self.cut_before(parameter1)
        new_param2 = bspline_curve.point3d_to_parameter(point2)
        trimmed_bspline_cruve = bspline_curve.cut_after(new_param2)
        return trimmed_bspline_cruve

    def trim_between_evaluations(self, parameter1: float, parameter2: float):
        print('Use BSplineCurve3D.trim instead of trim_between_evaluation')
        parameter1, parameter2 = min([parameter1, parameter2]), \
            max([parameter1, parameter2])

        if math.isclose(parameter1, 0, abs_tol=1e-7) \
                and math.isclose(parameter2, 1, abs_tol=1e-7):
            return self
        if math.isclose(parameter1, 0, abs_tol=1e-7):
            return self.cut_after(parameter2)
        if math.isclose(parameter2, 1, abs_tol=1e-7):
            return self.cut_before(parameter1)

        # Cut before
        bspline_curve = self.insert_knot(parameter1, num=self.degree)
        if bspline_curve.weights is not None:
            raise NotImplementedError

        # Cut after
        bspline_curve = bspline_curve.insert_knot(parameter2, num=self.degree)
        if bspline_curve.weights is not None:
            raise NotImplementedError

        new_ctrlpts = bspline_curve.control_points[bspline_curve.degree:
                                                   -bspline_curve.degree]
        new_multiplicities = bspline_curve.knot_multiplicities[1:-1]
        # new_multiplicities = bspline_curve.knot_multiplicities[2:-5]
        new_multiplicities[-1] += 1
        new_multiplicities[0] += 1
        new_knots = bspline_curve.knots[1:-1]
        # new_knots = bspline_curve.knots[2:-5]
        new_knots = standardize_knot_vector(new_knots)

        return BSplineCurve3D(degree=bspline_curve.degree,
                              control_points=new_ctrlpts,
                              knot_multiplicities=new_multiplicities,
                              knots=new_knots,
                              weights=None,
                              periodic=bspline_curve.periodic,
                              name=bspline_curve.name)

    def cut_before(self, parameter: float):
        # Is a value of parameter below 4e-3 a real need for precision ?
        if math.isclose(parameter, 0, abs_tol=4e-3):
            return self
        if math.isclose(parameter, 1, abs_tol=4e-3):
            return self.reverse()
        #     raise ValueError('Nothing will be left from the BSplineCurve3D')

        curves = operations.split_curve(self.curve, parameter)
        return self.from_geomdl_curve(curves[1])

    def cut_after(self, parameter: float):
        # Is a value of parameter below 4e-3 a real need for precision ?
        if math.isclose(parameter, 0, abs_tol=1e-6):
            #     # raise ValueError('Nothing will be left from the BSplineCurve3D')
            #     curves = operations.split_curve(operations.refine_knotvector(self.curve, [4]), parameter)
            #     return self.from_geomdl_curve(curves[0])
            return self.reverse()
        if math.isclose(parameter, 1, abs_tol=4e-3):
            return self
        curves = operations.split_curve(self.curve, parameter)
        return self.from_geomdl_curve(curves[0])

    def insert_knot(self, knot: float, num: int = 1):
        """
        Returns a new BSplineCurve3D.

        """
        curve_copy = self.curve.__deepcopy__({})
        modified_curve = operations.insert_knot(curve_copy, [knot], num=[num])
        return self.from_geomdl_curve(modified_curve)

    # Copy paste du LineSegment3D
    def plot(self, ax=None, edge_style: EdgeStyle = EdgeStyle()):
        if ax is None:
            fig = plt.figure()
            ax = fig.add_subplot(111, projection='3d')

        x = [point.x for point in self.points]
        y = [point.y for point in self.points]
        z = [point.z for point in self.points]
        ax.plot(x, y, z, color=edge_style.color, alpha=edge_style.alpha)
        if edge_style.edge_ends:
            ax.plot(x, y, z, 'o', color=edge_style.color, alpha=edge_style.alpha)
        return ax

    def to_2d(self, plane_origin, x, y):
        """
        Transforms a BSplineCurve3D into an BSplineCurve2D, given a plane origin and an u and v plane vector.

        :param plane_origin: plane origin.
        :param x: plane u vector.
        :param y: plane v vector.
        :return: BSplineCurve2D.
        """
        control_points2d = [point.to_2d(plane_origin, x, y) for point in
                            self.control_points]
        return BSplineCurve2D(self.degree, control_points2d,
                              self.knot_multiplicities, self.knots,
                              self.weights, self.periodic, self.name)

    def polygon_points(self, discretization_resolution: int):
        warnings.warn('polygon_points is deprecated,\
                please use discretization_points instead',
                      DeprecationWarning)
        return self.discretization_points(angle_resolution=discretization_resolution)

    def curvature(self, u: float, point_in_curve: bool = False):
        # u should be in the interval [0,1]
        ders = self.derivatives(u, 3)  # 3 first derivative
        c1, c2 = ders[1], ders[2]
        denom = c1.cross(c2)
        if c1.is_close(volmdlr.O3D) or c2.is_close(volmdlr.O3D) or denom.norm() == 0.0:
            if point_in_curve:
                return 0., volmdlr.Point3D(*ders[0])
            return 0.
        r_c = ((c1.norm()) ** 3) / denom.norm()
        point = volmdlr.Point3D(*ders[0])
        if point_in_curve:
            return 1 / r_c, point
        return 1 / r_c

    def global_maximum_curvature(self, nb_eval: int = 21, point_in_curve: bool = False):
        check = [i / (nb_eval - 1) for i in range(nb_eval)]
        curvatures = []
        for u in check:
            curvatures.append(self.curvature(u, point_in_curve))
        return curvatures

    def maximum_curvature(self, point_in_curve: bool = False):
        """
        Returns the maximum curvature of a curve and the point where it is located.
        """
        if point_in_curve:
            maximum_curvarture, point = max(self.global_maximum_curvature(nb_eval=21, point_in_curve=point_in_curve))
            return maximum_curvarture, point
        # print(self.global_maximum_curvature(point_in_curve))
        maximum_curvarture = max(self.global_maximum_curvature(nb_eval=21, point_in_curve=point_in_curve))
        return maximum_curvarture

    def minimum_radius(self, point_in_curve=False):
        """
        Returns the minimum curvature radius of a curve and the point where it is located.
        """
        if point_in_curve:
            maximum_curvarture, point = self.maximum_curvature(point_in_curve)
            return 1 / maximum_curvarture, point
        maximum_curvarture = self.maximum_curvature(point_in_curve)
        return 1 / maximum_curvarture

    def global_minimum_curvature(self, nb_eval: int = 21):
        check = [i / (nb_eval - 1) for i in range(nb_eval)]
        radius = []
        for u in check:
            radius.append(self.minimum_curvature(u))
        return radius

    def triangulation(self):
        return None

    def linesegment_intersections(self, linesegment3d: LineSegment3D):
        """
        Calculates intersections between a BSplineCurve3D and a LineSegment3D.

        :param linesegment3d: linesegment to verify intersections.
        :return: list with the intersections points.
        """
        if not self.bounding_box.bbox_intersection(linesegment3d.bounding_box):
            return []
        intersections_points = self.get_linesegment_intersections(linesegment3d)
        return intersections_points


class BezierCurve3D(BSplineCurve3D):
    """
    A class for 3 dimensional Bézier curves.

    :param degree: The degree of the Bézier curve
    :type degree: int
    :param control_points: A list of 3 dimensional points
    :type control_points: List[:class:`volmdlr.Point3D`]
    :param name: The name of the B-spline curve. Default value is ''
    :type name: str, optional
    """

    def __init__(self, degree: int, control_points: List[volmdlr.Point3D],
                 name: str = ''):
        knotvector = utilities.generate_knot_vector(degree,
                                                    len(control_points))
        knot_multiplicity = [1] * len(knotvector)

        BSplineCurve3D.__init__(self, degree, control_points,
                                knot_multiplicity, knotvector,
                                None, False, name)


class Arc3D(Arc):
    """
    An arc is defined by a starting point, an end point and an interior point.

    """

    def __init__(self, start, interior, end, name=''):
        self._utd_normal = False
        self._utd_center = False
        self._utd_frame = False
        self._utd_is_trigo = False
        self._utd_angle = False
        self._normal = None
        self._frame = None
        self._center = None
        self._is_trigo = None
        self._angle = None
        # self._utd_clockwise_and_trigowise_paths = False
        Arc.__init__(self, start=start, end=end, interior=interior, name=name)
        self._bbox = None

    def __hash__(self):
        return hash(('arc3d', self.interior, self.start, self.end))

    def __eq__(self, other_arc):
        if self.__class__.__name__ != other_arc.__class__.__name__:
            return False
        return (self.center == other_arc.center
                and self.start == other_arc.start
                and self.end == other_arc.end
                and self.interior == other_arc.interior)

    @property
    def bounding_box(self):
        if not self._bbox:
            self._bbox = self.get_bounding_box()
        return self._bbox

    @bounding_box.setter
    def bounding_box(self, new_bounding_box):
        self._bbox = new_bounding_box

    def get_bounding_box(self):
        """
        Calculates the bounding box of the Arc3D.

        :return: Bounding Box object.
        """
        # TODO: implement exact calculation

        points = self.discretization_points(angle_resolution=10)
        xmin = min(point.x for point in points)
        xmax = max(point.x for point in points)
        ymin = min(point.y for point in points)
        ymax = max(point.y for point in points)
        zmin = min(point.z for point in points)
        zmax = max(point.z for point in points)
        return volmdlr.core.BoundingBox(xmin, xmax, ymin, ymax, zmin, zmax)

    @classmethod
    def from_angle(cls, start: volmdlr.Point3D, angle: float,
                   axis_point: volmdlr.Point3D, axis: volmdlr.Vector3D):
        """Gives the arc3D from a start, an angle and an axis."""
        start_gen = start
        int_gen = start_gen.rotation(axis_point, axis, angle / 2)
        end_gen = start_gen.rotation(axis_point, axis, angle)
        if angle == volmdlr.TWO_PI:
            line = Line3D(axis_point, axis_point + axis)
            center, _ = line.point_projection(start)
            radius = center.point_distance(start)
            u = start - center
            v = axis.cross(u)
            return volmdlr.wires.Circle3D(volmdlr.Frame3D(center, u, v, axis),
                                          radius)
        return cls(start_gen, int_gen, end_gen, axis)

    @property
    def normal(self):
        if not self._utd_normal:
            self._normal = self.get_normal()
            self._utd_normal = True
        return self._normal

    def get_normal(self):
        u1 = self.interior - self.start
        u2 = self.interior - self.end
        try:
            u1.normalize()
            u2.normalize()
        except ZeroDivisionError:
            raise ValueError(
                'Start, end and interior points of an arc must be distincts') from ZeroDivisionError

        normal = u2.cross(u1)
        normal.normalize()
        return normal

    @property
    def center(self):
        if not self._utd_center:
            self._center = self.get_center()
            self._utd_center = True
        return self._center

    def get_center(self):
        vector_u1 = self.interior - self.start
        vector_u2 = self.interior - self.end
        if vector_u1.is_close(vector_u2):
            vector_u2 = self.normal.cross(vector_u1)
            vector_u2.normalize()

        vector_v1 = self.normal.cross(vector_u1)  # v1 is normal, equal u2
        vector_v2 = self.normal.cross(vector_u2)  # equal -u1

        point11 = 0.5 * (self.start + self.interior)  # Mid-point of segment s,m
        point12 = point11 + vector_v1
        point21 = 0.5 * (self.end + self.interior)  # Mid-point of segment s,m
        point22 = point21 + vector_v2

        line_1 = Line3D(point11, point12)
        line_2 = Line3D(point21, point22)

        try:
            center, _ = line_1.minimum_distance_points(line_2)
        except ZeroDivisionError:
            raise ValueError(
                'Start, end and interior points  of an arc must be distincts') from ZeroDivisionError

        return center

    @property
    def frame(self):
        if not self._utd_frame:
            self._frame = self.get_frame()
            self._utd_frame = True
        return self._frame

    def get_frame(self):
        vec1 = self.start - self.center
        vec1.normalize()
        vec2 = self.normal.cross(vec1)
        frame = volmdlr.Frame3D(self.center, vec1, vec2, self.normal)
        return frame

    @property
    def is_trigo(self):
        if not self._utd_is_trigo:
            self._is_trigo = self.get_arc_direction()
            self._utd_is_trigo = True
        return self._is_trigo

    def get_arc_direction(self):
        """
        Verifies if arc is clockwise or counterclockwise.

        :return: True if clockwise, False if counterclockwise.
        """
        clockwise_path, trigowise_path = self.clockwise_and_trigowise_paths
        if clockwise_path > trigowise_path:
            return True
        return False

    @property
    def clockwise_and_trigowise_paths(self):
        """
        :return: clockwise path and trigonometric path property.
        """
        if not self._utd_clockwise_and_trigowise_paths:
            vec1 = self.start - self.center
            vec1.normalize()
            vec2 = self.normal.cross(vec1)
            radius_1 = self.start.to_2d(self.center, vec1, vec2)
            radius_2 = self.end.to_2d(self.center, vec1, vec2)
            radius_i = self.interior.to_2d(self.center, vec1, vec2)
            self._clockwise_and_trigowise_paths = \
                self.get_clockwise_and_trigowise_paths(radius_1,
                                                       radius_2,
                                                       radius_i)
            self._utd_clockwise_and_trigowise_paths = True
        return self._clockwise_and_trigowise_paths

    @property
    def angle(self):
        """
        Arc angle property.

        :return: arc angle.
        """
        if not self._utd_angle:
            self._angle = self.get_angle()
            self._utd_angle = True
        return self._angle

    def get_angle(self):
        """
        Gets the arc angle.

        :return: arc angle.
        """
        clockwise_path, trigowise_path = \
            self.clockwise_and_trigowise_paths
        if self.is_trigo:
            return trigowise_path
        return clockwise_path

    @property
    def points(self):
        return [self.start, self.interior, self.end]

    def reverse(self):
        """
        Defines a new Arc3D, identical to self, but in the opposite direction.

        """
        return self.__class__(self.end.copy(),
                              self.interior.copy(),
                              self.start.copy())

    def point_at_abscissa(self, abscissa):
        """
        Calculates a point in the Arc3D at a given abscissa.

        :param abscissa: abscissa where in the curve the point should be calculated.
        :return: Corresponding point.
        """
        return self.start.rotation(self.center, self.normal,
                                   abscissa / self.radius)

    def normal_vector(self, abscissa):
        """
        Calculates a normal vector at a given abscissa of the Arc3D.

        :param abscissa: abscissa where in the curve the normal vector should be calculated.
        :return: Corresponding normal vector.
        """
        theta = abscissa / self.radius
        n_0 = self.center - self.start
        normal = n_0.rotation(self.center, self.normal, theta)
        return normal

    def unit_normal_vector(self, abscissa):
        """
        Calculates a unit normal vector at a given abscissa of the Arc3D.

        :param abscissa: abscissa where in the curve the unit normal vector should be calculated.
        :return: Corresponding unit normal vector.
        """
        normal_vector = self.normal_vector(abscissa)
        normal_vector.normalize()
        return normal_vector

    def direction_vector(self, abscissa):
        """
        Calculates a direction vector at a given abscissa of the Arc3D.

        :param abscissa: abscissa where in the curve the direction vector should be calculated.
        :return: Corresponding direction vector.
        """
        normal_vector = self.normal_vector(abscissa)
        tangent = normal_vector.cross(self.normal)
        return tangent

    def unit_direction_vector(self, abscissa):
        """
        Calculates a unit direction vector at a given abscissa of the Arc3D.

        :param abscissa: abscissa where in the curve the unit direction vector should be calculated.
        :return: Corresponding unit direction vector.
        """
        direction_vector = self.direction_vector(abscissa)
        direction_vector.normalize()
        return direction_vector

    def rotation(self, center: volmdlr.Point3D,
                 axis: volmdlr.Vector3D, angle: float):
        """
        Arc3D rotation.

        :param center: rotation center
        :param axis: rotation axis
        :param angle: angle rotation
        :return: a new rotated Arc3D
        """
        new_start = self.start.rotation(center, axis, angle)
        new_interior = self.interior.rotation(center, axis, angle)
        new_end = self.end.rotation(center, axis, angle)
        return Arc3D(new_start, new_interior, new_end, name=self.name)

    def rotation_inplace(self, center: volmdlr.Point3D,
                         axis: volmdlr.Vector3D, angle: float):
        """
        Arc3D rotation. Object is updated inplace.

        :param center: rotation center
        :param axis: rotation axis
        :param angle: rotation angle
        """
        warnings.warn("'inplace' methods are deprecated. Use a not inplace method instead.", DeprecationWarning)

        self.center.rotation_inplace(center, axis, angle)
        self.start.rotation_inplace(center, axis, angle)
        self.interior.rotation_inplace(center, axis, angle)
        self.end.rotation_inplace(center, axis, angle)
        self._bbox = None

    def translation(self, offset: volmdlr.Vector3D):
        """
        Arc3D translation.

        :param offset: translation vector.
        :return: A new translated Arc3D.
        """
        new_start = self.start.translation(offset)
        new_interior = self.interior.translation(offset)
        new_end = self.end.translation(offset)
        return Arc3D(new_start, new_interior, new_end, name=self.name)

    def translation_inplace(self, offset: volmdlr.Vector3D):
        """
        Arc3D translation. Object is updated inplace.

        :param offset: translation vector.
        """
        warnings.warn("'inplace' methods are deprecated. Use a not inplace method instead.", DeprecationWarning)

        self.center.translation_inplace(offset)
        self.start.translation_inplace(offset)
        self.interior.translation_inplace(offset)
        self.end.translation_inplace(offset)
        self._bbox = None

    def plot(self, ax=None, edge_style: EdgeStyle = EdgeStyle()):
        if ax is None:
            ax = plt.figure().add_subplot(111, projection='3d')
        # if plot_points:
        #     ax.plot([self.interior[0]], [self.interior[1]], [self.interior[2]],
        #             color='b')
        #     ax.plot([self.start[0]], [self.start[1]], [self.start[2]], c='r')
        #     ax.plot([self.end[0]], [self.end[1]], [self.end[2]], c='r')
        #     ax.plot([self.interior[0]], [self.interior[1]], [self.interior[2]],
        #             c='g')
        x = []
        y = []
        z = []
        for pointx, pointy, pointz in self.discretization_points(number_points=25):
            x.append(pointx)
            y.append(pointy)
            z.append(pointz)

        ax.plot(x, y, z, color=edge_style.color, alpha=edge_style.alpha)
        if edge_style.edge_ends:
            self.start.plot(ax=ax)
            self.end.plot(ax=ax)

        if edge_style.edge_direction:
            x, y, z = self.point_at_abscissa(0.5 * self.length())
            u, v, w = 0.05 * self.unit_direction_vector(0.5 * self.length())
            ax.quiver(x, y, z, u, v, w, length=self.length() / 100,
                      arrow_length_ratio=5, normalize=True,
                      pivot='tip', color=edge_style.color)
        return ax

    def plot2d(self, center: volmdlr.Point3D = volmdlr.O3D,
               x3d: volmdlr.Vector3D = volmdlr.X3D, y3d: volmdlr.Vector3D = volmdlr.Y3D,
               ax=None, color='k'):

        if ax is None:
            fig = plt.figure()
            ax = fig.add_subplot(111, projection='3d')
        else:
            fig = ax.figure

        # TODO: Enhance this plot
        length = self.length()
        x = []
        y = []
        for i in range(30):
            point = self.point_at_abscissa(i / 29. * length)
            xi, yi = point.plane_projection2d(center, x3d, y3d)
            x.append(xi)
            y.append(yi)
        ax.plot(x, y, color=color)

        return ax

    def copy(self, *args, **kwargs):
        return Arc3D(self.start.copy(), self.interior.copy(), self.end.copy())

    def frame_mapping_parameters(self, frame: volmdlr.Frame3D, side: str):
        if side == 'old':
            new_start = frame.local_to_global_coordinates(self.start.copy())
            new_interior = frame.local_to_global_coordinates(self.interior.copy())
            new_end = frame.local_to_global_coordinates(self.end.copy())
        elif side == 'new':
            new_start = frame.global_to_local_coordinates(self.start.copy())
            new_interior = frame.global_to_local_coordinates(self.interior.copy())
            new_end = frame.global_to_local_coordinates(self.end.copy())
        else:
            raise ValueError('side value not valid, please specify'
                             'a correct value: \'old\' or \'new\'')
        return new_start, new_interior, new_end

    def frame_mapping(self, frame: volmdlr.Frame3D, side: str):
        """
        Changes vector frame_mapping and return a new Arc3D.

        side = 'old' or 'new'
        """
        new_start, new_interior, new_end = \
            self.frame_mapping_parameters(frame, side)

        return Arc3D(new_start, new_interior, new_end, name=self.name)

    def frame_mapping_inplace(self, frame: volmdlr.Frame3D, side: str):
        """
        Changes vector frame_mapping and the object is updated inplace.

        side = 'old' or 'new'
        """
        warnings.warn("'inplace' methods are deprecated. Use a not inplace method instead.", DeprecationWarning)

        new_start, new_interior, new_end = \
            self.frame_mapping_parameters(frame, side)
        self.start, self.interior, self.end = new_start, new_interior, new_end
        self._bbox = None

    def abscissa(self, point3d: volmdlr.Point3D):
        """
        Calculates the abscissa given a point in the Arc3D.

        :param point3d: point to calculate the abscissa.
        :return: corresponding abscissa.
        """
        x, y, _ = self.frame.global_to_local_coordinates(point3d)
        u1 = x / self.radius
        u2 = y / self.radius
        theta = volmdlr.geometry.sin_cos_angle(u1, u2)

        return self.radius * abs(theta)

    def to_2d(self, plane_origin, x, y):
        """
        Transforms a Arc3D into an Arc2D, given a plane origin and an u and v plane vector.

        :param plane_origin: plane origin.
        :param x: plane u vector.
        :param y: plane v vector.
        :return: Arc2D.
        """
        point_start = self.start.to_2d(plane_origin, x, y)
        point_interior = self.interior.to_2d(plane_origin, x, y)
        point_end = self.end.to_2d(plane_origin, x, y)
        return Arc2D(point_start, point_interior, point_end, name=self.name)

    def minimum_distance_points_arc(self, other_arc):

        u1 = self.start - self.center
        u1.normalize()
        u2 = self.normal.cross(u1)

        w = other_arc.center - self.center

        u3 = other_arc.start - other_arc.center
        u3.normalize()
        u4 = other_arc.normal.cross(u3)

        r1, r2 = self.radius, other_arc.radius

        a, b, c, d = u1.dot(u1), u1.dot(u2), u1.dot(u3), u1.dot(u4)
        e, f, g = u2.dot(u2), u2.dot(u3), u2.dot(u4)
        h, i = u3.dot(u3), u3.dot(u4)
        j = u4.dot(u4)
        k, l, m, n, o = w.dot(u1), w.dot(u2), w.dot(u3), w.dot(u4), w.dot(w)

        def distance_squared(x):
            return (a * ((math.cos(x[0])) ** 2) * r1 ** 2 + e * (
                    (math.sin(x[0])) ** 2) * r1 ** 2
                    + o + h * ((math.cos(x[1])) ** 2) * r2 ** 2 + j * (
                            (math.sin(x[1])) ** 2) * r2 ** 2
                    + b * math.sin(2 * x[0]) * r1 ** 2 - 2 * r1 * math.cos(
                        x[0]) * k
                    - 2 * r1 * r2 * math.cos(x[0]) * math.cos(x[1]) * c
                    - 2 * r1 * r2 * math.cos(x[0]) * math.sin(
                        x[1]) * d - 2 * r1 * math.sin(x[0]) * l
                    - 2 * r1 * r2 * math.sin(x[0]) * math.cos(x[1]) * f
                    - 2 * r1 * r2 * math.sin(x[0]) * math.sin(
                        x[1]) * g + 2 * r2 * math.cos(x[1]) * m
                    + 2 * r2 * math.sin(x[1]) * n + i * math.sin(
                        2 * x[1]) * r2 ** 2)

        x01 = npy.array([self.angle / 2, other_arc.angle / 2])

        res1 = least_squares(distance_squared, x01, bounds=[(0, 0), (self.angle, other_arc.angle)])

        point1 = self.point_at_abscissa(res1.x[0] * r1)
        point2 = other_arc.point_at_abscissa(res1.x[1] * r2)

        return point1, point2

    def distance_squared(self, x, u, v, k, w):
        a = u.dot(u)
        b = u.dot(v)
        c = u.dot(k)
        d = v.dot(v)
        e = v.dot(k)
        f = k.dot(k)
        g = w.dot(u)
        h = w.dot(v)
        i = w.dot(k)
        j = w.dot(w)

        r = self.radius
        return (a * x[0] ** 2 + j + d * (
                (math.sin(x[1])) ** 2) * r ** 2 + f * (
                        (math.cos(x[1])) ** 2) * r ** 2
                - 2 * x[0] * g - 2 * x[0] * r * math.sin(x[1]) * b - 2 * x[
                    0] * r * math.cos(x[1]) * c
                + 2 * r * math.sin(x[1]) * h + 2 * r * math.cos(x[1]) * i
                + math.sin(2 * x[1]) * e * r ** 2)

    def minimum_distance_points_line(self, other_line):
        u = other_line.direction_vector()
        k = self.start - self.center
        k.normalize()
        w = self.center - other_line.start
        v = self.normal.cross(k)

        radius = self.radius

        x01 = npy.array([0.5, self.angle / 2])
        x02 = npy.array([0.5, 0])
        x03 = npy.array([0.5, self.angle])

        res1 = least_squares(self.distance_squared, x01, bounds=[(0, 0), (1, self.angle)], args=(u, v, k, w))
        res2 = least_squares(self.distance_squared, x02, bounds=[(0, 0), (1, self.angle)], args=(u, v, k, w))
        res3 = least_squares(self.distance_squared, x03, bounds=[(0, 0), (1, self.angle)], args=(u, v, k, w))

        point1 = other_line.point_at_abscissa(res1.x[0] * other_line.length())
        point2 = self.point_at_abscissa(res1.x[1] * radius)

        res = [res2, res3]
        for couple in res:
            ptest1 = other_line.point_at_abscissa(
                couple.x[0] * other_line.length())
            ptest2 = self.point_at_abscissa(couple.x[1] * radius)
            dtest = ptest1.point_distance(ptest2)
            if dtest < v.dot(v):
                point1, point2 = ptest1, ptest2

        return point1, point2

    def minimum_distance(self, element, return_points=False):
        if element.__class__ is Arc3D or element.__class__.__name__ == 'Circle3D':
            p1, p2 = self.minimum_distance_points_arc(element)
            if return_points:
                return p1.point_distance(p2), p1, p2
            return p1.point_distance(p2)

        if element.__class__ is LineSegment3D:
            pt1, pt2 = self.minimum_distance_points_line(element)
            if return_points:
                return pt1.point_distance(pt2), pt1, pt2
            return pt1.point_distance(pt2)

        return NotImplementedError

    def extrusion(self, extrusion_vector):
        if self.normal.is_colinear_to(extrusion_vector):
            u = self.start - self.center
            u.normalize()
            w = extrusion_vector.copy()
            w.normalize()
            v = w.cross(u)
            arc2d = self.to_2d(self.center, u, v)
            angle1, angle2 = arc2d.angle1, arc2d.angle2
            if angle2 < angle1:
                angle2 += volmdlr.TWO_PI
            cylinder = volmdlr.faces.CylindricalSurface3D(
                volmdlr.Frame3D(self.center,
                                u,
                                v,
                                w),
                self.radius
            )
            return [cylinder.rectangular_cut(angle1, angle2, 0., extrusion_vector.norm())]
        raise NotImplementedError(f'Elliptic faces not handled: dot={self.normal.dot(extrusion_vector)}')

    def revolution(self, axis_point: volmdlr.Point3D, axis: volmdlr.Vector3D,
                   angle: float):
        line3d = Line3D(axis_point, axis_point + axis)
        tore_center, _ = line3d.point_projection(self.center)

        # Sphere
        if math.isclose(tore_center.point_distance(self.center), 0.,
                        abs_tol=1e-6):

            start_p, _ = line3d.point_projection(self.start)
            u = self.start - start_p

            if math.isclose(u.norm(), 0, abs_tol=1e-6):
                end_p, _ = line3d.point_projection(self.end)
                u = self.end - end_p
                if math.isclose(u.norm(), 0, abs_tol=1e-6):
                    interior_p, _ = line3d.point_projection(self.interior)
                    u = self.interior - interior_p

            u.normalize()
            v = axis.cross(u)
            arc2d = self.to_2d(self.center, u, axis)

            surface = volmdlr.faces.SphericalSurface3D(
                volmdlr.Frame3D(self.center, u, v, axis), self.radius)

            return [surface.rectangular_cut(0, angle,
                                            arc2d.angle1, arc2d.angle2)]

        # Toroidal
        u = self.center - tore_center
        u.normalize()
        v = axis.cross(u)
        if not math.isclose(self.normal.dot(u), 0., abs_tol=1e-6):
            raise NotImplementedError(
                'Outside of plane revolution not supported')

        radius = tore_center.point_distance(self.center)
        surface = volmdlr.faces.ToroidalSurface3D(
            volmdlr.Frame3D(tore_center, u, v, axis), radius,
            self.radius)
        arc2d = self.to_2d(tore_center, u, axis)
        return [surface.rectangular_cut(0, angle,
                                        arc2d.angle1, arc2d.angle2)]

    def to_step(self, current_id, surface_id=None):
        """Exports to STEP format."""
        if self.angle >= math.pi:
            length = self.length()
            arc1, arc2 = self.split(self.point_at_abscissa(0.33 * length))
            arc2, arc3 = arc2.split(self.point_at_abscissa(0.66 * length))
            content, arcs1_id = arc1.to_step_without_splitting(current_id)
            arc2_content, arcs2_id = arc2.to_step_without_splitting(
                arcs1_id[0] + 1)
            arc3_content, arcs3_id = arc3.to_step_without_splitting(
                arcs2_id[0] + 1)
            content += arc2_content + arc3_content
            return content, [arcs1_id[0], arcs2_id[0], arcs3_id[0]]
        return self.to_step_without_splitting(current_id)

    def to_step_without_splitting(self, current_id, surface_id=None):
        u = self.start - self.center
        u.normalize()
        v = self.normal.cross(u)
        frame = volmdlr.Frame3D(self.center, self.normal, u, v)

        content, frame_id = frame.to_step(current_id)
        curve_id = frame_id + 1
        content += f"#{curve_id} = CIRCLE('{self.name}', #{frame_id}, {self.radius * 1000});\n"

        if surface_id:
            content += f"#{curve_id + 1} = SURFACE_CURVE('',#{curve_id},(#{surface_id}),.PCURVE_S1.);\n"
            curve_id += 1

        current_id = curve_id + 1
        start_content, start_id = self.start.to_step(current_id, vertex=True)
        end_content, end_id = self.end.to_step(start_id + 1, vertex=True)
        content += start_content + end_content
        current_id = end_id + 1
        content += f"#{current_id} = EDGE_CURVE('{self.name}',#{start_id},#{end_id},#{curve_id},.T.);\n"
        return content, [current_id]

    def point_belongs(self, point3d, abs_tol: float = 1e-6):
        """
        Check if a point 3d belongs to the arc_3d or not.

        :param point3d: point to be verified is on arc
        :return: True if point is on Arc, False otherwise.
        """
        if not math.isclose(point3d.point_distance(self.center), self.radius, abs_tol=abs_tol):
            return False
        # vector1 = self.start - self.center
        # vector2 = self.interior - self.center
        vector = point3d - self.center
        if not math.isclose(vector.dot(self.frame.w), 0.0, abs_tol=abs_tol):
            return False
        point_abscissa = self.abscissa(point3d)
        abscissa_start = self.abscissa(self.start)
        abscissa_end = self.abscissa(self.end)
        if abscissa_start <= point_abscissa <= abscissa_end:
            return True
        return False

    def triangulation(self):
        """
        Triangulation for an Arc3D.

        """
        return None

    def middle_point(self):
        return self.point_at_abscissa(self.length() / 2)

    def line_intersections(self, line3d: Line3D):
        """
        Calculates intersections between an Arc3D and a Line3D.

        :param linesegment3d: linesegment to verify intersections.
        :return: list with intersections points between line and Arc3D.
        """
        circle3d_lineseg_inters = vm_utils_intersections.circle_3d_line_intersections(self, line3d)
        linesegment_intersections = []
        for intersection in circle3d_lineseg_inters:
            if self.point_belongs(intersection, 1e-6):
                linesegment_intersections.append(intersection)
        return linesegment_intersections

    def linesegment_intersections(self, linesegment3d: LineSegment3D):
        """
        Calculates intersections between an Arc3D and a LineSegment3D.

        :param linesegment3d: linesegment to verify intersections.
        :return: list with intersections points between linesegment and Arc3D.
        """
        linesegment_intersections = []
        intersections = self.line_intersections(linesegment3d.to_line())
        for intersection in intersections:
            if linesegment3d.point_belongs(intersection):
                linesegment_intersections.append(intersection)
        return linesegment_intersections


class FullArc3D(Arc3D):
    """
    An edge that starts at start_end, ends at the same point after having described a circle.

    """

    def __init__(self, center: volmdlr.Point3D, start_end: volmdlr.Point3D,
                 normal: volmdlr.Vector3D,
                 name: str = ''):
        self.__center = center
        self.__normal = normal
        self.start_end = start_end
        interior = start_end.rotation(center, normal, math.pi)
        Arc3D.__init__(self, start=start_end, end=start_end,
                       interior=interior, name=name)  # !!! this is dangerous

    def __hash__(self):
        return hash(self.center) + 5 * hash(self.start_end)

    def __eq__(self, other_arc):
        return (self.center == other_arc.center) \
            and (self.start == other_arc.start)

    @property
    def center(self):
        return self.__center

    @property
    def angle(self):
        return volmdlr.TWO_PI

    @property
    def normal(self):
        return self.__normal

    @property
    def is_trigo(self):
        return True

    def copy(self, *args, **kwargs):
        return FullArc3D(self._center.copy(), self.end.copy(), self._normal.copy())

    def to_dict(self, use_pointers: bool = False, memo=None, path: str = '#'):
        dict_ = self.base_dict()
        dict_['center'] = self.center.to_dict(use_pointers=use_pointers, memo=memo, path=path + '/center')
        dict_['radius'] = self.radius
        dict_['angle'] = self.angle
        dict_['is_trigo'] = self.is_trigo
        dict_['start_end'] = self.start.to_dict(use_pointers=use_pointers, memo=memo, path=path + '/start_end')
        dict_['normal'] = self.normal.to_dict(use_pointers=use_pointers, memo=memo, path=path + '/normal')
        dict_['name'] = self.name
        return dict_

    def to_2d(self, plane_origin, x, y):
        """
        Transforms a FullArc3D into an FullArc2D, given a plane origin and an u and v plane vector.

        :param plane_origin: plane origin.
        :param x: plane u vector.
        :param y: plane v vector.
        :return: FullArc2D.
        """
        center = self.center.to_2d(plane_origin, x, y)
        start_end = self.start.to_2d(plane_origin, x, y)
        return FullArc2D(center, start_end)

    def to_step(self, current_id, surface_id=None):
        """Exports to STEP format."""
        # Not calling Circle3D.to_step because of circular imports
        u = self.start - self.center
        u.normalize()
        v = self.normal.cross(u)
        frame = volmdlr.Frame3D(self.center, self.normal, u, v)
        content, frame_id = frame.to_step(current_id)
        curve_id = frame_id + 1
        # Not calling Circle3D.to_step because of circular imports
        content += f"#{curve_id} = CIRCLE('{self.name}',#{frame_id},{self.radius * 1000});\n"

        if surface_id:
            content += f"#{curve_id + 1} = SURFACE_CURVE('',#{curve_id},(#{surface_id}),.PCURVE_S1.);\n"
            curve_id += 1

        point1 = (self.center + u * self.radius).to_point()

        p1_content, p1_id = point1.to_step(curve_id + 1, vertex=True)
        content += p1_content

        edge_curve = p1_id + 1
        content += f"#{edge_curve} = EDGE_CURVE('{self.name}',#{p1_id},#{p1_id},#{curve_id},.T.);\n"
        curve_id += 1

        return content, [edge_curve]

    def plot(self, ax=None, edge_style: EdgeStyle = EdgeStyle()):
        if ax is None:
            ax = Axes3D(plt.figure())

        x = []
        y = []
        z = []
        for px, py, pz in self.discretization_points(number_points=20):
            x.append(px)
            y.append(py)
            z.append(pz)
        x.append(x[0])
        y.append(y[0])
        z.append(z[0])
        ax.plot(x, y, z, color=edge_style.color, alpha=edge_style.alpha)

        if edge_style.edge_ends:
            self.start.plot(ax=ax)
            self.end.plot(ax=ax)
        if edge_style.edge_direction:
            half_length = 0.5 * self.length()
            x, y, z = self.point_at_abscissa(half_length)
            tangent = self.unit_direction_vector(half_length)
            arrow_length = 0.15 * half_length
            ax.quiver(x, y, z, *arrow_length * tangent, pivot='tip')

        return ax

    def rotation(self, center: volmdlr.Point3D, axis: volmdlr.Vector3D, angle: float):
        new_start_end = self.start.rotation(center, axis, angle)
        new_center = self._center.rotation(center, axis, angle)
        new_normal = self._normal.rotation(center, axis, angle)
        return FullArc3D(new_center, new_start_end,
                         new_normal, name=self.name)

    def rotation_inplace(self, center: volmdlr.Point3D, axis: volmdlr.Vector3D, angle: float):
        warnings.warn("'inplace' methods are deprecated. Use a not inplace method instead.", DeprecationWarning)

        self.start.rotation(center, axis, angle, False)
        self.end.rotation(center, axis, angle, False)
        self._center.rotation(center, axis, angle, False)
        self.interior.rotation(center, axis, angle, False)
        self._bbox = None

    def translation(self, offset: volmdlr.Vector3D):
        new_start_end = self.start.translation(offset, True)
        new_center = self._center.translation(offset, True)
        new_normal = self._normal.translation(offset, True)
        return FullArc3D(new_center, new_start_end,
                         new_normal, name=self.name)

    def translation_inplace(self, offset: volmdlr.Vector3D):
        warnings.warn("'inplace' methods are deprecated. Use a not inplace method instead.", DeprecationWarning)

        self.start.translation(offset, False)
        self.end.translation(offset, False)
        self._center.translation(offset, False)
        self.interior.translation(offset, False)
        self._bbox = None

    def linesegment_intersections(self, linesegment3d: LineSegment3D):
        """
        Calculates the intersections between a fullarc 3d and a linesegment3d.

        :param linesegment: linesegment3d to verify intersections.
        :return: list of points 3d, if there are any intersections, an empty list if otherwise.
        """
        distance_center_lineseg = linesegment3d.point_distance(self.frame.origin)
        if distance_center_lineseg > self.radius:
            return []
        direction_vector = linesegment3d.direction_vector()
        if math.isclose(self.frame.w.dot(direction_vector), 0, abs_tol=1e-6) and \
                not math.isclose(linesegment3d.start.z - self.frame.origin.z, 0, abs_tol=1e-6):
            return []

        if linesegment3d.start.z == linesegment3d.end.z == self.frame.origin.z:
            quadratic_equation_a = 1 + (direction_vector.y ** 2 / direction_vector.x ** 2)
            quadratic_equation_b = (-2 * (direction_vector.y ** 2 / direction_vector.x ** 2) * linesegment3d.start.x +
                                    2 * (direction_vector.y / direction_vector.x) * linesegment3d.start.y)
            quadratic_equation_c = (linesegment3d.start.y - (direction_vector.y / direction_vector.x) *
                                    linesegment3d.start.x) ** 2 - self.radius ** 2
            delta = quadratic_equation_b ** 2 - 4 * quadratic_equation_a * quadratic_equation_c
            x1 = (- quadratic_equation_b + math.sqrt(delta)) / (2 * quadratic_equation_a)
            x2 = (- quadratic_equation_b - math.sqrt(delta)) / (2 * quadratic_equation_a)
            y1 = (direction_vector.y / direction_vector.x) * (x1 - linesegment3d.start.x) + linesegment3d.start.y
            y2 = (direction_vector.y / direction_vector.x) * (x2 - linesegment3d.start.x) + linesegment3d.start.y
            return [volmdlr.Point3D(x1, y1, self.frame.origin.z), volmdlr.Point3D(x2, y2, self.frame.origin.z)]
        if math.isclose(direction_vector.z, 0, abs_tol=1e-6):
            print(True)
        constant = (self.frame.origin.z - linesegment3d.start.z) / direction_vector.z
        x_coordinate = constant * direction_vector.x + linesegment3d.start.x
        y_coordinate = constant * direction_vector.y + linesegment3d.start.y
        if math.isclose((x_coordinate - self.frame.origin.x) ** 2 + (y_coordinate - self.frame.origin.y) ** 2,
                        self.radius ** 2, abs_tol=1e-6):
            return [volmdlr.Point3D(x_coordinate, y_coordinate, self.frame.origin.z)]
        return []

    def reverse(self):
        """
        Defines a new FullArc3D, identical to self, but in the opposite direction.

        """
        return self


class ArcEllipse3D(Edge):
    """
    An arc is defined by a starting point, an end point and an interior point.

    """

    def __init__(self, start: volmdlr.Point3D, interior: volmdlr.Point3D, end: volmdlr.Point3D,
                 center: volmdlr.Point3D, major_dir: volmdlr.Vector3D, normal: volmdlr.Vector3D = None,
                 extra: volmdlr.Point3D = None, name=''):
        Edge.__init__(self, start=start, end=end, name=name)
        self.interior = interior
        self.center = center
        major_dir.normalize()
        self.major_dir = major_dir  # Vector for Gradius
        self.normal = normal
        self.extra = extra
        if not normal:
            u1 = self.interior - self.start
            u2 = self.interior - self.end
            u1.normalize()
            u2.normalize()

            if u1.is_close(u2):
                u2 = self.interior - self.extra
                u2.normalize()

            n = u2.cross(u1)
            n.normalize()
            self.normal = n

        self.minor_dir = self.normal.cross(self.major_dir)

        frame = volmdlr.Frame3D(self.center, self.major_dir, self.minor_dir, self.normal)
        self.frame = frame
        start_new, end_new = frame.global_to_local_coordinates(
            self.start), frame.global_to_local_coordinates(self.end)
        interior_new, center_new = frame.global_to_local_coordinates(
            self.interior), frame.global_to_local_coordinates(self.center)
        self._bbox = None

        # from :
        # https://math.stackexchange.com/questions/339126/how-to-draw-an-ellipse-if-a-center-and-3-arbitrary-points-on-it-are-given

        def theta_a_b(start_, iterior_, end_, center_):
            """
            center-and-3-arbitrary-points-on-it-are-given.

            theta= ellipse's inclination angle related to the horizontal
            (clockwise),a=semi major axis, B=semi minor axis.

            """
            x_start, y_start, x_interior, y_interior, x_end, y_end = start_[0] - center_[0], start_[1] - center_[1], \
                iterior_[0] - center_[0], iterior_[1] - center_[
                                                                         1], end_[0] - center_[0], end_[1] - center_[1]
            matrix_a = npy.array(([x_start ** 2, y_start ** 2, 2 * x_start * y_start],
                                  [x_interior ** 2, y_interior ** 2, 2 * x_interior * y_interior],
                                  [x_end ** 2, y_end ** 2, 2 * x_end * y_end]))
            inv_matrix_a = npy.linalg.inv(matrix_a)
            identity = npy.array(([1], [1], [1]))
            r1, r2, r3 = npy.dot(inv_matrix_a, identity)  # 3 item column matrix
            theta = 0.5 * math.atan(2 * r3 / (r2 - r1))
            c1 = r1 + r2
            c2 = (r2 - r1) / math.cos(2 * theta)
            gdaxe = math.sqrt((2 / (c1 - c2)))
            ptax = math.sqrt((2 / (c1 + c2)))
            return theta, gdaxe, ptax

        if start.is_close(end):
            extra_new = frame.global_to_local_coordinates(self.extra)
            theta, major_axis, minor_axis = theta_a_b(start_new, interior_new, extra_new,
                                                      center_new)

        else:
            if not self.extra:
                theta, major_axis, minor_axis = theta_a_b(start_new, interior_new, end_new, center_new)
            else:
                extra_new = frame.global_to_local_coordinates(self.extra)
                theta, major_axis, minor_axis = theta_a_b(start_new, interior_new, extra_new, center_new)

        self.Gradius = major_axis
        self.Sradius = minor_axis
        self.theta = theta

        # Angle pour start
        start_u1, start_u2 = start_new.x / self.Gradius, start_new.y / self.Sradius
        angle1 = volmdlr.geometry.sin_cos_angle(start_u1, start_u2)
        self.angle_start = angle1
        # Angle pour end
        end_u3, end_u4 = end_new.x / self.Gradius, end_new.y / self.Sradius
        angle2 = volmdlr.geometry.sin_cos_angle(end_u3, end_u4)
        self.angle_end = angle2
        # Angle pour interior
        interior_u5, interior_u6 = interior_new.x / self.Gradius, interior_new.y / self.Sradius
        anglei = volmdlr.geometry.sin_cos_angle(interior_u5, interior_u6)
        self.angle_interior = anglei
        # Going trigo/clock wise from start to interior
        if anglei < angle1:
            trigowise_path = (anglei + volmdlr.TWO_PI) - angle1
            clockwise_path = angle1 - anglei
        else:
            trigowise_path = anglei - angle1
            clockwise_path = angle1 - anglei + volmdlr.TWO_PI

        # Going trigo wise from interior to interior
        if angle2 < anglei:
            trigowise_path += (angle2 + volmdlr.TWO_PI) - anglei
            clockwise_path += anglei - angle2
        else:
            trigowise_path += angle2 - anglei
            clockwise_path += anglei - angle2 + volmdlr.TWO_PI

        if clockwise_path > trigowise_path:
            self.is_trigo = True
            self.angle = trigowise_path
        else:
            # Clock wise
            self.is_trigo = False
            self.angle = clockwise_path

        if self.start.is_close(self.end):
            self.angle = volmdlr.TWO_PI

        if self.is_trigo:
            self.offset_angle = angle1
        else:
            self.offset_angle = angle2

        volmdlr.core.CompositePrimitive3D.__init__(self,
                                                   primitives=self.discretization_points(number_points=20),
                                                   name=name)

    def discretization_points(self, *, number_points: int = None, angle_resolution: int = 20):
        """
        Discretization of a Contour to have "n" points.

        :param number_points: the number of points (including start and end points)
             if unset, only start and end will be returned
        :param angle_resolution: if set, the sampling will be adapted to have a controlled angular distance. Useful
            to mesh an arc
        :return: a list of sampled points
        """
        if not number_points:
            if not angle_resolution:
                number_points = 2
            else:
                number_points = math.ceil(angle_resolution * abs(0.5 * self.angle / math.pi)) + 1
        if self.angle_start > self.angle_end:
            if self.angle_start >= self.angle_interior >= self.angle_end:
                angle_start = self.angle_end
                angle_end = self.angle_start
            else:
                angle_end = self.angle_end + volmdlr.TWO_PI
                angle_start = self.angle_start
        elif self.angle_start == self.angle_end:
            angle_start = 0
            angle_end = 2 * math.pi
        else:
            angle_end = self.angle_end
            angle_start = self.angle_start
        discretization_points = [self.frame.local_to_global_coordinates(
            volmdlr.Point3D(self.Gradius * math.cos(angle), self.Sradius * math.sin(angle), 0))
            for angle in npy.linspace(angle_start, angle_end, number_points)]
        return discretization_points

    def polygon_points(self, discretization_resolution: int):
        warnings.warn('polygon_points is deprecated,\
        please use discretization_points instead',
                      DeprecationWarning)
        return self.discretization_points(angle_resolution=discretization_resolution)

    def _get_points(self):
        return self.discretization_points(number_points=20)

    points = property(_get_points)

    def to_2d(self, plane_origin, x, y):
        """
        Transforms an Arc Ellipse 3D into an Arc Ellipse 2D, given a plane origin and an u and v plane vector.

        :param plane_origin: plane origin.
        :param x: plane u vector.
        :param y: plane v vector.
        :return: ArcEllipse2D.
        """
        point_start2d = self.start.to_2d(plane_origin, x, y)
        point_interior2d = self.interior.to_2d(plane_origin, x, y)
        point_end2d = self.end.to_2d(plane_origin, x, y)
        center = self.center.to_2d(plane_origin, x, y)
        point_major_dir = self.center + self.Gradius * self.major_dir
        point_major_dir_2d = point_major_dir.to_2d(plane_origin, x, y)
        vector_major_dir_2d = point_major_dir_2d - center
        vector_major_dir_2d.normalize()
        extra2d = self.extra.to_2d(plane_origin, x, y)
        return ArcEllipse2D(point_start2d, point_interior2d, point_end2d, center, vector_major_dir_2d, extra2d,
                            name=self.name)

    def length(self):
        """Computes the length."""
        return self.angle * math.sqrt(
            (self.Gradius ** 2 + self.Sradius ** 2) / 2)

    def normal_vector(self, abscissa):
        raise NotImplementedError

    def unit_normal_vector(self, abscissa):
        raise NotImplementedError

    def direction_vector(self, abscissa):
        raise NotImplementedError

    def unit_direction_vector(self, abscissa):
        raise NotImplementedError

    def abscissa(self, point: volmdlr.Point3D):
        """
        Calculates the abscissa a given point.

        :param point: point to calculate abscissa.
        :return: abscissa
        """
        vector_2 = self.normal.cross(self.major_dir)
        ellipse_2d = self.to_2d(self.center, self.major_dir, vector_2)
        point2d = point.to_2d(self.center, self.major_dir, vector_2)
        return ellipse_2d.abscissa(point2d)

    def reverse(self):
        """
        Reverse the Arc Ellipse 3D.

        :return:
        """
        normal = None
        extra = None
        if self.normal:
            normal = self.normal.copy()
        if self.extra:
            extra = self.extra.copy()
        return self.__class__(self.end.copy(),
                              self.interior.copy(),
                              self.start.copy(),
                              self.center.copy(),
                              self.major_dir.copy(),
                              normal,
                              extra,
                              self.name)

    def plot(self, ax=None, edge_style: EdgeStyle = EdgeStyle()):
        """Plot the arc ellipse."""
        if ax is None:
            fig = plt.figure()
            ax = Axes3D(fig)
        else:
            fig = None

        ax.plot([self.interior[0]], [self.interior[1]], [self.interior[2]],
                color='b')
        ax.plot([self.start[0]], [self.start[1]], [self.start[2]], c='r')
        ax.plot([self.end[0]], [self.end[1]], [self.end[2]], c='r')
        ax.plot([self.interior[0]], [self.interior[1]], [self.interior[2]],
                c='g')
        x = []
        y = []
        z = []
        for px, py, pz in self.discretization_points(number_points=20):
            x.append(px)
            y.append(py)
            z.append(pz)

        ax.plot(x, y, z, edge_style.color, alpha=edge_style.alpha)
        if edge_style.edge_ends:
            self.start.plot(ax)
            self.end.plot(ax)
        return ax

    def plot2d(self, x3d: volmdlr.Vector3D = volmdlr.X3D, y3d: volmdlr.Vector3D = volmdlr.Y3D,
               ax=None, color='k'):
        """
        Plot 2d for an arc ellipse 3d.

        """
        if ax is None:
            fig = plt.figure()
            ax = fig.add_subplot(111, projection='3d')
        else:
            fig = ax.figure

        # TODO: Enhance this plot
        length = self.length()
        x = []
        y = []
        number_points = 30
        for i in range(number_points):
            point = self.point_at_abscissa(i / (number_points - 1) * length)
            xi, yi = point.plane_projection2d(x3d, y3d)
            x.append(xi)
            y.append(yi)
        ax.plot(x, y, color=color)
        return ax

    def triangulation(self):
        """
        Triangulation for an ArcEllipse3D.

        """
        return None

    @property
    def bounding_box(self):
        """
        Getter Bounding Box for an arc ellipse 3d.

        :return: bounding box.
        """
        if not self._bbox:
            self._bbox = self.get_bounding_box()
        return self._bbox

    @bounding_box.setter
    def bounding_box(self, new_bounding_box):
        """
        Bounding Box setter.

        :param new_bounding_box: new bounding box.
        """
        self._bbox = new_bounding_box

    def get_bounding_box(self):
        """
        Calculates the bounding box of the Arc3D.

        :return: a volmdlr.core.BoundingBox object.
        """
        # TODO: implement exact calculation

        points = self.discretization_points(angle_resolution=10)
        xmin = min(point.x for point in points)
        xmax = max(point.x for point in points)
        ymin = min(point.y for point in points)
        ymax = max(point.y for point in points)
        zmin = min(point.z for point in points)
        zmax = max(point.z for point in points)
        return volmdlr.core.BoundingBox(xmin, xmax, ymin, ymax, zmin, zmax)

    def frame_mapping(self, frame: volmdlr.Frame3D, side: str):
        """
        Changes frame_mapping and return a new ArcEllipse3D.

        :param frame: Local coordinate system.
        :type frame: volmdlr.Frame3D
        :param side: 'old' will perform a tranformation from local to global coordinates. 'new' will
            perform a tranformation from global to local coordinates.
        :type side: str
        :return: A new transformed ArcEllipse3D.
        :rtype: ArcEllipse3D
        """
        if side == 'old':
            return ArcEllipse3D(frame.local_to_global_coordinates(self.start),
                                frame.local_to_global_coordinates(self.interior),
                                frame.local_to_global_coordinates(self.end),
                                frame.local_to_global_coordinates(self.center),
                                self.major_dir)
        if side == 'new':
            point_major_dir = self.center + self.major_dir * self.major_axis
            major_dir = frame.global_to_local_coordinates(point_major_dir).to_vector()
            major_dir.normalize()
            return ArcEllipse3D(frame.global_to_local_coordinates(self.start),
                                frame.global_to_local_coordinates(self.interior),
                                frame.global_to_local_coordinates(self.end),
                                frame.global_to_local_coordinates(self.center),
                                major_dir)
        raise ValueError('Side should be \'new\' \'old\'')


class FullArcEllipse3D(ArcEllipse3D):
    """
    Defines a FullArcEllipse3D.
    """

    def __init__(self, start_end: volmdlr.Point3D, major_axis: float, minor_axis: float,
                 center: volmdlr.Point3D, normal: volmdlr.Vector3D, major_dir: volmdlr.Vector3D, name: str = ''):
        self.start_end = start_end
        self.major_axis = major_axis
        self.minor_axis = minor_axis
        self.center = center
        normal.normalize()
        self.normal = normal
        major_dir.normalize()
        self.major_dir = major_dir
        self.minor_dir = normal.cross(major_dir)
        frame = volmdlr.Frame3D(center, major_dir, self.minor_dir, normal)
        self.frame = frame

        interior = frame.local_to_global_coordinates(volmdlr.Point3D(self.major_axis * math.cos(0.25 * math.pi),
                                                                     self.minor_axis * math.sin(0.25 * math.pi),
                                                                     0.0))
        extra = frame.local_to_global_coordinates(volmdlr.Point3D(self.major_axis * math.cos(0.5 * math.pi),
                                                                  self.minor_axis * math.sin(0.5 * math.pi),
                                                                  0.0))
        ArcEllipse3D.__init__(self, start=start_end, interior=interior, end=start_end, center=center,
                              major_dir=major_dir, normal=normal, extra=extra, name=name)

    def length(self):
        """
        Calculates the length of the ellipse.

        Ramanujan's approximation for the perimeter of the ellipse.
        P = π (a + b) [ 1 + (3h) / (10 + √(4 - 3h) ) ], where h = (a - b)**2/(a + b)**2
        :return:
        """
        perimeter_formular_h = (self.major_axis - self.minor_axis) ** 2 / (self.major_axis + self.minor_axis) ** 2
        return math.pi * (self.major_axis + self.minor_axis) * \
            (1 + (3 * perimeter_formular_h / (10 + math.sqrt(4 - 3 * perimeter_formular_h))))

    def to_2d(self, plane_origin, x, y):
        """
        Transforms a FullArcEllipse3D into an FullArcEllipse2D, given an plane origin and a u and v plane vector.

        :param plane_origin: plane origin.
        :param x: plane u vector.
        :param y: plane v vector.
        :return: FullArcEllipse2D.
        """
        point_start_end2d = self.start_end.to_2d(plane_origin, x, y)
        center2d = self.center.to_2d(plane_origin, x, y)
        point_major_dir = self.center + self.Gradius * self.major_dir
        point_major_dir_2d = point_major_dir.to_2d(plane_origin, x, y)
        vector_major_dir_2d = (point_major_dir_2d - center2d).to_vector()
        vector_major_dir_2d.normalize()
        return FullArcEllipse2D(point_start_end2d, self.major_axis, self.minor_axis, center2d,
                                vector_major_dir_2d, name=self.name)

    def frame_mapping(self, frame: volmdlr.Frame3D, side: str):
        """
        Changes frame_mapping and return a new FullArcEllipse3D.

        :param frame: Local coordinate system.
        :type frame: volmdlr.Frame3D
        :param side: 'old' will perform a tranformation from local to global coordinates. 'new' will
            perform a tranformation from global to local coordinates.
        :type side: str
        :return: A new transformed FulLArcEllipse3D.
        :rtype: FullArcEllipse3D
        """
        if side == 'old':
            return FullArcEllipse3D(frame.local_to_global_coordinates(self.start_end),
                                    self.major_axis, self.minor_axis,
                                    frame.local_to_global_coordinates(self.center),
                                    frame.local_to_global_coordinates(self.normal), self.major_dir, self.name)
        if side == 'new':
            point_major_dir = self.center + self.major_dir * self.major_axis
            major_dir = frame.global_to_local_coordinates(point_major_dir).to_vector()
            major_dir.normalize()
            return FullArcEllipse3D(frame.global_to_local_coordinates(self.start_end),
                                    self.major_axis, self.minor_axis,
                                    frame.global_to_local_coordinates(self.center),
                                    frame.global_to_local_coordinates(self.normal), major_dir, self.name)
        raise ValueError('Side should be \'new\' \'old\'')

    def reverse(self):
        """
        Defines a new FullArcEllipse3D, identical to self, but in the opposite direction.

        """
        return self

    def point_at_abscissa(self, abscissa: float, resolution: int = 2500):
        """
        Calculates a point in the BSplineCurve at a given abscissa.

        :param abscissa: abscissa where in the curve the point should be calculated.
        :return: Corresponding point.
        """
        # TODO: enhance this method to a more precise method
        points = self.discretization_points(number_points=resolution)
        approx_abscissa = 0
        last_point = None
        for p1, p2 in zip(points[:-1], points[1:]):
            if approx_abscissa <= abscissa:
                approx_abscissa += p1.point_distance(p2)
                last_point = p2
            else:
                break
        return last_point

    def point_belongs(self, point, abs_tol):
        """
        Verifies if a given point lies on the Ellipse3D.

        :param point: point to be verified.
        :return: True is point lies on the Ellipse, False otherwise
        """
        new_point = self.frame.global_to_local_coordinates(point)
        return math.isclose(new_point.x ** 2 / self.major_axis ** 2 +
                            new_point.y ** 2 / self.minor_axis ** 2, 1.0, abs_tol=abs_tol)

    def translation(self, offset: volmdlr.Vector3D):
        """
        FullArcEllipse3D translation.

        :param offset: translation vector.
        :type offset: volmdlr.Vector3D
        :return: A new translated FullArcEllipse3D.
        :rtype: FullArcEllipse3D
        """
        return FullArcEllipse3D(self.start_end.translation(offset), self.major_axis, self.minor_axis,
                                self.center.translation(offset), self.normal, self.major_dir, self.name)

    def normal_vector(self, abscissa):
        """
        Calculates the normal vector the edge at given abscissa.

        :return: the normal vector
        """
        raise NotImplementedError

    def direction_vector(self, abscissa):
        """
        Calculates the direction vector the edge at given abscissa.

        :param abscissa: edge abscissa
        :return: direction vector
        """
        raise NotImplementedError<|MERGE_RESOLUTION|>--- conflicted
+++ resolved
@@ -237,8 +237,6 @@
                     touching_points.append(point)
         return touching_points
 
-<<<<<<< HEAD
-=======
     def abscissa(self, point, tol: float = 1e-6):
         """
         Computes the abscissa of an Edge.
@@ -267,7 +265,6 @@
                                           in npy.linspace(abscissa1, abscissa2, num=number_points)]
         return discretized_points_between_1_2
 
->>>>>>> 5e36d5dc
 
 class Line(dc.DessiaObject):
     """
