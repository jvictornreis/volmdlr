--- conflicted
+++ resolved
@@ -590,20 +590,16 @@
         """
         if self.start == self.end:
             if return_other_point:
-<<<<<<< HEAD
-                return 0, volmdlr.Point2D(*point)
-=======
+
                 return 0, point
->>>>>>> 3a19a98e
+
             return 0
         distance, point = volmdlr.core_compiled.LineSegment2DPointDistance(
             [(self.start.x, self.start.y), (self.end.x, self.end.y)], (point.x, point.y))
         if return_other_point:
-<<<<<<< HEAD
-            return distance, volmdlr.Point2D(*point)
-=======
+
             return distance, point
->>>>>>> 3a19a98e
+
         return distance
 
     def point_projection(self, point):
