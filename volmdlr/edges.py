--- conflicted
+++ resolved
@@ -5524,12 +5524,8 @@
 
     def discretization_points(self, *, number_points: int = None, angle_resolution: int = 20):
         """
-<<<<<<< HEAD
-        discretize a Contour to have "n" points.
-=======
         Discretize a Contour to have "n" points.
 
->>>>>>> 0007fa91
         :param number_points: the number of points (including start and end points)
              if unset, only start and end will be returned
         :param angle_resolution: if set, the sampling will be adapted to have a controlled angular distance. Usefull
