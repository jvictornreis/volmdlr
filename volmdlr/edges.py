--- conflicted
+++ resolved
@@ -22,11 +22,8 @@
 from packaging import version
 
 import plot_data.core as plot_data
-<<<<<<< HEAD
+import dessia_common.core as dc
 import volmdlr.utils.intersections as vm_utils_intersections
-=======
-import dessia_common.core as dc
->>>>>>> 8fde0a98
 import volmdlr.core_compiled
 import volmdlr.core
 import volmdlr.geometry
@@ -1640,15 +1637,8 @@
         return circle1, circle2
 
     def infinite_primitive(self, offset):
-<<<<<<< HEAD
-        n = self.normal_vector()
+        n = self.unit_normal_vector()
         offset_point_1 = self.start + offset * n
-=======
-        n = self.unit_normal_vector()
-        offset_point_1 = self.start + offset * \
-            n
->>>>>>> master
-
         offset_point_2 = self.end + offset * n
 
         return Line2D(offset_point_1, offset_point_2)
