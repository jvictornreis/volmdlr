#!/usr/bin/env python3
# -*- coding: utf-8 -*-
"""
Edges related classes.
"""

import math
import sys
import warnings
from itertools import product
from typing import Any, Dict, List, Union

import dessia_common.core as dc
import matplotlib.patches
import matplotlib.pyplot as plt
import numpy as npy
import plot_data.core as plot_data
import scipy.integrate as scipy_integrate
from scipy.optimize import least_squares
from geomdl import NURBS, BSpline, fitting, operations, utilities
from geomdl.operations import length_curve, split_curve
from matplotlib import __version__ as _mpl_version
from mpl_toolkits.mplot3d import Axes3D
from packaging import version

import volmdlr.core
import volmdlr.core_compiled
import volmdlr.geometry
import volmdlr.utils.common_operations as vm_common_operations
import volmdlr.utils.intersections as vm_utils_intersections
from volmdlr import bspline_fitting
from volmdlr.core import EdgeStyle


def standardize_knot_vector(knot_vector):
    """
    Standardize a knot vector to range from 0 to 1.
    """
    first_knot = knot_vector[0]
    last_knot = knot_vector[-1]
    standard_u_knots = []
    if first_knot != 0 or last_knot != 1:
        x = 1 / (last_knot - first_knot)
        y = first_knot / (first_knot - last_knot)
        for u in knot_vector:
            standard_u_knots.append(u * x + y)
        return standard_u_knots
    return knot_vector


def insert_knots_and_mutiplicity(knots, knot_mutiplicities, knot_to_add, num):
    """
    Compute knot-elements and multiplicities based on the global knot vector.

    """
    new_knots = []
    new_knot_mutiplicities = []
    i = 0
    for i, knot in enumerate(knots):
        if knot > knot_to_add:
            new_knots.extend([knot_to_add])
            new_knot_mutiplicities.append(num)
            new_knots.extend(knots[i:])
            new_knot_mutiplicities.extend(knot_mutiplicities[i:])
            break
        new_knots.append(knot)
        new_knot_mutiplicities.append(knot_mutiplicities[i])
    return new_knots, new_knot_mutiplicities, i


class Edge(dc.DessiaObject):
    """
    Defines a simple edge Object.
    """

    def __init__(self, start, end, name=''):
        self.start = start
        self.end = end
        self._length = None
        self._direction_vector = None
        self._reverse = None
        # Disabling super init call for performance
        # dc.DessiaObject.__init__(self, name=name)
        self.name = name

    def __getitem__(self, key):
        if key == 0:
            return self.start
        if key == 1:
            return self.end
        raise IndexError

    def is_close(self, other_edge, tol: float = 1e-6):
        """
        Verify if two edges are equal, considering a certain tolerance.

        """
        raise NotImplementedError(f'is_close method not implemented by {self.__class__.__name__}')

    def get_reverse(self):
        """
        Gets the same edge, but in the opposite direction.

        """
        raise NotImplementedError(f'is_close method not implemented by {self.__class__.__name__}')

    def reverse(self):
        if self._reverse is None:
            self._reverse = self.get_reverse()
        return self._reverse

    def direction_independent_is_close(self, other_edge, tol: float = 1e-6):
        """
        Verifies if two line segments are the same, not considering its direction.

        """
        if not isinstance(self, other_edge.__class__):
            return False
        if self.is_close(other_edge, tol):
            return True
        return self.reverse().is_close(other_edge, tol)

    def length(self):
        """
        Calculates the edge's length.
        """
        raise NotImplementedError(f'length method not implemented by {self.__class__.__name__}')

    def point_at_abscissa(self, abscissa):
        """
        Calculates the point at given abscissa.

        """
        raise NotImplementedError(f'point_at_abscissa method not implemented by {self.__class__.__name__}')

    def middle_point(self):
        """
        Gets the middle point for an edge.

        :return:
        """
        half_length = self.length() / 2
        middle_point = self.point_at_abscissa(abscissa=half_length)
        return middle_point

    def discretization_points(self, *, number_points: int = None, angle_resolution: int = None):
        """
        Discretize an Edge to have "n" points.

        :param number_points: the number of points (including start and end
            points) if unset, only start and end will be returned
        :param angle_resolution: if set, the sampling will be adapted to have
            a controlled angular distance. Useful to mesh an arc
        :return: a list of sampled points
        """
        if number_points is None or number_points == 1:
            number_points = 2
        if angle_resolution:
            number_points = int(math.pi * angle_resolution)
        step = self.length() / (number_points - 1)
        return [self.point_at_abscissa(i * step) for i in range(number_points)]

    def polygon_points(self, discretization_resolution: int):
        """
        Deprecated method of discretization_points.
        """
        warnings.warn('polygon_points is deprecated,\
        please use discretization_points instead',
                      DeprecationWarning)
        return self.discretization_points(discretization_resolution)

    @classmethod
    def from_step(cls, arguments, object_dict, **kwargs):
        """
        Converts a step primitive to an Edge type object.

        :param arguments: The arguments of the step primitive.
        :type arguments: list
        :param object_dict: The dictionary containing all the step primitives
            that have already been instantiated
        :type object_dict: dict
        :return: The corresponding Edge object
        :rtype: :class:`volmdlr.edges.Edge`
        """
        # obj can be an instance of wires or edges.
        obj = object_dict[arguments[3]]
        point1 = object_dict[arguments[1]]
        point2 = object_dict[arguments[2]]
        orientation = arguments[4]
        if orientation == '.F.':
            point1, point2 = point2, point1
        if obj.__class__.__name__ == 'LineSegment3D':
            return object_dict[arguments[3]]
        if obj.__class__.__name__ == 'Line3D':
            if not point1.is_close(point2):
                return LineSegment3D(point1, point2, arguments[0][1:-1])
            return None
        if hasattr(obj, 'trim'):
            if obj.__class__.__name__ == 'Circle3D':
                point1, point2 = point2, point1
            return obj.trim(point1, point2)

        raise NotImplementedError(f'Unsupported: {object_dict[arguments[3]]}')

    def normal_vector(self, abscissa):
        """
        Calculates the normal vector the edge at given abscissa.

        :return: the normal vector
        """
        raise NotImplementedError('the normal_vector method must be'
                                  'overloaded by subclassing class')

    def unit_normal_vector(self, abscissa: float = 0.0):
        """
        Calculates the unit normal vector the edge at given abscissa.

        :param abscissa: edge abscissa
        :return: unit normal vector
        """
        vector = self.normal_vector(abscissa).copy(deep=True)
        vector.normalize()
        return vector

    def direction_vector(self, abscissa):
        """
        Calculates the direction vector the edge at given abscissa.

        :param abscissa: edge abscissa
        :return: direction vector
        """
        raise NotImplementedError('the direction_vector method must be'
                                  'overloaded by subclassing class')

    def unit_direction_vector(self, abscissa: float = 0.0):
        """
        Calculates the unit direction vector the edge at given abscissa.

        :param abscissa: edge abscissa
        :return: unit direction vector
        """
        vector = self.direction_vector(abscissa).copy(deep=True)
        vector.normalize()
        return vector

    def straight_line_point_belongs(self, point):
        """
        Verifies if a point belongs to the surface created by closing the edge.

        :param point: Point to be verified
        :return: Return True if the point belongs to this surface,
            or False otherwise
        """
        raise NotImplementedError(f'the straight_line_point_belongs method must be'
                                  f' overloaded by {self.__class__.__name__}')

    def touching_points(self, edge2):
        """
        Verifies if two edges are touching each other.

        In case these two edges are touching each other, return these touching points.

        :param edge2: edge2 to verify touching points.
        :return: list of touching points.
        """
        point1, point2 = edge2.start, edge2.end
        point3, point4 = self.start, self.end
        touching_points = []
        for primitive, points in zip([self, edge2], [[point1, point2], [point3, point4]]):
            for point in points:
                if point not in touching_points and primitive.point_belongs(point):
                    touching_points.append(point)
        return touching_points

    def intersections(self, edge2: 'Edge', abs_tol: float = 1e-6):
        """
        Gets the intersections between two edges.

        :param edge2: other edge.
        :param abs_tol: tolerance.
        :return: list of intersection points.
        """
        # if self.bounding_rectangle.distance_to_b_rectangle(edge2.bounding_rectangle) > abs_tol:
        #     return []
        method_name = f'{edge2.__class__.__name__.lower()[:-2]}_intersections'
        if hasattr(self, method_name):
            intersections = getattr(self, method_name)(edge2, abs_tol)
            return intersections
        method_name = f'{self.__class__.__name__.lower()[:-2]}_intersections'
        if hasattr(edge2, method_name):
            intersections = getattr(edge2, method_name)(self, abs_tol)
            return intersections
        raise NotImplementedError(f'There is no method to calculate the intersectios between'
                                  f' a {self.__class__.__name__} and a {edge2.__class__.__name__}')

    def validate_crossings(self, edge, intersection):
        """Validates the intersections as crossings: edge not touching the other at one end, or in a tangent point."""
        if not volmdlr.core.point_in_list(intersection, [self.start, self.end, edge.start, edge.end]):
            tangent1 = self.unit_direction_vector(self.abscissa(intersection))
            tangent2 = edge.unit_direction_vector(edge.abscissa(intersection))
            if math.isclose(abs(tangent1.dot(tangent2)), 1, abs_tol=1e-6):
                return None
        else:
            return None
        return intersection

    def crossings(self, edge):
        """
        Gets the crossings between two edges.

        """
        valid_crossings = []
        intersections = self.intersections(edge)
        for intersection in intersections:
            crossing = self.validate_crossings(edge, intersection)
            if crossing:
                valid_crossings.append(crossing)
        return valid_crossings

    def abscissa(self, point, tol: float = 1e-6):
        """
        Computes the abscissa of an Edge.

        :param point: The point located on the edge.
        :type point: Union[:class:`volmdlr.Point2D`, :class:`volmdlr.Point3D`].
        :param tol: The precision in terms of distance. Default value is 1e-4.
        :type tol: float, optional.
        :return: The abscissa of the point.
        :rtype: float
        """
        raise NotImplementedError(f'the abscissa method must be overloaded by {self.__class__.__name__}')

    def local_discretization(self, point1, point2, number_points: int = 10):
        """
        Gets n discretization points between two given points of the edge.

        :param point1: point 1 on edge.
        :param point2: point 2 on edge.
        :param number_points: number of points to discretize locally.
        :return: list of locally discretized points.
        """
        abscissa1 = self.abscissa(point1)
        abscissa2 = self.abscissa(point2)
        discretized_points_between_1_2 = []
        for abscissa in npy.linspace(abscissa1, abscissa2, num=number_points):
            abscissa_point = self.point_at_abscissa(abscissa)
            if not volmdlr.core.point_in_list(abscissa_point, discretized_points_between_1_2):
                discretized_points_between_1_2.append(abscissa_point)
        return discretized_points_between_1_2

    def split_between_two_points(self, point1, point2):
        """
        Split edge between two points.

        :param point1: point 1.
        :param point2: point 2.
        :return: edge split.
        """
        split1 = self.split(point1)
        if split1[0] and split1[0].point_belongs(point2, abs_tol=1e-6):
            split2 = split1[0].split(point2)
        else:
            split2 = split1[1].split(point2)
        new_split_edge = None
        for split_edge in split2:
            if split_edge and split_edge.point_belongs(point1, 1e-4) and split_edge.point_belongs(point2, 1e-4):
                new_split_edge = split_edge
                break
        return new_split_edge

    def point_distance_to_edge(self, point):
        """
        Calculates the distance from a given point to an edge.

        :param point: point.
        :return: distance to edge.
        """
        best_distance = math.inf
        abscissa1 = 0
        abscissa2 = self.abscissa(self.end)
        distance = best_distance
        point1_ = self.start
        point2_ = self.end
        linesegment_class_ = getattr(sys.modules[__name__], 'LineSegment' + self.__class__.__name__[-2:])
        while True:
            discretized_points_between_1_2 = self.local_discretization(point1_, point2_)
            if not discretized_points_between_1_2:
                break
            distance = point.point_distance(discretized_points_between_1_2[0])
            for point1, point2 in zip(discretized_points_between_1_2[:-1], discretized_points_between_1_2[1:]):
                line = linesegment_class_(point1, point2)
                dist = line.point_distance(point)
                if dist < distance:
                    point1_ = point1
                    point2_ = point2
                    distance = dist
            if not point1_ or math.isclose(distance, best_distance, abs_tol=1e-6):
                break
            best_distance = distance
            if math.isclose(abscissa1, abscissa2, abs_tol=1e-6):
                break
        return distance

    @property
    def simplify(self):
        """Search another simplified edge that can represent the edge."""
        return self

    def is_point_edge_extremity(self, other_point, abs_tol: float = 1e-6):
        """
        Verifies if a point is the start or the end of the edge.

        :param other_point: other point to verify if it is any end of the edge.
        :param abs_tol: tolerance.
        :return: True of False.
        """
        if self.start.is_close(other_point, abs_tol):
            return True
        if self.end.is_close(other_point, abs_tol):
            return True
        return False


class Line(dc.DessiaObject):
    """
    Abstract class representing a line.

    :param point1: The first point defining the line
    :type point1: Union[:class:`volmdlr.Point2D`, :class:`volmdlr.Point3D`]
    :param point2: The second point defining the line
    :type point2: Union[:class:`volmdlr.Point2D`, :class:`volmdlr.Point3D`]
    :param name: Name of the line. Default value is an empty string
    :type name: str, optional
    """

    def __init__(self, point1, point2, name=''):
        self.point1 = point1
        self.point2 = point2
        self._direction_vector = None
        dc.DessiaObject.__init__(self, name=name)

    def __getitem__(self, key):
        """
        Get a point of the line by its index.
        """
        if key == 0:
            return self.point1
        if key == 1:
            return self.point2
        raise IndexError

    def unit_direction_vector(self, *args, **kwargs):
        """
        Get the unit direction vector of the line.

        :return: The unit direction vector of the line
        :rtype:  Union[:class:`volmdlr.Vector2D`, :class:`volmdlr.Vector3D`]
        """
        vector = self.direction_vector()
        vector.normalize()
        return vector

    def direction_vector(self, *args, **kwargs):
        """
        Get the direction vector of the line.

        :return: The direction vector of the line
        :rtype: Union[:class:`volmdlr.Vector2D`, :class:`volmdlr.Vector3D`]
        """
        if not self._direction_vector:
            direction_vector = self.point2 - self.point1
            if isinstance(direction_vector, volmdlr.Point3D):
                direction_vector = direction_vector.to_vector()
            self._direction_vector = direction_vector
        return self._direction_vector

    def normal_vector(self, *args, **kwargs):
        """
        Get the normal vector of the line.

        :return: The normal vector of the line
        :rtype: Union[:class:`volmdlr.Vector2D`, :class:`volmdlr.Vector3D`]
        """
        return self.direction_vector().normal_vector()

    def unit_normal_vector(self, *args, **kwargs):
        """
        Get the unit normal vector of the line.

        :return: The unit normal vector of the line
        :rtype: Union[:class:`volmdlr.Vector2D`, :class:`volmdlr.Vector3D`]
        """
        return self.unit_direction_vector().normal_vector()

    def point_projection(self, point):
        """
        Calculate the projection of a point onto the line.

        :param point: The point to project
        :type point: Union[:class:`volmdlr.Point2D`, :class:`volmdlr.Point3D`]
        :return: The projection of the point onto the line and the distance
            between the point and the projection
        :rtype: Tuple(Union[:class:`volmdlr.Point2D`,
            :class:`volmdlr.Point3D`], float)
        """
        vector = self.point2 - self.point1
        norm_u = vector.norm()
        t = (point - self.point1).dot(vector) / norm_u ** 2
        projection = self.point1 + t * vector
        projection = projection.to_point()
        return projection, t * norm_u

    def abscissa(self, point):
        """
        Calculate the abscissa of a point on the line.

        :param point: The point for which to calculate the abscissa
        :type point: Union[:class:`volmdlr.Point2D`, :class:`volmdlr.Point3D`]
        :return: The abscissa of the point
        :rtype: float
        """
        vector = self.point2 - self.point1
        norm_u = vector.norm()
        t_param = (point - self.point1).dot(vector) / norm_u
        return t_param

    def point_at_abscissa(self, abscissa):
        """
        Returns the point that corresponds to the given abscissa.

        :param abscissa: The abscissa
        :type abscissa: float
        :return: The point that corresponds to the given abscissa.
        :rtype: Union[:class:`volmdlr.Point2D`, :class:`volmdlr.Point3D`]
        """
        return self.point1 + (self.point2 - self.point1) * abscissa

    def sort_points_along_line(self, points):
        """
        Sort point along a line.

        :param points: list of points to be sorted.
        :return: sorted points.
        """
        return sorted(points, key=self.abscissa)

    def split(self, split_point):
        """
        Split a line into two lines.

        :param split_point: The point where to split the line
        :type split_point: Union[:class:`volmdlr.Point2D`,
            :class:`volmdlr.Point3D`]
        :return: A list containing two lines
        """
        return [self.__class__(self.point1, split_point),
                self.__class__(split_point, self.point2)]

    def is_between_points(self, point1: Union[volmdlr.Point2D, volmdlr.Point3D],
                          point2: Union[volmdlr.Point2D, volmdlr.Point3D]):
        """
        Verifies if a line is between two points.

        :param point1: The first point
        :type point1: Union[:class:`volmdlr.Point2D`, :class:`volmdlr.Point3D`]
        :param point2: The second point
        :type point2: Union[:class:`volmdlr.Point2D`, :class:`volmdlr.Point3D`]
        :return: True if the line is between the two points, False otherwise
        :rtype: bool
        """

        if point1.is_close(point2):
            return False

        line_segment = LineSegment2D(point1, point2)
        if line_segment.line_intersections(self):
            return True
        return False

    def to_step(self, current_id, *args, **kwargs):
        """Exports to STEP format."""
        p1_content, p1_id = self.point1.to_step(current_id)
        # p2_content, p2_id = self.point2.to_step(current_id+1)
        current_id = p1_id + 1
        u_content, u_id = self.unit_direction_vector().to_step(current_id)
        current_id = u_id + 1
        content = p1_content + u_content
        content += f"#{current_id} = LINE('{self.name}',#{p1_id},#{u_id});\n"
        return content, [current_id]


class LineSegment(Edge):
    """
    Abstract class.

    """

    def length(self):
        if not self._length:
            self._length = self.end.point_distance(self.start)
        return self._length

    def abscissa(self, point, tol=1e-6):
        """
        Calculates the abscissa parameter of a Line Segment, at a point.

        :param point: point to verify abscissa.
        :param tol: tolerance.
        :return: abscissa parameter.
        """
        if point.point_distance(self.start) < tol:
            return 0
        if point.point_distance(self.end) < tol:
            return self.length()

        vector = self.end - self.start
        length = vector.norm()
        t_param = (point - self.start).dot(vector) / length
        if t_param < -1e-9 or t_param > length + 1e-9:
            raise ValueError(f'Point is not on linesegment: abscissa={t_param}')
        return t_param

    def direction_vector(self, abscissa=0.):
        """
        Returns a direction vector at a given abscissa, it is not normalized.

        :param abscissa: defines where in the line segment
            direction vector is to be calculated.
        :return: The direction vector of the LineSegment.
        """
        if not self._direction_vector:
            self._direction_vector = self.end - self.start
        return self._direction_vector

    def normal_vector(self, abscissa=0.):
        """
        Returns a normal vector at a given abscissa, it is not normalized.

        :param abscissa: defines where in the line_segment
        normal vector is to be calculated.
        :return: The normal vector of the LineSegment.
        """
        return self.direction_vector(abscissa).normal_vector()

    def point_projection(self, point):
        """
        Calculates the projection of a point on a Line Segment.

        :param point: point to be verified.
        :return: point projection.
        """
        point1, point2 = self.start, self.end
        vector = point2 - point1
        norm_u = vector.norm()
        t_param = (point - point1).dot(vector) / norm_u ** 2
        projection = point1 + t_param * vector

        return projection, t_param * norm_u

    def split(self, split_point):
        """
        Split a Line Segment at a given point into two Line Segments.

        :param split_point: splitting point.
        :return: list with the two split line segments.
        """
        if split_point.is_close(self.start):
            return [None, self.copy()]
        if split_point.is_close(self.end):
            return [self.copy(), None]
        return [self.__class__(self.start, split_point),
                self.__class__(split_point, self.end)]

    def middle_point(self):
        """
        Calculates the middle point of a Line Segment.

        :return:
        """
        return 0.5 * (self.start + self.end)

    def point_at_abscissa(self, abscissa):
        """
        Calculates a point in the LineSegment at a given abscissa.

        :param abscissa: abscissa where in the curve the point should be calculated.
        :return: Corresponding point.
        """
        return self.start + self.unit_direction_vector() * abscissa

    def get_geo_lines(self, tag: int, start_point_tag: int, end_point_tag: int):
        """
        Gets the lines that define a LineSegment in a .geo file.

        :param tag: The linesegment index
        :type tag: int
        :param start_point_tag: The linesegment' start point index
        :type start_point_tag: int
        :param end_point_tag: The linesegment' end point index
        :type end_point_tag: int

        :return: A line
        :rtype: str
        """

        return 'Line(' + str(tag) + ') = {' + str(start_point_tag) + ', ' + str(end_point_tag) + '};'

    def get_geo_points(self):
        return [self.start, self.end]

    def get_shared_section(self, other_linesegment, abs_tol: float = 1e-6):
        """
        Gets the shared section between two line segments.

        :param other_linesegment: other line segment to verify for shared section.
        :param abs_tol: tolerance.
        :return: shared line segment section.
        """
        if self.__class__ != other_linesegment.__class__:
            if self.__class__ == other_linesegment.simplify.__class__:
                return self.get_shared_section(other_linesegment.simplify)
            return []
        if not self.direction_vector().is_colinear_to(other_linesegment.direction_vector()) or \
                (not any(self.point_belongs(point, abs_tol)
                         for point in [other_linesegment.start, other_linesegment.end]) and
                 not any(other_linesegment.point_belongs(point, abs_tol) for point in [self.start, self.end])):
            return []
        if all(self.point_belongs(point) for point in other_linesegment.discretization_points(number_points=5)):
            return [other_linesegment]
        if all(other_linesegment.point_belongs(point) for point in self.discretization_points(number_points=5)):
            return [self]
        new_linesegment_points = []
        for point in [self.start, self.end]:
            if other_linesegment.point_belongs(point, abs_tol=abs_tol) and\
                    not volmdlr.core.point_in_list(point, new_linesegment_points):
                new_linesegment_points.append(point)
        for point in [other_linesegment.start, other_linesegment.end]:
            if self.point_belongs(point, abs_tol=abs_tol) and\
                    not volmdlr.core.point_in_list(point, new_linesegment_points):
                new_linesegment_points.append(point)
        if len(new_linesegment_points) == 1:
            return []
        if len(new_linesegment_points) != 2:
            raise ValueError
        class_ = self.__class__
        return [class_(new_linesegment_points[0], new_linesegment_points[1])]

    def delete_shared_section(self, other_linesegment, abs_tol: float = 1e-6):
        """
        Deletes from self, the section shared with the other line segment.

        :param other_linesegment:
        :param abs_tol: tolerance.
        :return:
        """
        shared_section = self.get_shared_section(other_linesegment, abs_tol)
        if not shared_section:
            return [self]
        points = []
        for point in [self.start, self.end, shared_section[0].start, shared_section[0].end]:
            if not volmdlr.core.point_in_list(point, points):
                points.append(point)
        points = sorted(points, key=self.start.point_distance)
        new_line_segments = []
        class_ = self.__class__
        for point1, point2 in zip(points[:-1], points[1:]):
            lineseg = class_(point1, point2)
            if not lineseg.direction_independent_is_close(shared_section[0]):
                new_line_segments.append(lineseg)
        return new_line_segments

    def straight_line_point_belongs(self, point):
        """
        Closing straight line point belongs verification.

        Verifies if a point belongs to the surface created by closing the edge with a
        line between its start and end points.

        :param point: Point to be verified.
        :return: Return True if the point belongs to this surface, or False otherwise.
        """
        return self.point_belongs(point)

    def point_belongs(self, point: Union[volmdlr.Point2D, volmdlr.Point3D], abs_tol: float = 1e-6):
        """
        Checks if a point belongs to the line segment. It uses the point_distance.

        :param point: The point to be checked
        :type point: Union[:class:`volmdlr.Point2D`, :class:`volmdlr.Point3D`]
        :param abs_tol: The precision in terms of distance.
            Default value is 1e-6
        :type abs_tol: float, optional
        :return: `True` if the point belongs to the B-spline curve, `False`
            otherwise
        :rtype: bool
        """
        point_distance = self.point_distance(point)
        if math.isclose(point_distance, 0, abs_tol=abs_tol):
            return True
        return False

    def point_distance(self, point):
        """
        Abstract method.
        """
        raise NotImplementedError('the point_distance method must be'
                                  'overloaded by subclassing class')

    def to_step(self, current_id, *args, **kwargs):
        """Exports to STEP format."""
        line = self.to_line()
        content, (line_id,) = line.to_step(current_id)
        current_id = line_id + 1
        start_content, start_id = self.start.to_step(current_id, vertex=True)
        current_id = start_id + 1
        end_content, end_id = self.end.to_step(current_id + 1, vertex=True)
        content += start_content + end_content
        current_id = end_id + 1
        content += f"#{current_id} = EDGE_CURVE('{self.name}',#{start_id},#{end_id},#{line_id},.T.);\n"
        return content, [current_id]

    def is_close(self, other_edge, tol: float = 1e-6):
        """
        Checks if two line segments are the same considering the euclidean distance.

        :param other_edge: other line segment.
        :param tol: The tolerance under which the euclidean distance is considered equal to 0, defaults to 1e-6.
        :type tol: float, optional.
        """

        if isinstance(other_edge, self.__class__):
            if (self.start.is_close(other_edge.start, tol)
                    and self.end.is_close(other_edge.end, tol)):
                return True
        return False


class BSplineCurve(Edge):
    """
    An abstract class for B-spline curves.

    The following rule must be
    respected : `number of knots = number of control points + degree + 1`.

    :param degree: The degree of the B-spline curve.
    :type degree: int
    :param control_points: A list of 2 or 3-dimensional points
    :type control_points: Union[List[:class:`volmdlr.Point2D`],
        List[:class:`volmdlr.Point3D`]]
    :param knot_multiplicities: The vector of multiplicities for each knot
    :type knot_multiplicities: List[int]
    :param knots: The knot vector composed of values between 0 and 1
    :type knots: List[float]
    :param weights: The weight vector applied to the knot vector. Default
        value is None
    :type weights: List[float], optional
    :param periodic: If `True` the B-spline curve is periodic. Default value
        is False
    :type periodic: bool, optional
    :param name: The name of the B-spline curve. Default value is ''
    :type name: str, optional
    """
    _non_serializable_attributes = ['curve']

    def __init__(self,
                 degree: int,
                 control_points: Union[List[volmdlr.Point2D], List[volmdlr.Point3D]],
                 knot_multiplicities: List[int],
                 knots: List[float],
                 weights: List[float] = None,
                 periodic: bool = False,
                 name: str = ''):
        self.control_points = control_points
        self.degree = degree
        knots = standardize_knot_vector(knots)
        self.knots = knots
        self.knot_multiplicities = knot_multiplicities
        self.weights = weights
        self.periodic = periodic
        self._simplified = None

        points = [[*point] for point in control_points]
        if weights is None:
            curve = BSpline.Curve()
            curve.degree = degree
            curve.ctrlpts = points
        else:
            curve = NURBS.Curve()
            curve.degree = degree
            curve.ctrlpts = points
            curve.weights = weights

        knot_vector = []
        for i, knot in enumerate(knots):
            knot_vector.extend([knot] * knot_multiplicities[i])
        curve.knotvector = knot_vector
        curve.delta = 0.01
        curve_points = curve.evalpts
        self.curve = curve

        self._length = None
        self.points = [getattr(volmdlr,
                               f'Point{self.__class__.__name__[-2::]}')(*point)
                       for point in curve_points]

        Edge.__init__(self, self.points[0], self.points[-1], name=name)

    def to_dict(self, *args, **kwargs):
        """Avoids storing points in memo that makes serialization slow."""
        dict_ = self.base_dict()
        dict_['degree'] = self.degree
        dict_['control_points'] = [point.to_dict() for point in self.control_points]
        dict_['knot_multiplicities'] = self.knot_multiplicities
        dict_['knots'] = self.knots
        dict_['weights'] = self.weights
        dict_['periodic'] = self.periodic
        return dict_

    def __hash__(self):
        """
        Return a hash value for the B-spline curve.
        """
        return hash((tuple(self.control_points), self.degree, tuple(self.knots)))

    def __eq__(self, other):
        """
        Return True if the other B-spline curve has the same control points, degree, and knot vector, False otherwise.
        """
        if isinstance(other, self.__class__):
            return (self.control_points == other.control_points
                    and self.degree == other.degree
                    and self.knots == other.knots)
        return False

    def get_reverse(self):
        """
        Reverses the B-Spline's direction by reversing its control points.

        :return: A reversed B-Spline curve.
        :rtype: :class:`volmdlr.edges.BSplineCurve`.
        """
        return self.__class__(
            degree=self.degree,
            control_points=self.control_points[::-1],
            knot_multiplicities=self.knot_multiplicities[::-1],
            knots=self.knots[::-1],
            weights=self.weights,
            periodic=self.periodic)

    @property
    def simplify(self):
        """Search another simplified edge that can represent the bspline."""
        if self.length() < 1e-6:
            return self
        class_sufix = self.__class__.__name__[-2:]
        if self._simplified is None:
            if self.periodic:
                fullarc_class_ = getattr(sys.modules[__name__], 'FullArc' + class_sufix)
                n = len(self.points)
                try_fullarc = fullarc_class_.from_3_points(self.points[0], self.points[int(0.5 * n)],
                                                           self.points[int(0.75 * n)])

                if all(try_fullarc.point_belongs(point, 1e-5) for point in self.points):
                    self._simplified = try_fullarc
                    return try_fullarc
            else:
                lineseg_class = getattr(sys.modules[__name__], 'LineSegment' + class_sufix)
                lineseg = lineseg_class(self.points[0], self.points[-1])
                if all(lineseg.point_belongs(pt) for pt in self.points):
                    self._simplified = lineseg
                    return lineseg

                arc_class_ = getattr(sys.modules[__name__], 'Arc' + class_sufix)
                try_arc = arc_class_(self.points[0], self.points[int(len(self.points) / 2)], self.points[-1])
                if all(try_arc.point_belongs(point, 1e-6) for point in self.points):
                    self._simplified = try_arc
                    return try_arc
            self._simplified = self
        return self._simplified

    @classmethod
    def from_geomdl_curve(cls, curve, name: str = ""):
        """
        # TODO: to be completed.

        :param curve:
        :type curve:
        :return: A reversed B-spline curve
        :rtype: :class:`volmdlr.edges.BSplineCurve`
        """
        point_dimension = f'Point{cls.__name__[-2::]}'

        knots = list(sorted(set(curve.knotvector)))
        knot_multiplicities = [curve.knotvector.count(k) for k in knots]
        start = curve.ctrlpts[0]
        end = curve.ctrlpts[-1]
        periodic = False
        if npy.linalg.norm(npy.array(start) - npy.array(end)) < 1e-6:
            periodic = True
        return cls(degree=curve.degree,
                   control_points=[getattr(volmdlr, point_dimension)(*point)
                                   for point in curve.ctrlpts],
                   knots=knots,
                   knot_multiplicities=knot_multiplicities,
                   weights=curve.weights, periodic=periodic, name=name)

    def length(self):
        """
        Returns the length of the B-spline curve.

        :return: The length of the B-spline curve.
        :rtype: float
        """
        if not self._length:
            self._length = length_curve(self.curve)
        return self._length

    def normal_vector(self, abscissa):
        """
        Calculates the normal vector to the BSpline curve at given abscissa.

        :return: the normal vector
        """
        return self.direction_vector(abscissa).deterministic_unit_normal_vector()

    def direction_vector(self, abscissa):
        """
        Calculates the direction vector on the BSpline curve at given abscissa.

        :param abscissa: edge abscissa
        :return: direction vector
        """
        u = abscissa / self.length()
        derivatives = self.derivatives(u, 1)
        return derivatives[1]

    def middle_point(self):
        """
        Computes the 2D or 3D middle point of the B-spline curve.

        :return: The middle point
        :rtype: Union[:class:`volmdlr.Point2D`, :class:`volmdlr.Point3D`]
        """
        return self.point_at_abscissa(self.length() * 0.5)

    def abscissa(self, point: Union[volmdlr.Point2D, volmdlr.Point3D],
                 tol: float = 1e-6):
        """
        Computes the abscissa of a 2D or 3D point using the least square method.

        :param point: The point located on the B-spline curve.
        :type point: Union[:class:`volmdlr.Point2D`, :class:`volmdlr.Point3D`].
        :param tol: The precision in terms of distance. Default value is 1e-6.
        :type tol: float, optional.
        :return: The abscissa of the point.
        :rtype: float
        """
        if point.is_close(self.start):
            return 0
        if point.is_close(self.end):
            return self.length()
        length = self.length()
        initial_condition_list = [0, 0.25, 0.5, 0.75, 1]

        def evaluate_point_distance(u):
            return (point - self.evaluate_single(u)).norm()
        results = []
        initial_condition_list.sort(key=evaluate_point_distance)
        for u0 in initial_condition_list:
            u, convergence_sucess = self.point_invertion(u0, point)
            abscissa = u * length
            if convergence_sucess:  # sometimes we don't achieve convergence with a given initial guess
                return abscissa
            dist = evaluate_point_distance(u)
            if dist < tol:
                return abscissa
            results.append((abscissa, dist))
        result = min(results, key=lambda r: r[1])[0]
        return result

    def _point_inversion_funcs(self, u, point):
        """
        Helper function to evaluate Newton-Rapshon terms.
        """
        curve_derivatives = self.derivatives(u, 2)
        distance_vector = curve_derivatives[0] - point
        func = curve_derivatives[1].dot(distance_vector)
        func_first_derivative = curve_derivatives[2].dot(distance_vector) + curve_derivatives[1].norm() ** 2
        return func, func_first_derivative, curve_derivatives, distance_vector

    def point_invertion(self, u0: float, point, maxiter: int = 50, tol1: float = 1e-6, tol2: float = 1e-8):
        """
        Finds the equivalent B-Spline curve parameter u to a given a point 3D or 2D using an initial guess u0.

        :param u0: An initial guess between 0 and 1.
        :type u0: float
        :param point: Point to evaluation.
        :type point: Union[volmdlr.Point2D, volmdlr.Point3D]
        :param maxiter: Maximum number of iterations.
        :type maxiter: int
        :param tol1: Distance tolerance to stop.
        :type tol1: float
        :param tol2: Zero cos tolerance to stop.
        :type tol2: float
        :return: u parameter and convergence check
        :rtype: int, bool
        """
        if maxiter == 0:
            return u0, False
        func, func_first_derivative, curve_derivatives, distance_vector = self._point_inversion_funcs(u0, point)
        if self._check_convergence(curve_derivatives, distance_vector, tol1=tol1, tol2=tol2):
            return u0, True
        new_u = u0 - func / func_first_derivative
        new_u = self._check_bounds(new_u)
        residual = (new_u - u0) * curve_derivatives[1]
        if residual.norm() <= 1e-6:
            return u0, False
        u0 = new_u
        return self.point_invertion(u0, point, maxiter=maxiter - 1)

    @staticmethod
    def _check_convergence(curve_derivatives, distance_vector, tol1: float = 1e-6, tol2: float = 1e-8):
        """
        Helper function to check convergence of point_invertion method.
        """
        distance = distance_vector.norm()
        if distance <= tol1:
            return True
        if curve_derivatives[1].norm() == 0.0:
            return False
        zero_cos = abs(curve_derivatives[1].dot(distance_vector)) / curve_derivatives[1].norm() * distance
        if distance <= tol1 and zero_cos <= tol2:
            return True
        return False

    def _check_bounds(self, u):
        """
        Helper function to check if evaluated parameters in point_invertion method are contained in the bspline domain.
        """
        a, b = self.curve.domain
        if self.periodic:
            if u < a:
                u = b - (a - u)
            elif u > b:
                u = a + (u - b)
        if u < a:
            u = a

        elif u > b:
            u = b
        return u

    def split(self, point: Union[volmdlr.Point2D, volmdlr.Point3D],
              tol: float = 1e-5):
        """
        Splits of B-spline curve in two pieces using a 2D or 3D point.

        :param point: The point where the B-spline curve is split
        :type point: Union[:class:`volmdlr.Point2D`, :class:`volmdlr.Point3D`]
        :param tol: The precision in terms of distance. Default value is 1e-4
        :type tol: float, optional
        :return: A list containing the first and second split of the B-spline
            curve
        :rtype: List[:class:`volmdlr.edges.BSplineCurve`]
        """
        if point.point_distance(self.start) < tol:
            return [None, self.copy()]
        if point.point_distance(self.end) < tol:
            return [self.copy(), None]
        adim_abscissa = round(self.abscissa(point) / self.length(), 7)
        curve1, curve2 = split_curve(self.curve, adim_abscissa)

        return [self.__class__.from_geomdl_curve(curve1),
                self.__class__.from_geomdl_curve(curve2)]

    def translation(self, offset: Union[volmdlr.Vector2D, volmdlr.Vector3D]):
        """
        Translates the B-spline curve.

        :param offset: The translation vector
        :type offset: Union[:class:`volmdlr.Vector2D`,
            :class:`volmdlr.Vector3D`]
        :return: A new translated BSplineCurve
        :rtype: :class:`volmdlr.edges.BSplineCurve`
        """
        control_points = [point.translation(offset)
                          for point in self.control_points]
        return self.__class__(self.degree, control_points,
                              self.knot_multiplicities, self.knots,
                              self.weights, self.periodic)

    def translation_inplace(self, offset: Union[volmdlr.Vector2D, volmdlr.Vector3D]):
        """
        Translates the B-spline curve and its parameters are modified inplace.

        :param offset: The translation vector
        :type offset: Union[:class:`volmdlr.Vector2D`,
            :class:`volmdlr.Vector3D`]
        :return: None
        :rtype: None
        """
        warnings.warn("'inplace' methods are deprecated. Use a not inplace method instead.", DeprecationWarning)

        for point in self.control_points:
            point.translation_inplace(offset)

    def point_belongs(self, point: Union[volmdlr.Point2D, volmdlr.Point3D], abs_tol: float = 1e-6):
        """
        Checks if a 2D or 3D point belongs to the B-spline curve or not. It uses the point_distance.

        :param point: The point to be checked.
        :type point: Union[:class:`volmdlr.Point2D`, :class:`volmdlr.Point3D`]
        :param abs_tol: The precision in terms of distance.
            Default value is 1e-6
        :type abs_tol: float, optional.
        :return: `True` if the point belongs to the B-spline curve, `False`
            otherwise
        :rtype: bool
        """

        if self.point_distance(point) < abs_tol:
            return True
        return False

    def point_distance(self, point: Union[volmdlr.Point2D, volmdlr.Point3D]):
        """
        Calculates the distance from a given point to a BSplineCurve2D or 3D.

        :param point: The point to be checked.
        :type point: Union[:class:`volmdlr.Point2D`, :class:`volmdlr.Point3D`]
        :return: distance.
        """

        return self.point_distance_to_edge(point)

    def merge_with(self, bspline_curve: 'BSplineCurve'):
        """
        Merges consecutive B-spline curves to define a new merged one.

        :param bspline_curve: Another B-spline curve
        :type bspline_curve: :class:`volmdlr.edges.BSplineCurve`
        :return: A merged B-spline curve
        :rtype: :class:`volmdlr.edges.BSplineCurve`
        """
        point_dimension = f'Wire{self.__class__.__name__[-2::]}'
        wire = getattr(volmdlr.wires, point_dimension)(bspline_curve)
        ordered_wire = wire.order_wire()

        points, n = [], 10
        for primitive in ordered_wire.primitives:
            points.extend(primitive.discretization_points(n))
        points.pop(n + 1)

        return self.__class__.from_points_interpolation(
            points, min(self.degree, bspline_curve.degree))

    @classmethod
    def from_bsplines(cls, bsplines: List['BSplineCurve'],
                      discretization_points: int = 10):
        """
        Creates a B-spline curve from a list of B-spline curves.

        :param bsplines: A list of B-spline curve
        :type bsplines: List[:class:`volmdlr.edges.BSplineCurve`]
        :param discretization_points: The number of points for the
            discretization. Default value is 10
        :type discretization_points: int, optional
        :return: A merged B-spline curve
        :rtype: :class:`volmdlr.edges.BSplineCurve`
        """
        point_dimension = f'Wire{cls.__name__[-2::]}'
        wire = getattr(volmdlr.wires, point_dimension)(bsplines)
        ordered_wire = wire.order_wire()

        points, degree = [], []
        for i, primitive in enumerate(ordered_wire.primitives):
            degree.append(primitive.degree)
            if i == 0:
                points.extend(primitive.discretization_points(number_points=discretization_points))
            else:
                points.extend(
                    primitive.discretization_points(number_points=discretization_points)[1::])

        return cls.from_points_interpolation(points, min(degree))

    @classmethod
    def from_points_approximation(cls, points: Union[List[volmdlr.Point2D], List[volmdlr.Point3D]],
                                  degree: int, **kwargs):
        """
        Creates a B-spline curve approximation using least squares method with fixed number of control points.

        It is recommended to specify the
        number of control points.
        Please refer to The NURBS Book (2nd Edition), pp.410-413 for details.

        :param points: The data points
        :type points: Union[List[:class:`volmdlr.Point2D`],
            List[:class:`volmdlr.Point3D`]]
        :param degree: The degree of the output parametric curve
        :type degree: int
        :param kwargs: See below
        :return: A B-spline curve from points approximation
        :rtype: :class:`volmdlr.edges.BSplineCurve`
        :keyword centripetal: Activates centripetal parametrization method.
            Default value is False
        :keyword ctrlpts_size: Number of control points. Default value is
            len(points) - 1
        """
        curve = fitting.approximate_curve([[*point] for point in points],
                                          degree, **kwargs)
        return cls.from_geomdl_curve(curve)

    def tangent(self, position: float = 0.0):
        """
        Evaluates the tangent vector of the B-spline curve at the input parameter value.

        :param position: Value of the parameter, between 0 and 1
        :type position: float
        :return: The tangent vector
        :rtype: Union[:class:`volmdlr.Point2D`, :class:`volmdlr.Point3D`]
        """
        _, tangent = operations.tangent(self.curve, position, normalize=True)

        dimension = f'Vector{self.__class__.__name__[-2::]}'
        tangent = getattr(volmdlr, dimension)(*tangent)

        return tangent

    @classmethod
    def from_points_interpolation(cls, points: Union[List[volmdlr.Point2D], List[volmdlr.Point3D]],
                                  degree: int, periodic: bool = False, name: str = ""):
        """
        Creates a B-spline curve interpolation through the data points.

        Please refer to Algorithm A9.1 on The NURBS Book (2nd Edition),
        pp.369-370 for details.

        :param points: The data points
        :type points: Union[List[:class:`volmdlr.Point2D`],
            List[:class:`volmdlr.Point3D`]]
        :param degree: The degree of the output parametric curve
        :type degree: int
        :param periodic: `True` if the curve should be periodic. Default value
            is `False`
        :type periodic: bool, optional
        :return: A B-spline curve from points interpolation
        :rtype: :class:`volmdlr.edges.BSplineCurve`
        """
        curve = bspline_fitting.interpolate_curve([[*point] for point in points], degree, centripetal=True)

        bsplinecurve = cls.from_geomdl_curve(curve, name=name)
        if not periodic:
            return bsplinecurve
        bsplinecurve.periodic = True
        return bsplinecurve

    def discretization_points(self, *, number_points: int = None, angle_resolution: int = None):
        """
        Linear spaced discretization of the curve.

        :param number_points: The number of points to include in the discretization.
        :type number_points: int
        :param angle_resolution: The resolution of the angle to use when calculating the number of points.
        :type angle_resolution: int
        :return: A list of discretized points on the B-spline curve.
        :rtype: List[`volmdlr.Point2D] or List[`volmdlr.Point3D]
        """

        if angle_resolution:
            number_points = int(math.pi * angle_resolution)

        if len(self.points) == number_points or (not number_points and not angle_resolution):
            return self.points
        curve = self.curve
        curve.delta = 1 / number_points
        curve_points = curve.evalpts

        point_dimension = f'Point{self.__class__.__name__[-2::]}'
        return [getattr(volmdlr, point_dimension)(*point) for point in curve_points]

    def derivatives(self, u, order):
        """
        Evaluates n-th order curve derivatives at the given parameter value.

        The output of this method is list of n-th order derivatives. If ``order`` is ``0``, then it will only output
        the evaluated point. Similarly, if ``order`` is ``2``, then it will output the evaluated point, 1st derivative
        and the 2nd derivative.

        :Example:

        Assuming a curve self is defined on a parametric domain [0.0, 1.0].
        Let's take the curve derivative at the parametric position u = 0.35.

        >>> derivatives = self.derivatives(u=0.35, order=2)
        >>> derivatives[0]  # evaluated point, equal to crv.evaluate_single(0.35)
        >>> derivatives[1]  # 1st derivative at u = 0.35
        >>> derivatives[2]  # 2nd derivative at u = 0.35

        :param u: parameter value
        :type u: float
        :param order: derivative order
        :type order: int
        :return: a list containing up to {order}-th derivative of the curve
        :rtype: Union[List[`volmdlr.Vector2D`], List[`volmdlr.Vector3D`]]
        """

        return [getattr(volmdlr, f'Vector{self.__class__.__name__[-2::]}')(*point)
                for point in self.curve.derivatives(u, order)]

    def get_geo_lines(self, tag: int, control_points_tags: List[int]):
        """
        Gets the lines that define a BsplineCurve in a .geo file.

        :param tag: The BsplineCurve index
        :type tag: int
        :param start_point_tag: The linesegment' start point index
        :type start_point_tag: int
        :param end_point_tag: The linesegment' end point index
        :type end_point_tag: int

        :return: A line
        :rtype: str
        """

        return 'BSpline(' + str(tag) + ') = {' + str(control_points_tags)[1:-1] + '};'

    def get_geo_points(self):
        """Gets the points that define a BsplineCurve in a .geo file."""
        return list(self.discretization_points())

    def line_intersections(self, line):
        """
        Calculates the intersections of a BSplineCurve (2D or 3D) with a Line (2D or 3D).

        :param line: line to verify intersections
        :return: list of intersections
        """
        polygon_points = []
        for point in self.points:
            if not volmdlr.core.point_in_list(point, polygon_points):
                polygon_points.append(point)
        list_intersections = []
        initial_abscissa = 0
        linesegment_name = 'LineSegment' + self.__class__.__name__[-2:]
        for points in zip(polygon_points[:-1], polygon_points[1:]):
            linesegment = getattr(sys.modules[__name__], linesegment_name)(points[0], points[1])
            intersections = linesegment.line_intersections(line)

            if not intersections and linesegment.direction_vector().is_colinear_to(line.direction_vector()):
                if line.point_distance(linesegment.middle_point()) < 1e-8:
                    list_intersections.append(linesegment.middle_point())
            if intersections and intersections[0] not in list_intersections:
                if self.point_belongs(intersections[0], 1e-6):
                    list_intersections.append(intersections[0])
                    continue
                abs1 = self.abscissa(linesegment.start)
                abs2 = self.abscissa(linesegment.end)
                list_abscissas = list(new_abscissa for new_abscissa in npy.linspace(abs1, abs2, 1000))
                intersection = self.select_intersection_point(list_abscissas, intersections, line)
                list_intersections.append(intersection)
            initial_abscissa += linesegment.length()
        return list_intersections

    def select_intersection_point(self, list_abscissas, intersections, line, abs_tol: float = 1e-7):
        """
        Select closest point in curve to intersection point obtained with discretized linesegment.

        :param list_abscissas: list of abscissas to verify the closest point.
        :param intersections: intersection with discretized line.
        :return:
        """
        distance = npy.inf
        intersection = None
        for i_abscissa in list_abscissas:
            point_in_curve = BSplineCurve.point_at_abscissa(self, i_abscissa)
            if line.point_distance(point_in_curve) <= abs_tol:
                return point_in_curve
            dist = point_in_curve.point_distance(intersections[0])
            if dist < distance:
                distance = dist
                intersection = point_in_curve
            else:
                break
        return intersection

    def get_linesegment_intersections(self, linesegment):
        """
        Calculates intersections between a BSplineCurve and a LineSegment.

        :param linesegment: linesegment to verify intersections.
        :return: list with the intersections points.
        """
        results = self.line_intersections(linesegment.to_line())
        intersections_points = []
        for result in results:
            if linesegment.point_belongs(result, 1e-5):
                intersections_points.append(result)
        return intersections_points

    def point_at_abscissa(self, abscissa):
        """
        Calculates a point in the BSplineCurve at a given abscissa.

        :param abscissa: abscissa where in the curve the point should be calculated.
        :return: Corresponding point.
        """
        length = self.length()
        adim_abs = max(min(abscissa / length, 1.), 0.)
        point_name = 'Point' + self.__class__.__name__[-2:]
        return getattr(volmdlr, point_name)(*self.curve.evaluate_single(adim_abs))

    def get_shared_section(self, other_bspline2, abs_tol: float = 1e-6):
        """
        Gets the shared section between two BSpline curves.

        :param other_bspline2: other arc to verify for shared section.
        :param abs_tol: tolerance.
        :return: shared arc section.
        """
        if self.__class__ != other_bspline2.__class__:
            if self.simplify.__class__ == other_bspline2.__class__:
                return self.simplify.get_shared_section(other_bspline2, abs_tol)
            return []
        if self.__class__.__name__[-2:] == '3D':
            if self.bounding_box.distance_to_bbox(other_bspline2.bounding_box) > 1e-7:
                return []
        elif self.bounding_rectangle.distance_to_b_rectangle(other_bspline2.bounding_rectangle) > 1e-7:
            return []
        if not any(self.point_belongs(point, abs_tol=abs_tol)
                   for point in other_bspline2.discretization_points(number_points=10)):
            return []
        if all(self.point_belongs(point, abs_tol=abs_tol) for point in other_bspline2.points):
            return [other_bspline2]
        if all(other_bspline2.point_belongs(point, abs_tol=abs_tol) for point in self.points):
            return [self]
        if self.point_belongs(other_bspline2.start, abs_tol=abs_tol):
            bspline1_, bspline2_ = self.split(other_bspline2.start)
        elif self.point_belongs(other_bspline2.end, abs_tol=abs_tol):
            bspline1_, bspline2_ = self.split(other_bspline2.end)
        else:
            raise NotImplementedError
        shared_bspline_section = []
        for bspline in [bspline1_, bspline2_]:
            if bspline and all(other_bspline2.point_belongs(point)
                               for point in bspline.discretization_points(number_points=10)):
                shared_bspline_section.append(bspline)
                break
        return shared_bspline_section

    def delete_shared_section(self, other_bspline2, abs_tol: float = 1e-6):
        """
        Deletes from self, the section shared with the other arc.

        :param other_bspline2:
        :param abs_tol: tolerance.
        :return:
        """
        shared_section = self.get_shared_section(other_bspline2, abs_tol)
        if not shared_section:
            return [self]
        if shared_section == self:
            return []
        split_bspline1 = self.split(shared_section[0].start)
        split_bspline2 = self.split(shared_section[0].end)
        new_arcs = []
        shared_section_middle_point = shared_section[0].point_at_abscissa(0.5 * shared_section[0].length())
        for arc in split_bspline1 + split_bspline2:
            if arc and not arc.point_belongs(shared_section_middle_point, abs_tol=abs_tol):
                new_arcs.append(arc)
        return new_arcs

    def evaluate_single(self, u):
        """
        Calculates a point in the BSplineCurve at a given parameter u.

        :param u: Curve parameter. Must be a value between 0 and 1.
        :type u: float
        :return: Corresponding point.
        :rtype: Union[volmdlr.Point2D, Union[volmdlr.Point3D]
        """
        point_name = 'Point' + self.__class__.__name__[-2:]
        return getattr(volmdlr, point_name)(*self.curve.evaluate_single(u))

    def straight_line_point_belongs(self, point):
        """
        Verifies if a point belongs to the surface created by closing the edge.

        :param point: Point to be verified
        :return: Return True if the point belongs to this surface,
            or False otherwise
        """
        raise NotImplementedError(f'the straight_line_point_belongs method must be'
                                  f' overloaded by {self.__class__.__name__}')

    def get_intersection_sections(self, edge2):
        """
        Identify the sections where there may exist intersection between a bspline and another edge.

        :param edge2: other edge.
        :return: list containing the sections pairs to further search for intersections.
        """
        lineseg_class_ = getattr(sys.modules[__name__], 'LineSegment' + self.__class__.__name__[-2:])
        bspline_discretized_points1 = []
        for point in self.discretization_points(number_points=30):
            if not volmdlr.core.point_in_list(point, bspline_discretized_points1):
                bspline_discretized_points1.append(point)
        line_segments1 = [lineseg_class_(point1, point2) for point1, point2 in
                          zip(bspline_discretized_points1[:-1], bspline_discretized_points1[1:])]
        edge_discretized_points2 = []
        for point in edge2.discretization_points(number_points=30):
            if not volmdlr.core.point_in_list(point, edge_discretized_points2):
                edge_discretized_points2.append(point)
        line_segments2 = [lineseg_class_(point1, point2) for point1, point2 in
                          zip(edge_discretized_points2[:-1], edge_discretized_points2[1:])]
        intersection_section_pairs = []
        for lineseg1, lineseg2 in product(line_segments1, line_segments2):
            lineseg_inter = lineseg1.linesegment_intersections(lineseg2)
            if lineseg_inter:
                intersection_section_pairs.append((self.split_between_two_points(lineseg1.start, lineseg1.end),
                                                   edge2.split_between_two_points(lineseg2.start, lineseg2.end)))
        return intersection_section_pairs

    def point_projection(self, point):
        """
        Calculates the projection of a point on the B-Spline.

        :param point: point to be verified.
        :return: point projection.
        """
        return self.point_at_abscissa(self.abscissa(point))

    def local_discretization(self, point1, point2, number_points: int = 10):
        """
        Gets n discretization points between two given points of the edge.

        :param point1: point 1 on edge.
        :param point2: point 2 on edge.
        :param number_points: number of points to discretize locally.
        :return: list of locally discretized points.
        """
        abscissa1 = self.abscissa(point1)
        abscissa2 = self.abscissa(point2)
        # special case periodical bsplinecurve
        if self.periodic and abscissa2 == 0.0:
            abscissa2 = self.length()
        discretized_points_between_1_2 = []
        for abscissa in npy.linspace(abscissa1, abscissa2, num=number_points):
            abscissa_point = self.point_at_abscissa(abscissa)
            if not volmdlr.core.point_in_list(abscissa_point, discretized_points_between_1_2):
                discretized_points_between_1_2.append(abscissa_point)
        return discretized_points_between_1_2

    def is_close(self, other_edge, tol: float = 1e-6):
        """
        Checks if two bsplines are the same considering the euclidean distance.

        :param other_edge: other bspline.
        :param tol: The tolerance under which the euclidean distance is considered equal to 0, defaults to 1e-6
        :type tol: float, optional
        """

        if isinstance(other_edge, self.__class__):
            is_true = True
            for i, point in enumerate(self.control_points):
                if not point.is_close(other_edge.control_points[i]):
                    is_true = False
                    break
            if is_true and self.degree == other_edge.degree and self.knots == other_edge.knots:
                return True
        return False


class Line2D(Line):
    """
    Define an infinite line given by two points.

    """

    def __init__(self, point1: volmdlr.Point2D,
                 point2: volmdlr.Point2D, *, name=''):
        # self.points = [point1, point2]
        Line.__init__(self, point1, point2, name=name)

    def to_3d(self, plane_origin, x1, x2):
        """
        Convert the line to a 3D line.

        :param plane_origin: Origin of the plane in which the line is.
        :type plane_origin: :class:`volmdlr.Point3D`
        :param x1: First direction of the plane in which the line is.
        :type x1: :class:`volmdlr.Vector3D`
        :param x2: Second direction of the plane in which the line is.
        :type x2: :class:`volmdlr.Vector3D`
        :return: The 3D line.
        :rtype: :class:`volmdlr.edges.Line3D`
        """
        points_3d = [point.to_3d(plane_origin, x1, x2) for point in [self.point1, self.point2]]
        return Line3D(*points_3d, self.name)

    def rotation(self, center: volmdlr.Point2D, angle: float):
        """
        Line2D rotation.

        :param center: rotation center.
        :param angle: angle rotation.
        :return: a new rotated Line2D.
        """
        return Line2D(*[point.rotation(center, angle)
                        for point in [self.point1, self.point2]])

    def rotation_inplace(self, center: volmdlr.Point2D, angle: float):
        """
        Line2D rotation. Object is updated inplace.

        :param center: rotation center.
        :param angle: rotation angle.
        """
        warnings.warn("'inplace' methods are deprecated. Use a not inplace method instead.", DeprecationWarning)

        for point in [self.point1, self.point2]:
            point.rotation_inplace(center, angle)

    def translation(self, offset: volmdlr.Vector2D):
        """
        Line2D translation.

        :param offset: translation vector.
        :return: A new translated Line2D.
        """
        return Line2D(*[point.translation(offset) for point in [self.point1, self.point2]])

    def translation_inplace(self, offset: volmdlr.Vector2D):
        """
        Line2D translation. Object is updated inplace.

        :param offset: translation vector.
        """
        warnings.warn("'inplace' methods are deprecated. Use a not inplace method instead.", DeprecationWarning)

        for point in [self.point1, self.point2]:
            point.translation_inplace(offset)

    def frame_mapping(self, frame: volmdlr.Frame2D, side: str):
        """
        Map the line to a new coordinate frame.

        :param frame: The new coordinate frame.
        :type frame: :class:`volmdlr.Frame2D`
        :param side: The side to which the mapping is made. 'old' for the
            original coordinate frame, 'new' for the new one.
        :type side: str
        :return: The mapped line.
        :rtype: :class:`volmdlr.edges.Line2D`
        """
        return Line2D(*[point.frame_mapping(frame, side) for point in [self.point1, self.point2]])

    def plot(self, ax=None, edge_style: EdgeStyle = EdgeStyle()):
        """
        Plot the line.

        :param ax: Matplotlib axis on which to plot the line. If none,
            a new figure is created.
        :type ax: matplotlib.axes._subplots.AxesSubplot, optional
        :param edge_style: data class instance, containing all parameters needed to plot Line 2D.
        :return: The Matplotlib axis.
        :rtype: matplotlib.axes._subplots.AxesSubplot
        """
        if ax is None:
            _, ax = plt.subplots()

        if version.parse(_mpl_version) >= version.parse('3.3.2'):
            if edge_style.dashed:
                ax.axline((self.point1.x, self.point1.y),
                          (self.point2.x, self.point2.y),
                          dashes=[30, 5, 10, 5],
                          color=edge_style.color)
            else:
                ax.axline((self.point1.x, self.point1.y),
                          (self.point2.x, self.point2.y),
                          color=edge_style.color)
        else:
            direction_vector = self.direction_vector()
            point3 = self.point1 - 3 * direction_vector
            point4 = self.point2 + 4 * direction_vector
            if edge_style.dashed:
                ax.plot([point3[0], point4[0]], [point3[1], point4[1]], color=edge_style.color,
                        dashes=[30, 5, 10, 5])
            else:
                ax.plot([point3[0], point4[0]], [point3[1], point4[1]], color=edge_style.color)

        return ax

    def plot_data(self, edge_style=None):
        """
        Get plot data for the line.

        :param edge_style: Plotting style for the line.
        :type edge_style: :class:`plot_data.EdgeStyle`, optional
        :return: Plot data for the line.
        :rtype: :class:`plot_data.Line2D`
        """
        return plot_data.Line2D([self.point1.x, self.point1.y],
                                [self.point2.x, self.point2.y],
                                edge_style=edge_style)

    def line_intersections(self, line):
        """
        Calculate the intersection between the two lines.

        :param line: The line to calculate intersections with.
        :type line: :class:`volmdlr.Line2D`
        :return: A list of at most one intersection point between
            the two lines.
        :rtype: List[:class:`volmdlr.Point2D`]
        """

        point = volmdlr.Point2D.line_intersection(self, line)
        if point is not None:
            point_projection1, _ = self.point_projection(point)
            if point_projection1 is None:
                return []

            if line.__class__.__name__ == 'Line2D':
                point_projection2, _ = line.point_projection(point)
                if point_projection2 is None:
                    return []

            return [point_projection1]
        return []

    def linesegment_intersections(self, linesegment):
        return linesegment.line_intersections(self)

    @staticmethod
    def _compute_data_create_tangent_circle(line, point, other_line):
        """
        Static helper method to compute some data used in create_tangent_circle method.
        """
        if math.isclose(line.point_distance(point), 0, abs_tol=1e-10):
            vector_i = volmdlr.Vector2D(point.x, point.y)
            vector_a = volmdlr.Vector2D(line.point1.x, line.point1.y)
            vector_b = volmdlr.Vector2D(line.point2.x, line.point2.y)
            vector_c = volmdlr.Vector2D(other_line.point1.x, other_line.point1.y)
            vector_d = volmdlr.Vector2D(other_line.point2.x, other_line.point2.y)
        elif math.isclose(other_line.point_distance(point), 0, abs_tol=1e-10):
            vector_i = volmdlr.Vector2D(line.x, point.y)
            vector_c = volmdlr.Vector2D(line.point1.x, line.point1.y)
            vector_d = volmdlr.Vector2D(line.point2.x, line.point2.y)
            vector_a = volmdlr.Vector2D(other_line.point1.x, other_line.point1.y)
            vector_b = volmdlr.Vector2D(other_line.point2.x, other_line.point2.y)
        else:
            raise AttributeError("The point isn't on any of the two lines")
        return vector_i, vector_a, vector_b, vector_c, vector_d

    @staticmethod
    def _change_reference_frame(vector_i, vector_a, vector_b, vector_c, vector_d):
        new_u = volmdlr.Vector2D((vector_b - vector_a))
        new_u.normalize()
        new_v = new_u.unit_normal_vector()
        new_basis = volmdlr.Frame2D(vector_i, new_u, new_v)

        new_a = new_basis.global_to_local_coordinates(vector_a)
        new_b = new_basis.global_to_local_coordinates(vector_b)
        new_c = new_basis.global_to_local_coordinates(vector_c)
        new_d = new_basis.global_to_local_coordinates(vector_d)

        return new_basis, new_a, new_b, new_c, new_d

    @staticmethod
    def compute_tangent_circle_for_parallel_segments(new_basis, new_a, new_c):
        """
        Compute tangent circle betwen parallel segments.

        """
        segments_distance = abs(new_c[1] - new_a[1])
        radius = segments_distance / 2
        new_circle_center = volmdlr.Point2D((0, npy.sign(new_c[1] - new_a[1]) * radius))
        circle_center = new_basis.local_to_global_coordinates(new_circle_center)
        circle = volmdlr.wires.Circle2D(circle_center, radius)
        return circle, None

    @staticmethod
    def compute_tangent_circles_for_perpendicular_segments(new_basis, new_a, new_b, new_c, new_d):
        """
        Computes tangent circle between perpendicular segments.

        """
        line_ab = Line2D(volmdlr.Point2D(new_a), volmdlr.Point2D(new_b))
        line_cd = Line2D(volmdlr.Point2D(new_c), volmdlr.Point2D(new_d))
        new_pt_k = volmdlr.Point2D.line_intersection(line_ab, line_cd)

        radius = abs(new_pt_k[0])
        new_circle_center1 = volmdlr.Point2D((0, radius))
        new_circle_center2 = volmdlr.Point2D((0, -radius))
        circle_center1 = new_basis.local_to_global_coordinates(new_circle_center1)
        circle_center2 = new_basis.local_to_global_coordinates(new_circle_center2)
        circle1 = volmdlr.wires.Circle2D(circle_center1, radius)
        circle2 = volmdlr.wires.Circle2D(circle_center2, radius)

        return circle1, circle2

    def create_tangent_circle(self, point, other_line):
        """
        Computes the two circles that are tangent to 2 lines and intersect a point located on one of the two lines.
        """
        # point will be called I(x_I, y_I)
        # self will be (AB)
        # line will be (CD)
        vector_i, vector_a, vector_b, vector_c, vector_d = self._compute_data_create_tangent_circle(
            self, point, other_line)
        # Basis change
        new_basis, new_a, new_b, new_c, new_d = self._change_reference_frame(vector_i, vector_a, vector_b,
                                                                             vector_c, vector_d)

        if new_c[1] == 0 and new_d[1] == 0:
            # Segments are on the same line: no solution
            return None, None

        if math.isclose(self.unit_direction_vector().dot(
                other_line.unit_normal_vector()), 0, abs_tol=1e-06):
            # Parallel segments: one solution
            return self.compute_tangent_circle_for_parallel_segments(new_basis, new_a, new_c)

        if math.isclose(self.unit_direction_vector().dot(
                other_line.unit_direction_vector()), 0, abs_tol=1e-06):
            # Perpendicular segments: 2 solution
            return self.compute_tangent_circles_for_perpendicular_segments(new_basis, new_a, new_b, new_c, new_d)

        # =============================================================================
        # LES SEGMENTS SONT QUELCONQUES
        #   => 2 SOLUTIONS
        # =============================================================================

        line_ab = Line2D(volmdlr.Point2D(new_a), volmdlr.Point2D(new_b))
        line_cd = Line2D(volmdlr.Point2D(new_c), volmdlr.Point2D(new_d))
        new_pt_k = volmdlr.Point2D.line_intersection(line_ab, line_cd)
        pt_k = volmdlr.Point2D(new_basis.local_to_global_coordinates(new_pt_k))

        if pt_k.is_close(vector_i):
            return None, None

        # CHANGEMENT DE REPERE:
        new_u2 = volmdlr.Vector2D(pt_k - vector_i)
        new_u2.normalize()
        new_v2 = new_u2.normal_vector(unit=True)
        new_basis2 = volmdlr.Frame2D(vector_i, new_u2, new_v2)

        new_c = new_basis2.global_to_local_coordinates(vector_c)
        new_d = new_basis2.global_to_local_coordinates(vector_d)
        new_pt_k = new_basis2.global_to_local_coordinates(pt_k)

        teta1 = math.atan2(new_c[1], new_c[0] - new_pt_k[0])
        teta2 = math.atan2(new_d[1], new_d[0] - new_pt_k[0])

        if teta1 < 0:
            teta1 += math.pi
        if teta2 < 0:
            teta2 += math.pi

        if not math.isclose(teta1, teta2, abs_tol=1e-08):
            if math.isclose(teta1, math.pi, abs_tol=1e-08) or math.isclose(
                    teta1, 0., abs_tol=1e-08):
                teta = teta2
            elif math.isclose(teta2, math.pi,
                              abs_tol=1e-08) or math.isclose(teta2, 0.,
                                                             abs_tol=1e-08):
                teta = teta1
        else:
            teta = teta1

        radius1 = new_pt_k[0] * math.sin(teta) / (1 + math.cos(teta))
        radius2 = new_pt_k[0] * math.sin(teta) / (1 - math.cos(teta))

        new_circle_center1 = volmdlr.Point2D(0, -radius1)
        new_circle_center2 = volmdlr.Point2D(0, radius2)

        circle_center1 = new_basis2.local_to_global_coordinates(new_circle_center1)
        circle_center2 = new_basis2.local_to_global_coordinates(new_circle_center2)

        if new_basis.global_to_local_coordinates(circle_center1)[1] > 0:
            circle1 = volmdlr.wires.Circle2D(circle_center1, radius1)
            circle2 = volmdlr.wires.Circle2D(circle_center2, radius2)
        else:
            circle1 = volmdlr.wires.Circle2D(circle_center2, radius2)
            circle2 = volmdlr.wires.Circle2D(circle_center1, radius1)

        return circle1, circle2

    def cut_between_two_points(self, point1: volmdlr.Point2D,
                               point2: volmdlr.Point2D):
        """
        Cut the line between two points to create a linesegment.

        :param point1: The first point defining the linesegment
        :type point1: :class:`volmdlr.Point2D`
        :param point2: The second point defining the linesegment
        :type point2: :class:`volmdlr.Point2D`
        :return: The created linesegment
        :rtype: :class:`volmdlr.edges.LineSegment2D`
        """
        return LineSegment2D(point1, point2)

    def point_belongs(self, point2d, abs_tol: float = 1e-6):
        """
        Verifies if the point 2D belongs to the line.

        :param point2d: point to be verified.
        :param abs_tol: absolute tolerance to consider in calculus.
        :return: True if point belongs to line, False otherwise.
        """
        return math.isclose(self.point_distance(point2d), 0, abs_tol=abs_tol)

    def point_distance(self, point2d):
        """
        Calculate the shortest distance between a line and a point.

        :param point2d: Point to calculate distance.
        :type point2d: :class:`volmdlr.Point2D`.
        :return: Distance to point.
        :rtype: float.
        """
        vector_r = self.point1 - point2d
        vector_v = self.normal_vector()
        return abs(vector_v.dot(vector_r)) / vector_v.norm()


class BSplineCurve2D(BSplineCurve):
    """
    A class for 2 dimensional B-spline curves.

    The following rule must be
    respected : `number of knots = number of control points + degree + 1`.

    :param degree: The degree of the 2 dimensional B-spline curve
    :type degree: int
    :param control_points: A list of 2 dimensional points
    :type control_points: List[:class:`volmdlr.Point2D`]
    :param knot_multiplicities: The vector of multiplicities for each knot
    :type knot_multiplicities: List[int]
    :param knots: The knot vector composed of values between 0 and 1
    :type knots: List[float]
    :param weights: The weight vector applied to the knot vector. Default
        value is None
    :type weights: List[float], optional
    :param periodic: If `True` the B-spline curve is periodic. Default value
        is False
    :type periodic: bool, optional
    :param name: The name of the B-spline curve. Default value is ''
    :type name: str, optional
    """

    _non_serializable_attributes = ['curve']

    def __init__(self,
                 degree: int,
                 control_points: List[volmdlr.Point2D],
                 knot_multiplicities: List[int],
                 knots: List[float],
                 weights: List[float] = None,
                 periodic: bool = False,
                 name: str = ''):
        self._bounding_rectangle = None

        BSplineCurve.__init__(self, degree,
                              control_points,
                              knot_multiplicities,
                              knots,
                              weights,
                              periodic,
                              name)
        self._bounding_rectangle = None
        self._length = None

    @property
    def bounding_rectangle(self):
        """
        Computes the bounding rectangle of the 2 dimensional B-spline curve.

        :return: The bounding rectangle.
        :rtype: :class:`volmdlr.core.BoundingRectangle`
        """
        if not self._bounding_rectangle:
            self._bounding_rectangle = volmdlr.core.BoundingRectangle.from_points(self.points)
        return self._bounding_rectangle

    def tangent(self, position: float = 0.0):
        """
        Computes the tangent at a given parameter between 0 and 1.

        :param position: The parameter at which the tangent is computed.
        :type position: float
        :return: A 2 dimensional point representing the tangent
        :rtype: :class:`volmdlr.Point2D`
        """
        _, tangent = operations.tangent(self.curve, position,
                                        normalize=True)
        tangent = volmdlr.Point2D(tangent[0], tangent[1])
        return tangent

    def straight_line_area(self):
        """
        Uses shoelace algorithm for evaluating the area.
        """
        points = self.discretization_points(number_points=100)
        x = [point.x for point in points]
        y = [point.y for point in points]
        x1 = [x[-1]] + x[0:-1]
        y1 = [y[-1]] + y[0:-1]
        return 0.5 * abs(sum(i * j for i, j in zip(x, y1))
                         - sum(i * j for i, j in zip(y, x1)))

    def straight_line_center_of_mass(self):
        """Straight line center of mass."""
        polygon_points = self.discretization_points(number_points=100)
        cog = volmdlr.O2D
        for point in polygon_points:
            cog += point
        cog = cog / len(polygon_points)
        return cog

    def plot(self, ax=None, edge_style: EdgeStyle = EdgeStyle()):
        """Plot a B-Spline curve 2D."""
        if ax is None:
            _, ax = plt.subplots()

        points = self.points

        x_points = [point.x for point in points]
        y_points = [point.y for point in points]
        ax.plot(x_points, y_points, color=edge_style.color, alpha=edge_style.alpha)
        if edge_style.plot_points:
            for point in points:
                point.plot(ax, color=edge_style.color)
        return ax

    def to_3d(self, plane_origin, x1, x2):
        """Transforms a B-Spline Curve 2D in 3D."""
        control_points3d = [point.to_3d(plane_origin, x1, x2) for point in
                            self.control_points]
        return BSplineCurve3D(self.degree, control_points3d,
                              self.knot_multiplicities, self.knots,
                              self.weights, self.periodic)

    def to_step(self, current_id, surface_id=None):
        """Exports to STEP format."""
        points_ids = []
        content = ''
        point_id = current_id
        for point in self.control_points:
            point_content, point_id = point.to_step(point_id,
                                                    vertex=False)
            content += point_content
            points_ids.append(point_id)
            point_id += 1

        content += f"#{point_id} = B_SPLINE_CURVE_WITH_KNOTS('{self.name}',{self.degree}," \
                   f"({volmdlr.core.step_ids_to_str(points_ids)})," \
                   f".UNSPECIFIED.,.F.,.F.,{tuple(self.knot_multiplicities)},{tuple(self.knots)},.UNSPECIFIED.);\n"
        return content, [point_id + 1]

    def rotation(self, center: volmdlr.Point2D, angle: float):
        """
        BSplineCurve2D rotation.

        :param center: rotation center
        :param angle: angle rotation
        :return: a new rotated Line2D
        """
        control_points = [point.rotation(center, angle)
                          for point in self.control_points]
        return BSplineCurve2D(self.degree, control_points,
                              self.knot_multiplicities, self.knots,
                              self.weights, self.periodic)

    def rotation_inplace(self, center: volmdlr.Point2D, angle: float):
        """
        BSplineCurve2D rotation. Object is updated inplace.

        :param center: rotation center
        :param angle: rotation angle
        """
        warnings.warn("'inplace' methods are deprecated. Use a not inplace method instead.", DeprecationWarning)

        for point in self.control_points:
            point.rotation_inplace(center, angle)

    def line_crossings(self, line2d: Line2D):
        """Bspline Curve crossings with a line 2d."""
        polygon_points = self.discretization_points(number_points=50)
        crossings = []
        for p1, p2 in zip(polygon_points[:-1], polygon_points[1:]):
            linesegment = LineSegment2D(p1, p2)
            crossings.extend(linesegment.line_crossings(line2d))
        return crossings

    def get_reverse(self):
        """
        Reverse the BSpline's direction by reversing its start and end points.

        """

        return self.__class__(degree=self.degree,
                              control_points=self.control_points[::-1],
                              knot_multiplicities=self.knot_multiplicities[::-1],
                              knots=self.knots[::-1],
                              weights=self.weights,
                              periodic=self.periodic)

    def nearest_point_to(self, point):
        """
        Find out the nearest point on the linesegment to point.

        """

        points = self.discretization_points(number_points=500)
        return point.nearest_point(points)

    def edge_intersections(self, edge, abs_tol=1e-6):
        """
        General method to calculate the intersection of a bspline curve and another edge.

        :param edge: other edge
        :param abs_tol: tolerance.
        :return: intersections between the two edges.
        """
        intersection_section_pairs = self.get_intersection_sections(edge)
        intersections = []
        for bspline, edge2 in intersection_section_pairs:
            intersections_points = vm_utils_intersections.get_bsplinecurve_intersections(
                edge2, bspline, abs_tol=abs_tol)
            intersections.extend(intersections_points)
        return intersections

    def linesegment_intersections(self, linesegment2d, abs_tol: float = 1e-6):
        """
        Calculates intersections between a BSpline Curve 2D and a Line Segment 2D.

        :param linesegment2d: line segment to verify intersections.
        :param abs_tol: tolerance.
        :return: list with the intersections points.
        """
        if self.bounding_rectangle.distance_to_b_rectangle(linesegment2d.bounding_rectangle) > abs_tol:
            return []
        intersections_points = vm_utils_intersections.get_bsplinecurve_intersections(
            linesegment2d, self, abs_tol=abs_tol)
        return intersections_points

    def arc_intersections(self, arc, abs_tol=1e-6):
        """
        Calculates intersections between a BSpline Curve 2D and an arc 2D.

        :param arc: arc to verify intersections.
        :param abs_tol: tolerance.
        :return: list with the intersections points.
        """
        if self.bounding_rectangle.distance_to_b_rectangle(arc.bounding_rectangle) > abs_tol:
            return []
        return self.edge_intersections(arc, abs_tol)

    def bsplinecurve_intersections(self, bspline, abs_tol=1e-6):
        """
        Calculates intersections between a two BSpline Curve 2D.

        :param bspline: bspline to verify intersections.
        :param abs_tol: tolerance.
        :return: list with the intersections points.
        """
        if self.bounding_rectangle.distance_to_b_rectangle(bspline.bounding_rectangle) > abs_tol:
            return []
        return self.edge_intersections(bspline, abs_tol)

    def axial_symmetry(self, line):
        """
        Finds out the symmetric bsplinecurve2d according to a line.

        """

        points_symmetry = [point.axial_symmetry(line) for point in self.control_points]

        return self.__class__(degree=self.degree,
                              control_points=points_symmetry,
                              knot_multiplicities=self.knot_multiplicities[::-1],
                              knots=self.knots[::-1],
                              weights=self.weights,
                              periodic=self.periodic)

    def offset(self, offset_length: float):
        """
        Offsets a BSplineCurve2D in one of its normal direction.

        :param offset_length: the length taken to offset the BSpline. if positive, the offset is in the normal
            direction of the curve. if negative, in the opposite direction of the normal.
        :return: returns an offset bsplinecurve2D, created with from_points_interpolation.
        """
        unit_normal_vectors = [self.unit_normal_vector(
            self.abscissa(point)) for point in self.points]
        offseted_points = [point.translation(normal_vector * offset_length) for point, normal_vector
                           in zip(self.points, unit_normal_vectors)]
        offseted_bspline = BSplineCurve2D.from_points_interpolation(offseted_points, self.degree,
                                                                    self.periodic)
        return offseted_bspline


class BezierCurve2D(BSplineCurve2D):
    """
    A class for 2 dimensional Bezier curves.

    :param degree: The degree of the Bezier curve.
    :type degree: int
    :param control_points: A list of 2 dimensional points
    :type control_points: List[:class:`volmdlr.Point2D`]
    :param name: The name of the B-spline curve. Default value is ''
    :type name: str, optional
    """

    def __init__(self, degree: int, control_points: List[volmdlr.Point2D],
                 name: str = ''):
        knotvector = utilities.generate_knot_vector(degree,
                                                    len(control_points))
        knot_multiplicity = [1] * len(knotvector)

        BSplineCurve2D.__init__(self, degree, control_points,
                                knot_multiplicity, knotvector,
                                None, False, name)


class LineSegment2D(LineSegment):
    """
    Define a line segment limited by two points.

    """

    def __init__(self, start: volmdlr.Point2D, end: volmdlr.Point2D, *, name: str = ''):
        if start.is_close(end):
            raise NotImplementedError('Start & end of linesegment2D are equal')
        self._bounding_rectangle = None
        LineSegment.__init__(self, start, end, name=name)

    def copy(self, deep=True, memo=None):
        """
        A specified copy of a LineSegment2D.
        """
        return self.__class__(start=self.start.copy(deep, memo), end=self.end.copy(deep, memo), name=self.name)

    def __hash__(self):
        # return self._data_hash()
        # tolerance = 1e-6
        # factor = 1 / tolerance
        # return hash(math.floor(component * factor) / factor for point in [self.start, self.end]
        #             for component in [point.x, point.y])
        return hash(('linesegment2d', self.start, self.end))

    def _data_hash(self):
        return self.start._data_hash() + self.end._data_hash()

    def _data_eq(self, other_object):
        if self.__class__.__name__ != other_object.__class__.__name__:
            return False
        return self.start == other_object.start and self.end == other_object.end

    def __eq__(self, other_object):
        if self.__class__.__name__ != other_object.__class__.__name__:
            return False
        return self.start == other_object.start and self.end == other_object.end

    def to_dict(self, *args, **kwargs):
        return {'object_class': 'volmdlr.edges.LineSegment2D',
                'name': self.name,
                'start': self.start.to_dict(),
                'end': self.end.to_dict()
                }

    # def middle_point(self):
    #     return 0.5 * (self.start + self.end)
    #
    # def point_at_abscissa(self, abscissa):
    #     return self.start + self.unit_direction_vector() * abscissa

    @property
    def bounding_rectangle(self):
        """
        Evaluates the bounding rectangle of the Line segment.
        """
        if not self._bounding_rectangle:
            self._bounding_rectangle = volmdlr.core.BoundingRectangle(
                min(self.start.x, self.end.x), max(self.start.x, self.end.x),
                min(self.start.y, self.end.y), max(self.start.y, self.end.y))
        return self._bounding_rectangle

    def straight_line_area(self):
        """
        Calculates the area of the LineSegment2D, with line drawn from start to end.

        :return: straight_line_area.
        """
        return 0.

    def straight_line_second_moment_area(self, point: volmdlr.Point2D):
        """Straight line second moment area for a line segment."""
        return 0, 0, 0

    def straight_line_center_of_mass(self):
        """Straight line center of mass."""
        return 0.5 * (self.start + self.end)

    def point_distance(self, point, return_other_point=False):
        """
        Computes the distance of a point to segment of line.

        :param point: point to calculate distance.
        :param return_other_point: Boolean variable to return line segment's corresponding point or not.
        """
        distance, point = volmdlr.LineSegment2DPointDistance(
            [(self.start.x, self.start.y), (self.end.x, self.end.y)],
            (point.x, point.y))
        if return_other_point:
            return distance, volmdlr.Point2D(*point)
        return distance

    def point_projection(self, point):
        """
        If the projection falls outside the LineSegment2D, returns None.
        """
        point, curv_abs = Line2D.point_projection(Line2D(self.start, self.end),
                                                  point)
        # print('curv_abs :', curv_abs, 'length :', self.length())
        if curv_abs < 0 or curv_abs > self.length():
            if abs(curv_abs) < 1e-6 or math.isclose(curv_abs, self.length(),
                                                    abs_tol=1e-6):
                return point, curv_abs
            return None, curv_abs
        return point, curv_abs

    def line_intersections(self, line: Line2D):
        """Line Segment intersections with Line2D."""
        if self.direction_vector().is_colinear_to(line.direction_vector()):
            return []
        point = volmdlr.Point2D.line_intersection(self, line)
        if point is not None:
            point_projection1, _ = self.point_projection(point)
            intersections = [point_projection1]
            if point_projection1 is None:
                intersections = []

            elif line.__class__.__name__ == 'LineSegment2D':
                point_projection2, _ = line.point_projection(point)
                if point_projection2 is None:
                    intersections = []

            return intersections
        if line.point_belongs(self.start):
            return [self.start]
        if line.point_belongs(self.end):
            return [self.end]
        return []

    def linesegment_intersections(self, linesegment2d: 'LineSegment2D', abs_tol=1e-6):
        """
        Touching line segments does not intersect.
        """
        if self.bounding_rectangle.distance_to_b_rectangle(linesegment2d.bounding_rectangle) > abs_tol:
            return []
        if self.direction_vector().is_colinear_to(linesegment2d.direction_vector(), abs_tol=abs_tol):
            return []
        point = volmdlr.Point2D.line_intersection(self, linesegment2d)
        # TODO: May be these commented conditions should be used for linesegment_crossings
        if point:  # and (point != self.start) and (point != self.end):
            point_projection1, _ = self.point_projection(point)
            if point_projection1 is None:
                return []

            point_projection2, _ = linesegment2d.point_projection(point)
            if point_projection2 is None:
                return []

            return [point_projection1]
        return []

    def line_crossings(self, line: 'Line2D'):
        """Line Segment crossings with line 2d."""
        if self.direction_vector().is_colinear_to(line.direction_vector()):
            return []
        line_intersection = self.line_intersections(line)
        if line_intersection and (line_intersection[0].is_close(self.end) or
                                  line_intersection[0].is_close(self.start)):
            return []
        return line_intersection

    def plot(self, ax=None, edge_style: EdgeStyle = EdgeStyle()):
        """
        Plots the Linesegment2D.
        """
        width = edge_style.width

        if ax is None:
            _, ax = plt.subplots()

        p1, p2 = self.start, self.end
        if edge_style.arrow:
            if edge_style.plot_points:
                ax.plot([p1[0], p2[0]], [p1[1], p2[1]], color=edge_style.color,
                        alpha=edge_style.alpha, style='o-')
            else:
                ax.plot([p1[0], p2[0]], [p1[1], p2[1]], color=edge_style.color,
                        alpha=edge_style.alpha)

            length = ((p1[0] - p2[0]) ** 2 + (p1[1] - p2[1]) ** 2) ** 0.5
            if width is None:
                width = length / 1000.
                head_length = length / 20.
                head_width = head_length / 2.
            else:
                head_width = 2 * width
                head_length = head_width
            ax.arrow(p1[0], p1[1],
                     (p2[0] - p1[0]) / length * (length - head_length),
                     (p2[1] - p1[1]) / length * (length - head_length),
                     head_width=head_width, fc='b', linewidth=0,
                     head_length=head_length, width=width, alpha=0.3)
        else:
            if width is None:
                width = 1
            if edge_style.plot_points:
                ax.plot([p1[0], p2[0]], [p1[1], p2[1]], color=edge_style.color,
                        marker='o', linewidth=width, alpha=edge_style.alpha)
            else:
                ax.plot([p1[0], p2[0]], [p1[1], p2[1]], color=edge_style.color,
                        linewidth=width, alpha=edge_style.alpha)
        return ax

    def to_3d(self, plane_origin, x1, x2):
        """
        Transforms the Line segment 2D into a 3D line segment.

        :param plane_origin: The origin of plane to draw the Line segment 3D.
        :type plane_origin: volmdlr.Point3D
        :param x1: First direction of the plane
        :type x1: volmdlr.Vector3D
        :param x2: Second direction of the plane.
        :type x2: volmdlr.Vector3D
        :return: A 3D line segment.
        :rtype: LineSegment3D
        """
        start = self.start.to_3d(plane_origin, x1, x2)
        end = self.end.to_3d(plane_origin, x1, x2)
        return LineSegment3D(start, end, name=self.name)

    def get_reverse(self):
        """
        Invert the sense of the line segment.
        """
        return LineSegment2D(self.end.copy(), self.start.copy())

    def to_line(self):
        """Transform a Line Segment to a Line 2D."""
        return Line2D(self.start, self.end)

    def rotation(self, center: volmdlr.Point2D, angle: float):
        """
        LineSegment2D rotation.

        :param center: rotation center
        :param angle: angle rotation
        :return: a new rotated LineSegment2D
        """
        return LineSegment2D(self.start.rotation(center, angle),
                             self.end.rotation(center, angle))

    def rotation_inplace(self, center: volmdlr.Point2D, angle: float):
        """
        LineSegment2D rotation. Object is updated inplace.

        :param center: rotation center.
        :param angle: rotation angle.
        """
        warnings.warn("'inplace' methods are deprecated. Use a not inplace method instead.", DeprecationWarning)

        for point in [self.start, self.end]:
            point.rotation_inplace(center, angle)

    def translation(self, offset: volmdlr.Vector2D):
        """
        LineSegment2D translation.

        :param offset: translation vector.
        :return: A new translated LineSegment2D.
        """
        return LineSegment2D(self.start.translation(offset),
                             self.end.translation(offset))

    def translation_inplace(self, offset: volmdlr.Vector2D):
        """
        LineSegment2D translation. Object is updated inplace.

        :param offset: translation vector.
        """
        warnings.warn("'inplace' methods are deprecated. Use a not inplace method instead.", DeprecationWarning)

        for point in [self.start, self.end]:
            point.translation_inplace(offset)

    def frame_mapping(self, frame: volmdlr.Frame2D, side: str):
        """
        Changes vector frame_mapping and return a new LineSegment2D.

        side = 'old' or 'new'.
        """
        if side == 'old':
            new_start = frame.local_to_global_coordinates(self.start)
            new_end = frame.local_to_global_coordinates(self.end)
        elif side == 'new':
            new_start = frame.global_to_local_coordinates(self.start)
            new_end = frame.global_to_local_coordinates(self.end)
        else:
            raise ValueError('Please Enter a valid side: old or new')
        return LineSegment2D(new_start, new_end)

    def frame_mapping_inplace(self, frame: volmdlr.Frame2D, side: str):
        """
        Changes vector frame_mapping and the object is updated inplace.

        :param frame: frame to execute the frame mapping.
        :param side: 'old' or 'new'.
        """
        warnings.warn("'inplace' methods are deprecated. Use a not inplace method instead.", DeprecationWarning)

        if side == 'old':
            new_start = frame.local_to_global_coordinates(self.start)
            new_end = frame.local_to_global_coordinates(self.end)
        elif side == 'new':
            new_start = frame.global_to_local_coordinates(self.start)
            new_end = frame.global_to_local_coordinates(self.end)
        else:
            raise ValueError('Please Enter a valid side: old or new')
        self.start = new_start
        self.end = new_end

    def plot_data(self, edge_style: plot_data.EdgeStyle = None):
        """
        Plot data method for a LineSegment2D.

        :param edge_style: edge style.
        :return: plot_data.LineSegment2D object.
        """
        return plot_data.LineSegment2D([self.start.x, self.start.y],
                                       [self.end.x, self.end.y],
                                       edge_style=edge_style)

    def create_tangent_circle(self, point, other_line):
        """Create a circle tangent to a LineSegment."""
        circle1, circle2 = Line2D.create_tangent_circle(other_line, point, self)
        if circle1 is not None:
            _, curv_abs1 = Line2D.point_projection(self, circle1.center)
            if curv_abs1 < 0. or curv_abs1 > self.length():
                circle1 = None
        if circle2 is not None:
            _, curv_abs2 = Line2D.point_projection(self, circle2.center)
            if curv_abs2 < 0. or curv_abs2 > self.length():
                circle2 = None
        return circle1, circle2

    def infinite_primitive(self, offset):
        """Get an infinite primitive."""
        n = -self.unit_normal_vector()
        offset_point_1 = self.start + offset * n
        offset_point_2 = self.end + offset * n

        return Line2D(offset_point_1, offset_point_2)

    def to_wire(self, n: int):
        """
        Convert a linesegment2d to a wire 2D defined with 'n' line_segments.

        """
        warnings.warn('To avoid Circular imports, a new method was created in Wire2D called from_edge.'
                      'You can use it instead of to_wire.')
        raise AttributeError

    def nearest_point_to(self, point):
        """
        Find out the nearest point on the linesegment to point.

        """

        points = self.discretization_points(number_points=500)
        return point.nearest_point(points)

    def axial_symmetry(self, line):
        """
        Finds out the symmetric linesegment2d according to a line.
        """

        points_symmetry = [point.axial_symmetry(line) for point in [self.start, self.end]]

        return self.__class__(points_symmetry[0], points_symmetry[1])


class Arc(Edge):
    """
    Abstract class representing an arc.

    :param start: The starting point
    :type start: Union[:class:`volmdlr.Point2D`, :class:`volmdlr.Point3D`]
    :param end: The finish point
    :type end: Union[:class:`volmdlr.Point2D`, :class:`volmdlr.Point3D`]
    :param interior: An interior point
    :type interior: Union[:class:`volmdlr.Point2D`, :class:`volmdlr.Point3D`]
    :param name: The name of the arc. Default value is an empty string
    :type name: str, optional
    """

    def __init__(self, start,
                 end,
                 interior,
                 name: str = ''):
        Edge.__init__(self, start=start, end=end, name=name)
        self.interior = interior
        self._utd_clockwise_and_trigowise_paths = False
        self._clockwise_and_trigowise_paths = None
        self._radius = None
        self._length = None

    @property
    def center(self):
        """
        Gets the arc's center.

        :return: The center of the arc.
        """
        raise NotImplementedError(
            'the property method center must be overloaded by subclassing'
            'class if not a given parameter')

    @property
    def angle(self):
        """
        Gets the angle of the arc.

        :return: The angle of the arc.
        """
        return NotImplementedError(
            'the property method angle must be overloaded by subclassing'
            'class if not a given parameter')

    @property
    def is_trigo(self):
        """
        Verifies if arc is trigonometric wise or clockwise.

        :return: True if trigonometric wise or False otherwise.
        """
        return NotImplementedError(
            'the property method is_trigo must be overloaded by subclassing'
            'class if not a given parameter')

    @property
    def radius(self):
        """Gets the radius of the arc."""
        if not self._radius:
            self._radius = (self.start - self.center).norm()
        return self._radius

    def length(self):
        """
        Calculates the length of the Arc, with its radius, and its arc angle.

        :return: the length of the Arc.
        """
        if not self._length:
            self._length = self.radius * abs(self.angle)
        return self._length

    def point_at_abscissa(self, abscissa):
        """
        Calculates a point in the Arc at a given abscissa.

        :param abscissa: abscissa where in the curve the point should be calculated.
        :return: Corresponding point.
        """
        if self.is_trigo:
            return self.start.rotation(self.center, abscissa / self.radius)
        return self.start.rotation(self.center, -abscissa / self.radius)

    def normal_vector(self, abscissa: float):
        """
        Get the normal vector of the Arc2D.

        :param abscissa: defines where in the Arc2D the
        normal vector is to be calculated
        :return: The normal vector of the Arc2D
        """
        point = self.point_at_abscissa(abscissa)
        normal_vector = self.center - point
        return normal_vector

    def direction_vector(self, abscissa: float):
        """
        Get direction vector of the Arc2D.

        :param abscissa: defines where in the Arc2D the
        direction vector is to be calculated
        :return: The direction vector of the Arc2D
        """
        return -self.normal_vector(abscissa=abscissa).normal_vector()

    @staticmethod
    def get_clockwise_and_trigowise_paths(radius_1, radius_2, radius_i):
        """
        Get arc paths from radius.

        :param radius_1: radius from center to start point.
        :param radius_2: radius form center to end point.
        :param radius_i: radius from center to interior point.
        :return: the clockwise and trigowise paths.
        """
        angle1 = math.atan2(radius_1.y, radius_1.x)
        anglei = math.atan2(radius_i.y, radius_i.x)
        angle2 = math.atan2(radius_2.y, radius_2.x)

        # Going trigo/clock wise from start to interior
        if anglei < angle1:
            trigowise_path = (anglei + volmdlr.TWO_PI) - angle1
            clockwise_path = angle1 - anglei
        else:
            trigowise_path = anglei - angle1
            clockwise_path = angle1 - anglei + volmdlr.TWO_PI

        # Going trigo wise from interior to interior
        if angle2 < anglei:
            trigowise_path += (angle2 + volmdlr.TWO_PI) - anglei
            clockwise_path += anglei - angle2
        else:
            trigowise_path += angle2 - anglei
            clockwise_path += anglei - angle2 + volmdlr.TWO_PI
        return clockwise_path, trigowise_path

    def middle_point(self):
        """
        Get point in the middle of Arc.
        """
        return self.point_at_abscissa(0.5 * self.length())

    def point_distance(self, point):
        """Returns the minimal distance to a point."""
        points = self.discretization_points(angle_resolution=100)
        return point.point_distance(point.nearest_point(points))

    def discretization_points(self, *, number_points: int = None, angle_resolution: int = None):
        """
        Discretize an Edge to have "n" points.

        :param number_points: the number of points (including start and end points)
             if unset, only start and end will be returned
        :param angle_resolution: if set, the sampling will be adapted to have a controlled angular distance. Useful
            to mesh an arc
        :return: a list of sampled points
        """
        if not number_points:
            if not angle_resolution:
                number_points = 2
            else:
                number_points = math.ceil(self.angle * angle_resolution) + 2

        step = self.length() / (number_points - 1)
        return [self.point_at_abscissa(i * step)
                for i in range(number_points)]

    def polygon_points(self, discretization_resolution: int):
        #todo: delete this method.
        warnings.warn('polygon_points is deprecated,\
        please use discretization_points instead',
                      DeprecationWarning)
        return self.discretization_points(number_points=discretization_resolution)

    def get_geo_lines(self, tag: int, start_point_tag: int, center_point_tag: int, end_point_tag: int):
        """
        Gets the lines that define an Arc in a .geo file.

        :param tag: The linesegment index
        :type tag: int
        :param start_point_tag: The linesegment' start point index
        :type start_point_tag: int
        :param center_point_tag: The linesegment' center point index
        :type center_point_tag: int
        :param end_point_tag: The line segment's end point index
        :type end_point_tag: int

        :return: A line
        :rtype: str
        """

        return 'Circle(' + str(tag) + ') = {' + str(start_point_tag) + ', ' + \
            str(center_point_tag) + ', ' + str(end_point_tag) + '};'

    def get_geo_points(self):
        """
        Gets the points that define an Arc to use them in a .geo file.

        :return: A list of characteristic arc points
        :rtype: List

        """
        return [self.start, self.center, self.end]

    def get_reverse(self):
        """
        Gets the reverse version of an arc.

        :return: An arc
        :rtype: Arc
        """

        return self.__class__(start=self.end, interior=self.interior, end=self.start)

    def split(self, split_point):
        """
        Splits arc at a given point.

        :param split_point: splitting point.
        :return: list of two Arc.
        """
        if split_point.is_close(self.start, 1e-6):
            return [None, self.copy()]
        if split_point.is_close(self.end, 1e-6):
            return [self.copy(), None]
        abscissa = self.abscissa(split_point)
        return [self.__class__(self.start, self.point_at_abscissa(0.5 * abscissa), split_point),
                self.__class__(split_point, self.point_at_abscissa((self.abscissa(self.end) -
                                                                    abscissa) * 0.5 + abscissa), self.end)]

    def get_shared_section(self, other_arc2, abs_tol: float = 1e-6):
        """
        Gets the shared section between two arcs.

        :param other_arc2: other arc to verify for shared section.
        :param abs_tol: tolerance.
        :return: shared arc section.
        """
        if self.__class__ != other_arc2.__class__:
            if self.__class__ == other_arc2.simplify.__class__:
                return self.get_shared_section(other_arc2.simplify, abs_tol)
            return []
        if not self.center.is_close(other_arc2.center) or self.radius != self.radius or \
                not any(self.point_belongs(point) for point in [other_arc2.start,
                                                                other_arc2.interior, other_arc2.end]):
            return []
        if all(self.point_belongs(point, abs_tol) for point in [other_arc2.start, other_arc2.interior, other_arc2.end]):
            return [other_arc2]
        if all(other_arc2.point_belongs(point, abs_tol) for point in [self.start, self.interior, self.end]):
            return [self]
        if self.point_belongs(other_arc2.start, abs_tol):
            arc1_, arc2_ = self.split(other_arc2.start)
        elif self.point_belongs(other_arc2.end, abs_tol):
            arc1_, arc2_ = self.split(other_arc2.end)
        else:
            raise NotImplementedError
        shared_arc_section = []
        for arc in [arc1_, arc2_]:
            if arc and all(other_arc2.point_belongs(point, abs_tol) for point in [arc.start, arc.interior, arc.end]):
                shared_arc_section.append(arc)
                break
        return shared_arc_section

    def delete_shared_section(self, other_arc2, abs_tol: float = 1e-6):
        """
        Deletes from self, the section shared with the other arc.

        :param other_arc2:
        :param abs_tol: tolerance.
        :return:
        """
        shared_section = self.get_shared_section(other_arc2, abs_tol)
        if not shared_section:
            return [self]
        if shared_section == self:
            return []
        split_arcs1 = self.split(shared_section[0].start)
        split_arcs2 = self.split(shared_section[0].end)
        new_arcs = []
        for arc in split_arcs1 + split_arcs2:
            if arc and not arc.point_belongs(shared_section[0].interior, abs_tol):
                new_arcs.append(arc)
        return new_arcs

    def is_close(self, other_edge, tol: float = 1e-6):
        """
        Checks if two arc are the same considering the euclidean distance.

        :param other_edge: other arc.
        :param tol: The tolerance under which the euclidean distance is considered equal to 0, defaults to 1e-6
        :type tol: float, optional
        """

        if isinstance(other_edge, self.__class__):
            if (self.start.is_close(other_edge.start, tol) and self.end.is_close(other_edge.end, tol)
                    and self.center.is_close(other_edge.center, tol) and self.point_belongs(other_edge.interior, tol)):
                return True
        return False


class FullArc(Arc):
    """
    Abstract class for representing a circle with a start and end points that are the same.
    """

    def __init__(self, center: Union[volmdlr.Point2D, volmdlr.Point3D],
                 start_end: Union[volmdlr.Point2D, volmdlr.Point3D], name: str = ''):
        self.__center = center
        self.start_end = start_end
        Arc.__init__(self, start=start_end, interior=self.interior, end=start_end, name=name)  # !!! this is dangerous

    @property
    def is_trigo(self):
        """Defines that a Full Arc is always in the trigo-wise direction."""
        return True

    @property
    def center(self):
        """Center of Full Arc. """
        return self.__center

    @property
    def angle(self):
        """Angle of Full Arc. """
        return volmdlr.TWO_PI


class Arc2D(Arc):
    """
    Class to draw Arc2D.

    angle: the angle measure always >= 0
    """

    def __init__(self,
                 start: volmdlr.Point2D,
                 interior: volmdlr.Point2D,
                 end: volmdlr.Point2D,
                 center=None,
                 name: str = ''):
        self._center = center
        self._is_trigo = None
        self._angle = None
        self._bounding_rectangle = None
        Arc.__init__(self, start=start, end=end, interior=interior, name=name)
        start_to_center = start - self.center
        end_to_center = end - self.center
        angle1 = math.atan2(start_to_center.y, start_to_center.x)
        angle2 = math.atan2(end_to_center.y, end_to_center.x)
        if self.is_trigo:
            self.angle1 = angle1
            self.angle2 = angle2
        else:
            self.angle1 = angle2
            self.angle2 = angle1

    def __hash__(self):
        return hash(('arc2d', self.start, self.interior, self.end))

    def __eq__(self, other_arc):
        if self.__class__.__name__ != other_arc.__class__.__name__:
            return False
        return (self.center == other_arc.center
                and self.start == other_arc.start
                and self.end == other_arc.end
                and self.interior == other_arc.interior)

    @property
    def center(self):
        """
        Gets the center of the arc.

        :return: the center of the arc.
        """
        if not self._center:
            self._center = self.get_center()
        return self._center

    def get_center(self):
        """
        Calculates the center of the Arc.

        :return: arc's center.
        """
        x_interior, y_interior = self.interior.x, self.interior.y
        x_end, y_end = self.end.x, self.end.y
        x_start, y_start = self.start.x, self.start.y
        try:
            matrix_a = volmdlr.Matrix22(2 * (x_start - x_interior), 2 * (y_start - y_interior),
                                        2 * (x_start - x_end), 2 * (y_start - y_end))
            b_vector = - volmdlr.Vector2D(x_interior ** 2 + y_interior ** 2 - x_start ** 2 - y_start ** 2,
                                          x_end ** 2 + y_end ** 2 - x_start ** 2 - y_start ** 2)
            inv_matrix_a = matrix_a.inverse()
            x = inv_matrix_a.vector_multiplication(b_vector)
            center = volmdlr.Point2D(x.x, x.y)
        except ValueError:
            matrix_a = npy.array([[2 * (x_start - x_interior), 2 * (y_start - y_interior)],
                                  [2 * (x_start - x_end), 2 * (y_start - y_end)]])
            b_vector = - npy.array([x_interior ** 2 + y_interior ** 2 - x_start ** 2 - y_start ** 2,
                                    x_end ** 2 + y_end ** 2 - x_start ** 2 - y_start ** 2])
            center = volmdlr.Point2D(*npy.linalg.solve(matrix_a, b_vector))
        return center

    @property
    def is_trigo(self):
        """
        Gives if the edge goes in the trigo direction.
        """
        if not self._is_trigo:
            self._is_trigo = self.get_arc_direction()
        return self._is_trigo

    @property
    def clockwise_and_trigowise_paths(self):
        """Gets clock-wise and trigo-wise paths."""
        if not self._clockwise_and_trigowise_paths:
            radius_1 = self.start - self.center
            radius_2 = self.end - self.center
            radius_i = self.interior - self.center
            self._clockwise_and_trigowise_paths = \
                self.get_clockwise_and_trigowise_paths(radius_1,
                                                       radius_2,
                                                       radius_i)
            self._utd_clockwise_and_trigowise_paths = True
        return self._clockwise_and_trigowise_paths

    def get_arc_direction(self):
        """
        Gets arc direction: clockwise or trigonometric.

        :return: True if clockwise. False if counterclockwise.
        """
        clockwise_path, trigowise_path = \
            self.clockwise_and_trigowise_paths
        if clockwise_path > trigowise_path:
            return True
        return False

    @property
    def angle(self):
        """
        Returns the angle in radians of the arc.
        """
        if not self._angle:
            self._angle = self.get_angle()
        return self._angle

    def get_angle(self):
        """
        Gets arc angle.

        """
        clockwise_path, trigowise_path = self.clockwise_and_trigowise_paths
        if self.is_trigo:
            return trigowise_path
        return clockwise_path

    def _get_points(self):
        return [self.start, self.interior, self.end]

    points = property(_get_points)

    def point_distance(self, point):
        """
        Returns the distance between a point and the edge.
        """
        vector_start = self.start - self.center
        vector_point = point - self.center
        vector_end = self.end - self.center
        if self.is_trigo:
            vector_start, vector_end = vector_end, vector_start
        arc_angle = volmdlr.geometry.clockwise_angle(vector_start, vector_end)
        point_angle = volmdlr.geometry.clockwise_angle(vector_start, vector_point)
        if point_angle <= arc_angle:
            return abs(
                LineSegment2D(point, self.center).length() - self.radius)
        return min(point.point_distance(self.start), point.point_distance(self.end))

    def point_belongs(self, point, abs_tol=1e-6):
        """
        Check if a Point2D belongs to the Arc2D.

        """
        distance_point_to_center = point.point_distance(self.center)
        if not math.isclose(distance_point_to_center, self.radius, abs_tol=abs_tol):
            return False
        if point.is_close(self.start) or point.is_close(self.end):
            return True
        clockwise_arc = self.reverse() if self.is_trigo else self
        vector_start = clockwise_arc.start - clockwise_arc.center
        vector_end = clockwise_arc.end - clockwise_arc.center
        vector_point = point - clockwise_arc.center
        arc_angle = volmdlr.geometry.clockwise_angle(vector_start, vector_end)
        point_start_angle = volmdlr.geometry.clockwise_angle(vector_start, vector_point)
        point_end_angle = volmdlr.geometry.clockwise_angle(vector_point, vector_end)
        if math.isclose(arc_angle, point_start_angle + point_end_angle, abs_tol=abs_tol):
            return True
        return False

    def to_full_arc_2d(self):
        """
        Convert to a full arc2d.
        """
        return FullArc2D(center=self.center,
                         start_end=self.point_at_abscissa(0),
                         name=self.name)

    def line_intersections(self, line2d: Line2D):
        """
        Calculates the intersection between a line and an Arc2D.

        :param line2d: Line2D to verify intersections.
        :return: a list with intersections points.
        """
        # circle = self.to_circle()
        # circle_intersection_points = circle.line_intersections(line2d)
        full_arc_2d = self.to_full_arc_2d()
        fa2d_intersection_points = full_arc_2d.line_intersections(line2d)
        intersection_points = []
        for point in fa2d_intersection_points:
            if self.point_belongs(point):
                intersection_points.append(point)
        return intersection_points

    def linesegment_intersections(self, linesegment2d: LineSegment2D, abs_tol=1e-6):
        """
        Calculates the intersection between a LineSegment2D and an Arc2D.

        :param linesegment2d: LineSegment2D to verify intersections.
        :param abs_tol: tolerance.
        :return: a list with intersections points.
        """
        if self.bounding_rectangle.distance_to_b_rectangle(linesegment2d.bounding_rectangle) > abs_tol:
            return []
        full_arc_2d = self.to_full_arc_2d()
        fa2d_intersection_points = full_arc_2d.linesegment_intersections(linesegment2d, abs_tol)
        intersection_points = []
        for point in fa2d_intersection_points:
            if self.point_belongs(point, abs_tol):
                intersection_points.append(point)
        return intersection_points

    def bsplinecurve_intersections(self, bspline, abs_tol: float = 1e-6):
        """
        Intersections between an arc 2d and bspline curve 2d.

        :param bspline: bspline curve 2d.
        :param abs_tol: tolerance.
        :return: list of intersection points.
        """
        intersections = bspline.arc_intersections(self, abs_tol)
        return intersections

    def arc_intersections(self, arc, abs_tol: float = 1e-6):
        """Intersections between two arc 2d."""
        circle_intersections = vm_utils_intersections.get_circle_intersections(self, arc)
        arc_intersections = [inter for inter in circle_intersections if self.point_belongs(inter, abs_tol)]
        return arc_intersections

    def arcellipse_intersections(self, arcellipse, abs_tol: float = 1e-6):
        """
        Intersections between an arc 2d and arc-ellipse 2d.

        :param arcellipse: arc ellipse 2d.
        :param abs_tol: tolerance
        :return: list of intersection points.
        """
        if self.bounding_rectangle.distance_to_b_rectangle(arcellipse.bounding_rectangle) > abs_tol:
            return []
        intersections = vm_utils_intersections.get_bsplinecurve_intersections(arcellipse, self, abs_tol)
        return intersections

    def abscissa(self, point: volmdlr.Point2D, tol=1e-6):
        """
        Returns the abscissa of a given point 2d.

        """
        if not math.isclose(point.point_distance(self.center), self.radius, abs_tol=tol):
            raise ValueError('Point not in arc')
        if point.point_distance(self.start) < tol:
            return 0
        if point.point_distance(self.end) < tol:
            return self.length()
        clockwise_arc = self.reverse() if self.is_trigo else self
        vector_start = clockwise_arc.start - clockwise_arc.center
        vector_end = clockwise_arc.end - clockwise_arc.center
        vector_point = point - clockwise_arc.center
        arc_angle = volmdlr.geometry.clockwise_angle(vector_start, vector_end)
        point_start_angle = volmdlr.geometry.clockwise_angle(vector_start, vector_point)
        point_end_angle = volmdlr.geometry.clockwise_angle(vector_point, vector_end)
        if math.isclose(arc_angle, point_start_angle + point_end_angle, abs_tol=tol):
            if self.is_trigo:
                return self.length() - self.radius * point_start_angle
            return self.radius * point_start_angle
        raise ValueError('Point not in arc')

    def area(self):
        """
        Calculates the area of the Arc2D.

        :return: the area of the Arc2D.
        """
        return self.radius ** 2 * self.angle / 2

    def center_of_mass(self):
        """
        Calculates the center of mass of the Arc2D.

        :return: center of mass point.
        """
        #        u=self.middle.vector-self.center.vector
        u = self.middle_point() - self.center
        u.normalize()
        # alpha = abs(self.angle)
        return self.center + 4 / (3 * self.angle) * self.radius * math.sin(
            self.angle * 0.5) * u

    @property
    def bounding_rectangle(self):
        """Gets the bounding rectangle for an Arc 2D."""
        if not self._bounding_rectangle:
            discretization_points = self.discretization_points(number_points=20)
            x_values, y_values = [], []
            for point in discretization_points:
                x_values.append(point.x)
                y_values.append(point.y)
            self._bounding_rectangle = volmdlr.core.BoundingRectangle(min(x_values), max(x_values),
                                                                      min(y_values), max(y_values))
        return self._bounding_rectangle

    def straight_line_area(self):
        """
        Calculates the area of the arc 2D, with line drawn from start to end.

        :return: straight_line_area.
        """
        if self.angle >= math.pi:
            angle = volmdlr.TWO_PI - self.angle
            area = math.pi * self.radius ** 2 - 0.5 * self.radius ** 2 * (
                    angle - math.sin(angle))
        else:
            angle = self.angle
            area = 0.5 * self.radius ** 2 * (angle - math.sin(angle))

        if self.is_trigo:
            return area
        return -area

    def straight_line_second_moment_area(self, point: volmdlr.Point2D):
        """Straight line second moment area for an Arc 2D."""
        if self.angle2 < self.angle1:
            angle2 = self.angle2 + volmdlr.TWO_PI

        else:
            angle2 = self.angle2
        angle1 = self.angle1

        # Full arc section
        moment_area_x1 = self.radius ** 4 / 8 * (angle2 - angle1 + 0.5 * (
                math.sin(2 * angle1) - math.sin(2 * angle2)))
        moment_area_y1 = self.radius ** 4 / 8 * (angle2 - angle1 + 0.5 * (
                math.sin(2 * angle2) - math.sin(2 * angle1)))
        moment_area_xy1 = self.radius ** 4 / 8 * (
                math.cos(angle1) ** 2 - math.cos(angle2) ** 2)

        # Triangle
        moment_area_x2, moment_area_y2, moment_area_xy2 = self._triangle_moment_inertia()
        if moment_area_x2 < 0.:
            moment_area_x2, moment_area_y2, moment_area_xy2 = -moment_area_x2, -moment_area_y2, -moment_area_xy2
        if self.angle < math.pi:
            if self.is_trigo:
                moment_area_x = moment_area_x1 - moment_area_x2
                moment_area_y = moment_area_y1 - moment_area_y2
                moment_area_xy = moment_area_xy1 - moment_area_xy2
            else:
                moment_area_x = moment_area_x2 - moment_area_x1
                moment_area_y = moment_area_y2 - moment_area_y1
                moment_area_xy = moment_area_xy2 - moment_area_xy1
        else:
            if self.is_trigo:
                moment_area_x = moment_area_x1 + moment_area_x2
                moment_area_y = moment_area_y1 + moment_area_y2
                moment_area_xy = moment_area_xy1 + moment_area_xy2
            else:
                moment_area_x = -moment_area_x2 - moment_area_x1
                moment_area_y = -moment_area_y2 - moment_area_y1
                moment_area_xy = -moment_area_xy2 - moment_area_xy1

        return volmdlr.geometry.huygens2d(moment_area_x, moment_area_y, moment_area_xy,
                                          self.straight_line_area(),
                                          self.center,
                                          point)

    def _full_arc_moment_inertia(self, angle1, angle2):
        moment_inertia_x1 = self.radius ** 4 / 8 * (angle2 - angle1 + 0.5 * (
                math.sin(2 * angle1) - math.sin(2 * angle2)))
        moment_inertia_y1 = self.radius ** 4 / 8 * (angle2 - angle1 + 0.5 * (
                math.sin(2 * angle2) - math.sin(2 * angle1)))
        moment_inertia_xy1 = self.radius ** 4 / 8 * (
                math.cos(angle1) ** 2 - math.cos(angle2) ** 2)
        return moment_inertia_x1, moment_inertia_y1, moment_inertia_xy1

    def _triangle_moment_inertia(self):
        xi, yi = self.start - self.center
        xj, yj = self.end - self.center
        moment_inertia_x2 = (yi ** 2 + yi * yj + yj ** 2) * (xi * yj - xj * yi) / 12.
        moment_inertia_y2 = (xi ** 2 + xi * xj + xj ** 2) * (xi * yj - xj * yi) / 12.
        moment_inertia_xy2 = (xi * yj + 2 * xi * yi + 2 * xj * yj + xj * yi) * (
                xi * yj - xj * yi) / 24.
        return moment_inertia_x2, moment_inertia_y2, moment_inertia_xy2

    def straight_line_center_of_mass(self):
        """Straight line center of mass."""
        if self.angle == math.pi:
            return self.center_of_mass()

        u = self.middle_point() - self.center
        u.normalize()
        if self.angle >= math.pi:
            u = -u
        bissec = Line2D(self.center, self.center + u)
        string = Line2D(self.start, self.end)
        point = volmdlr.Point2D.line_intersection(bissec, string)
        a = point.point_distance(self.start)
        height = point.point_distance(self.center)
        triangle_area = height * a
        # alpha = abs(self.angle)
        triangle_cog = self.center + 2 / 3. * height * u
        if self.angle < math.pi:
            cog = (
                          self.center_of_mass() * self.area() - triangle_area * triangle_cog) / abs(
                self.straight_line_area())
        else:
            cog = (
                          self.center_of_mass() * self.area() + triangle_area * triangle_cog) / abs(
                self.straight_line_area())

        return cog

    def straight_line_point_belongs(self, point):
        """
        Verifies if a point belongs to the surface created by closing the edge.

        :param point: Point to be verified.
        :return: Return True if the point belongs to this surface, or False otherwise.
        """
        if self.point_belongs(point):
            return True
        if self.start == self.end:
            if point.point_distance(self.center) <= self.radius:
                return True
        center_distance_point = self.center.point_distance(point)
        straight_line = LineSegment2D(self.start, self.end)
        for edge in [self, straight_line]:
            line_passing_trough_point = Line2D(self.center, point)
            straight_line_intersections = edge.line_intersections(line_passing_trough_point)
            if straight_line_intersections:
                if self.center.point_distance(straight_line_intersections[0]) > center_distance_point:
                    return True
        return False

    def plot(self, ax=None, edge_style: EdgeStyle = EdgeStyle()):
        """Plot arc 2d with Matplotlib."""
        if ax is None:
            _, ax = plt.subplots()

        if edge_style.plot_points:
            for point in [self.center, self.start, self.interior, self.end]:
                point.plot(ax=ax, color=edge_style.color, alpha=edge_style.alpha)

        ax.add_patch(matplotlib.patches.Arc((self.center.x, self.center.y), 2 * self.radius,
                                            2 * self.radius, angle=0,
                                            theta1=self.angle1 * 0.5 / math.pi * 360,
                                            theta2=self.angle2 * 0.5 / math.pi * 360,
                                            color=edge_style.color,
                                            alpha=edge_style.alpha))
        return ax

    def to_3d(self, plane_origin, x, y):
        """
        Transforms the arc 2D into a 3D arc.

        :param plane_origin: The origin of plane to draw the arc 3D.
        :type plane_origin: volmdlr.Point3D
        :param x: First direction of the plane
        :type x: volmdlr.Vector3D
        :param y: Second direction of the plane.
        :type y: volmdlr.Vector3D
        :return: A 3D arc.
        :type: Arc3D.
        """
        point_start = self.start.to_3d(plane_origin, x, y)
        point_interior = self.interior.to_3d(plane_origin, x, y)
        point_end = self.end.to_3d(plane_origin, x, y)
        center = self.center.to_3d(plane_origin, x, y) if self.center else None

        return Arc3D(point_start, point_interior, point_end, center, name=self.name)

    def rotation(self, center: volmdlr.Point2D, angle: float):
        """
        Arc2D rotation.

        :param center: rotation center
        :param angle: angle rotation.
        :return: a new rotated Arc2D.
        """
        return Arc2D(*[point.rotation(center, angle, ) if point else point for point in
                       [self.start, self.interior, self.end, self.center]])

    def rotation_inplace(self, center: volmdlr.Point2D, angle: float):
        """
        Arc2D rotation. Object is updated inplace.

        :param center: rotation center.
        :param angle: rotation angle.
        """
        warnings.warn("'inplace' methods are deprecated. Use a not inplace method instead.", DeprecationWarning)

        self.start.rotation_inplace(center, angle)
        self.interior.rotation_inplace(center, angle)
        self.end.rotation_inplace(center, angle)
        self._angle = None
        self._is_trigo = None
        self._center = None
        self._clockwise_and_trigowise_paths = None

    def translation(self, offset: volmdlr.Vector2D):
        """
        Arc2D translation.

        :param offset: translation vector.
        :return: A new translated Arc2D.
        """
        return Arc2D(*[point.translation(offset) if point else point for point in
                       [self.start, self.interior, self.end, self.center]])

    def translation_inplace(self, offset: volmdlr.Vector2D):
        """
        Arc2D translation. Object is updated inplace.

        :param offset: translation vector.
        """
        warnings.warn("'inplace' methods are deprecated. Use a not inplace method instead.", DeprecationWarning)

        self.start.translation_inplace(offset)
        self.interior.translation_inplace(offset)
        self.end.translation_inplace(offset)
        self._angle = None
        self._is_trigo = None
        self._center = None
        self._clockwise_and_trigowise_paths = None

    def frame_mapping(self, frame: volmdlr.Frame2D, side: str):
        """
        Changes vector frame_mapping and return a new Arc2D.

        side = 'old' or 'new'
        """
        return Arc2D(*[point.frame_mapping(frame, side) if point else point for point in
                       [self.start, self.interior, self.end, self.center]])

    def frame_mapping_inplace(self, frame: volmdlr.Frame2D, side: str):
        """
        Changes vector frame_mapping and the object is updated inplace.

        side = 'old' or 'new'
        """
        warnings.warn("'inplace' methods are deprecated. Use a not inplace method instead.", DeprecationWarning)

        self.__init__(*[point.frame_mapping(frame, side) for point in
                        [self.start, self.interior, self.end]])

    def second_moment_area(self, point):
        """
        Second moment area of part of disk.

        """
        if self.angle2 < self.angle1:
            angle2 = self.angle2 + volmdlr.TWO_PI

        else:
            angle2 = self.angle2
        angle1 = self.angle1
        moment_area_x = self.radius ** 4 / 8 * (angle2 - angle1 + 0.5 * (
                math.sin(2 * angle1) - math.sin(2 * angle2)))
        moment_area_y = self.radius ** 4 / 8 * (angle2 - angle1 + 0.5 * (
                math.sin(2 * angle2) - math.sin(2 * angle1)))
        moment_area_xy = self.radius ** 4 / 8 * (
                math.cos(angle1) ** 2 - math.cos(angle2) ** 2)

        # Must be computed at center, so huygens related to center
        return volmdlr.geometry.huygens2d(moment_area_x, moment_area_y, moment_area_xy, self.area(),
                                          self.center, point)

    def plot_data(self, edge_style: plot_data.EdgeStyle = None,
                  anticlockwise: bool = None):
        """
        Plot data method for a Arc2D.

        :param edge_style: edge style.
        :return: plot_data.Arc2D object.
        """
        list_node = self.discretization_points(number_points=20)
        data = []
        for node in list_node:
            data.append({'x': node.x, 'y': node.y})
        return plot_data.Arc2D(cx=self.center.x,
                               cy=self.center.y,
                               r=self.radius,
                               start_angle=self.angle1,
                               end_angle=self.angle2,
                               edge_style=edge_style,
                               data=data,
                               anticlockwise=anticlockwise,
                               name=self.name)

    def copy(self, *args, **kwargs):
        center = self.center.copy() if self.center else None
        return Arc2D(self.start.copy(),
                     self.interior.copy(),
                     self.end.copy(), center)

    def cut_between_two_points(self, point1, point2):
        """
        Cuts Arc between two points, and return a new arc between these two points.
        """
        if (point1.is_close(self.start) and point2.is_close(self.end)) or \
                (point2.is_close(self.start) and point1.is_close(self.end)):
            return self
        raise NotImplementedError

    def infinite_primitive(self, offset):
        vector_start_center = self.start - self.center
        vector_start_center.normalize()
        vector_end_center = self.end - self.center
        vector_end_center.normalize()
        vector_interior_center = self.interior - self.center
        vector_interior_center.normalize()
        if self.is_trigo:
            radius = self.radius + offset
            center = self.center

        else:
            radius = self.radius - offset
            if radius < 0:
                return None
            center = self.center
            # mid_point = self.middle_point()
            # vec1 = self.center - mid_point
            # vec1.normalize()
            # vec1 = 2 * offset * math.sqrt(2) * vec1
            # center = self.center.translation(vec1)
        start = center + radius * vector_start_center
        end = center + radius * vector_end_center
        interior = center + radius * vector_interior_center
        return Arc2D(start, interior, end)

    def complementary(self):
        """Gets the complementary Arc 2D. """
        interior = self.middle_point().rotation(self.center, math.pi)
        return Arc2D(self.start, interior, self.end)

    def axial_symmetry(self, line):
        """ Finds out the symmetric arc 2D according to a line. """
        points_symmetry = [point.axial_symmetry(line) for point in [self.start, self.interior, self.end]]

        return self.__class__(start=points_symmetry[0],
                              interior=points_symmetry[1],
                              end=points_symmetry[2])


class FullArc2D(FullArc, Arc2D):
    """ An edge that starts at start_end, ends at the same point after having described a circle. """

    def __init__(self, center: volmdlr.Point2D, start_end: volmdlr.Point2D,
                 name: str = ''):
        self.interior = start_end.rotation(center, math.pi)
        self._bounding_rectangle = None
        FullArc.__init__(self, center=center, start_end=start_end, name=name)
        Arc2D.__init__(self, start=start_end, interior=self.interior, end=start_end)
        self.angle1 = 0.0
        self.angle2 = volmdlr.TWO_PI

    def to_dict(self, use_pointers: bool = False, memo=None, path: str = '#'):
        dict_ = self.base_dict()
        dict_['center'] = self.center.to_dict(use_pointers=use_pointers, memo=memo, path=path + '/center')
        dict_['radius'] = self.radius
        dict_['angle'] = self.angle
        dict_['is_trigo'] = self.is_trigo
        dict_['start_end'] = self.start.to_dict(use_pointers=use_pointers, memo=memo, path=path + '/start_end')
        return dict_

    def copy(self, *args, **kwargs):
        return FullArc2D(self.center.copy(), self.start.copy())

    @classmethod
    def dict_to_object(cls, dict_, global_dict=None, pointers_memo: Dict[str, Any] = None, path: str = '#'):
        center = volmdlr.Point2D.dict_to_object(dict_['center'])
        start_end = volmdlr.Point2D.dict_to_object(dict_['start_end'])

        return cls(center, start_end, name=dict_['name'])

    def __hash__(self):
        return hash((self.__class__.__name__, self.center, self.radius, self.start_end))

    def __eq__(self, other_arc):
        if self.__class__.__name__ != other_arc.__class__.__name__:
            return False
        return (self.center == other_arc.center) \
            and (self.start_end == other_arc.start_end)

    @property
    def bounding_rectangle(self):
        """Gets the bounding rectangle for a full arc 2d."""
        if not self._bounding_rectangle:
            self._bounding_rectangle = volmdlr.core.BoundingRectangle(
                self.center.x - self.radius, self.center.x + self.radius,
                self.center.y - self.radius, self.center.y + self.radius)
        return self._bounding_rectangle

    def straight_line_area(self):
        """
        Calculates the area of the full arc, with line drawn from start to end.

        :return: straight_line_area.
        """
        area = self.area()
        return area

    def center_of_mass(self):
        """Gets the center of the full arc 2d."""
        return self.center

    def straight_line_center_of_mass(self):
        """Straight line center of mass."""
        return self.center_of_mass()

    def straight_line_point_belongs(self, point):
        """
        Verifies if a point belongs to the surface created by closing the edge.

        :param point: Point to be verified.
        :return: Return True if the point belongs to this surface, or False otherwise.
        """
        if point.point_distance(self.center) <= self.radius:
            return True
        return False

    def to_3d(self, plane_origin, x, y):
        """
        Transforms the full arc 2D into a 3D full arc.

        :param plane_origin: The origin of plane to draw the full arc 3D.
        :type plane_origin: volmdlr.Point3D
        :param x: First direction of the plane
        :type x: volmdlr.Vector3D
        :param y: Second direction of the plane.
        :type y: volmdlr.Vector3D
        :return: A 3D full arc.
        :type: Full Arc 3D.
        """
        center = self.center.to_3d(plane_origin, x, y)
        start = self.start.to_3d(plane_origin, x, y)
        z = x.cross(y)
        z.normalize()

        return FullArc3D(center, start, z)

    def rotation(self, center: volmdlr.Point2D, angle: float):
        """Rotation of a full arc 2D."""
        new_center = self._center.rotation(center, angle, True)
        new_start_end = self.start.rotation(center, angle, True)
        return FullArc2D(new_center, new_start_end)

    def rotation_inplace(self, center: volmdlr.Point2D, angle: float):
        warnings.warn("'inplace' methods are deprecated. Use a not inplace method instead.", DeprecationWarning)

        self._center.rotation(center, angle, False)
        self.start.rotation(center, angle, False)
        self.interior.rotation(center, angle, False)
        self.end.rotation(center, angle, False)

    def translation(self, offset: volmdlr.Vector2D):
        """Translation of a full arc 2D."""
        new_center = self._center.translation(offset)
        new_start_end = self.start.translation(offset)
        return FullArc2D(new_center, new_start_end)

    def translation_inplace(self, offset: volmdlr.Vector2D):
        warnings.warn("'inplace' methods are deprecated. Use a not inplace method instead.", DeprecationWarning)

        self._center.translation_inplace(offset)
        self.start.translation_inplace(offset)
        self.end.translation_inplace(offset)
        self.interior.translation_inplace(offset)

    def frame_mapping(self, frame: volmdlr.Frame2D, side: str):
        """
        Map the 2D full arc to a new frame or its original frame.

        :param frame: The target frame for the mapping.
        :type frame: :class:`volmdlr.Frame2D`
        :param side: Specify whether to map the arc to the new frame ('new')
            or its original frame ('old').
        :type side: str
        :return: The full arc in the specified frame.
        :rtype: :class:`volmdlr.edges.FullArc2D`
        """
        return FullArc2D(*[point.frame_mapping(frame, side) for point in
                           [self._center, self.start]])

    def frame_mapping_inplace(self, frame: volmdlr.Frame2D, side: str):
        warnings.warn("'inplace' methods are deprecated. Use a not inplace method instead.", DeprecationWarning)

        for point in [self._center, self.start, self.end, self.interior]:
            point.frame_mapping_inplace(frame, side)

    def polygonization(self):
        return volmdlr.wires.ClosedPolygon2D(self.discretization_points(angle_resolution=15))

    def plot(self, ax=None, edge_style: EdgeStyle = EdgeStyle()):
        return vm_common_operations.plot_circle(self, ax, edge_style)

    def cut_between_two_points(self, point1, point2):

        x1, y1 = point1 - self.center
        x2, y2 = point2 - self.center

        angle1 = math.atan2(y1, x1)
        angle2 = math.atan2(y2, x2)
        if angle2 < angle1:
            angle2 += volmdlr.TWO_PI
        angle_i = 0.5 * (angle1 + angle2)
        interior = point1.rotation(self.center, angle_i)
        arc = Arc2D(point1, interior, point2)
        if self.is_trigo != arc.is_trigo:
            arc = arc.complementary()

        return arc

    def line_intersections(self, line2d: Line2D, tol=1e-9):
        """Full Arc 2D intersections with a Line 2D."""
        try:
            if line2d.start.is_close(self.center):
                pt1 = line2d.end
                vec = line2d.start - line2d.end
            else:
                pt1 = line2d.start
                vec = line2d.end - line2d.start
        except AttributeError:
            if line2d.point1.is_close(self.center):
                pt1 = line2d.point2
                vec = line2d.point1 - line2d.point2
            else:
                pt1 = line2d.point1
                vec = line2d.point2 - line2d.point1
        vector1 = vec.dot(vec)
        vector2 = 2 * vec.dot(pt1 - self.center)
        vector3 = pt1.dot(pt1) + self.center.dot(self.center) \
            - 2 * pt1.dot(self.center) - self.radius ** 2

        disc = vector2 ** 2 - 4 * vector1 * vector3
        if math.isclose(disc, 0., abs_tol=tol):
            t_param = -vector2 / (2 * vector1)
            return [pt1 + t_param * vec]

        if disc > 0:
            sqrt_disc = math.sqrt(disc)
            t_param = (-vector2 + sqrt_disc) / (2 * vector1)
            s_param = (-vector2 - sqrt_disc) / (2 * vector1)
            return [pt1 + t_param * vec,
                    pt1 + s_param * vec]

        return []

    def linesegment_intersections(self, linesegment2d: LineSegment2D, abs_tol=1e-9):
        """Full arc 2D intersections with a line segment."""
        if self.bounding_rectangle.distance_to_b_rectangle(linesegment2d.bounding_rectangle) > abs_tol:
            return []
        try:
            if linesegment2d.start.is_close(self.center):
                pt1 = linesegment2d.end
                vec = linesegment2d.start - linesegment2d.end
            else:
                pt1 = linesegment2d.start
                vec = linesegment2d.end - linesegment2d.start
        except AttributeError:
            if linesegment2d.point1.is_close(self.center):
                pt1 = linesegment2d.point2
                vec = linesegment2d.point1 - linesegment2d.point2
            else:
                pt1 = linesegment2d.point1
                vec = linesegment2d.point2 - linesegment2d.point1
        vector1 = vec.dot(vec)
        vector2 = 2 * vec.dot(pt1 - self.center)
        vector3 = pt1.dot(pt1) + self.center.dot(self.center) \
            - 2 * pt1.dot(self.center) - self.radius ** 2

        disc = vector2 ** 2 - 4 * vector1 * vector3
        if math.isclose(disc, 0., abs_tol=abs_tol):
            t_param = -vector2 / (2 * vector1)
            points = [pt1 + t_param * vec]
            if linesegment2d.point_belongs(points[0]):
                return points
            return []

        if disc > 0:
            sqrt_disc = math.sqrt(disc)
            t_param = (-vector2 + sqrt_disc) / (2 * vector1)
            s_param = (-vector2 - sqrt_disc) / (2 * vector1)
            points = [pt1 + t_param * vec, pt1 + s_param * vec]
            valid_points = [pt for pt in points if
                            linesegment2d.point_belongs(pt)]
            return valid_points

        return []

    def get_reverse(self):
        """Reverse of full arc 2D."""
        return self

    def point_belongs(self, point: volmdlr.Point2D, abs_tol: float = 1e-6):
        """
        Returns if given point belongs to the FullArc2D.
        """
        distance = point.point_distance(self.center)
        return math.isclose(distance, self.radius, abs_tol=abs_tol)


class ArcEllipse2D(Edge):
    """
    An 2-dimensional elliptical arc.

    :param start: The starting point of the elliptical arc
    :type start: :class:`volmdlr.Point2D`
    :param interior: An interior point of the elliptical arc
    :type interior: :class:`volmdlr.Point2D`
    :param end: The end point of the elliptical arc
    :type end: :class:`volmdlr.Point2D`
    :param center: The center of the ellipse
    :type center: :class:`volmdlr.Point2D`
    :param major_dir: The major direction of the ellipse
    :type major_dir: :class:`volmdlr.Vector2D`
    :param name: The name of the elliptical arc. Default value is ''
    :type name: str, optional
    :param extra: An extra interior point if start is equal to end. Default
        value is None
    :type extra: :class:`volmdlr.Point2D`, optional
    """

    def __init__(self, start: volmdlr.Point2D, interior: volmdlr.Point2D,
                 end: volmdlr.Point2D, center: volmdlr.Point2D,
                 major_dir: volmdlr.Vector2D, extra: volmdlr.Point2D = None, name: str = '',
                 ):
        Edge.__init__(self, start, end, name)
        self.interior = interior
        self.center = center
        self.extra = extra
        self.major_dir = major_dir
        self.minor_dir = self.major_dir.deterministic_unit_normal_vector()
        frame = volmdlr.Frame2D(self.center, self.major_dir, self.minor_dir)
        self.frame = frame
        start_new = frame.global_to_local_coordinates(self.start)
        end_new = frame.global_to_local_coordinates(self.end)
        interior_new = frame.global_to_local_coordinates(self.interior)
        center_new = frame.global_to_local_coordinates(self.center)
        self._bounding_rectangle = None
        self._reverse = None

        if abs(self.end.x) == abs(self.interior.x) == abs(self.start.x):
            raise ValueError(f"Interior point{self.interior} is not valid. Try specifying another interior point.")
        major_axis, minor_axis = self.get_major_minor_axis_with_formula(
            start_new, interior_new, end_new, center_new)
        self.major_axis = major_axis
        self.minor_axis = minor_axis

        # Angle pour start
        u1, u2 = start_new.x / self.major_axis, start_new.y / self.minor_axis
        angle1 = volmdlr.geometry.sin_cos_angle(u1, u2)
        self.angle_start = angle1
        # Angle pour end
        u3, u4 = end_new.x / self.major_axis, end_new.y / self.minor_axis
        angle2 = volmdlr.geometry.sin_cos_angle(u3, u4)
        self.angle_end = angle2
        # Angle pour interior
        u5, u6 = interior_new.x / self.major_axis, interior_new.y / self.minor_axis
        anglei = volmdlr.geometry.sin_cos_angle(u5, u6)
        self.angle_interior = anglei
        # Going trigo/clock wise from start to interior
        if anglei < angle1:
            trigowise_path = (anglei + volmdlr.TWO_PI) - angle1
            clockwise_path = angle1 - anglei
        else:
            trigowise_path = anglei - angle1
            clockwise_path = angle1 - anglei + volmdlr.TWO_PI

        # Going trigo wise from interior to interior
        if angle2 < anglei:
            trigowise_path += (angle2 + volmdlr.TWO_PI) - anglei
            clockwise_path += anglei - angle2
        else:
            trigowise_path += angle2 - anglei
            clockwise_path += anglei - angle2 + volmdlr.TWO_PI

        if clockwise_path > trigowise_path:
            self.is_trigo = True
            self.angle = trigowise_path
        else:
            # Clock wise
            self.is_trigo = False
            self.angle = clockwise_path

        if self.start.is_close(self.end) or self.angle == 0:
            self.angle = volmdlr.TWO_PI

        if self.is_trigo:  # sens trigo
            self.offset_angle = angle1
        else:
            self.offset_angle = angle2

    def get_major_minor_axis_with_formula(self, start_, interior_, end_, center_):
        vector_center_start = start_ - center_
        vector_center_end = end_ - center_
        if vector_center_start.norm() >= vector_center_end.norm():
            x1 = start_.x - center_.x
            y1 = start_.y - center_.y
            x2 = end_.x - center_.x
            y2 = end_.y - center_.y
        else:
            x2 = start_.x - center_.x
            y2 = start_.y - center_.y
            x1 = end_.x - center_.x
            y1 = end_.y - center_.y
        if vector_center_start.is_colinear_to(vector_center_end) or abs(x1) == abs(x2):
            x2 = interior_.x - center_.x
            y2 = interior_.y - center_.y
            if abs(x1) == abs(x2):
                raise ValueError(f"Interior point{self.interior} is not valid. Try specifying another interior point.")
        minor_axis = math.sqrt((x1 ** 2 * y2 ** 2 - x2 ** 2 * y1 ** 2) / (x1 ** 2 - x2 ** 2))
        if abs(y1) != minor_axis:
            major_axis = math.sqrt(x1 ** 2 / (1 - (y1 ** 2 / minor_axis ** 2)))
        elif abs(y2) != minor_axis:
            major_axis = math.sqrt(x2 ** 2 / (1 - (y2 ** 2 / minor_axis ** 2)))
        else:
            raise NotImplementedError
        return major_axis, minor_axis

    def _get_points(self):
        return self.discretization_points(number_points=20)

    points = property(_get_points)

    def length(self):
        """
        Calculates the length of the arcellipse 2d.

        :return: arc ellipse 2d's length
        """
        if not self._length:
            self._length = self.abscissa(self.end)
        return self._length

    def point_belongs(self, point, abs_tol: float = 1e-6):
        """
        Verifies if a point belongs to the arc ellipse 2d.

        :param point: point to be verified
        :param abs_tol: tolerance applied during calculations
        :return: True if the point belongs, False otherwise
        """
        if self.start.is_close(point, abs_tol) or self.end.is_close(point, abs_tol):
            return True
        if not math.isclose((point.x - self.center.x) ** 2 / self.major_axis ** 2 +
                            (point.y - self.center.y) ** 2 / self.minor_axis ** 2, 1, abs_tol=abs_tol) and not \
                math.isclose((point.x - self.center.x) ** 2 / self.minor_axis ** 2 +
                             (point.y - self.center.y) ** 2 / self.major_axis ** 2, 1, abs_tol=abs_tol):
            return False
        clockwise_arcellipse = self.reverse() if self.is_trigo else self
        vector_start = clockwise_arcellipse.start - clockwise_arcellipse.center
        vector_end = clockwise_arcellipse.end - clockwise_arcellipse.center
        vector_point = point - clockwise_arcellipse.center
        arc_angle = volmdlr.geometry.clockwise_angle(vector_start, vector_end)
        point_start_angle = volmdlr.geometry.clockwise_angle(vector_start, vector_point)
        point_end_angle = volmdlr.geometry.clockwise_angle(vector_point, vector_end)
        if math.isclose(arc_angle, point_start_angle + point_end_angle, abs_tol=1e-5):
            return True
        return False

    def valid_abscissa_start_end_angle(self, angle_abscissa):
        """Get valid abscissa angle for start and end."""
        angle_start = self.angle_start
        angle_end = angle_abscissa
        if self.angle_start > angle_abscissa >= self.angle_end:
            if angle_abscissa >= 0.0:
                angle_abscissa += 2 * math.pi
                angle_end = angle_abscissa
            else:
                angle_start = angle_abscissa
                angle_end = self.angle_start
        elif self.angle_start > self.angle_end >= angle_abscissa:
            angle_start = self.angle_start - 2 * math.pi
        return angle_start, angle_end

    def point_at_abscissa(self, abscissa):
        """Get a point at given abscissa."""
        if math.isclose(abscissa, 0.0, abs_tol=1e-6):
            return self.start
        if math.isclose(abscissa, self.length(), abs_tol=1e-6):
            return self.end
        if not self.is_trigo:
            arc_ellipse_trigo = self.reverse()
            new_abscissa = self.length() - abscissa
            return arc_ellipse_trigo.point_at_abscissa(new_abscissa)
        discretized_points = self.discretization_points(number_points=100)
        aproximation_abscissa = 0
        aproximation_point = None
        for point1, point2 in zip(discretized_points[:-1], discretized_points[1:]):
            dist1 = point1.point_distance(point2)
            if aproximation_abscissa + dist1 > abscissa:
                aproximation_point = point1
                break
            aproximation_abscissa += dist1
        initial_point = self.frame.global_to_local_coordinates(aproximation_point)
        u1, u2 = initial_point.x / self.major_axis, initial_point.y / self.minor_axis
        initial_angle = volmdlr.geometry.sin_cos_angle(u1, u2)
        angle_start, initial_angle = self.valid_abscissa_start_end_angle(initial_angle)

        def ellipse_arc_length(theta):
            return math.sqrt((self.major_axis ** 2) * math.sin(theta) ** 2 +
                             (self.minor_axis ** 2) * math.cos(theta) ** 2)
        abscissa_angle = None
        iter_counter = 0
        increment_factor = 1e-5
        while True:
            res, _ = scipy_integrate.quad(ellipse_arc_length, angle_start, initial_angle)
            if math.isclose(res, abscissa, abs_tol=1e-5):
                abscissa_angle = initial_angle
                break
            if res > abscissa:
                if iter_counter == 0:
                    increment_factor = -1e-5
                else:
                    raise NotImplementedError
            initial_angle += increment_factor
            iter_counter += 1
        x = self.major_axis * math.cos(abscissa_angle)
        y = self.minor_axis * math.sin(abscissa_angle)
        return self.frame.local_to_global_coordinates(volmdlr.Point2D(x, y))

    def abscissa(self, point: volmdlr.Point2D, tol: float = 1e-6):
        """
        Calculates the abscissa of a given point.

        :param point: point for calculating abscissa
        :param tol: tolerance.
        :return: a float, between 0 and the arc ellipse 2d's length
        """
        if self.start.is_close(point, tol):
            return 0.0
        if self.end.is_close(point, tol):
            if self._length:
                return self._length
            if not self.is_trigo:
                arc_ellipse_trigo = self.reverse()
                abscissa_end = arc_ellipse_trigo.abscissa(self.start)
                return abscissa_end
        if self.point_belongs(point):
            if not self.is_trigo:
                arc_ellipse_trigo = self.reverse()
                abscissa_point = arc_ellipse_trigo.abscissa(point)
                return self.length() - abscissa_point
            new_point = self.frame.global_to_local_coordinates(point)
            u1, u2 = new_point.x / self.major_axis, new_point.y / self.minor_axis
            angle_abscissa = volmdlr.geometry.sin_cos_angle(u1, u2)
            angle_start, angle_end = self.valid_abscissa_start_end_angle(angle_abscissa)

            def ellipse_arc_length(theta):
                return math.sqrt((self.major_axis ** 2) * math.sin(theta) ** 2 +
                                 (self.minor_axis ** 2) * math.cos(theta) ** 2)

            res, _ = scipy_integrate.quad(ellipse_arc_length, angle_start, angle_end)
            return res
        raise ValueError(f'point {point} does not belong to ellipse')

    @property
    def bounding_rectangle(self):
        """
        Calculates the bounding rectangle for the arc ellipse 2d.

        :return: Bounding Rectangle object.
        """
        if not self._bounding_rectangle:
            discretization_points = self.discretization_points(number_points=20)
            x_values, y_values = [], []
            for point in discretization_points:
                x_values.append(point.x)
                y_values.append(point.y)
            self._bounding_rectangle = volmdlr.core.BoundingRectangle(min(x_values), max(x_values),
                                                                      min(y_values), max(y_values))
        return self._bounding_rectangle

    def straight_line_area(self):
        """
        Calculates the area of the elliptic arc, with line drawn from start to end.

        :return: straight_line_area.
        """
        if self.angle >= math.pi:
            angle = volmdlr.TWO_PI - self.angle
            area = math.pi * self.major_axis * self.minor_axis - 0.5 * self.major_axis * self.minor_axis * (
                    angle - math.sin(angle))
        else:
            angle = self.angle
            area = 0.5 * self.major_axis * self.minor_axis * (angle - math.sin(angle))

        if self.is_trigo:
            return area
        return -area

    def discretization_points(self, *, number_points: int = None, angle_resolution: int = None):
        """
        Discretization of an Edge to have "n" points.

        :param number_points: the number of points (including start and end points)
             if unset, only start and end will be returned.
        :param angle_resolution: if set, the sampling will be adapted to have a controlled angular distance. Useful
            to mesh an arc.
        :return: a list of sampled points.
        """
        if not number_points:
            if not angle_resolution:
                number_points = 2
            else:
                number_points = math.ceil(angle_resolution * abs(self.angle / math.pi)) + 2
        is_trigo = True
        if self.angle_start > self.angle_end:
            if self.angle_start >= self.angle_interior >= self.angle_end:
                angle_start = self.angle_end
                angle_end = self.angle_start
                is_trigo = False
            else:
                angle_end = self.angle_end + volmdlr.TWO_PI
                angle_start = self.angle_start
        elif self.angle_start == self.angle_end:
            angle_start = 0
            angle_end = 2 * math.pi
        elif self.angle_end > self.angle_start and not self.is_trigo:
            angle_start = self.angle_end - 2 * math.pi
            angle_end = self.angle_start
            is_trigo = False
        else:
            angle_end = self.angle_end
            angle_start = self.angle_start

        discretization_points = [self.frame.local_to_global_coordinates(
            volmdlr.Point2D(self.major_axis * math.cos(angle), self.minor_axis * math.sin(angle)))
            for angle in npy.linspace(angle_start, angle_end, number_points)]
        if not is_trigo:
            discretization_points = discretization_points[::-1]
        return discretization_points

    def polygon_points(self, discretization_resolution: int):
        warnings.warn('polygon_points is deprecated,\
                please use discretization_points instead',
                      DeprecationWarning)
        return self.discretization_points(angle_resolution=discretization_resolution)

    def to_3d(self, plane_origin, x, y):
        """
        Transforms the arc of ellipse 2D into a 3D arc of ellipse.

        :param plane_origin: The origin of plane to draw the arc of ellipse 3D.
        :type plane_origin: volmdlr.Point3D
        :param x: First direction of the plane
        :type x: volmdlr.Vector3D
        :param y: Second direction of the plane.
        :type y: volmdlr.Vector3D
        :return: A 3D arc of ellipse.
        :type: ArcEllipse3D.
        """
        point_start3d = self.start.to_3d(plane_origin, x, y)
        point_interior3d = self.interior.to_3d(plane_origin, x, y)
        point_end3d = self.end.to_3d(plane_origin, x, y)
        point_center3d = self.center.to_3d(plane_origin, x, y)

        a_max2d = self.center + self.major_dir * self.major_axis
        a_max3d = a_max2d.to_3d(plane_origin, x, y)
        new_major_dir = a_max3d - point_center3d
        new_major_dir.normalize()
        extra3d = self.extra
        if extra3d:
            extra3d = self.extra.to_3d(plane_origin, x, y)
        return ArcEllipse3D(point_start3d, point_interior3d, point_end3d,
                            point_center3d, new_major_dir, extra3d, name=self.name)

    def plot(self, ax=None, edge_style: EdgeStyle = EdgeStyle()):
        """
        Plot arc-ellipse 2d using Matplotlob.

        :param ax: Matplotlib plot if there exists any.
        :param edge_style: edge styles.
        :return: Matplotlib plot
        """
        if ax is None:
            _, ax = plt.subplots()

        self.interior.plot(ax=ax, color='m')
        self.start.plot(ax=ax, color='r')
        self.end.plot(ax=ax, color='b')
        self.center.plot(ax=ax, color='y')

        x = []
        y = []
        for x_component, y_component in self.discretization_points(number_points=100):
            x.append(x_component)
            y.append(y_component)

        plt.plot(x, y, color=edge_style.color, alpha=edge_style.alpha)
        return ax

    def normal_vector(self, abscissa):
        raise NotImplementedError

    def direction_vector(self, abscissa):
        raise NotImplementedError

    def get_reverse(self):
        return self.__class__(self.end.copy(), self.interior.copy(), self.start.copy(),
                                           self.center.copy(), self.major_dir.copy(), self.name)

    def line_intersections(self, line2d: Line2D):
        """
        Intersections between an Arc Ellipse 2D and a Line 2D.

        :param line2d: Line 2D to verify intersections
        :return: List with all intersections
        """
        ellipse2d_linesegment_intersections = vm_utils_intersections.ellipse2d_line_intersections(self, line2d)
        linesegment_intersections = []
        for inter in ellipse2d_linesegment_intersections:
            if self.point_belongs(inter):
                linesegment_intersections.append(inter)
        return linesegment_intersections

    def linesegment_intersections(self, linesegment2d: LineSegment2D, abs_tol=1e-6):
        """
        Intersections between an Arc Ellipse 2D and a Line Segment 2D.

        :param linesegment2d: LineSegment 2D to verify intersections.
        :param abs_tol: tolerance.
        :return: List with all intersections.
        """
        if self.bounding_rectangle.distance_to_b_rectangle(linesegment2d.bounding_rectangle) > abs_tol:
            return []
        intersections = self.line_intersections(linesegment2d.to_line())
        linesegment_intersections = []
        for inter in intersections:
            if linesegment2d.point_belongs(inter, abs_tol):
                linesegment_intersections.append(inter)
        return linesegment_intersections

    def bsplinecurve_intersections(self, bspline, abs_tol: float = 1e-6):
        """
        Intersections between an Arc Ellipse 2D and a bSpline 2D.

        :param bspline: bspline 2D to verify intersections.
        :param abs_tol: tolerance.
        :return: List with all intersections.
        """
        if self.bounding_rectangle.distance_to_b_rectangle(bspline.bounding_rectangle) > abs_tol:
            return []
        intersections = vm_utils_intersections.get_bsplinecurve_intersections(self, bspline, abs_tol)
        return intersections

    def frame_mapping(self, frame: volmdlr.Frame2D, side: str):
        """
        Changes frame_mapping and return a new Arc Ellipse 2D.

        side = 'old' or 'new'
        """
        if side == 'old':
            return ArcEllipse2D(frame.local_to_global_coordinates(self.start),
                                frame.local_to_global_coordinates(self.interior),
                                frame.local_to_global_coordinates(self.end),
                                frame.local_to_global_coordinates(self.center),
                                self.major_dir)
        if side == 'new':
            point_major_dir = self.center + self.major_dir * self.major_axis
            major_dir = frame.global_to_local_coordinates(point_major_dir).to_vector()
            major_dir.normalize()
            return ArcEllipse2D(frame.global_to_local_coordinates(self.start),
                                frame.global_to_local_coordinates(self.interior),
                                frame.global_to_local_coordinates(self.end),
                                frame.global_to_local_coordinates(self.center),
                                major_dir)
        raise ValueError('Side should be \'new\' \'old\'')

    def translation(self, offset: volmdlr.Vector2D):
        """
        Translates the Arc ellipse given an offset vector.

        :param offset: offset vector
        :return: new translated arc ellipse 2d.
        """
        new_start = self.start.translation(offset)
        new_end = self.end.translation(offset)
        new_interior = self.interior.translation(offset)
        new_center = self.center.translation(offset)
        new_extra = self.extra if self.extra is None else self.extra.translation(offset)
        return ArcEllipse2D(new_start, new_interior, new_end, new_center, self.major_dir, new_extra)

    def point_distance(self, point):
        """
        Calculates the distance from a given point to an Arc Ellipse 2d.

        :param point: point 2d.
        :return: distance.
        """
        return self.point_distance_to_edge(point)

    def straight_line_point_belongs(self, point):
        """
        Verifies if a point belongs to the surface created by closing the edge.

        :param point: Point to be verified
        :return: Return True if the point belongs to this surface,
            or False otherwise
        """
        raise NotImplementedError(f'the straight_line_point_belongs method must be'
                                  f' overloaded by {self.__class__.__name__}')

    def split(self, split_point):
        """
        Splits arc-elipse at a given point.

        :param split_point: splitting point.
        :return: list of two Arc-Ellipse.
        """
        if split_point.is_close(self.start, 1e-6):
            return [None, self.copy()]
        if split_point.is_close(self.end, 1e-6):
            return [self.copy(), None]
        abscissa = self.abscissa(split_point)
        return [self.__class__(self.start, self.point_at_abscissa(0.5 * abscissa), split_point,
                               self.center.copy(), self.major_dir.copy()),
                self.__class__(split_point, self.point_at_abscissa(
                    (self.abscissa(self.end) - abscissa) * 0.5 + abscissa),
                               self.end, self.center.copy(), self.major_dir.copy())]

    def is_close(self, other_edge, tol: float = 1e-6):
        """
        Checks if two arc-elipse are the same considering the Euclidean distance.

        :param other_edge: other arc-elipse.
        :param tol: The tolerance under which the Euclidean distance is considered equal to 0, defaults to 1e-6.
        :type tol: float, optional
        """

        if isinstance(other_edge, self.__class__):
            if (self.start.is_close(other_edge.start, tol) and self.end.is_close(other_edge.end, tol)
                    and self.center.is_close(other_edge.center, tol) and self.point_belongs(other_edge.interior, tol)):
                return True
        return False

    def complementary(self):
        """Gets the complementary arc of ellipse."""
        vector = self.interior - self.center
        vector.normalize()
        new_interior = self.center - vector * self.center.point_distance(self.interior)
        if self.point_belongs(new_interior):
            raise ValueError('interior point found not valid')
        return self.__class__(self.start, new_interior, self.end, self.center, self.major_dir)


class FullArcEllipse(Edge):
    """
    Abstract class to define an ellipse.
    """

    def __init__(self, start_end: Union[volmdlr.Point2D, volmdlr.Point3D], major_axis: float, minor_axis: float,
                 center: Union[volmdlr.Point2D, volmdlr.Point3D],
                 major_dir: Union[volmdlr.Vector2D, volmdlr.Vector3D], name: str = ''):
        self.start_end = start_end
        self.major_axis = major_axis
        self.minor_axis = minor_axis
        self.center = center
        self.major_dir = major_dir
        self.is_trigo = True
        self.angle_start = self.theta
        self.angle_end = self.theta + volmdlr.TWO_PI
        Edge.__init__(self, start=start_end, end=start_end, name=name)

    def length(self):
        """
        Calculates the length of the ellipse.

        Ramanujan's approximation for the perimeter of the ellipse.
        P = math.pi * (a + b) [ 1 + (3h) / (10 + √(4 - 3h) ) ], where h = (a - b)**2/(a + b)**2.

        :return: Perimeter of the ellipse
        :rtype: float
        """
        perimeter_formular_h = (self.major_axis - self.minor_axis) ** 2 / (self.major_axis + self.minor_axis) ** 2
        return math.pi * (self.major_axis + self.minor_axis) * \
            (1 + (3 * perimeter_formular_h / (10 + math.sqrt(4 - 3 * perimeter_formular_h))))

    def point_belongs(self, point: Union[volmdlr.Point2D, volmdlr.Point3D], abs_tol: float = 1e-6):
        """
        Verifies if a given point lies on the ellipse.

        :param point: point to be verified.
        :param abs_tol: Absolute tolerance to consider the point on the ellipse.
        :return: True is point lies on the ellipse, False otherwise
        """
        new_point = self.frame.global_to_local_coordinates(point)
        return math.isclose(new_point.x ** 2 / self.major_axis ** 2 +
                            new_point.y ** 2 / self.minor_axis ** 2, 1.0, abs_tol=abs_tol)

    def get_reverse(self):
        """
        Defines a new FullArcEllipse, identical to self, but in the opposite direction.

        """
        return self

    def straight_line_point_belongs(self, point):
        """
        Verifies if a point belongs to the surface created by closing the edge.

        :param point: Point to be verified
        :return: Return True if the point belongs to this surface,
            or False otherwise
        """
        raise NotImplementedError(f'the straight_line_point_belongs method must be'
                                  f' overloaded by {self.__class__.__name__}')

    def normal_vector(self, abscissa):
        """
        Calculates the normal vector the edge at given abscissa.

        :return: the normal vector
        """
        raise NotImplementedError

    def direction_vector(self, abscissa):
        """
        Calculates the direction vector the edge at given abscissa.

        :param abscissa: edge abscissa
        :return: direction vector
        """
        raise NotImplementedError

    def abscissa(self, point, tol: float = 1e-6):
        """
        Computes the abscissa of an Edge.

        :param point: The point located on the edge.
        :type point: Union[:class:`volmdlr.Point2D`, :class:`volmdlr.Point3D`].
        :param tol: The precision in terms of distance. Default value is 1e-4.
        :type tol: float, optional.
        :return: The abscissa of the point.
        :rtype: float
        """
        raise NotImplementedError(f'the abscissa method must be overloaded by {self.__class__.__name__}')


class FullArcEllipse2D(FullArcEllipse, ArcEllipse2D):
    """
    Defines a FullArcEllipse2D.
    """

    def __init__(self, start_end: volmdlr.Point2D, major_axis: float, minor_axis: float,
                 center: volmdlr.Point2D, major_dir: volmdlr.Vector2D, name: str = ''):
        major_dir.normalize()
        self.minor_dir = major_dir.deterministic_unit_normal_vector()
        self.frame = volmdlr.Frame2D(center, major_dir, self.minor_dir)
        self.theta = volmdlr.geometry.clockwise_angle(major_dir, volmdlr.X2D)
        if self.theta == math.pi * 2:
            self.theta = 0.0
        self._bounding_rectangle = None

        FullArcEllipse.__init__(self, start_end, major_axis, minor_axis, center, major_dir, name)

    def discretization_points(self, *, number_points: int = None, angle_resolution: int = 20):
        """
        Calculates the discretized points for the ellipse.

        :param number_points: number of point to have in the discretized points.
        :param angle_resolution: the angle resolution to be used to discretize points.
        :return: discretized points.
        """
        if not number_points:
            number_points = math.ceil(volmdlr.TWO_PI * angle_resolution) + 2

        discretization_points = [self.center + volmdlr.Point2D(self.major_axis * math.cos(theta),
                                                               self.minor_axis * math.sin(theta))
                                 for theta in npy.linspace(0, volmdlr.TWO_PI, number_points)]
        discretization_points = [point.rotation(self.center, self.theta) for point in discretization_points]
        return discretization_points

    def to_3d(self, plane_origin, x, y):
        """
        Transforms the full arc of ellipse 2D into a 3D full arc of ellipse.

        :param plane_origin: The origin of plane to draw the full arc of ellipse 3D.
        :type plane_origin: volmdlr.Point3D
        :param x: First direction of the plane
        :type x: volmdlr.Vector3D
        :param y: Second direction of the plane.
        :type y: volmdlr.Vector3D
        :return: A 3D full arc of ellipse.
        :rtype: FullArcEllipse3D
        """
        point_start_end3d = self.start_end.to_3d(plane_origin, x, y)
        point_center3d = self.center.to_3d(plane_origin, x, y)

        a_max2d = self.center + self.major_dir * self.major_axis
        a_max3d = a_max2d.to_3d(plane_origin, x, y)
        new_major_dir = (a_max3d - point_center3d).to_vector()
        new_major_dir.normalize()
        normal = x.cross(y)
        return FullArcEllipse3D(point_start_end3d, self.major_axis, self.minor_axis,
                                point_center3d, normal, new_major_dir, name=self.name)

    def frame_mapping(self, frame: volmdlr.Frame2D, side: str):
        """
        Changes frame_mapping and return a new FullArcEllipse2D.

        :param frame: Local coordinate system.
        :type frame: volmdlr.Frame2D
        :param side: 'old' will perform a transformation from local to global coordinates. 'new' will
            perform a transformation from global to local coordinates.
        :type side: str
        :return: A new transformed FulLArcEllipse2D.
        :rtype: FullArcEllipse2D
        """
        if side == 'old':
            return FullArcEllipse2D(frame.local_to_global_coordinates(self.start_end),
                                    self.major_axis, self.minor_axis,
                                    frame.local_to_global_coordinates(self.center),
                                    self.major_dir, self.name)
        if side == 'new':
            point_major_dir = self.center + self.major_dir * self.major_axis
            major_dir = frame.global_to_local_coordinates(point_major_dir).to_vector()
            major_dir.normalize()
            return FullArcEllipse2D(frame.global_to_local_coordinates(self.start_end),
                                    self.major_axis, self.minor_axis,
                                    frame.global_to_local_coordinates(self.center),
                                    major_dir, self.name)
        raise ValueError('Side should be \'new\' \'old\'')

    def translation(self, offset: volmdlr.Vector2D):
        """
        FullArcEllipse2D translation.

        :param offset: translation vector.
        :type offset: volmdlr.Vector2D
        :return: A new translated FullArcEllipse2D.
        :rtype: FullArcEllipse2D
        """
        return FullArcEllipse2D(self.start_end.translation(offset), self.major_axis, self.minor_axis,
                                self.center.translation(offset), self.major_dir, self.name)

    def abscissa(self, point: Union[volmdlr.Point2D, volmdlr.Point3D], tol: float = 1e-6):
        """
        Calculates the abscissa of a given point.

        :param point: point for calculating abscissa.
        :param tol: tolerance.
        :return: a float, between 0 and the ellipse's length.
        """
        if self.point_belongs(point, 1e-2):
            angle_abscissa = volmdlr.geometry.clockwise_angle(point - self.center, self.major_dir)
            angle_start = 0.0

            if angle_abscissa == volmdlr.TWO_PI:
                return self.length()

            def arc_length(theta):
                return math.sqrt((self.major_axis ** 2) * math.sin(theta) ** 2 +
                                 (self.minor_axis ** 2) * math.cos(theta) ** 2)

            res, _ = scipy_integrate.quad(arc_length, angle_start, angle_abscissa)
            return res
        self.save_to_file("ellipse_point_belongs.json")
        point.save_to_file("ellipse_point_belongs_point.json")
        raise ValueError(f'point {point} does not belong to ellipse')

    def normal_vector(self, abscissa):
        """
        Calculates the normal vector the edge at given abscissa.

        :return: the normal vector
        """
        raise NotImplementedError

    def direction_vector(self, abscissa):
        """
        Calculates the direction vector the edge at given abscissa.

        :param abscissa: edge abscissa
        :return: direction vector
        """
        raise NotImplementedError

    def plot(self, ax=None, edge_style: EdgeStyle = EdgeStyle()):
        """
        Matplotlib plot for an ellipse.

        """
        if ax is None:
            _, ax = plt.subplots()
        x = []
        y = []
        for point_x, point_y in self.discretization_points(number_points=50):
            x.append(point_x)
            y.append(point_y)
        plt.plot(x, y, color=edge_style.color, alpha=edge_style.alpha)
        if edge_style.equal_aspect:
            ax.set_aspect('equal')
        return ax

class Line3D(Line):
    """
    Define an infinite line passing through the 2 points.

    """
    _non_data_eq_attributes = ['name', 'basis_primitives', 'bounding_box']

    def __init__(self, point1: volmdlr.Point3D, point2: volmdlr.Point3D,
                 name: str = ''):
        Line.__init__(self, point1, point2, name=name)
        # self.points = [point1, point2]
        self._bbox = None

    @property
    def bounding_box(self):
        if not self._bbox:
            self._bbox = self._bounding_box()
        return self._bbox

    @bounding_box.setter
    def bounding_box(self, new_bounding_box):
        self._bbox = new_bounding_box

    def _bounding_box(self):
        xmin = min([self.point1[0], self.point2[0]])
        xmax = max([self.point1[0], self.point2[0]])
        ymin = min([self.point1[1], self.point2[1]])
        ymax = max([self.point1[1], self.point2[1]])
        zmin = min([self.point1[2], self.point2[2]])
        zmax = max([self.point1[2], self.point2[2]])

        return volmdlr.core.BoundingBox(xmin, xmax, ymin, ymax, zmin, zmax)

    def point_belongs(self, point3d):
        if point3d.is_close(self.point1):
            return True
        return self.direction_vector().is_colinear_to(point3d - self.point1)

    def point_distance(self, point):
        """Returns the minimal distance to a point."""
        vector1 = point - self.point1
        vector1.to_vector()
        vector2 = self.point2 - self.point1
        vector2.to_vector()
        return vector1.cross(vector2).norm() / vector2.norm()

    def line_distance(self, line2):
        """
        Calculates the distance between two Line3D.

        :param line2: other Line3D.
        :return: The distance between the two lines.
        """
        direction_vector1 = self.direction_vector()
        direction_vector2 = line2.direction_vector()
        if direction_vector1.is_colinear_to(direction_vector2):
            return direction_vector1.cross(line2.point1 - self.point1).norm() / direction_vector1.norm()
        vector = line2.point1 - self.point1
        line_distance = abs(vector.dot(direction_vector1.cross(direction_vector2))) / direction_vector1.cross(
            direction_vector2).norm()
        return line_distance

    def skew_to(self, line):
        """
        Verifies if two Line3D are skew to each other, that is, they are not parallel and never intersect.

        :param line: other line.
        :return: True if they are skew, False otherwise.
        """
        if self.direction_vector().is_colinear_to(line.direction_vector()):
            return False
        if math.isclose(self.line_distance(line), 0, abs_tol=1e-6):
            return False
        return True

    def intersection(self, line2):
        """
        Calculates the intersection between to Line3D, if there is an intersection.

        :param line: other Line3D
        :return: None if there is no intersection between Lines. A volmdlr.Point3D if there existes an intersection
        """
        direction_vector1 = self.direction_vector()
        direction_vector2 = line2.direction_vector()
        distance_to_line = self.line_distance(line2)
        if direction_vector1.is_colinear_to(direction_vector2) or \
                not math.isclose(distance_to_line, 0, abs_tol=1e-6):
            return None
        if math.isclose(distance_to_line, 0, abs_tol=1e-6) and \
                math.isclose(direction_vector1.dot(direction_vector2), 0, abs_tol=1e-6):
            projected_point, _ = self.point_projection(line2.point1)
            return projected_point
        vector = self.point1 - line2.point1
        t_coefficient = (
                                vector.dot(direction_vector2) * direction_vector2.dot(direction_vector1) -
                                vector.dot(direction_vector1) * direction_vector2.dot(direction_vector2)) / (
                                direction_vector1.dot(direction_vector1) * direction_vector2.dot(direction_vector2) -
                                direction_vector1.dot(direction_vector2) * direction_vector2.dot(direction_vector1))
        # u_coefficient = (vector.dot(direction_vector2) + t_coefficient * direction_vector1.dot(
        # direction_vector2)) / direction_vector2.dot(direction_vector2)
        intersection = self.point1 + t_coefficient * direction_vector1
        return intersection

    def plot(self, ax=None, color='k', alpha=1, dashed=True):
        if ax is None:
            ax = Axes3D(plt.figure())

        # Line segment
        ax.plot([self.point1.x, self.point2.x], [self.point1.y, self.point2.y],
                [self.point1.z, self.point2.z], color=color, alpha=alpha)

        # Drawing 3 times length of segment on each side
        u = self.point2 - self.point1
        v1 = self.point1 - 3 * u
        x1, y1, z1 = v1.x, v1.y, v1.z
        v2 = self.point2 - 3 * u
        x2, y2, z2 = v2.x, v2.y, v2.z
        if dashed:
            ax.plot([x1, x2], [y1, y2], [z1, z2], color=color,
                    dashes=[30, 5, 10, 5])
        else:
            ax.plot([x1, x2], [y1, y2], [z1, z2], color=color)
        return ax

    def plane_projection2d(self, center, x, y):
        return Line2D(self.point1.plane_projection2d(center, x, y),
                      self.point2.plane_projection2d(center, x, y))

    def minimum_distance_points(self, other_line):
        """
        Returns the points on this line and the other line that are the closest of lines.
        """
        u = self.point2 - self.point1
        v = other_line.point2 - other_line.point1
        w = self.point1 - other_line.point1
        u_dot_u = u.dot(u)
        u_dot_v = u.dot(v)
        v_dot_v = v.dot(v)
        u_dot_w = u.dot(w)
        v_dot_w = v.dot(w)

        s_param = (u_dot_v * v_dot_w - v_dot_v * u_dot_w) / (u_dot_u * v_dot_v - u_dot_v ** 2)
        t_param = (u_dot_u * v_dot_w - u_dot_v * u_dot_w) / (u_dot_u * v_dot_v - u_dot_v ** 2)
        point1 = self.point1 + s_param * u
        point2 = other_line.point1 + t_param * v
        return point1, point2

    def rotation(self, center: volmdlr.Point3D, axis: volmdlr.Vector3D, angle: float):
        """
        Line3D rotation.

        :param center: rotation center
        :param axis: rotation axis
        :param angle: angle rotation
        :return: a new rotated Line3D
        """

        return Line3D(*[point.rotation(center, axis, angle) for point in
                        [self.point1, self.point2]])

    def rotation_inplace(self, center: volmdlr.Point3D, axis: volmdlr.Vector3D, angle: float):
        """
        Line3D rotation. Object is updated inplace.

        :param center: rotation center
        :param axis: rotation axis
        :param angle: rotation angle
        """
        warnings.warn("'inplace' methods are deprecated. Use a not inplace method instead.", DeprecationWarning)

        for point in [self.point1, self.point2]:
            point.rotation_inplace(center, axis, angle)
        self._bbox = None

    def translation(self, offset: volmdlr.Vector3D):
        """
        Line3D translation.

        :param offset: translation vector
        :return: A new translated Line3D
        """
        return Line3D(*[point.translation(offset) for point in
                        [self.point1, self.point2]])

    def translation_inplace(self, offset: volmdlr.Vector3D):
        """
        Line3D translation. Object is updated inplace.

        :param offset: translation vector
        """
        warnings.warn("'inplace' methods are deprecated. Use a not inplace method instead.", DeprecationWarning)

        for point in [self.point1, self.point2]:
            point.translation_inplace(offset)
        self._bbox = None

    def frame_mapping(self, frame: volmdlr.Frame3D, side: str):
        """
        Changes vector frame_mapping and return a new Line3D.

        side = 'old' or 'new'
        """
        if side == 'old':
            new_start = frame.local_to_global_coordinates(self.point1)
            new_end = frame.local_to_global_coordinates(self.point2)
        elif side == 'new':
            new_start = frame.global_to_local_coordinates(self.point1)
            new_end = frame.global_to_local_coordinates(self.point2)
        else:
            raise ValueError('Please Enter a valid side: old or new')
        return Line3D(new_start, new_end)

    def frame_mapping_inplace(self, frame: volmdlr.Frame3D, side: str):
        """
        Changes Line3D frame_mapping and the object is updated inplace.

        side = 'old' or 'new'
        """
        warnings.warn("'inplace' methods are deprecated. Use a not inplace method instead.", DeprecationWarning)

        if side == 'old':
            new_start = frame.local_to_global_coordinates(self.point1)
            new_end = frame.local_to_global_coordinates(self.point2)
        elif side == 'new':
            new_start = frame.global_to_local_coordinates(self.point1)
            new_end = frame.global_to_local_coordinates(self.point2)
        else:
            raise ValueError('Please Enter a valid side: old or new')
        self.point1 = new_start
        self.point2 = new_end
        self._bbox = None

    def trim(self, point1: volmdlr.Point3D, point2: volmdlr.Point3D):
        if not self.point_belongs(point1) or not self.point_belongs(point2):
            raise ValueError('Point not on curve')

        return LineSegment3D(point1, point2)

    def copy(self, *args, **kwargs):
        return Line3D(*[point.copy() for point in [self.point1, self.point2]])

    @classmethod
    def from_step(cls, arguments, object_dict, **kwargs):
        """
        Converts a step primitive to an Line3D.

        :param arguments: The arguments of the step primitive.
        :type arguments: list
        :param object_dict: The dictionary containing all the step primitives
            that have already been instantiated
        :type object_dict: dict
        :return: The corresponding Line3D object
        :rtype: :class:`volmdlr.edges.Line3D`
        """
        point1 = object_dict[arguments[1]]
        direction = object_dict[arguments[2]]
        point2 = point1 + direction
        return cls(point1, point2, arguments[0][1:-1])

    def to_2d(self, plane_origin, x, y):
        """
        Transforms a Line3D into an Line2D, given a plane origin and an u and v plane vector.

        :param plane_origin: plane origin.
        :param x: plane u vector.
        :param y: plane v vector.
        :return: Line2D.
        """
        p2d = [point.to_2d(plane_origin, x, y) for point in (self.point1, self.point2)]
        if p2d[0] == p2d[1]:
            return None
        return Line2D(*p2d, name=self.name)


class LineSegment3D(LineSegment):
    """
    Define a line segment limited by two points.

    """

    def __init__(self, start: volmdlr.Point3D, end: volmdlr.Point3D,
                 name: str = ''):
        if start.is_close(end):
            raise NotImplementedError('Start and end of Linesegment3D are equal')
        # self.points = [start, end]
        LineSegment.__init__(self, start=start, end=end, name=name)
        self._bbox = None

    @property
    def bounding_box(self):
        if not self._bbox:
            self._bbox = self._bounding_box()
        return self._bbox

    @bounding_box.setter
    def bounding_box(self, new_bounding_box):
        self._bbox = new_bounding_box

    def __hash__(self):
        return hash((self.__class__.__name__, self.start, self.end))

    def __eq__(self, other_linesegment3d):
        if other_linesegment3d.__class__ != self.__class__:
            return False
        return (self.start == other_linesegment3d.start
                and self.end == other_linesegment3d.end)

    def _bounding_box(self):
        """
        Calculates the bounding box for a line segment 3D.

        :return: Bounding box for line segment 3d.
        """

        xmin = min(self.start.x, self.end.x)
        xmax = max(self.start.x, self.end.x)
        ymin = min(self.start.y, self.end.y)
        ymax = max(self.start.y, self.end.y)
        zmin = min(self.start.z, self.end.z)
        zmax = max(self.start.z, self.end.z)

        return volmdlr.core.BoundingBox(xmin, xmax, ymin, ymax, zmin, zmax)

    def to_dict(self, *args, **kwargs):
        return {'object_class': 'volmdlr.edges.LineSegment3D',
                'name': self.name,
                'start': self.start.to_dict(),
                'end': self.end.to_dict()
                }

    def normal_vector(self, abscissa=0.):
        return None

    def unit_normal_vector(self, abscissa=0.):
        return None

    # def middle_point(self):
    #     return self.point_at_abscissa(0.5 * self.length())

    def point_distance(self, point):
        """Returns the minimal distance to a point."""
        distance, point = volmdlr.LineSegment3DPointDistance(
            [(self.start.x, self.start.y, self.start.z),
             (self.end.x, self.end.y, self.end.z)],
            (point.x, point.y, point.z))
        return distance

    def plane_projection2d(self, center, x, y):
        """
        Calculates the projection of a line segment 3d on to a plane.

        :param center: plane center.
        :param x: plane u direction.
        :param y: plane v direction.
        :return: line segment 3d.
        """
        start, end = self.start.plane_projection2d(center, x, y), self.end.plane_projection2d(center, x, y)
        if not start.is_close(end):
            return LineSegment2D(start, end)
        return None

    def line_intersections(self, line):
        """
        Gets the intersection between a line segment 3d and line3D.

        :param line: other line.
        :return: a list with the intersection points.
        """
        line_self = self.to_line()
        if line_self.skew_to(line):
            return []
        intersection = line_self.intersection(line)
        if intersection and self.point_belongs(intersection):
            return [intersection]
        return []

    def linesegment_intersections(self, linesegment):
        """
        Gets the intersection between a line segment 3d and another line segment 3D.

        :param linesegment: other line segment.
        :return: a list with the intersection points.
        """
        line1 = self.to_line()
        line2 = linesegment.to_line()
        intersection = line1.intersection(line2)
        if intersection and self.point_belongs(intersection) and linesegment.point_belongs(intersection):
            return [intersection]
        return []

    def rotation(self, center: volmdlr.Point3D,
                 axis: volmdlr.Vector3D, angle: float):
        """
        LineSegment3D rotation.

        :param center: rotation center
        :param axis: rotation axis
        :param angle: angle rotation
        :return: a new rotated LineSegment3D
        """
        start = self.start.rotation(center, axis, angle)
        end = self.end.rotation(center, axis, angle)
        return LineSegment3D(start, end)

    def rotation_inplace(self, center: volmdlr.Point3D,
                         axis: volmdlr.Vector3D, angle: float):
        """
        Line2D rotation. Object is updated inplace.

        :param center: rotation center
        :param axis: rotation axis
        :param angle: rotation angle
        """
        warnings.warn("'inplace' methods are deprecated. Use a not inplace method instead.", DeprecationWarning)

        for point in self.points:
            point.rotation_inplace(center, axis, angle)
        self._bbox = None

    def __contains__(self, point):

        point1, point2 = self.start, self.end
        axis = point2 - point1
        test = point.rotation(point1, axis, math.pi)
        if test.is_close(point):
            return True

        return False

    def translation(self, offset: volmdlr.Vector3D):
        """
        LineSegment3D translation.

        :param offset: translation vector
        :return: A new translated LineSegment3D
        """
        return LineSegment3D(
            self.start.translation(offset), self.end.translation(offset))

    def translation_inplace(self, offset: volmdlr.Vector3D):
        """
        LineSegment3D translation. Object is updated inplace.

        :param offset: translation vector
        """
        warnings.warn("'inplace' methods are deprecated. Use a not inplace method instead.", DeprecationWarning)

        for point in self.points:
            point.translation_inplace(offset)
        self._bbox = None

    def frame_mapping(self, frame: volmdlr.Frame3D, side: str):
        """
        Changes LineSegment3D frame_mapping and return a new LineSegment3D.

        side = 'old' or 'new'
        """
        if side == 'old':
            return LineSegment3D(
                *[frame.local_to_global_coordinates(point) for point in [self.start, self.end]])
        if side == 'new':
            return LineSegment3D(
                *[frame.global_to_local_coordinates(point) for point in [self.start, self.end]])
        raise ValueError('Please Enter a valid side: old or new')

    def frame_mapping_inplace(self, frame: volmdlr.Frame3D, side: str):
        """
        Changes vector frame_mapping and the object is updated inplace.

        side = 'old' or 'new'
        """
        warnings.warn("'inplace' methods are deprecated. Use a not inplace method instead.", DeprecationWarning)

        if side == 'old':
            new_start = frame.local_to_global_coordinates(self.start)
            new_end = frame.local_to_global_coordinates(self.end)
        elif side == 'new':
            new_start = frame.global_to_local_coordinates(self.start)
            new_end = frame.global_to_local_coordinates(self.end)
        else:
            raise ValueError('Please Enter a valid side: old or new')
        self.start = new_start
        self.end = new_end
        self._bbox = None

    def copy(self, *args, **kwargs):
        """Returns a copy of the line segment."""
        return LineSegment3D(self.start.copy(), self.end.copy())

    def plot(self, ax=None, edge_style: EdgeStyle = EdgeStyle()):
        if ax is None:
            fig = plt.figure()
            ax = fig.add_subplot(111, projection='3d')
        else:
            fig = ax.figure

        points = [self.start, self.end]
        x = [point.x for point in points]
        y = [point.y for point in points]
        z = [point.z for point in points]
        if edge_style.edge_ends:
            ax.plot(x, y, z, color=edge_style.color, alpha=edge_style.alpha, marker='o')
        else:
            ax.plot(x, y, z, color=edge_style.color, alpha=edge_style.alpha)
        if edge_style.edge_direction:
            x, y, z = self.point_at_abscissa(0.5 * self.length())
            u, v, w = 0.05 * self.direction_vector()
            ax.quiver(x, y, z, u, v, w, length=self.length() / 100,
                      arrow_length_ratio=5, normalize=True,
                      pivot='tip', color=edge_style.color)
        return ax

    def plot2d(self, x_3d, y_3d, ax=None, color='k', width=None):
        if ax is None:
            fig = plt.figure()
            ax = fig.add_subplot(111, projection='3d')
        else:
            fig = ax.figure

        edge2d = self.plane_projection2d(volmdlr.O3D, x_3d, y_3d)
        edge2d.plot(ax=ax, edge_style=EdgeStyle(color=color, width=width))
        return ax

    def plot_data(self, x_3d, y_3d, marker=None, color='black', stroke_width=1,
                  dash=False, opacity=1, arrow=False):
        edge2d = self.plane_projection2d(volmdlr.O3D, x_3d, y_3d)
        return edge2d.plot_data(marker, color, stroke_width,
                                dash, opacity, arrow)

    def to_line(self):
        """
        Converts the line segment into a line object.
        """
        return Line3D(self.start, self.end)

    def to_2d(self, plane_origin, x, y):
        """
        Transforms a LineSegment3D into an LineSegment2D, given a plane origin and an u and v plane vector.

        :param plane_origin: plane origin.
        :param x: plane u vector.
        :param y: plane v vector.
        :return: LineSegment2D.
        """
        p2d = [point.to_2d(plane_origin, x, y) for point in (self.start, self.end)]
        if p2d[0].is_close(p2d[1]):
            return None
        return LineSegment2D(*p2d, name=self.name)

    def to_bspline_curve(self, resolution=10):
        """
        Convert a LineSegment3D to a BSplineCurve3D.
        """
        degree = 1
        points = [self.point_at_abscissa(abscissa / self.length())
                  for abscissa in range(resolution + 1)]
        bspline_curve = BSplineCurve3D.from_points_interpolation(points,
                                                                 degree)
        return bspline_curve

    def get_reverse(self):
        return LineSegment3D(self.end.copy(), self.start.copy())

    def minimum_distance_points(self, other_line):
        """
        Returns the points on this line and the other line that are the closest of lines.
        """
        u = self.end - self.start
        v = other_line.end - other_line.start
        w = self.start - other_line.start
        u_dot_u = u.dot(u)
        u_dot_v = u.dot(v)
        v_dot_v = v.dot(v)
        u_dot_w = u.dot(w)
        v_dot_w = v.dot(w)
        if (u_dot_u * v_dot_v - u_dot_v ** 2) != 0:
            s_param = (u_dot_v * v_dot_w - v_dot_v * u_dot_w) / (u_dot_u * v_dot_v - u_dot_v ** 2)
            t_param = (u_dot_u * v_dot_w - u_dot_v * u_dot_w) / (u_dot_u * v_dot_v - u_dot_v ** 2)
            point1 = self.start + s_param * u
            point2 = other_line.start + t_param * v
            return point1, point2
        return self.start, other_line.start

    def matrix_distance(self, other_line):
        u = self.direction_vector()
        v = other_line.direction_vector()
        w = self.start - other_line.start
        a = u.dot(u)
        b = u.dot(v)
        c = v.dot(v)
        d = u.dot(w)
        e = v.dot(w)
        determinant = a * c - b * c
        if determinant > - 1e-6:
            b_times_e = b * e
            c_times_d = c * d
            if b_times_e <= c_times_d:
                s_parameter = 0.0
                if e <= 0.0:
                    t_parameter = 0.0
                    negative_d = -d
                    if negative_d >= a:
                        s_parameter = 1.0
                    elif negative_d > 0.0:
                        s_parameter = negative_d / a
                elif e < c:
                    t_parameter = e / c
                else:
                    t_parameter = 1.0
                    b_minus_d = b - d
                    if b_minus_d >= a:
                        s_parameter = 1.0
                    elif b_minus_d > 0.0:
                        s_parameter = b_minus_d / a
            else:
                s_parameter = b_times_e - c_times_d
                if s_parameter >= determinant:
                    s_parameter = 1.0
                    b_plus_e = b + e
                    if b_plus_e <= 0.0:
                        t_parameter = 0.0
                        negative_d = -d
                        if negative_d <= 0.0:
                            s_parameter = 0.0
                        elif negative_d < a:
                            s_parameter = negative_d / a
                    elif b_plus_e < c:
                        t_parameter = b_plus_e / c
                    else:
                        t_parameter = 1.0
                        b_minus_d = b - d
                        if b_minus_d <= 0.0:
                            s_parameter = 0.0
                        elif b_minus_d < a:
                            s_parameter = b_minus_d / a
                else:
                    a_times_e = a * e
                    b_times_d = a * d
                    if a_times_e <= b_times_d:
                        t_parameter = 0.0
                        negative_d = -d
                        if negative_d <= 0.0:
                            s_parameter = 0.0
                        elif negative_d >= a:
                            s_parameter = 1.0
                        else:
                            s_parameter = negative_d / a
                    else:
                        t_parameter = a_times_e - b_times_d
                        if t_parameter >= determinant:
                            t_parameter = 1.0
                            b_minus_d = b - d
                            if b_minus_d <= 0.0:
                                s_parameter = 0.0
                            elif b_minus_d >= a:
                                s_parameter = 1.0
                            else:
                                s_parameter = b_minus_d / a
                        else:
                            s_parameter /= determinant
                            t_parameter /= determinant
        else:
            if e <= 0.0:
                t_parameter = 0.0
                negative_d = -d
                if negative_d <= 0.0:
                    s_parameter = 0.0
                elif negative_d >= a:
                    s_parameter = 1.0
                else:
                    s_parameter = negative_d / a
            elif e >= c:
                t_parameter = 1.0
                b_minus_d = b - d
                if b_minus_d <= 0.0:
                    s_parameter = 0.0
                elif b_minus_d >= a:
                    s_parameter = 1.0
                else:
                    s_parameter = b_minus_d / a
            else:
                s_parameter = 0.0
                t_parameter = e / c
        p1 = self.start + u * s_parameter
        p2 = other_line.start + v * t_parameter
        return p1, p2

    def parallel_distance(self, other_linesegment):
        pt_a, pt_b, pt_c = self.start, self.end, other_linesegment.start
        vector = volmdlr.Vector3D((pt_a - pt_b).vector)
        vector.normalize()
        plane1 = volmdlr.surfaces.Plane3D.from_3_points(pt_a, pt_b, pt_c)
        v = vector.cross(plane1.frame.w)  # distance vector
        # pt_a = k*u + c*v + pt_c
        res = (pt_a - pt_c).vector
        x, y, z = res[0], res[1], res[2]
        u1, u2, u3 = vector.x, vector.y, vector.z
        v1, v2, v3 = v.x, v.y, v.z

        if (u1 * v2 - v1 * u2) != 0 and u1 != 0:
            c = (y * u1 - x * u2) / (u1 * v2 - v1 * u2)
            k = (x - c * v1) / u1
            if math.isclose(k * u3 + c * v3, z, abs_tol=1e-7):
                return k
        elif (u1 * v3 - v1 * u3) != 0 and u1 != 0:
            c = (z * u1 - x * u3) / (u1 * v3 - v1 * u3)
            k = (x - c * v1) / u1
            if math.isclose(k * u2 + c * v2, y, abs_tol=1e-7):
                return k
        elif (v1 * u2 - v2 * u1) != 0 and u2 != 0:
            c = (u2 * x - y * u1) / (v1 * u2 - v2 * u1)
            k = (y - c * v2) / u2
            if math.isclose(k * u3 + c * v3, z, abs_tol=1e-7):
                return k
        elif (v3 * u2 - v2 * u3) != 0 and u2 != 0:
            c = (u2 * z - y * u3) / (v3 * u2 - v2 * u3)
            k = (y - c * v2) / u2
            if math.isclose(k * u1 + c * v1, x, abs_tol=1e-7):
                return k
        elif (u1 * v3 - v1 * u3) != 0 and u3 != 0:
            c = (z * u1 - x * u3) / (u1 * v3 - v1 * u3)
            k = (z - c * v3) / u3
            if math.isclose(k * u2 + c * v2, y, abs_tol=1e-7):
                return k
        elif (u2 * v3 - v2 * u3) != 0 and u3 != 0:
            c = (z * u2 - y * u3) / (u2 * v3 - v2 * u3)
            k = (z - c * v3) / u3
            if math.isclose(k * u1 + c * v1, x, abs_tol=1e-7):
                return k
        raise NotImplementedError

    def minimum_distance(self, element, return_points=False):
        if element.__class__ is Arc3D or element.__class__ is volmdlr.wires.Circle3D:
            pt1, pt2 = element.minimum_distance_points_line(self)
            if return_points:
                return pt1.point_distance(pt2), pt1, pt2
            return pt1.point_distance(pt2)

        if element.__class__ is LineSegment3D:
            p1, p2 = self.matrix_distance(element)
            if return_points:
                return p1.point_distance(p2), p1, p2
            return p1.point_distance(p2)

        if element.__class__ is BSplineCurve3D:
            points = element.points
            lines = []
            dist_min = math.inf
            for p1, p2 in zip(points[0:-1], points[1:]):
                lines.append(LineSegment3D(p1, p2))
            for line in lines:
                p1, p2 = self.matrix_distance(line)
                dist = p1.point_distance(p2)
                if dist < dist_min:
                    dist_min = dist
                    min_points = (p1, p2)
            if return_points:
                p1, p2 = min_points
                return dist_min, p1, p2
            return dist_min

        raise NotImplementedError

    def extrusion(self, extrusion_vector):
        u = self.unit_direction_vector()
        v = extrusion_vector.copy()
        v.normalize()
        w = u.cross(v)
        length_1 = self.length()
        length_2 = extrusion_vector.norm()
        plane = volmdlr.surfaces.Plane3D(volmdlr.Frame3D(self.start, u, v, w))
        return [volmdlr.faces.PlaneFace3D.from_surface_rectangular_cut(plane, 0, length_1, 0, length_2)]

    def _conical_revolution(self, params):
        axis, u, p1_proj, dist1, dist2, angle = params
        v = axis.cross(u)
        direction_vector = self.direction_vector()
        direction_vector.normalize()

        semi_angle = math.atan2(direction_vector.dot(u), direction_vector.dot(axis))
        cone_origin = p1_proj - dist1 / math.tan(semi_angle) * axis
        if semi_angle > 0.5 * math.pi:
            semi_angle = math.pi - semi_angle

            cone_frame = volmdlr.Frame3D(cone_origin, u, -v, -axis)
            angle2 = - angle
        else:
            angle2 = angle
            cone_frame = volmdlr.Frame3D(cone_origin, u, v, axis)

        surface = volmdlr.surfaces.ConicalSurface3D(cone_frame, semi_angle)
        return [volmdlr.faces.ConicalFace3D.from_surface_rectangular_cut(
            surface, 0, angle2, z1=dist1 / math.tan(semi_angle), z2=dist2 / math.tan(semi_angle))]

    def _cylindrical_revolution(self, params):
        axis, u, p1_proj, dist1, dist2, angle = params
        v = axis.cross(u)
        surface = volmdlr.surfaces.CylindricalSurface3D(volmdlr.Frame3D(p1_proj, u, v, axis), dist1)
        return [volmdlr.faces.CylindricalFace3D.from_surface_rectangular_cut(
            surface, 0, angle, 0, (self.end - self.start).dot(axis))]

    def revolution(self, axis_point, axis, angle):
        """
        Returns the face generated by the revolution of the line segments.
        """
        axis_line3d = Line3D(axis_point, axis_point + axis)
        if axis_line3d.point_belongs(self.start) and axis_line3d.point_belongs(
                self.end):
            return []

        p1_proj, _ = axis_line3d.point_projection(self.start)
        p2_proj, _ = axis_line3d.point_projection(self.end)
        distance_1 = self.start.point_distance(p1_proj)
        distance_2 = self.end.point_distance(p2_proj)
        if not math.isclose(distance_1, 0., abs_tol=1e-9):
            u = self.start - p1_proj  # Unit vector from p1_proj to p1
            u.normalize()
        elif not math.isclose(distance_2, 0., abs_tol=1e-9):
            u = self.end - p2_proj  # Unit vector from p1_proj to p1
            u.normalize()
        else:
            return []
        if u.is_colinear_to(self.direction_vector()):
            # Planar face
            v = axis.cross(u)
            surface = volmdlr.surfaces.Plane3D(
                volmdlr.Frame3D(p1_proj, u, v, axis))
            smaller_r, bigger_r = sorted([distance_1, distance_2])
            if angle == volmdlr.TWO_PI:
                # Only 2 circles as contours
                outer_contour2d = volmdlr.wires.Circle2D(volmdlr.O2D, bigger_r)
                if not math.isclose(smaller_r, 0, abs_tol=1e-9):
                    inner_contours2d = [volmdlr.wires.Circle2D(volmdlr.O2D, smaller_r)]
                else:
                    inner_contours2d = []
            else:
                inner_contours2d = []
                if math.isclose(smaller_r, 0, abs_tol=1e-9):
                    # One arc and 2 lines (pizza slice)
                    arc2_e = volmdlr.Point2D(bigger_r, 0)
                    arc2_i = arc2_e.rotation(center=volmdlr.O2D,
                                             angle=0.5 * angle)
                    arc2_s = arc2_e.rotation(center=volmdlr.O2D, angle=angle)
                    arc2 = Arc2D(arc2_s, arc2_i, arc2_e)
                    line1 = LineSegment2D(arc2_e, volmdlr.O2D)
                    line2 = LineSegment2D(volmdlr.O2D, arc2_s)
                    outer_contour2d = volmdlr.wires.Contour2D([arc2, line1,
                                                               line2])

                else:
                    # Two arcs and lines
                    arc1_s = volmdlr.Point2D(bigger_r, 0)
                    arc1_i = arc1_s.rotation(center=volmdlr.O2D,
                                             angle=0.5 * angle)
                    arc1_e = arc1_s.rotation(center=volmdlr.O2D, angle=angle)
                    arc1 = Arc2D(arc1_s, arc1_i, arc1_e)

                    arc2_e = volmdlr.Point2D(smaller_r, 0)
                    arc2_i = arc2_e.rotation(center=volmdlr.O2D,
                                             angle=0.5 * angle)
                    arc2_s = arc2_e.rotation(center=volmdlr.O2D, angle=angle)
                    arc2 = Arc2D(arc2_s, arc2_i, arc2_e)

                    line1 = LineSegment2D(arc1_e, arc2_s)
                    line2 = LineSegment2D(arc2_e, arc1_s)

                    outer_contour2d = volmdlr.wires.Contour2D([arc1, line1,
                                                               arc2, line2])

            return [volmdlr.faces.PlaneFace3D(surface,
                                              volmdlr.surfaces.Surface2D(
                                                  outer_contour2d,
                                                  inner_contours2d))]

        if not math.isclose(distance_1, distance_2, abs_tol=1e-9):
            # Conical
            return self._conical_revolution([axis, u, p1_proj, distance_1, distance_2, angle])

        # Cylindrical face
        return self._cylindrical_revolution([axis, u, p1_proj, distance_1, distance_2, angle])

    def trim(self, point1: volmdlr.Point3D, point2: volmdlr.Point3D):
        if not self.point_belongs(point1) or not self.point_belongs(point2):
            raise ValueError('Point not on curve')

        return LineSegment3D(point1, point2)


class BSplineCurve3D(BSplineCurve):
    """
    A class for 3 dimensional B-spline curves.

    The following rule must be respected : `number of knots = number of control points + degree + 1`

    :param degree: The degree of the 3 dimensional B-spline curve
    :type degree: int
    :param control_points: A list of 3 dimensional points
    :type control_points: List[:class:`volmdlr.Point3D`]
    :param knot_multiplicities: The vector of multiplicities for each knot
    :type knot_multiplicities: List[int]
    :param knots: The knot vector composed of values between 0 and 1
    :type knots: List[float]
    :param weights: The weight vector applied to the knot vector. Default
        value is None
    :type weights: List[float], optional
    :param periodic: If `True` the B-spline curve is periodic. Default value
        is False
    :type periodic: bool, optional
    :param name: The name of the B-spline curve. Default value is ''
    :type name: str, optional
    """
    _non_serializable_attributes = ['curve']

    def __init__(self,
                 degree: int,
                 control_points: List[volmdlr.Point3D],
                 knot_multiplicities: List[int],
                 knots: List[float],
                 weights: List[float] = None,
                 periodic: bool = False,
                 name: str = ''):

        BSplineCurve.__init__(self, degree,
                              control_points,
                              knot_multiplicities,
                              knots,
                              weights,
                              periodic,
                              name)

        self._bbox = None

    @property
    def bounding_box(self):
        if not self._bbox:
            self._bbox = self._bounding_box()
        return self._bbox

    @bounding_box.setter
    def bounding_box(self, new_bounding_box):
        self._bbox = new_bounding_box

    def _bounding_box(self):
        bbox = self.curve.bbox
        return volmdlr.core.BoundingBox(bbox[0][0], bbox[1][0],
                                        bbox[0][1], bbox[1][1],
                                        bbox[0][2], bbox[1][2])

    def look_up_table(self, resolution: int = 20, start_parameter: float = 0,
                      end_parameter: float = 1):
        """
        Creates a table of equivalence between the parameter t (eval. of the BSplineCurve) and the cumulative distance.

        :param resolution: The precision of the table. Auto-adjusted by the
            algorithm. Default value set to 20
        :type resolution: int, optional
        :param start_parameter: First parameter evaluated in the table.
            Default value set to 0
        :type start_parameter: float, optional
        :param end_parameter: Last parameter evaluated in the table.
            Default value set to 1
        :type start_parameter: float, optional
        :return: Yields a list of tuples containing the parameter and the
            cumulated distance along the BSplineCruve3D from the evaluation of
            start_parameter
        :rtype: Tuple[float, float]
        """
        resolution = max(10, min(resolution, int(self.length() / 1e-4)))
        delta_param = 1 / resolution * (end_parameter - start_parameter)
        distance = 0
        for i in range(resolution + 1):
            if i == 0:
                yield start_parameter, 0
            else:
                param1 = start_parameter + (i - 1) * delta_param
                param2 = start_parameter + i * delta_param
                point1 = volmdlr.Point3D(*self.curve.evaluate_single(param1))
                point2 = volmdlr.Point3D(*self.curve.evaluate_single(param2))
                distance += point1.point_distance(point2)
                yield param2, distance

    def normal(self, position: float = 0.0):
        _, normal = operations.normal(self.curve, position, normalize=True)
        normal = volmdlr.Point3D(normal[0], normal[1], normal[2])
        return normal

    def direction_vector(self, abscissa=0.):
        length = self.length()
        if abscissa >= length:
            abscissa2 = length
            abscissa = abscissa2 - 0.001 * length

        else:
            abscissa2 = min(abscissa + 0.001 * length, length)

        tangent = self.point_at_abscissa(abscissa2) - self.point_at_abscissa(
            abscissa)
        return tangent

    def point3d_to_parameter(self, point: volmdlr.Point3D):
        """
        Search for the value of the normalized evaluation parameter t (between 0 and 1).

        :return: the given point when the BSplineCurve3D is evaluated at the t value.
        """

        # def fun(param):
        #     p3d = volmdlr.Point3D(*self.curve.evaluate_single(param))
        #     return point.point_distance(p3d)
        #
        # res = minimize(fun=fun, x0=0.5, bounds=[(0, 1)], tol=1e-9)
        # return res.x[0]
        return self.abscissa(point) / self.length()

    @classmethod
    def from_step(cls, arguments, object_dict, **kwargs):
        """
        Converts a step primitive to a BSplineCurve3D.

        :param arguments: The arguments of the step primitive.
        :type arguments: list
        :param object_dict: The dictionary containing all the step primitives
            that have already been instantiated
        :type object_dict: dict
        :return: The corresponding BSplineCurve3D.
        :rtype: :class:`volmdlr.edges.BSplineCurve3D`
        """
        name = arguments[0][1:-1]
        degree = int(arguments[1])
        points = [object_dict[int(i[1:])] for i in arguments[2]]
        lines = [LineSegment3D(pt1, pt2) for pt1, pt2 in zip(points[:-1], points[1:]) if not pt1.is_close(pt2)]
        if lines and not points[0].is_close(points[-1]):
            # quick fix. Real problem: Tolerance too low (1e-6 m = 0.001mm)
            dir_vector = lines[0].unit_direction_vector()
            if all(line.unit_direction_vector() == dir_vector for line in lines):
                return LineSegment3D(points[0], points[-1])
        # curve_form = arguments[3]
        if arguments[4] == '.F.':
            closed_curve = False
        elif arguments[4] == '.T.':
            closed_curve = True
        else:
            raise ValueError
        # self_intersect = arguments[5]
        knot_multiplicities = [int(i) for i in arguments[6][1:-1].split(",")]
        knots = [float(i) for i in arguments[7][1:-1].split(",")]
        # knot_spec = arguments[8]
        knot_vector = []
        for i, knot in enumerate(knots):
            knot_vector.extend([knot] * knot_multiplicities[i])

        if 9 in range(len(arguments)):
            weight_data = [float(i) for i in arguments[9][1:-1].split(",")]
        else:
            weight_data = None

        # FORCING CLOSED_CURVE = FALSE:
        # closed_curve = False
        return cls(degree, points, knot_multiplicities, knots, weight_data,
                   closed_curve, name)

    def to_step(self, current_id, surface_id=None, curve2d=None):
        """Exports to STEP format."""
        points_ids = []
        content = ''
        point_id = current_id
        for point in self.control_points:
            point_content, point_id = point.to_step(point_id,
                                                    vertex=False)
            content += point_content
            points_ids.append(point_id)
            point_id += 1

        curve_id = point_id
        content += f"#{curve_id} = B_SPLINE_CURVE_WITH_KNOTS('{self.name}',{self.degree}," \
                   f"({volmdlr.core.step_ids_to_str(points_ids)})," \
                   f".UNSPECIFIED.,.F.,.F.,{tuple(self.knot_multiplicities)},{tuple(self.knots)}," \
                   f".UNSPECIFIED.);\n"

        if surface_id:
            content += f"#{curve_id + 1} = SURFACE_CURVE('',#{curve_id},(#{curve_id + 2}),.PCURVE_S1.);\n"
            content += f"#{curve_id + 2} = PCURVE('',#{surface_id},#{curve_id + 3});\n"

            # 2D parametric curve
            curve2d_content, (curve2d_id,) = curve2d.to_step(curve_id + 3)  # 5

            # content += f"#{curve_id + 3} = DEFINITIONAL_REPRESENTATION('',(#{curve2d_id - 1}),#{curve_id + 4});\n"
            # content += f"#{curve_id + 4} = ( GEOMETRIC_REPRESENTATION_CONTEXT(2)" \
            #            f"PARAMETRIC_REPRESENTATION_CONTEXT() REPRESENTATION_CONTEXT('2D SPACE','') );\n"

            content += curve2d_content
            current_id = curve2d_id
        else:
            current_id = curve_id + 1

        start_content, start_id = self.start.to_step(current_id, vertex=True)
        current_id = start_id + 1
        end_content, end_id = self.end.to_step(current_id + 1, vertex=True)
        content += start_content + end_content
        current_id = end_id + 1
        if surface_id:
            content += f"#{current_id} = EDGE_CURVE('{self.name}',#{start_id},#{end_id},#{curve_id + 1},.T.);\n"
        else:
            content += f"#{current_id} = EDGE_CURVE('{self.name}',#{start_id},#{end_id},#{curve_id},.T.);\n"
        return content, [current_id]

    def rotation(self, center: volmdlr.Point3D, axis: volmdlr.Vector3D, angle: float):
        """
        BSplineCurve3D rotation.

        :param center: rotation center
        :param axis: rotation axis
        :param angle: angle rotation
        :return: a new rotated BSplineCurve3D
        """
        new_control_points = [point.rotation(center, axis, angle) for point in
                              self.control_points]
        new_bsplinecurve3d = BSplineCurve3D(self.degree, new_control_points,
                                            self.knot_multiplicities,
                                            self.knots, self.weights,
                                            self.periodic, self.name)
        return new_bsplinecurve3d

    def rotation_inplace(self, center: volmdlr.Point3D, axis: volmdlr.Vector3D, angle: float):
        """
        BSplineCurve3D rotation. Object is updated inplace.

        :param center: rotation center
        :param axis: rotation axis
        :param angle: rotation angle
        """
        warnings.warn("'inplace' methods are deprecated. Use a not inplace method instead.", DeprecationWarning)

        new_control_points = [point.rotation(center, axis, angle) for point in
                              self.control_points]
        new_bsplinecurve3d = BSplineCurve3D(self.degree, new_control_points,
                                            self.knot_multiplicities,
                                            self.knots, self.weights,
                                            self.periodic, self.name)
        self.control_points = new_control_points
        self.curve = new_bsplinecurve3d.curve
        self.points = new_bsplinecurve3d.points
        self._bbox = None

    def trim(self, point1: volmdlr.Point3D, point2: volmdlr.Point3D):
        if self.periodic and not point1.is_close(point2):
            return self.trim_with_interpolation(point1, point2)

        if (point1.is_close(self.start) and point2.is_close(self.end)) \
                or (point1.is_close(self.end) and point2.is_close(self.start)):
            return self

        if point1.is_close(self.start) and not point2.is_close(self.end):
            return self.cut_after(self.point3d_to_parameter(point2))

        if point2.is_close(self.start) and not point1.is_close(self.end):
            return self.cut_after(self.point3d_to_parameter(point1))

        if not point1.is_close(self.start) and point2.is_close(self.end):
            return self.cut_before(self.point3d_to_parameter(point1))

        if not point2.is_close(self.start) and point1.is_close(self.end):
            return self.cut_before(self.point3d_to_parameter(point2))

        parameter1 = self.point3d_to_parameter(point1)
        parameter2 = self.point3d_to_parameter(point2)
        if parameter1 is None or parameter2 is None:
            raise ValueError('Point not on BSplineCurve for trim method')

        if parameter1 > parameter2:
            parameter1, parameter2 = parameter2, parameter1
            point1, point2 = point2, point1

        bspline_curve = self.cut_before(parameter1)
        new_param2 = bspline_curve.point3d_to_parameter(point2)
        trimmed_bspline_cruve = bspline_curve.cut_after(new_param2)
        return trimmed_bspline_cruve

    def trim_with_interpolation(self, point1: volmdlr.Point3D, point2: volmdlr.Point3D):
        """
        Creates a new BSplineCurve3D between point1 and point2 using interpolation method.
        """
        n = len(self.control_points)
        local_discretization = self.local_discretization(point1, point2, n)
        return self.__class__.from_points_interpolation(local_discretization, self.degree, self.periodic)

    def trim_between_evaluations(self, parameter1: float, parameter2: float):
        print('Use BSplineCurve3D.trim instead of trim_between_evaluation')
        parameter1, parameter2 = min([parameter1, parameter2]), \
            max([parameter1, parameter2])

        if math.isclose(parameter1, 0, abs_tol=1e-7) \
                and math.isclose(parameter2, 1, abs_tol=1e-7):
            return self
        if math.isclose(parameter1, 0, abs_tol=1e-7):
            return self.cut_after(parameter2)
        if math.isclose(parameter2, 1, abs_tol=1e-7):
            return self.cut_before(parameter1)

        # Cut before
        bspline_curve = self.insert_knot(parameter1, num=self.degree)
        if bspline_curve.weights is not None:
            raise NotImplementedError

        # Cut after
        bspline_curve = bspline_curve.insert_knot(parameter2, num=self.degree)
        if bspline_curve.weights is not None:
            raise NotImplementedError

        new_ctrlpts = bspline_curve.control_points[bspline_curve.degree:
                                                   -bspline_curve.degree]
        new_multiplicities = bspline_curve.knot_multiplicities[1:-1]
        # new_multiplicities = bspline_curve.knot_multiplicities[2:-5]
        new_multiplicities[-1] += 1
        new_multiplicities[0] += 1
        new_knots = bspline_curve.knots[1:-1]
        # new_knots = bspline_curve.knots[2:-5]
        new_knots = standardize_knot_vector(new_knots)

        return BSplineCurve3D(degree=bspline_curve.degree,
                              control_points=new_ctrlpts,
                              knot_multiplicities=new_multiplicities,
                              knots=new_knots,
                              weights=None,
                              periodic=bspline_curve.periodic,
                              name=bspline_curve.name)

    def cut_before(self, parameter: float):
        """
        Returns the right side of the split curve at a given parameter.

        :param parameter: parameter value that specifies where to split the curve.
        :type parameter: float
        """
        # Is a value of parameter below 4e-3 a real need for precision ?
        if math.isclose(parameter, 0, abs_tol=4e-3):
            return self
        if math.isclose(parameter, 1, abs_tol=4e-3):
            return self.reverse()
        #     raise ValueError('Nothing will be left from the BSplineCurve3D')

        curves = operations.split_curve(self.curve, round(parameter, 7))
        return self.from_geomdl_curve(curves[1])

    def cut_after(self, parameter: float):
        """
        Returns the left side of the split curve at a given parameter.

        :param parameter: parameter value that specifies where to split the curve.
        :type parameter: float
        """
        # Is a value of parameter below 4e-3 a real need for precision ?
        if math.isclose(parameter, 0, abs_tol=1e-6):
            #     # raise ValueError('Nothing will be left from the BSplineCurve3D')
            #     curves = operations.split_curve(operations.refine_knotvector(self.curve, [4]), parameter)
            #     return self.from_geomdl_curve(curves[0])
            return self.reverse()
        if math.isclose(parameter, 1, abs_tol=4e-3):
            return self
        curves = operations.split_curve(self.curve, round(parameter, 7))
        return self.from_geomdl_curve(curves[0])

    def insert_knot(self, knot: float, num: int = 1):
        """
        Returns a new BSplineCurve3D.

        """
        curve_copy = self.curve.__deepcopy__({})
        modified_curve = operations.insert_knot(curve_copy, [knot], num=[num])
        return self.from_geomdl_curve(modified_curve)

    # Copy paste du LineSegment3D
    def plot(self, ax=None, edge_style: EdgeStyle = EdgeStyle()):
        if ax is None:
            fig = plt.figure()
            ax = fig.add_subplot(111, projection='3d')

        x = [point.x for point in self.points]
        y = [point.y for point in self.points]
        z = [point.z for point in self.points]
        ax.plot(x, y, z, color=edge_style.color, alpha=edge_style.alpha)
        if edge_style.edge_ends:
            ax.plot(x, y, z, 'o', color=edge_style.color, alpha=edge_style.alpha)
        return ax

    def to_2d(self, plane_origin, x, y):
        """
        Transforms a BSplineCurve3D into an BSplineCurve2D, given a plane origin and an u and v plane vector.

        :param plane_origin: plane origin.
        :param x: plane u vector.
        :param y: plane v vector.
        :return: BSplineCurve2D.
        """
        control_points2d = [point.to_2d(plane_origin, x, y) for point in
                            self.control_points]
        return BSplineCurve2D(self.degree, control_points2d,
                              self.knot_multiplicities, self.knots,
                              self.weights, self.periodic, self.name)

    def polygon_points(self, discretization_resolution: int):
        warnings.warn('polygon_points is deprecated,\
                please use discretization_points instead',
                      DeprecationWarning)
        return self.discretization_points(angle_resolution=discretization_resolution)

    def curvature(self, u: float, point_in_curve: bool = False):
        # u should be in the interval [0,1]
        ders = self.derivatives(u, 3)  # 3 first derivative
        c1, c2 = ders[1], ders[2]
        denom = c1.cross(c2)
        if c1.is_close(volmdlr.O3D) or c2.is_close(volmdlr.O3D) or denom.norm() == 0.0:
            if point_in_curve:
                return 0., volmdlr.Point3D(*ders[0])
            return 0.
        r_c = ((c1.norm()) ** 3) / denom.norm()
        point = volmdlr.Point3D(*ders[0])
        if point_in_curve:
            return 1 / r_c, point
        return 1 / r_c

    def global_maximum_curvature(self, nb_eval: int = 21, point_in_curve: bool = False):
        check = [i / (nb_eval - 1) for i in range(nb_eval)]
        curvatures = []
        for u in check:
            curvatures.append(self.curvature(u, point_in_curve))
        return curvatures

    def maximum_curvature(self, point_in_curve: bool = False):
        """
        Returns the maximum curvature of a curve and the point where it is located.
        """
        if point_in_curve:
            maximum_curvarture, point = max(self.global_maximum_curvature(nb_eval=21, point_in_curve=point_in_curve))
            return maximum_curvarture, point
        # print(self.global_maximum_curvature(point_in_curve))
        maximum_curvarture = max(self.global_maximum_curvature(nb_eval=21, point_in_curve=point_in_curve))
        return maximum_curvarture

    def minimum_radius(self, point_in_curve=False):
        """
        Returns the minimum curvature radius of a curve and the point where it is located.
        """
        if point_in_curve:
            maximum_curvarture, point = self.maximum_curvature(point_in_curve)
            return 1 / maximum_curvarture, point
        maximum_curvarture = self.maximum_curvature(point_in_curve)
        return 1 / maximum_curvarture

    def global_minimum_curvature(self, nb_eval: int = 21):
        check = [i / (nb_eval - 1) for i in range(nb_eval)]
        radius = []
        for u in check:
            radius.append(self.minimum_curvature(u))
        return radius

    def triangulation(self):
        return None

    def linesegment_intersections(self, linesegment3d: LineSegment3D):
        """
        Calculates intersections between a BSplineCurve3D and a LineSegment3D.

        :param linesegment3d: linesegment to verify intersections.
        :return: list with the intersections points.
        """
        if not self.bounding_box.bbox_intersection(linesegment3d.bounding_box):
            return []
        intersections_points = self.get_linesegment_intersections(linesegment3d)
        return intersections_points

    def minimum_distance(self, element, return_points=False):
        """
        Gets the minimum distance between the bspline and another edge.

        :param element: another edge.
        :param return_points: weather also to return the corresponding points.
        :return: minimum distance.
        """
        points = []
        for point in self.points:
            if not volmdlr.core.point_in_list(point, points):
                points.append(point)
        discretization_primitves1 = [LineSegment3D(pt1, pt2) for pt1, pt2 in zip(points[:-1], points[1:])]
        discretization_points2 = element.discretization_points(number_points=100)
        points = []
        for point in discretization_points2:
            if not volmdlr.core.point_in_list(point, points):
                points.append(point)
        discretization_primitves2 = [LineSegment3D(pt1, pt2) for pt1, pt2 in zip(points[:-1], points[1:])]
        minimum_distance = math.inf
        points = None
        for prim1 in discretization_primitves1:
            for prim2 in discretization_primitves2:
                distance, point1, point2 = prim1.minimum_distance(prim2, return_points=True)
                if distance < minimum_distance:
                    minimum_distance = distance
                    points = (point1, point2)
        if return_points:
            return minimum_distance, points[0], points[1]
        return minimum_distance

    def frame_mapping(self, frame: volmdlr.Frame3D, side: str):
        """
        Returns a new Revolution Surface positionned in the specified frame.

        :param frame: Frame of reference
        :type frame: `volmdlr.Frame3D`
        :param side: 'old' or 'new'
        """
        new_control_points = [control_point.frame_mapping(frame, side) for control_point in self.control_points]
        return BSplineCurve3D(self.degree, new_control_points, self.knot_multiplicities, self.knots, self.weights,
                              self.periodic, self.name)


class BezierCurve3D(BSplineCurve3D):
    """
    A class for 3 dimensional Bezier curves.

    :param degree: The degree of the Bézier curve
    :type degree: int
    :param control_points: A list of 3 dimensional points
    :type control_points: List[:class:`volmdlr.Point3D`]
    :param name: The name of the B-spline curve. Default value is ''
    :type name: str, optional
    """

    def __init__(self, degree: int, control_points: List[volmdlr.Point3D],
                 name: str = ''):
        knotvector = utilities.generate_knot_vector(degree,
                                                    len(control_points))
        knot_multiplicity = [1] * len(knotvector)

        BSplineCurve3D.__init__(self, degree, control_points,
                                knot_multiplicity, knotvector,
                                None, False, name)


class Arc3D(Arc):
    """
    An arc is defined by a starting point, an end point and an interior point.

    """

    def __init__(self, start, interior, end, center=None, name=''):
        self._utd_normal = False
        self._utd_center = False
        self._utd_frame = False
        self._utd_is_trigo = False
        self._utd_angle = False
        self._normal = None
        self._frame = None
        self._center = center
        self._is_trigo = None
        self._angle = None
        # self._utd_clockwise_and_trigowise_paths = False
        Arc.__init__(self, start=start, end=end, interior=interior, name=name)
        self._bbox = None

    def __hash__(self):
        return hash(('arc3d', self.interior, self.start, self.end))

    def __eq__(self, other_arc):
        if self.__class__.__name__ != other_arc.__class__.__name__:
            return False
        return (self.center == other_arc.center
                and self.start == other_arc.start
                and self.end == other_arc.end
                and self.interior == other_arc.interior)

    @property
    def bounding_box(self):
        if not self._bbox:
            self._bbox = self.get_bounding_box()
        return self._bbox

    @bounding_box.setter
    def bounding_box(self, new_bounding_box):
        self._bbox = new_bounding_box

    def get_bounding_box(self):
        """
        Calculates the bounding box of the Arc3D.

        :return: Bounding Box object.
        """
        # TODO: implement exact calculation

        points = self.discretization_points(angle_resolution=10)
        xmin = min(point.x for point in points)
        xmax = max(point.x for point in points)
        ymin = min(point.y for point in points)
        ymax = max(point.y for point in points)
        zmin = min(point.z for point in points)
        zmax = max(point.z for point in points)
        return volmdlr.core.BoundingBox(xmin, xmax, ymin, ymax, zmin, zmax)

    @classmethod
    def from_angle(cls, start: volmdlr.Point3D, angle: float,
                   axis_point: volmdlr.Point3D, axis: volmdlr.Vector3D):
        """Gives the arc3D from a start, an angle and an axis."""
        start_gen = start
        int_gen = start_gen.rotation(axis_point, axis, angle / 2)
        end_gen = start_gen.rotation(axis_point, axis, angle)
        if angle == volmdlr.TWO_PI:
            line = Line3D(axis_point, axis_point + axis)
            center, _ = line.point_projection(start)
            radius = center.point_distance(start)
            u = start - center
            v = axis.cross(u)
            return volmdlr.wires.Circle3D(volmdlr.Frame3D(center, u, v, axis),
                                          radius)
        return cls(start_gen, int_gen, end_gen, axis)

    @property
    def normal(self):
        if not self._utd_normal:
            self._normal = self.get_normal()
            self._utd_normal = True
        return self._normal

    def get_normal(self):
        u1 = self.interior - self.start
        u2 = self.interior - self.end
        try:
            u1.normalize()
            u2.normalize()
        except ZeroDivisionError:
            raise ValueError(
                'Start, end and interior points of an arc must be distincts') from ZeroDivisionError

        normal = u2.cross(u1)
        normal.normalize()
        return normal

    @property
    def center(self):
        if not self._center:
            self._center = self.get_center()
        return self._center

    def get_center(self):
        vector_u1 = self.interior - self.start
        vector_u2 = self.interior - self.end
        if vector_u1.is_close(vector_u2):
            vector_u2 = self.normal.cross(vector_u1)
            vector_u2.normalize()

        vector_v1 = self.normal.cross(vector_u1)  # v1 is normal, equal u2
        vector_v2 = self.normal.cross(vector_u2)  # equal -u1

        point11 = 0.5 * (self.start + self.interior)  # Mid-point of segment s,m
        point12 = point11 + vector_v1
        point21 = 0.5 * (self.end + self.interior)  # Mid-point of segment s,m
        point22 = point21 + vector_v2

        line_1 = Line3D(point11, point12)
        line_2 = Line3D(point21, point22)

        try:
            center, _ = line_1.minimum_distance_points(line_2)
        except ZeroDivisionError:
            raise ValueError(
                'Start, end and interior points of an arc must be distincts') from ZeroDivisionError

        return center

    @property
    def frame(self):
        if not self._utd_frame:
            self._frame = self.get_frame()
            self._utd_frame = True
        return self._frame

    def get_frame(self):
        vec1 = self.start - self.center
        vec1.normalize()
        vec2 = self.normal.cross(vec1)
        frame = volmdlr.Frame3D(self.center, vec1, vec2, self.normal)
        return frame

    @property
    def is_trigo(self):
        if not self._utd_is_trigo:
            self._is_trigo = self.get_arc_direction()
            self._utd_is_trigo = True
        return self._is_trigo

    def get_arc_direction(self):
        """
        Verifies if arc is clockwise or counterclockwise.

        :return: True if clockwise, False if counterclockwise.
        """
        clockwise_path, trigowise_path = self.clockwise_and_trigowise_paths
        if clockwise_path > trigowise_path:
            return True
        return False

    @property
    def clockwise_and_trigowise_paths(self):
        """
        :return: clockwise path and trigonometric path property.
        """
        if not self._utd_clockwise_and_trigowise_paths:
            vec1 = self.start - self.center
            vec1.normalize()
            vec2 = self.normal.cross(vec1)
            radius_1 = self.start.to_2d(self.center, vec1, vec2)
            radius_2 = self.end.to_2d(self.center, vec1, vec2)
            radius_i = self.interior.to_2d(self.center, vec1, vec2)
            self._clockwise_and_trigowise_paths = \
                self.get_clockwise_and_trigowise_paths(radius_1,
                                                       radius_2,
                                                       radius_i)
            self._utd_clockwise_and_trigowise_paths = True
        return self._clockwise_and_trigowise_paths

    @property
    def angle(self):
        """
        Arc angle property.

        :return: arc angle.
        """
        if not self._utd_angle:
            self._angle = self.get_angle()
            self._utd_angle = True
        return self._angle

    def get_angle(self):
        """
        Gets the arc angle.

        :return: arc angle.
        """
        clockwise_path, trigowise_path = \
            self.clockwise_and_trigowise_paths
        if self.is_trigo:
            return trigowise_path
        return clockwise_path

    @property
    def points(self):
        return [self.start, self.interior, self.end]

    def get_reverse(self):
        """
        Defines a new Arc3D, identical to self, but in the opposite direction.

        """
        return self.__class__(self.end.copy(),
                              self.interior.copy(),
                              self.start.copy())

    def point_at_abscissa(self, abscissa):
        """
        Calculates a point in the Arc3D at a given abscissa.

        :param abscissa: abscissa where in the curve the point should be calculated.
        :return: Corresponding point.
        """
        return self.start.rotation(self.center, self.normal, abscissa / self.radius)

    def direction_vector(self, abscissa):
        """
        Calculates a direction vector at a given abscissa of the Arc3D.

        :param abscissa: abscissa where in the curve the direction vector should be calculated.
        :return: Corresponding direction vector.
        """
        normal_vector = self.normal_vector(abscissa)
        tangent = normal_vector.cross(self.normal)
        return tangent

    def rotation(self, center: volmdlr.Point3D,
                 axis: volmdlr.Vector3D, angle: float):
        """
        Arc3D rotation.

        :param center: rotation center
        :param axis: rotation axis
        :param angle: angle rotation
        :return: a new rotated Arc3D
        """
        new_start = self.start.rotation(center, axis, angle)
        new_interior = self.interior.rotation(center, axis, angle)
        new_end = self.end.rotation(center, axis, angle)
        new_center = self.center.rotation(center, axis, angle) if self.center else None
        return Arc3D(new_start, new_interior, new_end, new_center, name=self.name)

    def rotation_inplace(self, center: volmdlr.Point3D,
                         axis: volmdlr.Vector3D, angle: float):
        """
        Arc3D rotation. Object is updated inplace.

        :param center: rotation center
        :param axis: rotation axis
        :param angle: rotation angle
        """
        warnings.warn("'inplace' methods are deprecated. Use a not inplace method instead.", DeprecationWarning)

        self.center.rotation_inplace(center, axis, angle)
        self.start.rotation_inplace(center, axis, angle)
        self.interior.rotation_inplace(center, axis, angle)
        self.end.rotation_inplace(center, axis, angle)
        self._bbox = None

    def translation(self, offset: volmdlr.Vector3D):
        """
        Arc3D translation.

        :param offset: translation vector.
        :return: A new translated Arc3D.
        """
        new_start = self.start.translation(offset)
        new_interior = self.interior.translation(offset)
        new_end = self.end.translation(offset)
        new_center = self.center.translation(offset) if self.center else None
        return Arc3D(new_start, new_interior, new_end, new_center, name=self.name)

    def translation_inplace(self, offset: volmdlr.Vector3D):
        """
        Arc3D translation. Object is updated inplace.

        :param offset: translation vector.
        """
        warnings.warn("'inplace' methods are deprecated. Use a not inplace method instead.", DeprecationWarning)

        self.center.translation_inplace(offset)
        self.start.translation_inplace(offset)
        self.interior.translation_inplace(offset)
        self.end.translation_inplace(offset)
        self._bbox = None

    def plot(self, ax=None, edge_style: EdgeStyle = EdgeStyle()):
        if ax is None:
            ax = plt.figure().add_subplot(111, projection='3d')
        # if plot_points:
        #     ax.plot([self.interior[0]], [self.interior[1]], [self.interior[2]],
        #             color='b')
        #     ax.plot([self.start[0]], [self.start[1]], [self.start[2]], c='r')
        #     ax.plot([self.end[0]], [self.end[1]], [self.end[2]], c='r')
        #     ax.plot([self.interior[0]], [self.interior[1]], [self.interior[2]],
        #             c='g')
        x = []
        y = []
        z = []
        for pointx, pointy, pointz in self.discretization_points(number_points=25):
            x.append(pointx)
            y.append(pointy)
            z.append(pointz)

        ax.plot(x, y, z, color=edge_style.color, alpha=edge_style.alpha)
        if edge_style.edge_ends:
            self.start.plot(ax=ax)
            self.end.plot(ax=ax)

        if edge_style.edge_direction:
            x, y, z = self.point_at_abscissa(0.5 * self.length())
            u, v, w = 0.05 * self.unit_direction_vector(0.5 * self.length())
            ax.quiver(x, y, z, u, v, w, length=self.length() / 100,
                      arrow_length_ratio=5, normalize=True,
                      pivot='tip', color=edge_style.color)
        return ax

    def plot2d(self, center: volmdlr.Point3D = volmdlr.O3D,
               x3d: volmdlr.Vector3D = volmdlr.X3D, y3d: volmdlr.Vector3D = volmdlr.Y3D,
               ax=None, color='k'):

        if ax is None:
            fig = plt.figure()
            ax = fig.add_subplot(111, projection='3d')
        else:
            fig = ax.figure

        # TODO: Enhance this plot
        length = self.length()
        x = []
        y = []
        for i in range(30):
            point = self.point_at_abscissa(i / 29. * length)
            xi, yi = point.plane_projection2d(center, x3d, y3d)
            x.append(xi)
            y.append(yi)
        ax.plot(x, y, color=color)

        return ax

    def copy(self, *args, **kwargs):
        new_center = self.center.copy() if self.center else None
        return Arc3D(self.start.copy(), self.interior.copy(), self.end.copy(), new_center)

    def frame_mapping_parameters(self, frame: volmdlr.Frame3D, side: str):
        if side == 'old':
            new_start = frame.local_to_global_coordinates(self.start.copy())
            new_interior = frame.local_to_global_coordinates(self.interior.copy())
            new_end = frame.local_to_global_coordinates(self.end.copy())
            new_center = frame.local_to_global_coordinates(self.center.copy()) if self.center else None
        elif side == 'new':
            new_start = frame.global_to_local_coordinates(self.start.copy())
            new_interior = frame.global_to_local_coordinates(self.interior.copy())
            new_end = frame.global_to_local_coordinates(self.end.copy())
            new_center = frame.global_to_local_coordinates(self.center.copy()) if self.center else None
        else:
            raise ValueError('side value not valid, please specify'
                             'a correct value: \'old\' or \'new\'')
        return new_start, new_interior, new_end, new_center

    def frame_mapping(self, frame: volmdlr.Frame3D, side: str):
        """
        Changes vector frame_mapping and return a new Arc3D.

        side = 'old' or 'new'
        """
        new_start, new_interior, new_end, new_center = \
            self.frame_mapping_parameters(frame, side)

        return Arc3D(new_start, new_interior, new_end, new_center, name=self.name)

    def frame_mapping_inplace(self, frame: volmdlr.Frame3D, side: str):
        """
        Changes vector frame_mapping and the object is updated inplace.

        side = 'old' or 'new'
        """
        warnings.warn("'inplace' methods are deprecated. Use a not inplace method instead.", DeprecationWarning)

        new_start, new_interior, new_end = \
            self.frame_mapping_parameters(frame, side)
        self.start, self.interior, self.end = new_start, new_interior, new_end
        self._bbox = None

    def abscissa(self, point: volmdlr.Point3D, tol: float = 1e-6):
        """
        Calculates the abscissa given a point in the Arc3D.

        :param point: point to calculate the abscissa.
        :param tol: (Optional) Confusion distance to consider points equal. Default 1e-6.
        :return: corresponding abscissa.
        """
        if point.point_distance(self.start) < tol:
            return 0
        if point.point_distance(self.end) < tol:
            return self.length()
        x, y, _ = self.frame.global_to_local_coordinates(point)
        u1 = x / self.radius
        u2 = y / self.radius
        theta = volmdlr.geometry.sin_cos_angle(u1, u2)

        return self.radius * abs(theta)

    def to_2d(self, plane_origin, x, y):
        """
        Transforms a Arc3D into an Arc2D, given a plane origin and an u and v plane vector.

        :param plane_origin: plane origin.
        :param x: plane u vector.
        :param y: plane v vector.
        :return: Arc2D.
        """
        point_start = self.start.to_2d(plane_origin, x, y)
        point_interior = self.interior.to_2d(plane_origin, x, y)
        point_end = self.end.to_2d(plane_origin, x, y)
        center = self.center
        if center is not None:
            center = self._center.to_2d(plane_origin, x, y)
        return Arc2D(point_start, point_interior, point_end, center=center, name=self.name)

    def minimum_distance_points_arc(self, other_arc):

        u1 = self.start - self.center
        u1.normalize()
        u2 = self.normal.cross(u1)

        w = other_arc.center - self.center

        u3 = other_arc.start - other_arc.center
        u3.normalize()
        u4 = other_arc.normal.cross(u3)

        r1, r2 = self.radius, other_arc.radius

        a, b, c, d = u1.dot(u1), u1.dot(u2), u1.dot(u3), u1.dot(u4)
        e, f, g = u2.dot(u2), u2.dot(u3), u2.dot(u4)
        h, i = u3.dot(u3), u3.dot(u4)
        j = u4.dot(u4)
        k, l, m, n, o = w.dot(u1), w.dot(u2), w.dot(u3), w.dot(u4), w.dot(w)

        def distance_squared(x):
            return (a * ((math.cos(x[0])) ** 2) * r1 ** 2 + e * (
                    (math.sin(x[0])) ** 2) * r1 ** 2
                    + o + h * ((math.cos(x[1])) ** 2) * r2 ** 2 + j * (
                            (math.sin(x[1])) ** 2) * r2 ** 2
                    + b * math.sin(2 * x[0]) * r1 ** 2 - 2 * r1 * math.cos(
                        x[0]) * k
                    - 2 * r1 * r2 * math.cos(x[0]) * math.cos(x[1]) * c
                    - 2 * r1 * r2 * math.cos(x[0]) * math.sin(
                        x[1]) * d - 2 * r1 * math.sin(x[0]) * l
                    - 2 * r1 * r2 * math.sin(x[0]) * math.cos(x[1]) * f
                    - 2 * r1 * r2 * math.sin(x[0]) * math.sin(
                        x[1]) * g + 2 * r2 * math.cos(x[1]) * m
                    + 2 * r2 * math.sin(x[1]) * n + i * math.sin(
                        2 * x[1]) * r2 ** 2)

        x01 = npy.array([self.angle / 2, other_arc.angle / 2])

        res1 = least_squares(distance_squared, x01, bounds=[(0, 0), (self.angle, other_arc.angle)])

        point1 = self.point_at_abscissa(res1.x[0] * r1)
        point2 = other_arc.point_at_abscissa(res1.x[1] * r2)

        return point1, point2

    def distance_squared(self, x, u, v, k, w):
        radius = self.radius
        return (u.dot(u) * x[0] ** 2 + w.dot(w) + v.dot(v) * (
                (math.sin(x[1])) ** 2) * radius ** 2 + k.dot(k) * ((math.cos(x[1])) ** 2) * radius ** 2
                - 2 * x[0] * w.dot(u) - 2 * x[0] * radius * math.sin(x[1]) * u.dot(v) - 2 * x[
                    0] * radius * math.cos(x[1]) * u.dot(k)
                + 2 * radius * math.sin(x[1]) * w.dot(v) + 2 * radius * math.cos(x[1]) * w.dot(k)
                + math.sin(2 * x[1]) * v.dot(k) * radius ** 2)

    def minimum_distance_points_line(self, other_line):
        """
        Gets the points from the arc and the line that gives the minimal distance between them.

        :param other_line: other line.
        """
        u = other_line.direction_vector()
        k = self.start - self.center
        k.normalize()
        w = self.center - other_line.start
        v = self.normal.cross(k)

        radius = self.radius

        x01 = npy.array([0.5, self.angle / 2])
        x02 = npy.array([0.5, 0])
        x03 = npy.array([0.5, self.angle])

        res1 = least_squares(self.distance_squared, x01, bounds=[(0, 0), (1, self.angle)], args=(u, v, k, w))
        res2 = least_squares(self.distance_squared, x02, bounds=[(0, 0), (1, self.angle)], args=(u, v, k, w))
        res3 = least_squares(self.distance_squared, x03, bounds=[(0, 0), (1, self.angle)], args=(u, v, k, w))

        point1 = other_line.point_at_abscissa(res1.x[0] * other_line.length())
        point2 = self.point_at_abscissa(res1.x[1] * radius)

        res = [res2, res3]
        for couple in res:
            ptest1 = other_line.point_at_abscissa(
                couple.x[0] * other_line.length())
            ptest2 = self.point_at_abscissa(couple.x[1] * radius)
            dtest = ptest1.point_distance(ptest2)
            if dtest < v.dot(v):
                point1, point2 = ptest1, ptest2

        return point1, point2

    def minimum_distance(self, element, return_points=False):
        if element.__class__ is Arc3D or element.__class__.__name__ == 'Circle3D':
            p1, p2 = self.minimum_distance_points_arc(element)
            if return_points:
                return p1.point_distance(p2), p1, p2
            return p1.point_distance(p2)

        if element.__class__ is LineSegment3D:
            pt1, pt2 = self.minimum_distance_points_line(element)
            if return_points:
                return pt1.point_distance(pt2), pt1, pt2
            return pt1.point_distance(pt2)

        return NotImplementedError

    def extrusion(self, extrusion_vector):
        if self.normal.is_colinear_to(extrusion_vector):
            u = self.start - self.center
            u.normalize()
            w = extrusion_vector.copy()
            w.normalize()
            v = w.cross(u)
            arc2d = self.to_2d(self.center, u, v)
            angle1, angle2 = arc2d.angle1, arc2d.angle2
            if angle2 < angle1:
                angle2 += volmdlr.TWO_PI
            cylinder = volmdlr.surfaces.CylindricalSurface3D(
                volmdlr.Frame3D(self.center,
                                u,
                                v,
                                w),
                self.radius
            )
            return [volmdlr.faces.CylindricalFace3D.from_surface_rectangular_cut(
                cylinder, angle1, angle2, 0., extrusion_vector.norm())]
        raise NotImplementedError(f'Elliptic faces not handled: dot={self.normal.dot(extrusion_vector)}')

    def revolution(self, axis_point: volmdlr.Point3D, axis: volmdlr.Vector3D,
                   angle: float):
        line3d = Line3D(axis_point, axis_point + axis)
        tore_center, _ = line3d.point_projection(self.center)

        # Sphere
        if math.isclose(tore_center.point_distance(self.center), 0.,
                        abs_tol=1e-6):

            start_p, _ = line3d.point_projection(self.start)
            u = self.start - start_p

            if math.isclose(u.norm(), 0, abs_tol=1e-6):
                end_p, _ = line3d.point_projection(self.end)
                u = self.end - end_p
                if math.isclose(u.norm(), 0, abs_tol=1e-6):
                    interior_p, _ = line3d.point_projection(self.interior)
                    u = self.interior - interior_p

            u.normalize()
            v = axis.cross(u)
            arc2d = self.to_2d(self.center, u, axis)

            surface = volmdlr.surfaces.SphericalSurface3D(
                volmdlr.Frame3D(self.center, u, v, axis), self.radius)

            return [volmdlr.faces.SphericalFace3D.from_surface_rectangular_cut(surface, 0, angle,
                                                                               arc2d.angle1, arc2d.angle2)]

        # Toroidal
        u = self.center - tore_center
        u.normalize()
        v = axis.cross(u)
        if not math.isclose(self.normal.dot(u), 0., abs_tol=1e-6):
            raise NotImplementedError(
                'Outside of plane revolution not supported')

        radius = tore_center.point_distance(self.center)
        surface = volmdlr.surfaces.ToroidalSurface3D(
            volmdlr.Frame3D(tore_center, u, v, axis), radius,
            self.radius)
        arc2d = self.to_2d(tore_center, u, axis)
        return [volmdlr.faces.ToroidalFace3D.from_surface_rectangular_cut(surface, 0, angle,
                                                                          arc2d.angle1, arc2d.angle2)]

    def to_step(self, current_id, surface_id=None):
        """Exports to STEP format."""
        if self.angle >= math.pi:
            length = self.length()
            arc1, arc2 = self.split(self.point_at_abscissa(0.33 * length))
            arc2, arc3 = arc2.split(self.point_at_abscissa(0.66 * length))
            content, arcs1_id = arc1.to_step_without_splitting(current_id)
            arc2_content, arcs2_id = arc2.to_step_without_splitting(
                arcs1_id[0] + 1)
            arc3_content, arcs3_id = arc3.to_step_without_splitting(
                arcs2_id[0] + 1)
            content += arc2_content + arc3_content
            return content, [arcs1_id[0], arcs2_id[0], arcs3_id[0]]
        return self.to_step_without_splitting(current_id)

    def to_step_without_splitting(self, current_id, surface_id=None):
        u = self.start - self.center
        u.normalize()
        v = self.normal.cross(u)
        frame = volmdlr.Frame3D(self.center, self.normal, u, v)

        content, frame_id = frame.to_step(current_id)
        curve_id = frame_id + 1
        content += f"#{curve_id} = CIRCLE('{self.name}', #{frame_id}, {self.radius * 1000});\n"

        if surface_id:
            content += f"#{curve_id + 1} = SURFACE_CURVE('',#{curve_id},(#{surface_id}),.PCURVE_S1.);\n"
            curve_id += 1

        current_id = curve_id + 1
        start_content, start_id = self.start.to_step(current_id, vertex=True)
        end_content, end_id = self.end.to_step(start_id + 1, vertex=True)
        content += start_content + end_content
        current_id = end_id + 1
        content += f"#{current_id} = EDGE_CURVE('{self.name}',#{start_id},#{end_id},#{curve_id},.T.);\n"
        return content, [current_id]

    def point_belongs(self, point, abs_tol: float = 1e-6):
        """
        Check if a point 3d belongs to the arc_3d or not.

        :param point: point to be verified is on arc
        :return: True if point is on Arc, False otherwise.
        """
        if not math.isclose(point.point_distance(self.center), self.radius, abs_tol=abs_tol):
            return False
        # vector1 = self.start - self.center
        # vector2 = self.interior - self.center
        vector = point - self.center
        if not math.isclose(vector.dot(self.frame.w), 0.0, abs_tol=abs_tol):
            return False
        point_abscissa = self.abscissa(point)
        abscissa_start = self.abscissa(self.start)
        abscissa_end = self.abscissa(self.end)
        if abscissa_start <= point_abscissa <= abscissa_end:
            return True
        return False

    def triangulation(self):
        """
        Triangulation for an Arc3D.

        """
        return None

    def middle_point(self):
        return self.point_at_abscissa(self.length() / 2)

    def line_intersections(self, line3d: Line3D):
        """
        Calculates intersections between an Arc3D and a Line3D.

        :param linesegment3d: linesegment to verify intersections.
        :return: list with intersections points between line and Arc3D.
        """
        circle3d_lineseg_inters = vm_utils_intersections.circle_3d_line_intersections(self, line3d)
        linesegment_intersections = []
        for intersection in circle3d_lineseg_inters:
            if self.point_belongs(intersection, 1e-6):
                linesegment_intersections.append(intersection)
        return linesegment_intersections

    def linesegment_intersections(self, linesegment3d: LineSegment3D):
        """
        Calculates intersections between an Arc3D and a LineSegment3D.

        :param linesegment3d: linesegment to verify intersections.
        :return: list with intersections points between linesegment and Arc3D.
        """
        linesegment_intersections = []
        intersections = self.line_intersections(linesegment3d.to_line())
        for intersection in intersections:
            if linesegment3d.point_belongs(intersection):
                linesegment_intersections.append(intersection)
        return linesegment_intersections


class FullArc3D(FullArc, Arc3D):
    """
    An edge that starts at start_end, ends at the same point after having described a circle.

    """

    def __init__(self, center: volmdlr.Point3D, start_end: volmdlr.Point3D,
                 normal: volmdlr.Vector3D,
                 name: str = ''):
        self._utd_frame = None
        self._bbox = None
        self.__normal = normal
        self.interior = start_end.rotation(center, normal, math.pi)
        FullArc.__init__(self, center=center, start_end=start_end, name=name)
        Arc3D.__init__(self, start=start_end, interior=self.interior, end=start_end)

    def __hash__(self):
        return hash(self.center) + 5 * hash(self.start_end)

    def __eq__(self, other_arc):
        return (self.center == other_arc.center) \
            and (self.start == other_arc.start)

    @property
    def normal(self):
        return self.__normal

    def copy(self, *args, **kwargs):
        return FullArc3D(self._center.copy(), self.end.copy(), self._normal.copy())

    def to_dict(self, use_pointers: bool = False, memo=None, path: str = '#'):
        dict_ = self.base_dict()
        dict_['center'] = self.center.to_dict(use_pointers=use_pointers, memo=memo, path=path + '/center')
        dict_['radius'] = self.radius
        dict_['angle'] = self.angle
        dict_['is_trigo'] = self.is_trigo
        dict_['start_end'] = self.start.to_dict(use_pointers=use_pointers, memo=memo, path=path + '/start_end')
        dict_['normal'] = self.normal.to_dict(use_pointers=use_pointers, memo=memo, path=path + '/normal')
        dict_['name'] = self.name
        return dict_

    def to_2d(self, plane_origin, x, y):
        """
        Transforms a FullArc3D into an FullArc2D, given a plane origin and an u and v plane vector.

        :param plane_origin: plane origin.
        :param x: plane u vector.
        :param y: plane v vector.
        :return: FullArc2D.
        """
        center = self.center.to_2d(plane_origin, x, y)
        start_end = self.start.to_2d(plane_origin, x, y)
        return FullArc2D(center, start_end)

    def to_step(self, current_id, surface_id=None):
        """Exports to STEP format."""
        # Not calling Circle3D.to_step because of circular imports
        u = self.start - self.center
        u.normalize()
        v = self.normal.cross(u)
        frame = volmdlr.Frame3D(self.center, self.normal, u, v)
        content, frame_id = frame.to_step(current_id)
        curve_id = frame_id + 1
        # Not calling Circle3D.to_step because of circular imports
        content += f"#{curve_id} = CIRCLE('{self.name}',#{frame_id},{self.radius * 1000});\n"

        if surface_id:
            content += f"#{curve_id + 1} = SURFACE_CURVE('',#{curve_id},(#{surface_id}),.PCURVE_S1.);\n"
            curve_id += 1

        point1 = (self.center + u * self.radius).to_point()

        p1_content, p1_id = point1.to_step(curve_id + 1, vertex=True)
        content += p1_content

        edge_curve = p1_id + 1
        content += f"#{edge_curve} = EDGE_CURVE('{self.name}',#{p1_id},#{p1_id},#{curve_id},.T.);\n"
        curve_id += 1

        return content, [edge_curve]

    def plot(self, ax=None, edge_style: EdgeStyle = EdgeStyle()):
        if ax is None:
            ax = Axes3D(plt.figure())

        x = []
        y = []
        z = []
        for x_component, y_component, z_component in self.discretization_points(number_points=20):
            x.append(x_component)
            y.append(y_component)
            z.append(z_component)
        x.append(x[0])
        y.append(y[0])
        z.append(z[0])
        ax.plot(x, y, z, color=edge_style.color, alpha=edge_style.alpha)

        if edge_style.edge_ends:
            self.start.plot(ax=ax)
            self.end.plot(ax=ax)
        if edge_style.edge_direction:
            half_length = 0.5 * self.length()
            x, y, z = self.point_at_abscissa(half_length)
            tangent = self.unit_direction_vector(half_length)
            arrow_length = 0.15 * half_length
            ax.quiver(x, y, z, *arrow_length * tangent, pivot='tip')

        return ax

    def rotation(self, center: volmdlr.Point3D, axis: volmdlr.Vector3D, angle: float):
        new_start_end = self.start.rotation(center, axis, angle)
        new_center = self._center.rotation(center, axis, angle)
        new_normal = self._normal.rotation(center, axis, angle)
        return FullArc3D(new_center, new_start_end,
                         new_normal, name=self.name)

    def rotation_inplace(self, center: volmdlr.Point3D, axis: volmdlr.Vector3D, angle: float):
        warnings.warn("'inplace' methods are deprecated. Use a not inplace method instead.", DeprecationWarning)

        self.start.rotation(center, axis, angle, False)
        self.end.rotation(center, axis, angle, False)
        self._center.rotation(center, axis, angle, False)
        self.interior.rotation(center, axis, angle, False)
        self._bbox = None

    def translation(self, offset: volmdlr.Vector3D):
        new_start_end = self.start.translation(offset, True)
        new_center = self._center.translation(offset, True)
        new_normal = self._normal.translation(offset, True)
        return FullArc3D(new_center, new_start_end,
                         new_normal, name=self.name)

    def translation_inplace(self, offset: volmdlr.Vector3D):
        warnings.warn("'inplace' methods are deprecated. Use a not inplace method instead.", DeprecationWarning)

        self.start.translation(offset, False)
        self.end.translation(offset, False)
        self._center.translation(offset, False)
        self.interior.translation(offset, False)
        self._bbox = None

    def linesegment_intersections(self, linesegment3d: LineSegment3D):
        """
        Calculates the intersections between a full arc 3d and a line segment 3d.

        :param linesegment3d: linesegment 3d to verify intersections.
        :return: list of points 3d, if there are any intersections, an empty list if otherwise.
        """
        distance_center_lineseg = linesegment3d.point_distance(self.frame.origin)
        if distance_center_lineseg > self.radius:
            return []
        direction_vector = linesegment3d.direction_vector()
        if math.isclose(self.frame.w.dot(direction_vector), 0, abs_tol=1e-6) and \
                not math.isclose(linesegment3d.start.z - self.frame.origin.z, 0, abs_tol=1e-6):
            return []

        if linesegment3d.start.z == linesegment3d.end.z == self.frame.origin.z:
            quadratic_equation_a = 1 + (direction_vector.y ** 2 / direction_vector.x ** 2)
            quadratic_equation_b = (-2 * (direction_vector.y ** 2 / direction_vector.x ** 2) * linesegment3d.start.x +
                                    2 * (direction_vector.y / direction_vector.x) * linesegment3d.start.y)
            quadratic_equation_c = (linesegment3d.start.y - (direction_vector.y / direction_vector.x) *
                                    linesegment3d.start.x) ** 2 - self.radius ** 2
            delta = quadratic_equation_b ** 2 - 4 * quadratic_equation_a * quadratic_equation_c
            x1 = (- quadratic_equation_b + math.sqrt(delta)) / (2 * quadratic_equation_a)
            x2 = (- quadratic_equation_b - math.sqrt(delta)) / (2 * quadratic_equation_a)
            y1 = (direction_vector.y / direction_vector.x) * (x1 - linesegment3d.start.x) + linesegment3d.start.y
            y2 = (direction_vector.y / direction_vector.x) * (x2 - linesegment3d.start.x) + linesegment3d.start.y
            return [volmdlr.Point3D(x1, y1, self.frame.origin.z), volmdlr.Point3D(x2, y2, self.frame.origin.z)]
        constant = (self.frame.origin.z - linesegment3d.start.z) / direction_vector.z
        x_coordinate = constant * direction_vector.x + linesegment3d.start.x
        y_coordinate = constant * direction_vector.y + linesegment3d.start.y
        if math.isclose((x_coordinate - self.frame.origin.x) ** 2 + (y_coordinate - self.frame.origin.y) ** 2,
                        self.radius ** 2, abs_tol=1e-6):
            return [volmdlr.Point3D(x_coordinate, y_coordinate, self.frame.origin.z)]
        return []

    def get_reverse(self):
        """
        Defines a new FullArc3D, identical to self, but in the opposite direction.

        """
        return self

    def point_belongs(self, point: volmdlr.Point3D, abs_tol: float = 1e-6):
        """
        Returns if given point belongs to the FullArc3D.
        """
        distance = point.point_distance(self.center)
        vec = volmdlr.Vector3D(*point - self.center)
        dot = self.normal.dot(vec)
        return math.isclose(distance, self.radius, abs_tol=abs_tol) \
            and math.isclose(dot, 0, abs_tol=abs_tol)

    @classmethod
    def from_3_points(cls, point1, point2, point3):
        vector_u1 = point2 - point1
        vector_u2 = point2 - point3
        try:
            vector_u1.normalize()
            vector_u2.normalize()
        except ZeroDivisionError as error:
            raise ValueError('the 3 points must be distincts') from error

        normal = vector_u2.cross(vector_u1)
        normal.normalize()

        if vector_u1.is_close(vector_u2):
            vector_u2 = normal.cross(vector_u1)
            vector_u2.normalize()

        vector_v1 = normal.cross(vector_u1)  # v1 is normal, equal u2
        vector_v2 = normal.cross(vector_u2)  # equal -u1

        point11 = 0.5 * (point1 + point2)  # Mid-point of segment s,m
        point21 = 0.5 * (point2 + point3)  # Mid-point of segment s,m
        line1 = Line3D(point11, point11 + vector_v1)
        line2 = Line3D(point21, point21 + vector_v2)

        try:
            center, _ = line1.minimum_distance_points(line2)
        except ZeroDivisionError as error:
            raise ValueError('Start, end and interior points  of an arc must be distincts') from error
        return cls(center=center, start_end=point1, normal=normal)


class ArcEllipse3D(Edge):
    """
    An arc is defined by a starting point, an end point and an interior point.

    """

    def __init__(self, start: volmdlr.Point3D, interior: volmdlr.Point3D, end: volmdlr.Point3D,
                 center: volmdlr.Point3D, major_dir: volmdlr.Vector3D, normal: volmdlr.Vector3D = None,
                 extra: volmdlr.Point3D = None, name=''):
        Edge.__init__(self, start=start, end=end, name=name)
        self.interior = interior
        self.center = center
        major_dir.normalize()
        self.major_dir = major_dir  # Vector for Gradius
        self.normal = normal
        self.extra = extra
        if not normal:
            u1 = self.interior - self.start
            u2 = self.interior - self.end
            u1.normalize()
            u2.normalize()

            if u1.is_close(u2):
                u2 = self.interior - self.extra
                u2.normalize()

            n = u2.cross(u1)
            n.normalize()
            self.normal = n

        self.minor_dir = self.normal.cross(self.major_dir)

        frame = volmdlr.Frame3D(self.center, self.major_dir, self.minor_dir, self.normal)
        self.frame = frame
        start_new, end_new = frame.global_to_local_coordinates(
            self.start), frame.global_to_local_coordinates(self.end)
        interior_new, center_new = frame.global_to_local_coordinates(
            self.interior), frame.global_to_local_coordinates(self.center)
        self._bbox = None

        # from :
        # https://math.stackexchange.com/questions/339126/how-to-draw-an-ellipse-if-a-center-and-3-arbitrary-points-on-it-are-given

        def theta_a_b(start_, iterior_, end_, center_):
            """
            center-and-3-arbitrary-points-on-it-are-given.

            theta= ellipse's inclination angle related to the horizontal
            (clockwise),a=semi major axis, B=semi minor axis.

            """
            x_start, y_start, x_interior, y_interior, x_end, y_end = start_[0] - center_[0], start_[1] - center_[1], \
                iterior_[0] - center_[0], iterior_[1] - center_[
                                                                         1], end_[0] - center_[0], end_[1] - center_[1]
            matrix_a = npy.array(([x_start ** 2, y_start ** 2, 2 * x_start * y_start],
                                  [x_interior ** 2, y_interior ** 2, 2 * x_interior * y_interior],
                                  [x_end ** 2, y_end ** 2, 2 * x_end * y_end]))
            inv_matrix_a = npy.linalg.inv(matrix_a)
            identity = npy.array(([1], [1], [1]))
            r1, r2, r3 = npy.dot(inv_matrix_a, identity)  # 3 item column matrix
            theta = 0.5 * math.atan(2 * r3 / (r2 - r1))
            c1 = r1 + r2
            c2 = (r2 - r1) / math.cos(2 * theta)
            major_axis = math.sqrt((2 / (c1 - c2)))
            minor_axis = math.sqrt((2 / (c1 + c2)))
            return theta, major_axis, minor_axis

        if start.is_close(end):
            extra_new = frame.global_to_local_coordinates(self.extra)
            theta, major_axis, minor_axis = theta_a_b(start_new, interior_new, extra_new, center_new)

        else:
            if not self.extra:
                theta, major_axis, minor_axis = theta_a_b(start_new, interior_new, end_new, center_new)
            else:
                extra_new = frame.global_to_local_coordinates(self.extra)
                theta, major_axis, minor_axis = theta_a_b(start_new, interior_new, extra_new, center_new)

        self.Gradius = major_axis
        self.Sradius = minor_axis
        self.theta = theta

        # Angle start
        start_u1, start_u2 = start_new.x / self.Gradius, start_new.y / self.Sradius
        # angle1 = volmdlr.geometry.sin_cos_angle(start_u1, start_u2)
        angle1 = math.atan2(start_u2, start_u1)
        self.angle_start = angle1
        # Angle end
        end_u3, end_u4 = end_new.x / self.Gradius, end_new.y / self.Sradius
        # angle2 = volmdlr.geometry.sin_cos_angle(end_u3, end_u4)
        angle2 = math.atan2(end_u4, end_u3)
        self.angle_end = angle2
        # Angle interior
        interior_u5, interior_u6 = interior_new.x / self.Gradius, interior_new.y / self.Sradius
        # anglei = volmdlr.geometry.sin_cos_angle(interior_u5, interior_u6)
        anglei = math.atan2(interior_u6, interior_u5)
        self.angle_interior = anglei
        # Going trigo/clock wise from start to interior
        if anglei < angle1:
            trigowise_path = (anglei + volmdlr.TWO_PI) - angle1
            clockwise_path = angle1 - anglei
        else:
            trigowise_path = anglei - angle1
            clockwise_path = angle1 - anglei + volmdlr.TWO_PI

        # Going trigo wise from interior to interior
        if angle2 < anglei:
            trigowise_path += (angle2 + volmdlr.TWO_PI) - anglei
            clockwise_path += anglei - angle2
        else:
            trigowise_path += angle2 - anglei
            clockwise_path += anglei - angle2 + volmdlr.TWO_PI

        if clockwise_path > trigowise_path:
            self.is_trigo = True
            self.angle = trigowise_path
        else:
            # Clock wise
            self.is_trigo = False
            self.angle = clockwise_path

        if self.start.is_close(self.end):
            self.angle = volmdlr.TWO_PI

        if self.is_trigo:
            self.offset_angle = angle1
        else:
            self.offset_angle = angle2

        volmdlr.core.CompositePrimitive3D.__init__(self,
                                                   primitives=self.discretization_points(number_points=20),
                                                   name=name)

    def discretization_points(self, *, number_points: int = None, angle_resolution: int = 20):
        """
        Discretization of a Contour to have "n" points.

        :param number_points: the number of points (including start and end points)
             if unset, only start and end will be returned
        :param angle_resolution: if set, the sampling will be adapted to have a controlled angular distance. Useful
            to mesh an arc
        :return: a list of sampled points
        """
        if not number_points:
            if not angle_resolution:
                number_points = 2
            else:
                number_points = math.ceil(angle_resolution * abs(0.5 * self.angle / math.pi)) + 1
        angle_end = self.angle_end
        angle_start = self.angle_start
        if angle_start > self.angle_interior > angle_end or angle_start < self.angle_interior < angle_end:
            angle_end = self.angle_end
            angle_start = self.angle_start
        elif self.angle_start == self.angle_end:
            angle_start = 0
            angle_end = 2 * math.pi
        else:
            if angle_end < angle_start:
                angle_end = self.angle_end + volmdlr.TWO_PI
            elif angle_start < angle_end:
                angle_end = self.angle_end - volmdlr.TWO_PI

        discretization_points = [self.frame.local_to_global_coordinates(
            volmdlr.Point3D(self.Gradius * math.cos(angle), self.Sradius * math.sin(angle), 0))
            for angle in npy.linspace(angle_start, angle_end, number_points)]
        return discretization_points

    def polygon_points(self, discretization_resolution: int):
        warnings.warn('polygon_points is deprecated,\
        please use discretization_points instead',
                      DeprecationWarning)
        return self.discretization_points(angle_resolution=discretization_resolution)

    def _get_points(self):
        return self.discretization_points(number_points=20)

    points = property(_get_points)

    def to_2d(self, plane_origin, x, y):
        """
        Transforms an Arc Ellipse 3D into an Arc Ellipse 2D, given a plane origin and an u and v plane vector.

        :param plane_origin: plane origin.
        :param x: plane u vector.
        :param y: plane v vector.
        :return: ArcEllipse2D.
        """
        point_start2d = self.start.to_2d(plane_origin, x, y)
        point_interior2d = self.interior.to_2d(plane_origin, x, y)
        point_end2d = self.end.to_2d(plane_origin, x, y)
        center = self.center.to_2d(plane_origin, x, y)
        point_major_dir = self.center + self.Gradius * self.major_dir
        point_major_dir_2d = point_major_dir.to_2d(plane_origin, x, y)
        vector_major_dir_2d = point_major_dir_2d - center
        vector_major_dir_2d.normalize()
        extra = self.extra
        if extra:
            extra = self.extra.to_2d(plane_origin, x, y)
        return ArcEllipse2D(point_start2d, point_interior2d, point_end2d, center, vector_major_dir_2d, extra,
                            name=self.name)

    def length(self):
        """Computes the length."""
        return self.angle * math.sqrt(
            (self.Gradius ** 2 + self.Sradius ** 2) / 2)

    def normal_vector(self, abscissa):
        raise NotImplementedError

    def direction_vector(self, abscissa):
        raise NotImplementedError

    def abscissa(self, point: volmdlr.Point3D, tol: float = 1e-6):
        """
        Calculates the abscissa a given point.

        :param point: point to calculate abscissa.
        :return: abscissa
        """
        if point.point_distance(self.start) < tol:
            return 0
        ellipse_2d = self.to_2d(self.center, self.major_dir, self.minor_dir)
        point2d = point.to_2d(self.center, self.major_dir, self.minor_dir)
        return ellipse_2d.abscissa(point2d)

    def get_reverse(self):
        """
        Reverse the Arc Ellipse 3D.

        :return:
        """
        normal = None
        extra = None
        if self.normal:
            normal = self.normal.copy()
        if self.extra:
            extra = self.extra.copy()
        return self.__class__(self.end.copy(),
                              self.interior.copy(),
                              self.start.copy(),
                              self.center.copy(),
                              self.major_dir.copy(),
                              normal,
                              extra,
                              self.name)

    def plot(self, ax=None, edge_style: EdgeStyle = EdgeStyle()):
        """Plot the arc ellipse."""
        if ax is None:
            fig = plt.figure()
            ax = Axes3D(fig)
        else:
            fig = None

        ax.plot([self.interior[0]], [self.interior[1]], [self.interior[2]],
                color='b')
        ax.plot([self.start[0]], [self.start[1]], [self.start[2]], c='r')
        ax.plot([self.end[0]], [self.end[1]], [self.end[2]], c='r')
        ax.plot([self.interior[0]], [self.interior[1]], [self.interior[2]],
                c='g')
        x = []
        y = []
        z = []
        for x_component, y_component, z_component in self.discretization_points(number_points=20):
            x.append(x_component)
            y.append(y_component)
            z.append(z_component)

        ax.plot(x, y, z, edge_style.color, alpha=edge_style.alpha)
        if edge_style.edge_ends:
            self.start.plot(ax)
            self.end.plot(ax)
        return ax

    def plot2d(self, x3d: volmdlr.Vector3D = volmdlr.X3D, y3d: volmdlr.Vector3D = volmdlr.Y3D,
               ax=None, color='k'):
        """
        Plot 2d for an arc ellipse 3d.

        """
        if ax is None:
            fig = plt.figure()
            ax = fig.add_subplot(111, projection='3d')
        else:
            fig = ax.figure

        # TODO: Enhance this plot
        length = self.length()
        x = []
        y = []
        number_points = 30
        for i in range(number_points):
            point = self.point_at_abscissa(i / (number_points - 1) * length)
            xi, yi = point.plane_projection2d(x3d, y3d)
            x.append(xi)
            y.append(yi)
        ax.plot(x, y, color=color)
        return ax

    def triangulation(self):
        """
        Triangulation for an ArcEllipse3D.

        """
        return None

    @property
    def bounding_box(self):
        """
        Getter Bounding Box for an arc ellipse 3d.

        :return: bounding box.
        """
        if not self._bbox:
            self._bbox = self.get_bounding_box()
        return self._bbox

    @bounding_box.setter
    def bounding_box(self, new_bounding_box):
        """
        Bounding Box setter.

        :param new_bounding_box: new bounding box.
        """
        self._bbox = new_bounding_box

    def get_bounding_box(self):
        """
        Calculates the bounding box of the Arc3D.

        :return: a volmdlr.core.BoundingBox object.
        """
        # TODO: implement exact calculation

        points = self.discretization_points(angle_resolution=10)
        xmin = min(point.x for point in points)
        xmax = max(point.x for point in points)
        ymin = min(point.y for point in points)
        ymax = max(point.y for point in points)
        zmin = min(point.z for point in points)
        zmax = max(point.z for point in points)
        return volmdlr.core.BoundingBox(xmin, xmax, ymin, ymax, zmin, zmax)

    def frame_mapping(self, frame: volmdlr.Frame3D, side: str):
        """
        Changes frame_mapping and return a new ArcEllipse3D.

        :param frame: Local coordinate system.
        :type frame: volmdlr.Frame3D
        :param side: 'old' will perform a transformation from local to global coordinates. 'new' will
            perform a transformation from global to local coordinates.
        :type side: str
        :return: A new transformed ArcEllipse3D.
        :rtype: ArcEllipse3D
        """
        if side == 'old':
            return ArcEllipse3D(frame.local_to_global_coordinates(self.start),
                                frame.local_to_global_coordinates(self.interior),
                                frame.local_to_global_coordinates(self.end),
                                frame.local_to_global_coordinates(self.center),
                                self.major_dir)
        if side == 'new':
            point_major_dir = self.center + self.major_dir * self.major_axis
            major_dir = frame.global_to_local_coordinates(point_major_dir).to_vector()
            major_dir.normalize()
            return ArcEllipse3D(frame.global_to_local_coordinates(self.start),
                                frame.global_to_local_coordinates(self.interior),
                                frame.global_to_local_coordinates(self.end),
                                frame.global_to_local_coordinates(self.center),
                                major_dir)
        raise ValueError('Side should be \'new\' \'old\'')

    def point_belongs(self, point, abs_tol: float = 1e-6):
        """
        Verifies if a given point lies on the arc of ellipse 3D.

        :param point: point to be verified.
        :param abs_tol: Absolute tolerance to consider the point on the curve.
        :return: True is point lies on the arc of ellipse, False otherwise
        """
        vector_2 = self.normal.cross(self.major_dir)
        ellipse_2d = self.to_2d(self.center, self.major_dir, vector_2)
        point2d = point.to_2d(self.center, self.major_dir, vector_2)
        return ellipse_2d.point_belongs(point2d, abs_tol=abs_tol)

    def is_close(self, other_edge, tol: float = 1e-6):
        """
        Checks if two arc-elipse are the same considering the Euclidean distance.

        :param other_edge: other arc-elipse.
        :param tol: The tolerance under which the Euclidean distance is considered equal to 0, defaults to 1e-6.
        :type tol: float, optional
        """

        if isinstance(other_edge, self.__class__):
            if (self.start.is_close(other_edge.start, tol) and self.end.is_close(other_edge.end, tol)
                    and self.center.is_close(other_edge.center, tol) and self.point_belongs(other_edge.interior, tol)):
                return True
        return False

    def complementary(self):
        """Gets the complementary arc of ellipse."""
        vector = self.interior - self.center
        vector.normalize()
        new_interior = self.center - vector * self.center.point_distance(self.interior)
        return self.__class__(self.start, new_interior, self.end, self.center, self.major_dir, self.normal)

<<<<<<< HEAD
    def point_at_abscissa(self, abscissa):
        """
        Calculates the point at a given abscissa.

        :param abscissa: abscissa to calculate point.
        :return: volmdlr.Point3D
        """
        ellipse_2d = self.to_2d(self.center, self.major_dir, self.minor_dir)
        point2d = ellipse_2d.point_at_abscissa(abscissa)
        return point2d.to_3d(self.center, self.major_dir, self.minor_dir)
=======
    def translation(self, offset: volmdlr.Vector3D):
        """
        ArcEllipse3D translation.

        :param offset: translation vector.
        :return: A new translated ArcEllipse3D.
        """
        new_start = self.start.translation(offset)
        new_interior = self.interior.translation(offset)
        new_end = self.end.translation(offset)
        new_center = self.center.translation(offset)
        new_extra = self.extra if self.extra is None else self.extra.translation(offset)
        return ArcEllipse3D(new_start, new_interior, new_end, new_center, self.major_dir, self.normal, new_extra)
>>>>>>> b8cd0570


class FullArcEllipse3D(FullArcEllipse, ArcEllipse3D):
    """
    Defines a FullArcEllipse3D.
    """

    def __init__(self, start_end: volmdlr.Point3D, major_axis: float, minor_axis: float,
                 center: volmdlr.Point3D, normal: volmdlr.Vector3D, major_dir: volmdlr.Vector3D, name: str = ''):
        normal.normalize()
        self.normal = normal
        major_dir.normalize()
        self.minor_dir = normal.cross(major_dir)
        frame = volmdlr.Frame3D(center, major_dir, self.minor_dir, normal)
        self.frame = frame
        center2d = center.to_2d(center, major_dir, self.minor_dir)
        point_major_dir = center + major_axis * major_dir
        point_major_dir_2d = point_major_dir.to_2d(center, major_dir, self.minor_dir)
        vector_major_dir_2d = (point_major_dir_2d - center2d).to_vector()
        self.theta = volmdlr.geometry.clockwise_angle(vector_major_dir_2d, volmdlr.X2D)
        if self.theta == math.pi * 2:
            self.theta = 0.0
        self._bbox = None

        FullArcEllipse.__init__(self, start_end, major_axis, minor_axis, center, major_dir, name)

    def discretization_points(self, *, number_points: int = None, angle_resolution: int = 20):
        """
        Discretize a Contour to have "n" points.

        :param number_points: the number of points (including start and end points)
             if unset, only start and end will be returned.
        :param angle_resolution: if set, the sampling will be adapted to have a controlled angular distance. Useful
            to mesh an arc.
        :return: a list of sampled points.
        """
        if not number_points:
            number_points = math.ceil(volmdlr.TWO_PI * angle_resolution) + 2
        discretization_points_3d = [
                                       self.center + self.major_axis * math.cos(
                                           teta) * self.major_dir
                                       + self.minor_axis * math.sin(
                                           teta) * self.major_dir.cross(
                                           self.normal) for teta in
                                       npy.linspace(0, volmdlr.TWO_PI,
                                                    number_points)][:-1]
        return discretization_points_3d

    def to_2d(self, plane_origin, x, y):
        """
        Transforms a FullArcEllipse3D into an FullArcEllipse2D, given an plane origin and a u and v plane vector.

        :param plane_origin: plane origin.
        :param x: plane u vector.
        :param y: plane v vector.
        :return: FullArcEllipse2D.
        """
        point_start_end2d = self.start_end.to_2d(plane_origin, x, y)
        center2d = self.center.to_2d(plane_origin, x, y)
        point_major_dir = self.center + self.major_axis * self.major_dir
        point_major_dir_2d = point_major_dir.to_2d(plane_origin, x, y)
        vector_major_dir_2d = (point_major_dir_2d - center2d).to_vector()
        vector_major_dir_2d.normalize()
        return FullArcEllipse2D(point_start_end2d, self.major_axis, self.minor_axis, center2d,
                                vector_major_dir_2d, name=self.name)

    def frame_mapping(self, frame: volmdlr.Frame3D, side: str):
        """
        Changes frame_mapping and return a new FullArcEllipse3D.

        :param frame: Local coordinate system.
        :type frame: volmdlr.Frame3D
        :param side: 'old' will perform a transformation from local to global coordinates. 'new' will
            perform a transformation from global to local coordinates.
        :type side: str
        :return: A new transformed FulLArcEllipse3D.
        :rtype: FullArcEllipse3D
        """
        if side == 'old':
            return FullArcEllipse3D(frame.local_to_global_coordinates(self.start_end),
                                    self.major_axis, self.minor_axis,
                                    frame.local_to_global_coordinates(self.center),
                                    frame.local_to_global_coordinates(self.normal), self.major_dir, self.name)
        if side == 'new':
            point_major_dir = self.center + self.major_dir * self.major_axis
            major_dir = frame.global_to_local_coordinates(point_major_dir).to_vector()
            major_dir.normalize()
            return FullArcEllipse3D(frame.global_to_local_coordinates(self.start_end),
                                    self.major_axis, self.minor_axis,
                                    frame.global_to_local_coordinates(self.center),
                                    frame.global_to_local_coordinates(self.normal), major_dir, self.name)
        raise ValueError('Side should be \'new\' \'old\'')

    def translation(self, offset: volmdlr.Vector3D):
        """
        Ellipse3D translation.

        :param offset: translation vector.
        :type offset: volmdlr.Vector3D
        :return: A new translated FullArcEllipse3D.
        :rtype: FullArcEllipse3D
        """
        return FullArcEllipse3D(self.start_end.translation(offset), self.major_axis, self.minor_axis,
                                self.center.translation(offset), self.normal, self.major_dir, self.name)

    def abscissa(self, point: volmdlr.Point3D, tol: float = 1e-6):
        """
        Calculates the abscissa a given point.

        :param point: point to calculate abscissa.
        :return: abscissa
        """
        vector_2 = self.normal.cross(self.major_dir)
        ellipse_2d = self.to_2d(self.center, self.major_dir, vector_2)
        point2d = point.to_2d(self.center, self.major_dir, vector_2)
        return ellipse_2d.abscissa(point2d)

    def normal_vector(self, abscissa):
        """
        Calculates the normal vector the edge at given abscissa.

        :return: the normal vector
        """
        raise NotImplementedError

    def direction_vector(self, abscissa):
        """
        Calculates the direction vector the edge at given abscissa.

        :param abscissa: edge abscissa
        :return: direction vector
        """
        raise NotImplementedError

    def split(self, split_point):
        """
        Splits the ellipse into two arc of ellipse at a given point.

        :param split_point: splitting point.
        :return: list of two Arc of ellipse.
        """
        if split_point.is_close(self.start, 1e-6) or split_point.is_close(self.end, 1e-6):
            raise ValueError("Point should be different of start and end.")
        if not self.point_belongs(split_point, 1e-5):
            raise ValueError("Point not on the ellipse.")
        ellipse_2d = self.to_2d(self.frame.origin, self.frame.u, self.frame.v)
        point2d = split_point.to_2d(self.frame.origin, self.frame.u, self.frame.v)
        theta_split = volmdlr.geometry.clockwise_angle(point2d - ellipse_2d.center, ellipse_2d.major_dir)
        theta_1 = 0.5 * theta_split
        theta_2 = 0.5 * (theta_split + volmdlr.TWO_PI)
        interior_1 = self.center + self.major_axis * math.cos(theta_1) * self.major_dir \
                                       + self.minor_axis * math.sin(theta_1) * self.major_dir.cross(self.normal)
        interior_2 = self.center + self.major_axis * math.cos(theta_2) * self.major_dir \
                                       + self.minor_axis * math.sin(theta_2) * self.major_dir.cross(self.normal)
        return [ArcEllipse3D(self.start_end, interior_1, split_point, self.center, self.major_dir, self.normal),
                ArcEllipse3D(split_point, interior_2, self.start_end, self.center, self.major_dir, self.normal)]

    def plot(self, ax=None, edge_style: EdgeStyle = EdgeStyle()):
        """Ellipse plot."""
        if ax is None:
            fig = plt.figure()
            ax = Axes3D(fig)
        else:
            fig = None

        x = []
        y = []
        z = []
        for point_x, point_y, point_z in self.discretization_points():
            x.append(point_x)
            y.append(point_y)
            z.append(point_z)
        x.append(x[0])
        y.append(y[0])
        z.append(z[0])
        ax.plot(x, y, z, edge_style.color)
        return ax<|MERGE_RESOLUTION|>--- conflicted
+++ resolved
@@ -7491,7 +7491,6 @@
         new_interior = self.center - vector * self.center.point_distance(self.interior)
         return self.__class__(self.start, new_interior, self.end, self.center, self.major_dir, self.normal)
 
-<<<<<<< HEAD
     def point_at_abscissa(self, abscissa):
         """
         Calculates the point at a given abscissa.
@@ -7502,7 +7501,7 @@
         ellipse_2d = self.to_2d(self.center, self.major_dir, self.minor_dir)
         point2d = ellipse_2d.point_at_abscissa(abscissa)
         return point2d.to_3d(self.center, self.major_dir, self.minor_dir)
-=======
+
     def translation(self, offset: volmdlr.Vector3D):
         """
         ArcEllipse3D translation.
@@ -7516,7 +7515,6 @@
         new_center = self.center.translation(offset)
         new_extra = self.extra if self.extra is None else self.extra.translation(offset)
         return ArcEllipse3D(new_start, new_interior, new_end, new_center, self.major_dir, self.normal, new_extra)
->>>>>>> b8cd0570
 
 
 class FullArcEllipse3D(FullArcEllipse, ArcEllipse3D):
