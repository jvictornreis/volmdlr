--- conflicted
+++ resolved
@@ -237,24 +237,7 @@
                     touching_points.append(point)
         return touching_points
 
-<<<<<<< HEAD
-    def edge_intersections(self, edge2: 'Edge'):
-        if not self.bounding_rectangle.b_rectangle_intersection(edge2.bounding_rectangle):
-            return []
-        intersections = []
-        method_name = f'{edge2.__class__.__name__.lower()[:-2]}_intersections'
-        if hasattr(self, method_name):
-            intersections = getattr(self, method_name)(edge2)
-            return intersections
-        method_name = f'{self.__class__.__name__.lower()[:-2]}_intersections'
-        if hasattr(edge2, method_name):
-            intersections = getattr(edge2, method_name)(self)
-            return intersections
-        raise NotImplementedError
-
-
-=======
->>>>>>> 2860d911
+
 class Line(dc.DessiaObject):
     """
     Abstract class representing a line.
@@ -1561,42 +1544,7 @@
         :rtype: :class:`volmdlr.core.BoundingRectangle`
         """
         if not self._bounding_rectangle:
-<<<<<<< HEAD
-            # bbox = self.curve.bbox
-            try:
-                bbox = self.curve.bbox
-            except AttributeError:
-                control_points = self.control_points
-                weights = self.weights
-                degree = self.degree
-                knots = self.knots
-                knot_multiplicities = self.knot_multiplicities
-
-                points = [[*point] for point in control_points]
-                if weights is None:
-                    curve = BSpline.Curve()
-                    curve.degree = degree
-                    curve.ctrlpts = points
-                else:
-                    curve = NURBS.Curve()
-                    curve.degree = degree
-                    curve.ctrlpts = points
-                    curve.weights = weights
-
-                knot_vector = []
-                for i, knot in enumerate(knots):
-                    knot_vector.extend([knot] * knot_multiplicities[i])
-                curve.knotvector = knot_vector
-                curve.delta = 0.01
-                self.curve = curve
-
-                bbox = self.curve.bbox
-
-            self._bounding_rectangle = volmdlr.core.BoundingRectangle(bbox[0][0], bbox[1][0],
-                                                                      bbox[0][1], bbox[1][1])
-=======
             self._bounding_rectangle = volmdlr.core.BoundingRectangle.from_points(self.points)
->>>>>>> 2860d911
         return self._bounding_rectangle
 
     def tangent(self, position: float = 0.0):
@@ -1667,18 +1615,13 @@
         cog = cog / len(polygon_points)
         return cog
 
-<<<<<<< HEAD
-    def plot(self, ax=None, color='k', alpha=1, plot_points=False, discretization_points=True):
-=======
     def plot(self, ax=None, edge_style: EdgeStyle = EdgeStyle()):
         """Plot a BSpline curve 2D."""
->>>>>>> 2860d911
+
         if ax is None:
             _, ax = plt.subplots()
 
         points = self.points
-        if discretization_points:
-            points = self.discretization_points(number_points=10000)
 
         x_points = [point.x for point in points]
         y_points = [point.y for point in points]
@@ -1761,17 +1704,6 @@
                               periodic=self.periodic)
 
     def point_distance(self, point):
-<<<<<<< HEAD
-        best_distance = math.inf
-        # polygon_points = self.points
-        distance_changing_significantly = True
-        abscissa1 = 0
-        abscissa2 = self.abscissa(self.end)
-        distance = best_distance
-        while distance_changing_significantly:
-            discretized_points_between_1_2 = [self.point_at_abscissa(abscissa) for abscissa
-                                              in npy.linspace(abscissa1, abscissa2, num=10)]
-=======
         """
         Calculates the distance from a given point to a BSplineCurve2D.
 
@@ -1792,7 +1724,6 @@
                     discretized_points_between_1_2.append(abscissa_point)
             if not discretized_points_between_1_2:
                 break
->>>>>>> 2860d911
             distance = point.point_distance(discretized_points_between_1_2[0])
             for point1, point2 in zip(discretized_points_between_1_2[:-1], discretized_points_between_1_2[1:]):
                 line = LineSegment2D(point1, point2)
@@ -1801,16 +1732,6 @@
                     point1_ = point1
                     point2_ = point2
                     distance = dist
-<<<<<<< HEAD
-                    line_  = line
-                    #todo break?
-            if math.isclose(distance, best_distance, abs_tol=1e-6):
-                distance_changing_significantly = False
-                continue
-            abscissa1 = self.abscissa(point1_)
-            abscissa2 = self.abscissa(point2_)
-            best_distance = distance
-=======
             if not point1_ or math.isclose(distance, best_distance, abs_tol=1e-6):
                 break
             abscissa1 = self.abscissa(point1_)
@@ -1818,7 +1739,6 @@
             best_distance = distance
             if math.isclose(abscissa1, abscissa2, abs_tol=1e-6):
                 break
->>>>>>> 2860d911
         return distance
 
     def nearest_point_to(self, point):
@@ -1857,33 +1777,19 @@
                               weights=self.weights,
                               periodic=self.periodic)
 
-<<<<<<< HEAD
-    def offset(self, offset_length: volmdlr.Vector2D):
-=======
     def offset(self, offset_length: float):
->>>>>>> 2860d911
         """
         Offsets a BSplineCurve2D in one of its normal direction.
 
         :param offset_length: the length taken to offset the BSpline. if positive, the offset is in the normal
-<<<<<<< HEAD
-            direction of the curve. if negetive, in the opposite direction of the normal.
-        :return: returns an offseted bsplinecurve2D, created with from_points_interpolation.
-=======
             direction of the curve. if negative, in the opposite direction of the normal.
         :return: returns an offset bsplinecurve2D, created with from_points_interpolation.
->>>>>>> 2860d911
         """
         unit_normal_vectors = [self.unit_normal_vector(
             self.abscissa(point)) for point in self.points]
         offseted_points = [point.translation(normal_vector * offset_length) for point, normal_vector
                            in zip(self.points, unit_normal_vectors)]
         offseted_bspline = BSplineCurve2D.from_points_interpolation(offseted_points, self.degree,
-<<<<<<< HEAD
-                                                                      self.periodic)
-        return offseted_bspline
-
-=======
                                                                     self.periodic)
         return offseted_bspline
 
@@ -1904,7 +1810,6 @@
             return True
         return False
 
->>>>>>> 2860d911
 
 class BezierCurve2D(BSplineCurve2D):
     """
