--- conflicted
+++ resolved
@@ -1375,19 +1375,11 @@
             grad = (distance_vector.dot(derivatives[1])) / func
             return func, grad
 
-        # def objective_function(u_param):
-        #     return (point - self.evaluate_single(u_param)).norm()
-
         results.append((abscissa, objective_function(u)[0]))
         # results.append((abscissa, objective_function(u)))
         initial_condition_list = [u_min + index * (u_max - u_min) / (self.sample_size - 1) for index in indexes[:3]]
         for u0 in initial_condition_list:
-<<<<<<< HEAD
-            res = minimize(objective_function, npy.array(u0), bounds=[(u_min, u_max)], jac=True)
-            # res = minimize(objective_function, npy.array(u0), bounds=[(u_min, u_max)])
-=======
             res = minimize(objective_function, np.array(u0), bounds=[(u_min, u_max)], jac=True)
->>>>>>> ac6f76d2
             if res.fun < 1e-6:
                 return float(res.x[0] * length)
 
@@ -5417,20 +5409,8 @@
         """Get the intersections with the specified curve."""
         if self.bounding_box.distance_to_bbox(curve.bounding_box) > abs_tol:
             return []
-<<<<<<< HEAD
-        # intersections_points = []
-        # for patch in decompose_curve(self, number_max_patches=10):
-        #     if patch.bounding_box.distance_to_bbox(curve.bounding_box) > abs_tol:
-        #         continue
-        #     intersections_points.extend(vm_utils_intersections.get_bsplinecurve_intersections(
-        #         curve, patch, abs_tol=abs_tol))
-        # return intersections_points
-        return vm_utils_intersections.get_bsplinecurve_intersections(
-                curve, self, abs_tol=abs_tol)
-=======
         intersections_points = vm_utils_intersections.get_bsplinecurve_intersections(curve, self, abs_tol=abs_tol)
         return intersections_points
->>>>>>> ac6f76d2
 
     def circle_intersections(self, circle, abs_tol: float = 1e-6):
         """Get the intersections with the specified circle."""
