--- conflicted
+++ resolved
@@ -598,13 +598,9 @@
         else:
             return []
 
-<<<<<<< HEAD
-    def plot(self, ax=None, color='k', arrow=False, width=None,
-             plot_points=False):
-=======
+
     def plot(self, ax=None, color='k', alpha=1, arrow=False, width=None,
                 plot_points=False):
->>>>>>> 16e17819
         if ax is None:
             fig, ax = plt.subplots()
 
