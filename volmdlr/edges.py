--- conflicted
+++ resolved
@@ -673,12 +673,7 @@
     def point_belongs(self, point: Union[volmdlr.Point2D, volmdlr.Point3D],
                       abs_tol: float = 1e-10):
         """
-<<<<<<< HEAD
-        Checks if a 2D or 3D point belongs to the B-spline curve or not.
-        It uses the least square method.
-=======
         Checks if a 2D or 3D point belongs to the B-spline curve or not. It uses the least square method.
->>>>>>> 1cf94dce
 
         :param point: The point to be checked
         :type point: Union[:class:`volmdlr.Point2D`, :class:`volmdlr.Point3D`]
@@ -3302,10 +3297,7 @@
     def rotation(self, center: volmdlr.Point3D, axis: volmdlr.Vector3D, angle: float):
         """
         Line3D rotation.
-<<<<<<< HEAD
-=======
-
->>>>>>> 1cf94dce
+
         :param center: rotation center
         :param axis: rotation axis
         :param angle: angle rotation
@@ -3318,10 +3310,7 @@
     def rotation_inplace(self, center: volmdlr.Point3D, axis: volmdlr.Vector3D, angle: float):
         """
         Line3D rotation. Object is updated inplace.
-<<<<<<< HEAD
-=======
-
->>>>>>> 1cf94dce
+
         :param center: rotation center
         :param axis: rotation axis
         :param angle: rotation angle
@@ -3333,10 +3322,7 @@
     def translation(self, offset: volmdlr.Vector3D):
         """
         Line3D translation.
-<<<<<<< HEAD
-=======
-
->>>>>>> 1cf94dce
+
         :param offset: translation vector
         :return: A new translated Line3D
         """
@@ -3346,10 +3332,7 @@
     def translation_inplace(self, offset: volmdlr.Vector3D):
         """
         Line3D translation. Object is updated inplace.
-<<<<<<< HEAD
-=======
-
->>>>>>> 1cf94dce
+
         :param offset: translation vector
         """
         for point in [self.point1, self.point2]:
@@ -3359,10 +3342,7 @@
     def frame_mapping(self, frame: volmdlr.Frame3D, side: str):
         """
         Changes vector frame_mapping and return a new Line3D.
-<<<<<<< HEAD
-=======
-
->>>>>>> 1cf94dce
+
         side = 'old' or 'new'
         """
         if side == 'old':
@@ -3378,10 +3358,7 @@
     def frame_mapping_inplace(self, frame: volmdlr.Frame3D, side: str):
         """
         Changes Line3D frame_mapping and the object is updated inplace.
-<<<<<<< HEAD
-=======
-
->>>>>>> 1cf94dce
+
         side = 'old' or 'new'
         """
         if side == 'old':
