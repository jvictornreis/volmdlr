#!/usr/bin/env python3
# -*- coding: utf-8 -*-
"""

"""

from typing import List, Dict, Any
import math

from packaging import version
import numpy as npy
import scipy as scp
import scipy.optimize

from geomdl import utilities, BSpline, fitting, operations
from geomdl.operations import length_curve, split_curve

from mpl_toolkits.mplot3d import Axes3D
from matplotlib import __version__ as _mpl_version
import matplotlib.pyplot as plt
import matplotlib.patches

import plot_data.core as plot_data
import dessia_common as dc
import volmdlr.core_compiled
import volmdlr.core
import volmdlr.geometry


def standardize_knot_vector(knot_vector):
    u0 = knot_vector[0]
    u1 = knot_vector[-1]
    standard_u_knots = []
    if u0 != 0 or u1 != 1:
        x = 1 / (u1 - u0)
        y = u0 / (u0 - u1)
        for u in knot_vector:
            standard_u_knots.append(u * x + y)
        return standard_u_knots
    else:
        return knot_vector


def insert_knots_and_mutiplicity(knots, knot_mutiplicities, knot_to_add, num):
    new_knots = []
    new_knot_mutiplicities = []
    i = 0
    for i, knot in enumerate(knots):
        if knot > knot_to_add:
            new_knots.extend([knot_to_add])
            new_knot_mutiplicities.append(num)
            new_knots.extend(knots[i:])
            new_knot_mutiplicities.extend(knot_mutiplicities[i:])
            break
        new_knots.append(knot)
        new_knot_mutiplicities.append(knot_mutiplicities[i])
    return new_knots, new_knot_mutiplicities, i


class Edge(dc.DessiaObject):
    def __init__(self, start, end, name=''):
        self.start = start
        self.end = end
        dc.DessiaObject.__init__(self, name=name)

    def __getitem__(self, key):
        if key == 0:
            return self.start
        elif key == 1:
            return self.end
        else:
            raise IndexError

    def polygon_points(self, min_x_density=None, min_y_density=None):
        n = 0  # Number of points to insert between start and end
        if min_x_density:
            dx = abs(self.start[0] - self.end[0])
            n = max(n, math.floor(dx * min_x_density))
        if min_y_density:
            dy = abs(self.start[1] - self.end[1])
            n = max(n, math.floor(dy * min_y_density))

        if n:
            l = self.length()
            return [self.point_at_abscissa(i * l / (n + 1)) for i in
                    range(n + 2)]
        else:
            return [self.start, self.end]

    @classmethod
    def from_step(cls, arguments, object_dict):
        obj = object_dict[arguments[3]]
        p1 = object_dict[arguments[1]]
        p2 = object_dict[arguments[2]]
        if obj.__class__.__name__ == 'Line3D':
            return LineSegment3D(p1, p2, arguments[0][1:-1])

        else:
            if hasattr(obj, 'trim'):
                if obj.__class__.__name__ == 'Circle3D':
                    p1, p2 = p2, p1
                return obj.trim(p1, p2)

            else:
                raise NotImplementedError(f'Unsupported: {object_dict[arguments[3]]}')

    def normal_vector(self, abscissa):
        """
        Calculates the normal vector the edge at given abscissa
        :return: the normal vector
        """
        raise NotImplementedError('the normal_vector method must be'
                                  'overloaded by subclassing class')

    def unit_normal_vector(self, abscissa):
        """
        Calculates the unit normal vector the edge at given abscissa
        :param abscissa: edge abscissa
        :return: unit normal vector
        """
        raise NotImplementedError('the unit_normal_vector method must be'
                                  'overloaded by subclassing class')

    def direction_vector(self, abscissa):
        """
        Calculates the direction vector the edge at given abscissa
        :param abscissa: edge abscissa
        :return: direction vector
        """
        raise NotImplementedError('the direction_vector method must be'
                                  'overloaded by subclassing class')

    def unit_direction_vector(self, abscissa):
        """
        Calculates the unit direction vector the edge at given abscissa
        :param abscissa: edge abscissa
        :return: unit direction vector
        """
        raise NotImplementedError('the unit_direction_vector method must be'
                                  'overloaded by subclassing class')


class Line(dc.DessiaObject):
    """
    Abstract class
    """

    def __init__(self, point1, point2, name=''):
        self.point1 = point1
        self.point2 = point2
        dc.DessiaObject.__init__(self, name=name)

    def __getitem__(self, key):
        if key == 0:
            return self.point1
        elif key == 1:
            return self.point2
        else:
            raise IndexError

    def unit_direction_vector(self, *args, **kwargs):
        u = self.direction_vector()
        u.normalize()
        return u

    def direction_vector(self, *args, **kwargs):
        return self.point2 - self.point1

    def normal_vector(self, *args, **kwargs):
        return self.direction_vector().normal_vector()

    def unit_normal_vector(self, abscissa=0.):
        return self.unit_direction_vector().normal_vector()

    def point_projection(self, point):

        u = self.point2 - self.point1
        norm_u = u.norm()
        t = (point - self.point1).dot(u) / norm_u ** 2
        projection = self.point1 + t * u
        projection = projection.to_point()
        return projection, t * norm_u

    def abscissa(self, point):
        u = self.point2 - self.point1
        norm_u = u.norm()
        t = (point - self.point1).dot(u) / norm_u
        return t

    def split(self, split_point):
        return [self.__class__(self.point1, split_point),
                self.__class__(split_point, self.point2)]

    def is_between_points(self, point1: volmdlr.Point2D,
                          point2: volmdlr.Point2D):
        """
        Verifies if a line is between two points
        :param point1: first point
        :type point1: volmdlr.Point2D
        :param point2: second point
        :type point2: volmdlr.Point2D
        returns True is line is between the two given points or False if not
        """
<<<<<<< HEAD
        if point1 == point2:
            return False
=======

        if point1 == point2:
            return False

>>>>>>> 71b6f3e2
        line_segment = LineSegment2D(point1, point2)
        if line_segment.line_intersections(self):
            return True
        return False


class LineSegment(Edge):
    """
    Abstract class
    """

    def abscissa(self, point):
        u = self.end - self.start
        length = u.norm()
        t = (point - self.start).dot(u) / length
        if t < -1e-5 or t > length + 1e-5:
            raise ValueError(f'Point is not on linesegment: abscissa={t}')
        return t

    def unit_direction_vector(self, abscissa=0.):
        """

        :param abscissa: defines where in the line_segement the unit
         direction vector is to be calculated
        :return: The unit direction vector of the LineSegement
        """
        direction_vector = self.direction_vector()
        direction_vector.normalize()
        return direction_vector

    def direction_vector(self, abscissa=0.):
        """
        :param abscissa: defines where in the line_segement
        direction vector is to be calculated
        :return: The direction vector of the LineSegement
        """
        return self.end - self.start

    def normal_vector(self, abscissa=0.):
        """
        :param abscissa: defines where in the line_segement
        normal vector is to be calculated
        :return: The normal vector of the LineSegement
        """
        return self.direction_vector(abscissa).normal_vector()

    def unit_normal_vector(self, abscissa=0.):
        """
        :param abscissa: defines where in the line_segement
        unit normal vector is to be calculated
        :return: The unit normal vector of the LineSegement
        """
        return self.unit_direction_vector(abscissa).normal_vector()

    def point_projection(self, point):
        p1, p2 = self.start, self.end
        u = p2 - p1
        norm_u = u.norm()
        t = (point - p1).dot(u) / norm_u ** 2
        projection = p1 + t * u

        return projection, t * norm_u

    def split(self, split_point):
        if split_point == self.start:
            return [None, self.copy()]
        elif split_point == self.end:
            return [self.copy(), None]
        else:
            return [self.__class__(self.start, split_point),
                    self.__class__(split_point, self.end)]


class Line2D(Line):
    """
    Define an infinite line given by two points.
    """

    def __init__(self, point1: volmdlr.Point2D,
                 point2: volmdlr.Point2D, *, name=''):
        self.points = [point1, point2]
        Line.__init__(self, point1, point2, name=name)

    def to_3d(self, plane_origin, x1, x2):
        p3D = [p.to_3d(plane_origin, x1, x2) for p in self.points]
        return Line2D(*p3D, self.name)

    def rotation(self, center: volmdlr.Point2D, angle: float):
        """
        Line2D rotation
        :param center: rotation center
        :param angle: angle rotation
        :return: a new rotated Line2D
        """
        return Line2D(*[point.rotation(center, angle)
                        for point in self.points])

    def rotation_inplace(self, center: volmdlr.Point2D, angle: float):
        """
        Line2D rotation. Object is updated inplace
        :param center: rotation center
        :param angle: rotation angle
        """
        for point in self.points:
            point.rotation_inplace(center, angle)

    def translation(self, offset: volmdlr.Vector2D):
        """
        Line2D translation
        :param offset: translation vector
        :return: A new translated Line2D
        """
        return Line2D(*[point.translation(offset) for point in self.points])

    def translation_inplace(self, offset: volmdlr.Vector2D):
        """
        Line2D translation. Object is updated inplace
        :param offset: translation vector
        """
        for point in self.points:
            point.translation_inplace(offset)

    def plot(self, ax=None, color='k', dashed=True):
        if ax is None:
            fig, ax = plt.subplots()

        if version.parse(_mpl_version) >= version.parse('3.3.2'):
            if dashed:
                ax.axline((self.point1.x, self.point1.y),
                          (self.point2.x, self.point2.y),
                          dashes=[30, 5, 10, 5],
                          color=color)
            else:
                ax.axline((self.point1.x, self.point1.y),
                          (self.point2.x, self.point2.y),
                          color=color)
        else:
            u = self.direction_vector()
            p3 = self.point1 - 3 * u
            p4 = self.point2 + 4 * u
            if dashed:
                ax.plot([p3[0], p4[0]], [p3[1], p4[1]], color=color,
                        dashes=[30, 5, 10, 5])
            else:
                ax.plot([p3[0], p4[0]], [p3[1], p4[1]], color=color)

        return ax

    def plot_data(self, edge_style=None):
        return plot_data.Line2D([self.point1.x, self.point1.y],
                                [self.point2.x, self.point2.y],
                                edge_style=edge_style)

    def line_intersections(self, line):

        point = volmdlr.Point2D.line_intersection(self, line)
        if point is not None:
            point_projection1, _ = self.point_projection(point)
            if point_projection1 is None:
                return []

            if line.__class__.__name__ == 'Line2D':
                point_projection2, _ = line.point_projection(point)
                if point_projection2 is None:
                    return []

            return [point_projection1]
        else:
            return []

    def create_tangent_circle(self, point, other_line):
        """
        Computes the two circles that are tangent to 2 lines and intersect
        a point located on one of the two lines.
        """

        # point will be called I(x_I, y_I)
        # self will be (AB)
        # line will be (CD)

        if math.isclose(self.point_distance(point), 0, abs_tol=1e-10):
            I = volmdlr.Vector2D(point[0], point[1])
            A = volmdlr.Vector2D(self.points[0][0], self.points[0][1])
            B = volmdlr.Vector2D(self.points[1][0], self.points[1][1])
            C = volmdlr.Vector2D(other_line.points[0][0],
                                 other_line.points[0][1])
            D = volmdlr.Vector2D(other_line.points[1][0],
                                 other_line.points[1][1])

        elif math.isclose(other_line.point_distance(point), 0, abs_tol=1e-10):
            I = volmdlr.Vector2D(point[0], point[1])
            C = volmdlr.Vector2D(self.points[0][0], self.points[0][1])
            D = volmdlr.Vector2D(self.points[1][0], self.points[1][1])
            A = volmdlr.Vector2D(other_line.points[0][0],
                                 other_line.points[0][1])
            B = volmdlr.Vector2D(other_line.points[1][0],
                                 other_line.points[1][1])
        else:
            raise AttributeError("The point isn't on any of the two lines")

        # CHANGEMENT DE REPAIRE
        new_u = volmdlr.Vector2D((B - A))
        new_u.normalize()
        new_v = new_u.unit_normal_vector()
        new_basis = volmdlr.Frame2D(I, new_u, new_v)

        new_A = new_basis.new_coordinates(A)
        new_B = new_basis.new_coordinates(B)
        new_C = new_basis.new_coordinates(C)
        new_D = new_basis.new_coordinates(D)

        if new_C[1] == 0 and new_D[1] == 0:
            # Segments are on the same line: no solution
            return None, None

        elif math.isclose(self.unit_direction_vector().dot(
                other_line.unit_normal_vector()), 0, abs_tol=1e-06):
            # Parallel segments: one solution

            segments_distance = abs(new_C[1] - new_A[1])
            r = segments_distance / 2
            new_circle_center = volmdlr.Point2D(
                (0, npy.sign(new_C[1] - new_A[1]) * r))
            circle_center = new_basis.old_coordinates(new_circle_center)
            circle = volmdlr.wires.Circle2D(circle_center, r)

            return circle, None

        elif math.isclose(self.unit_direction_vector().dot(
                other_line.unit_direction_vector()), 0, abs_tol=1e-06):
            # Perpendicular segments: 2 solution
            line_AB = Line2D(volmdlr.Point2D(new_A), volmdlr.Point2D(new_B))
            line_CD = Line2D(volmdlr.Point2D(new_C), volmdlr.Point2D(new_D))
            new_pt_K = volmdlr.Point2D.line_intersection(line_AB, line_CD)

            r = abs(new_pt_K[0])
            new_circle_center1 = volmdlr.Point2D((0, r))
            new_circle_center2 = volmdlr.Point2D((0, -r))
            circle_center1 = new_basis.old_coordinates(new_circle_center1)
            circle_center2 = new_basis.old_coordinates(new_circle_center2)
            circle1 = volmdlr.wires.Circle2D(circle_center1, r)
            circle2 = volmdlr.wires.Circle2D(circle_center2, r)

            return circle1, circle2

        # =============================================================================
        # LES SEGMENTS SONT QUELCONQUES
        #   => 2 SOLUTIONS
        # =============================================================================
        else:

            line_AB = Line2D(volmdlr.Point2D(new_A), volmdlr.Point2D(new_B))
            line_CD = Line2D(volmdlr.Point2D(new_C), volmdlr.Point2D(new_D))
            new_pt_K = volmdlr.Point2D.line_intersection(line_AB, line_CD)
            pt_K = volmdlr.Point2D(new_basis.old_coordinates(new_pt_K))

            if pt_K == I:
                return None, None

            # CHANGEMENT DE REPERE:
            new_u2 = volmdlr.Vector2D(pt_K - I)
            new_u2.normalize()
            new_v2 = new_u2.normalVector(unit=True)
            new_basis2 = volmdlr.Frame2D(I, new_u2, new_v2)

            new_A = new_basis2.new_coordinates(A)
            new_B = new_basis2.new_coordinates(B)
            new_C = new_basis2.new_coordinates(C)
            new_D = new_basis2.new_coordinates(D)
            new_pt_K = new_basis2.new_coordinates(pt_K)

            teta1 = math.atan2(new_C[1], new_C[0] - new_pt_K[0])
            teta2 = math.atan2(new_D[1], new_D[0] - new_pt_K[0])

            if teta1 < 0:
                teta1 += math.pi
            if teta2 < 0:
                teta2 += math.pi

            if not math.isclose(teta1, teta2, abs_tol=1e-08):
                if math.isclose(teta1, math.pi, abs_tol=1e-08) or math.isclose(
                        teta1, 0., abs_tol=1e-08):
                    teta = teta2
                elif math.isclose(teta2, math.pi,
                                  abs_tol=1e-08) or math.isclose(teta2, 0.,
                                                                 abs_tol=1e-08):
                    teta = teta1
            else:
                teta = teta1

            r1 = new_pt_K[0] * math.sin(teta) / (1 + math.cos(teta))
            r2 = new_pt_K[0] * math.sin(teta) / (1 - math.cos(teta))

            new_circle_center1 = volmdlr.Point2D(0, -r1)
            new_circle_center2 = volmdlr.Point2D(0, r2)

            circle_center1 = new_basis2.old_coordinates(new_circle_center1)
            circle_center2 = new_basis2.old_coordinates(new_circle_center2)

            if new_basis.new_coordinates(circle_center1)[1] > 0:
                circle1 = volmdlr.wires.Circle2D(circle_center1, r1)
                circle2 = volmdlr.wires.Circle2D(circle_center2, r2)
            else:
                circle1 = volmdlr.wires.Circle2D(circle_center2, r2)
                circle2 = volmdlr.wires.Circle2D(circle_center1, r1)

            return circle1, circle2

    def cut_between_two_points(self, point1, point2):
        return LineSegment2D(point1, point2)

    def sort_points_along_line(self, points: List[volmdlr.Point2D]) -> List[
            volmdlr.Point2D]:
        most_distant_point = None
        farthest_distance = 0
        for i, point1 in enumerate(points):
            distances = []
            points_to_search = points[:i - 1] + points[i:]
            for point2 in points_to_search:
                distances.append(point1.point_distance(point2))
            max_point_distance = max(distances)
            farthest_point = points_to_search[
                distances.index(max_point_distance)]
            if max_point_distance > farthest_distance:
                most_distant_point = farthest_point
        list_points = [most_distant_point]
        points.remove(most_distant_point)
        distances_to_reference_point = {}
        for point in points:
            distances_to_reference_point[point] = \
                most_distant_point.point_distance(point)
        distances_to_reference_point = dict(
            sorted(distances_to_reference_point.items(),
                   key=lambda item: item[1]))
        list_points.extend(list(distances_to_reference_point.keys()))
        return list_points


class BSplineCurve2D(Edge):
    _non_serializable_attributes = ['curve']

    def __init__(self,
                 degree: int,
                 control_points: List[volmdlr.Point2D],
                 knot_multiplicities: List[int],
                 knots: List[float],
                 weights=None, periodic=False, name=''):
        self.control_points = control_points
        self.degree = degree
        knots = standardize_knot_vector(knots)
        self.knots = knots
        self.knot_multiplicities = knot_multiplicities
        self.weights = weights
        self.periodic = periodic

        curve = BSpline.Curve()
        curve.degree = degree
        if weights is None:
            P = [(control_points[i][0], control_points[i][1]) for i in
                 range(len(control_points))]
            curve.ctrlpts = P
        else:
            Pw = [(control_points[i][0] * weights[i],
                   control_points[i][1] * weights[i], weights[i]) for i in
                  range(len(control_points))]
            curve.ctrlptsw = Pw
        knot_vector = []
        for i, knot in enumerate(knots):
            knot_vector.extend([knot] * knot_multiplicities[i])
        curve.knotvector = knot_vector

        self.curve = curve
        self._length = None
        start = self.point_at_abscissa(0.)
        end = self.point_at_abscissa(self.length())

        Edge.__init__(self, start, end, name=name)

    @classmethod
    def from_geomdl_curve(cls, curve):
        knots = list(sorted(set(curve.knotvector)))
        knot_multiplicities = [curve.knotvector.count(k) for k in knots]
        return BSplineCurve2D(degree=curve.degree,
                              control_points=[volmdlr.Point2D(p[0], p[1]) for p in curve.ctrlpts],
                              knots=knots,
                              knot_multiplicities=knot_multiplicities
                              )

    def bounding_rectangle(self):
        points = self.polygon_points()
        points_x = [p.x for p in points]
        points_y = [p.y for p in points]

        return (min(points_x), max(points_x),
                min(points_y), max(points_y))

    def length(self):
        if not self._length:
            self._length = length_curve(self.curve)
        return self._length

    def point_at_abscissa(self, curvilinear_abscissa):
        l = self.length()
        adim_abs = max(min(curvilinear_abscissa / l, 1.), 0.)
        return volmdlr.Point2D(*self.curve.evaluate_single(adim_abs))

    def tangent(self, position: float = 0.0):
        point, tangent = operations.tangent(self.curve, position,
                                            normalize=True)
        tangent = volmdlr.Point2D(tangent[0], tangent[1])
        return tangent

    def direction_vector(self, abscissa: float):
        """
        :param abscissa: defines where in the BSplineCurve2D the
        direction vector is to be calculated
        :return: The direection vector vector of the BSplineCurve2D
        """
        return self.tangent(abscissa)

    def unit_direction_vector(self, abscissa: float):
        """
        :param abscissa: defines where in the BSplineCurve2D the
        unit direction vector is to be calculated
        :return: The unit direction vector of the BSplineCurve2D
        """
        direction_vector = self.direction_vector(abscissa)
        direction_vector.normalize()
        return direction_vector

    def normal_vector(self, abscissa: float):
        """
        :param abscissa: defines where in the BSplineCurve2D the
        normal vector is to be calculated
        :return: The normal vector of the BSplineCurve2D
        """
        tangent_vector = self.tangent(abscissa)
        normal_vector = tangent_vector.normal_vector()
        return normal_vector

    def unit_normal_vector(self, abscissa: float):
        """
        :param abscissa: defines where in the BSplineCurve2D the
        unit normal vector is to be calculated
        :return: The unit normal vector of the BSplineCurve2D
        """
        normal_vector = self.normal_vector(abscissa)
        normal_vector.normalize()
        return normal_vector

    def middle_point(self):
        return self.point_at_abscissa(self.length() * 0.5)

    def abscissa(self, point2d):
        l = self.length()
        # res = scp.optimize.minimize_scalar(
        #     # f,
        #     lambda u: (point2d - self.point_at_abscissa(u)).norm(),
        #     method='bounded',
        #     bounds=(0., l),
        #     options={'maxiter': 10000}
        # )

        # res = scp.optimize.minimize(
        #     lambda u: (point2d - self.point_at_abscissa(u)).norm(),
        #     x0=npy.array(l/2),
        #     bounds=[(0, l)]
        # )

        res = scp.optimize.least_squares(
            lambda u: (point2d - self.point_at_abscissa(u)).norm(),
            x0=npy.array(l / 2),
            bounds=([0], [l]),
            # ftol=tol / 10,
            # xtol=tol / 10,
            # loss='soft_l1'
        )

        if res.fun > 1e-2:
            print('distance =', res.cost)
            print('res.fun:', res.fun)
            ax = self.plot()
            point2d.plot(ax=ax)
            best_point = self.point_at_abscissa(res.x)
            best_point.plot(ax=ax, color='r')
            raise ValueError('abscissa not found')
        return res.x[0]

    def split(self, point2d):
        if point2d.point_distance(self.start) < 1e-5:
            return [None, self.copy()]
        elif point2d.point_distance(self.end) < 1e-5:
            return [self.copy(), None]
        else:
            adim_abscissa = self.abscissa(point2d) / self.length()
            curve1, curve2 = split_curve(self.curve, adim_abscissa)

            return [BSplineCurve2D.from_geomdl_curve(curve1),
                    BSplineCurve2D.from_geomdl_curve(curve2)]

    @classmethod
    def from_points_interpolation(cls, points, degree):
        curve = fitting.interpolate_curve([(p.x, p.y) for p in points], degree)
        return cls.from_geomdl_curve(curve)

    def straight_line_area(self):
        points = self.polygon_points(100)
        x = [point.x for point in points]
        y = [point.y for point in points]
        x1 = [x[-1]] + x[0:-1]
        y1 = [y[-1]] + y[0:-1]
        return 0.5 * abs(sum([i * j for i, j in zip(x, y1)])
                         - sum([i * j for i, j in zip(y, x1)]))

    def straight_line_center_of_mass(self):
        polygon_points = self.polygon_points(100)
        cog = volmdlr.O2D
        for point in polygon_points:
            cog += point
        cog = cog / len(polygon_points)
        return cog

    def plot(self, ax=None, color='k', alpha=1, plot_points=False):
        if ax is None:
            _, ax = plt.subplots()

        # self.curve.delta = 0.01
        # points = [volmdlr.Point2D(px, py) for (px, py) in self.curve.evalpts]
        l = self.length()
        points = [self.point_at_abscissa(l * i / 50) for i in range(51)]

        xp = [p.x for p in points]
        yp = [p.y for p in points]
        ax.plot(xp, yp, color=color, alpha=alpha)

        return ax

    def to_3d(self, plane_origin, x1, x2):
        control_points3D = [p.to_3d(plane_origin, x1, x2) for p in
                            self.control_points]
        return BSplineCurve3D(self.degree, control_points3D,
                              self.knot_multiplicities, self.knots,
                              self.weights, self.periodic)

    def polygon_points(self, n=15):
        l = self.length()
        return [self.point_at_abscissa(i * l / n) for i in range(n + 1)]

    def rotation(self, center: volmdlr.Point2D, angle: float):
        """
        BSplineCurve2D rotation
        :param center: rotation center
        :param angle: angle rotation
        :return: a new rotated Line2D
        """
        control_points = [point.rotation(center, angle)
                          for point in self.control_points]
        return BSplineCurve2D(self.degree, control_points,
                              self.knot_multiplicities, self.knots,
                              self.weights, self.periodic)

    def rotation_inplace(self, center: volmdlr.Point2D, angle: float):
        """
        BSplineCurve2D rotation. Object is updated inplace
        :param center: rotation center
        :param angle: rotation angle
        """
        for point in self.control_points:
            point.rotation_inplace(center, angle)

    def translation(self, offset: volmdlr.Vector2D):
        """
        BSplineCurve2D translation
        :param offset: translation vector
        :return: A new translated BSplineCurve2D
        """
        control_points = [point.translation(offset)
                          for point in self.control_points]
        return BSplineCurve2D(self.degree, control_points,
                              self.knot_multiplicities, self.knots,
                              self.weights, self.periodic)

    def translation_inplace(self, offset: volmdlr.Vector2D):
        """
        BSplineCurve2D translation. Object is updated inplace
        :param offset: translation vector
        """
        for point in self.control_points:
            point.translation_inplace(offset)

    def line_intersections(self, line2d: Line2D):
        polygon_points = self.polygon_points(200)
        list_intersections = []
        length = self.length()
        initial_abscissa = 0
        for p1, p2 in zip(polygon_points[:-1], polygon_points[1:]):
            linesegment = LineSegment2D(p1, p2)
            intersections = linesegment.line_intersections(line2d)
            initial_abscissa += linesegment.length()
            if intersections:
                if initial_abscissa < length * 0.1:
                    list_abcissas = [initial_abscissa * n for n in
                                     npy.linspace(0, 1, 100)]
                else:
                    list_abcissas = [initial_abscissa * n for n in
                                     npy.linspace(0.9, 1, 100)]
                distance = npy.inf
                for abscissa in list_abcissas:
                    point_in_curve = self.point_at_abscissa(abscissa)
                    dist = point_in_curve.point_distance(intersections[0])
                    if dist < distance:
                        distance = dist
                        intersection = point_in_curve
                list_intersections.append(intersection)
        return list_intersections

    def line_crossings(self, line2d: Line2D):
        polygon_points = self.polygon_points(50)
        crossings = []
        for p1, p2 in zip(polygon_points[:-1], polygon_points[1:]):
            l = LineSegment2D(p1, p2)
            crossings.extend(l.line_crossings(line2d))
        return crossings

    @classmethod
    def from_points_approximation(cls, points, degree, **kwargs):
        '''
        Bspline Curve approximation through 2d points using least squares method
        It is better to specify the number of control points

        Parameters
        ----------
        points : volmdlr.Point2D
            data points
        degree: int
            degree of the output parametric curve

        Keyword Arguments:
            * ``centripetal``: activates centripetal parametrization method. *Default: False*
            * ``ctrlpts_size``: number of control points. *Default: len(points) - 1*

        Returns
        -------
        BSplineCurve2D

        '''
        curve = fitting.approximate_curve([(p.x, p.y) for p in points], degree, **kwargs)
        return cls.from_geomdl_curve(curve)

    def to_wire(self, n: int):
        '''
        convert a bspline curve to a wire2d defined with 'n' line_segments
        '''

        u = npy.linspace(0, 1, num=n + 1).tolist()
        points = []
        for u0 in u:
            p = self.curve.evaluate_single(u0)
            points.append(volmdlr.Point2D(p[0], p[1]))

        return volmdlr.wires.Wire2D.from_points(points)

    def reverse(self):
        '''
        reverse the bspline's direction by reversing its start and end points
        '''

        return self.__class__(degree=self.degree,
                              control_points=self.control_points[::-1],
                              knot_multiplicities=self.knot_multiplicities[::-1],
                              knots=self.knots[::-1],
                              weights=self.weights,
                              periodic=self.periodic)

    # def point_belongs(self, point, abs_tol=1e-7):
    #     polygon_points = self.polygon_points(100)
    #     for p1, p2 in zip(polygon_points[:-1], polygon_points[1:]):
    #         line = LineSegment2D(p1, p2)
    #         if line.point_belongs(point, abs_tol=abs_tol):
    #             return True
    #     return False

    def point_distance(self, point):
        distance = math.inf
        polygon_points = self.polygon_points(n=20)
        for p1, p2 in zip(polygon_points[:-1], polygon_points[1:]):
            line = LineSegment2D(p1, p2)
            dist = line.point_distance(point)
            if dist < distance:
                distance = dist
        return distance

    def point_belongs(self, point2d, abs_tol=1e-6):
        '''
        check if a point2d belongs to the bspline_curve or not
        '''
        def f(x):
            return (point2d - volmdlr.Point2D(*self.curve.evaluate_single(x))).norm()

        x = npy.linspace(0, 1, 5)
        x_init = []
        for xi in x:
            x_init.append(xi)

        for x0 in x_init:
            z = scp.optimize.least_squares(f, x0=x0, bounds=([0, 1]))
            if z.fun < abs_tol:
                return True
        return False

    def nearest_point_to(self, point):
        '''
        find out the nearest point on the linesegment to point
        '''

        points = self.polygon_points(500)
        return point.nearest_point(points)

    def merge_with(self, bspline_curve):
        '''
        merge successives bspline_curves to define a new one
        '''

        wire = volmdlr.wires.Wire2D([self, bspline_curve])
        ordered_wire = wire.order_wire()

        points, n = [], 10
        for primitive in ordered_wire.primitives:
            points.extend(primitive.polygon_points(n))
        points.pop(n + 1)

        return volmdlr.edges.BSplineCurve2D.from_points_interpolation(points, min(self.degree, bspline_curve.degree))

    def linesegment_intersections(self, linesegment):
        results = self.line_intersections(linesegment.to_line())
        intersections_points = []
        for result in results:
            if linesegment.point_belongs(result, 1e-6):
                intersections_points.append(result)
        return intersections_points

    @classmethod
    def from_bsplines(cls, bsplines, discretization_points=10):
        '''
        define a bspline_curve using a list of bsplines
        '''

        wire = volmdlr.wires.Wire2D(bsplines)
        ordered_wire = wire.order_wire()

        points, degree = [], []
        for i, primitive in enumerate(ordered_wire.primitives):
            degree.append(primitive.degree)
            if i == 0:
                points.extend(primitive.polygon_points(discretization_points))
            else:
                points.extend(primitive.polygon_points(discretization_points)[1::])

        return cls.from_points_interpolation(points, min(degree))

    def axial_symmetry(self, line):
        '''
        finds out the symmetric bsplinecurve2d according to a line
        '''

        points_symmetry = [point.axial_symmetry(line) for point in self.control_points]

        return self.__class__(degree=self.degree,
                              control_points=points_symmetry,
                              knot_multiplicities=self.knot_multiplicities[::-1],
                              knots=self.knots[::-1],
                              weights=self.weights,
                              periodic=self.periodic)


class BezierCurve2D(BSplineCurve2D):

    def __init__(self, degree: int, control_points: List[volmdlr.Point2D],
                 name: str = ''):
        knotvector = utilities.generate_knot_vector(degree,
                                                    len(control_points))
        knot_multiplicity = [1] * len(knotvector)

        BSplineCurve2D.__init__(self, degree, control_points,
                                knot_multiplicity, knotvector,
                                None, False, name)


class LineSegment2D(LineSegment):
    """
    Define a line segment limited by two points
    """

    def __init__(self, start: volmdlr.Point2D, end: volmdlr.Point2D, *, name: str = ''):
        if start == end:
            raise NotImplementedError
        Edge.__init__(self, start, end, name=name)

    def __hash__(self):
        return self._data_hash()

    def _data_hash(self):
        return self.start._data_hash() + self.end._data_hash()

    def _data_eq(self, other_object):
        if self.__class__.__name__ != other_object.__class__.__name__:
            return False
        return self.start == other_object.start and self.end == other_object.end

    def __eq__(self, other_object):
        if self.__class__.__name__ != other_object.__class__.__name__:
            return False
        return self.start == other_object.start and self.end == other_object.end

    def to_dict(self, *args, **kwargs):
        return {'object_class': 'volmdlr.edges.LineSegment2D',
                'name': self.name,
                'start': self.start.to_dict(),
                'end': self.end.to_dict()
                }

    def length(self):
        return self.end.point_distance(self.start)

    def middle_point(self):
        return 0.5 * (self.start + self.end)

    def point_at_abscissa(self, curvilinear_abscissa):
        return self.start + self.unit_direction_vector() * curvilinear_abscissa

    def point_belongs(self, point, abs_tol=1e-6):
        distance = self.start.point_distance(point) + self.end.point_distance(
            point)
        if math.isclose(distance, self.length(), abs_tol=abs_tol) and\
                math.isclose(self.point_distance(point), 0.0, abs_tol=abs_tol):
            return True
        return False

    def bounding_rectangle(self):
        return (min(self.start.x, self.end.x), max(self.start.x, self.end.x),
                min(self.start.y, self.end.y), max(self.start.y, self.end.y))

    def straight_line_area(self):
        return 0.

    def straight_line_second_moment_area(self, point: volmdlr.Point2D):
        return 0, 0, 0

    def straight_line_center_of_mass(self):
        return 0.5 * (self.start + self.end)

    def point_distance(self, point, return_other_point=False):
        """
        Computes the distance of a point to segment of line
        """
        if self.start == self.end:
            if return_other_point:
                return 0, point

            return 0
        distance, point = volmdlr.core_compiled.LineSegment2DPointDistance(
            [(self.start.x, self.start.y), (self.end.x, self.end.y)],
            (point.x, point.y))
        if return_other_point:
            return distance, point

        return distance

    def point_projection(self, point):
        """
        If the projection falls outside the LineSegment2D, returns None.
        """
        point, curv_abs = Line2D.point_projection(Line2D(self.start, self.end),
                                                  point)
        # print('curv_abs :', curv_abs, 'length :', self.length())
        if curv_abs < 0 or curv_abs > self.length():
            if abs(curv_abs) < 1e-6 or math.isclose(curv_abs, self.length(),
                                                    abs_tol=1e-6):
                return point, curv_abs
            return None, curv_abs
        return point, curv_abs

    def line_intersections(self, line: Line2D):
        point = volmdlr.Point2D.line_intersection(self, line)
        if point is not None:
            point_projection1, _ = self.point_projection(point)
            if point_projection1 is None:
                return []

            if line.__class__.__name__ == 'LineSegment2D':
                point_projection2, _ = line.point_projection(point)
                if point_projection2 is None:
                    return []

            return [point_projection1]
        else:
            return []

    def linesegment_intersections(self, linesegment: 'LineSegment2D'):
        """
        touching linesegments does not intersect
        """
        point = volmdlr.Point2D.line_intersection(self, linesegment)
        if point:  # and (point != self.start) and (point != self.end): # TODO: May be these commented conditions should be used for linesegment_crossings
            point_projection1, _ = self.point_projection(point)
            if point_projection1 is None:
                return []

            point_projection2, _ = linesegment.point_projection(point)
            if point_projection2 is None:
                return []

            return [point_projection1]
        else:
            return []

    def line_crossings(self, line: 'Line2D'):
        if self.direction_vector().is_colinear_to(line.direction_vector()):
            return []
        else:
            line_intersection = self.line_intersections(line)
            if line_intersection and (line_intersection[0] == self.end or line_intersection[0] == self.start):
                return []
            return line_intersection

    def linesegment_crossings(self, linesegment: 'LineSegment2D'):
        if self.direction_vector().is_colinear_to(
                linesegment.direction_vector()):
            return []
        else:
            return self.linesegment_intersections(linesegment)

    def discretise(self, n: float):
        segment_to_nodes = {}

        nodes = []
        if n * self.length() < 1:
            segment_to_nodes[self] = [self.start, self.end]
        else:
            n0 = int(math.ceil(n * self.length()))
            l0 = self.length() / n0

            for k in range(n0):
                node = self.point_at_abscissa(k * l0)
                nodes.append(node)

            if self.end not in nodes:
                nodes.append(self.end)

            if self.start not in nodes:
                nodes.insert(0, self.start)

            segment_to_nodes[self] = nodes

        return segment_to_nodes[self]

    def plot(self, ax=None, color='k', alpha=1, arrow=False, width=None,
             plot_points=False):
        if ax is None:
            fig, ax = plt.subplots()

        p1, p2 = self.start, self.end
        if arrow:
            if plot_points:
                ax.plot([p1[0], p2[0]], [p1[1], p2[1]], color=color,
                        alpha=alpha, style='o-')
            else:
                ax.plot([p1[0], p2[0]], [p1[1], p2[1]], color=color,
                        alpha=alpha)

            length = ((p1[0] - p2[0]) ** 2 + (p1[1] - p2[1]) ** 2) ** 0.5
            if width is None:
                width = length / 1000.
                head_length = length / 20.
                head_width = head_length / 2.
            else:
                head_width = 2 * width
                head_length = head_width
            ax.arrow(p1[0], p1[1],
                     (p2[0] - p1[0]) / length * (length - head_length),
                     (p2[1] - p1[1]) / length * (length - head_length),
                     head_width=head_width, fc='b', linewidth=0,
                     head_length=head_length, width=width, alpha=0.3)
        else:
            if width is None:
                width = 1
            if plot_points:
                ax.plot([p1[0], p2[0]], [p1[1], p2[1]], color=color,
                        marker='o', linewidth=width, alpha=alpha)
            else:
                ax.plot([p1[0], p2[0]], [p1[1], p2[1]], color=color,
                        linewidth=width, alpha=alpha)
        return ax

    def to_3d(self, plane_origin, x1, x2):
        start = self.start.to_3d(plane_origin, x1, x2)
        end = self.end.to_3d(plane_origin, x1, x2)
        return LineSegment3D(start, end, name=self.name)

    def reverse(self):
        return LineSegment2D(self.end.copy(), self.start.copy())

    def to_line(self):
        return Line2D(self.start, self.end)

    def rotation(self, center: volmdlr.Point2D, angle: float):
        """
        LineSegment2D rotation
        :param center: rotation center
        :param angle: angle rotation
        :return: a new rotated LineSegment2D
        """
        return LineSegment2D(self.start.rotation(center, angle),
                             self.end.rotation(center, angle))

    def rotation_inplace(self, center: volmdlr.Point2D, angle: float):
        """
        LineSegment2D rotation. Object is updated inplace
        :param center: rotation center
        :param angle: rotation angle
        """
        for point in [self.start, self.end]:
            point.rotation_inplace(center, angle)

    def translation(self, offset: volmdlr.Vector2D):
        """
        LineSegment2D translation
        :param offset: translation vector
        :return: A new translated LineSegment2D
        """
        return LineSegment2D(self.start.translation(offset),
                             self.end.translation(offset))

    def translation_inplace(self, offset: volmdlr.Vector2D):
        """
        LineSegment2D translation. Object is updated inplace
        :param offset: translation vector
        """
        for point in [self.start, self.end]:
            point.translation_inplace(offset)

    def frame_mapping(self, frame: volmdlr.Frame2D, side: str):
        """
        Changes vector frame_mapping and return a new LineSegment2D
        side = 'old' or 'new'
        """
        if side == 'old':
            new_start = frame.old_coordinates(self.start)
            new_end = frame.old_coordinates(self.end)
        elif side == 'new':
            new_start = frame.new_coordinates(self.start)
            new_end = frame.new_coordinates(self.end)
        else:
            raise ValueError(f'Please Enter a valid side: old or new')
        return LineSegment2D(new_start, new_end)

    def frame_mapping_inplace(self, frame: volmdlr.Frame2D, side: str):
        """
        Changes vector frame_mapping and the object is updated inplace
        side = 'old' or 'new'
        """
        if side == 'old':
            new_start = frame.old_coordinates(self.start)
            new_end = frame.old_coordinates(self.end)
        elif side == 'new':
            new_start = frame.new_coordinates(self.start)
            new_end = frame.new_coordinates(self.end)
        else:
            raise ValueError(f'Please Enter a valid side: old or new')
        self.start = new_start
        self.end = new_end

    def plot_data(self, edge_style: plot_data.EdgeStyle = None):
        return plot_data.LineSegment2D([self.start.x, self.start.y],
                                       [self.end.x, self.end.y],
                                       edge_style=edge_style)

    def CreateTangentCircle(self, point, other_line):
        circle1, circle2 = Line2D.CreateTangentCircle(other_line, point, self)
        if circle1 is not None:
            point_J1, curv_abs1 = Line2D.point_projection(self, circle1.center)
            if curv_abs1 < 0. or curv_abs1 > self.length():
                circle1 = None
        if circle2 is not None:
            point_J2, curv_abs2 = Line2D.point_projection(self, circle2.center)
            if curv_abs2 < 0. or curv_abs2 > self.length():
                circle2 = None
        return circle1, circle2

    # def polygon_points(self, angle_resolution=0):
    #     return [self.start, self.end]

    def polygon_points(self, min_x_density=None, min_y_density=None):
        n = 0  # Number of points to insert between start and end
        if min_x_density:
            dx = abs(self.start[0] - self.end[0])
            n = max(n, math.floor(dx * min_x_density))
        if min_y_density:
            dy = abs(self.start[1] - self.end[1])
            n = max(n, math.floor(dy * min_y_density))

        if n:
            l = self.length()
            return [self.point_at_abscissa(i * l / (n + 1)) for i in
                    range(n + 2)]
        else:
            return [self.start, self.end]

    def infinite_primitive(self, offset):
        n = self.normal_vector()
        offset_point_1 = self.start + offset * \
            n

        offset_point_2 = self.end + offset * \
            n

        return Line2D(offset_point_1, offset_point_2)

    # def border_primitive(self,infinite_primitive:volmdlr.core.Primitive2D,intersection,position):
    #     if position == 0 :
    #         return LineSegment2D(infinite_primitive.point1,intersection)
    #     else :
    #         return LineSegment2D(intersection,infinite_primitive.point2)

    def discretization_points(self, n: int):
        '''
        discretize a LineSegment2D to have "n" points (including start and end points)
        '''

        return [self.point_at_abscissa(i * self.length() / (n - 1)) for i in range(n)]

    def to_wire(self, n: int):
        '''
        convert a linesegment2d to a wire2d defined with 'n' line_segments
        '''

        points = self.discretise(n)
        return volmdlr.wires.Wire2D.from_points(points)

    def nearest_point_to(self, point):
        '''
        find out the nearest point on the linesegment to point
        '''

        points = self.discretization_points(500)
        return point.nearest_point(points)

    def axial_symmetry(self, line):
        '''
        finds out the symmetric linesegment2d according to a line
        '''

        points_symmetry = [point.axial_symmetry(line) for point in [self.start, self.end]]

        return self.__class__(points_symmetry[0], points_symmetry[1])


class Arc(Edge):
    def __init__(self, start,
                 end,
                 interior,
                 name: str = ''):
        Edge.__init__(self, start=start, end=end, name=name)
        self.interior = interior
        self._utd_clockwise_and_trigowise_paths = False
        self._clockwise_and_trigowise_paths = None
        self._radius = None

    @property
    def center(self):
        """
        Gets the arc's center
        :return: The center of the arc
        """
        raise NotImplementedError(
            'the property method center must be overloaded by subclassing'
            'class if not a given parameter')

    @property
    def angle(self):
        """
        Gets the angle of the arc
        :return: The angle of the arc
        """
        return NotImplementedError(
            'the property method angle must be overloaded by subclassing'
            'class if not a given parameter')

    @property
    def is_trigo(self):
        """
        Verifies if arc is trigowise or clockwise
        :return: True if trigowise or False otherwise
        """
        return NotImplementedError(
            'the property method is_trigo must be overloaded by subclassing'
            'class if not a given parameter')

    @property
    def radius(self):
        if not self._radius:
            self._radius = (self.start - self.center).norm()
        return self._radius

    def length(self):
        """
        Calculates the length of the Arc, with its radius and it arc angle
        :return: the length fo the Arc
        """
        return self.radius * abs(self.angle)

    def point_at_abscissa(self, curvilinear_abscissa):
        if self.is_trigo:
            return self.start.rotation(self.center,
                                       curvilinear_abscissa / self.radius)
        else:
            return self.start.rotation(self.center,
                                       -curvilinear_abscissa / self.radius)

    @staticmethod
    def get_clockwise_and_trigowise_paths(radius_1, radius_2, radius_i):
        """
        :param radius_1: radius from center to start point
        :param radius_2: radius form center ro end point
        :param radius_i: radius from center to interior point
        :return: the clockwise and trigowise paths
        """
        angle1 = math.atan2(radius_1.y, radius_1.x)
        anglei = math.atan2(radius_i.y, radius_i.x)
        angle2 = math.atan2(radius_2.y, radius_2.x)

        # Going trigo/clock wise from start to interior
        if anglei < angle1:
            trigowise_path = (anglei + volmdlr.TWO_PI) - angle1
            clockwise_path = angle1 - anglei
        else:
            trigowise_path = anglei - angle1
            clockwise_path = angle1 - anglei + volmdlr.TWO_PI

        # Going trigo wise from interior to interior
        if angle2 < anglei:
            trigowise_path += (angle2 + volmdlr.TWO_PI) - anglei
            clockwise_path += anglei - angle2
        else:
            trigowise_path += angle2 - anglei
            clockwise_path += anglei - angle2 + volmdlr.TWO_PI
        return clockwise_path, trigowise_path

    def middle_point(self):
        return self.point_at_abscissa(0.5 * self.length())

    def polygon_points(self, angle_resolution=40):
        number_points = math.ceil(self.angle * angle_resolution) + 2
        l = self.length()
        return [self.point_at_abscissa(i * l / number_points)
                for i in range(number_points)]

    def discretise(self, n: float):

        arc_to_nodes = {}
        nodes = []
        if n * self.length() < 1:
            arc_to_nodes[self] = [self.start, self.end]
        else:
            n0 = int(math.ceil(n * self.length()))
            l0 = self.length() / n0

            for k in range(n0):
                node = self.point_at_abscissa(k * l0)

                nodes.append(node)
            nodes.insert(len(nodes), self.end)

            arc_to_nodes[self] = nodes

        return arc_to_nodes[self]

    def point_distance(self, point):
        points = self.polygon_points(angle_resolution=100)
        return point.point_distance(point.nearest_point(points))


class Arc2D(Arc):
    """
    angle: the angle measure always >= 0
    """

    def __init__(self,
                 start: volmdlr.Point2D,
                 interior: volmdlr.Point2D,
                 end: volmdlr.Point2D,
                 name: str = ''):
        self._utd_center = False
        self._utd_is_trigo = False
        self._utd_angle = False
        self._center = None
        self._is_trigo = None
        self._angle = None
        Arc.__init__(self, start=start, end=end, interior=interior, name=name)
        start_to_center = start - self.center
        end_to_center = end - self.center
        angle1 = math.atan2(start_to_center.y, start_to_center.x)
        angle2 = math.atan2(end_to_center.y, end_to_center.x)
        if self.is_trigo:
            self.angle1 = angle1
            self.angle2 = angle2
        else:
            self.angle1 = angle2
            self.angle2 = angle1

    @property
    def center(self):
        if not self._utd_center:
            self._center = self.get_center()
            self._utd_center = True
        return self._center

    def get_center(self):
        xi, yi = self.interior.x, self.interior.y
        xe, ye = self.end.x, self.end.y
        xs, ys = self.start.x, self.start.y
        try:
            A = volmdlr.Matrix22(2 * (xs - xi), 2 * (ys - yi),
                                 2 * (xs - xe), 2 * (ys - ye))
            b = - volmdlr.Vector2D(xi ** 2 + yi ** 2 - xs ** 2 - ys ** 2,
                                   xe ** 2 + ye ** 2 - xs ** 2 - ys ** 2)
            inv_A = A.inverse()
            x = inv_A.vector_multiplication(b)
            center = volmdlr.Point2D(x.x, x.y)
        except ValueError:
            A = npy.array([[2 * (xs - xi), 2 * (ys - yi)],
                           [2 * (xs - xe), 2 * (ys - ye)]])
            b = - npy.array([xi ** 2 + yi ** 2 - xs ** 2 - ys ** 2,
                             xe ** 2 + ye ** 2 - xs ** 2 - ys ** 2])
            center = volmdlr.Point2D(*npy.linalg.solve(A, b))
        return center

    @property
    def is_trigo(self):
        if not self._utd_is_trigo:
            self._is_trigo = self.get_arc_direction()
            self._utd_is_trigo = True
        return self._is_trigo

    @property
    def clockwise_and_trigowise_paths(self):
        if not self._utd_clockwise_and_trigowise_paths:
            radius_1 = self.start - self.center
            radius_2 = self.end - self.center
            radius_i = self.interior - self.center
            self._clockwise_and_trigowise_paths =\
                self.get_clockwise_and_trigowise_paths(radius_1,
                                                       radius_2,
                                                       radius_i)
            self._utd_clockwise_and_trigowise_paths = True
        return self._clockwise_and_trigowise_paths

    def get_arc_direction(self):
        clockwise_path, trigowise_path =\
            self.clockwise_and_trigowise_paths
        if clockwise_path > trigowise_path:
            return True
        return False

    @property
    def angle(self):
        if not self._utd_angle:
            self._angle = self.get_angle()
            self._utd_angle = True
        return self._angle

    def get_angle(self):
        clockwise_path, trigowise_path = \
            self.clockwise_and_trigowise_paths
        if self.is_trigo:
            return trigowise_path
        return clockwise_path

    def _get_points(self):
        return [self.start, self.interior, self.end]

    points = property(_get_points)

    def point_distance(self, point):
        vector_start = self.start - self.center
        vector_point = point - self.center
        vector_end = self.end - self.center
        if self.is_trigo:
            vector_start, vector_end = vector_end, vector_start
        arc_angle = volmdlr.core.clockwise_angle(vector_start, vector_end)
        point_angle = volmdlr.core.clockwise_angle(vector_start, vector_point)
        if point_angle <= arc_angle:
            return abs(
                LineSegment2D(point, self.center).length() - self.radius)
        else:
            return min(LineSegment2D(point, self.start).length(),
                       LineSegment2D(point, self.end).length())

    def to_circle(self):
        return volmdlr.wires.Circle2D(self.center, self.radius)

    def line_intersections(self, line2d: Line2D):
        circle = self.to_circle()
        circle_intersection_points = circle.line_intersections(line2d)

        # print(circle_intersection_points)
        intersection_points = []
        for pt in circle_intersection_points:
            if self.point_belongs(pt):
                intersection_points.append(pt)
        return intersection_points

    def abscissa(self, point2d: volmdlr.Point2D, tol=1e-9):
        p = point2d - self.center
        u = self.start - self.center
        u.normalize()
        if self.is_trigo:
            v = u.normal_vector()
        else:
            v = -u.normal_vector()

        x, y = p.dot(u), p.dot(v)
        theta = math.atan2(y, x)
        if theta < -tol or theta > self.angle + tol:
            raise ValueError('Point not in arc')

        if theta < 0:
            return 0.
        if theta > self.angle:
            return self.angle * self.radius

        return self.radius * theta

    def direction_vector(self, abscissa: float):
        """
        :param abscissa: defines where in the Arc2D the
        direction vector is to be calculated
        :return: The direction vector of the Arc2D
        """
        return -self.normal_vector(abscissa=abscissa).normal_vector()

    def unit_direction_vector(self, abscissa: float):
        """
        :param abscissa: defines where in the Arc2D the
        unit direction vector is to be calculated
        :return: The unit direction vector of the Arc2D
        """
        direction_vector = self.direction_vector(abscissa)
        direction_vector.normalize()
        return direction_vector

    def normal_vector(self, abscissa: float):
        """
        :param abscissa: defines where in the Arc2D the
        normal vector is to be calculated
        :return: The normal vector of the Arc2D
        """
        point = self.point_at_abscissa(abscissa)
        # if self.is_trigo:
        normal_vector = self.center - point
        # else:
        #     normal_vector = point - self.center
        return normal_vector

    def unit_normal_vector(self, abscissa: float):
        """
        :param abscissa: defines where in the Arc2D the
        unit normal vector is to be calculated
        :return: The unit normal vector of the Arc2D
        """
        normal_vector = self.normal_vector(abscissa)
        normal_vector.normalize()
        return normal_vector

    def area(self):
        return self.radius ** 2 * self.angle / 2

    def center_of_mass(self):
        #        u=self.middle.vector-self.center.vector
        u = self.middle_point() - self.center
        u.normalize()
        # alpha = abs(self.angle)
        return self.center + 4 / (3 * self.angle) * self.radius * math.sin(
            self.angle * 0.5) * u

    def bounding_rectangle(self):
        # TODO: Enhance this!!!
        return (self.center.x - self.radius, self.center.x + self.radius,
                self.center.y - self.radius, self.center.y + self.radius)

    def straight_line_area(self):
        if self.angle >= math.pi:
            angle = volmdlr.TWO_PI - self.angle
            area = math.pi * self.radius ** 2 - 0.5 * self.radius ** 2 * (
                    angle - math.sin(angle))
        else:
            angle = self.angle
            area = 0.5 * self.radius ** 2 * (angle - math.sin(angle))

        if self.is_trigo:
            return area
        else:
            return -area

    def straight_line_second_moment_area(self, point: volmdlr.Point2D):

        if self.angle2 < self.angle1:
            angle2 = self.angle2 + volmdlr.TWO_PI

        else:
            angle2 = self.angle2
        angle1 = self.angle1

        # Full arc section
        Ix1 = self.radius ** 4 / 8 * (angle2 - angle1 + 0.5 * (
                math.sin(2 * angle1) - math.sin(2 * angle2)))
        Iy1 = self.radius ** 4 / 8 * (angle2 - angle1 + 0.5 * (
                math.sin(2 * angle2) - math.sin(2 * angle1)))
        Ixy1 = self.radius ** 4 / 8 * (
                math.cos(angle1) ** 2 - math.cos(angle2) ** 2)

        # Triangle
        xi, yi = (self.start - self.center)
        xj, yj = (self.end - self.center)
        Ix2 = (yi ** 2 + yi * yj + yj ** 2) * (xi * yj - xj * yi) / 12.
        Iy2 = (xi ** 2 + xi * xj + xj ** 2) * (xi * yj - xj * yi) / 12.
        Ixy2 = (xi * yj + 2 * xi * yi + 2 * xj * yj + xj * yi) * (
                xi * yj - xj * yi) / 24.
        if Ix2 < 0.:
            Ix2, Iy2, Ixy2 = -Ix2, -Iy2, -Ixy2
        if self.angle < math.pi:
            if self.is_trigo:
                Ix = Ix1 - Ix2
                Iy = Iy1 - Iy2
                Ixy = Ixy1 - Ixy2
            else:
                Ix = Ix2 - Ix1
                Iy = Iy2 - Iy1
                Ixy = Ixy2 - Ixy1
        else:
            # print('Ixy12', Ixy1, Ixy2)
            if self.is_trigo:
                Ix = Ix1 + Ix2
                Iy = Iy1 + Iy2
                Ixy = Ixy1 + Ixy2
            else:
                Ix = -Ix2 - Ix1
                Iy = -Iy2 - Iy1
                Ixy = -Ixy2 - Ixy1

        return volmdlr.geometry.huygens2d(Ix, Iy, Ixy,
                                          self.straight_line_area(),
                                          self.center,
                                          point)

    def straight_line_center_of_mass(self):
        if self.angle == math.pi:
            return self.center_of_mass()

        u = self.middle_point() - self.center
        u.normalize()
        if self.angle >= math.pi:
            u = -u
        bissec = Line2D(self.center, self.center + u)
        string = Line2D(self.start, self.end)
        p = volmdlr.Point2D.line_intersection(bissec, string)
        a = p.point_distance(self.start)
        h = p.point_distance(self.center)
        triangle_area = h * a
        # alpha = abs(self.angle)
        triangle_cog = self.center + 2 / 3. * h * u
        if self.angle < math.pi:
            cog = (
                          self.center_of_mass() * self.area() - triangle_area * triangle_cog) / abs(
                self.straight_line_area())
        else:
            cog = (
                          self.center_of_mass() * self.area() + triangle_area * triangle_cog) / abs(
                self.straight_line_area())

        # ax = self.plot()
        # bissec.plot(ax=ax, color='grey')
        # self.center.plot(ax=ax)
        # string.plot(ax=ax, color='grey')
        # triangle_cog.plot(ax=ax, color='green')
        # self.center_of_mass().plot(ax=ax, color='red')
        #
        # cog_line = Line2D(volmdlr.O2D, self.center_of_mass()*self.area()-triangle_area*triangle_cog)
        # cog_line.plot(ax=ax)
        #
        # cog.plot(ax=ax, color='b')
        # ax.set_aspect('equal')
        return cog

    def plot(self, ax=None, color='k', alpha=1, plot_points=False):
        if ax is None:
            fig, ax = plt.subplots()

        if plot_points:
            for p in [self.center, self.start, self.interior, self.end]:
                p.plot(ax=ax, color=color, alpha=alpha)

        ax.add_patch(matplotlib.patches.Arc(self.center, 2 * self.radius,
                                            2 * self.radius, angle=0,
                                            theta1=self.angle1 * 0.5 / math.pi * 360,
                                            theta2=self.angle2 * 0.5 / math.pi * 360,
                                            color=color,
                                            alpha=alpha))

        return ax

    def to_3d(self, plane_origin, x, y):
        ps = self.start.to_3d(plane_origin, x, y)
        pi = self.interior.to_3d(plane_origin, x, y)
        pe = self.end.to_3d(plane_origin, x, y)

        return volmdlr.edges.Arc3D(ps, pi, pe, name=self.name)

    def rotation(self, center: volmdlr.Point2D, angle: float):
        """
        Arc2D rotation
        :param center: rotation center
        :param angle: angle rotation
        :return: a new rotated Arc2D
        """
        return Arc2D(*[point.rotation(center, angle,) for point in
                       [self.start, self.interior, self.end]])

    def rotation_inplace(self, center: volmdlr.Point2D, angle: float):
        """
        Arc2D rotation. Object is updated inplace
        :param center: rotation center
        :param angle: rotation angle
        """
        self.start.rotation_inplace(center, angle)
        self.interior.rotation_inplace(center, angle)
        self.end.rotation_inplace(center, angle)

    def translation(self, offset: volmdlr.Vector2D):
        """
        Arc2D translation
        :param offset: translation vector
        :return: A new translated Arc2D
        """
        return Arc2D(*[point.translation(offset) for point in
                       [self.start, self.interior, self.end]])

    def translation_inplace(self, offset: volmdlr.Vector2D):
        """
        Arc2D translation. Object is updated inplace
        :param offset: translation vector
        """
        self.start.translation_inplace(offset)
        self.interior.translation_inplace(offset)
        self.end.translation_inplace(offset)

    def frame_mapping(self, frame: volmdlr.Frame2D, side: str):
        """
        Changes vector frame_mapping and return a new Arc2D
        side = 'old' or 'new'
        """
        return Arc2D(*[point.frame_mapping(frame, side) for point in
                       [self.start, self.interior, self.end]])

    def frame_mapping_inplace(self, frame: volmdlr.Frame2D, side: str):
        """
        Changes vector frame_mapping and the object is updated inplace
        side = 'old' or 'new'
        """
        self.__init__(*[point.frame_mapping(frame, side) for point in
                        [self.start, self.interior, self.end]])

    def second_moment_area(self, point):
        """
        Second moment area of part of disk
        """
        if self.angle2 < self.angle1:
            angle2 = self.angle2 + volmdlr.TWO_PI

        else:
            angle2 = self.angle2
        angle1 = self.angle1

        Ix = self.radius ** 4 / 8 * (angle2 - angle1 + 0.5 * (
                math.sin(2 * angle1) - math.sin(2 * angle2)))
        Iy = self.radius ** 4 / 8 * (angle2 - angle1 + 0.5 * (
                math.sin(2 * angle2) - math.sin(2 * angle1)))
        Ixy = self.radius ** 4 / 8 * (
                math.cos(angle1) ** 2 - math.cos(angle2) ** 2)
        # Ic = npy.array([[Ix, Ixy], [Ixy, Iy]])

        # Must be computed at center, so huygens related to center
        return volmdlr.geometry.huygens2d(Ix, Iy, Ixy, self.area(),
                                          self.center, point)

    def plot_data(self, edge_style: plot_data.EdgeStyle = None,
                  anticlockwise: bool = None):

        list_node = self.polygon_points()
        data = []
        for nd in list_node:
            data.append({'x': nd.x, 'y': nd.y})
        return plot_data.Arc2D(cx=self.center.x,
                               cy=self.center.y,
                               r=self.radius,
                               start_angle=self.angle1,
                               end_angle=self.angle2,
                               edge_style=edge_style,
                               data=data,
                               anticlockwise=anticlockwise,
                               name=self.name)

    def copy(self, *args, **kwargs):
        return Arc2D(self.start.copy(),
                     self.interior.copy(),
                     self.end.copy())

    def split(self, split_point: volmdlr.Point2D):
        abscissa = self.abscissa(split_point)

        return [Arc2D(self.start,
                      self.point_at_abscissa(0.5 * abscissa),
                      split_point),
                Arc2D(split_point,
                      self.point_at_abscissa(1.5 * abscissa),
                      self.end)
                ]

    def infinite_primitive(self, offset):

        if not self.is_trigo:
            radius = self.radius + offset
        else:
            radius = self.radius - offset

        return FullArc2D(self.center,
                         self.center + radius * volmdlr.Point2D(1, 0.),
                         is_trigo=self.is_trigo)

    def complementary(self):

        interior = self.middle_point().rotation(self.center, math.pi)
        return Arc2D(self.start, interior, self.end)

    def point_belongs(self, point2d, abs_tol=1e-10):
        '''
        check if a point2d belongs to the arc_2d or not
        '''

        def f(x):
            return (point2d - self.point_at_abscissa(x)).norm()
        length_ = self.length()
        x = npy.linspace(0, length_, 5)
        x_init = []
        for xi in x:
            x_init.append(xi)

        for x0 in x_init:
            z = scp.optimize.least_squares(f, x0=x0, bounds=([0, length_]))
            if z.fun < abs_tol:
                return True
        return False

    def to_wire(self, angle_resolution: float = 10.):
        '''
        convert an arc to a wire2d defined with line_segments
        '''

        return volmdlr.wires.Wire2D.from_points(self.polygon_points(angle_resolution))

    def axial_symmetry(self, line):
        '''
        finds out the symmetric arc2d according to a line
        '''

        points_symmetry = [point.axial_symmetry(line) for point in [self.start, self.interior, self.end]]

        return self.__class__(start=points_symmetry[0],
                              interior=points_symmetry[1],
                              end=points_symmetry[2])


class FullArc2D(Arc2D):
    """
    An edge that starts at start_end, ends at the same point after having described
    a circle
    """

    def __init__(self, center: volmdlr.Point2D, start_end: volmdlr.Point2D,
                 name: str = ''):
        self.__center = center
        interior = start_end.rotation(center, math.pi)
        Arc2D.__init__(self, start=start_end, interior=interior,
                       end=start_end, name=name)  # !!! this is dangerous

    @property
    def is_trigo(self):
        return True

    @property
    def center(self):
        return self.__center

    @property
    def angle(self):
        return volmdlr.TWO_PI

    def to_dict(self, use_pointers: bool = False, memo=None, path: str = '#'):
        dict_ = self.base_dict()
        dict_['center'] = self.center.to_dict(use_pointers=use_pointers, memo=memo, path=path + '/center')
        dict_['radius'] = self.radius
        dict_['angle'] = self.angle
        dict_['is_trigo'] = self.is_trigo
        dict_['start_end'] = self.start.to_dict(use_pointers=use_pointers, memo=memo, path=path + '/start_end')
        dict_['name'] = self.name
        return dict_

    def copy(self, *args, **kwargs):
        return FullArc2D(self.center.copy(), self.start.copy())

    @classmethod
    def dict_to_object(cls, dict_, global_dict=None, pointers_memo: Dict[str, Any] = None, path: str = '#'):
        center = volmdlr.Point2D.dict_to_object(dict_['center'])
        start_end = volmdlr.Point2D.dict_to_object(dict_['start_end'])

        return cls(center, start_end, name=dict_['name'])

    def __hash__(self):
        return hash(self.radius)
        # return hash(self.center) + 5*hash(self.start)

    def __eq__(self, other_arc):
        if self.__class__.__name__ != other_arc.__class__.__name__:
            return False
        return (self.center == other_arc.center) \
            and (self.start_end == other_arc.start_end)

    def straight_line_area(self):
        area = self.area()
        return area

    def center_of_mass(self):
        return self.center

    def straight_line_center_of_mass(self):
        return self.center_of_mass()

    def to_3d(self, plane_origin, x, y):
        center = self.center.to_3d(plane_origin, x, y)
        start = self.start.to_3d(plane_origin, x, y)
        z = x.cross(y)
        z.normalize()

        return FullArc3D(center, start, z)

    def rotation(self, center: volmdlr.Point2D, angle: float):
        new_center = self._center.rotation(center, angle, True)
        new_start_end = self.start.rotation(center, angle, True)
        return FullArc2D(new_center, new_start_end)

    def rotation_inplace(self, center: volmdlr.Point2D, angle: float):
        self._center.rotation(center, angle, False)
        self.start.rotation(center, angle, False)
        self.interior.rotation(center, angle, False)
        self.end.rotation(center, angle, False)

    def translation(self, offset: volmdlr.Vector2D):
        new_center = self._center.translation(offset)
        new_start_end = self.start.translation(offset)
        return FullArc2D(new_center, new_start_end)

    def translation_inplace(self, offset: volmdlr.Vector2D):
        self._center.translation_inplace(offset)
        self.start.translation_inplace(offset)
        self.end.translation_inplace(offset)
        self.interior.translation_inplace(offset)

    def frame_mapping(self, frame: volmdlr.Frame2D, side: str):
        """
        side = 'old' or 'new'
        """
        return FullArc2D(*[point.frame_mapping(frame, side) for point in
                           [self._center, self.start]])

    def frame_mapping_inplace(self, frame: volmdlr.Frame2D, side: str):
        [p.frame_mapping_inplace(frame, side) for p in
         [self._center, self.start, self.end, self.interior]]

    def polygonization(self):
        # def polygon_points(self, points_per_radian=10):
        # densities = []
        # for d in [min_x_density, min_y_density]:
        #     if d:
        #         densities.append(d)
        # if densities:
        #     number_points = max(number_points,
        #                         min(densities) * self.angle * self.radius)

        return volmdlr.wires.ClosedPolygon2D(self.polygon_points())

    def plot(self, ax=None, color='k', alpha=1, plot_points=False,
             linestyle='-', linewidth=1):
        if ax is None:
            fig, ax = plt.subplots()

        if self.radius > 0:
            ax.add_patch(matplotlib.patches.Arc((self.center.x, self.center.y),
                                                2 * self.radius,
                                                2 * self.radius,
                                                angle=0,
                                                theta1=0,
                                                theta2=360,
                                                color=color,
                                                linestyle=linestyle,
                                                linewidth=linewidth))
        if plot_points:
            ax.plot([self.start.x], [self.start.y], 'o',
                    color=color, alpha=alpha)
        return ax

    def cut_between_two_points(self, point1, point2):

        x1, y1 = point1 - self.center
        x2, y2 = point2 - self.center

        angle1 = math.atan2(y1, x1)
        angle2 = math.atan2(y2, x2)
        if angle2 < angle1:
            angle2 += volmdlr.TWO_PI
        angle_i = 0.5 * (angle1 + angle2)
        interior = point1.rotation(self.center, angle_i)
        arc = Arc2D(point1, interior, point2)
        if self.is_trigo != arc.is_trigo:
            arc = arc.complementary()

        return arc

    def line_intersections(self, line2d: Line2D, tol=1e-9):
        # Duplicate from circle
        Q = self.center
        if line2d.points[0] == self.center:
            P1 = line2d.points[1]
            V = line2d.points[0] - line2d.points[1]
        else:
            P1 = line2d.points[0]
            V = line2d.points[1] - line2d.points[0]
        a = V.dot(V)
        b = 2 * V.dot(P1 - Q)
        c = P1.dot(P1) + Q.dot(Q) - 2 * P1.dot(Q) - self.radius ** 2

        disc = b ** 2 - 4 * a * c
        if math.isclose(disc, 0., abs_tol=tol):
            t1 = -b / (2 * a)
            return [P1 + t1 * V]

        elif disc > 0:
            sqrt_disc = math.sqrt(disc)
            t1 = (-b + sqrt_disc) / (2 * a)
            t2 = (-b - sqrt_disc) / (2 * a)
            return [P1 + t1 * V,
                    P1 + t2 * V]
        else:
            return []


class ArcEllipse2D(Edge):
    """

    """

    def __init__(self, start, interior, end, center, major_dir, name='',
                 extra=None):
        Edge.__init__(self, start, end, name)
        self.interior = interior
        self.center = center
        self.extra = extra
        self.major_dir = major_dir
        self.minor_dir = self.major_dir.deterministic_unit_normal_vector()

        frame = volmdlr.Frame2D(self.center, self.major_dir, self.minor_dir)
        start_new, end_new = frame.new_coordinates(
            self.start), frame.new_coordinates(self.end)
        interior_new, center_new = frame.new_coordinates(
            self.interior), frame.new_coordinates(self.center)

        # from :
        # https://math.stackexchange.com/questions/339126/how-to-draw-an-ellipse-if-a-center-and-3-arbitrary-points-on-it-are-given
        def theta_A_B(s, i, e,
                      c):  # theta=angle d'inclinaison ellipse par rapport à horizontal(sens horaire),A=demi grd axe, B=demi petit axe
            xs, ys, xi, yi, xe, ye = s[0] - c[0], s[1] - c[1], i[0] - c[0], i[
                1] - c[1], e[0] - c[0], e[1] - c[1]
            A = npy.array(([xs ** 2, ys ** 2, 2 * xs * ys],
                           [xi ** 2, yi ** 2, 2 * xi * yi],
                           [xe ** 2, ye ** 2, 2 * xe * ye]))
            invA = npy.linalg.inv(A)
            One = npy.array(([1],
                             [1],
                             [1]))
            C = npy.dot(invA, One)  # matrice colonne de taille 3
            theta = 0
            c1 = C[0] + C[1]
            c2 = (C[1] - C[0]) / math.cos(2 * theta)
            gdaxe = math.sqrt((2 / (c1 - c2)))
            ptax = math.sqrt((2 / (c1 + c2)))
            return theta, gdaxe, ptax

        if start == end:
            extra_new = frame.new_coordinates(self.extra)
            theta, A, B = theta_A_B(start_new, extra_new, interior_new,
                                    center_new)
        else:
            theta, A, B = theta_A_B(start_new, interior_new, end_new,
                                    center_new)

        self.Gradius = A
        self.Sradius = B
        self.theta = theta

        # Angle pour start
        u1, u2 = start_new.x / self.Gradius, start_new.y / self.Sradius
        angle1 = volmdlr.core.sin_cos_angle(u1, u2)
        # Angle pour end
        u3, u4 = end_new.x / self.Gradius, end_new.y / self.Sradius
        angle2 = volmdlr.core.sin_cos_angle(u3, u4)
        # Angle pour interior
        u5, u6 = interior_new.x / self.Gradius, interior_new.y / self.Sradius
        anglei = volmdlr.core.sin_cos_angle(u5, u6)

        # Going trigo/clock wise from start to interior
        if anglei < angle1:
            trigowise_path = (anglei + volmdlr.TWO_PI) - angle1
            clockwise_path = angle1 - anglei
        else:
            trigowise_path = anglei - angle1
            clockwise_path = angle1 - anglei + volmdlr.TWO_PI

        # Going trigo wise from interior to interior
        if angle2 < anglei:
            trigowise_path += (angle2 + volmdlr.TWO_PI) - anglei
            clockwise_path += anglei - angle2
        else:
            trigowise_path += angle2 - anglei
            clockwise_path += anglei - angle2 + volmdlr.TWO_PI

        if clockwise_path > trigowise_path:
            self.is_trigo = True
            self.angle = trigowise_path
        else:
            # Clock wise
            self.is_trigo = False
            self.angle = clockwise_path

        if self.start == self.end or self.angle == 0:
            self.angle = volmdlr.TWO_PI

        if self.is_trigo:  # sens trigo
            self.offset_angle = angle1
        else:
            self.offset_angle = angle2

    def _get_points(self):
        return self.polygon_points()

    points = property(_get_points)

    def polygon_points(self, angle_resolution=40):
        number_points_tesselation = math.ceil(
            angle_resolution * abs(0.5 * self.angle / math.pi))

        frame2d = volmdlr.Frame2D(self.center, self.major_dir, self.minor_dir)

        polygon_points_2D = [(volmdlr.Point2D((self.Gradius * math.cos(
            self.offset_angle + self.angle * i / (number_points_tesselation)),
                                               self.Sradius * math.sin(
                                                   self.offset_angle + self.angle * i / (
                                                       number_points_tesselation)))))
                             for i in
                             range(number_points_tesselation + 1)]

        global_points = []
        for pt in polygon_points_2D:
            global_points.append(frame2d.old_coordinates(pt))

        return global_points

    def to_3d(self, plane_origin, x, y):
        ps = self.start.to_3d(plane_origin, x, y)
        pi = self.interior.to_3d(plane_origin, x, y)
        pe = self.end.to_3d(plane_origin, x, y)
        pc = self.center.to_3d(plane_origin, x, y)
        if self.extra is None:
            pextra = None
        else:
            pextra = self.extra.to_3d(plane_origin, x, y)
        if ps == pe:
            p3 = pextra
        else:
            p3 = pe
        plane = volmdlr.faces.Plane3D.from_3_points(ps, pi, p3)
        n = plane.normal
        major_dir = self.major_dir.to_3d(plane_origin, x, y)
        major_dir.normalize()

        return ArcEllipse3D(ps, pi, pe, pc, major_dir, normal=n,
                            name=self.name, extra=pextra)

    def plot(self, ax=None, color='k', alpha=1):
        if ax is None:
            _, ax = plt.subplots()

        self.interior.plot(ax=ax, color='m')
        self.start.plot(ax=ax, color='r')
        self.end.plot(ax=ax, color='b')
        self.center.plot(ax=ax, color='y')

        x = []
        y = []
        for px, py in self.polygon_points():
            x.append(px)
            y.append(py)

        plt.plot(x, y, color=color, alpha=alpha)
        return ax

    def normal_vector(self, abscissa):
        raise NotImplementedError

    def unit_normal_vector(self, abscissa):
        raise NotImplementedError

    def direction_vector(self, abscissa):
        raise NotImplementedError

    def unit_direction_vector(self, abscissa):
        raise NotImplementedError


class Line3D(Line):
    _non_eq_attributes = ['name', 'basis_primitives', 'bounding_box']

    """
    Define an infinite line passing through the 2 points
    """

    def __init__(self, point1: volmdlr.Point3D, point2: volmdlr.Point3D,
                 name: str = ''):
        Line.__init__(self, point1, point2, name=name)
        self.bounding_box = self._bounding_box()

    def _bounding_box(self):
        # points = [self.point1, self.point2]
        # xmin = min([pt[0] for pt in points])
        # xmax = max([pt[0] for pt in points])
        # ymin = min([pt[1] for pt in points])
        # ymax = max([pt[1] for pt in points])
        # zmin = min([pt[2] for pt in points])
        # zmax = max([pt[2] for pt in points])

        xmin = min([self.point1[0], self.point2[0]])
        xmax = max([self.point1[0], self.point2[0]])
        ymin = min([self.point1[1], self.point2[1]])
        ymax = max([self.point1[1], self.point2[1]])
        zmin = min([self.point1[2], self.point2[2]])
        zmax = max([self.point1[2], self.point2[2]])

        return volmdlr.core.BoundingBox(xmin, xmax, ymin, ymax, zmin, zmax)

    def point_at_abscissa(self, curvilinear_abscissa):
        return self.point1 + (
                self.point2 - self.point1) * curvilinear_abscissa

    def point_belongs(self, point3d):
        if point3d == self.point1:
            v = point3d - self.point2
        else:
            v = point3d - self.point1

        return self.direction_vector().is_colinear_to(v)

    def point_distance(self, point):
        vector1 = point - self.start
        vector1.to_vector()
        vector2 = self.end - self.start
        vector2.to_vector()
        return vector1.cross(vector2).norm() / vector2.norm()

    def plot(self, ax=None, color='k', alpha=1, dashed=True):
        if ax is None:
            ax = Axes3D(plt.figure())

        # Line segment
        x = [self.point1.x, self.point2.x]
        y = [self.point1.y, self.point2.y]
        z = [self.point1.z, self.point2.z]
        ax.plot(x, y, z, color=color, alpha=alpha)

        # Drawing 3 times length of segment on each side
        u = self.point2 - self.point1
        v1 = (self.point1 - 3 * u)
        x1, y1, z1 = v1.x, v1.y, v1.z
        v2 = (self.point2 - 3 * u)
        x2, y2, z2 = v2.x, v2.y, v2.z
        if dashed:
            ax.plot([x1, x2], [y1, y2], [z1, z2], color=color,
                    dashes=[30, 5, 10, 5])
        else:
            ax.plot([x1, x2], [y1, y2], [z1, z2], color=color)
        return ax

    def plane_projection2d(self, center, x, y):
        return Line2D(self.points[0].plane_projection2d(center, x, y),
                      self.point2.plane_projection2d(center, x, y))

    def minimum_distance_points(self, other_line):
        """
        Returns the points on this line and the other line that are the closest
        of lines
        """
        u = self.point2 - self.point1
        v = other_line.point2 - other_line.point1
        w = self.point1 - other_line.point1
        a = u.dot(u)
        b = u.dot(v)
        c = v.dot(v)
        d = u.dot(w)
        e = v.dot(w)

        s = (b * e - c * d) / (a * c - b ** 2)
        t = (a * e - b * d) / (a * c - b ** 2)
        p1 = self.point1 + s * u
        p2 = other_line.point1 + t * v
        return p1, p2

    def rotation(self, center: volmdlr.Point3D, axis: volmdlr.Vector3D, angle: float):
        """
        Line3D rotation
        :param center: rotation center
        :param axis: rotation axis
        :param angle: angle rotation
        :return: a new rotated Line3D
        """

        return Line3D(*[p.rotation(center, axis, angle) for p in
                        [self.point1, self.point2]])

    def rotation_inplace(self, center: volmdlr.Point3D, axis: volmdlr.Vector3D, angle: float):
        """
        Line3D rotation. Object is updated inplace
        :param center: rotation center
        :param axis: rotation axis
        :param angle: rotation angle
        """
        for p in [self.point1, self.point2]:
            p.rotation_inplace(center, axis, angle)

    def translation(self, offset: volmdlr.Vector3D):
        """
        Line3D translation
        :param offset: translation vector
        :return: A new translated Line3D
        """
        return Line3D(*[point.translation(offset) for point in
                        [self.point1, self.point2]])

    def translation_inplace(self, offset: volmdlr.Vector3D):
        """
        Line3D translation. Object is updated inplace
        :param offset: translation vector
        """
        for point in [self.point1, self.point2]:
            point.translation_inplace(offset)

    def frame_mapping(self, frame: volmdlr.Frame3D, side: str):
        """
        Changes vector frame_mapping and return a new Line3D
        side = 'old' or 'new'
        """
        if side == 'old':
            new_start = frame.old_coordinates(self.point1)
            new_end = frame.old_coordinates(self.point2)
        elif side == 'new':
            new_start = frame.new_coordinates(self.point1)
            new_end = frame.new_coordinates(self.point2)
        else:
            raise ValueError(f'Please Enter a valid side: old or new')
        return Line3D(new_start, new_end)

    def frame_mapping_inplace(self, frame: volmdlr.Frame3D, side: str):
        """
        Changes Line3D frame_mapping and the object is updated inplace
        side = 'old' or 'new'
        """
        if side == 'old':
            new_start = frame.old_coordinates(self.point1)
            new_end = frame.old_coordinates(self.point2)
        elif side == 'new':
            new_start = frame.new_coordinates(self.point1)
            new_end = frame.new_coordinates(self.point2)
        else:
            raise ValueError(f'Please Enter a valid side: old or new')
        self.point1 = new_start
        self.point2 = new_end
        self.bounding_box = self._bounding_box()

    def trim(self, point1: volmdlr.Point3D, point2: volmdlr.Point3D):
        if not self.point_belongs(point1) or not self.point_belongs(point2):
            raise ValueError('Point not on curve')
        return Line3D(point1, point2)

    def copy(self, *args, **kwargs):
        return Line3D(*[p.copy() for p in self.points])

    @classmethod
    def from_step(cls, arguments, object_dict):
        point1 = object_dict[arguments[1]]
        direction = object_dict[arguments[2]]
        point2 = point1 + direction
        return cls(point1, point2, arguments[0][1:-1])

    def intersection(self, line2):

        x1 = self.point1.x
        y1 = self.point1.y
        z1 = self.point1.z
        x2 = self.point2.x
        y2 = self.point2.y
        z2 = self.point2.z
        x3 = line2.point1.x
        y3 = line2.point1.y
        z3 = line2.point1.z
        x4 = line2.point2.x
        y4 = line2.point2.y
        z4 = line2.point2.z

        if x3 == 0 and x4 == 0 and y4 - y3 == 0:
            x5, y5, z5 = x3, y3, z3
            x6, y6, z6 = x4, y4, z4
            x3, y3, z3 = x1, y1, z1
            x4, y4, z4 = x2, y2, z2
            x1, y1, z1 = x5, y5, z5
            x2, y2, z2 = x6, y6, z6

        elif y3 == 0 and y4 == 0 and x4 - x3 == 0:
            x5, y5, z5 = x3, y3, z3
            x6, y6, z6 = x4, y4, z4
            x3, y3, z3 = x1, y1, z1
            x4, y4, z4 = x2, y2, z2
            x1, y1, z1 = x5, y5, z5
            x2, y2, z2 = x6, y6, z6

        res, list_t1 = [], []

        # 2 unknown 3eq with t1 et t2 unknown

        if (x2 - x1 + y1 - y2) != 0 and (y4 - y3) != 0:
            t1 = (x3 - x1 + (x4 - x3) * (y1 - y3) / (y4 - y3)) / (
                    x2 - x1 + y1 - y2)
            t2 = (y1 - y3 + (y2 - y1) * t1) / (y4 - y3)
            res1 = z1 + (z2 - z1) * t1
            res2 = z3 + (z4 - z3) * t2
            list_t1.append(t1)
            res.append([res1, res2])

        if (z2 - z1 + y1 - y2) != 0 and (y4 - y3) != 0:
            t1 = (z3 - z1 + (z4 - z3) * (y1 - y3) / (y4 - y3)) / (
                    z2 - z1 + y1 - y2)
            t2 = (y1 - y3 + (y2 - y1) * t1) / (y4 - y3)
            res1 = x1 + (x2 - x1) * t1
            res2 = x3 + (x4 - x3) * t2
            list_t1.append(t1)
            res.append([res1, res2])

        if (z2 - z1 + x1 - x2) != 0 and (x4 - x3) != 0:
            t1 = (z3 - z1 + (z4 - z3) * (x1 - x3) / (x4 - x3)) / (
                    z2 - z1 + x1 - x2)
            t2 = (x1 - x3 + (x2 - x1) * t1) / (x4 - x3)
            res1 = y1 + (y2 - y1) * t1
            res2 = y3 + (y4 - y3) * t2
            list_t1.append(t1)
            res.append([res1, res2])

        if len(res) == 0:
            return None

        for pair, t1 in zip(res, list_t1):
            res1, res2 = pair[0], pair[1]
            if math.isclose(res1, res2,
                            abs_tol=1e-7):  # if there is an intersection point
                return volmdlr.Point3D(x1 + (x2 - x1) * t1,
                                       y1 + (y2 - y1) * t1,
                                       z1 + (z2 - z1) * t1)

        return None

    def to_step(self, current_id):
        p1_content, p1_id = self.point1.to_step(current_id)
        # p2_content, p2_id = self.point2.to_step(current_id+1)
        current_id = p1_id + 1
        u_content, u_id = volmdlr.Vector3D.to_step(
            self.unit_direction_vector(),
            current_id,
            vector=True)
        current_id = u_id + 1
        content = p1_content + u_content
        content += f"#{current_id} = LINE('{self.name}',#{p1_id},#{u_id});\n"
        return content, current_id


class LineSegment3D(LineSegment):
    """
    Define a line segment limited by two points
    """

    def __init__(self, start: volmdlr.Point3D, end: volmdlr.Point3D,
                 name: str = ''):
        self.points = [start, end]
        LineSegment.__init__(self, start=start, end=end, name=name)

        self._bbox = None

    @property
    def bounding_box(self):
        if not self._bbox:
            self._bbox = self._bounding_box()
        return self._bbox

    @bounding_box.setter
    def bounding_box(self, new_bounding_box):
        self._bbox = new_bounding_box

    def __hash__(self):
        return 2 + hash(self.start) + hash(self.end)

    def __eq__(self, other_linesegment3d):
        if other_linesegment3d.__class__ != self.__class__:
            return False
        return (self.start == other_linesegment3d.start
                and self.end == other_linesegment3d.end)

    def _bounding_box(self):

        xmin = min(self.start.x, self.end.x)
        xmax = max(self.start.x, self.end.x)
        ymin = min(self.start.y, self.end.y)
        ymax = max(self.start.y, self.end.y)
        zmin = min(self.start.z, self.end.z)
        zmax = max(self.start.z, self.end.z)

        return volmdlr.core.BoundingBox(xmin, xmax, ymin, ymax, zmin, zmax)

    def to_dict(self, *args, **kwargs):
        return {'object_class': 'volmdlr.edges.LineSegment3D',
                'name': self.name,
                'start': self.start.to_dict(),
                'end': self.end.to_dict()
                }

    def length(self):
        return self.end.point_distance(self.start)

    def point_at_abscissa(self, curvilinear_abscissa):
        return self.start + curvilinear_abscissa * (
                self.end - self.start) / self.length()

    def point_belongs(self, point, abs_tol=1e-7):
        distance = self.start.point_distance(point) + self.end.point_distance(
            point)
        if math.isclose(distance, self.length(), abs_tol=abs_tol):
            return True
        return False

    def normal_vector(self, abscissa=0.):
        return None

    def unit_normal_vector(self, abscissa=0.):
        return None

    def middle_point(self):
        return self.point_at_abscissa(0.5 * self.length())

    def point_distance(self, point):
        vector1 = point - self.start
        vector1.to_vector()
        vector2 = self.end - self.start
        vector2.to_vector()
        proj_dist = vector1.cross(vector2).norm() / vector2.norm()
        distance_start = self.start.point_distance(point)
        distance_end = self.end.point_distance(point)
        return min(proj_dist, distance_start, distance_end)

    def plane_projection2d(self, center, x, y):
        return LineSegment2D(self.start.plane_projection2d(center, x, y),
                             self.end.plane_projection2d(center, x, y))

    def intersection(self, segment2):
        x1 = self.start.x
        y1 = self.start.y
        z1 = self.start.z
        x2 = self.end.x
        y2 = self.end.y
        z2 = self.end.z
        x3 = segment2.start.x
        y3 = segment2.start.y
        z3 = segment2.start.z
        x4 = segment2.end.x
        y4 = segment2.end.y
        z4 = segment2.end.z

        if x3 == 0 and x4 == 0 and y4 - y3 == 0:
            x5, y5, z5 = x3, y3, z3
            x6, y6, z6 = x4, y4, z4
            x3, y3, z3 = x1, y1, z1
            x4, y4, z4 = x2, y2, z2
            x1, y1, z1 = x5, y5, z5
            x2, y2, z2 = x6, y6, z6

        elif y3 == 0 and y4 == 0 and x4 - x3 == 0:
            x5, y5, z5 = x3, y3, z3
            x6, y6, z6 = x4, y4, z4
            x3, y3, z3 = x1, y1, z1
            x4, y4, z4 = x2, y2, z2
            x1, y1, z1 = x5, y5, z5
            x2, y2, z2 = x6, y6, z6

        res, list_t1 = [], []

        # 2 unknown 3eq with t1 et t2 unknown
        if (x2 - x1 + y1 - y2) != 0 and (y4 - y3) != 0:
            t1 = (x3 - x1 + (x4 - x3) * (y1 - y3) / (y4 - y3)) / (
                    x2 - x1 + y1 - y2)
            t2 = (y1 - y3 + (y2 - y1) * t1) / (y4 - y3)
            res1 = z1 + (z2 - z1) * t1
            res2 = z3 + (z4 - z3) * t2
            list_t1.append(t1)
            res.append([res1, res2])

        if (z2 - z1 + y1 - y2) != 0 and (y4 - y3) != 0:
            t1 = (z3 - z1 + (z4 - z3) * (y1 - y3) / (y4 - y3)) / (
                    z2 - z1 + y1 - y2)
            t2 = (y1 - y3 + (y2 - y1) * t1) / (y4 - y3)
            res1 = x1 + (x2 - x1) * t1
            res2 = x3 + (x4 - x3) * t2
            list_t1.append(t1)
            res.append([res1, res2])

        if (z2 - z1 + x1 - x2) != 0 and (x4 - x3) != 0:
            t1 = (z3 - z1 + (z4 - z3) * (x1 - x3) / (x4 - x3)) / (
                    z2 - z1 + x1 - x2)
            t2 = (x1 - x3 + (x2 - x1) * t1) / (x4 - x3)
            res1 = y1 + (y2 - y1) * t1
            res2 = y3 + (y4 - y3) * t2
            list_t1.append(t1)
            res.append([res1, res2])

        if len(res) == 0:
            return None

        for pair, t1 in zip(res, list_t1):
            res1, res2 = pair[0], pair[1]
            if math.isclose(res1, res2,
                            abs_tol=1e-7):  # if there is an intersection point
                if t1 >= 0 or t1 <= 1:
                    return volmdlr.Point3D(x1 + (x2 - x1) * t1,
                                           y1 + (y2 - y1) * t1,
                                           z1 + (z2 - z1) * t1)

        return None

    def linesegment_intersection(self, linesegment):
        intersection = self.intersection(linesegment)
        if intersection in [self.start, self.end] and intersection in [linesegment.start, linesegment.end]:
            return intersection
        if intersection is not None:
            if self.point_belongs(intersection) and linesegment.point_belongs(intersection):
                return intersection
            return None
        return None

    def rotation(self, center: volmdlr.Point3D,
                 axis: volmdlr.Vector3D, angle: float):
        """
        LineSegment3D rotation
        :param center: rotation center
        :param axis: rotation axis
        :param angle: angle rotation
        :return: a new rotated LineSegment3D
        """
        return LineSegment3D(
            *[point.rotation(center, axis, angle) for point in self.points])

    def rotation_inplace(self, center: volmdlr.Point3D,
                         axis: volmdlr.Vector3D, angle: float):
        """
        Line2D rotation. Object is updated inplace
        :param center: rotation center
        :param axis: rotation axis
        :param angle: rotation angle
        """
        for point in self.points:
            point.rotation_inplace(center, axis, angle)
        self.bounding_box = self._bounding_box()

    def __contains__(self, point):

        point1, point2 = self.start, self.end
        axis = point2 - point1
        test = point.rotation(point1, axis, math.pi)
        if test == point:
            return True

        return False

    def translation(self, offset: volmdlr.Vector3D):
        """
        LineSegment3D translation
        :param offset: translation vector
        :return: A new translated LineSegment3D
        """
        return LineSegment3D(
            *[point.translation(offset) for point in self.points])

    def translation_inplace(self, offset: volmdlr.Vector3D):
        """
        LineSegment3D translation. Object is updated inplace
        :param offset: translation vector
        """
        for point in self.points:
            point.translation_inplace(offset)
        self.bounding_box = self._bounding_box()

    def frame_mapping(self, frame: volmdlr.Frame3D, side: str):
        """
        Changes LineSegment3D frame_mapping and return a new LineSegment3D
        side = 'old' or 'new'
        """
        if side == 'old':
            return LineSegment3D(
                *[frame.old_coordinates(point) for point in self.points])
        elif side == 'new':
            return LineSegment3D(
                *[frame.new_coordinates(point) for point in self.points])
        raise ValueError(f'Please Enter a valid side: old or new')

    def frame_mapping_inplace(self, frame: volmdlr.Frame3D, side: str):
        """
        Changes vector frame_mapping and the object is updated inplace
        side = 'old' or 'new'
        """
        if side == 'old':
            new_start = frame.old_coordinates(self.start)
            new_end = frame.old_coordinates(self.end)
        elif side == 'new':
            new_start = frame.new_coordinates(self.start)
            new_end = frame.new_coordinates(self.end)
        else:
            raise ValueError(f'Please Enter a valid side: old or new')
        self.start = new_start
        self.end = new_end
        self.bounding_box = self._bounding_box()

    def copy(self, *args, **kwargs):
        return LineSegment3D(self.start.copy(), self.end.copy())

    def plot(self, ax=None, color='k', alpha=1,
             edge_ends=False, edge_direction=False):
        if ax is None:
            fig = plt.figure()
            ax = fig.add_subplot(111, projection='3d')
        else:
            fig = ax.figure

        points = [self.start, self.end]
        x = [p.x for p in points]
        y = [p.y for p in points]
        z = [p.z for p in points]
        if edge_ends:
            ax.plot(x, y, z, color=color, alpha=alpha, marker='o')
        else:
            ax.plot(x, y, z, color=color, alpha=alpha)
        if edge_direction:
            x, y, z = self.point_at_abscissa(0.5 * self.length())
            u, v, w = 0.05 * self.direction_vector()
            ax.quiver(x, y, z, u, v, w, length=self.length() / 100,
                      arrow_length_ratio=5, normalize=True,
                      pivot='tip', color=color)
        return ax

    def plot2d(self, x_3D, y_3D, ax=None, color='k', width=None):
        if ax is None:
            fig = plt.figure()
            ax = fig.add_subplot(111, projection='3d')
        else:
            fig = ax.figure

        edge2D = self.plane_projection2d(volmdlr.O3D, x_3D, y_3D)
        edge2D.plot(ax=ax, color=color, width=width)
        return ax

    def plot_data(self, x_3D, y_3D, marker=None, color='black', stroke_width=1,
                  dash=False, opacity=1, arrow=False):
        edge2D = self.plane_projection2d(volmdlr.O3D, x_3D, y_3D)
        return edge2D.plot_data(marker, color, stroke_width,
                                dash, opacity, arrow)

    def FreeCADExport(self, name, ndigits=6):
        name = 'primitive' + str(name)
        x1, y1, z1 = round(1000 * self.start, ndigits)
        x2, y2, z2 = round(1000 * self.end, ndigits)
        return '{} = Part.LineSegment(fc.Vector({},{},{}),fc.Vector({},{},{}))\n'.format(
            name, x1, y1, z1, x2, y2, z2)

    def to_line(self):
        return Line3D(self.start, self.end)

    def babylon_script(self, color=(1, 1, 1), name='line', type_='line',
                       parent=None):
        if type_ in ['line', 'dashed']:
            s = 'var myPoints = [];\n'
            s += 'var point1 = new BABYLON.Vector3({},{},{});\n'.format(
                *self.start)
            s += 'myPoints.push(point1);\n'
            s += 'var point2 = new BABYLON.Vector3({},{},{});\n'.format(
                *self.end)
            s += 'myPoints.push(point2);\n'
            if type_ == 'line':
                s += 'var {} = BABYLON.MeshBuilder.CreateLines("lines", {{points: myPoints}}, scene);\n'.format(
                    name)
            elif type_ == 'dashed':
                s += 'var {} = BABYLON.MeshBuilder.CreateDashedLines("lines", {{points: myPoints, dashNb:20}}, scene);'.format(
                    name)
            s += '{}.color = new BABYLON.Color3{};\n'.format(name,
                                                             tuple(color))
        elif type_ == 'tube':
            radius = 0.03 * self.start.point_distance(self.end)
            s = 'var points = [new BABYLON.Vector3({},{},{}), new BABYLON.Vector3({},{},{})];\n'.format(
                *self.start, *self.end)
            s += 'var {} = BABYLON.MeshBuilder.CreateTube("frame_U", {{path: points, radius: {}}}, {});'.format(
                name, radius, parent)
        #            s += 'line.material = red_material;\n'

        else:
            raise NotImplementedError

        if parent is not None:
            s += '{}.parent = {};\n'.format(name, parent)

        return s

    def to_2d(self, plane_origin, x1, x2):
        p2D = [p.to_2d(plane_origin, x1, x2) for p in (self.start, self.end)]
        return LineSegment2D(*p2D, name=self.name)

    def reverse(self):
        return LineSegment3D(self.end.copy(), self.start.copy())

    def minimum_distance_points(self, other_line):
        """
        Returns the points on this line and the other line that are the closest
        of lines
        """
        u = self.end - self.start
        v = other_line.end - other_line.start
        w = self.start - other_line.start
        a = u.dot(u)
        b = u.dot(v)
        c = v.dot(v)
        d = u.dot(w)
        e = v.dot(w)
        if (a * c - b ** 2) != 0:
            s = (b * e - c * d) / (a * c - b ** 2)
            t = (a * e - b * d) / (a * c - b ** 2)
            p1 = self.start + s * u
            p2 = other_line.start + t * v
            return p1, p2
        else:
            return self.start, other_line.start

    def Matrix_distance(self, other_line):
        u = self.direction_vector()
        v = other_line.direction_vector()
        w = other_line.start - self.start

        a = u.dot(u)
        b = -u.dot(v)
        d = v.dot(v)

        e = w.dot(u)
        f = -w.dot(v)

        A = npy.array([[a, b],
                       [b, d]])
        B = npy.array([e, f])

        res = scp.optimize.lsq_linear(A, B, bounds=(0, 1))
        p1 = self.point_at_abscissa(res.x[0] * self.length())
        p2 = other_line.point_at_abscissa(
            res.x[1] * other_line.length())
        return p1, p2

    def parallele_distance(self, other_linesegment):
        ptA, ptB, ptC = self.start, self.end, other_linesegment.points[0]
        u = volmdlr.Vector3D((ptA - ptB).vector)
        u.normalize()
        plane1 = volmdlr.faces.Plane3D.from_3_points(ptA, ptB, ptC)
        v = u.cross(plane1.normal)  # distance vector
        # ptA = k*u + c*v + ptC
        res = (ptA - ptC).vector
        x, y, z = res[0], res[1], res[2]
        u1, u2, u3 = u.x, u.y, u.z
        v1, v2, v3 = v.x, v.y, v.z

        if (u1 * v2 - v1 * u2) != 0 and u1 != 0:
            c = (y * u1 - x * u2) / (u1 * v2 - v1 * u2)
            k = (x - c * v1) / u1
            if math.isclose(k * u3 + c * v3, z, abs_tol=1e-7):
                return k
        elif (u1 * v3 - v1 * u3) != 0 and u1 != 0:
            c = (z * u1 - x * u3) / (u1 * v3 - v1 * u3)
            k = (x - c * v1) / u1
            if math.isclose(k * u2 + c * v2, y, abs_tol=1e-7):
                return k
        elif (v1 * u2 - v2 * u1) != 0 and u2 != 0:
            c = (u2 * x - y * u1) / (v1 * u2 - v2 * u1)
            k = (y - c * v2) / u2
            if math.isclose(k * u3 + c * v3, z, abs_tol=1e-7):
                return k
        elif (v3 * u2 - v2 * u3) != 0 and u2 != 0:
            c = (u2 * z - y * u3) / (v3 * u2 - v2 * u3)
            k = (y - c * v2) / u2
            if math.isclose(k * u1 + c * v1, x, abs_tol=1e-7):
                return k
        elif (u1 * v3 - v1 * u3) != 0 and u3 != 0:
            c = (z * u1 - x * u3) / (u1 * v3 - v1 * u3)
            k = (z - c * v3) / u3
            if math.isclose(k * u2 + c * v2, y, abs_tol=1e-7):
                return k
        elif (u2 * v3 - v2 * u3) != 0 and u3 != 0:
            c = (z * u2 - y * u3) / (u2 * v3 - v2 * u3)
            k = (z - c * v3) / u3
            if math.isclose(k * u1 + c * v1, x, abs_tol=1e-7):
                return k
        else:
            return NotImplementedError

    def minimum_distance(self, element, return_points=False):
        if element.__class__ is Arc3D or element.__class__ is volmdlr.wires.Circle3D:
            pt1, pt2 = element.minimum_distance_points_line(self)
            if return_points:
                return pt1.point_distance(pt2), pt1, pt2
            else:
                return pt1.point_distance(pt2)

        elif element.__class__ is LineSegment3D:
            p1, p2 = self.Matrix_distance(element)
            if return_points:
                return p1.point_distance(p2), p1, p2
            else:
                return p1.point_distance(p2)

        elif element.__class__ is BSplineCurve3D:
            points = element.points
            lines = []
            dist_min = math.inf
            for p1, p2 in zip(points[0:-1], points[1:]):
                lines.append(LineSegment3D(p1, p2))
            for l in lines:
                p1, p2 = self.Matrix_distance(l)
                dist = p1.point_distance(p2)
                if dist < dist_min:
                    dist_min = dist
                    min_points = (p1, p2)
            if return_points:
                p1, p2 = min_points
                return dist_min, p1, p2
            else:
                return dist_min

        else:
            return NotImplementedError

    def extrusion(self, extrusion_vector):
        u = self.unit_direction_vector()
        v = extrusion_vector.copy()
        v.normalize()
        w = u.cross(v)
        l1 = self.length()
        l2 = extrusion_vector.norm()
        # outer_contour = Polygon2D([O2D, Point2D((l1, 0.)),
        #                            Point2D((l1, l2)), Point2D((0., l2))])
        plane = volmdlr.faces.Plane3D(volmdlr.Frame3D(self.start, u, v, w))
        return [plane.rectangular_cut(0, l1, 0, l2)]

    def revolution(self, axis_point, axis, angle):
        axis_line3d = Line3D(axis_point, axis_point + axis)
        if axis_line3d.point_belongs(self.start) and axis_line3d.point_belongs(
                self.end):
            return []

        p1_proj, _ = axis_line3d.point_projection(self.start)
        p2_proj, _ = axis_line3d.point_projection(self.end)
        d1 = self.start.point_distance(p1_proj)
        d2 = self.end.point_distance(p2_proj)
        if not math.isclose(d1, 0., abs_tol=1e-9):
            u = (self.start - p1_proj)  # Unit vector from p1_proj to p1
            u.normalize()
        elif not math.isclose(d2, 0., abs_tol=1e-9):
            u = (self.end - p2_proj)  # Unit vector from p1_proj to p1
            u.normalize()
        else:
            return []
        if u.is_colinear_to(self.direction_vector()):
            # Planar face
            v = axis.cross(u)
            surface = volmdlr.faces.Plane3D(
                volmdlr.Frame3D(p1_proj, u, v, axis))
            r, R = sorted([d1, d2])
            if angle == volmdlr.TWO_PI:
                # Only 2 circles as countours
                outer_contour2d = volmdlr.wires.Circle2D(volmdlr.O2D, R)
                if not math.isclose(r, 0, abs_tol=1e-9):
                    inner_contours2d = [volmdlr.wires.Circle2D(volmdlr.O2D, r)]
                else:
                    inner_contours2d = []
            else:
                inner_contours2d = []
                if math.isclose(r, 0, abs_tol=1e-9):
                    # One arc and 2 lines (pizza slice)
                    arc2_e = volmdlr.Point2D(R, 0)
                    arc2_i = arc2_e.rotation(center=volmdlr.O2D,
                                             angle=0.5 * angle)
                    arc2_s = arc2_e.rotation(center=volmdlr.O2D, angle=angle)
                    arc2 = Arc2D(arc2_s, arc2_i, arc2_e)
                    line1 = LineSegment2D(arc2_e, volmdlr.O2D)
                    line2 = LineSegment2D(volmdlr.O2D, arc2_s)
                    outer_contour2d = volmdlr.wires.Contour2D([arc2, line1,
                                                               line2])

                else:
                    # Two arcs and lines
                    arc1_s = volmdlr.Point2D(R, 0)
                    arc1_i = arc1_s.rotation(center=volmdlr.O2D,
                                             angle=0.5 * angle)
                    arc1_e = arc1_s.rotation(center=volmdlr.O2D, angle=angle)
                    arc1 = Arc2D(arc1_s, arc1_i, arc1_e)

                    arc2_e = volmdlr.Point2D(r, 0)
                    arc2_i = arc2_e.rotation(center=volmdlr.O2D,
                                             angle=0.5 * angle)
                    arc2_s = arc2_e.rotation(center=volmdlr.O2D, angle=angle)
                    arc2 = Arc2D(arc2_s, arc2_i, arc2_e)

                    line1 = LineSegment2D(arc1_e, arc2_s)
                    line2 = LineSegment2D(arc2_e, arc1_s)

                    outer_contour2d = volmdlr.wires.Contour2D([arc1, line1,
                                                               arc2, line2])

            return [volmdlr.faces.PlaneFace3D(surface,
                                              volmdlr.faces.Surface2D(
                                                  outer_contour2d,
                                                  inner_contours2d))]

        elif not math.isclose(d1, d2, abs_tol=1e-9):
            # Conical
            v = axis.cross(u)
            dv = self.direction_vector()
            dv.normalize()

            semi_angle = math.atan2(dv.dot(u), dv.dot(axis))
            cone_origin = p1_proj - d1 / math.tan(semi_angle) * axis
            if semi_angle > 0.5 * math.pi:
                semi_angle = math.pi - semi_angle

                cone_frame = volmdlr.Frame3D(cone_origin, u, -v, -axis)
                angle2 = -angle
            else:
                angle2 = angle
                cone_frame = volmdlr.Frame3D(cone_origin, u, v, axis)

            surface = volmdlr.faces.ConicalSurface3D(cone_frame,
                                                     semi_angle)
            z1 = d1 / math.tan(semi_angle)
            z2 = d2 / math.tan(semi_angle)
            return [surface.rectangular_cut(0, angle2, z1, z2)]
        else:
            # Cylindrical face
            v = axis.cross(u)
            surface = volmdlr.faces.CylindricalSurface3D(
                volmdlr.Frame3D(p1_proj, u, v, axis), d1)
            return [surface.rectangular_cut(0, angle,
                                            0,
                                            (self.end - self.start).dot(axis))]

    def to_step(self, current_id, surface_id=None):
        line = self.to_line()
        content, line_id = line.to_step(current_id)

        if surface_id:
            content += "#{} = SURFACE_CURVE('',#{},(#{}),.PCURVE_S1.);\n".format(
                line_id + 1, line_id, surface_id)
            line_id += 1

        current_id = line_id + 1
        start_content, start_id = self.start.to_step(current_id, vertex=True)
        current_id = start_id + 1
        end_content, end_id = self.end.to_step(current_id + 1, vertex=True)
        content += start_content + end_content
        current_id = end_id + 1
        content += "#{} = EDGE_CURVE('{}',#{},#{},#{},.T.);\n".format(
            current_id, self.name,
            start_id, end_id, line_id)
        return content, [current_id]


class BSplineCurve3D(Edge, volmdlr.core.Primitive3D):
    _non_serializable_attributes = ['curve']

    def __init__(self, degree: int, control_points: List[volmdlr.Point3D],
                 knot_multiplicities: List[int], knots: List[float],
                 weights: List[float] = None, periodic: bool = False,
                 name: str = ''):
        volmdlr.core.Primitive3D.__init__(self, name=name)
        self.control_points = control_points
        self.degree = degree
        knots = standardize_knot_vector(knots)
        self.knots = knots
        self.knot_multiplicities = knot_multiplicities
        self.weights = weights
        self.periodic = periodic
        self.name = name

        curve = BSpline.Curve()
        curve.degree = degree
        if weights is None:
            P = [(control_points[i][0], control_points[i][1],
                  control_points[i][2]) for i in range(len(control_points))]
            curve.ctrlpts = P
        else:
            Pw = [(control_points[i][0] * weights[i],
                   control_points[i][1] * weights[i],
                   control_points[i][2] * weights[i], weights[i]) for i in
                  range(len(control_points))]
            curve.ctrlptsw = Pw
        knot_vector = []
        for i, knot in enumerate(knots):
            knot_vector.extend([knot] * knot_multiplicities[i])
        curve.knotvector = knot_vector
        curve.delta = 0.01
        curve_points = curve.evalpts

        self.curve = curve
        self.bounding_box = self._bounding_box()
        self.points = [volmdlr.Point3D(p[0], p[1], p[2]) for p in curve_points]
        Edge.__init__(self, start=self.points[0], end=self.points[-1])

    def _bounding_box(self):
        bbox = self.curve.bbox
        return volmdlr.core.BoundingBox(bbox[0][0], bbox[1][0],
                                        bbox[0][1], bbox[1][1],
                                        bbox[0][2], bbox[1][2])

    def reverse(self):
        return self.__class__(degree=self.degree,
                              control_points=self.control_points[::-1],
                              knot_multiplicities=self.knot_multiplicities[
                                                  ::-1],
                              knots=self.knots[::-1],
                              weights=self.weights,
                              periodic=self.periodic)

    def length(self):
        """

        """
        # length = 0
        # for k in range(0, len(self.points) - 1):
        #     length += (self.points[k] - self.points[k + 1]).norm()
        # return length
        return length_curve(self.curve)

    def look_up_table(self, resolution=20, start_parameter: float = 0,
                      end_parameter: float = 1):
        """
        Creates a table of equivalence between the parameter t (evaluation
        of the BSplineCruve) and the cumulative distance.
        """
        points3d = []
        ts = [start_parameter + i / resolution * (end_parameter - start_parameter)
              for i in range(resolution + 1)]
        points = self.curve.evaluate_list(ts)
        for pt in points:
            points3d.append(volmdlr.Point3D(*pt))
        linesegments = [volmdlr.edges.LineSegment3D(p1, p2)
                        for p1, p2 in zip(points3d[:-1], points3d[1:])]
        distances = [0]
        for lineseg in linesegments:
            distances.append(lineseg.length() + distances[-1])

        return [(ts[i], distances[i]) for i in range(resolution + 1)]

    def point_at_abscissa(self, curvilinear_abscissa, resolution=1000):
        """
        Returns the vm.Point3D at a given curvilinear abscissa.
        This is an approximation. Resolution parameter can increased
        for more accurate result.
        """
        if curvilinear_abscissa == 0:
            return self.start
        elif curvilinear_abscissa == self.length():
            return self.end
        lut = self.look_up_table(resolution=resolution)
        if 0 < curvilinear_abscissa < self.length():
            for i, (t, dist) in enumerate(lut):
                if curvilinear_abscissa < dist:
                    t1 = lut[i - 1][0]
                    t2 = t
                    # dist1 = lut[i-1][1]
                    # dist2 = dist
                    return volmdlr.Point3D(
                        *self.curve.evaluate_single((t1 + t2) / 2))
        else:
            raise ValueError('Curvilinear abscissa is bigger than length,'
                             ' or negative')

    def normal(self, position: float = 0.0):
        point, normal = operations.normal(self.curve, position, normalize=True)
        normal = volmdlr.Point3D(normal[0], normal[1], normal[2])
        return normal

    def tangent(self, abscissa: float):
        point, tangent = operations.tangent(self.curve, abscissa,
                                            normalize=False)
        tangent = volmdlr.Vector3D(*tangent)
        return tangent

    def direction_vector(self, abscissa=0.):
        l = self.length()
        if abscissa >= l:
            abscissa2 = l
            abscissa = abscissa2 - 0.001 * l

        else:
            abscissa2 = min(abscissa + 0.001 * l, l)

        tangent = self.point_at_abscissa(abscissa2) - self.point_at_abscissa(
            abscissa)
        return tangent

    def unit_direction_vector(self, abscissa):
        direction_vector = self.direction_vector(abscissa)
        direction_vector.normalize()
        return direction_vector

    def normal_vector(self, abscissa):
        return None

    def unit_normal_vector(self, abscissa):
        return None

    def point3d_to_parameter(self, point: volmdlr.Point3D):
        """
        Search for the value of the normalized evaluation parameter t
        (between 0 and 1) that would return the given point when the
        BSplineCurve3D is evaluated at the t value.
        """
        def f(param):
            p3d = volmdlr.Point3D(*self.curve.evaluate_single(param))
            return point.point_distance(p3d)
        res = scipy.optimize.minimize(fun=f, x0=(0.5), bounds=[(0, 1)],
                                      tol=1e-9)
        return res.x[0]

    def point_on_curve(self, point: volmdlr.Point3D):
        # TODO: complete ?
        pass

    def FreeCADExport(self, ip, ndigits=3):
        name = 'primitive{}'.format(ip)
        points = '['
        for i in range(len(self.control_points)):
            point = 'fc.Vector({},{},{}),'.format(self.control_points[i][0],
                                                  self.control_points[i][1],
                                                  self.control_points[i][2])
            points += point
        points = points[:-1]
        points += ']'
        # !!! : A QUOI SERT LE DERNIER ARG DE BSplineCurve (False)?
        # LA MULTIPLICITE EN 3e ARG ET LES KNOTS EN 2e ARG ?
        return '{} = Part.BSplineCurve({},{},{},{},{},{},{})\n'.format(name,
                                                                       points,
                                                                       self.knot_multiplicities,
                                                                       self.knots,
                                                                       self.periodic,
                                                                       self.degree,
                                                                       self.weights,
                                                                       False)

    @classmethod
    def from_step(cls, arguments, object_dict):
        name = arguments[0][1:-1]
        degree = int(arguments[1])
        points = [object_dict[int(i[1:])] for i in arguments[2]]
        # curve_form = arguments[3]
        if arguments[4] == '.F.':
            closed_curve = False
        elif arguments[4] == '.T.':
            closed_curve = True
        else:
            raise ValueError
        # self_intersect = arguments[5]
        knot_multiplicities = [int(i) for i in arguments[6][1:-1].split(",")]
        knots = [float(i) for i in arguments[7][1:-1].split(",")]
        # knot_spec = arguments[8]
        knot_vector = []
        for i, knot in enumerate(knots):
            knot_vector.extend([knot] * knot_multiplicities[i])

        if 9 in range(len(arguments)):
            weight_data = [float(i) for i in arguments[9][1:-1].split(",")]
        else:
            weight_data = None

        # FORCING CLOSED_CURVE = FALSE:
        # closed_curve = False
        return cls(degree, points, knot_multiplicities, knots, weight_data,
                   closed_curve, name)

    def to_step(self, current_id, surface_id=None):

        points_ids = []
        content = ''
        for point in self.points:
            point_content, point_id = point.to_step(current_id,
                                                    vertex=True)
            content += point_content
            points_ids.append(point_id)

        curve_id = point_id + 1
        content += "#{} = B_SPLINE_CURVE_WITH_KNOTS('{}',{},({})," \
                   ".UNSPECIFIED.,.F.,.F.,({}),{}," \
                   ".PIECEWISE_BEZIER_KNOTS.);\n".format(curve_id,
                                                         self.name,
                                                         self.degree,
                                                         volmdlr.core.step_ids_to_str(
                                                             points_ids),
                                                         volmdlr.core.step_ids_to_str(
                                                             self.knot_multiplicities),
                                                         tuple(self.knots)
                                                         )

        if surface_id:
            content += "#{} = SURFACE_CURVE('',#{},(#{}),.PCURVE_S1.);\n".format(
                curve_id + 1, curve_id, surface_id)
            curve_id += 1

        current_id = curve_id + 1
        start_content, start_id = self.start.to_step(current_id, vertex=True)
        current_id = start_id + 1
        end_content, end_id = self.end.to_step(current_id + 1, vertex=True)
        content += start_content + end_content
        current_id = end_id + 1
        content += "#{} = EDGE_CURVE('{}',#{},#{},#{},.T.);\n".format(
            current_id, self.name,
            start_id, end_id, curve_id)
        return content, [current_id]

    @classmethod
    def from_points_interpolation(cls, points, degree, periodic=False):
        curve = fitting.interpolate_curve([(p.x, p.y, p.z) for p in points],
                                          degree)
        bsplinecurve3d = cls.from_geomdl_curve(curve)
        if not periodic:
            return bsplinecurve3d
        else:
            bsplinecurve3d.periodic = True
            return bsplinecurve3d

    def point_distance(self, pt1):
        distances = []
        for point in self.points:
            #            vmpt = Point3D((point[1], point[2], point[3]))
            distances.append(pt1.point_distance(point))
        return min(distances)

    # def point_belongs(self, point):
    #     polygon_points = self.polygon_points()
    #     for p1, p2 in zip(polygon_points[:-1], polygon_points[1:]):
    #         line = LineSegment3D(p1, p2)
    #         if line.point_belongs(point):
    #             return True
    #     return False

    def point_belongs(self, point3d, abs_tol=1e-10):
        '''
        check if a point3d belongs to the bspline_curve or not
        '''
        def f(x):
            return (point3d - volmdlr.Point3D(*self.curve.evaluate_single(x))).norm()

        x = npy.linspace(0, 1, 5)
        x_init = []
        for xi in x:
            x_init.append(xi)

        for x0 in x_init:
            z = scp.optimize.least_squares(f, x0=x0, bounds=([0, 1]))
            if z.cost < abs_tol:
                return True
        return False

    def rotation(self, center: volmdlr.Point3D, axis: volmdlr.Vector3D, angle: float):
        """
        BSplineCurve3D rotation
        :param center: rotation center
        :param axis: rotation axis
        :param angle: angle rotation
        :return: a new rotated BSplineCurve3D
        """
        new_control_points = [p.rotation(center, axis, angle) for p in
                              self.control_points]
        new_bsplinecurve3d = BSplineCurve3D(self.degree, new_control_points,
                                            self.knot_multiplicities,
                                            self.knots, self.weights,
                                            self.periodic, self.name)
        return new_bsplinecurve3d

    def rotation_inplace(self, center: volmdlr.Point3D, axis: volmdlr.Vector3D, angle: float):
        """
        BSplineCurve3D rotation. Object is updated inplace
        :param center: rotation center
        :param axis: rotation axis
        :param angle: rotation angle
        """
        new_control_points = [p.rotation(center, axis, angle) for p in
                              self.control_points]
        new_bsplinecurve3d = BSplineCurve3D(self.degree, new_control_points,
                                            self.knot_multiplicities,
                                            self.knots, self.weights,
                                            self.periodic, self.name)

        self.control_points = new_control_points
        self.curve = new_bsplinecurve3d.curve
        self.points = new_bsplinecurve3d.points

    def translation(self, offset: volmdlr.Vector3D):
        """
        BSplineCurve3D translation
        :param offset: translation vector
        :return: A new translated BSplineCurve3D
        """
        new_control_points = [p.translation(offset) for p in
                              self.control_points]
        return BSplineCurve3D(self.degree, new_control_points,
                              self.knot_multiplicities,
                              self.knots, self.weights,
                              self.periodic, self.name)

    def translation_inplace(self, offset: volmdlr.Vector3D):
        """
        BSplineCurve3D translation. Object is updated inplace
        :param offset: translation vector
        """
        new_control_points = [p.translation(offset) for p in
                              self.control_points]
        new_bsplinecurve3d = BSplineCurve3D(self.degree, new_control_points,
                                            self.knot_multiplicities,
                                            self.knots, self.weights,
                                            self.periodic, self.name)
        self.control_points = new_control_points
        self.curve = new_bsplinecurve3d.curve
        self.points = new_bsplinecurve3d.points

    def trim(self, point1: volmdlr.Point3D, point2: volmdlr.Point3D):
        if (point1 == self.start and point2 == self.end) \
                or (point1 == self.end and point2 == self.start):
            return self

        elif point1 == self.start and point2 != self.end:
            parameter2 = self.point3d_to_parameter(point2)
            return self.cut_after(parameter2)

        elif point2 == self.start and point1 != self.end:
            parameter1 = self.point3d_to_parameter(point1)
            return self.cut_after(parameter1)

        elif point1 != self.start and point2 == self.end:
            parameter1 = self.point3d_to_parameter(point1)
            return self.cut_before(parameter1)

        elif point2 != self.start and point1 == self.end:
            parameter2 = self.point3d_to_parameter(point2)
            return self.cut_before(parameter2)

        parameter1 = self.point3d_to_parameter(point1)
        parameter2 = self.point3d_to_parameter(point2)
        if parameter1 is None or parameter2 is None:
            raise ValueError('Point not on BSplineCurve for trim method')

        if parameter1 > parameter2:
            parameter1, parameter2 = parameter2, parameter1
            point1, point2 = point2, point1

        bspline_curve = self.cut_before(parameter1)
        new_param2 = bspline_curve.point3d_to_parameter(point2)
        trimmed_bspline_cruve = bspline_curve.cut_after(new_param2)
        return trimmed_bspline_cruve

    def trim_between_evaluations(self, parameter1: float, parameter2: float):
        print('Use BSplineCurve3D.trim instead of trim_between_evaluation')
        parameter1, parameter2 = min([parameter1, parameter2]), \
            max([parameter1, parameter2])

        if math.isclose(parameter1, 0, abs_tol=1e-7) \
                and math.isclose(parameter2, 1, abs_tol=1e-7):
            return self
        elif math.isclose(parameter1, 0, abs_tol=1e-7):
            return self.cut_after(parameter2)
        elif math.isclose(parameter2, 1, abs_tol=1e-7):
            return self.cut_before(parameter1)

        # Cut before
        bspline_curve = self.insert_knot(parameter1, num=self.degree)
        if bspline_curve.weights is not None:
            raise NotImplementedError

        # Cut after
        bspline_curve = bspline_curve.insert_knot(parameter2, num=self.degree)
        if bspline_curve.weights is not None:
            raise NotImplementedError

        # Que faire quand on rajoute un noeud au milieu ?
        # plus simple de passer par cut_after cut_before
        new_ctrlpts = bspline_curve.control_points[bspline_curve.degree:
                                                   -bspline_curve.degree]
        new_multiplicities = bspline_curve.knot_multiplicities[1:-1]
        # new_multiplicities = bspline_curve.knot_multiplicities[2:-5]
        new_multiplicities[-1] += 1
        new_multiplicities[0] += 1
        new_knots = bspline_curve.knots[1:-1]
        # new_knots = bspline_curve.knots[2:-5]
        new_knots = standardize_knot_vector(new_knots)

        return BSplineCurve3D(degree=bspline_curve.degree,
                              control_points=new_ctrlpts,
                              knot_multiplicities=new_multiplicities,
                              knots=new_knots,
                              weights=None,
                              periodic=bspline_curve.periodic,
                              name=bspline_curve.name)

    def cut_before(self, parameter: float):
        # if parameter == 0:
        if math.isclose(parameter, 0, abs_tol=1e-6):
            return self
        # elif parameter == 1:
        elif math.isclose(parameter, 1, abs_tol=1e-6):
            raise ValueError('Nothing will be left from the BSplineCurve3D')
        curves = operations.split_curve(self.curve, parameter)
        return self.from_geomdl_curve(curves[1])

    def cut_after(self, parameter: float):
        # if parameter == 0.:
        if math.isclose(parameter, 0, abs_tol=1e-6):
            raise ValueError('Nothing will be left from the BSplineCurve3D')
        # elif parameter == 1.:
        elif math.isclose(parameter, 1, abs_tol=1e-6):
            return self
        curves = operations.split_curve(self.curve, parameter)
        return self.from_geomdl_curve(curves[0])

    def insert_knot(self, knot: float, num: int = 1):
        """
        Returns a new BSplineCurve3D
        """
        curve_copy = self.curve.__deepcopy__({})
        modified_curve = operations.insert_knot(curve_copy, [knot], num=[num])
        return self.from_geomdl_curve(modified_curve)

    # Copy paste du LineSegment3D
    def plot(self, ax=None, edge_ends=False, color='k', alpha=1,
             edge_direction=False):
        if ax is None:
            fig = plt.figure()
            ax = fig.add_subplot(111, projection='3d')
        else:
            fig = ax.figure

        x = [p.x for p in self.points]
        y = [p.y for p in self.points]
        z = [p.z for p in self.points]
        ax.plot(x, y, z, color=color, alpha=alpha)
        if edge_ends:
            ax.plot(x, y, z, 'o', color=color, alpha=alpha)
        return ax

    def to_2d(self, plane_origin, x1, x2):
        control_points2d = [p.to_2d(plane_origin, x1, x2) for p in
                            self.control_points]
        return BSplineCurve2D(self.degree, control_points2d,
                              self.knot_multiplicities, self.knots,
                              self.weights, self.periodic, self.name)

    def polygon_points(self):
        return self.points

    def curvature(self, u: float, point_in_curve: bool = False):
        # u should be in the interval [0,1]
        curve = self.curve
        ders = curve.derivatives(u, 3)  # 3 first derivative
        c1, c2 = volmdlr.Point3D(*ders[1]), volmdlr.Point3D(*ders[2])
        denom = c1.cross(c2)
        if c1 == volmdlr.O3D or c2 == volmdlr.O3D or denom.norm() == 0.0:
            if point_in_curve:
                return 0., volmdlr.Point3D(*ders[0])
            return 0.
        r_c = ((c1.norm()) ** 3) / denom.norm()
        point = volmdlr.Point3D(*ders[0])
        if point_in_curve:
            return 1 / r_c, point
        return 1 / r_c

    def global_maximum_curvature(self, nb_eval: int = 21, point_in_curve: bool = False):
        check = [i / (nb_eval - 1) for i in range(nb_eval)]
        curvatures = []
        for u in check:
            curvatures.append(self.curvature(u, point_in_curve))
        return curvatures

    def maximum_curvature(self, point_in_curve: bool = False):
        """
        Returns the maximum curvature of a curve and the point where it is located
        """
        if point_in_curve:
            maximum_curvarture, point = max(self.global_maximum_curvature(nb_eval=21, point_in_curve=point_in_curve))
            return maximum_curvarture, point
        # print(self.global_maximum_curvature(point_in_curve))
        maximum_curvarture = max(self.global_maximum_curvature(nb_eval=21, point_in_curve=point_in_curve))
        return maximum_curvarture

    def minimum_radius(self, point_in_curve=False):
        """
        Returns the minimum curvature radius of a curve and the point where it is located
        """
        if point_in_curve:
            maximum_curvarture, point = self.maximum_curvature(point_in_curve)
            return 1 / maximum_curvarture, point
        maximum_curvarture = self.maximum_curvature(point_in_curve)
        return 1 / maximum_curvarture

    @classmethod
    def from_geomdl_curve(cls, curve):
        knots = list(sorted(set(curve.knotvector)))
        knot_multiplicities = [curve.knotvector.count(k) for k in knots]

        return cls(degree=curve.degree,
                   control_points=curve.ctrlpts,
                   knots=knots,
                   knot_multiplicities=knot_multiplicities)

    def global_minimum_curvature(self, nb_eval: int = 21):
        check = [i / (nb_eval - 1) for i in range(nb_eval)]
        radius = []
        for u in check:
            radius.append(self.minimum_curvature(u))
        return radius

    @classmethod
    def from_points_approximation(cls, points, degree, **kwargs):
        '''
        Bspline Curve approximation through 3d points using least squares method
        It is better to specify the number of control points

        Parameters
        ----------
        points : volmdlr.Point3D
            data points
        degree: int
            degree of the output parametric curve

        Keyword Arguments:
            * ``centripetal``: activates centripetal parametrization method. *Default: False*
            * ``ctrlpts_size``: number of control points. *Default: len(points) - 1*

        Returns
        -------
        BSplineCurve3D

        '''

        curve = fitting.approximate_curve([(p.x, p.y, p.z) for p in points], degree, **kwargs)
        return cls.from_geomdl_curve(curve)

    def middle_point(self):
        return self.point_at_abscissa(self.length() / 2)

    def split(self, point3d):
        adim_abscissa = self.abscissa(point3d) / self.length()
        curve1, curve2 = split_curve(self.curve, adim_abscissa)

        return [BSplineCurve3D.from_geomdl_curve(curve1),
                BSplineCurve3D.from_geomdl_curve(curve2)]

    def abscissa(self, point3d):
        '''
        copied from BSplineCurve2D
        '''

        l = self.length()

        res = scp.optimize.least_squares(
            lambda u: (point3d - self.point_at_abscissa(u)).norm(),
            x0=npy.array(l / 2),
            bounds=([0], [l]),
            # ftol=tol / 10,
            # xtol=tol / 10,
            # loss='soft_l1'
        )

        if res.fun > 1e-1:
            print('distance =', res.cost)
            ax = self.plot()
            point3d.plot(ax=ax)
            best_point = self.point_at_abscissa(res.x)
            best_point.plot(ax=ax, color='r')
            raise ValueError('abscissa not found')
        return res.x[0]

    def triangulation(self):
        return None


class BezierCurve3D(BSplineCurve3D):

    def __init__(self, degree: int, control_points: List[volmdlr.Point3D],
                 name: str = ''):
        knotvector = utilities.generate_knot_vector(degree,
                                                    len(control_points))
        knot_multiplicity = [1] * len(knotvector)

        BSplineCurve3D.__init__(self, degree, control_points,
                                knot_multiplicity, knotvector,
                                None, False, name)


class Arc3D(Arc):
    """
    An arc is defined by a starting point, an end point and an interior point

    """

    def __init__(self, start, interior, end, name=''):
        """

        """
        self._utd_normal = False
        self._utd_center = False
        self._utd_frame = False
        self._utd_is_trigo = False
        self._utd_angle = False
        self._normal = None
        self._frame = None
        self._center = None
        self._is_trigo = None
        self._angle = None
        # self._utd_clockwise_and_trigowise_paths = False
        Arc.__init__(self, start=start, end=end, interior=interior, name=name)
        self._bbox = None
        # self.bounding_box = self._bounding_box()

    @property
    def bounding_box(self):
        if not self._bbox:
            self._bbox = self.get_bounding_box()
        return self._bbox

    @bounding_box.setter
    def bounding_box(self, new_bounding_box):
        self._bbox = new_bounding_box

    def get_bounding_box(self):
        # TODO: implement exact calculation
        points = self.polygon_points()
        xmin = min([p.x for p in points])
        xmax = max([p.x for p in points])
        ymin = min([p.y for p in points])
        ymax = max([p.y for p in points])
        zmin = min([p.z for p in points])
        zmax = max([p.z for p in points])
        return volmdlr.core.BoundingBox(xmin, xmax, ymin, ymax, zmin, zmax)

    @classmethod
    def from_angle(cls, start: volmdlr.Point3D, angle: float,
                   axis_point: volmdlr.Point3D, axis: volmdlr.Vector3D):
        start_gen = start
        int_gen = start_gen.rotation(axis_point, axis, angle / 2)
        end_gen = start_gen.rotation(axis_point, axis, angle)
        if angle == volmdlr.TWO_PI:
            line = Line3D(axis_point, axis_point + axis)
            center, _ = line.point_projection(start)
            radius = center.point_distance(start)
            u = start - center
            v = axis.cross(u)
            return volmdlr.wires.Circle3D(volmdlr.Frame3D(center, u, v, axis),
                                          radius)
        return cls(start_gen, int_gen, end_gen, axis)

    @property
    def normal(self):
        if not self._utd_normal:
            self._normal = self.get_normal()
            self._utd_normal = True
        return self._normal

    def get_normal(self):
        u1 = self.interior - self.start
        u2 = self.interior - self.end
        try:
            u1.normalize()
            u2.normalize()
        except ZeroDivisionError:
            raise ValueError(
                'Start, end and interior points of an arc must be distincts')

        normal = u2.cross(u1)
        normal.normalize()
        return normal

    @property
    def center(self):
        if not self._utd_center:
            self._center = self.get_center()
            self._utd_center = True
        return self._center

    def get_center(self):
        u1 = self.interior - self.start
        u2 = self.interior - self.end
        if u1 == u2:
            u2 = self.normal.cross(u1)
            u2.normalize()

        v1 = self.normal.cross(u1)  # v1 is normal, equal u2
        v2 = self.normal.cross(u2)  # equal -u1

        p11 = 0.5 * (self.start + self.interior)  # Mid point of segment s,m
        p12 = p11 + v1
        p21 = 0.5 * (self.end + self.interior)  # Mid point of segment s,m
        p22 = p21 + v2

        l1 = Line3D(p11, p12)
        l2 = Line3D(p21, p22)

        try:
            center, _ = l1.minimum_distance_points(l2)
        except ZeroDivisionError:
            raise ValueError(
                'Start, end and interior points  of an arc must be distincts')

        return center

    @property
    def frame(self):
        if not self._utd_frame:
            self._frame = self.get_frame()
            self._utd_frame = True
        return self._frame

    def get_frame(self):
        vec1 = (self.start - self.center)
        vec1.normalize()
        vec2 = self.normal.cross(vec1)
        frame = volmdlr.Frame3D(self.center, vec1, vec2, self.normal)
        return frame

    @property
    def is_trigo(self):
        if not self._utd_is_trigo:
            self._is_trigo = self.get_arc_direction()
            self._utd_is_trigo = True
        return self._is_trigo

    def get_arc_direction(self):
        """
        Verifies if arc is clockwise of trigowise
        :return:
        """
        clockwise_path, trigowise_path = self.clockwise_and_trigowise_paths
        if clockwise_path > trigowise_path:
            return True
        return False

    @property
    def clockwise_and_trigowise_paths(self):
        """
        :return: clockwise path and trigonomectric path property
        """
        if not self._utd_clockwise_and_trigowise_paths:
            vec1 = (self.start - self.center)
            vec1.normalize()
            vec2 = self.normal.cross(vec1)
            radius_1 = self.start.to_2d(self.center, vec1, vec2)
            radius_2 = self.end.to_2d(self.center, vec1, vec2)
            radius_i = self.interior.to_2d(self.center, vec1, vec2)
            self._clockwise_and_trigowise_paths = \
                self.get_clockwise_and_trigowise_paths(radius_1,
                                                       radius_2,
                                                       radius_i)
            self._utd_clockwise_and_trigowise_paths = True
        return self._clockwise_and_trigowise_paths

    @property
    def angle(self):
        """
        Arc angle property
        :return: arc angle
        """
        if not self._utd_angle:
            self._angle = self.get_angle()
            self._utd_angle = True
        return self._angle

    def get_angle(self):
        """
        Gets the arc angle
        :return: arc angle
        """
        clockwise_path, trigowise_path = \
            self.clockwise_and_trigowise_paths
        if self.is_trigo:
            return trigowise_path
        return clockwise_path

    @property
    def points(self):
        return [self.start, self.interior, self.end]

    def reverse(self):
        return self.__class__(self.end.copy(),
                              self.interior.copy(),
                              self.start.copy())

    def point_at_abscissa(self, curvilinear_abscissa):
        return self.start.rotation(self.center, self.normal,
                                   curvilinear_abscissa / self.radius)

    def normal_vector(self, abscissa):
        theta = abscissa / self.radius
        n_0 = self.center - self.start
        normal = n_0.rotation(self.center, self.normal, theta)
        return normal

    def unit_normal_vector(self, abscissa):
        normal_vector = self.normal_vector(abscissa)
        normal_vector.normalize()
        return normal_vector

    def direction_vector(self, abscissa):
        normal_vector = self.normal_vector(abscissa)
        tangent = normal_vector.cross(self.normal)
        return tangent

    def unit_direction_vector(self, abscissa):
        direction_vector = self.direction_vector(abscissa)
        direction_vector.normalize()
        return direction_vector

    def rotation(self, center: volmdlr.Point3D,
                 axis: volmdlr.Vector3D, angle: float):
        """
        Arc3D rotation
        :param center: rotation center
        :param axis: rotation axis
        :param angle: angle rotation
        :return: a new rotated Arc3D
        """
        new_start = self.start.rotation(center, axis, angle)
        new_interior = self.interior.rotation(center, axis, angle)
        new_end = self.end.rotation(center, axis, angle)
        return Arc3D(new_start, new_interior, new_end, name=self.name)

    def rotation_inplace(self, center: volmdlr.Point3D,
                         axis: volmdlr.Vector3D, angle: float):
        """
        Arc3D rotation. Object is updated inplace
        :param center: rotation center
        :param axis: rotation axis
        :param angle: rotation angle
        """
        self.center.rotation_inplace(center, axis, angle)
        self.start.rotation_inplace(center, axis, angle)
        self.interior.rotation_inplace(center, axis, angle)
        self.end.rotation_inplace(center, axis, angle)
        new_bounding_box = self.get_bounding_box()
        self.bounding_box = new_bounding_box
        [p.rotation_inplace(center, axis, angle) for p in self.primitives]

    def translation(self, offset: volmdlr.Vector3D):
        """
        Arc3D translation
        :param offset: translation vector
        :return: A new translated Arc3D
        """
        new_start = self.start.translation(offset)
        new_interior = self.interior.translation(offset)
        new_end = self.end.translation(offset)
        return Arc3D(new_start, new_interior, new_end, name=self.name)

    def translation_inplace(self, offset: volmdlr.Vector3D):
        """
        Arc3D translation. Object is updated inplace
        :param offset: translation vector
        """
        self.center.translation_inplace(offset)
        self.start.translation_inplace(offset)
        self.interior.translation_inplace(offset)
        self.end.translation_inplace(offset)
        new_bounding_box = self.get_bounding_box()
        self.bounding_box = new_bounding_box
        [p.translation_inplace(offset) for p in self.primitives]

    def plot(self, ax=None, color='k', alpha=1,
             edge_ends=False, edge_direction=False):
        if ax is None:
            fig = plt.figure()
            ax = Axes3D(fig)
        else:
            fig = None
        # if plot_points:
        #     ax.plot([self.interior[0]], [self.interior[1]], [self.interior[2]],
        #             color='b')
        #     ax.plot([self.start[0]], [self.start[1]], [self.start[2]], c='r')
        #     ax.plot([self.end[0]], [self.end[1]], [self.end[2]], c='r')
        #     ax.plot([self.interior[0]], [self.interior[1]], [self.interior[2]],
        #             c='g')
        x = []
        y = []
        z = []
        for px, py, pz in self.polygon_points():
            x.append(px)
            y.append(py)
            z.append(pz)

        ax.plot(x, y, z, color=color, alpha=alpha)
        if edge_ends:
            self.start.plot(ax=ax)
            self.end.plot(ax=ax)

        if edge_direction:
            x, y, z = self.point_at_abscissa(0.5 * self.length())
            u, v, w = 0.05 * self.unit_direction_vector(0.5 * self.length())
            ax.quiver(x, y, z, u, v, w, length=self.length() / 100,
                      arrow_length_ratio=5, normalize=True,
                      pivot='tip', color=color)
        return ax

    def plot2d(self, center: volmdlr.Point3D = volmdlr.O3D,
               x3d: volmdlr.Vector3D = volmdlr.X3D, y3d: volmdlr.Vector3D = volmdlr.Y3D,
               ax=None, color='k'):

        if ax is None:
            fig = plt.figure()
            ax = fig.add_subplot(111, projection='3d')
        else:
            fig = ax.figure

        # TODO: Enhance this plot
        l = self.length()
        x = []
        y = []
        for i in range(30):
            p = self.point_at_abscissa(i / (29.) * l)
            xi, yi = p.plane_projection2d(center, x3d, y3d)
            x.append(xi)
            y.append(yi)
        ax.plot(x, y, color=color)

        return ax

    def FreeCADExport(self, name, ndigits=6):
        xs, ys, zs = round(1000 * self.start, ndigits)
        xi, yi, zi = round(1000 * self.interior, ndigits)
        xe, ye, ze = round(1000 * self.end, ndigits)
        return '{} = Part.Arc(fc.Vector({},{},{}),fc.Vector({},{},{}),fc.Vector({},{},{}))\n' \
            .format(name, xs, ys, zs, xi, yi, zi, xe, ye, ze)

    def copy(self, *args, **kwargs):
        return Arc3D(self.start.copy(), self.interior.copy(), self.end.copy())

    def frame_mapping_parameters(self, frame: volmdlr.Frame3D, side: str):
        if side == 'old':
            new_start = frame.old_coordinates(self.start.copy())
            new_interior = frame.old_coordinates(self.interior.copy())
            new_end = frame.old_coordinates(self.end.copy())
        elif side == 'new':
            new_start = frame.new_coordinates(self.start.copy())
            new_interior = frame.new_coordinates(self.interior.copy())
            new_end = frame.new_coordinates(self.end.copy())
        else:
            raise ValueError(f'side value not valid, please specify'
                             f'a correct value: \'old\' or \'new\'')
        return new_start, new_interior, new_end

    def frame_mapping(self, frame: volmdlr.Frame3D, side: str):
        """
        Changes vector frame_mapping and return a new Arc3D
        side = 'old' or 'new'
        """
        new_start, new_interior, new_end =\
            self.frame_mapping_parameters(frame, side)

        return Arc3D(new_start, new_interior, new_end, normal=None,
                     name=self.name)

    def frame_mapping_inplace(self, frame: volmdlr.Frame3D, side: str):
        """
        Changes vector frame_mapping and the object is updated inplace
        side = 'old' or 'new'
        """
        new_start, new_interior, new_end = \
            self.frame_mapping_parameters(frame, side)
        self.start, self.interior, self.end = new_start, new_interior, new_end

    def abscissa(self, point3d: volmdlr.Point3D):
        x, y, z = self.frame.new_coordinates(point3d)
        u1 = x / self.radius
        u2 = y / self.radius
        theta = volmdlr.core.sin_cos_angle(u1, u2)

        return self.radius * abs(theta)

    def split(self, split_point: volmdlr.Point3D):
        abscissa = self.abscissa(split_point)

        return [Arc3D(self.start,
                      self.point_at_abscissa(0.5 * abscissa),
                      split_point),
                Arc3D(split_point,
                      self.point_at_abscissa(1.5 * abscissa),
                      self.end)
                ]

    def to_2d(self, plane_origin, x, y):
        ps = self.start.to_2d(plane_origin, x, y)
        pi = self.interior.to_2d(plane_origin, x, y)
        pe = self.end.to_2d(plane_origin, x, y)
        return Arc2D(ps, pi, pe, name=self.name)

    def minimum_distance_points_arc(self, other_arc):

        u1 = self.start - self.center
        u1.normalize()
        u2 = self.normal.cross(u1)

        w = other_arc.center - self.center

        u3 = other_arc.start - other_arc.center
        u3.normalize()
        u4 = other_arc.normal.cross(u3)

        r1, r2 = self.radius, other_arc.radius

        a, b, c, d = u1.dot(u1), u1.dot(u2), u1.dot(u3), u1.dot(u4)
        e, f, g = u2.dot(u2), u2.dot(u3), u2.dot(u4)
        h, i = u3.dot(u3), u3.dot(u4)
        j = u4.dot(u4)
        k, l, m, n, o = w.dot(u1), w.dot(u2), w.dot(u3), w.dot(u4), w.dot(w)

        def distance_squared(x):
            return (a * ((math.cos(x[0])) ** 2) * r1 ** 2 + e * (
                    (math.sin(x[0])) ** 2) * r1 ** 2
                    + o + h * ((math.cos(x[1])) ** 2) * r2 ** 2 + j * (
                            (math.sin(x[1])) ** 2) * r2 ** 2
                    + b * math.sin(2 * x[0]) * r1 ** 2 - 2 * r1 * math.cos(
                        x[0]) * k
                    - 2 * r1 * r2 * math.cos(x[0]) * math.cos(x[1]) * c
                    - 2 * r1 * r2 * math.cos(x[0]) * math.sin(
                        x[1]) * d - 2 * r1 * math.sin(x[0]) * l
                    - 2 * r1 * r2 * math.sin(x[0]) * math.cos(x[1]) * f
                    - 2 * r1 * r2 * math.sin(x[0]) * math.sin(
                        x[1]) * g + 2 * r2 * math.cos(x[1]) * m
                    + 2 * r2 * math.sin(x[1]) * n + i * math.sin(
                        2 * x[1]) * r2 ** 2)

        x01 = npy.array([self.angle / 2, other_arc.angle / 2])

        res1 = scp.optimize.least_squares(distance_squared, x01,
                                          bounds=[(0, 0), (
                                              self.angle, other_arc.angle)])

        p1 = self.point_at_abscissa(res1.x[0] * r1)
        p2 = other_arc.point_at_abscissa(res1.x[1] * r2)

        return p1, p2

    def minimum_distance_points_line(self, other_line):

        u = other_line.direction_vector()
        k = self.start - self.center
        k.normalize()
        w = self.center - other_line.start
        v = self.normal.cross(k)

        r = self.radius

        a = u.dot(u)
        b = u.dot(v)
        c = u.dot(k)
        d = v.dot(v)
        e = v.dot(k)
        f = k.dot(k)
        g = w.dot(u)
        h = w.dot(v)
        i = w.dot(k)
        j = w.dot(w)

        # x = (s, theta)
        def distance_squared(x):
            return (a * x[0] ** 2 + j + d * (
                    (math.sin(x[1])) ** 2) * r ** 2 + f * (
                            (math.cos(x[1])) ** 2) * r ** 2
                    - 2 * x[0] * g - 2 * x[0] * r * math.sin(x[1]) * b - 2 * x[
                        0] * r * math.cos(x[1]) * c
                    + 2 * r * math.sin(x[1]) * h + 2 * r * math.cos(x[1]) * i
                    + math.sin(2 * x[1]) * e * r ** 2)

        x01 = npy.array([0.5, self.angle / 2])
        x02 = npy.array([0.5, 0])
        x03 = npy.array([0.5, self.angle])

        res1 = scp.optimize.least_squares(distance_squared, x01,
                                          bounds=[(0, 0), (1, self.angle)])
        res2 = scp.optimize.least_squares(distance_squared, x02,
                                          bounds=[(0, 0), (1, self.angle)])
        res3 = scp.optimize.least_squares(distance_squared, x03,
                                          bounds=[(0, 0), (1, self.angle)])

        p1 = other_line.point_at_abscissa(
            res1.x[0] * other_line.length())
        p2 = self.point_at_abscissa(res1.x[1] * r)

        res = [res2, res3]
        for couple in res:
            ptest1 = other_line.point_at_abscissa(
                couple.x[0] * other_line.length())
            ptest2 = self.point_at_abscissa(couple.x[1] * r)
            dtest = ptest1.point_distance(ptest2)
            if dtest < d:
                p1, p2 = ptest1, ptest2

        return p1, p2

    def minimum_distance(self, element, return_points=False):
        if element.__class__ is Arc3D or element.__class__.__name__ == 'Circle3D':
            p1, p2 = self.minimum_distance_points_arc(element)
            if return_points:
                return p1.point_distance(p2), p1, p2
            else:
                return p1.point_distance(p2)

        elif element.__class__ is LineSegment3D:
            pt1, pt2 = self.minimum_distance_points_line(element)
            if return_points:
                return pt1.point_distance(pt2), pt1, pt2
            else:
                return pt1.point_distance(pt2)
        else:
            return NotImplementedError

    def extrusion(self, extrusion_vector):
        if self.normal.is_colinear_to(extrusion_vector):
            u = self.start - self.center
            u.normalize()
            w = extrusion_vector.copy()
            w.normalize()
            v = w.cross(u)
            arc2d = self.to_2d(self.center, u, v)
            angle1, angle2 = arc2d.angle1, arc2d.angle2
            if angle2 < angle1:
                angle2 += volmdlr.TWO_PI
            cylinder = volmdlr.faces.CylindricalSurface3D(
                volmdlr.Frame3D(self.center,
                                u,
                                v,
                                w),
                self.radius
            )
            return [cylinder.rectangular_cut(angle1,
                                             angle2,
                                             0, extrusion_vector.norm())]
        else:
            raise NotImplementedError(
                'Elliptic faces not handled: dot={}'.format(
                    self.normal.dot(extrusion_vector)
                ))

    def revolution(self, axis_point: volmdlr.Point3D, axis: volmdlr.Vector3D,
                   angle: float):
        line3d = Line3D(axis_point, axis_point + axis)
        tore_center, _ = line3d.point_projection(self.center)
        if math.isclose(tore_center.point_distance(self.center), 0.,
                        abs_tol=1e-9):
            # Sphere
            start_p, _ = line3d.point_projection(self.start)
            u = self.start - start_p

            if math.isclose(u.norm(), 0, abs_tol=1e-9):
                end_p, _ = line3d.point_projection(self.end)
                u = self.end - end_p
                if math.isclose(u.norm(), 0, abs_tol=1e-9):
                    interior_p, _ = line3d.point_projection(self.interior)
                    u = self.interior - interior_p

            u.normalize()
            v = axis.cross(u)
            arc2d = self.to_2d(self.center, u, axis)

            surface = volmdlr.faces.SphericalSurface3D(
                volmdlr.Frame3D(self.center, u, v, axis), self.radius)

            return [surface.rectangular_cut(0, angle,
                                            arc2d.angle1, arc2d.angle2)]

        else:
            # Toroidal
            u = self.center - tore_center
            u.normalize()
            v = axis.cross(u)
            if not math.isclose(self.normal.dot(u), 0., abs_tol=1e-9):
                raise NotImplementedError(
                    'Outside of plane revolution not supported')

            R = tore_center.point_distance(self.center)
            surface = volmdlr.faces.ToroidalSurface3D(
                volmdlr.Frame3D(tore_center, u, v, axis), R,
                self.radius)
            arc2d = self.to_2d(tore_center, u, axis)
            return [surface.rectangular_cut(0, angle,
                                            arc2d.angle1, arc2d.angle2)]

    def to_step(self, current_id):
        if self.angle >= math.pi:
            l = self.length()
            arc1, arc2 = self.split(self.point_at_abscissa(0.33 * l))
            arc2, arc3 = arc2.split(self.point_at_abscissa(0.66 * l))
            content, arcs1_id = arc1.to_step_without_splitting(current_id)
            arc2_content, arcs2_id = arc2.to_step_without_splitting(
                arcs1_id[0] + 1)
            arc3_content, arcs3_id = arc3.to_step_without_splitting(
                arcs2_id[0] + 1)
            content += arc2_content + arc3_content
            return content, [arcs1_id[0], arcs2_id[0], arcs3_id[0]]
        else:
            return self.to_step_without_splitting(current_id)

    def to_step_without_splitting(self, current_id, surface_id=None):
        u = self.start - self.center
        u.normalize()
        v = self.normal.cross(u)
        frame = volmdlr.Frame3D(self.center, self.normal, u, v)

        content, frame_id = frame.to_step(current_id)
        curve_id = frame_id + 1
        content += "#{} = CIRCLE('{}', #{}, {:.6f});\n".format(curve_id,
                                                               self.name,
                                                               frame_id,
                                                               self.radius * 1000,
                                                               )

        if surface_id:
            content += "#{} = SURFACE_CURVE('',#{},(#{}),.PCURVE_S1.);\n".format(
                curve_id + 1, curve_id, surface_id)
            curve_id += 1

        current_id = curve_id + 1
        start_content, start_id = self.start.to_step(current_id, vertex=True)
        end_content, end_id = self.end.to_step(start_id + 1, vertex=True)
        content += start_content + end_content
        current_id = end_id + 1
        content += "#{} = EDGE_CURVE('{}',#{},#{},#{},.T.);\n".format(
            current_id, self.name,
            start_id, end_id, curve_id)
        return content, [current_id]

    def point_belongs(self, point3d, abs_tol=1e-10):
        '''
        check if a point3d belongs to the arc_3d or not
        '''
        def f(x):
            return (point3d - self.point_at_abscissa(x)).norm()
        length_ = self.length()
        x = npy.linspace(0, length_, 5)
        x_init = []
        for xi in x:
            x_init.append(xi)

        for x0 in x_init:
            z = scp.optimize.least_squares(f, x0=x0, bounds=([0, length_]))
            if z.fun < abs_tol:
                return True
        return False

    def triangulation(self):
        return None

    def middle_point(self):
        return self.point_at_abscissa(self.length() / 2)


class FullArc3D(Arc3D):
    """
    An edge that starts at start_end, ends at the same point after having described
    a circle
    """

    def __init__(self, center: volmdlr.Point3D, start_end: volmdlr.Point3D,
                 normal: volmdlr.Vector3D,
                 name: str = ''):
        self.__center = center
        self.__normal = normal
        interior = start_end.rotation(center, normal, math.pi)
        Arc3D.__init__(self, start=start_end, end=start_end,
                       interior=interior, name=name)  # !!! this is dangerous

    def __hash__(self):
        return hash(self.center) + 5 * hash(self.start_end)

    def __eq__(self, other_arc):
        return (self.center == other_arc.center) \
               and (self.start == other_arc.start)

    @property
    def center(self):
        return self.__center

    @property
    def angle(self):
        return volmdlr.TWO_PI

    @property
    def normal(self):
        return self.__normal

    @property
    def is_trigo(self):
        return True

    def copy(self, *args, **kwargs):
        return FullArc3D(self._center.copy(), self.end.copy(), self._normal.copy())

    def to_2d(self, plane_origin, x1, x2):
        center = self.center.to_2d(plane_origin, x1, x2)
        start_end = self.start.to_2d(plane_origin, x1, x2)
        return FullArc2D(center, start_end)

    def to_step(self, current_id, surface_id=None):
        # Not calling Circle3D.to_step because of circular imports
        u = self.start - self.center
        u.normalize()
        v = self.normal.cross(u)
        frame = volmdlr.Frame3D(self.center, self.normal, u, v)
        content, frame_id = frame.to_step(current_id)
        curve_id = frame_id + 1
        # Not calling Circle3D.to_step because of circular imports
        content += "#{} = CIRCLE('{}',#{},{:.6f});\n".format(curve_id,
                                                             self.name,
                                                             frame_id,
                                                             self.radius * 1000,
                                                             )

        if surface_id:
            content += "#{} = SURFACE_CURVE('',#{},(#{}),.PCURVE_S1.);\n".format(
                curve_id + 1, curve_id, surface_id)
            curve_id += 1

        p1 = (self.center + u * self.radius).to_point()
        # p2 = self.center + v*self.radius
        # p3 = self.center - u*self.radius
        # p4 = self.center - v*self.radius

        p1_content, p1_id = p1.to_step(curve_id + 1, vertex=True)
        content += p1_content
        # p2_content, p2_id = p2.to_step(p1_id+1, vertex=True)
        # p3_content, p3_id = p3.to_step(p2_id+1, vertex=True)
        # p4_content, p4_id = p4.to_step(p3_id+1, vertex=True)
        # content += p1_content + p2_content + p3_content + p4_content

        # arc1_id = p4_id + 1
        # content += "#{} = EDGE_CURVE('{}',#{},#{},#{},.T.);\n".format(arc1_id, self.name,
        #                                                             p1_id, p2_id,
        #                                                             circle_id)

        # arc2_id = arc1_id + 1
        # content += "#{} = EDGE_CURVE('{}',#{},#{},#{},.T.);\n".format(arc2_id, self.name,
        #                                                             p2_id, p3_id,
        #                                                             circle_id)

        # arc3_id = arc2_id + 1
        # content += "#{} = EDGE_CURVE('{}',#{},#{},#{},.T.);\n".format(arc3_id, self.name,
        #                                                             p3_id, p4_id,
        #                                                             circle_id)

        # arc4_id = arc3_id + 1
        # content += "#{} = EDGE_CURVE('{}',#{},#{},#{},.T.);\n".format(arc4_id, self.name,
        #                                                             p4_id, p1_id,
        #                                                             circle_id)

        edge_curve = p1_id + 1
        content += f"#{edge_curve} = EDGE_CURVE('{self.name}',#{p1_id},#{p1_id},#{curve_id},.T.);\n"
        curve_id += 1

        # return content, [arc1_id, arc2_id, arc3_id, arc4_id]
        return content, [edge_curve]

    def plot(self, ax=None, color='k', alpha=1., edge_ends=False,
             edge_direction=False):
        if ax is None:
            fig = plt.figure()
            ax = Axes3D(fig)

        x = []
        y = []
        z = []
        for px, py, pz in self.polygon_points():
            x.append(px)
            y.append(py)
            z.append(pz)
        x.append(x[0])
        y.append(y[0])
        z.append(z[0])
        ax.plot(x, y, z, color=color, alpha=alpha)

        if edge_ends:
            self.start.plot(ax=ax)
            self.end.plot(ax=ax)

        if edge_direction:
            s = 0.5 * self.length()
            x, y, z = self.point_at_abscissa(s)
            tangent = self.unit_direction_vector(s)
            arrow_length = 0.15 * s
            ax.quiver(x, y, z, *arrow_length * tangent,
                      pivot='tip')

        return ax

    def rotation(self, center: volmdlr.Point3D, axis: volmdlr.Vector3D, angle: float):
        new_start_end = self.start.rotation(center, axis, angle, True)
        new_center = self._center.rotation(center, axis, angle, True)
        new_normal = self._normal.rotation(center, axis, angle, True)
        return FullArc3D(new_center, new_start_end,
                         new_normal, name=self.name)

    def rotation_inplace(self, center: volmdlr.Point3D, axis: volmdlr.Vector3D, angle: float):
        self.start.rotation(center, axis, angle, False)
        self.end.rotation(center, axis, angle, False)
        self._center.rotation(center, axis, angle, False)
        self.interior.rotation(center, axis, angle, False)

    def translation(self, offset: volmdlr.Vector3D):
        new_start_end = self.start.translation(offset, True)
        new_center = self._center.translation(offset, True)
        new_normal = self._normal.translation(offset, True)
        return FullArc3D(new_center, new_start_end,
                         new_normal, name=self.name)

    def translation_inplace(self, offset: volmdlr.Vector3D):
        self.start.translation(offset, False)
        self.end.translation(offset, False)
        self._center.translation(offset, False)
        self.interior.translation(offset, False)


class ArcEllipse3D(Edge):
    """
    An arc is defined by a starting point, an end point and an interior point
    """

    def __init__(self, start, interior, end, center, major_dir,
                 name=''):  # , extra=None):
        # Extra is an additionnal point if start=end because you need 3 points on the arcellipse to define it
        Edge.__init__(self, start=start, end=end, name=name)
        self.interior = interior
        self.center = center
        major_dir.normalize()
        self.major_dir = major_dir  # Vector for Gradius
        # self.extra = extra

        u1 = (self.interior - self.start)
        u2 = (self.interior - self.end)
        u1.normalize()
        u2.normalize()

        if u1 == u2:
            u2 = (self.interior - self.extra)
            u2.normalize()

        # if normal is None:
        n = u2.cross(u1)
        n.normalize()
        self.normal = n
        # else:
        #     n = normal
        #     n.normalize()
        #     self.normal = normal

        self.minor_dir = self.normal.cross(self.major_dir)

        frame = volmdlr.Frame3D(self.center, self.major_dir, self.minor_dir,
                                self.normal)
        start_new, end_new = frame.new_coordinates(
            self.start), frame.new_coordinates(self.end)
        interior_new, center_new = frame.new_coordinates(
            self.interior), frame.new_coordinates(self.center)

        # from :
        # https://math.stackexchange.com/questions/339126/how-to-draw-an-ellipse-if-a-center-and-3-arbitrary-points-on-it-are-given
        def theta_A_B(s, i, e,
                      c):  # theta=angle d'inclinaison ellipse par rapport à horizontal(sens horaire),A=demi grd axe, B=demi petit axe
            xs, ys, xi, yi, xe, ye = s[0] - c[0], s[1] - c[1], i[0] - c[0], i[
                1] - c[1], e[0] - c[0], e[1] - c[1]
            A = npy.array(([xs ** 2, ys ** 2, 2 * xs * ys],
                           [xi ** 2, yi ** 2, 2 * xi * yi],
                           [xe ** 2, ye ** 2, 2 * xe * ye]))
            invA = npy.linalg.inv(A)
            One = npy.array(([1],
                             [1],
                             [1]))
            C = npy.dot(invA, One)  # matrice colonne de taille 3
            theta = 0.5 * math.atan(2 * C[2] / (C[1] - C[0]))
            c1 = C[0] + C[1]
            c2 = (C[1] - C[0]) / math.cos(2 * theta)
            gdaxe = math.sqrt((2 / (c1 - c2)))
            ptax = math.sqrt((2 / (c1 + c2)))
            return theta, gdaxe, ptax

        if start == end:
            extra_new = frame.new_coordinates(self.extra)
            theta, A, B = theta_A_B(start_new, extra_new, interior_new,
                                    center_new)
        else:
            theta, A, B = theta_A_B(start_new, interior_new, end_new,
                                    center_new)

        self.Gradius = A
        self.Sradius = B
        self.theta = theta

        # Angle pour start
        u1, u2 = start_new.x / self.Gradius, start_new.y / self.Sradius
        angle1 = volmdlr.core.sin_cos_angle(u1, u2)
        # Angle pour end
        u3, u4 = end_new.x / self.Gradius, end_new.y / self.Sradius
        angle2 = volmdlr.core.sin_cos_angle(u3, u4)
        # Angle pour interior
        u5, u6 = interior_new.x / self.Gradius, interior_new.y / self.Sradius
        anglei = volmdlr.core.sin_cos_angle(u5, u6)

        # Going trigo/clock wise from start to interior
        if anglei < angle1:
            trigowise_path = (anglei + volmdlr.TWO_PI) - angle1
            clockwise_path = angle1 - anglei
        else:
            trigowise_path = anglei - angle1
            clockwise_path = angle1 - anglei + volmdlr.TWO_PI

        # Going trigo wise from interior to interior
        if angle2 < anglei:
            trigowise_path += (angle2 + volmdlr.TWO_PI) - anglei
            clockwise_path += anglei - angle2
        else:
            trigowise_path += angle2 - anglei
            clockwise_path += anglei - angle2 + volmdlr.TWO_PI

        if clockwise_path > trigowise_path:
            self.is_trigo = True
            self.angle = trigowise_path
        else:
            # Clock wise
            self.is_trigo = False
            self.angle = clockwise_path

        if self.start == self.end:
            self.angle = volmdlr.TWO_PI

        if self.is_trigo:
            self.offset_angle = angle1
        else:
            self.offset_angle = angle2

        volmdlr.core.CompositePrimitive3D.__init__(self,
                                                   primitives=self.polygon_points(),
                                                   name=name)

    def _get_points(self):
        return self.polygon_points()

    points = property(_get_points)

    def polygon_points(self, resolution_for_ellipse=40):
        number_points_tesselation = math.ceil(
            resolution_for_ellipse * abs(0.5 * self.angle / math.pi))

        frame3d = volmdlr.Frame3D(self.center, self.major_dir,
                                  self.minor_dir, self.normal)

        polygon_points_3D = [volmdlr.Point3D(self.Gradius * math.cos(
            self.offset_angle + self.angle * i / (number_points_tesselation)),
                                             self.Sradius * math.sin(
                                                 self.offset_angle + self.angle * i / (
                                                     number_points_tesselation)),
                                             0) for i in
                             range(number_points_tesselation + 1)]

        global_points = []
        for pt in polygon_points_3D:
            global_points.append(frame3d.old_coordinates(pt))

        return global_points

    def to_2d(self, plane_origin, x, y):
        ps = self.start.to_2d(plane_origin, x, y)
        pi = self.interior.to_2d(plane_origin, x, y)
        pe = self.end.to_2d(plane_origin, x, y)
        center = self.center.to_2d(plane_origin, x, y)

        maj_dir2d = self.major_dir.to_2d(plane_origin, x, y)
        maj_dir2d.normalize()
        return ArcEllipse2D(ps, pi, pe, center, maj_dir2d, name=self.name)

    def length(self):
        return self.angle * math.sqrt(
            (self.Gradius ** 2 + self.Sradius ** 2) / 2)

    def normal_vector(self, abscissa):
        raise NotImplementedError

    def unit_normal_vector(self, abscissa):
        raise NotImplementedError

    def direction_vector(self, abscissa):
        raise NotImplementedError

    def unit_direction_vector(self, abscissa):
        raise NotImplementedError

    def reverse(self):
        return self.__class__(self.end.copy(),
                              self.interior.copy(),
                              self.start.copy(),
                              self.center.copy(),
                              self.major_dir.copy(),
                              self.name)

    def plot(self, ax=None):
        if ax is None:
            fig = plt.figure()
            ax = Axes3D(fig)
        else:
            fig = None

        ax.plot([self.interior[0]], [self.interior[1]], [self.interior[2]],
                color='b')
        ax.plot([self.start[0]], [self.start[1]], [self.start[2]], c='r')
        ax.plot([self.end[0]], [self.end[1]], [self.end[2]], c='r')
        ax.plot([self.interior[0]], [self.interior[1]], [self.interior[2]],
                c='g')
        x = []
        y = []
        z = []
        for px, py, pz in self.polygon_points():
            x.append(px)
            y.append(py)
            z.append(pz)

        ax.plot(x, y, z, 'k')
        return ax

    def plot2d(self, x3d: volmdlr.Vector3D = volmdlr.X3D, y3d: volmdlr.Vector3D = volmdlr.Y3D,
               ax=None, color='k'):
        if ax is None:
            fig = plt.figure()
            ax = fig.add_subplot(111, projection='3d')
        else:
            fig = ax.figure

        # TODO: Enhance this plot
        l = self.length()
        x = []
        y = []
        for i in range(30):
            p = self.point_at_abscissa(i / (29.) * l)
            xi, yi = p.plane_projection2d(x3d, y3d)
            x.append(xi)
            y.append(yi)
        ax.plot(x, y, color=color)
        return ax

    def FreeCADExport(self, name, ndigits=6):
        xs, ys, zs = round(1000 * self.start, ndigits).vector
        xi, yi, zi = round(1000 * self.interior, ndigits).vector
        xe, ye, ze = round(1000 * self.end, ndigits).vector
        return '{} = Part.Arc(fc.Vector({},{},{}),fc.Vector({},{},{}),fc.Vector({},{},{}))\n'.format(
            name, xs, ys, zs, xi, yi, zi, xe, ye, ze)

    def triangulation(self):
        return None<|MERGE_RESOLUTION|>--- conflicted
+++ resolved
@@ -201,15 +201,10 @@
         :type point2: volmdlr.Point2D
         returns True is line is between the two given points or False if not
         """
-<<<<<<< HEAD
+
         if point1 == point2:
             return False
-=======
-
-        if point1 == point2:
-            return False
-
->>>>>>> 71b6f3e2
+
         line_segment = LineSegment2D(point1, point2)
         if line_segment.line_intersections(self):
             return True
