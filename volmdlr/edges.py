#!/usr/bin/env python3
# -*- coding: utf-8 -*-
"""

"""

from typing import List, Dict, Any
import math

import warnings
from packaging import version
import numpy as npy
import scipy as scp
import scipy.optimize

from geomdl import utilities, BSpline, fitting, operations
from geomdl.operations import length_curve, split_curve

from mpl_toolkits.mplot3d import Axes3D
from matplotlib import __version__ as _mpl_version
import matplotlib.pyplot as plt
import matplotlib.patches

import plot_data.core as plot_data
import dessia_common as dc
import volmdlr.core_compiled
import volmdlr.core
import volmdlr.geometry


def standardize_knot_vector(knot_vector):
    u0 = knot_vector[0]
    u1 = knot_vector[-1]
    standard_u_knots = []
    if u0 != 0 or u1 != 1:
        x = 1 / (u1 - u0)
        y = u0 / (u0 - u1)
        for u in knot_vector:
            standard_u_knots.append(u * x + y)
        return standard_u_knots
    else:
        return knot_vector


def insert_knots_and_mutiplicity(knots, knot_mutiplicities, knot_to_add, num):
    new_knots = []
    new_knot_mutiplicities = []
    i = 0
    for i, knot in enumerate(knots):
        if knot > knot_to_add:
            new_knots.extend([knot_to_add])
            new_knot_mutiplicities.append(num)
            new_knots.extend(knots[i:])
            new_knot_mutiplicities.extend(knot_mutiplicities[i:])
            break
        new_knots.append(knot)
        new_knot_mutiplicities.append(knot_mutiplicities[i])
    return new_knots, new_knot_mutiplicities, i


class Edge(dc.DessiaObject):
    def __init__(self, start, end, name=''):
        self.start = start
        self.end = end
        self._length = None
        dc.DessiaObject.__init__(self, name=name)

    def __getitem__(self, key):
        if key == 0:
            return self.start
        if key == 1:
            return self.end
        raise IndexError

    def length(self):
        """
        Calculates the edge length
        :return: edges\' length
        """
        raise NotImplementedError(f'length method not implememented by {self.__class__.__name__}')

    def point_at_abscissa(self, abscissa):
        """
        Calcultes the point at given abscissa
        """
        raise NotImplementedError(f'point_at_absciss method not implememented by {self.__class__.__name__}')

    def discretization_points(self, *, number_points: int = None, angle_resolution: int = None):
        """
        discretize a Edge to have "n" points
        :param number_points: the number of points (including start and end points)
             if unset, only start and end will be returned
        :param angle_resolution: if set, the sampling will be adapted to have a controlled angular distance. Usefull
            to mesh an arc
        :return: a list of sampled points
        """
        if number_points is None:
            number_points = 2
        step = self.length() / (number_points - 1)
        return [self.point_at_abscissa(i * step) for i in range(number_points)]

    def polygon_points(self, discretization_resolution: int):
        warnings.warn('polygon_points is deprecated,\
        please use discretization_points instead',
                      DeprecationWarning)
        return self.discretization_points(discretization_resolution)

    @classmethod
    def from_step(cls, arguments, object_dict):
        obj = object_dict[arguments[3]]
        p1 = object_dict[arguments[1]]
        p2 = object_dict[arguments[2]]
        if obj.__class__.__name__ == 'Line3D':
            return LineSegment3D(p1, p2, arguments[0][1:-1])

        else:
            if hasattr(obj, 'trim'):
                if obj.__class__.__name__ == 'Circle3D':
                    p1, p2 = p2, p1
                return obj.trim(p1, p2)

            else:
                raise NotImplementedError(f'Unsupported: {object_dict[arguments[3]]}')

    def normal_vector(self, abscissa):
        """
        Calculates the normal vector the edge at given abscissa
        :return: the normal vector
        """
        raise NotImplementedError('the normal_vector method must be'
                                  'overloaded by subclassing class')

    def unit_normal_vector(self, abscissa):
        """
        Calculates the unit normal vector the edge at given abscissa
        :param abscissa: edge abscissa
        :return: unit normal vector
        """
        raise NotImplementedError('the unit_normal_vector method must be'
                                  'overloaded by subclassing class')

    def direction_vector(self, abscissa):
        """
        Calculates the direction vector the edge at given abscissa
        :param abscissa: edge abscissa
        :return: direction vector
        """
        raise NotImplementedError('the direction_vector method must be'
                                  'overloaded by subclassing class')

    def unit_direction_vector(self, abscissa):
        """
        Calculates the unit direction vector the edge at given abscissa
        :param abscissa: edge abscissa
        :return: unit direction vector
        """
        raise NotImplementedError('the unit_direction_vector method must be'
                                  'overloaded by subclassing class')


class Line(dc.DessiaObject):
    """
    Abstract class
    """

    def __init__(self, point1, point2, name=''):
        self.point1 = point1
        self.point2 = point2
        dc.DessiaObject.__init__(self, name=name)

    def __getitem__(self, key):
        if key == 0:
            return self.point1
        elif key == 1:
            return self.point2
        else:
            raise IndexError

    def unit_direction_vector(self, *args, **kwargs):
        u = self.direction_vector()
        u.normalize()
        return u

    def direction_vector(self, *args, **kwargs):
        return self.point2 - self.point1

    def normal_vector(self, *args, **kwargs):
        return self.direction_vector().normal_vector()

    def unit_normal_vector(self, abscissa=0.):
        return self.unit_direction_vector().normal_vector()

    def point_projection(self, point):

        u = self.point2 - self.point1
        norm_u = u.norm()
        t = (point - self.point1).dot(u) / norm_u ** 2
        projection = self.point1 + t * u
        projection = projection.to_point()
        return projection, t * norm_u

    def abscissa(self, point):
        u = self.point2 - self.point1
        norm_u = u.norm()
        t = (point - self.point1).dot(u) / norm_u
        return t

    def split(self, split_point):
        return [self.__class__(self.point1, split_point),
                self.__class__(split_point, self.point2)]

    def is_between_points(self, point1: volmdlr.Point2D,
                          point2: volmdlr.Point2D):
        """
        Verifies if a line is between two points
        :param point1: first point
        :type point1: volmdlr.Point2D
        :param point2: second point
        :type point2: volmdlr.Point2D
        returns True is line is between the two given points or False if not
        """

        if point1 == point2:
            return False

        line_segment = LineSegment2D(point1, point2)
        if line_segment.line_intersections(self):
            return True
        return False


class LineSegment(Edge):
    """
    Abstract class
    """

    def length(self):
        if not self._length:
            self._length = self.end.point_distance(self.start)
        return self._length

    def abscissa(self, point):
        u = self.end - self.start
        length = u.norm()
        t = (point - self.start).dot(u) / length
        if t < -1e-5 or t > length + 1e-5:
            raise ValueError(f'Point is not on linesegment: abscissa={t}')
        return t

    def unit_direction_vector(self, abscissa=0.):
        """

        :param abscissa: defines where in the line_segement the unit
         direction vector is to be calculated
        :return: The unit direction vector of the LineSegement
        """
        direction_vector = self.direction_vector()
        direction_vector.normalize()
        return direction_vector

    def direction_vector(self, abscissa=0.):
        """
        :param abscissa: defines where in the line_segement
        direction vector is to be calculated
        :return: The direction vector of the LineSegement
        """
        return self.end - self.start

    def normal_vector(self, abscissa=0.):
        """
        :param abscissa: defines where in the line_segement
        normal vector is to be calculated
        :return: The normal vector of the LineSegement
        """
        return self.direction_vector(abscissa).normal_vector()

    def unit_normal_vector(self, abscissa=0.):
        """
        :param abscissa: defines where in the line_segement
        unit normal vector is to be calculated
        :return: The unit normal vector of the LineSegement
        """
        return self.unit_direction_vector(abscissa).normal_vector()

    def point_projection(self, point):
        p1, p2 = self.start, self.end
        u = p2 - p1
        norm_u = u.norm()
        t = (point - p1).dot(u) / norm_u ** 2
        projection = p1 + t * u

        return projection, t * norm_u

    def split(self, split_point):
        if split_point == self.start:
            return [None, self.copy()]
        elif split_point == self.end:
            return [self.copy(), None]
        else:
            return [self.__class__(self.start, split_point),
                    self.__class__(split_point, self.end)]


class BSplineCurve(Edge):
    _non_serializable_attributes = ['curve']

    def __init__(self,
                 degree: int,
                 control_points,
                 knot_multiplicities: List[int],
                 knots: List[float],
                 weights: List[float] = None,
                 periodic: bool = False,
                 name: str = ''):

        self.control_points = control_points
        self.degree = degree
        knots = standardize_knot_vector(knots)
        self.knots = knots
        self.knot_multiplicities = knot_multiplicities
        self.weights = weights
        self.periodic = periodic
        self.name = name

        curve = BSpline.Curve()
        curve.degree = degree
        if weights is None:
            P = [[*point] for point in control_points]
            curve.ctrlpts = P
        else:
            Pw = [[*point * weights[i], weights[i]] for i, point in enumerate(control_points)]
            curve.ctrlptsw = Pw

        knot_vector = []
        for i, knot in enumerate(knots):
            knot_vector.extend([knot] * knot_multiplicities[i])
        curve.knotvector = knot_vector
        curve.delta = 0.01
        curve_points = curve.evalpts
        self.curve = curve

        self._length = None
        self.points = [getattr(volmdlr,
                               f'Point{self.__class__.__name__[-2::]}')(*p)
                       for p in curve_points]

        start = self.points[0]  # self.point_at_abscissa(0.)
        end = self.points[-1]  # self.point_at_abscissa(self.length())

        Edge.__init__(self, start, end, name=name)

    def reverse(self):
        '''
        reverse the bspline's direction by reversing its start and end points
        '''

        return self.__class__(degree=self.degree,
                              control_points=self.control_points[::-1],
                              knot_multiplicities=self.knot_multiplicities[::-1],
                              knots=self.knots[::-1],
                              weights=self.weights,
                              periodic=self.periodic)

    @classmethod
    def from_geomdl_curve(cls, curve):

        point_dimension = f'Point{cls.__name__[-2::]}'

        knots = list(sorted(set(curve.knotvector)))
        knot_multiplicities = [curve.knotvector.count(k) for k in knots]

        return cls(degree=curve.degree,
                   control_points=[getattr(volmdlr, point_dimension)(*p) for p in curve.ctrlpts],
                   knots=knots,
                   knot_multiplicities=knot_multiplicities)

    def length(self):
        if not self._length:
            self._length = length_curve(self.curve)
        return self._length

    def unit_direction_vector(self, abscissa: float):
        """
        :param abscissa: defines where in the BSplineCurve the
        unit direction vector is to be calculated
        :return: The unit direction vector of the BSplineCurve
        """

        direction_vector = self.direction_vector(abscissa)
        direction_vector.normalize()
        return direction_vector

    def middle_point(self):
        return self.point_at_abscissa(self.length() * 0.5)

    def abscissa(self, point, tol=1e-4):
        l = self.length()
        res = scp.optimize.least_squares(
            lambda u: (point - self.point_at_abscissa(u)).norm(),
            x0=npy.array(l / 2),
            bounds=([0], [l]),
            # ftol=tol / 10,
            # xtol=tol / 10,
            # loss='soft_l1'
        )

        if res.fun > tol:
            print('distance =', res.cost)
            print('res.fun:', res.fun)
            ax = self.plot()
            point.plot(ax=ax)
            best_point = self.point_at_abscissa(res.x)
            best_point.plot(ax=ax, color='r')
            raise ValueError('abscissa not found')
        return res.x[0]

    def split(self, point, tol=1e-5):
        if point.point_distance(self.start) < tol:
            return [None, self.copy()]
        elif point.point_distance(self.end) < tol:
            return [self.copy(), None]
        else:
            adim_abscissa = self.abscissa(point) / self.length()
            curve1, curve2 = split_curve(self.curve, adim_abscissa)

            return [self.__class__.from_geomdl_curve(curve1),
                    self.__class__.from_geomdl_curve(curve2)]

    def translation(self, offset):
        """
        BSplineCurve translation
        :param offset: translation vector (volmdlr.Vector2D/ volmdlr.Vector3D)
        :return: A new translated BSplineCurve
        """
        control_points = [point.translation(offset)
                          for point in self.control_points]
        return self.__class__(self.degree, control_points,
                              self.knot_multiplicities, self.knots,
                              self.weights, self.periodic)

    def translation_inplace(self, offset):
        """
        BSplineCurve translation. Object is updated inplace
        :param offset: translation vector (volmdlr.Vector2D/ volmdlr.Vector3D)
        """
        for point in self.control_points:
            point.translation_inplace(offset)

    def point_belongs(self, point, abs_tol=1e-10):
        '''
        check if a point belongs to the bspline_curve or not
        '''

        point_dimension = f'Point{self.__class__.__name__[-2::]}'

        def f(x):
            return (point - getattr(volmdlr, point_dimension)(*self.curve.evaluate_single(x))).norm()

        x = npy.linspace(0, 1, 5)
        x_init = []
        for xi in x:
            x_init.append(xi)

        for x0 in x_init:
            z = scp.optimize.least_squares(f, x0=x0, bounds=([0, 1]))
            if z.fun < abs_tol:
                return True
        return False

    def merge_with(self, bspline_curve):
        '''
        merge successives bspline_curves to define a new one
        '''

        point_dimension = f'Wire{self.__class__.__name__[-2::]}'
        wire = getattr(volmdlr.wires, point_dimension)(bspline_curve)
        ordered_wire = wire.order_wire()

        points, n = [], 10
        for primitive in ordered_wire.primitives:
            points.extend(primitive.polygon_points(n))
        points.pop(n + 1)

        return self.__class__.from_points_interpolation(points, min(self.degree, bspline_curve.degree))

    @classmethod
    def from_bsplines(cls, bsplines, discretization_points=10):
        '''
        define a bspline_curve using a list of bsplines
        '''
        point_dimension = f'Wire{cls.__name__[-2::]}'
        wire = getattr(volmdlr.wires, point_dimension)(bsplines)
        ordered_wire = wire.order_wire()

        points, degree = [], []
        for i, primitive in enumerate(ordered_wire.primitives):
            degree.append(primitive.degree)
            if i == 0:
                points.extend(primitive.polygon_points(discretization_points))
            else:
                points.extend(primitive.polygon_points(discretization_points)[1::])

        return cls.from_points_interpolation(points, min(degree))

    @classmethod
    def from_points_approximation(cls, points, degree, **kwargs):
        '''
        Bspline Curve approximation through points using least squares method
        It is better to specify the number of control points

        Parameters
        ----------
        points : volmdlr.Point
            data points
        degree: int
            degree of the output parametric curve

        Keyword Arguments:
            * ``centripetal``: activates centripetal parametrization method. *Default: False*
            * ``ctrlpts_size``: number of control points. *Default: len(points) - 1*

        Returns
        -------
        BSplineCurve

        '''

        curve = fitting.approximate_curve([[*point] for point in points], degree, **kwargs)
        return cls.from_geomdl_curve(curve)

    def tangent(self, position: float = 0.0):
        point, tangent = operations.tangent(self.curve, position,
                                            normalize=True)

        dimension = f'Vector{self.__class__.__name__[-2::]}'
        tangent = getattr(volmdlr, dimension)(*tangent)

        return tangent

    @classmethod
    def from_points_interpolation(cls, points, degree, periodic=False):

        curve = fitting.interpolate_curve([[*point] for point in points], degree)

        bsplinecurve = cls.from_geomdl_curve(curve)
        if not periodic:
            return bsplinecurve
        else:
            bsplinecurve.periodic = True
            return bsplinecurve


class Line2D(Line):
    """
    Define an infinite line given by two points.
    """

    def __init__(self, point1: volmdlr.Point2D,
                 point2: volmdlr.Point2D, *, name=''):
        self.points = [point1, point2]
        Line.__init__(self, point1, point2, name=name)

    def to_3d(self, plane_origin, x1, x2):
        p3D = [p.to_3d(plane_origin, x1, x2) for p in self.points]
        return Line2D(*p3D, self.name)

    def rotation(self, center: volmdlr.Point2D, angle: float):
        """
        Line2D rotation
        :param center: rotation center
        :param angle: angle rotation
        :return: a new rotated Line2D
        """
        return Line2D(*[point.rotation(center, angle)
                        for point in self.points])

    def rotation_inplace(self, center: volmdlr.Point2D, angle: float):
        """
        Line2D rotation. Object is updated inplace
        :param center: rotation center
        :param angle: rotation angle
        """
        for point in self.points:
            point.rotation_inplace(center, angle)

    def translation(self, offset: volmdlr.Vector2D):
        """
        Line2D translation
        :param offset: translation vector
        :return: A new translated Line2D
        """
        return Line2D(*[point.translation(offset) for point in self.points])

    def translation_inplace(self, offset: volmdlr.Vector2D):
        """
        Line2D translation. Object is updated inplace
        :param offset: translation vector
        """
        for point in self.points:
            point.translation_inplace(offset)

    def plot(self, ax=None, color='k', dashed=True):
        if ax is None:
            fig, ax = plt.subplots()

        if version.parse(_mpl_version) >= version.parse('3.3.2'):
            if dashed:
                ax.axline((self.point1.x, self.point1.y),
                          (self.point2.x, self.point2.y),
                          dashes=[30, 5, 10, 5],
                          color=color)
            else:
                ax.axline((self.point1.x, self.point1.y),
                          (self.point2.x, self.point2.y),
                          color=color)
        else:
            u = self.direction_vector()
            p3 = self.point1 - 3 * u
            p4 = self.point2 + 4 * u
            if dashed:
                ax.plot([p3[0], p4[0]], [p3[1], p4[1]], color=color,
                        dashes=[30, 5, 10, 5])
            else:
                ax.plot([p3[0], p4[0]], [p3[1], p4[1]], color=color)

        return ax

    def plot_data(self, edge_style=None):
        return plot_data.Line2D([self.point1.x, self.point1.y],
                                [self.point2.x, self.point2.y],
                                edge_style=edge_style)

    def line_intersections(self, line):

        point = volmdlr.Point2D.line_intersection(self, line)
        if point is not None:
            point_projection1, _ = self.point_projection(point)
            if point_projection1 is None:
                return []

            if line.__class__.__name__ == 'Line2D':
                point_projection2, _ = line.point_projection(point)
                if point_projection2 is None:
                    return []

            return [point_projection1]
        else:
            return []

    def create_tangent_circle(self, point, other_line):
        """
        Computes the two circles that are tangent to 2 lines and intersect
        a point located on one of the two lines.
        """

        # point will be called I(x_I, y_I)
        # self will be (AB)
        # line will be (CD)

        if math.isclose(self.point_distance(point), 0, abs_tol=1e-10):
            I = volmdlr.Vector2D(point[0], point[1])
            A = volmdlr.Vector2D(self.points[0][0], self.points[0][1])
            B = volmdlr.Vector2D(self.points[1][0], self.points[1][1])
            C = volmdlr.Vector2D(other_line.points[0][0],
                                 other_line.points[0][1])
            D = volmdlr.Vector2D(other_line.points[1][0],
                                 other_line.points[1][1])

        elif math.isclose(other_line.point_distance(point), 0, abs_tol=1e-10):
            I = volmdlr.Vector2D(point[0], point[1])
            C = volmdlr.Vector2D(self.points[0][0], self.points[0][1])
            D = volmdlr.Vector2D(self.points[1][0], self.points[1][1])
            A = volmdlr.Vector2D(other_line.points[0][0],
                                 other_line.points[0][1])
            B = volmdlr.Vector2D(other_line.points[1][0],
                                 other_line.points[1][1])
        else:
            raise AttributeError("The point isn't on any of the two lines")

        # CHANGEMENT DE REPAIRE
        new_u = volmdlr.Vector2D((B - A))
        new_u.normalize()
        new_v = new_u.unit_normal_vector()
        new_basis = volmdlr.Frame2D(I, new_u, new_v)

        new_A = new_basis.new_coordinates(A)
        new_B = new_basis.new_coordinates(B)
        new_C = new_basis.new_coordinates(C)
        new_D = new_basis.new_coordinates(D)

        if new_C[1] == 0 and new_D[1] == 0:
            # Segments are on the same line: no solution
            return None, None

        elif math.isclose(self.unit_direction_vector().dot(
                other_line.unit_normal_vector()), 0, abs_tol=1e-06):
            # Parallel segments: one solution

            segments_distance = abs(new_C[1] - new_A[1])
            r = segments_distance / 2
            new_circle_center = volmdlr.Point2D(
                (0, npy.sign(new_C[1] - new_A[1]) * r))
            circle_center = new_basis.old_coordinates(new_circle_center)
            circle = volmdlr.wires.Circle2D(circle_center, r)

            return circle, None

        elif math.isclose(self.unit_direction_vector().dot(
                other_line.unit_direction_vector()), 0, abs_tol=1e-06):
            # Perpendicular segments: 2 solution
            line_AB = Line2D(volmdlr.Point2D(new_A), volmdlr.Point2D(new_B))
            line_CD = Line2D(volmdlr.Point2D(new_C), volmdlr.Point2D(new_D))
            new_pt_K = volmdlr.Point2D.line_intersection(line_AB, line_CD)

            r = abs(new_pt_K[0])
            new_circle_center1 = volmdlr.Point2D((0, r))
            new_circle_center2 = volmdlr.Point2D((0, -r))
            circle_center1 = new_basis.old_coordinates(new_circle_center1)
            circle_center2 = new_basis.old_coordinates(new_circle_center2)
            circle1 = volmdlr.wires.Circle2D(circle_center1, r)
            circle2 = volmdlr.wires.Circle2D(circle_center2, r)

            return circle1, circle2

        # =============================================================================
        # LES SEGMENTS SONT QUELCONQUES
        #   => 2 SOLUTIONS
        # =============================================================================
        else:

            line_AB = Line2D(volmdlr.Point2D(new_A), volmdlr.Point2D(new_B))
            line_CD = Line2D(volmdlr.Point2D(new_C), volmdlr.Point2D(new_D))
            new_pt_K = volmdlr.Point2D.line_intersection(line_AB, line_CD)
            pt_K = volmdlr.Point2D(new_basis.old_coordinates(new_pt_K))

            if pt_K == I:
                return None, None

            # CHANGEMENT DE REPERE:
            new_u2 = volmdlr.Vector2D(pt_K - I)
            new_u2.normalize()
            new_v2 = new_u2.normalVector(unit=True)
            new_basis2 = volmdlr.Frame2D(I, new_u2, new_v2)

            new_A = new_basis2.new_coordinates(A)
            new_B = new_basis2.new_coordinates(B)
            new_C = new_basis2.new_coordinates(C)
            new_D = new_basis2.new_coordinates(D)
            new_pt_K = new_basis2.new_coordinates(pt_K)

            teta1 = math.atan2(new_C[1], new_C[0] - new_pt_K[0])
            teta2 = math.atan2(new_D[1], new_D[0] - new_pt_K[0])

            if teta1 < 0:
                teta1 += math.pi
            if teta2 < 0:
                teta2 += math.pi

            if not math.isclose(teta1, teta2, abs_tol=1e-08):
                if math.isclose(teta1, math.pi, abs_tol=1e-08) or math.isclose(
                        teta1, 0., abs_tol=1e-08):
                    teta = teta2
                elif math.isclose(teta2, math.pi,
                                  abs_tol=1e-08) or math.isclose(teta2, 0.,
                                                                 abs_tol=1e-08):
                    teta = teta1
            else:
                teta = teta1

            r1 = new_pt_K[0] * math.sin(teta) / (1 + math.cos(teta))
            r2 = new_pt_K[0] * math.sin(teta) / (1 - math.cos(teta))

            new_circle_center1 = volmdlr.Point2D(0, -r1)
            new_circle_center2 = volmdlr.Point2D(0, r2)

            circle_center1 = new_basis2.old_coordinates(new_circle_center1)
            circle_center2 = new_basis2.old_coordinates(new_circle_center2)

            if new_basis.new_coordinates(circle_center1)[1] > 0:
                circle1 = volmdlr.wires.Circle2D(circle_center1, r1)
                circle2 = volmdlr.wires.Circle2D(circle_center2, r2)
            else:
                circle1 = volmdlr.wires.Circle2D(circle_center2, r2)
                circle2 = volmdlr.wires.Circle2D(circle_center1, r1)

            return circle1, circle2

    def cut_between_two_points(self, point1, point2):
        return LineSegment2D(point1, point2)

    def sort_points_along_line(self, points: List[volmdlr.Point2D]) -> List[
            volmdlr.Point2D]:
        most_distant_point = None
        farthest_distance = 0
        for i, point1 in enumerate(points):
            distances = []
            points_to_search = points[:i - 1] + points[i:]
            for point2 in points_to_search:
                distances.append(point1.point_distance(point2))
            max_point_distance = max(distances)
            farthest_point = points_to_search[
                distances.index(max_point_distance)]
            if max_point_distance > farthest_distance:
                most_distant_point = farthest_point
        list_points = [most_distant_point]
        points.remove(most_distant_point)
        distances_to_reference_point = {}
        for point in points:
            distances_to_reference_point[point] = \
                most_distant_point.point_distance(point)
        distances_to_reference_point = dict(
            sorted(distances_to_reference_point.items(),
                   key=lambda item: item[1]))
        list_points.extend(list(distances_to_reference_point.keys()))
        return list_points


class BSplineCurve2D(BSplineCurve):
    _non_serializable_attributes = ['curve']

    def __init__(self,
                 degree: int,
                 control_points: List[volmdlr.Point2D],
                 knot_multiplicities: List[int],
                 knots: List[float],
<<<<<<< HEAD
                 weights=None, periodic=False, name=''):
        self.control_points = control_points
        self.degree = degree
        knots = standardize_knot_vector(knots)
        self.knots = knots
        self.knot_multiplicities = knot_multiplicities
        self.weights = weights
        self.periodic = periodic

        curve = BSpline.Curve()
        curve.degree = degree
        if weights is None:
            P = [(control_points[i][0], control_points[i][1]) for i in
                 range(len(control_points))]
            curve.ctrlpts = P
        else:
            Pw = [(control_points[i][0] * weights[i],
                   control_points[i][1] * weights[i], weights[i]) for i in
                  range(len(control_points))]
            curve.ctrlptsw = Pw
        knot_vector = []
        for i, knot in enumerate(knots):
            knot_vector.extend([knot] * knot_multiplicities[i])
        curve.knotvector = knot_vector

        self.curve = curve
        self._length = None
        start = self.point_at_abscissa(0.)
        end = self.point_at_abscissa(self.length())

        Edge.__init__(self, start, end, name=name)
=======
                 weights: List[float] = None,
                 periodic: bool = False,
                 name: str = ''):
>>>>>>> 59a48e1c

        BSplineCurve.__init__(self, degree,
                              control_points,
                              knot_multiplicities,
                              knots,
                              weights,
                              periodic,
                              name)

    def bounding_rectangle(self):
        points = self.discretization_points()
        points_x = [p.x for p in points]
        points_y = [p.y for p in points]

        return (min(points_x), max(points_x),
                min(points_y), max(points_y))

    def length(self):
        if not self._length:
            self._length = length_curve(self.curve)
        return self._length

    def tangent(self, position: float = 0.0):
        _, tangent = operations.tangent(self.curve, position,
                                        normalize=True)
        tangent = volmdlr.Point2D(tangent[0], tangent[1])
        return tangent

    def point_at_abscissa(self, abscissa):
        l = self.length()
        adim_abs = max(min(abscissa / l, 1.), 0.)
        return volmdlr.Point2D(*self.curve.evaluate_single(adim_abs))

    def direction_vector(self, abscissa: float):
        """
        :param abscissa: defines where in the BSplineCurve2D the
        direction vector is to be calculated
        :return: The direection vector vector of the BSplineCurve2D
        """
        return self.tangent(abscissa)

    def normal_vector(self, abscissa: float):
        """
        :param abscissa: defines where in the BSplineCurve2D the
        normal vector is to be calculated
        :return: The normal vector of the BSplineCurve2D
        """
        tangent_vector = self.tangent(abscissa)
        normal_vector = tangent_vector.normal_vector()
        return normal_vector

    def unit_normal_vector(self, abscissa: float):
        """
        :param abscissa: defines where in the BSplineCurve2D the
        unit normal vector is to be calculated
        :return: The unit normal vector of the BSplineCurve2D
        """
        normal_vector = self.normal_vector(abscissa)
        normal_vector.normalize()
        return normal_vector

<<<<<<< HEAD
    def middle_point(self):
        return self.point_at_abscissa(self.length() * 0.5)

    def abscissa(self, point2d):
        l = self.length()
        # res = scp.optimize.minimize_scalar(
        #     # f,
        #     lambda u: (point2d - self.point_at_abscissa(u)).norm(),
        #     method='bounded',
        #     bounds=(0., l),
        #     options={'maxiter': 10000}
        # )

        # res = scp.optimize.minimize(
        #     lambda u: (point2d - self.point_at_abscissa(u)).norm(),
        #     x0=npy.array(l/2),
        #     bounds=[(0, l)]
        # )

        res = scp.optimize.least_squares(
            lambda u: (point2d - self.point_at_abscissa(u)).norm(),
            x0=npy.array(l / 2),
            bounds=([0], [l]),
            # ftol=tol / 10,
            # xtol=tol / 10,
            # loss='soft_l1'
        )

        if res.fun > 1e-2:
            print('distance =', res.cost)
            print('res.fun:', res.fun)
            ax = self.plot()
            point2d.plot(ax=ax)
            best_point = self.point_at_abscissa(res.x)
            best_point.plot(ax=ax, color='r')
            raise ValueError('abscissa not found')
        return res.x[0]

    def split(self, point2d):
        if point2d.point_distance(self.start) < 1e-5:
            return [None, self.copy()]
        elif point2d.point_distance(self.end) < 1e-5:
            return [self.copy(), None]
        else:
            adim_abscissa = self.abscissa(point2d) / self.length()
            curve1, curve2 = split_curve(self.curve, adim_abscissa)

            return [BSplineCurve2D.from_geomdl_curve(curve1),
                    BSplineCurve2D.from_geomdl_curve(curve2)]

    @classmethod
    def from_points_interpolation(cls, points, degree):
        curve = fitting.interpolate_curve([(p.x, p.y) for p in points], degree)
        return cls.from_geomdl_curve(curve)

=======
>>>>>>> 59a48e1c
    def straight_line_area(self):
        points = self.discretization_points(number_points=100)
        x = [point.x for point in points]
        y = [point.y for point in points]
        x1 = [x[-1]] + x[0:-1]
        y1 = [y[-1]] + y[0:-1]
        return 0.5 * abs(sum(i * j for i, j in zip(x, y1))
                         - sum(i * j for i, j in zip(y, x1)))

    def straight_line_center_of_mass(self):
        polygon_points = self.discretization_points(number_points=100)
        cog = volmdlr.O2D
        for point in polygon_points:
            cog += point
        cog = cog / len(polygon_points)
        return cog

    def plot(self, ax=None, color='k', alpha=1, plot_points=False):
        if ax is None:
            _, ax = plt.subplots()

        # self.curve.delta = 0.01
        # points = [volmdlr.Point2D(px, py) for (px, py) in self.curve.evalpts]
        l = self.length()
        points = [self.point_at_abscissa(l * i / 50) for i in range(51)]

        xp = [p.x for p in points]
        yp = [p.y for p in points]
        ax.plot(xp, yp, color=color, alpha=alpha)

        return ax

    def to_3d(self, plane_origin, x1, x2):
        control_points3D = [p.to_3d(plane_origin, x1, x2) for p in
                            self.control_points]
        return BSplineCurve3D(self.degree, control_points3D,
                              self.knot_multiplicities, self.knots,
                              self.weights, self.periodic)

    def rotation(self, center: volmdlr.Point2D, angle: float):
        """
        BSplineCurve2D rotation
        :param center: rotation center
        :param angle: angle rotation
        :return: a new rotated Line2D
        """
        control_points = [point.rotation(center, angle)
                          for point in self.control_points]
        return BSplineCurve2D(self.degree, control_points,
                              self.knot_multiplicities, self.knots,
                              self.weights, self.periodic)

    def rotation_inplace(self, center: volmdlr.Point2D, angle: float):
        """
        BSplineCurve2D rotation. Object is updated inplace
        :param center: rotation center
        :param angle: rotation angle
        """
        for point in self.control_points:
            point.rotation_inplace(center, angle)

    def line_intersections(self, line2d: Line2D):
        polygon_points = self.discretization_points(number_points=200)
        list_intersections = []
        length = self.length()
        initial_abscissa = 0
        for point1, point2 in zip(polygon_points[:-1], polygon_points[1:]):
            linesegment = LineSegment2D(point1, point2)
            intersections = linesegment.line_intersections(line2d)
            initial_abscissa += linesegment.length()
            if intersections:
                if initial_abscissa < length * 0.1:
                    list_abcissas = [initial_abscissa * n for n in
                                     npy.linspace(0, 1, 100)]
                else:
                    list_abcissas = [initial_abscissa * n for n in
                                     npy.linspace(0.9, 1, 100)]
                distance = npy.inf
                for abscissa in list_abcissas:
                    point_in_curve = self.point_at_abscissa(abscissa)
                    dist = point_in_curve.point_distance(intersections[0])
                    if dist < distance:
                        distance = dist
                        intersection = point_in_curve
                list_intersections.append(intersection)
        return list_intersections

    def line_crossings(self, line2d: Line2D):
        polygon_points = self.discretization_points(number_points=50)
        crossings = []
        for p1, p2 in zip(polygon_points[:-1], polygon_points[1:]):
            l = LineSegment2D(p1, p2)
            crossings.extend(l.line_crossings(line2d))
        return crossings

    def to_wire(self, n: int):
        '''
        convert a bspline curve to a wire2d defined with 'n' line_segments
        '''

        u = npy.linspace(0, 1, num=n + 1).tolist()
        points = []
        for u0 in u:
            p = self.curve.evaluate_single(u0)
            points.append(volmdlr.Point2D(p[0], p[1]))

        return volmdlr.wires.Wire2D.from_points(points)

    def reverse(self):
        '''
        reverse the bspline's direction by reversing its start and end points
        '''

        return self.__class__(degree=self.degree,
                              control_points=self.control_points[::-1],
                              knot_multiplicities=self.knot_multiplicities[::-1],
                              knots=self.knots[::-1],
                              weights=self.weights,
                              periodic=self.periodic)

    def point_distance(self, point):
        distance = math.inf
        polygon_points = self.discretization_points(number_points=20)
        for p1, p2 in zip(polygon_points[:-1], polygon_points[1:]):
            line = LineSegment2D(p1, p2)
            dist = line.point_distance(point)
            if dist < distance:
                distance = dist
        return distance

<<<<<<< HEAD
    def point_belongs(self, point2d, abs_tol=1e-6):
        '''
        check if a point2d belongs to the bspline_curve or not
        '''
        def f(x):
            return (point2d - volmdlr.Point2D(*self.curve.evaluate_single(x))).norm()

        x = npy.linspace(0, 1, 5)
        x_init = []
        for xi in x:
            x_init.append(xi)

        for x0 in x_init:
            z = scp.optimize.least_squares(f, x0=x0, bounds=([0, 1]))
            if z.fun < abs_tol:
                return True
        return False

=======
>>>>>>> 59a48e1c
    def nearest_point_to(self, point):
        '''
        find out the nearest point on the linesegment to point
        '''

        points = self.polygon_points(500)
        return point.nearest_point(points)

    def linesegment_intersections(self, linesegment):
        results = self.line_intersections(linesegment.to_line())
        intersections_points = []
        for result in results:
            if linesegment.point_belongs(result, 1e-6):
                intersections_points.append(result)
        return intersections_points

    def axial_symmetry(self, line):
        '''
        finds out the symmetric bsplinecurve2d according to a line
        '''

        points_symmetry = [point.axial_symmetry(line) for point in self.control_points]

        return self.__class__(degree=self.degree,
                              control_points=points_symmetry,
                              knot_multiplicities=self.knot_multiplicities[::-1],
                              knots=self.knots[::-1],
                              weights=self.weights,
                              periodic=self.periodic)


class BezierCurve2D(BSplineCurve2D):

    def __init__(self, degree: int, control_points: List[volmdlr.Point2D],
                 name: str = ''):
        knotvector = utilities.generate_knot_vector(degree,
                                                    len(control_points))
        knot_multiplicity = [1] * len(knotvector)

        BSplineCurve2D.__init__(self, degree, control_points,
                                knot_multiplicity, knotvector,
                                None, False, name)


class LineSegment2D(LineSegment):
    """
    Define a line segment limited by two points
    """

    def __init__(self, start: volmdlr.Point2D, end: volmdlr.Point2D, *, name: str = ''):
        if start == end:
            raise NotImplementedError
        LineSegment.__init__(self, start, end, name=name)

    def __hash__(self):
        return self._data_hash()

    def _data_hash(self):
        return self.start._data_hash() + self.end._data_hash()

    def _data_eq(self, other_object):
        if self.__class__.__name__ != other_object.__class__.__name__:
            return False
        return self.start == other_object.start and self.end == other_object.end

    def __eq__(self, other_object):
        if self.__class__.__name__ != other_object.__class__.__name__:
            return False
        return self.start == other_object.start and self.end == other_object.end

    def to_dict(self, *args, **kwargs):
        return {'object_class': 'volmdlr.edges.LineSegment2D',
                'name': self.name,
                'start': self.start.to_dict(),
                'end': self.end.to_dict()
                }

    def middle_point(self):
        return 0.5 * (self.start + self.end)

    def point_at_abscissa(self, abscissa):
        return self.start + self.unit_direction_vector() * abscissa

    def point_belongs(self, point, abs_tol=1e-6):
        distance = self.start.point_distance(point) + self.end.point_distance(
            point)
        if math.isclose(distance, self.length(), abs_tol=abs_tol) and\
                math.isclose(self.point_distance(point), 0.0, abs_tol=abs_tol):
            return True
        return False

    def bounding_rectangle(self):
        return (min(self.start.x, self.end.x), max(self.start.x, self.end.x),
                min(self.start.y, self.end.y), max(self.start.y, self.end.y))

    def straight_line_area(self):
        return 0.

    def straight_line_second_moment_area(self, point: volmdlr.Point2D):
        return 0, 0, 0

    def straight_line_center_of_mass(self):
        return 0.5 * (self.start + self.end)

    def point_distance(self, point, return_other_point=False):
        """
        Computes the distance of a point to segment of line
        """
        distance, point = volmdlr.core_compiled.LineSegment2DPointDistance(
            [(self.start.x, self.start.y), (self.end.x, self.end.y)],
            (point.x, point.y))
        if return_other_point:
            return distance, volmdlr.Point2D(*point)
        return distance

    def point_projection(self, point):
        """
        If the projection falls outside the LineSegment2D, returns None.
        """
        point, curv_abs = Line2D.point_projection(Line2D(self.start, self.end),
                                                  point)
        # print('curv_abs :', curv_abs, 'length :', self.length())
        if curv_abs < 0 or curv_abs > self.length():
            if abs(curv_abs) < 1e-6 or math.isclose(curv_abs, self.length(),
                                                    abs_tol=1e-6):
                return point, curv_abs
            return None, curv_abs
        return point, curv_abs

    def line_intersections(self, line: Line2D):
        point = volmdlr.Point2D.line_intersection(self, line)
        if point is not None:
            point_projection1, _ = self.point_projection(point)
            if point_projection1 is None:
                return []

            if line.__class__.__name__ == 'LineSegment2D':
                point_projection2, _ = line.point_projection(point)
                if point_projection2 is None:
                    return []

            return [point_projection1]
        else:
            vector1 = self.start - line.point1
            vector2 = self.start - line.point2
            vector3 = self.end - line.point1
            vector4 = self.end - line.point2
            if math.isclose(vector1.cross(vector2), 0, abs_tol=1e-6):
                return [self.start]
            if math.isclose(vector3.cross(vector4), 0, abs_tol=1e-6):
                return [self.end]
        return []

    def linesegment_intersections(self, linesegment: 'LineSegment2D'):
        """
        touching linesegments does not intersect
        """
        point = volmdlr.Point2D.line_intersection(self, linesegment)
        if point:  # and (point != self.start) and (point != self.end): # TODO: May be these commented conditions should be used for linesegment_crossings
            point_projection1, _ = self.point_projection(point)
            if point_projection1 is None:
                return []

            point_projection2, _ = linesegment.point_projection(point)
            if point_projection2 is None:
                return []

            return [point_projection1]
        else:
            return []

    def line_crossings(self, line: 'Line2D'):
        if self.direction_vector().is_colinear_to(line.direction_vector()):
            return []
        else:
            line_intersection = self.line_intersections(line)
            if line_intersection and (line_intersection[0] == self.end or line_intersection[0] == self.start):
                return []
            return line_intersection

    def linesegment_crossings(self, linesegment: 'LineSegment2D'):
        if self.direction_vector().is_colinear_to(
                linesegment.direction_vector()):
            return []
        else:
            return self.linesegment_intersections(linesegment)

    def plot(self, ax=None, color='k', alpha=1, arrow=False, width=None,
             plot_points=False):
        if ax is None:
            fig, ax = plt.subplots()

        p1, p2 = self.start, self.end
        if arrow:
            if plot_points:
                ax.plot([p1[0], p2[0]], [p1[1], p2[1]], color=color,
                        alpha=alpha, style='o-')
            else:
                ax.plot([p1[0], p2[0]], [p1[1], p2[1]], color=color,
                        alpha=alpha)

            length = ((p1[0] - p2[0]) ** 2 + (p1[1] - p2[1]) ** 2) ** 0.5
            if width is None:
                width = length / 1000.
                head_length = length / 20.
                head_width = head_length / 2.
            else:
                head_width = 2 * width
                head_length = head_width
            ax.arrow(p1[0], p1[1],
                     (p2[0] - p1[0]) / length * (length - head_length),
                     (p2[1] - p1[1]) / length * (length - head_length),
                     head_width=head_width, fc='b', linewidth=0,
                     head_length=head_length, width=width, alpha=0.3)
        else:
            if width is None:
                width = 1
            if plot_points:
                ax.plot([p1[0], p2[0]], [p1[1], p2[1]], color=color,
                        marker='o', linewidth=width, alpha=alpha)
            else:
                ax.plot([p1[0], p2[0]], [p1[1], p2[1]], color=color,
                        linewidth=width, alpha=alpha)
        return ax

    def to_3d(self, plane_origin, x1, x2):
        start = self.start.to_3d(plane_origin, x1, x2)
        end = self.end.to_3d(plane_origin, x1, x2)
        return LineSegment3D(start, end, name=self.name)

    def reverse(self):
        return LineSegment2D(self.end.copy(), self.start.copy())

    def to_line(self):
        return Line2D(self.start, self.end)

    def rotation(self, center: volmdlr.Point2D, angle: float):
        """
        LineSegment2D rotation
        :param center: rotation center
        :param angle: angle rotation
        :return: a new rotated LineSegment2D
        """
        return LineSegment2D(self.start.rotation(center, angle),
                             self.end.rotation(center, angle))

    def rotation_inplace(self, center: volmdlr.Point2D, angle: float):
        """
        LineSegment2D rotation. Object is updated inplace
        :param center: rotation center
        :param angle: rotation angle
        """
        for point in [self.start, self.end]:
            point.rotation_inplace(center, angle)

    def translation(self, offset: volmdlr.Vector2D):
        """
        LineSegment2D translation
        :param offset: translation vector
        :return: A new translated LineSegment2D
        """
        return LineSegment2D(self.start.translation(offset),
                             self.end.translation(offset))

    def translation_inplace(self, offset: volmdlr.Vector2D):
        """
        LineSegment2D translation. Object is updated inplace
        :param offset: translation vector
        """
        for point in [self.start, self.end]:
            point.translation_inplace(offset)

    def frame_mapping(self, frame: volmdlr.Frame2D, side: str):
        """
        Changes vector frame_mapping and return a new LineSegment2D
        side = 'old' or 'new'
        """
        if side == 'old':
            new_start = frame.old_coordinates(self.start)
            new_end = frame.old_coordinates(self.end)
        elif side == 'new':
            new_start = frame.new_coordinates(self.start)
            new_end = frame.new_coordinates(self.end)
        else:
            raise ValueError(f'Please Enter a valid side: old or new')
        return LineSegment2D(new_start, new_end)

    def frame_mapping_inplace(self, frame: volmdlr.Frame2D, side: str):
        """
        Changes vector frame_mapping and the object is updated inplace
        side = 'old' or 'new'
        """
        if side == 'old':
            new_start = frame.old_coordinates(self.start)
            new_end = frame.old_coordinates(self.end)
        elif side == 'new':
            new_start = frame.new_coordinates(self.start)
            new_end = frame.new_coordinates(self.end)
        else:
            raise ValueError(f'Please Enter a valid side: old or new')
        self.start = new_start
        self.end = new_end

    def plot_data(self, edge_style: plot_data.EdgeStyle = None):
        return plot_data.LineSegment2D([self.start.x, self.start.y],
                                       [self.end.x, self.end.y],
                                       edge_style=edge_style)

    def CreateTangentCircle(self, point, other_line):
        circle1, circle2 = Line2D.CreateTangentCircle(other_line, point, self)
        if circle1 is not None:
            point_J1, curv_abs1 = Line2D.point_projection(self, circle1.center)
            if curv_abs1 < 0. or curv_abs1 > self.length():
                circle1 = None
        if circle2 is not None:
            point_J2, curv_abs2 = Line2D.point_projection(self, circle2.center)
            if curv_abs2 < 0. or curv_abs2 > self.length():
                circle2 = None
        return circle1, circle2

    def infinite_primitive(self, offset):
        n = self.normal_vector()
        offset_point_1 = self.start + offset * \
            n

        offset_point_2 = self.end + offset * \
            n

        return Line2D(offset_point_1, offset_point_2)

    def polygon_points(self, discretization_resolution: int):
        warnings.warn('polygon_points is deprecated,\
        please use discretization_points instead',
                      DeprecationWarning)
        return self.discretization_points(number_points=discretization_resolution)

    def to_wire(self, n: int):
        '''
        convert a linesegment2d to a wire2d defined with 'n' line_segments
        '''

        points = self.discretise(n)
        return volmdlr.wires.Wire2D.from_points(points)

    def nearest_point_to(self, point):
        '''
        find out the nearest point on the linesegment to point
        '''

        points = self.discretization_points(number_points=500)
        return point.nearest_point(points)

    def axial_symmetry(self, line):
        '''
        finds out the symmetric linesegment2d according to a line
        '''

        points_symmetry = [point.axial_symmetry(line) for point in [self.start, self.end]]

        return self.__class__(points_symmetry[0], points_symmetry[1])


class Arc(Edge):
    def __init__(self, start,
                 end,
                 interior,
                 name: str = ''):
        Edge.__init__(self, start=start, end=end, name=name)
        self.interior = interior
        self._utd_clockwise_and_trigowise_paths = False
        self._clockwise_and_trigowise_paths = None
        self._radius = None

    @property
    def center(self):
        """
        Gets the arc's center
        :return: The center of the arc
        """
        raise NotImplementedError(
            'the property method center must be overloaded by subclassing'
            'class if not a given parameter')

    @property
    def angle(self):
        """
        Gets the angle of the arc
        :return: The angle of the arc
        """
        return NotImplementedError(
            'the property method angle must be overloaded by subclassing'
            'class if not a given parameter')

    @property
    def is_trigo(self):
        """
        Verifies if arc is trigowise or clockwise
        :return: True if trigowise or False otherwise
        """
        return NotImplementedError(
            'the property method is_trigo must be overloaded by subclassing'
            'class if not a given parameter')

    @property
    def radius(self):
        if not self._radius:
            self._radius = (self.start - self.center).norm()
        return self._radius

    def length(self):
        """
        Calculates the length of the Arc, with its radius and it arc angle
        :return: the length fo the Arc
        """
        return self.radius * abs(self.angle)

    def point_at_abscissa(self, abscissa):
        if self.is_trigo:
            return self.start.rotation(self.center,
                                       abscissa / self.radius)
        else:
            return self.start.rotation(self.center,
                                       -abscissa / self.radius)

    @staticmethod
    def get_clockwise_and_trigowise_paths(radius_1, radius_2, radius_i):
        """
        :param radius_1: radius from center to start point
        :param radius_2: radius form center ro end point
        :param radius_i: radius from center to interior point
        :return: the clockwise and trigowise paths
        """
        angle1 = math.atan2(radius_1.y, radius_1.x)
        anglei = math.atan2(radius_i.y, radius_i.x)
        angle2 = math.atan2(radius_2.y, radius_2.x)

        # Going trigo/clock wise from start to interior
        if anglei < angle1:
            trigowise_path = (anglei + volmdlr.TWO_PI) - angle1
            clockwise_path = angle1 - anglei
        else:
            trigowise_path = anglei - angle1
            clockwise_path = angle1 - anglei + volmdlr.TWO_PI

        # Going trigo wise from interior to interior
        if angle2 < anglei:
            trigowise_path += (angle2 + volmdlr.TWO_PI) - anglei
            clockwise_path += anglei - angle2
        else:
            trigowise_path += angle2 - anglei
            clockwise_path += anglei - angle2 + volmdlr.TWO_PI
        return clockwise_path, trigowise_path

    def middle_point(self):
        return self.point_at_abscissa(0.5 * self.length())

    def point_distance(self, point):
        points = self.discretization_points(angle_resolution=100)
        return point.point_distance(point.nearest_point(points))

    def discretization_points(self, *, number_points: int = None, angle_resolution: int = None):
        """
        discretize a Edge to have "n" points
        :param number_points: the number of points (including start and end points)
             if unset, only start and end will be returned
        :param angle_resolution: if set, the sampling will be adapted to have a controlled angular distance. Usefull
            to mesh an arc
        :return: a list of sampled points
        """
        if not number_points:
            if not angle_resolution:
                number_points = 2
            else:
                number_points = math.ceil(self.angle * angle_resolution) + 2

        step = self.length() / (number_points - 1)
        return [self.point_at_abscissa(i * step)
                for i in range(number_points)]

    def polygon_points(self, discretization_resolution: int):
        warnings.warn('polygon_points is deprecated,\
        please use discretization_points instead',
                      DeprecationWarning)
        return self.discretization_points(number_points=discretization_resolution)


class Arc2D(Arc):
    """
    angle: the angle measure always >= 0
    """

    def __init__(self,
                 start: volmdlr.Point2D,
                 interior: volmdlr.Point2D,
                 end: volmdlr.Point2D,
                 name: str = ''):
        self._utd_center = False
        self._utd_is_trigo = False
        self._utd_angle = False
        self._center = None
        self._is_trigo = None
        self._angle = None
        Arc.__init__(self, start=start, end=end, interior=interior, name=name)
        start_to_center = start - self.center
        end_to_center = end - self.center
        angle1 = math.atan2(start_to_center.y, start_to_center.x)
        angle2 = math.atan2(end_to_center.y, end_to_center.x)
        if self.is_trigo:
            self.angle1 = angle1
            self.angle2 = angle2
        else:
            self.angle1 = angle2
            self.angle2 = angle1

    @property
    def center(self):
        if not self._utd_center:
            self._center = self.get_center()
            self._utd_center = True
        return self._center

    def get_center(self):
        xi, yi = self.interior.x, self.interior.y
        xe, ye = self.end.x, self.end.y
        xs, ys = self.start.x, self.start.y
        try:
            A = volmdlr.Matrix22(2 * (xs - xi), 2 * (ys - yi),
                                 2 * (xs - xe), 2 * (ys - ye))
            b = - volmdlr.Vector2D(xi ** 2 + yi ** 2 - xs ** 2 - ys ** 2,
                                   xe ** 2 + ye ** 2 - xs ** 2 - ys ** 2)
            inv_A = A.inverse()
            x = inv_A.vector_multiplication(b)
            center = volmdlr.Point2D(x.x, x.y)
        except ValueError:
            A = npy.array([[2 * (xs - xi), 2 * (ys - yi)],
                           [2 * (xs - xe), 2 * (ys - ye)]])
            b = - npy.array([xi ** 2 + yi ** 2 - xs ** 2 - ys ** 2,
                             xe ** 2 + ye ** 2 - xs ** 2 - ys ** 2])
            center = volmdlr.Point2D(*npy.linalg.solve(A, b))
        return center

    @property
    def is_trigo(self):
        if not self._utd_is_trigo:
            self._is_trigo = self.get_arc_direction()
            self._utd_is_trigo = True
        return self._is_trigo

    @property
    def clockwise_and_trigowise_paths(self):
        if not self._utd_clockwise_and_trigowise_paths:
            radius_1 = self.start - self.center
            radius_2 = self.end - self.center
            radius_i = self.interior - self.center
            self._clockwise_and_trigowise_paths =\
                self.get_clockwise_and_trigowise_paths(radius_1,
                                                       radius_2,
                                                       radius_i)
            self._utd_clockwise_and_trigowise_paths = True
        return self._clockwise_and_trigowise_paths

    def get_arc_direction(self):
        clockwise_path, trigowise_path =\
            self.clockwise_and_trigowise_paths
        if clockwise_path > trigowise_path:
            return True
        return False

    @property
    def angle(self):
        if not self._utd_angle:
            self._angle = self.get_angle()
            self._utd_angle = True
        return self._angle

    def get_angle(self):
        clockwise_path, trigowise_path = \
            self.clockwise_and_trigowise_paths
        if self.is_trigo:
            return trigowise_path
        return clockwise_path

    def _get_points(self):
        return [self.start, self.interior, self.end]

    points = property(_get_points)

    def point_distance(self, point):
        vector_start = self.start - self.center
        vector_point = point - self.center
        vector_end = self.end - self.center
        if self.is_trigo:
            vector_start, vector_end = vector_end, vector_start
        arc_angle = volmdlr.core.clockwise_angle(vector_start, vector_end)
        point_angle = volmdlr.core.clockwise_angle(vector_start, vector_point)
        if point_angle <= arc_angle:
            return abs(
                LineSegment2D(point, self.center).length() - self.radius)
        else:
            return min(LineSegment2D(point, self.start).length(),
                       LineSegment2D(point, self.end).length())

    def point_belongs(self, point2d, abs_tol=1e-10):
        """
        check if a Point2D belongs to the Arc2D
        """
        vector_start = self.start - self.center
        vector_end = self.end - self.center
        vector_point = point2d - self.center
        r1 = vector_start.norm()
        cp = vector_point.norm()
        if math.isclose(cp, r1, abs_tol=abs_tol):
            if (self.start.x < self.end.x) and (self.start.y < self.end.y):
                arc_angle = - volmdlr.core.clockwise_angle(vector_start,
                                                           vector_end)
                point_angle = - volmdlr.core.clockwise_angle(vector_start,
                                                             vector_point)
            else:
                arc_angle = volmdlr.core.clockwise_angle(vector_start,
                                                         vector_end)
                point_angle = volmdlr.core.clockwise_angle(vector_start,
                                                           vector_point)
            if point_angle <= arc_angle:
                return True
        return False

    # def to_circle(self):
    #     return volmdlr.wires.Circle2D(self.center, self.radius)

    def to_full_arc_2d(self):
        return FullArc2D(center=self.center,
                         start_end=self.point_at_abscissa(0),
                         name=self.name)

    def line_intersections(self, line2d: Line2D):
        # circle = self.to_circle()
        # circle_intersection_points = circle.line_intersections(line2d)
        full_arc_2d = self.to_full_arc_2d()
        fa2d_intersection_points = full_arc_2d.line_intersections(line2d)
        intersection_points = []
        for pt in fa2d_intersection_points:
            if self.point_belongs(pt):
                intersection_points.append(pt)
        return intersection_points

    def linesegment_intersections(self, linesegment2d: LineSegment2D):
        full_arc_2d = self.to_full_arc_2d()
        fa2d_intersection_points = full_arc_2d.linesegment_intersections(
            linesegment2d)
        intersection_points = []
        for pt in fa2d_intersection_points:
            if self.point_belongs(pt):
                intersection_points.append(pt)
        return intersection_points

    def abscissa(self, point2d: volmdlr.Point2D, tol=1e-9):
        p = point2d - self.center
        u = self.start - self.center
        u.normalize()
        if self.is_trigo:
            v = u.normal_vector()
        else:
            v = -u.normal_vector()

        x, y = p.dot(u), p.dot(v)
        theta = math.atan2(y, x)
        if theta < -tol or theta > self.angle + tol:
            raise ValueError('Point not in arc')

        if theta < 0:
            return 0.
        if theta > self.angle:
            return self.angle * self.radius

        return self.radius * theta

    def direction_vector(self, abscissa: float):
        """
        :param abscissa: defines where in the Arc2D the
        direction vector is to be calculated
        :return: The direction vector of the Arc2D
        """
        return -self.normal_vector(abscissa=abscissa).normal_vector()

    def unit_direction_vector(self, abscissa: float):
        """
        :param abscissa: defines where in the Arc2D the
        unit direction vector is to be calculated
        :return: The unit direction vector of the Arc2D
        """
        direction_vector = self.direction_vector(abscissa)
        direction_vector.normalize()
        return direction_vector

    def normal_vector(self, abscissa: float):
        """
        :param abscissa: defines where in the Arc2D the
        normal vector is to be calculated
        :return: The normal vector of the Arc2D
        """
        point = self.point_at_abscissa(abscissa)
        # if self.is_trigo:
        normal_vector = self.center - point
        # else:
        #     normal_vector = point - self.center
        return normal_vector

    def unit_normal_vector(self, abscissa: float):
        """
        :param abscissa: defines where in the Arc2D the
        unit normal vector is to be calculated
        :return: The unit normal vector of the Arc2D
        """
        normal_vector = self.normal_vector(abscissa)
        normal_vector.normalize()
        return normal_vector

    def area(self):
        return self.radius ** 2 * self.angle / 2

    def center_of_mass(self):
        #        u=self.middle.vector-self.center.vector
        u = self.middle_point() - self.center
        u.normalize()
        # alpha = abs(self.angle)
        return self.center + 4 / (3 * self.angle) * self.radius * math.sin(
            self.angle * 0.5) * u

    def bounding_rectangle(self):
        # TODO: Enhance this!!!
        return (self.center.x - self.radius, self.center.x + self.radius,
                self.center.y - self.radius, self.center.y + self.radius)

    def straight_line_area(self):
        if self.angle >= math.pi:
            angle = volmdlr.TWO_PI - self.angle
            area = math.pi * self.radius ** 2 - 0.5 * self.radius ** 2 * (
                angle - math.sin(angle))
        else:
            angle = self.angle
            area = 0.5 * self.radius ** 2 * (angle - math.sin(angle))

        if self.is_trigo:
            return area
        else:
            return -area

    def straight_line_second_moment_area(self, point: volmdlr.Point2D):

        if self.angle2 < self.angle1:
            angle2 = self.angle2 + volmdlr.TWO_PI

        else:
            angle2 = self.angle2
        angle1 = self.angle1

        # Full arc section
        Ix1 = self.radius ** 4 / 8 * (angle2 - angle1 + 0.5 * (
            math.sin(2 * angle1) - math.sin(2 * angle2)))
        Iy1 = self.radius ** 4 / 8 * (angle2 - angle1 + 0.5 * (
            math.sin(2 * angle2) - math.sin(2 * angle1)))
        Ixy1 = self.radius ** 4 / 8 * (
            math.cos(angle1) ** 2 - math.cos(angle2) ** 2)

        # Triangle
        xi, yi = (self.start - self.center)
        xj, yj = (self.end - self.center)
        Ix2 = (yi ** 2 + yi * yj + yj ** 2) * (xi * yj - xj * yi) / 12.
        Iy2 = (xi ** 2 + xi * xj + xj ** 2) * (xi * yj - xj * yi) / 12.
        Ixy2 = (xi * yj + 2 * xi * yi + 2 * xj * yj + xj * yi) * (
            xi * yj - xj * yi) / 24.
        if Ix2 < 0.:
            Ix2, Iy2, Ixy2 = -Ix2, -Iy2, -Ixy2
        if self.angle < math.pi:
            if self.is_trigo:
                Ix = Ix1 - Ix2
                Iy = Iy1 - Iy2
                Ixy = Ixy1 - Ixy2
            else:
                Ix = Ix2 - Ix1
                Iy = Iy2 - Iy1
                Ixy = Ixy2 - Ixy1
        else:
            # print('Ixy12', Ixy1, Ixy2)
            if self.is_trigo:
                Ix = Ix1 + Ix2
                Iy = Iy1 + Iy2
                Ixy = Ixy1 + Ixy2
            else:
                Ix = -Ix2 - Ix1
                Iy = -Iy2 - Iy1
                Ixy = -Ixy2 - Ixy1

        return volmdlr.geometry.huygens2d(Ix, Iy, Ixy,
                                          self.straight_line_area(),
                                          self.center,
                                          point)

    def straight_line_center_of_mass(self):
        if self.angle == math.pi:
            return self.center_of_mass()

        u = self.middle_point() - self.center
        u.normalize()
        if self.angle >= math.pi:
            u = -u
        bissec = Line2D(self.center, self.center + u)
        string = Line2D(self.start, self.end)
        p = volmdlr.Point2D.line_intersection(bissec, string)
        a = p.point_distance(self.start)
        h = p.point_distance(self.center)
        triangle_area = h * a
        # alpha = abs(self.angle)
        triangle_cog = self.center + 2 / 3. * h * u
        if self.angle < math.pi:
            cog = (
                self.center_of_mass() * self.area() - triangle_area * triangle_cog) / abs(
                self.straight_line_area())
        else:
            cog = (
                self.center_of_mass() * self.area() + triangle_area * triangle_cog) / abs(
                self.straight_line_area())

        # ax = self.plot()
        # bissec.plot(ax=ax, color='grey')
        # self.center.plot(ax=ax)
        # string.plot(ax=ax, color='grey')
        # triangle_cog.plot(ax=ax, color='green')
        # self.center_of_mass().plot(ax=ax, color='red')
        #
        # cog_line = Line2D(volmdlr.O2D, self.center_of_mass()*self.area()-triangle_area*triangle_cog)
        # cog_line.plot(ax=ax)
        #
        # cog.plot(ax=ax, color='b')
        # ax.set_aspect('equal')
        return cog

    def plot(self, ax=None, color='k', alpha=1, plot_points=False):
        if ax is None:
            fig, ax = plt.subplots()

        if plot_points:
            for p in [self.center, self.start, self.interior, self.end]:
                p.plot(ax=ax, color=color, alpha=alpha)

        ax.add_patch(matplotlib.patches.Arc(self.center, 2 * self.radius,
                                            2 * self.radius, angle=0,
                                            theta1=self.angle1 * 0.5 / math.pi * 360,
                                            theta2=self.angle2 * 0.5 / math.pi * 360,
                                            color=color,
                                            alpha=alpha))

        return ax

    def to_3d(self, plane_origin, x, y):
        ps = self.start.to_3d(plane_origin, x, y)
        pi = self.interior.to_3d(plane_origin, x, y)
        pe = self.end.to_3d(plane_origin, x, y)

        return volmdlr.edges.Arc3D(ps, pi, pe, name=self.name)

    def rotation(self, center: volmdlr.Point2D, angle: float):
        """
        Arc2D rotation
        :param center: rotation center
        :param angle: angle rotation
        :return: a new rotated Arc2D
        """
        return Arc2D(*[point.rotation(center, angle,) for point in
                       [self.start, self.interior, self.end]])

    def rotation_inplace(self, center: volmdlr.Point2D, angle: float):
        """
        Arc2D rotation. Object is updated inplace
        :param center: rotation center
        :param angle: rotation angle
        """
        self.start.rotation_inplace(center, angle)
        self.interior.rotation_inplace(center, angle)
        self.end.rotation_inplace(center, angle)

    def translation(self, offset: volmdlr.Vector2D):
        """
        Arc2D translation
        :param offset: translation vector
        :return: A new translated Arc2D
        """
        return Arc2D(*[point.translation(offset) for point in
                       [self.start, self.interior, self.end]])

    def translation_inplace(self, offset: volmdlr.Vector2D):
        """
        Arc2D translation. Object is updated inplace
        :param offset: translation vector
        """
        self.start.translation_inplace(offset)
        self.interior.translation_inplace(offset)
        self.end.translation_inplace(offset)

    def frame_mapping(self, frame: volmdlr.Frame2D, side: str):
        """
        Changes vector frame_mapping and return a new Arc2D
        side = 'old' or 'new'
        """
        return Arc2D(*[point.frame_mapping(frame, side) for point in
                       [self.start, self.interior, self.end]])

    def frame_mapping_inplace(self, frame: volmdlr.Frame2D, side: str):
        """
        Changes vector frame_mapping and the object is updated inplace
        side = 'old' or 'new'
        """
        self.__init__(*[point.frame_mapping(frame, side) for point in
                        [self.start, self.interior, self.end]])

    def second_moment_area(self, point):
        """
        Second moment area of part of disk
        """
        if self.angle2 < self.angle1:
            angle2 = self.angle2 + volmdlr.TWO_PI

        else:
            angle2 = self.angle2
        angle1 = self.angle1

        Ix = self.radius ** 4 / 8 * (angle2 - angle1 + 0.5 * (
            math.sin(2 * angle1) - math.sin(2 * angle2)))
        Iy = self.radius ** 4 / 8 * (angle2 - angle1 + 0.5 * (
            math.sin(2 * angle2) - math.sin(2 * angle1)))
        Ixy = self.radius ** 4 / 8 * (
            math.cos(angle1) ** 2 - math.cos(angle2) ** 2)
        # Ic = npy.array([[Ix, Ixy], [Ixy, Iy]])

        # Must be computed at center, so huygens related to center
        return volmdlr.geometry.huygens2d(Ix, Iy, Ixy, self.area(),
                                          self.center, point)

    def plot_data(self, edge_style: plot_data.EdgeStyle = None,
                  anticlockwise: bool = None):

        list_node = self.discretization_points()
        data = []
        for nd in list_node:
            data.append({'x': nd.x, 'y': nd.y})
        return plot_data.Arc2D(cx=self.center.x,
                               cy=self.center.y,
                               r=self.radius,
                               start_angle=self.angle1,
                               end_angle=self.angle2,
                               edge_style=edge_style,
                               data=data,
                               anticlockwise=anticlockwise,
                               name=self.name)

    def copy(self, *args, **kwargs):
        return Arc2D(self.start.copy(),
                     self.interior.copy(),
                     self.end.copy())

    def split(self, split_point: volmdlr.Point2D):
        abscissa = self.abscissa(split_point)

        return [Arc2D(self.start,
                      self.point_at_abscissa(0.5 * abscissa),
                      split_point),
                Arc2D(split_point,
                      self.point_at_abscissa(1.5 * abscissa),
                      self.end)
                ]

    def infinite_primitive(self, offset):

        if not self.is_trigo:
            radius = self.radius + offset
        else:
            radius = self.radius - offset

        return FullArc2D(self.center,
                         self.center + radius * volmdlr.Point2D(1, 0.),
                         is_trigo=self.is_trigo)

    def complementary(self):

        interior = self.middle_point().rotation(self.center, math.pi)
        return Arc2D(self.start, interior, self.end)

    def to_wire(self, angle_resolution: float = 10.):
        '''
        convert an arc to a wire2d defined with line_segments
        '''

        return volmdlr.wires.Wire2D.from_points(self.polygon_points(angle_resolution))

    def axial_symmetry(self, line):
        '''
        finds out the symmetric arc2d according to a line
        '''

        points_symmetry = [point.axial_symmetry(line) for point in [self.start, self.interior, self.end]]

        return self.__class__(start=points_symmetry[0],
                              interior=points_symmetry[1],
                              end=points_symmetry[2])


class FullArc2D(Arc2D):
    """
    An edge that starts at start_end, ends at the same point after having described
    a circle
    """

    def __init__(self, center: volmdlr.Point2D, start_end: volmdlr.Point2D,
                 name: str = ''):
        self.__center = center
        interior = start_end.rotation(center, math.pi)
        Arc2D.__init__(self, start=start_end, interior=interior,
                       end=start_end, name=name)  # !!! this is dangerous

    @property
    def is_trigo(self):
        return True

    @property
    def center(self):
        return self.__center

    @property
    def angle(self):
        return volmdlr.TWO_PI

    def to_dict(self, use_pointers: bool = False, memo=None, path: str = '#'):
        dict_ = self.base_dict()
        dict_['center'] = self.center.to_dict(use_pointers=use_pointers, memo=memo, path=path + '/center')
        dict_['radius'] = self.radius
        dict_['angle'] = self.angle
        dict_['is_trigo'] = self.is_trigo
        dict_['start_end'] = self.start.to_dict(use_pointers=use_pointers, memo=memo, path=path + '/start_end')
        dict_['name'] = self.name
        return dict_

    def copy(self, *args, **kwargs):
        return FullArc2D(self.center.copy(), self.start.copy())

    @classmethod
    def dict_to_object(cls, dict_, global_dict=None, pointers_memo: Dict[str, Any] = None, path: str = '#'):
        center = volmdlr.Point2D.dict_to_object(dict_['center'])
        start_end = volmdlr.Point2D.dict_to_object(dict_['start_end'])

        return cls(center, start_end, name=dict_['name'])

    def __hash__(self):
        return hash(self.radius)
        # return hash(self.center) + 5*hash(self.start)

    def __eq__(self, other_arc):
        if self.__class__.__name__ != other_arc.__class__.__name__:
            return False
        return (self.center == other_arc.center) \
            and (self.start_end == other_arc.start_end)

    def straight_line_area(self):
        area = self.area()
        return area

    def center_of_mass(self):
        return self.center

    def straight_line_center_of_mass(self):
        return self.center_of_mass()

    def to_3d(self, plane_origin, x, y):
        center = self.center.to_3d(plane_origin, x, y)
        start = self.start.to_3d(plane_origin, x, y)
        z = x.cross(y)
        z.normalize()

        return FullArc3D(center, start, z)

    def rotation(self, center: volmdlr.Point2D, angle: float):
        new_center = self._center.rotation(center, angle, True)
        new_start_end = self.start.rotation(center, angle, True)
        return FullArc2D(new_center, new_start_end)

    def rotation_inplace(self, center: volmdlr.Point2D, angle: float):
        self._center.rotation(center, angle, False)
        self.start.rotation(center, angle, False)
        self.interior.rotation(center, angle, False)
        self.end.rotation(center, angle, False)

    def translation(self, offset: volmdlr.Vector2D):
        new_center = self._center.translation(offset)
        new_start_end = self.start.translation(offset)
        return FullArc2D(new_center, new_start_end)

    def translation_inplace(self, offset: volmdlr.Vector2D):
        self._center.translation_inplace(offset)
        self.start.translation_inplace(offset)
        self.end.translation_inplace(offset)
        self.interior.translation_inplace(offset)

    def frame_mapping(self, frame: volmdlr.Frame2D, side: str):
        """
        side = 'old' or 'new'
        """
        return FullArc2D(*[point.frame_mapping(frame, side) for point in
                           [self._center, self.start]])

    def frame_mapping_inplace(self, frame: volmdlr.Frame2D, side: str):
        [p.frame_mapping_inplace(frame, side) for p in
         [self._center, self.start, self.end, self.interior]]

    def polygonization(self):
        return volmdlr.wires.ClosedPolygon2D(self.discretization_points(angle_resolution=15))

    def plot(self, ax=None, color='k', alpha=1, plot_points=False,
             linestyle='-', linewidth=1):
        if ax is None:
            fig, ax = plt.subplots()

        if self.radius > 0:
            ax.add_patch(matplotlib.patches.Arc((self.center.x, self.center.y),
                                                2 * self.radius,
                                                2 * self.radius,
                                                angle=0,
                                                theta1=0,
                                                theta2=360,
                                                color=color,
                                                linestyle=linestyle,
                                                linewidth=linewidth))
        if plot_points:
            ax.plot([self.start.x], [self.start.y], 'o',
                    color=color, alpha=alpha)
        return ax

    def cut_between_two_points(self, point1, point2):

        x1, y1 = point1 - self.center
        x2, y2 = point2 - self.center

        angle1 = math.atan2(y1, x1)
        angle2 = math.atan2(y2, x2)
        if angle2 < angle1:
            angle2 += volmdlr.TWO_PI
        angle_i = 0.5 * (angle1 + angle2)
        interior = point1.rotation(self.center, angle_i)
        arc = Arc2D(point1, interior, point2)
        if self.is_trigo != arc.is_trigo:
            arc = arc.complementary()

        return arc

    def line_intersections(self, line2d: Line2D, tol=1e-9):
        try:
            if line2d.start == self.center:
                pt1 = line2d.end
                vec = line2d.start - line2d.end
            else:
                pt1 = line2d.start
                vec = line2d.end - line2d.start
        except AttributeError:
            if line2d.point1 == self.center:
                pt1 = line2d.point2
                vec = line2d.point1 - line2d.point2
            else:
                pt1 = line2d.point1
                vec = line2d.point2 - line2d.point1
        a = vec.dot(vec)
        b = 2 * vec.dot(pt1 - self.center)
        c = pt1.dot(pt1) + self.center.dot(self.center) \
            - 2 * pt1.dot(self.center) - self.radius ** 2

        disc = b ** 2 - 4 * a * c
        if math.isclose(disc, 0., abs_tol=tol):
            t1 = -b / (2 * a)
            return [pt1 + t1 * vec]

        elif disc > 0:
            sqrt_disc = math.sqrt(disc)
            t1 = (-b + sqrt_disc) / (2 * a)
            t2 = (-b - sqrt_disc) / (2 * a)
            return [pt1 + t1 * vec,
                    pt1 + t2 * vec]

        return []

    def linesegment_intersections(self, linesegment2d: LineSegment2D,
                                  tol=1e-9):
        try:
            if linesegment2d.start == self.center:
                pt1 = linesegment2d.end
                vec = linesegment2d.start - linesegment2d.end
            else:
                pt1 = linesegment2d.start
                vec = linesegment2d.end - linesegment2d.start
        except AttributeError:
            if linesegment2d.point1 == self.center:
                pt1 = linesegment2d.point2
                vec = linesegment2d.point1 - linesegment2d.point2
            else:
                pt1 = linesegment2d.point1
                vec = linesegment2d.point2 - linesegment2d.point1
        a = vec.dot(vec)
        b = 2 * vec.dot(pt1 - self.center)
        c = pt1.dot(pt1) + self.center.dot(self.center) \
            - 2 * pt1.dot(self.center) - self.radius ** 2

        disc = b ** 2 - 4 * a * c
        if math.isclose(disc, 0., abs_tol=tol):
            t1 = -b / (2 * a)
            points = [pt1 + t1 * vec]
            if linesegment2d.point_belongs(points[0]):
                return points
            return []

        elif disc > 0:
            sqrt_disc = math.sqrt(disc)
            t1 = (-b + sqrt_disc) / (2 * a)
            t2 = (-b - sqrt_disc) / (2 * a)
            points = [pt1 + t1 * vec, pt1 + t2 * vec]
            valid_points = [pt for pt in points if
                            linesegment2d.point_belongs(pt)]
            return valid_points

        return []


class ArcEllipse2D(Edge):
    """

    """

    def __init__(self, start, interior, end, center, major_dir, name='',
                 extra=None):
        Edge.__init__(self, start, end, name)
        self.interior = interior
        self.center = center
        self.extra = extra
        self.major_dir = major_dir
        self.minor_dir = self.major_dir.deterministic_unit_normal_vector()

        frame = volmdlr.Frame2D(self.center, self.major_dir, self.minor_dir)
        start_new, end_new = frame.new_coordinates(
            self.start), frame.new_coordinates(self.end)
        interior_new, center_new = frame.new_coordinates(
            self.interior), frame.new_coordinates(self.center)

        def theta_A_B(s, i, e, c):
            """
            from : https://math.stackexchange.com/questions/339126/how-to-draw-an-ellipse-if-a-center-and-3-arbitrary-points-on-it-are-given
            theta=angle d'inclinaison ellipse par rapport à horizontal(sens horaire),A=demi grd axe, B=demi petit axe
            """
            xs, ys, xi, yi, xe, ye = s[0] - c[0], s[1] - c[1], i[0] - c[0], i[
                1] - c[1], e[0] - c[0], e[1] - c[1]
            A = npy.array(([xs ** 2, ys ** 2, 2 * xs * ys],
                           [xi ** 2, yi ** 2, 2 * xi * yi],
                           [xe ** 2, ye ** 2, 2 * xe * ye]))
            invA = npy.linalg.inv(A)
            One = npy.array(([1],
                             [1],
                             [1]))
            C = npy.dot(invA, One)  # matrice colonne de taille 3
            theta = 0
            c1 = C[0] + C[1]
            c2 = (C[1] - C[0]) / math.cos(2 * theta)
            gdaxe = math.sqrt((2 / (c1 - c2)))
            ptax = math.sqrt((2 / (c1 + c2)))
            return theta, gdaxe, ptax

        if start == end:
            extra_new = frame.new_coordinates(self.extra)
            theta, A, B = theta_A_B(start_new, extra_new, interior_new,
                                    center_new)
        else:
            theta, A, B = theta_A_B(start_new, interior_new, end_new,
                                    center_new)

        self.Gradius = A
        self.Sradius = B
        self.theta = theta

        # Angle pour start
        u1, u2 = start_new.x / self.Gradius, start_new.y / self.Sradius
        angle1 = volmdlr.core.sin_cos_angle(u1, u2)
        # Angle pour end
        u3, u4 = end_new.x / self.Gradius, end_new.y / self.Sradius
        angle2 = volmdlr.core.sin_cos_angle(u3, u4)
        # Angle pour interior
        u5, u6 = interior_new.x / self.Gradius, interior_new.y / self.Sradius
        anglei = volmdlr.core.sin_cos_angle(u5, u6)

        # Going trigo/clock wise from start to interior
        if anglei < angle1:
            trigowise_path = (anglei + volmdlr.TWO_PI) - angle1
            clockwise_path = angle1 - anglei
        else:
            trigowise_path = anglei - angle1
            clockwise_path = angle1 - anglei + volmdlr.TWO_PI

        # Going trigo wise from interior to interior
        if angle2 < anglei:
            trigowise_path += (angle2 + volmdlr.TWO_PI) - anglei
            clockwise_path += anglei - angle2
        else:
            trigowise_path += angle2 - anglei
            clockwise_path += anglei - angle2 + volmdlr.TWO_PI

        if clockwise_path > trigowise_path:
            self.is_trigo = True
            self.angle = trigowise_path
        else:
            # Clock wise
            self.is_trigo = False
            self.angle = clockwise_path

        if self.start == self.end or self.angle == 0:
            self.angle = volmdlr.TWO_PI

        if self.is_trigo:  # sens trigo
            self.offset_angle = angle1
        else:
            self.offset_angle = angle2

    def _get_points(self):
        return self.discretization_points()

    points = property(_get_points)

    def discretization_points(self, *, number_points: int = None, angle_resolution: int = None):
        """
        discretize a Edge to have "n" points
        :param number_points: the number of points (including start and end points)
             if unset, only start and end will be returned
        :param angle_resolution: if set, the sampling will be adapted to have a controlled angular distance. Usefull
            to mesh an arc
        :return: a list of sampled points
        """
        if not number_points:
            if not angle_resolution:
                number_points = 2
            else:
                number_points = math.ceil(angle_resolution * abs(0.5 * self.angle / math.pi))

        step = self.length() / (number_points - 1)
        return [self.point_at_abscissa(i * step)
                for i in range(number_points)]

    def polygon_points(self, discretization_resolution: int):
        warnings.warn('polygon_points is deprecated,\
                please use discretization_points instead',
                      DeprecationWarning)
        return self.discretization_points(discretization_resolution)

    def to_3d(self, plane_origin, x, y):
        ps = self.start.to_3d(plane_origin, x, y)
        pi = self.interior.to_3d(plane_origin, x, y)
        pe = self.end.to_3d(plane_origin, x, y)
        pc = self.center.to_3d(plane_origin, x, y)
        if self.extra is None:
            pextra = None
        else:
            pextra = self.extra.to_3d(plane_origin, x, y)
        if ps == pe:
            p3 = pextra
        else:
            p3 = pe
        plane = volmdlr.faces.Plane3D.from_3_points(ps, pi, p3)
        n = plane.normal
        major_dir = self.major_dir.to_3d(plane_origin, x, y)
        major_dir.normalize()

        return ArcEllipse3D(ps, pi, pe, pc, major_dir, normal=n,
                            name=self.name, extra=pextra)

    def plot(self, ax=None, color='k', alpha=1):
        if ax is None:
            _, ax = plt.subplots()

        self.interior.plot(ax=ax, color='m')
        self.start.plot(ax=ax, color='r')
        self.end.plot(ax=ax, color='b')
        self.center.plot(ax=ax, color='y')

        x = []
        y = []
        for px, py in self.discretization_points():
            x.append(px)
            y.append(py)

        plt.plot(x, y, color=color, alpha=alpha)
        return ax

    def normal_vector(self, abscissa):
        raise NotImplementedError

    def unit_normal_vector(self, abscissa):
        raise NotImplementedError

    def direction_vector(self, abscissa):
        raise NotImplementedError

    def unit_direction_vector(self, abscissa):
        raise NotImplementedError


class Line3D(Line):
    _non_eq_attributes = ['name', 'basis_primitives', 'bounding_box']

    """
    Define an infinite line passing through the 2 points
    """

    def __init__(self, point1: volmdlr.Point3D, point2: volmdlr.Point3D,
                 name: str = ''):
        Line.__init__(self, point1, point2, name=name)
        self.bounding_box = self._bounding_box()

    def _bounding_box(self):
        # points = [self.point1, self.point2]
        # xmin = min([pt[0] for pt in points])
        # xmax = max([pt[0] for pt in points])
        # ymin = min([pt[1] for pt in points])
        # ymax = max([pt[1] for pt in points])
        # zmin = min([pt[2] for pt in points])
        # zmax = max([pt[2] for pt in points])

        xmin = min([self.point1[0], self.point2[0]])
        xmax = max([self.point1[0], self.point2[0]])
        ymin = min([self.point1[1], self.point2[1]])
        ymax = max([self.point1[1], self.point2[1]])
        zmin = min([self.point1[2], self.point2[2]])
        zmax = max([self.point1[2], self.point2[2]])

        return volmdlr.core.BoundingBox(xmin, xmax, ymin, ymax, zmin, zmax)

    def point_at_abscissa(self, abscissa):
        return self.point1 + (
            self.point2 - self.point1) * abscissa

    def point_belongs(self, point3d):
        if point3d == self.point1:
            return True
        return self.direction_vector().is_colinear_to(point3d - self.point1)

    def point_distance(self, point):
        vector1 = point - self.start
        vector1.to_vector()
        vector2 = self.end - self.start
        vector2.to_vector()
        return vector1.cross(vector2).norm() / vector2.norm()

    def plot(self, ax=None, color='k', alpha=1, dashed=True):
        if ax is None:
            ax = Axes3D(plt.figure())

        # Line segment
        x = [self.point1.x, self.point2.x]
        y = [self.point1.y, self.point2.y]
        z = [self.point1.z, self.point2.z]
        ax.plot(x, y, z, color=color, alpha=alpha)

        # Drawing 3 times length of segment on each side
        u = self.point2 - self.point1
        v1 = (self.point1 - 3 * u)
        x1, y1, z1 = v1.x, v1.y, v1.z
        v2 = (self.point2 - 3 * u)
        x2, y2, z2 = v2.x, v2.y, v2.z
        if dashed:
            ax.plot([x1, x2], [y1, y2], [z1, z2], color=color,
                    dashes=[30, 5, 10, 5])
        else:
            ax.plot([x1, x2], [y1, y2], [z1, z2], color=color)
        return ax

    def plane_projection2d(self, center, x, y):
        return Line2D(self.points[0].plane_projection2d(center, x, y),
                      self.point2.plane_projection2d(center, x, y))

    def minimum_distance_points(self, other_line):
        """
        Returns the points on this line and the other line that are the closest
        of lines
        """
        u = self.point2 - self.point1
        v = other_line.point2 - other_line.point1
        w = self.point1 - other_line.point1
        a = u.dot(u)
        b = u.dot(v)
        c = v.dot(v)
        d = u.dot(w)
        e = v.dot(w)

        s = (b * e - c * d) / (a * c - b ** 2)
        t = (a * e - b * d) / (a * c - b ** 2)
        p1 = self.point1 + s * u
        p2 = other_line.point1 + t * v
        return p1, p2

    def rotation(self, center: volmdlr.Point3D, axis: volmdlr.Vector3D, angle: float):
        """
        Line3D rotation
        :param center: rotation center
        :param axis: rotation axis
        :param angle: angle rotation
        :return: a new rotated Line3D
        """

        return Line3D(*[p.rotation(center, axis, angle) for p in
                        [self.point1, self.point2]])

    def rotation_inplace(self, center: volmdlr.Point3D, axis: volmdlr.Vector3D, angle: float):
        """
        Line3D rotation. Object is updated inplace
        :param center: rotation center
        :param axis: rotation axis
        :param angle: rotation angle
        """
        for p in [self.point1, self.point2]:
            p.rotation_inplace(center, axis, angle)

    def translation(self, offset: volmdlr.Vector3D):
        """
        Line3D translation
        :param offset: translation vector
        :return: A new translated Line3D
        """
        return Line3D(*[point.translation(offset) for point in
                        [self.point1, self.point2]])

    def translation_inplace(self, offset: volmdlr.Vector3D):
        """
        Line3D translation. Object is updated inplace
        :param offset: translation vector
        """
        for point in [self.point1, self.point2]:
            point.translation_inplace(offset)

    def frame_mapping(self, frame: volmdlr.Frame3D, side: str):
        """
        Changes vector frame_mapping and return a new Line3D
        side = 'old' or 'new'
        """
        if side == 'old':
            new_start = frame.old_coordinates(self.point1)
            new_end = frame.old_coordinates(self.point2)
        elif side == 'new':
            new_start = frame.new_coordinates(self.point1)
            new_end = frame.new_coordinates(self.point2)
        else:
            raise ValueError(f'Please Enter a valid side: old or new')
        return Line3D(new_start, new_end)

    def frame_mapping_inplace(self, frame: volmdlr.Frame3D, side: str):
        """
        Changes Line3D frame_mapping and the object is updated inplace
        side = 'old' or 'new'
        """
        if side == 'old':
            new_start = frame.old_coordinates(self.point1)
            new_end = frame.old_coordinates(self.point2)
        elif side == 'new':
            new_start = frame.new_coordinates(self.point1)
            new_end = frame.new_coordinates(self.point2)
        else:
            raise ValueError(f'Please Enter a valid side: old or new')
        self.point1 = new_start
        self.point2 = new_end
        self.bounding_box = self._bounding_box()

    def trim(self, point1: volmdlr.Point3D, point2: volmdlr.Point3D):
        if not self.point_belongs(point1) or not self.point_belongs(point2):
            raise ValueError('Point not on curve')
        return Line3D(point1, point2)

    def copy(self, *args, **kwargs):
        return Line3D(*[p.copy() for p in self.points])

    @classmethod
    def from_step(cls, arguments, object_dict):
        point1 = object_dict[arguments[1]]
        direction = object_dict[arguments[2]]
        point2 = point1 + direction
        return cls(point1, point2, arguments[0][1:-1])

    def intersection(self, line2):

        x1 = self.point1.x
        y1 = self.point1.y
        z1 = self.point1.z
        x2 = self.point2.x
        y2 = self.point2.y
        z2 = self.point2.z
        x3 = line2.point1.x
        y3 = line2.point1.y
        z3 = line2.point1.z
        x4 = line2.point2.x
        y4 = line2.point2.y
        z4 = line2.point2.z

        if x3 == 0 and x4 == 0 and y4 - y3 == 0:
            x5, y5, z5 = x3, y3, z3
            x6, y6, z6 = x4, y4, z4
            x3, y3, z3 = x1, y1, z1
            x4, y4, z4 = x2, y2, z2
            x1, y1, z1 = x5, y5, z5
            x2, y2, z2 = x6, y6, z6

        elif y3 == 0 and y4 == 0 and x4 - x3 == 0:
            x5, y5, z5 = x3, y3, z3
            x6, y6, z6 = x4, y4, z4
            x3, y3, z3 = x1, y1, z1
            x4, y4, z4 = x2, y2, z2
            x1, y1, z1 = x5, y5, z5
            x2, y2, z2 = x6, y6, z6

        res, list_t1 = [], []

        # 2 unknown 3eq with t1 et t2 unknown

        if (x2 - x1 + y1 - y2) != 0 and (y4 - y3) != 0:
            t1 = (x3 - x1 + (x4 - x3) * (y1 - y3) / (y4 - y3)) / (
                x2 - x1 + y1 - y2)
            t2 = (y1 - y3 + (y2 - y1) * t1) / (y4 - y3)
            res1 = z1 + (z2 - z1) * t1
            res2 = z3 + (z4 - z3) * t2
            list_t1.append(t1)
            res.append([res1, res2])

        if (z2 - z1 + y1 - y2) != 0 and (y4 - y3) != 0:
            t1 = (z3 - z1 + (z4 - z3) * (y1 - y3) / (y4 - y3)) / (
                z2 - z1 + y1 - y2)
            t2 = (y1 - y3 + (y2 - y1) * t1) / (y4 - y3)
            res1 = x1 + (x2 - x1) * t1
            res2 = x3 + (x4 - x3) * t2
            list_t1.append(t1)
            res.append([res1, res2])

        if (z2 - z1 + x1 - x2) != 0 and (x4 - x3) != 0:
            t1 = (z3 - z1 + (z4 - z3) * (x1 - x3) / (x4 - x3)) / (
                z2 - z1 + x1 - x2)
            t2 = (x1 - x3 + (x2 - x1) * t1) / (x4 - x3)
            res1 = y1 + (y2 - y1) * t1
            res2 = y3 + (y4 - y3) * t2
            list_t1.append(t1)
            res.append([res1, res2])

        if len(res) == 0:
            return None

        for pair, t1 in zip(res, list_t1):
            res1, res2 = pair[0], pair[1]
            if math.isclose(res1, res2,
                            abs_tol=1e-7):  # if there is an intersection point
                return volmdlr.Point3D(x1 + (x2 - x1) * t1,
                                       y1 + (y2 - y1) * t1,
                                       z1 + (z2 - z1) * t1)

        return None

    def to_step(self, current_id):
        p1_content, p1_id = self.point1.to_step(current_id)
        # p2_content, p2_id = self.point2.to_step(current_id+1)
        current_id = p1_id + 1
        u_content, u_id = volmdlr.Vector3D.to_step(
            self.unit_direction_vector(),
            current_id,
            vector=True)
        current_id = u_id + 1
        content = p1_content + u_content
        content += f"#{current_id} = LINE('{self.name}',#{p1_id},#{u_id});\n"
        return content, current_id


class LineSegment3D(LineSegment):
    """
    Define a line segment limited by two points
    """

    def __init__(self, start: volmdlr.Point3D, end: volmdlr.Point3D,
                 name: str = ''):
        if start == end:
            raise NotImplementedError
        self.points = [start, end]
        LineSegment.__init__(self, start=start, end=end, name=name)
        self._bbox = None

    @property
    def bounding_box(self):
        if not self._bbox:
            self._bbox = self._bounding_box()
        return self._bbox

    @bounding_box.setter
    def bounding_box(self, new_bounding_box):
        self._bbox = new_bounding_box

    def __hash__(self):
        return 2 + hash(self.start) + hash(self.end)

    def __eq__(self, other_linesegment3d):
        if other_linesegment3d.__class__ != self.__class__:
            return False
        return (self.start == other_linesegment3d.start
                and self.end == other_linesegment3d.end)

    def _bounding_box(self):

        xmin = min(self.start.x, self.end.x)
        xmax = max(self.start.x, self.end.x)
        ymin = min(self.start.y, self.end.y)
        ymax = max(self.start.y, self.end.y)
        zmin = min(self.start.z, self.end.z)
        zmax = max(self.start.z, self.end.z)

        return volmdlr.core.BoundingBox(xmin, xmax, ymin, ymax, zmin, zmax)

    def to_dict(self, *args, **kwargs):
        return {'object_class': 'volmdlr.edges.LineSegment3D',
                'name': self.name,
                'start': self.start.to_dict(),
                'end': self.end.to_dict()
                }

    def point_at_abscissa(self, abscissa):
        return self.start + abscissa * (
            self.end - self.start) / self.length()

    def point_belongs(self, point, abs_tol=1e-7):
        distance = self.start.point_distance(point) + self.end.point_distance(
            point)
        if math.isclose(distance, self.length(), abs_tol=abs_tol):
            return True
        return False

    def normal_vector(self, abscissa=0.):
        return None

    def unit_normal_vector(self, abscissa=0.):
        return None

    def middle_point(self):
        return self.point_at_abscissa(0.5 * self.length())

    def point_distance(self, point):
        distance, point = volmdlr.core_compiled.LineSegment3DPointDistance(
            [(self.start.x, self.start.y, self.start.z),
             (self.end.x, self.end.y, self.end.z)],
            (point.x, point.y, point.z))
        return distance, volmdlr.Point3D(*point)

    def plane_projection2d(self, center, x, y):
        return LineSegment2D(self.start.plane_projection2d(center, x, y),
                             self.end.plane_projection2d(center, x, y))

    def intersection(self, segment2):
        x1 = self.start.x
        y1 = self.start.y
        z1 = self.start.z
        x2 = self.end.x
        y2 = self.end.y
        z2 = self.end.z
        x3 = segment2.start.x
        y3 = segment2.start.y
        z3 = segment2.start.z
        x4 = segment2.end.x
        y4 = segment2.end.y
        z4 = segment2.end.z

        if x3 == 0 and x4 == 0 and y4 - y3 == 0:
            x5, y5, z5 = x3, y3, z3
            x6, y6, z6 = x4, y4, z4
            x3, y3, z3 = x1, y1, z1
            x4, y4, z4 = x2, y2, z2
            x1, y1, z1 = x5, y5, z5
            x2, y2, z2 = x6, y6, z6

        elif y3 == 0 and y4 == 0 and x4 - x3 == 0:
            x5, y5, z5 = x3, y3, z3
            x6, y6, z6 = x4, y4, z4
            x3, y3, z3 = x1, y1, z1
            x4, y4, z4 = x2, y2, z2
            x1, y1, z1 = x5, y5, z5
            x2, y2, z2 = x6, y6, z6

        res, list_t1 = [], []

        # 2 unknown 3eq with t1 et t2 unknown
        if (x2 - x1 + y1 - y2) != 0 and (y4 - y3) != 0:
            t1 = (x3 - x1 + (x4 - x3) * (y1 - y3) / (y4 - y3)) / (
                x2 - x1 + y1 - y2)
            t2 = (y1 - y3 + (y2 - y1) * t1) / (y4 - y3)
            res1 = z1 + (z2 - z1) * t1
            res2 = z3 + (z4 - z3) * t2
            list_t1.append(t1)
            res.append([res1, res2])

        if (z2 - z1 + y1 - y2) != 0 and (y4 - y3) != 0:
            t1 = (z3 - z1 + (z4 - z3) * (y1 - y3) / (y4 - y3)) / (
                z2 - z1 + y1 - y2)
            t2 = (y1 - y3 + (y2 - y1) * t1) / (y4 - y3)
            res1 = x1 + (x2 - x1) * t1
            res2 = x3 + (x4 - x3) * t2
            list_t1.append(t1)
            res.append([res1, res2])

        if (z2 - z1 + x1 - x2) != 0 and (x4 - x3) != 0:
            t1 = (z3 - z1 + (z4 - z3) * (x1 - x3) / (x4 - x3)) / (
                z2 - z1 + x1 - x2)
            t2 = (x1 - x3 + (x2 - x1) * t1) / (x4 - x3)
            res1 = y1 + (y2 - y1) * t1
            res2 = y3 + (y4 - y3) * t2
            list_t1.append(t1)
            res.append([res1, res2])

        if len(res) == 0:
            return None

        for pair, t1 in zip(res, list_t1):
            res1, res2 = pair[0], pair[1]
            if math.isclose(res1, res2,
                            abs_tol=1e-7):  # if there is an intersection point
                if t1 >= 0 or t1 <= 1:
                    return volmdlr.Point3D(x1 + (x2 - x1) * t1,
                                           y1 + (y2 - y1) * t1,
                                           z1 + (z2 - z1) * t1)

        return None

    def linesegment_intersection(self, linesegment):
        intersection = self.intersection(linesegment)
        if intersection in [self.start, self.end] and intersection in [linesegment.start, linesegment.end]:
            return intersection
        if intersection is not None:
            if self.point_belongs(intersection) and linesegment.point_belongs(intersection):
                return intersection
            return None
        return None

    def rotation(self, center: volmdlr.Point3D,
                 axis: volmdlr.Vector3D, angle: float):
        """
        LineSegment3D rotation
        :param center: rotation center
        :param axis: rotation axis
        :param angle: angle rotation
        :return: a new rotated LineSegment3D
        """
        return LineSegment3D(
            *[point.rotation(center, axis, angle) for point in self.points])

    def rotation_inplace(self, center: volmdlr.Point3D,
                         axis: volmdlr.Vector3D, angle: float):
        """
        Line2D rotation. Object is updated inplace
        :param center: rotation center
        :param axis: rotation axis
        :param angle: rotation angle
        """
        for point in self.points:
            point.rotation_inplace(center, axis, angle)
        self.bounding_box = self._bounding_box()

    def __contains__(self, point):

        point1, point2 = self.start, self.end
        axis = point2 - point1
        test = point.rotation(point1, axis, math.pi)
        if test == point:
            return True

        return False

    def translation(self, offset: volmdlr.Vector3D):
        """
        LineSegment3D translation
        :param offset: translation vector
        :return: A new translated LineSegment3D
        """
        return LineSegment3D(
            *[point.translation(offset) for point in self.points])

    def translation_inplace(self, offset: volmdlr.Vector3D):
        """
        LineSegment3D translation. Object is updated inplace
        :param offset: translation vector
        """
        for point in self.points:
            point.translation_inplace(offset)
        self.bounding_box = self._bounding_box()

    def frame_mapping(self, frame: volmdlr.Frame3D, side: str):
        """
        Changes LineSegment3D frame_mapping and return a new LineSegment3D
        side = 'old' or 'new'
        """
        if side == 'old':
            return LineSegment3D(
                *[frame.old_coordinates(point) for point in self.points])
        elif side == 'new':
            return LineSegment3D(
                *[frame.new_coordinates(point) for point in self.points])
        raise ValueError(f'Please Enter a valid side: old or new')

    def frame_mapping_inplace(self, frame: volmdlr.Frame3D, side: str):
        """
        Changes vector frame_mapping and the object is updated inplace
        side = 'old' or 'new'
        """
        if side == 'old':
            new_start = frame.old_coordinates(self.start)
            new_end = frame.old_coordinates(self.end)
        elif side == 'new':
            new_start = frame.new_coordinates(self.start)
            new_end = frame.new_coordinates(self.end)
        else:
            raise ValueError(f'Please Enter a valid side: old or new')
        self.start = new_start
        self.end = new_end
        self.bounding_box = self._bounding_box()

    def copy(self, *args, **kwargs):
        return LineSegment3D(self.start.copy(), self.end.copy())

    def plot(self, ax=None, color='k', alpha=1,
             edge_ends=False, edge_direction=False):
        if ax is None:
            fig = plt.figure()
            ax = fig.add_subplot(111, projection='3d')
        else:
            fig = ax.figure

        points = [self.start, self.end]
        x = [p.x for p in points]
        y = [p.y for p in points]
        z = [p.z for p in points]
        if edge_ends:
            ax.plot(x, y, z, color=color, alpha=alpha, marker='o')
        else:
            ax.plot(x, y, z, color=color, alpha=alpha)
        if edge_direction:
            x, y, z = self.point_at_abscissa(0.5 * self.length())
            u, v, w = 0.05 * self.direction_vector()
            ax.quiver(x, y, z, u, v, w, length=self.length() / 100,
                      arrow_length_ratio=5, normalize=True,
                      pivot='tip', color=color)
        return ax

    def plot2d(self, x_3D, y_3D, ax=None, color='k', width=None):
        if ax is None:
            fig = plt.figure()
            ax = fig.add_subplot(111, projection='3d')
        else:
            fig = ax.figure

        edge2D = self.plane_projection2d(volmdlr.O3D, x_3D, y_3D)
        edge2D.plot(ax=ax, color=color, width=width)
        return ax

    def plot_data(self, x_3D, y_3D, marker=None, color='black', stroke_width=1,
                  dash=False, opacity=1, arrow=False):
        edge2D = self.plane_projection2d(volmdlr.O3D, x_3D, y_3D)
        return edge2D.plot_data(marker, color, stroke_width,
                                dash, opacity, arrow)

    def FreeCADExport(self, name, ndigits=6):
        name = 'primitive' + str(name)
        x1, y1, z1 = round(1000 * self.start, ndigits)
        x2, y2, z2 = round(1000 * self.end, ndigits)
        return '{} = Part.LineSegment(fc.Vector({},{},{}),fc.Vector({},{},{}))\n'.format(
            name, x1, y1, z1, x2, y2, z2)

    def to_line(self):
        return Line3D(self.start, self.end)

    def babylon_script(self, color=(1, 1, 1), name='line', type_='line',
                       parent=None):
        if type_ in ['line', 'dashed']:
            s = 'var myPoints = [];\n'
            s += 'var point1 = new BABYLON.Vector3({},{},{});\n'.format(
                *self.start)
            s += 'myPoints.push(point1);\n'
            s += 'var point2 = new BABYLON.Vector3({},{},{});\n'.format(
                *self.end)
            s += 'myPoints.push(point2);\n'
            if type_ == 'line':
                s += 'var {} = BABYLON.MeshBuilder.CreateLines("lines", {{points: myPoints}}, scene);\n'.format(
                    name)
            elif type_ == 'dashed':
                s += 'var {} = BABYLON.MeshBuilder.CreateDashedLines("lines", {{points: myPoints, dashNb:20}}, scene);'.format(
                    name)
            s += '{}.color = new BABYLON.Color3{};\n'.format(name,
                                                             tuple(color))
        elif type_ == 'tube':
            radius = 0.03 * self.start.point_distance(self.end)
            s = 'var points = [new BABYLON.Vector3({},{},{}), new BABYLON.Vector3({},{},{})];\n'.format(
                *self.start, *self.end)
            s += 'var {} = BABYLON.MeshBuilder.CreateTube("frame_U", {{path: points, radius: {}}}, {});'.format(
                name, radius, parent)
        #            s += 'line.material = red_material;\n'

        else:
            raise NotImplementedError

        if parent is not None:
            s += '{}.parent = {};\n'.format(name, parent)

        return s

    def to_2d(self, plane_origin, x1, x2):
        p2d = [p.to_2d(plane_origin, x1, x2) for p in (self.start, self.end)]
        if p2d[0] == p2d[1]:
            return None
        return LineSegment2D(*p2d, name=self.name)

    def reverse(self):
        return LineSegment3D(self.end.copy(), self.start.copy())

    def minimum_distance_points(self, other_line):
        """
        Returns the points on this line and the other line that are the closest
        of lines
        """
        u = self.end - self.start
        v = other_line.end - other_line.start
        w = self.start - other_line.start
        a = u.dot(u)
        b = u.dot(v)
        c = v.dot(v)
        d = u.dot(w)
        e = v.dot(w)
        if (a * c - b ** 2) != 0:
            s = (b * e - c * d) / (a * c - b ** 2)
            t = (a * e - b * d) / (a * c - b ** 2)
            p1 = self.start + s * u
            p2 = other_line.start + t * v
            return p1, p2
        else:
            return self.start, other_line.start

    def Matrix_distance(self, other_line):
        u = self.direction_vector()
        v = other_line.direction_vector()
        w = other_line.start - self.start

        a = u.dot(u)
        b = -u.dot(v)
        d = v.dot(v)

        e = w.dot(u)
        f = -w.dot(v)

        A = npy.array([[a, b],
                       [b, d]])
        B = npy.array([e, f])

        res = scp.optimize.lsq_linear(A, B, bounds=(0, 1))
        p1 = self.point_at_abscissa(res.x[0] * self.length())
        p2 = other_line.point_at_abscissa(
            res.x[1] * other_line.length())
        return p1, p2

    def parallele_distance(self, other_linesegment):
        ptA, ptB, ptC = self.start, self.end, other_linesegment.points[0]
        u = volmdlr.Vector3D((ptA - ptB).vector)
        u.normalize()
        plane1 = volmdlr.faces.Plane3D.from_3_points(ptA, ptB, ptC)
        v = u.cross(plane1.normal)  # distance vector
        # ptA = k*u + c*v + ptC
        res = (ptA - ptC).vector
        x, y, z = res[0], res[1], res[2]
        u1, u2, u3 = u.x, u.y, u.z
        v1, v2, v3 = v.x, v.y, v.z

        if (u1 * v2 - v1 * u2) != 0 and u1 != 0:
            c = (y * u1 - x * u2) / (u1 * v2 - v1 * u2)
            k = (x - c * v1) / u1
            if math.isclose(k * u3 + c * v3, z, abs_tol=1e-7):
                return k
        elif (u1 * v3 - v1 * u3) != 0 and u1 != 0:
            c = (z * u1 - x * u3) / (u1 * v3 - v1 * u3)
            k = (x - c * v1) / u1
            if math.isclose(k * u2 + c * v2, y, abs_tol=1e-7):
                return k
        elif (v1 * u2 - v2 * u1) != 0 and u2 != 0:
            c = (u2 * x - y * u1) / (v1 * u2 - v2 * u1)
            k = (y - c * v2) / u2
            if math.isclose(k * u3 + c * v3, z, abs_tol=1e-7):
                return k
        elif (v3 * u2 - v2 * u3) != 0 and u2 != 0:
            c = (u2 * z - y * u3) / (v3 * u2 - v2 * u3)
            k = (y - c * v2) / u2
            if math.isclose(k * u1 + c * v1, x, abs_tol=1e-7):
                return k
        elif (u1 * v3 - v1 * u3) != 0 and u3 != 0:
            c = (z * u1 - x * u3) / (u1 * v3 - v1 * u3)
            k = (z - c * v3) / u3
            if math.isclose(k * u2 + c * v2, y, abs_tol=1e-7):
                return k
        elif (u2 * v3 - v2 * u3) != 0 and u3 != 0:
            c = (z * u2 - y * u3) / (u2 * v3 - v2 * u3)
            k = (z - c * v3) / u3
            if math.isclose(k * u1 + c * v1, x, abs_tol=1e-7):
                return k
        else:
            return NotImplementedError

    def minimum_distance(self, element, return_points=False):
        if element.__class__ is Arc3D or element.__class__ is volmdlr.wires.Circle3D:
            pt1, pt2 = element.minimum_distance_points_line(self)
            if return_points:
                return pt1.point_distance(pt2), pt1, pt2
            else:
                return pt1.point_distance(pt2)

        elif element.__class__ is LineSegment3D:
            p1, p2 = self.Matrix_distance(element)
            if return_points:
                return p1.point_distance(p2), p1, p2
            else:
                return p1.point_distance(p2)

        elif element.__class__ is BSplineCurve3D:
            points = element.points
            lines = []
            dist_min = math.inf
            for p1, p2 in zip(points[0:-1], points[1:]):
                lines.append(LineSegment3D(p1, p2))
            for l in lines:
                p1, p2 = self.Matrix_distance(l)
                dist = p1.point_distance(p2)
                if dist < dist_min:
                    dist_min = dist
                    min_points = (p1, p2)
            if return_points:
                p1, p2 = min_points
                return dist_min, p1, p2
            else:
                return dist_min

        else:
            return NotImplementedError

    def extrusion(self, extrusion_vector):
        u = self.unit_direction_vector()
        v = extrusion_vector.copy()
        v.normalize()
        w = u.cross(v)
        l1 = self.length()
        l2 = extrusion_vector.norm()
        # outer_contour = Polygon2D([O2D, Point2D((l1, 0.)),
        #                            Point2D((l1, l2)), Point2D((0., l2))])
        plane = volmdlr.faces.Plane3D(volmdlr.Frame3D(self.start, u, v, w))
        return [plane.rectangular_cut(0, l1, 0, l2)]

    def revolution(self, axis_point, axis, angle):
        axis_line3d = Line3D(axis_point, axis_point + axis)
        if axis_line3d.point_belongs(self.start) and axis_line3d.point_belongs(
                self.end):
            return []

        p1_proj, _ = axis_line3d.point_projection(self.start)
        p2_proj, _ = axis_line3d.point_projection(self.end)
        d1 = self.start.point_distance(p1_proj)
        d2 = self.end.point_distance(p2_proj)
        if not math.isclose(d1, 0., abs_tol=1e-9):
            u = (self.start - p1_proj)  # Unit vector from p1_proj to p1
            u.normalize()
        elif not math.isclose(d2, 0., abs_tol=1e-9):
            u = (self.end - p2_proj)  # Unit vector from p1_proj to p1
            u.normalize()
        else:
            return []
        if u.is_colinear_to(self.direction_vector()):
            # Planar face
            v = axis.cross(u)
            surface = volmdlr.faces.Plane3D(
                volmdlr.Frame3D(p1_proj, u, v, axis))
            r, R = sorted([d1, d2])
            if angle == volmdlr.TWO_PI:
                # Only 2 circles as countours
                outer_contour2d = volmdlr.wires.Circle2D(volmdlr.O2D, R)
                if not math.isclose(r, 0, abs_tol=1e-9):
                    inner_contours2d = [volmdlr.wires.Circle2D(volmdlr.O2D, r)]
                else:
                    inner_contours2d = []
            else:
                inner_contours2d = []
                if math.isclose(r, 0, abs_tol=1e-9):
                    # One arc and 2 lines (pizza slice)
                    arc2_e = volmdlr.Point2D(R, 0)
                    arc2_i = arc2_e.rotation(center=volmdlr.O2D,
                                             angle=0.5 * angle)
                    arc2_s = arc2_e.rotation(center=volmdlr.O2D, angle=angle)
                    arc2 = Arc2D(arc2_s, arc2_i, arc2_e)
                    line1 = LineSegment2D(arc2_e, volmdlr.O2D)
                    line2 = LineSegment2D(volmdlr.O2D, arc2_s)
                    outer_contour2d = volmdlr.wires.Contour2D([arc2, line1,
                                                               line2])

                else:
                    # Two arcs and lines
                    arc1_s = volmdlr.Point2D(R, 0)
                    arc1_i = arc1_s.rotation(center=volmdlr.O2D,
                                             angle=0.5 * angle)
                    arc1_e = arc1_s.rotation(center=volmdlr.O2D, angle=angle)
                    arc1 = Arc2D(arc1_s, arc1_i, arc1_e)

                    arc2_e = volmdlr.Point2D(r, 0)
                    arc2_i = arc2_e.rotation(center=volmdlr.O2D,
                                             angle=0.5 * angle)
                    arc2_s = arc2_e.rotation(center=volmdlr.O2D, angle=angle)
                    arc2 = Arc2D(arc2_s, arc2_i, arc2_e)

                    line1 = LineSegment2D(arc1_e, arc2_s)
                    line2 = LineSegment2D(arc2_e, arc1_s)

                    outer_contour2d = volmdlr.wires.Contour2D([arc1, line1,
                                                               arc2, line2])

            return [volmdlr.faces.PlaneFace3D(surface,
                                              volmdlr.faces.Surface2D(
                                                  outer_contour2d,
                                                  inner_contours2d))]

        elif not math.isclose(d1, d2, abs_tol=1e-9):
            # Conical
            v = axis.cross(u)
            dv = self.direction_vector()
            dv.normalize()

            semi_angle = math.atan2(dv.dot(u), dv.dot(axis))
            cone_origin = p1_proj - d1 / math.tan(semi_angle) * axis
            if semi_angle > 0.5 * math.pi:
                semi_angle = math.pi - semi_angle

                cone_frame = volmdlr.Frame3D(cone_origin, u, -v, -axis)
                angle2 = -angle
            else:
                angle2 = angle
                cone_frame = volmdlr.Frame3D(cone_origin, u, v, axis)

            surface = volmdlr.faces.ConicalSurface3D(cone_frame,
                                                     semi_angle)
            z1 = d1 / math.tan(semi_angle)
            z2 = d2 / math.tan(semi_angle)
            return [surface.rectangular_cut(0, angle2, z1, z2)]
        else:
            # Cylindrical face
            v = axis.cross(u)
            surface = volmdlr.faces.CylindricalSurface3D(
                volmdlr.Frame3D(p1_proj, u, v, axis), d1)
            return [surface.rectangular_cut(0, angle,
                                            0,
                                            (self.end - self.start).dot(axis))]

    def to_step(self, current_id, surface_id=None):
        line = self.to_line()
        content, line_id = line.to_step(current_id)

        if surface_id:
            content += "#{} = SURFACE_CURVE('',#{},(#{}),.PCURVE_S1.);\n".format(
                line_id + 1, line_id, surface_id)
            line_id += 1

        current_id = line_id + 1
        start_content, start_id = self.start.to_step(current_id, vertex=True)
        current_id = start_id + 1
        end_content, end_id = self.end.to_step(current_id + 1, vertex=True)
        content += start_content + end_content
        current_id = end_id + 1
        content += "#{} = EDGE_CURVE('{}',#{},#{},#{},.T.);\n".format(
            current_id, self.name,
            start_id, end_id, line_id)
        return content, [current_id]


class BSplineCurve3D(BSplineCurve, volmdlr.core.Primitive3D):
    _non_serializable_attributes = ['curve']

    def __init__(self,
                 degree: int,
                 control_points: List[volmdlr.Point3D],
                 knot_multiplicities: List[int],
                 knots: List[float],
                 weights: List[float] = None,
                 periodic: bool = False,
                 name: str = ''):

        BSplineCurve.__init__(self, degree,
                              control_points,
                              knot_multiplicities,
                              knots,
                              weights,
                              periodic,
                              name)
        volmdlr.core.Primitive3D.__init__(self, name=name)

        self.bounding_box = self._bounding_box()

    def _bounding_box(self):
        bbox = self.curve.bbox
        return volmdlr.core.BoundingBox(bbox[0][0], bbox[1][0],
                                        bbox[0][1], bbox[1][1],
                                        bbox[0][2], bbox[1][2])

    def look_up_table(self, resolution=20, start_parameter: float = 0,
                      end_parameter: float = 1):
        """
        Creates a table of equivalence between the parameter t (evaluation
        of the BSplineCruve) and the cumulative distance.
        """
        resolution = min(resolution, int(self.length() / 1e-6))
        points3d = []
        ts = [start_parameter + i / resolution * (end_parameter - start_parameter)
              for i in range(resolution + 1)]
        points = self.curve.evaluate_list(ts)
        for pt in points:
            points3d.append(volmdlr.Point3D(*pt))
        linesegments = [volmdlr.edges.LineSegment3D(p1, p2)
                        for p1, p2 in zip(points3d[:-1], points3d[1:])]
        distances = [0]
        for lineseg in linesegments:
            distances.append(lineseg.length() + distances[-1])

        return [(ts[i], distances[i]) for i in range(resolution + 1)]

    def point_at_abscissa(self, abscissa, resolution=1000):
        """
        Returns the vm.Point3D at a given curvilinear abscissa.
        This is an approximation. Resolution parameter can increased
        for more accurate result.
        """
        if math.isclose(abscissa, 0, abs_tol=1e-10):
            return self.start
        elif math.isclose(abscissa, self.length(), abs_tol=1e-10):
            return self.end
        lut = self.look_up_table(resolution=resolution)
        if 0 < abscissa < self.length():
            for i, (t, dist) in enumerate(lut):
                if abscissa < dist:
                    t1 = lut[i - 1][0]
                    t2 = t
                    # dist1 = lut[i-1][1]
                    # dist2 = dist
                    return volmdlr.Point3D(
                        *self.curve.evaluate_single((t1 + t2) / 2))
        else:
            raise ValueError('Curvilinear abscissa is bigger than length,'
                             ' or negative')

    def normal(self, position: float = 0.0):
        point, normal = operations.normal(self.curve, position, normalize=True)
        normal = volmdlr.Point3D(normal[0], normal[1], normal[2])
        return normal

    def direction_vector(self, abscissa=0.):
        l = self.length()
        if abscissa >= l:
            abscissa2 = l
            abscissa = abscissa2 - 0.001 * l

        else:
            abscissa2 = min(abscissa + 0.001 * l, l)

        tangent = self.point_at_abscissa(abscissa2) - self.point_at_abscissa(
            abscissa)
        return tangent

    def normal_vector(self, abscissa):
        return None

    def unit_normal_vector(self, abscissa):
        return None

    def point3d_to_parameter(self, point: volmdlr.Point3D):
        """
        Search for the value of the normalized evaluation parameter t
        (between 0 and 1) that would return the given point when the
        BSplineCurve3D is evaluated at the t value.
        """
        def f(param):
            p3d = volmdlr.Point3D(*self.curve.evaluate_single(param))
            return point.point_distance(p3d)
        res = scipy.optimize.minimize(fun=f, x0=(0.5), bounds=[(0, 1)],
                                      tol=1e-9)
        return res.x[0]

    def FreeCADExport(self, ip, ndigits=3):
        name = 'primitive{}'.format(ip)
        points = '['
        for i in range(len(self.control_points)):
            point = 'fc.Vector({},{},{}),'.format(self.control_points[i][0],
                                                  self.control_points[i][1],
                                                  self.control_points[i][2])
            points += point
        points = points[:-1]
        points += ']'
        # !!! : A QUOI SERT LE DERNIER ARG DE BSplineCurve (False)?
        # LA MULTIPLICITE EN 3e ARG ET LES KNOTS EN 2e ARG ?
        return '{} = Part.BSplineCurve({},{},{},{},{},{},{})\n'.format(name,
                                                                       points,
                                                                       self.knot_multiplicities,
                                                                       self.knots,
                                                                       self.periodic,
                                                                       self.degree,
                                                                       self.weights,
                                                                       False)

    @classmethod
    def from_step(cls, arguments, object_dict):
        name = arguments[0][1:-1]
        degree = int(arguments[1])
        points = [object_dict[int(i[1:])] for i in arguments[2]]
        # curve_form = arguments[3]
        if arguments[4] == '.F.':
            closed_curve = False
        elif arguments[4] == '.T.':
            closed_curve = True
        else:
            raise ValueError
        # self_intersect = arguments[5]
        knot_multiplicities = [int(i) for i in arguments[6][1:-1].split(",")]
        knots = [float(i) for i in arguments[7][1:-1].split(",")]
        # knot_spec = arguments[8]
        knot_vector = []
        for i, knot in enumerate(knots):
            knot_vector.extend([knot] * knot_multiplicities[i])

        if 9 in range(len(arguments)):
            weight_data = [float(i) for i in arguments[9][1:-1].split(",")]
        else:
            weight_data = None

        # FORCING CLOSED_CURVE = FALSE:
        # closed_curve = False
        return cls(degree, points, knot_multiplicities, knots, weight_data,
                   closed_curve, name)

    def to_step(self, current_id, surface_id=None):

        points_ids = []
        content = ''
        for point in self.points:
            point_content, point_id = point.to_step(current_id,
                                                    vertex=True)
            content += point_content
            points_ids.append(point_id)

        curve_id = point_id + 1
        content += "#{} = B_SPLINE_CURVE_WITH_KNOTS('{}',{},({})," \
                   ".UNSPECIFIED.,.F.,.F.,({}),{}," \
                   ".PIECEWISE_BEZIER_KNOTS.);\n".format(curve_id,
                                                         self.name,
                                                         self.degree,
                                                         volmdlr.core.step_ids_to_str(
                                                             points_ids),
                                                         volmdlr.core.step_ids_to_str(
                                                             self.knot_multiplicities),
                                                         tuple(self.knots)
                                                         )

        if surface_id:
            content += "#{} = SURFACE_CURVE('',#{},(#{}),.PCURVE_S1.);\n".format(
                curve_id + 1, curve_id, surface_id)
            curve_id += 1

        current_id = curve_id + 1
        start_content, start_id = self.start.to_step(current_id, vertex=True)
        current_id = start_id + 1
        end_content, end_id = self.end.to_step(current_id + 1, vertex=True)
        content += start_content + end_content
        current_id = end_id + 1
        content += "#{} = EDGE_CURVE('{}',#{},#{},#{},.T.);\n".format(
            current_id, self.name,
            start_id, end_id, curve_id)
        return content, [current_id]

    def point_distance(self, pt1):
        distances = []
        for point in self.points:
            #            vmpt = Point3D((point[1], point[2], point[3]))
            distances.append(pt1.point_distance(point))
        return min(distances)

    # def point_belongs(self, point):
    #     polygon_points = self.polygon_points()
    #     for p1, p2 in zip(polygon_points[:-1], polygon_points[1:]):
    #         line = LineSegment3D(p1, p2)
    #         if line.point_belongs(point):
    #             return True
    #     return False

<<<<<<< HEAD
    def point_belongs(self, point3d, abs_tol=1e-10):
        '''
        check if a point3d belongs to the bspline_curve or not
        '''
        def f(x):
            return (point3d - volmdlr.Point3D(*self.curve.evaluate_single(x))).norm()

        x = npy.linspace(0, 1, 5)
        x_init = []
        for xi in x:
            x_init.append(xi)

        for x0 in x_init:
            z = scp.optimize.least_squares(f, x0=x0, bounds=([0, 1]))
            if z.cost < abs_tol:
                return True
        return False

=======
>>>>>>> 59a48e1c
    def rotation(self, center: volmdlr.Point3D, axis: volmdlr.Vector3D, angle: float):
        """
        BSplineCurve3D rotation
        :param center: rotation center
        :param axis: rotation axis
        :param angle: angle rotation
        :return: a new rotated BSplineCurve3D
        """
        new_control_points = [p.rotation(center, axis, angle) for p in
                              self.control_points]
        new_bsplinecurve3d = BSplineCurve3D(self.degree, new_control_points,
                                            self.knot_multiplicities,
                                            self.knots, self.weights,
                                            self.periodic, self.name)
        return new_bsplinecurve3d

    def rotation_inplace(self, center: volmdlr.Point3D, axis: volmdlr.Vector3D, angle: float):
        """
        BSplineCurve3D rotation. Object is updated inplace
        :param center: rotation center
        :param axis: rotation axis
        :param angle: rotation angle
        """
        new_control_points = [p.rotation(center, axis, angle) for p in
                              self.control_points]
        new_bsplinecurve3d = BSplineCurve3D(self.degree, new_control_points,
                                            self.knot_multiplicities,
                                            self.knots, self.weights,
                                            self.periodic, self.name)

        self.control_points = new_control_points
        self.curve = new_bsplinecurve3d.curve
        self.points = new_bsplinecurve3d.points

    def trim(self, point1: volmdlr.Point3D, point2: volmdlr.Point3D):
        if (point1 == self.start and point2 == self.end) \
                or (point1 == self.end and point2 == self.start):
            return self

        elif point1 == self.start and point2 != self.end:
            parameter2 = self.point3d_to_parameter(point2)
            return self.cut_after(parameter2)

        elif point2 == self.start and point1 != self.end:
            parameter1 = self.point3d_to_parameter(point1)
            return self.cut_after(parameter1)

        elif point1 != self.start and point2 == self.end:
            parameter1 = self.point3d_to_parameter(point1)
            return self.cut_before(parameter1)

        elif point2 != self.start and point1 == self.end:
            parameter2 = self.point3d_to_parameter(point2)
            return self.cut_before(parameter2)

        parameter1 = self.point3d_to_parameter(point1)
        parameter2 = self.point3d_to_parameter(point2)
        if parameter1 is None or parameter2 is None:
            raise ValueError('Point not on BSplineCurve for trim method')

        if parameter1 > parameter2:
            parameter1, parameter2 = parameter2, parameter1
            point1, point2 = point2, point1

        bspline_curve = self.cut_before(parameter1)
        new_param2 = bspline_curve.point3d_to_parameter(point2)
        trimmed_bspline_cruve = bspline_curve.cut_after(new_param2)
        return trimmed_bspline_cruve

    def trim_between_evaluations(self, parameter1: float, parameter2: float):
        print('Use BSplineCurve3D.trim instead of trim_between_evaluation')
        parameter1, parameter2 = min([parameter1, parameter2]), \
            max([parameter1, parameter2])

        if math.isclose(parameter1, 0, abs_tol=1e-7) \
                and math.isclose(parameter2, 1, abs_tol=1e-7):
            return self
        elif math.isclose(parameter1, 0, abs_tol=1e-7):
            return self.cut_after(parameter2)
        elif math.isclose(parameter2, 1, abs_tol=1e-7):
            return self.cut_before(parameter1)

        # Cut before
        bspline_curve = self.insert_knot(parameter1, num=self.degree)
        if bspline_curve.weights is not None:
            raise NotImplementedError

        # Cut after
        bspline_curve = bspline_curve.insert_knot(parameter2, num=self.degree)
        if bspline_curve.weights is not None:
            raise NotImplementedError

        # Que faire quand on rajoute un noeud au milieu ?
        # plus simple de passer par cut_after cut_before
        new_ctrlpts = bspline_curve.control_points[bspline_curve.degree:
                                                   -bspline_curve.degree]
        new_multiplicities = bspline_curve.knot_multiplicities[1:-1]
        # new_multiplicities = bspline_curve.knot_multiplicities[2:-5]
        new_multiplicities[-1] += 1
        new_multiplicities[0] += 1
        new_knots = bspline_curve.knots[1:-1]
        # new_knots = bspline_curve.knots[2:-5]
        new_knots = standardize_knot_vector(new_knots)

        return BSplineCurve3D(degree=bspline_curve.degree,
                              control_points=new_ctrlpts,
                              knot_multiplicities=new_multiplicities,
                              knots=new_knots,
                              weights=None,
                              periodic=bspline_curve.periodic,
                              name=bspline_curve.name)

    def cut_before(self, parameter: float):
        # if parameter == 0:
        if math.isclose(parameter, 0, abs_tol=1e-6):
            return self
        # elif parameter == 1:
        elif math.isclose(parameter, 1, abs_tol=1e-6):
            raise ValueError('Nothing will be left from the BSplineCurve3D')
        curves = operations.split_curve(self.curve, parameter)
        return self.from_geomdl_curve(curves[1])

    def cut_after(self, parameter: float):
        # if parameter == 0.:
        if math.isclose(parameter, 0, abs_tol=1e-6):
            raise ValueError('Nothing will be left from the BSplineCurve3D')
        # elif parameter == 1.:
        elif math.isclose(parameter, 1, abs_tol=1e-6):
            return self
        curves = operations.split_curve(self.curve, parameter)
        return self.from_geomdl_curve(curves[0])

    def insert_knot(self, knot: float, num: int = 1):
        """
        Returns a new BSplineCurve3D
        """
        curve_copy = self.curve.__deepcopy__({})
        modified_curve = operations.insert_knot(curve_copy, [knot], num=[num])
        return self.from_geomdl_curve(modified_curve)

    # Copy paste du LineSegment3D
    def plot(self, ax=None, edge_ends=False, color='k', alpha=1,
             edge_direction=False):
        if ax is None:
            fig = plt.figure()
            ax = fig.add_subplot(111, projection='3d')
        else:
            fig = ax.figure

        x = [p.x for p in self.points]
        y = [p.y for p in self.points]
        z = [p.z for p in self.points]
        ax.plot(x, y, z, color=color, alpha=alpha)
        if edge_ends:
            ax.plot(x, y, z, 'o', color=color, alpha=alpha)
        return ax

    def to_2d(self, plane_origin, x1, x2):
        control_points2d = [p.to_2d(plane_origin, x1, x2) for p in
                            self.control_points]
        return BSplineCurve2D(self.degree, control_points2d,
                              self.knot_multiplicities, self.knots,
                              self.weights, self.periodic, self.name)

    def polygon_points(self):
        warnings.warn('polygon_points is deprecated,\
        please use discretization_points instead',
                      DeprecationWarning)
        return self.discretization_points()

    def curvature(self, u: float, point_in_curve: bool = False):
        # u should be in the interval [0,1]
        curve = self.curve
        ders = curve.derivatives(u, 3)  # 3 first derivative
        c1, c2 = volmdlr.Point3D(*ders[1]), volmdlr.Point3D(*ders[2])
        denom = c1.cross(c2)
        if c1 == volmdlr.O3D or c2 == volmdlr.O3D or denom.norm() == 0.0:
            if point_in_curve:
                return 0., volmdlr.Point3D(*ders[0])
            return 0.
        r_c = ((c1.norm()) ** 3) / denom.norm()
        point = volmdlr.Point3D(*ders[0])
        if point_in_curve:
            return 1 / r_c, point
        return 1 / r_c

    def global_maximum_curvature(self, nb_eval: int = 21, point_in_curve: bool = False):
        check = [i / (nb_eval - 1) for i in range(nb_eval)]
        curvatures = []
        for u in check:
            curvatures.append(self.curvature(u, point_in_curve))
        return curvatures

    def maximum_curvature(self, point_in_curve: bool = False):
        """
        Returns the maximum curvature of a curve and the point where it is located
        """
        if point_in_curve:
            maximum_curvarture, point = max(self.global_maximum_curvature(nb_eval=21, point_in_curve=point_in_curve))
            return maximum_curvarture, point
        # print(self.global_maximum_curvature(point_in_curve))
        maximum_curvarture = max(self.global_maximum_curvature(nb_eval=21, point_in_curve=point_in_curve))
        return maximum_curvarture

    def minimum_radius(self, point_in_curve=False):
        """
        Returns the minimum curvature radius of a curve and the point where it is located
        """
        if point_in_curve:
            maximum_curvarture, point = self.maximum_curvature(point_in_curve)
            return 1 / maximum_curvarture, point
        maximum_curvarture = self.maximum_curvature(point_in_curve)
        return 1 / maximum_curvarture

    def global_minimum_curvature(self, nb_eval: int = 21):
        check = [i / (nb_eval - 1) for i in range(nb_eval)]
        radius = []
        for u in check:
            radius.append(self.minimum_curvature(u))
        return radius

    def triangulation(self):
        return None


class BezierCurve3D(BSplineCurve3D):

    def __init__(self, degree: int, control_points: List[volmdlr.Point3D],
                 name: str = ''):
        knotvector = utilities.generate_knot_vector(degree,
                                                    len(control_points))
        knot_multiplicity = [1] * len(knotvector)

        BSplineCurve3D.__init__(self, degree, control_points,
                                knot_multiplicity, knotvector,
                                None, False, name)


class Arc3D(Arc):
    """
    An arc is defined by a starting point, an end point and an interior point

    """

    def __init__(self, start, interior, end, name=''):
        """

        """
        self._utd_normal = False
        self._utd_center = False
        self._utd_frame = False
        self._utd_is_trigo = False
        self._utd_angle = False
        self._normal = None
        self._frame = None
        self._center = None
        self._is_trigo = None
        self._angle = None
        # self._utd_clockwise_and_trigowise_paths = False
        Arc.__init__(self, start=start, end=end, interior=interior, name=name)
        self._bbox = None
        # self.bounding_box = self._bounding_box()

    @property
    def bounding_box(self):
        if not self._bbox:
            self._bbox = self.get_bounding_box()
        return self._bbox

    @bounding_box.setter
    def bounding_box(self, new_bounding_box):
        self._bbox = new_bounding_box

    def get_bounding_box(self):
        # TODO: implement exact calculation

        points = self.polygon_points()
        xmin = min(point.x for point in points)
        xmax = max(point.x for point in points)
        ymin = min(point.y for point in points)
        ymax = max(point.y for point in points)
        zmin = min(point.z for point in points)
        zmax = max(point.z for point in points)

        return volmdlr.core.BoundingBox(xmin, xmax, ymin, ymax, zmin, zmax)

    @classmethod
    def from_angle(cls, start: volmdlr.Point3D, angle: float,
                   axis_point: volmdlr.Point3D, axis: volmdlr.Vector3D):
        start_gen = start
        int_gen = start_gen.rotation(axis_point, axis, angle / 2)
        end_gen = start_gen.rotation(axis_point, axis, angle)
        if angle == volmdlr.TWO_PI:
            line = Line3D(axis_point, axis_point + axis)
            center, _ = line.point_projection(start)
            radius = center.point_distance(start)
            u = start - center
            v = axis.cross(u)
            return volmdlr.wires.Circle3D(volmdlr.Frame3D(center, u, v, axis),
                                          radius)
        return cls(start_gen, int_gen, end_gen, axis)

    @property
    def normal(self):
        if not self._utd_normal:
            self._normal = self.get_normal()
            self._utd_normal = True
        return self._normal

    def get_normal(self):
        u1 = self.interior - self.start
        u2 = self.interior - self.end
        try:
            u1.normalize()
            u2.normalize()
        except ZeroDivisionError:
            raise ValueError(
                'Start, end and interior points of an arc must be distincts')

        normal = u2.cross(u1)
        normal.normalize()
        return normal

    @property
    def center(self):
        if not self._utd_center:
            self._center = self.get_center()
            self._utd_center = True
        return self._center

    def get_center(self):
        u1 = self.interior - self.start
        u2 = self.interior - self.end
        if u1 == u2:
            u2 = self.normal.cross(u1)
            u2.normalize()

        v1 = self.normal.cross(u1)  # v1 is normal, equal u2
        v2 = self.normal.cross(u2)  # equal -u1

        p11 = 0.5 * (self.start + self.interior)  # Mid point of segment s,m
        p12 = p11 + v1
        p21 = 0.5 * (self.end + self.interior)  # Mid point of segment s,m
        p22 = p21 + v2

        l1 = Line3D(p11, p12)
        l2 = Line3D(p21, p22)

        try:
            center, _ = l1.minimum_distance_points(l2)
        except ZeroDivisionError:
            raise ValueError(
                'Start, end and interior points  of an arc must be distincts')

        return center

    @property
    def frame(self):
        if not self._utd_frame:
            self._frame = self.get_frame()
            self._utd_frame = True
        return self._frame

    def get_frame(self):
        vec1 = (self.start - self.center)
        vec1.normalize()
        vec2 = self.normal.cross(vec1)
        frame = volmdlr.Frame3D(self.center, vec1, vec2, self.normal)
        return frame

    @property
    def is_trigo(self):
        if not self._utd_is_trigo:
            self._is_trigo = self.get_arc_direction()
            self._utd_is_trigo = True
        return self._is_trigo

    def get_arc_direction(self):
        """
        Verifies if arc is clockwise of trigowise
        :return:
        """
        clockwise_path, trigowise_path = self.clockwise_and_trigowise_paths
        if clockwise_path > trigowise_path:
            return True
        return False

    @property
    def clockwise_and_trigowise_paths(self):
        """
        :return: clockwise path and trigonomectric path property
        """
        if not self._utd_clockwise_and_trigowise_paths:
            vec1 = (self.start - self.center)
            vec1.normalize()
            vec2 = self.normal.cross(vec1)
            radius_1 = self.start.to_2d(self.center, vec1, vec2)
            radius_2 = self.end.to_2d(self.center, vec1, vec2)
            radius_i = self.interior.to_2d(self.center, vec1, vec2)
            self._clockwise_and_trigowise_paths = \
                self.get_clockwise_and_trigowise_paths(radius_1,
                                                       radius_2,
                                                       radius_i)
            self._utd_clockwise_and_trigowise_paths = True
        return self._clockwise_and_trigowise_paths

    @property
    def angle(self):
        """
        Arc angle property
        :return: arc angle
        """
        if not self._utd_angle:
            self._angle = self.get_angle()
            self._utd_angle = True
        return self._angle

    def get_angle(self):
        """
        Gets the arc angle
        :return: arc angle
        """
        clockwise_path, trigowise_path = \
            self.clockwise_and_trigowise_paths
        if self.is_trigo:
            return trigowise_path
        return clockwise_path

    @property
    def points(self):
        return [self.start, self.interior, self.end]

    def reverse(self):
        return self.__class__(self.end.copy(),
                              self.interior.copy(),
                              self.start.copy())

    def point_at_abscissa(self, abscissa):
        return self.start.rotation(self.center, self.normal,
                                   abscissa / self.radius)

    def normal_vector(self, abscissa):
        theta = abscissa / self.radius
        n_0 = self.center - self.start
        normal = n_0.rotation(self.center, self.normal, theta)
        return normal

    def unit_normal_vector(self, abscissa):
        normal_vector = self.normal_vector(abscissa)
        normal_vector.normalize()
        return normal_vector

    def direction_vector(self, abscissa):
        normal_vector = self.normal_vector(abscissa)
        tangent = normal_vector.cross(self.normal)
        return tangent

    def unit_direction_vector(self, abscissa):
        direction_vector = self.direction_vector(abscissa)
        direction_vector.normalize()
        return direction_vector

    def rotation(self, center: volmdlr.Point3D,
                 axis: volmdlr.Vector3D, angle: float):
        """
        Arc3D rotation
        :param center: rotation center
        :param axis: rotation axis
        :param angle: angle rotation
        :return: a new rotated Arc3D
        """
        new_start = self.start.rotation(center, axis, angle)
        new_interior = self.interior.rotation(center, axis, angle)
        new_end = self.end.rotation(center, axis, angle)
        return Arc3D(new_start, new_interior, new_end, name=self.name)

    def rotation_inplace(self, center: volmdlr.Point3D,
                         axis: volmdlr.Vector3D, angle: float):
        """
        Arc3D rotation. Object is updated inplace
        :param center: rotation center
        :param axis: rotation axis
        :param angle: rotation angle
        """
        self.center.rotation_inplace(center, axis, angle)
        self.start.rotation_inplace(center, axis, angle)
        self.interior.rotation_inplace(center, axis, angle)
        self.end.rotation_inplace(center, axis, angle)
        new_bounding_box = self.get_bounding_box()
        self.bounding_box = new_bounding_box
        [p.rotation_inplace(center, axis, angle) for p in self.primitives]

    def translation(self, offset: volmdlr.Vector3D):
        """
        Arc3D translation
        :param offset: translation vector
        :return: A new translated Arc3D
        """
        new_start = self.start.translation(offset)
        new_interior = self.interior.translation(offset)
        new_end = self.end.translation(offset)
        return Arc3D(new_start, new_interior, new_end, name=self.name)

    def translation_inplace(self, offset: volmdlr.Vector3D):
        """
        Arc3D translation. Object is updated inplace
        :param offset: translation vector
        """
        self.center.translation_inplace(offset)
        self.start.translation_inplace(offset)
        self.interior.translation_inplace(offset)
        self.end.translation_inplace(offset)
        new_bounding_box = self.get_bounding_box()
        self.bounding_box = new_bounding_box
        [p.translation_inplace(offset) for p in self.primitives]

    def plot(self, ax=None, color='k', alpha=1,
             edge_ends=False, edge_direction=False):
        if ax is None:
            fig = plt.figure()
            ax = Axes3D(fig)
        else:
            fig = None
        # if plot_points:
        #     ax.plot([self.interior[0]], [self.interior[1]], [self.interior[2]],
        #             color='b')
        #     ax.plot([self.start[0]], [self.start[1]], [self.start[2]], c='r')
        #     ax.plot([self.end[0]], [self.end[1]], [self.end[2]], c='r')
        #     ax.plot([self.interior[0]], [self.interior[1]], [self.interior[2]],
        #             c='g')
        x = []
        y = []
        z = []
        for px, py, pz in self.discretization_points():
            x.append(px)
            y.append(py)
            z.append(pz)

        ax.plot(x, y, z, color=color, alpha=alpha)
        if edge_ends:
            self.start.plot(ax=ax)
            self.end.plot(ax=ax)

        if edge_direction:
            x, y, z = self.point_at_abscissa(0.5 * self.length())
            u, v, w = 0.05 * self.unit_direction_vector(0.5 * self.length())
            ax.quiver(x, y, z, u, v, w, length=self.length() / 100,
                      arrow_length_ratio=5, normalize=True,
                      pivot='tip', color=color)
        return ax

    def plot2d(self, center: volmdlr.Point3D = volmdlr.O3D,
               x3d: volmdlr.Vector3D = volmdlr.X3D, y3d: volmdlr.Vector3D = volmdlr.Y3D,
               ax=None, color='k'):

        if ax is None:
            fig = plt.figure()
            ax = fig.add_subplot(111, projection='3d')
        else:
            fig = ax.figure

        # TODO: Enhance this plot
        l = self.length()
        x = []
        y = []
        for i in range(30):
            p = self.point_at_abscissa(i / (29.) * l)
            xi, yi = p.plane_projection2d(center, x3d, y3d)
            x.append(xi)
            y.append(yi)
        ax.plot(x, y, color=color)

        return ax

    def FreeCADExport(self, name, ndigits=6):
        xs, ys, zs = round(1000 * self.start, ndigits)
        xi, yi, zi = round(1000 * self.interior, ndigits)
        xe, ye, ze = round(1000 * self.end, ndigits)
        return '{} = Part.Arc(fc.Vector({},{},{}),fc.Vector({},{},{}),fc.Vector({},{},{}))\n' \
            .format(name, xs, ys, zs, xi, yi, zi, xe, ye, ze)

    def copy(self, *args, **kwargs):
        return Arc3D(self.start.copy(), self.interior.copy(), self.end.copy())

    def frame_mapping_parameters(self, frame: volmdlr.Frame3D, side: str):
        if side == 'old':
            new_start = frame.old_coordinates(self.start.copy())
            new_interior = frame.old_coordinates(self.interior.copy())
            new_end = frame.old_coordinates(self.end.copy())
        elif side == 'new':
            new_start = frame.new_coordinates(self.start.copy())
            new_interior = frame.new_coordinates(self.interior.copy())
            new_end = frame.new_coordinates(self.end.copy())
        else:
            raise ValueError(f'side value not valid, please specify'
                             f'a correct value: \'old\' or \'new\'')
        return new_start, new_interior, new_end

    def frame_mapping(self, frame: volmdlr.Frame3D, side: str):
        """
        Changes vector frame_mapping and return a new Arc3D
        side = 'old' or 'new'
        """
        new_start, new_interior, new_end =\
            self.frame_mapping_parameters(frame, side)

        return Arc3D(new_start, new_interior, new_end, normal=None,
                     name=self.name)

    def frame_mapping_inplace(self, frame: volmdlr.Frame3D, side: str):
        """
        Changes vector frame_mapping and the object is updated inplace
        side = 'old' or 'new'
        """
        new_start, new_interior, new_end = \
            self.frame_mapping_parameters(frame, side)
        self.start, self.interior, self.end = new_start, new_interior, new_end

    def abscissa(self, point3d: volmdlr.Point3D):
        x, y, z = self.frame.new_coordinates(point3d)
        u1 = x / self.radius
        u2 = y / self.radius
        theta = volmdlr.core.sin_cos_angle(u1, u2)

        return self.radius * abs(theta)

    def split(self, split_point: volmdlr.Point3D):
        abscissa = self.abscissa(split_point)

        return [Arc3D(self.start,
                      self.point_at_abscissa(0.5 * abscissa),
                      split_point),
                Arc3D(split_point,
                      self.point_at_abscissa(1.5 * abscissa),
                      self.end)
                ]

    def to_2d(self, plane_origin, x, y):
        ps = self.start.to_2d(plane_origin, x, y)
        pi = self.interior.to_2d(plane_origin, x, y)
        pe = self.end.to_2d(plane_origin, x, y)
        return Arc2D(ps, pi, pe, name=self.name)

    def minimum_distance_points_arc(self, other_arc):

        u1 = self.start - self.center
        u1.normalize()
        u2 = self.normal.cross(u1)

        w = other_arc.center - self.center

        u3 = other_arc.start - other_arc.center
        u3.normalize()
        u4 = other_arc.normal.cross(u3)

        r1, r2 = self.radius, other_arc.radius

        a, b, c, d = u1.dot(u1), u1.dot(u2), u1.dot(u3), u1.dot(u4)
        e, f, g = u2.dot(u2), u2.dot(u3), u2.dot(u4)
        h, i = u3.dot(u3), u3.dot(u4)
        j = u4.dot(u4)
        k, l, m, n, o = w.dot(u1), w.dot(u2), w.dot(u3), w.dot(u4), w.dot(w)

        def distance_squared(x):
            return (a * ((math.cos(x[0])) ** 2) * r1 ** 2 + e * (
                    (math.sin(x[0])) ** 2) * r1 ** 2
                    + o + h * ((math.cos(x[1])) ** 2) * r2 ** 2 + j * (
                (math.sin(x[1])) ** 2) * r2 ** 2
                + b * math.sin(2 * x[0]) * r1 ** 2 - 2 * r1 * math.cos(
                        x[0]) * k
                - 2 * r1 * r2 * math.cos(x[0]) * math.cos(x[1]) * c
                - 2 * r1 * r2 * math.cos(x[0]) * math.sin(
                        x[1]) * d - 2 * r1 * math.sin(x[0]) * l
                - 2 * r1 * r2 * math.sin(x[0]) * math.cos(x[1]) * f
                - 2 * r1 * r2 * math.sin(x[0]) * math.sin(
                        x[1]) * g + 2 * r2 * math.cos(x[1]) * m
                + 2 * r2 * math.sin(x[1]) * n + i * math.sin(
                        2 * x[1]) * r2 ** 2)

        x01 = npy.array([self.angle / 2, other_arc.angle / 2])

        res1 = scp.optimize.least_squares(distance_squared, x01,
                                          bounds=[(0, 0), (
                                              self.angle, other_arc.angle)])

        p1 = self.point_at_abscissa(res1.x[0] * r1)
        p2 = other_arc.point_at_abscissa(res1.x[1] * r2)

        return p1, p2

    def minimum_distance_points_line(self, other_line):

        u = other_line.direction_vector()
        k = self.start - self.center
        k.normalize()
        w = self.center - other_line.start
        v = self.normal.cross(k)

        r = self.radius

        a = u.dot(u)
        b = u.dot(v)
        c = u.dot(k)
        d = v.dot(v)
        e = v.dot(k)
        f = k.dot(k)
        g = w.dot(u)
        h = w.dot(v)
        i = w.dot(k)
        j = w.dot(w)

        # x = (s, theta)
        def distance_squared(x):
            return (a * x[0] ** 2 + j + d * (
                    (math.sin(x[1])) ** 2) * r ** 2 + f * (
                (math.cos(x[1])) ** 2) * r ** 2
                - 2 * x[0] * g - 2 * x[0] * r * math.sin(x[1]) * b - 2 * x[
                        0] * r * math.cos(x[1]) * c
                + 2 * r * math.sin(x[1]) * h + 2 * r * math.cos(x[1]) * i
                + math.sin(2 * x[1]) * e * r ** 2)

        x01 = npy.array([0.5, self.angle / 2])
        x02 = npy.array([0.5, 0])
        x03 = npy.array([0.5, self.angle])

        res1 = scp.optimize.least_squares(distance_squared, x01,
                                          bounds=[(0, 0), (1, self.angle)])
        res2 = scp.optimize.least_squares(distance_squared, x02,
                                          bounds=[(0, 0), (1, self.angle)])
        res3 = scp.optimize.least_squares(distance_squared, x03,
                                          bounds=[(0, 0), (1, self.angle)])

        p1 = other_line.point_at_abscissa(
            res1.x[0] * other_line.length())
        p2 = self.point_at_abscissa(res1.x[1] * r)

        res = [res2, res3]
        for couple in res:
            ptest1 = other_line.point_at_abscissa(
                couple.x[0] * other_line.length())
            ptest2 = self.point_at_abscissa(couple.x[1] * r)
            dtest = ptest1.point_distance(ptest2)
            if dtest < d:
                p1, p2 = ptest1, ptest2

        return p1, p2

    def minimum_distance(self, element, return_points=False):
        if element.__class__ is Arc3D or element.__class__.__name__ == 'Circle3D':
            p1, p2 = self.minimum_distance_points_arc(element)
            if return_points:
                return p1.point_distance(p2), p1, p2
            else:
                return p1.point_distance(p2)

        elif element.__class__ is LineSegment3D:
            pt1, pt2 = self.minimum_distance_points_line(element)
            if return_points:
                return pt1.point_distance(pt2), pt1, pt2
            else:
                return pt1.point_distance(pt2)
        else:
            return NotImplementedError

    def extrusion(self, extrusion_vector):
        if self.normal.is_colinear_to(extrusion_vector):
            u = self.start - self.center
            u.normalize()
            w = extrusion_vector.copy()
            w.normalize()
            v = w.cross(u)
            arc2d = self.to_2d(self.center, u, v)
            angle1, angle2 = arc2d.angle1, arc2d.angle2
            if angle2 < angle1:
                angle2 += volmdlr.TWO_PI
            cylinder = volmdlr.faces.CylindricalSurface3D(
                volmdlr.Frame3D(self.center,
                                u,
                                v,
                                w),
                self.radius
            )
            return [cylinder.rectangular_cut(angle1,
                                             angle2,
                                             0, extrusion_vector.norm())]
        else:
            raise NotImplementedError(
                'Elliptic faces not handled: dot={}'.format(
                    self.normal.dot(extrusion_vector)
                ))

    def revolution(self, axis_point: volmdlr.Point3D, axis: volmdlr.Vector3D,
                   angle: float):
        line3d = Line3D(axis_point, axis_point + axis)
        tore_center, _ = line3d.point_projection(self.center)
        if math.isclose(tore_center.point_distance(self.center), 0.,
                        abs_tol=1e-9):
            # Sphere
            start_p, _ = line3d.point_projection(self.start)
            u = self.start - start_p

            if math.isclose(u.norm(), 0, abs_tol=1e-9):
                end_p, _ = line3d.point_projection(self.end)
                u = self.end - end_p
                if math.isclose(u.norm(), 0, abs_tol=1e-9):
                    interior_p, _ = line3d.point_projection(self.interior)
                    u = self.interior - interior_p

            u.normalize()
            v = axis.cross(u)
            arc2d = self.to_2d(self.center, u, axis)

            surface = volmdlr.faces.SphericalSurface3D(
                volmdlr.Frame3D(self.center, u, v, axis), self.radius)

            return [surface.rectangular_cut(0, angle,
                                            arc2d.angle1, arc2d.angle2)]

        else:
            # Toroidal
            u = self.center - tore_center
            u.normalize()
            v = axis.cross(u)
            if not math.isclose(self.normal.dot(u), 0., abs_tol=1e-9):
                raise NotImplementedError(
                    'Outside of plane revolution not supported')

            R = tore_center.point_distance(self.center)
            surface = volmdlr.faces.ToroidalSurface3D(
                volmdlr.Frame3D(tore_center, u, v, axis), R,
                self.radius)
            arc2d = self.to_2d(tore_center, u, axis)
            return [surface.rectangular_cut(0, angle,
                                            arc2d.angle1, arc2d.angle2)]

    def to_step(self, current_id):
        if self.angle >= math.pi:
            l = self.length()
            arc1, arc2 = self.split(self.point_at_abscissa(0.33 * l))
            arc2, arc3 = arc2.split(self.point_at_abscissa(0.66 * l))
            content, arcs1_id = arc1.to_step_without_splitting(current_id)
            arc2_content, arcs2_id = arc2.to_step_without_splitting(
                arcs1_id[0] + 1)
            arc3_content, arcs3_id = arc3.to_step_without_splitting(
                arcs2_id[0] + 1)
            content += arc2_content + arc3_content
            return content, [arcs1_id[0], arcs2_id[0], arcs3_id[0]]
        else:
            return self.to_step_without_splitting(current_id)

    def to_step_without_splitting(self, current_id, surface_id=None):
        u = self.start - self.center
        u.normalize()
        v = self.normal.cross(u)
        frame = volmdlr.Frame3D(self.center, self.normal, u, v)

        content, frame_id = frame.to_step(current_id)
        curve_id = frame_id + 1
        content += "#{} = CIRCLE('{}', #{}, {:.6f});\n".format(curve_id,
                                                               self.name,
                                                               frame_id,
                                                               self.radius * 1000,
                                                               )

        if surface_id:
            content += "#{} = SURFACE_CURVE('',#{},(#{}),.PCURVE_S1.);\n".format(
                curve_id + 1, curve_id, surface_id)
            curve_id += 1

        current_id = curve_id + 1
        start_content, start_id = self.start.to_step(current_id, vertex=True)
        end_content, end_id = self.end.to_step(start_id + 1, vertex=True)
        content += start_content + end_content
        current_id = end_id + 1
        content += "#{} = EDGE_CURVE('{}',#{},#{},#{},.T.);\n".format(
            current_id, self.name,
            start_id, end_id, curve_id)
        return content, [current_id]

    def point_belongs(self, point3d, abs_tol=1e-10):
        '''
        check if a point3d belongs to the arc_3d or not
        '''
        def f(x):
            return (point3d - self.point_at_abscissa(x)).norm()
        length_ = self.length()
        x = npy.linspace(0, length_, 5)
        x_init = []
        for xi in x:
            x_init.append(xi)

        for x0 in x_init:
            z = scp.optimize.least_squares(f, x0=x0, bounds=([0, length_]))
            if z.fun < abs_tol:
                return True
        return False

    def triangulation(self):
        return None

    def middle_point(self):
        return self.point_at_abscissa(self.length() / 2)


class FullArc3D(Arc3D):
    """
    An edge that starts at start_end, ends at the same point after having described
    a circle
    """

    def __init__(self, center: volmdlr.Point3D, start_end: volmdlr.Point3D,
                 normal: volmdlr.Vector3D,
                 name: str = ''):
        self.__center = center
        self.__normal = normal
        interior = start_end.rotation(center, normal, math.pi)
        Arc3D.__init__(self, start=start_end, end=start_end,
                       interior=interior, name=name)  # !!! this is dangerous

    def __hash__(self):
        return hash(self.center) + 5 * hash(self.start_end)

    def __eq__(self, other_arc):
        return (self.center == other_arc.center) \
            and (self.start == other_arc.start)

    @property
    def center(self):
        return self.__center

    @property
    def angle(self):
        return volmdlr.TWO_PI

    @property
    def normal(self):
        return self.__normal

    @property
    def is_trigo(self):
        return True

    def copy(self, *args, **kwargs):
        return FullArc3D(self._center.copy(), self.end.copy(), self._normal.copy())

    def to_2d(self, plane_origin, x1, x2):
        center = self.center.to_2d(plane_origin, x1, x2)
        start_end = self.start.to_2d(plane_origin, x1, x2)
        return FullArc2D(center, start_end)

    def to_step(self, current_id, surface_id=None):
        # Not calling Circle3D.to_step because of circular imports
        u = self.start - self.center
        u.normalize()
        v = self.normal.cross(u)
        frame = volmdlr.Frame3D(self.center, self.normal, u, v)
        content, frame_id = frame.to_step(current_id)
        curve_id = frame_id + 1
        # Not calling Circle3D.to_step because of circular imports
        content += "#{} = CIRCLE('{}',#{},{:.6f});\n".format(curve_id,
                                                             self.name,
                                                             frame_id,
                                                             self.radius * 1000,
                                                             )

        if surface_id:
            content += "#{} = SURFACE_CURVE('',#{},(#{}),.PCURVE_S1.);\n".format(
                curve_id + 1, curve_id, surface_id)
            curve_id += 1

        p1 = (self.center + u * self.radius).to_point()
        # p2 = self.center + v*self.radius
        # p3 = self.center - u*self.radius
        # p4 = self.center - v*self.radius

        p1_content, p1_id = p1.to_step(curve_id + 1, vertex=True)
        content += p1_content
        # p2_content, p2_id = p2.to_step(p1_id+1, vertex=True)
        # p3_content, p3_id = p3.to_step(p2_id+1, vertex=True)
        # p4_content, p4_id = p4.to_step(p3_id+1, vertex=True)
        # content += p1_content + p2_content + p3_content + p4_content

        # arc1_id = p4_id + 1
        # content += "#{} = EDGE_CURVE('{}',#{},#{},#{},.T.);\n".format(arc1_id, self.name,
        #                                                             p1_id, p2_id,
        #                                                             circle_id)

        # arc2_id = arc1_id + 1
        # content += "#{} = EDGE_CURVE('{}',#{},#{},#{},.T.);\n".format(arc2_id, self.name,
        #                                                             p2_id, p3_id,
        #                                                             circle_id)

        # arc3_id = arc2_id + 1
        # content += "#{} = EDGE_CURVE('{}',#{},#{},#{},.T.);\n".format(arc3_id, self.name,
        #                                                             p3_id, p4_id,
        #                                                             circle_id)

        # arc4_id = arc3_id + 1
        # content += "#{} = EDGE_CURVE('{}',#{},#{},#{},.T.);\n".format(arc4_id, self.name,
        #                                                             p4_id, p1_id,
        #                                                             circle_id)

        edge_curve = p1_id + 1
        content += f"#{edge_curve} = EDGE_CURVE('{self.name}',#{p1_id},#{p1_id},#{curve_id},.T.);\n"
        curve_id += 1

        # return content, [arc1_id, arc2_id, arc3_id, arc4_id]
        return content, [edge_curve]

    def plot(self, ax=None, color='k', alpha=1., edge_ends=False,
             edge_direction=False):
        if ax is None:
            fig = plt.figure()
            ax = Axes3D(fig)

        x = []
        y = []
        z = []
        for px, py, pz in self.discretization_points():
            x.append(px)
            y.append(py)
            z.append(pz)
        x.append(x[0])
        y.append(y[0])
        z.append(z[0])
        ax.plot(x, y, z, color=color, alpha=alpha)

        if edge_ends:
            self.start.plot(ax=ax)
            self.end.plot(ax=ax)

        if edge_direction:
            s = 0.5 * self.length()
            x, y, z = self.point_at_abscissa(s)
            tangent = self.unit_direction_vector(s)
            arrow_length = 0.15 * s
            ax.quiver(x, y, z, *arrow_length * tangent,
                      pivot='tip')

        return ax

    def rotation(self, center: volmdlr.Point3D, axis: volmdlr.Vector3D, angle: float):
        new_start_end = self.start.rotation(center, axis, angle, True)
        new_center = self._center.rotation(center, axis, angle, True)
        new_normal = self._normal.rotation(center, axis, angle, True)
        return FullArc3D(new_center, new_start_end,
                         new_normal, name=self.name)

    def rotation_inplace(self, center: volmdlr.Point3D, axis: volmdlr.Vector3D, angle: float):
        self.start.rotation(center, axis, angle, False)
        self.end.rotation(center, axis, angle, False)
        self._center.rotation(center, axis, angle, False)
        self.interior.rotation(center, axis, angle, False)

    def translation(self, offset: volmdlr.Vector3D):
        new_start_end = self.start.translation(offset, True)
        new_center = self._center.translation(offset, True)
        new_normal = self._normal.translation(offset, True)
        return FullArc3D(new_center, new_start_end,
                         new_normal, name=self.name)

    def translation_inplace(self, offset: volmdlr.Vector3D):
        self.start.translation(offset, False)
        self.end.translation(offset, False)
        self._center.translation(offset, False)
        self.interior.translation(offset, False)


class ArcEllipse3D(Edge):
    """
    An arc is defined by a starting point, an end point and an interior point
    """

    def __init__(self, start, interior, end, center, major_dir,
                 name=''):  # , extra=None):
        # Extra is an additionnal point if start=end because you need 3 points on the arcellipse to define it
        Edge.__init__(self, start=start, end=end, name=name)
        self.interior = interior
        self.center = center
        major_dir.normalize()
        self.major_dir = major_dir  # Vector for Gradius
        # self.extra = extra

        u1 = (self.interior - self.start)
        u2 = (self.interior - self.end)
        u1.normalize()
        u2.normalize()

        if u1 == u2:
            u2 = (self.interior - self.extra)
            u2.normalize()

        # if normal is None:
        n = u2.cross(u1)
        n.normalize()
        self.normal = n
        # else:
        #     n = normal
        #     n.normalize()
        #     self.normal = normal

        self.minor_dir = self.normal.cross(self.major_dir)

        frame = volmdlr.Frame3D(self.center, self.major_dir, self.minor_dir,
                                self.normal)
        start_new, end_new = frame.new_coordinates(
            self.start), frame.new_coordinates(self.end)
        interior_new, center_new = frame.new_coordinates(
            self.interior), frame.new_coordinates(self.center)

        # from :
        # https://math.stackexchange.com/questions/339126/how-to-draw-an-ellipse-if-a-center-and-3-arbitrary-points-on-it-are-given
        def theta_A_B(s, i, e,
                      c):  # theta=angle d'inclinaison ellipse par rapport à horizontal(sens horaire),A=demi grd axe, B=demi petit axe
            xs, ys, xi, yi, xe, ye = s[0] - c[0], s[1] - c[1], i[0] - c[0], i[
                1] - c[1], e[0] - c[0], e[1] - c[1]
            A = npy.array(([xs ** 2, ys ** 2, 2 * xs * ys],
                           [xi ** 2, yi ** 2, 2 * xi * yi],
                           [xe ** 2, ye ** 2, 2 * xe * ye]))
            invA = npy.linalg.inv(A)
            One = npy.array(([1],
                             [1],
                             [1]))
            C = npy.dot(invA, One)  # matrice colonne de taille 3
            theta = 0.5 * math.atan(2 * C[2] / (C[1] - C[0]))
            c1 = C[0] + C[1]
            c2 = (C[1] - C[0]) / math.cos(2 * theta)
            gdaxe = math.sqrt((2 / (c1 - c2)))
            ptax = math.sqrt((2 / (c1 + c2)))
            return theta, gdaxe, ptax

        if start == end:
            extra_new = frame.new_coordinates(self.extra)
            theta, A, B = theta_A_B(start_new, extra_new, interior_new,
                                    center_new)
        else:
            theta, A, B = theta_A_B(start_new, interior_new, end_new,
                                    center_new)

        self.Gradius = A
        self.Sradius = B
        self.theta = theta

        # Angle pour start
        u1, u2 = start_new.x / self.Gradius, start_new.y / self.Sradius
        angle1 = volmdlr.core.sin_cos_angle(u1, u2)
        # Angle pour end
        u3, u4 = end_new.x / self.Gradius, end_new.y / self.Sradius
        angle2 = volmdlr.core.sin_cos_angle(u3, u4)
        # Angle pour interior
        u5, u6 = interior_new.x / self.Gradius, interior_new.y / self.Sradius
        anglei = volmdlr.core.sin_cos_angle(u5, u6)

        # Going trigo/clock wise from start to interior
        if anglei < angle1:
            trigowise_path = (anglei + volmdlr.TWO_PI) - angle1
            clockwise_path = angle1 - anglei
        else:
            trigowise_path = anglei - angle1
            clockwise_path = angle1 - anglei + volmdlr.TWO_PI

        # Going trigo wise from interior to interior
        if angle2 < anglei:
            trigowise_path += (angle2 + volmdlr.TWO_PI) - anglei
            clockwise_path += anglei - angle2
        else:
            trigowise_path += angle2 - anglei
            clockwise_path += anglei - angle2 + volmdlr.TWO_PI

        if clockwise_path > trigowise_path:
            self.is_trigo = True
            self.angle = trigowise_path
        else:
            # Clock wise
            self.is_trigo = False
            self.angle = clockwise_path

        if self.start == self.end:
            self.angle = volmdlr.TWO_PI

        if self.is_trigo:
            self.offset_angle = angle1
        else:
            self.offset_angle = angle2

        volmdlr.core.CompositePrimitive3D.__init__(self,
                                                   primitives=self.discretization_points(),
                                                   name=name)

    def polygon_points(self, discretization_resolution: int):
        warnings.warn('polygon_points is deprecated,\
        please use discretization_points instead',
                      DeprecationWarning)
        return self.discretization_points(discretization_resolution)

    def _get_points(self):
        return self.discretization_points()

    points = property(_get_points)

    def to_2d(self, plane_origin, x, y):
        ps = self.start.to_2d(plane_origin, x, y)
        pi = self.interior.to_2d(plane_origin, x, y)
        pe = self.end.to_2d(plane_origin, x, y)
        center = self.center.to_2d(plane_origin, x, y)

        maj_dir2d = self.major_dir.to_2d(plane_origin, x, y)
        maj_dir2d.normalize()
        return ArcEllipse2D(ps, pi, pe, center, maj_dir2d, name=self.name)

    def length(self):
        return self.angle * math.sqrt(
            (self.Gradius ** 2 + self.Sradius ** 2) / 2)

    def normal_vector(self, abscissa):
        raise NotImplementedError

    def unit_normal_vector(self, abscissa):
        raise NotImplementedError

    def direction_vector(self, abscissa):
        raise NotImplementedError

    def unit_direction_vector(self, abscissa):
        raise NotImplementedError

    def reverse(self):
        return self.__class__(self.end.copy(),
                              self.interior.copy(),
                              self.start.copy(),
                              self.center.copy(),
                              self.major_dir.copy(),
                              self.name)

    def plot(self, ax=None):
        if ax is None:
            fig = plt.figure()
            ax = Axes3D(fig)
        else:
            fig = None

        ax.plot([self.interior[0]], [self.interior[1]], [self.interior[2]],
                color='b')
        ax.plot([self.start[0]], [self.start[1]], [self.start[2]], c='r')
        ax.plot([self.end[0]], [self.end[1]], [self.end[2]], c='r')
        ax.plot([self.interior[0]], [self.interior[1]], [self.interior[2]],
                c='g')
        x = []
        y = []
        z = []
        for px, py, pz in self.discretization_points():
            x.append(px)
            y.append(py)
            z.append(pz)

        ax.plot(x, y, z, 'k')
        return ax

    def plot2d(self, x3d: volmdlr.Vector3D = volmdlr.X3D, y3d: volmdlr.Vector3D = volmdlr.Y3D,
               ax=None, color='k'):
        if ax is None:
            fig = plt.figure()
            ax = fig.add_subplot(111, projection='3d')
        else:
            fig = ax.figure

        # TODO: Enhance this plot
        l = self.length()
        x = []
        y = []
        for i in range(30):
            p = self.point_at_abscissa(i / (29.) * l)
            xi, yi = p.plane_projection2d(x3d, y3d)
            x.append(xi)
            y.append(yi)
        ax.plot(x, y, color=color)
        return ax

    def FreeCADExport(self, name, ndigits=6):
        xs, ys, zs = round(1000 * self.start, ndigits).vector
        xi, yi, zi = round(1000 * self.interior, ndigits).vector
        xe, ye, ze = round(1000 * self.end, ndigits).vector
        return '{} = Part.Arc(fc.Vector({},{},{}),fc.Vector({},{},{}),fc.Vector({},{},{}))\n'.format(
            name, xs, ys, zs, xi, yi, zi, xe, ye, ze)

    def triangulation(self):
        return None<|MERGE_RESOLUTION|>--- conflicted
+++ resolved
@@ -446,7 +446,7 @@
         for point in self.control_points:
             point.translation_inplace(offset)
 
-    def point_belongs(self, point, abs_tol=1e-10):
+    def point_belongs(self, point, abs_tol=1e-6):
         '''
         check if a point belongs to the bspline_curve or not
         '''
@@ -823,43 +823,9 @@
                  control_points: List[volmdlr.Point2D],
                  knot_multiplicities: List[int],
                  knots: List[float],
-<<<<<<< HEAD
-                 weights=None, periodic=False, name=''):
-        self.control_points = control_points
-        self.degree = degree
-        knots = standardize_knot_vector(knots)
-        self.knots = knots
-        self.knot_multiplicities = knot_multiplicities
-        self.weights = weights
-        self.periodic = periodic
-
-        curve = BSpline.Curve()
-        curve.degree = degree
-        if weights is None:
-            P = [(control_points[i][0], control_points[i][1]) for i in
-                 range(len(control_points))]
-            curve.ctrlpts = P
-        else:
-            Pw = [(control_points[i][0] * weights[i],
-                   control_points[i][1] * weights[i], weights[i]) for i in
-                  range(len(control_points))]
-            curve.ctrlptsw = Pw
-        knot_vector = []
-        for i, knot in enumerate(knots):
-            knot_vector.extend([knot] * knot_multiplicities[i])
-        curve.knotvector = knot_vector
-
-        self.curve = curve
-        self._length = None
-        start = self.point_at_abscissa(0.)
-        end = self.point_at_abscissa(self.length())
-
-        Edge.__init__(self, start, end, name=name)
-=======
                  weights: List[float] = None,
                  periodic: bool = False,
                  name: str = ''):
->>>>>>> 59a48e1c
 
         BSplineCurve.__init__(self, degree,
                               control_points,
@@ -921,64 +887,6 @@
         normal_vector.normalize()
         return normal_vector
 
-<<<<<<< HEAD
-    def middle_point(self):
-        return self.point_at_abscissa(self.length() * 0.5)
-
-    def abscissa(self, point2d):
-        l = self.length()
-        # res = scp.optimize.minimize_scalar(
-        #     # f,
-        #     lambda u: (point2d - self.point_at_abscissa(u)).norm(),
-        #     method='bounded',
-        #     bounds=(0., l),
-        #     options={'maxiter': 10000}
-        # )
-
-        # res = scp.optimize.minimize(
-        #     lambda u: (point2d - self.point_at_abscissa(u)).norm(),
-        #     x0=npy.array(l/2),
-        #     bounds=[(0, l)]
-        # )
-
-        res = scp.optimize.least_squares(
-            lambda u: (point2d - self.point_at_abscissa(u)).norm(),
-            x0=npy.array(l / 2),
-            bounds=([0], [l]),
-            # ftol=tol / 10,
-            # xtol=tol / 10,
-            # loss='soft_l1'
-        )
-
-        if res.fun > 1e-2:
-            print('distance =', res.cost)
-            print('res.fun:', res.fun)
-            ax = self.plot()
-            point2d.plot(ax=ax)
-            best_point = self.point_at_abscissa(res.x)
-            best_point.plot(ax=ax, color='r')
-            raise ValueError('abscissa not found')
-        return res.x[0]
-
-    def split(self, point2d):
-        if point2d.point_distance(self.start) < 1e-5:
-            return [None, self.copy()]
-        elif point2d.point_distance(self.end) < 1e-5:
-            return [self.copy(), None]
-        else:
-            adim_abscissa = self.abscissa(point2d) / self.length()
-            curve1, curve2 = split_curve(self.curve, adim_abscissa)
-
-            return [BSplineCurve2D.from_geomdl_curve(curve1),
-                    BSplineCurve2D.from_geomdl_curve(curve2)]
-
-    @classmethod
-    def from_points_interpolation(cls, points, degree):
-        curve = fitting.interpolate_curve([(p.x, p.y) for p in points], degree)
-        return cls.from_geomdl_curve(curve)
-
-=======
->>>>>>> 59a48e1c
     def straight_line_area(self):
         points = self.discretization_points(number_points=100)
         x = [point.x for point in points]
@@ -1109,27 +1017,6 @@
                 distance = dist
         return distance
 
-<<<<<<< HEAD
-    def point_belongs(self, point2d, abs_tol=1e-6):
-        '''
-        check if a point2d belongs to the bspline_curve or not
-        '''
-        def f(x):
-            return (point2d - volmdlr.Point2D(*self.curve.evaluate_single(x))).norm()
-
-        x = npy.linspace(0, 1, 5)
-        x_init = []
-        for xi in x:
-            x_init.append(xi)
-
-        for x0 in x_init:
-            z = scp.optimize.least_squares(f, x0=x0, bounds=([0, 1]))
-            if z.fun < abs_tol:
-                return True
-        return False
-
-=======
->>>>>>> 59a48e1c
     def nearest_point_to(self, point):
         '''
         find out the nearest point on the linesegment to point
@@ -3622,7 +3509,6 @@
     #             return True
     #     return False
 
-<<<<<<< HEAD
     def point_belongs(self, point3d, abs_tol=1e-10):
         '''
         check if a point3d belongs to the bspline_curve or not
@@ -3641,8 +3527,6 @@
                 return True
         return False
 
-=======
->>>>>>> 59a48e1c
     def rotation(self, center: volmdlr.Point3D, axis: volmdlr.Vector3D, angle: float):
         """
         BSplineCurve3D rotation
