#!/usr/bin/env python3
# -*- coding: utf-8 -*-
"""
Edges related classes.
"""
import copy
import math
import sys
import warnings
from itertools import product
from typing import List, Union, Dict, Any

import dessia_common.core as dc
import matplotlib.patches
import matplotlib.pyplot as plt
import numpy as npy
import plot_data.core as plot_data
import plot_data.colors
import scipy.integrate as scipy_integrate
from scipy.optimize import least_squares
from geomdl import NURBS, BSpline, fitting, operations, utilities

import volmdlr.core
import volmdlr.core_compiled
import volmdlr.geometry
from volmdlr import curves as volmdlr_curves
import volmdlr.utils.common_operations as vm_common_operations
import volmdlr.utils.intersections as vm_utils_intersections
from volmdlr.core import EdgeStyle

c=0

def standardize_knot_vector(knot_vector):
    """
    Standardize a knot vector to range from 0 to 1.
    """
    first_knot = knot_vector[0]
    last_knot = knot_vector[-1]
    standard_u_knots = []
    if first_knot != 0 or last_knot != 1:
        x = 1 / (last_knot - first_knot)
        y = first_knot / (first_knot - last_knot)
        for u in knot_vector:
            standard_u_knots.append(round(u * x + y, 7))
        return standard_u_knots
    return knot_vector


def insert_knots_and_mutiplicity(knots, knot_mutiplicities, knot_to_add, num):
    """
    Compute knot-elements and multiplicities based on the global knot vector.

    """
    new_knots = []
    new_knot_mutiplicities = []
    i = 0
    for i, knot in enumerate(knots):
        if knot > knot_to_add:
            new_knots.extend([knot_to_add])
            new_knot_mutiplicities.append(num)
            new_knots.extend(knots[i:])
            new_knot_mutiplicities.extend(knot_mutiplicities[i:])
            break
        new_knots.append(knot)
        new_knot_mutiplicities.append(knot_mutiplicities[i])
    return new_knots, new_knot_mutiplicities, i


class Edge(dc.DessiaObject):
    """
    Defines a simple edge Object.
    """

    def __init__(self, start, end, name=''):
        self.start = start
        self.end = end
        self._length = None
        self._direction_vector_memo = None
        self._unit_direction_vector_memo = None
        self._reverse = None
        self._middle_point = None
        # Disabling super init call for performance
        # dc.DessiaObject.__init__(self, name=name)
        self.name = name

    def __getitem__(self, key):
        if key == 0:
            return self.start
        if key == 1:
            return self.end
        raise IndexError

    def is_close(self, other_edge, tol: float = 1e-6):
        """
        Verify if two edges are equal, considering a certain tolerance.

        """
        raise NotImplementedError(f'is_close method not implemented by {self.__class__.__name__}')

    def get_reverse(self):
        """
        Gets the same edge, but in the opposite direction.

        """
        raise NotImplementedError(f'get_reverse method not implemented by {self.__class__.__name__}')

    def split(self, split_point, tol: float = 1e-6):
        """
        Gets the same edge, but in the opposite direction.

        """
        raise NotImplementedError(f'split method not implemented by {self.__class__.__name__}')

    def reverse(self):
        if self._reverse is None:
            self._reverse = self.get_reverse()
        return self._reverse

    def direction_independent_is_close(self, other_edge, tol: float = 1e-6):
        """
        Verifies if two line segments are the same, not considering its direction.

        """
        if not isinstance(self, other_edge.__class__):
            return False
        if self.is_close(other_edge, tol):
            return True
        return self.reverse().is_close(other_edge, tol)

    def length(self):
        """
        Calculates the edge's length.
        """
        raise NotImplementedError(f'length method not implemented by {self.__class__.__name__}')

    def point_at_abscissa(self, abscissa):
        """
        Calculates the point at given abscissa.

        """
        raise NotImplementedError(f'point_at_abscissa method not implemented by {self.__class__.__name__}')

    def middle_point(self):
        """
        Gets the middle point for an edge.

        :return:
        """
        if not self._middle_point:
            half_length = self.length() / 2
            self._middle_point = self.point_at_abscissa(abscissa=half_length)
        return self._middle_point

    def discretization_points(self, *, number_points: int = None, angle_resolution: int = None):
        """
        Discretize an Edge to have "n" points.

        :param number_points: the number of points (including start and end
            points) if unset, only start and end will be returned
        :param angle_resolution: if set, the sampling will be adapted to have
            a controlled angular distance. Useful to mesh an arc
        :return: a list of sampled points
        """
        if angle_resolution:
            number_points = int(angle_resolution * (self.length() / math.pi))
        if number_points is None or number_points <= 1:
            number_points = 2
        step = self.length() / (number_points - 1)
        return [self.point_at_abscissa(i * step) for i in range(number_points)]

    def polygon_points(self, discretization_resolution: int):
        """
        Deprecated method of discretization_points.
        """
        warnings.warn('polygon_points is deprecated,\
        please use discretization_points instead',
                      DeprecationWarning)
        return self.discretization_points(number_points=discretization_resolution)

    @classmethod
    def from_step(cls, arguments, object_dict, **kwargs):
        """
        Converts a step primitive to an Edge type object.

        :param arguments: The arguments of the step primitive.
        :type arguments: list
        :param object_dict: The dictionary containing all the step primitives
            that have already been instantiated
        :type object_dict: dict
        :return: The corresponding Edge object
        :rtype: :class:`volmdlr.edges.Edge`
        """
        obj = object_dict[arguments[3]]
        point1 = object_dict[arguments[1]]
        point2 = object_dict[arguments[2]]
        same_sense = bool(arguments[4] == ".T.")
        if obj.__class__.__name__ == 'LineSegment3D':
            return object_dict[arguments[3]]
        if obj.__class__.__name__ == 'Line3D':
            if not same_sense:
                obj = obj.reverse()
            if not point1.is_close(point2):
<<<<<<< HEAD
                return LineSegment3D(point1, point2, obj, arguments[0][1:-1])
=======
                return LineSegment3D(point1, point2, obj, name=arguments[0][1:-1])
>>>>>>> f08e275d
            return None

        if hasattr(obj, 'trim'):
            trimmed_edge = obj.trim(point1, point2, same_sense)
            trimmed_edge.name = arguments[0][1:-1]
            return trimmed_edge

        raise NotImplementedError(f'Unsupported #{arguments[3]}: {object_dict[arguments[3]]}')

    def normal_vector(self, abscissa):
        """
        Calculates the normal vector the edge at given abscissa.

        :return: the normal vector
        """
        raise NotImplementedError('the normal_vector method must be'
                                  'overloaded by subclassing class')

    def unit_normal_vector(self, abscissa: float = 0.0):
        """
        Calculates the unit normal vector the edge at given abscissa.

        :param abscissa: edge abscissa
        :return: unit normal vector
        """
        vector = self.normal_vector(abscissa).copy(deep=True)
        vector.normalize()
        return vector

    def direction_vector(self, abscissa):
        """
        Calculates the direction vector the edge at given abscissa.

        :param abscissa: edge abscissa
        :return: direction vector
        """
        raise NotImplementedError('the direction_vector method must be'
                                  'overloaded by subclassing class')

    def unit_direction_vector(self, abscissa: float = 0.0):
        """
        Calculates the unit direction vector the edge at given abscissa.

        :param abscissa: edge abscissa
        :return: unit direction vector
        """
        if not self._unit_direction_vector_memo:
            self._unit_direction_vector_memo = {}
        if abscissa not in self._unit_direction_vector_memo:
            vector = self.direction_vector(abscissa).copy(deep=True)
            vector.normalize()
            self._unit_direction_vector_memo[abscissa] = vector
        return self._unit_direction_vector_memo[abscissa]

    def straight_line_point_belongs(self, point):
        """
        Verifies if a point belongs to the surface created by closing the edge.

        :param point: Point to be verified
        :return: Return True if the point belongs to this surface,
            or False otherwise
        """
        raise NotImplementedError(f'the straight_line_point_belongs method must be'
                                  f' overloaded by {self.__class__.__name__}')

    def touching_points(self, edge2):
        """
        Verifies if two edges are touching each other.

        In case these two edges are touching each other, return these touching points.

        :param edge2: edge2 to verify touching points.
        :return: list of touching points.
        """
        point1, point2 = edge2.start, edge2.end
        point3, point4 = self.start, self.end
        touching_points = []
        for primitive, points in zip([self, edge2], [[point1, point2], [point3, point4]]):
            for point in points:
                if point not in touching_points and primitive.point_belongs(point):
                    touching_points.append(point)
        return touching_points

    def intersections(self, edge2: 'Edge', abs_tol: float = 1e-6):
        """
        Gets the intersections between two edges.

        :param edge2: other edge.
        :param abs_tol: tolerance.
        :return: list of intersection points.
        """
        method_name = f'{edge2.__class__.__name__.lower()[:-2]}_intersections'
        if hasattr(self, method_name):
            intersections = getattr(self, method_name)(edge2, abs_tol)
            return intersections
        method_name = f'{self.__class__.__name__.lower()[:-2]}_intersections'
        if hasattr(edge2, method_name):
            intersections = getattr(edge2, method_name)(self, abs_tol)
            return intersections
        raise NotImplementedError(f'There is no method to calculate the intersectios between'
                                  f' a {self.__class__.__name__} and a {edge2.__class__.__name__}')

    def validate_crossings(self, edge, intersection):
        """Validates the intersections as crossings: edge not touching the other at one end, or in a tangent point."""
        if not volmdlr.core.point_in_list(intersection, [self.start, self.end, edge.start, edge.end]):
            tangent1 = self.unit_direction_vector(self.abscissa(intersection))
            tangent2 = edge.unit_direction_vector(edge.abscissa(intersection))
            if math.isclose(abs(tangent1.dot(tangent2)), 1, abs_tol=1e-6):
                return None
        else:
            return None
        return intersection

    def crossings(self, edge):
        """
        Gets the crossings between two edges.

        """
        valid_crossings = []
        intersections = self.intersections(edge)
        for intersection in intersections:
            crossing = self.validate_crossings(edge, intersection)
            if crossing:
                valid_crossings.append(crossing)
        return valid_crossings

    def abscissa(self, point, tol: float = 1e-6):
        """
        Computes the abscissa of an Edge.

        :param point: The point located on the edge.
        :type point: Union[:class:`volmdlr.Point2D`, :class:`volmdlr.Point3D`].
        :param tol: The precision in terms of distance. Default value is 1e-4.
        :type tol: float, optional.
        :return: The abscissa of the point.
        :rtype: float
        """
        raise NotImplementedError(f'the abscissa method must be overloaded by {self.__class__.__name__}')

    def local_discretization(self, point1, point2, number_points: int = 10):
        """
        Gets n discretization points between two given points of the edge.

        :param point1: point 1 on edge.
        :param point2: point 2 on edge.
        :param number_points: number of points to discretize locally.
        :return: list of locally discretized points.
        """
        abscissa1 = self.abscissa(point1)
        abscissa2 = self.abscissa(point2)
        discretized_points_between_1_2 = []
        for abscissa in npy.linspace(abscissa1, abscissa2, num=number_points):
            if abscissa > self.length() + 1e-6:
                continue
            abscissa_point = self.point_at_abscissa(abscissa)
            if not volmdlr.core.point_in_list(abscissa_point, discretized_points_between_1_2):
                discretized_points_between_1_2.append(abscissa_point)
        return discretized_points_between_1_2

    def split_between_two_points(self, point1, point2):
        """
        Split edge between two points.

        :param point1: point 1.
        :param point2: point 2.
        :return: edge split.
        """
        split1 = self.split(point1)
        if split1[0] and split1[0].point_belongs(point2, abs_tol=1e-6):
            split2 = split1[0].split(point2)
        else:
            split2 = split1[1].split(point2)
        new_split_edge = None
        for split_edge in split2:
            if split_edge and split_edge.point_belongs(point1, 1e-4) and split_edge.point_belongs(point2, 1e-4):
                new_split_edge = split_edge
                break
        return new_split_edge

    def point_distance_to_edge(self, point):
        """
        Calculates the distance from a given point to an edge.

        :param point: point.
        :return: distance to edge.
        """
        best_distance = math.inf
        abscissa1 = 0
        abscissa2 = self.abscissa(self.end)
        distance = best_distance
        point1_ = self.start
        point2_ = self.end
        linesegment_class_ = getattr(sys.modules[__name__], 'LineSegment' + self.__class__.__name__[-2:])
        while True:
            discretized_points_between_1_2 = self.local_discretization(point1_, point2_)
            if not discretized_points_between_1_2:
                break
            distance = point.point_distance(discretized_points_between_1_2[0])
            for point1, point2 in zip(discretized_points_between_1_2[:-1], discretized_points_between_1_2[1:]):
                line = linesegment_class_(point1, point2)
                dist = line.point_distance(point)
                if dist < distance:
                    point1_ = point1
                    point2_ = point2
                    distance = dist
            if not point1_ or math.isclose(distance, best_distance, abs_tol=1e-6):
                break
            best_distance = distance
            if math.isclose(abscissa1, abscissa2, abs_tol=1e-6):
                break
        return distance

    @property
    def simplify(self):
        """Search another simplified edge that can represent the edge."""
        return self

    def is_point_edge_extremity(self, other_point, abs_tol: float = 1e-6):
        """
        Verifies if a point is the start or the end of the edge.

        :param other_point: other point to verify if it is any end of the edge.
        :param abs_tol: tolerance.
        :return: True of False.
        """
        if self.start.is_close(other_point, abs_tol):
            return True
        if self.end.is_close(other_point, abs_tol):
            return True
        return False

    def minimum_distance(self, element, return_points=False):
        """
        Gets the minimum distance two methods.

        This is a generalized method in a case an analytical method has not yet been defined.

        :param element: another edge.
        :param return_points: weather also to return the corresponding points.
        :return: minimum distance.
        """
        linesegment_class_ = getattr(sys.modules[__name__], 'LineSegment' + self.__class__.__name__[-2:])
        def clean_points(list_pts):
            points_ = []
            for point in list_pts:
                if not volmdlr.core.point_in_list(point, points_):
                    points_.append(point)
            return points_
        points = clean_points(self.discretization_points(number_points=100))
        discretization_primitves1 = [linesegment_class_(pt1, pt2) for pt1, pt2 in zip(points[:-1], points[1:])]
        discretization_points2 = element.discretization_points(number_points=100)
        points = clean_points(discretization_points2)
        discretization_primitves2 = [linesegment_class_(pt1, pt2) for pt1, pt2 in zip(points[:-1], points[1:])]
        minimum_distance = math.inf
        points = None
        for prim1 in discretization_primitves1:
            for prim2 in discretization_primitves2:
                distance, point1, point2 = prim1.minimum_distance(prim2, return_points=True)
                if distance < minimum_distance:
                    minimum_distance = distance
                    points = (point1, point2)
        if return_points:
            return minimum_distance, points[0], points[1]
        return minimum_distance


class LineSegment(Edge):
    """
    Abstract class.

    """

    def __init__(self, start: Union[volmdlr.Point2D, volmdlr.Point3D], end: Union[volmdlr.Point2D, volmdlr.Point3D],
                 line: [volmdlr_curves.Line2D, volmdlr_curves.Line3D] = None, name: str = ''):
        self.line = line
        Edge.__init__(self, start, end, name)

    def length(self):
        """Gets the length of a Line Segment."""
        if not self._length:
            self._length = self.end.point_distance(self.start)
        return self._length

    def abscissa(self, point, tol=1e-6):
        """
        Calculates the abscissa parameter of a Line Segment, at a point.

        :param point: point to verify abscissa.
        :param tol: tolerance.
        :return: abscissa parameter.
        """
        if point.point_distance(self.start) < tol:
            return 0
        if point.point_distance(self.end) < tol:
            return self.length()

        vector = self.end - self.start
        length = vector.norm()
        t_param = (point - self.start).dot(vector) / length
        if t_param < -1e-9 or t_param > length + 1e-9:
            raise ValueError(f'Point is not on linesegment: abscissa={t_param}')
        return t_param

    def direction_vector(self, abscissa=0.):
        """
        Returns a direction vector at a given abscissa, it is not normalized.

        :param abscissa: defines where in the line segment
            direction vector is to be calculated.
        :return: The direction vector of the LineSegment.
        """
        if not self._direction_vector_memo:
            self._direction_vector_memo = {}
        if abscissa not in self._direction_vector_memo:
            self._direction_vector_memo[abscissa] = self.end - self.start
        return self._direction_vector_memo[abscissa]

    def normal_vector(self, abscissa=0.):
        """
        Returns a normal vector at a given abscissa, it is not normalized.

        :param abscissa: defines where in the line_segment
        normal vector is to be calculated.
        :return: The normal vector of the LineSegment.
        """
        return self.direction_vector(abscissa).normal_vector()

    def point_projection(self, point):
        """
        Calculates the projection of a point on a Line Segment.

        :param point: point to be verified.
        :return: point projection.
        """
        point1, point2 = self.start, self.end
        vector = point2 - point1
        norm_u = vector.norm()
        t_param = (point - point1).dot(vector) / norm_u ** 2
        projection = point1 + t_param * vector

        return projection, t_param * norm_u

    def split(self, split_point, tol: float = 1e-6):
        """
        Split a Line Segment at a given point into two Line Segments.

        :param split_point: splitting point.
        :param tol: tolerance.
        :return: list with the two split line segments.
        """
        if split_point.is_close(self.start, tol):
            return [None, self.copy()]
        if split_point.is_close(self.end, tol):
            return [self.copy(), None]
        return [self.__class__(self.start, split_point),
                self.__class__(split_point, self.end)]

    def middle_point(self):
        """
        Calculates the middle point of a Line Segment.

        :return:
        """
        if not self._middle_point:
            self._middle_point = 0.5 * (self.start + self.end)
        return self._middle_point

    def point_at_abscissa(self, abscissa):
        """
        Calculates a point in the LineSegment at a given abscissa.

        :param abscissa: abscissa where in the curve the point should be calculated.
        :return: Corresponding point.
        """
        return self.start + self.unit_direction_vector() * abscissa

    def get_geo_lines(self, tag: int, start_point_tag: int, end_point_tag: int):
        """
        Gets the lines that define a LineSegment in a .geo file.

        :param tag: The linesegment index
        :type tag: int
        :param start_point_tag: The linesegment' start point index
        :type start_point_tag: int
        :param end_point_tag: The linesegment' end point index
        :type end_point_tag: int

        :return: A line
        :rtype: str
        """

        return 'Line(' + str(tag) + ') = {' + str(start_point_tag) + ', ' + str(end_point_tag) + '};'

    def get_geo_points(self):
        return [self.start, self.end]

    def get_shared_section(self, other_linesegment, abs_tol: float = 1e-6):
        """
        Gets the shared section between two line segments.

        :param other_linesegment: other line segment to verify for shared section.
        :param abs_tol: tolerance.
        :return: shared line segment section.
        """
        if self.__class__ != other_linesegment.__class__:
            if self.__class__ == other_linesegment.simplify.__class__:
                return self.get_shared_section(other_linesegment.simplify)
            return []
        if not self.direction_vector().is_colinear_to(other_linesegment.direction_vector()) or \
                (not any(self.point_belongs(point, abs_tol)
                         for point in [other_linesegment.start, other_linesegment.end]) and
                 not any(other_linesegment.point_belongs(point, abs_tol) for point in [self.start, self.end])):
            return []
        if all(self.point_belongs(point) for point in other_linesegment.discretization_points(number_points=5)):
            return [other_linesegment]
        if all(other_linesegment.point_belongs(point) for point in self.discretization_points(number_points=5)):
            return [self]
        new_linesegment_points = []
        for point in [self.start, self.end]:
            if other_linesegment.point_belongs(point, abs_tol=abs_tol) and\
                    not volmdlr.core.point_in_list(point, new_linesegment_points):
                new_linesegment_points.append(point)
        for point in [other_linesegment.start, other_linesegment.end]:
            if self.point_belongs(point, abs_tol=abs_tol) and\
                    not volmdlr.core.point_in_list(point, new_linesegment_points):
                new_linesegment_points.append(point)
        if len(new_linesegment_points) == 1:
            return []
        if len(new_linesegment_points) != 2:
            raise ValueError
        class_ = self.__class__
        return [class_(new_linesegment_points[0], new_linesegment_points[1])]

    def delete_shared_section(self, other_linesegment, abs_tol: float = 1e-6):
        """
        Deletes from self, the section shared with the other line segment.

        :param other_linesegment:
        :param abs_tol: tolerance.
        :return:
        """
        shared_section = self.get_shared_section(other_linesegment, abs_tol)
        if not shared_section:
            return [self]
        points = []
        for point in [self.start, self.end, shared_section[0].start, shared_section[0].end]:
            if not volmdlr.core.point_in_list(point, points):
                points.append(point)
        points = sorted(points, key=self.start.point_distance)
        new_line_segments = []
        class_ = self.__class__
        for point1, point2 in zip(points[:-1], points[1:]):
            lineseg = class_(point1, point2)
            if not lineseg.direction_independent_is_close(shared_section[0]):
                new_line_segments.append(lineseg)
        return new_line_segments

    def straight_line_point_belongs(self, point):
        """
        Closing straight line point belongs verification.

        Verifies if a point belongs to the surface created by closing the edge with a
        line between its start and end points.

        :param point: Point to be verified.
        :return: Return True if the point belongs to this surface, or False otherwise.
        """
        return self.point_belongs(point)

    def point_belongs(self, point: Union[volmdlr.Point2D, volmdlr.Point3D], abs_tol: float = 1e-6):
        """
        Checks if a point belongs to the line segment. It uses the point_distance.

        :param point: The point to be checked
        :type point: Union[:class:`volmdlr.Point2D`, :class:`volmdlr.Point3D`]
        :param abs_tol: The precision in terms of distance.
            Default value is 1e-6
        :type abs_tol: float, optional
        :return: `True` if the point belongs to the B-spline curve, `False`
            otherwise
        :rtype: bool
        """
        point_distance = self.point_distance(point)
        if math.isclose(point_distance, 0, abs_tol=abs_tol):
            return True
        return False

    def point_distance(self, point):
        """
        Abstract method.
        """
        raise NotImplementedError('the point_distance method must be'
                                  'overloaded by subclassing class')

    def to_step(self, current_id, *args, **kwargs):
        """Exports to STEP format."""
        line = self.line
        content, line_id = line.to_step(current_id)

        current_id = line_id + 1
        start_content, start_id = self.start.to_step(current_id, vertex=True)
        current_id = start_id + 1
        end_content, end_id = self.end.to_step(current_id + 1, vertex=True)
        content += start_content + end_content
        current_id = end_id + 1
        content += f"#{current_id} = EDGE_CURVE('{self.name}',#{start_id},#{end_id},#{line_id},.T.);\n"
        return content, current_id

    def is_close(self, other_edge, tol: float = 1e-6):
        """
        Checks if two line segments are the same considering the Euclidean distance.

        :param other_edge: other line segment.
        :param tol: The tolerance under which the Euclidean distance is considered equal to 0, defaults to 1e-6.
        :type tol: float, optional.
        """

        if isinstance(other_edge, self.__class__):
            if (self.start.is_close(other_edge.start, tol)
                    and self.end.is_close(other_edge.end, tol)):
                return True
        return False


class BSplineCurve(Edge):
    """
    An abstract class for B-spline curves.

    The following rule must be
    respected : `number of knots = number of control points + degree + 1`.

    :param degree: The degree of the B-spline curve.
    :type degree: int
    :param control_points: A list of 2 or 3-dimensional points
    :type control_points: Union[List[:class:`volmdlr.Point2D`],
        List[:class:`volmdlr.Point3D`]]
    :param knot_multiplicities: The vector of multiplicities for each knot
    :type knot_multiplicities: List[int]
    :param knots: The knot vector composed of values between 0 and 1
    :type knots: List[float]
    :param weights: The weight vector applied to the knot vector. Default
        value is None
    :type weights: List[float], optional
    :param periodic: If `True` the B-spline curve is periodic. Default value
        is False
    :type periodic: bool, optional
    :param name: The name of the B-spline curve. Default value is ''
    :type name: str, optional
    """
    _non_serializable_attributes = ['curve']

    def __init__(self,
                 degree: int,
                 control_points: Union[List[volmdlr.Point2D], List[volmdlr.Point3D]],
                 knot_multiplicities: List[int],
                 knots: List[float],
                 weights: List[float] = None,
                 periodic: bool = False,
                 name: str = ''):
        self.control_points = control_points
        self.degree = degree
        knots = standardize_knot_vector(knots)
        self.knots = knots
        self.knot_multiplicities = knot_multiplicities
        self.weights = weights
        self.periodic = periodic
        self._simplified = None

        points = [[*point] for point in control_points]
        if weights is None:
            curve = BSpline.Curve()
            curve.degree = degree
            curve.ctrlpts = points
        else:
            curve = NURBS.Curve()
            curve.degree = degree
            curve.ctrlpts = points
            curve.weights = weights

        knot_vector = []
        for i, knot in enumerate(knots):
            knot_vector.extend([knot] * knot_multiplicities[i])
        curve.knotvector = knot_vector
        curve.delta = 0.01
        curve_points = curve.evalpts
        self.curve = curve

        self._length = None
        self.points = [getattr(volmdlr,
                               f'Point{self.__class__.__name__[-2::]}')(*point)
                       for point in curve_points]

        Edge.__init__(self, self.points[0], self.points[-1], name=name)

    def to_dict(self, *args, **kwargs):
        """Avoids storing points in memo that makes serialization slow."""
        dict_ = self.base_dict()
        dict_['degree'] = self.degree
        dict_['control_points'] = [point.to_dict() for point in self.control_points]
        dict_['knot_multiplicities'] = self.knot_multiplicities
        dict_['knots'] = self.knots
        dict_['weights'] = self.weights
        dict_['periodic'] = self.periodic
        return dict_

    def __hash__(self):
        """
        Return a hash value for the B-spline curve.
        """
        return hash((tuple(self.control_points), self.degree, tuple(self.knots)))

    def __eq__(self, other):
        """
        Return True if the other B-spline curve has the same control points, degree, and knot vector, False otherwise.
        """
        if isinstance(other, self.__class__):
            return (self.control_points == other.control_points
                    and self.degree == other.degree
                    and self.knots == other.knots)
        return False

    def get_reverse(self):
        """
        Reverses the BSpline's direction by reversing its control points.

        :return: A reversed B-Spline curve.
        :rtype: :class:`volmdlr.edges.BSplineCurve`.
        """
        return self.__class__(
            degree=self.degree,
            control_points=self.control_points[::-1],
            knot_multiplicities=self.knot_multiplicities[::-1],
            knots=self.knots[::-1],
            weights=self.weights,
            periodic=self.periodic)

    @property
    def simplify(self):
        """Search another simplified edge that can represent the bspline."""
        if self.length() < 1e-6:
            return self
        class_sufix = self.__class__.__name__[-2:]
        if self._simplified is None:
            if self.periodic:
                fullarc_class_ = getattr(sys.modules[__name__], 'FullArc' + class_sufix)
                n = len(self.points)
                try_fullarc = fullarc_class_.from_3_points(self.points[0], self.points[int(0.5 * n)],
                                                           self.points[int(0.75 * n)])

                if all(try_fullarc.point_belongs(point, 1e-6) for point in self.points):
                    self._simplified = try_fullarc
                    return try_fullarc
            else:
                lineseg_class = getattr(sys.modules[__name__], 'LineSegment' + class_sufix)
                lineseg = lineseg_class(self.points[0], self.points[-1])
                if all(lineseg.point_belongs(pt) for pt in self.points):
                    self._simplified = lineseg
                    return lineseg
                interior = self.point_at_abscissa(0.5 * self.length())
                vector1 = interior - self.start
                vector2 = interior - self.end
                if vector1.is_colinear_to(vector2) or vector1.norm() == 0 or vector2.norm() == 0:
                    return self
                arc_class_ = getattr(sys.modules[__name__], 'Arc' + class_sufix)
                try_arc = arc_class_.from_3_points(self.start, interior, self.end)
                if all(try_arc.point_belongs(point, 1e-6) for point in self.points):
                    self._simplified = try_arc
                    return try_arc
            self._simplified = self
        return self._simplified

    @classmethod
    def from_geomdl_curve(cls, curve, name: str = ""):
        """
        # TODO: to be completed.

        :param curve:
        :type curve:
        :param name: curve name.
        :return: A reversed B-spline curve
        :rtype: :class:`volmdlr.edges.BSplineCurve`
        """
        point_dimension = f'Point{cls.__name__[-2::]}'

        knots = list(sorted(set(curve.knotvector)))
        knot_multiplicities = [curve.knotvector.count(k) for k in knots]
        start = curve.ctrlpts[0]
        end = curve.ctrlpts[-1]
        periodic = False
        if npy.linalg.norm(npy.array(start) - npy.array(end)) < 1e-6:
            periodic = True
        return cls(degree=curve.degree,
                   control_points=[getattr(volmdlr, point_dimension)(*point)
                                   for point in curve.ctrlpts],
                   knots=knots,
                   knot_multiplicities=knot_multiplicities,
                   weights=curve.weights, periodic=periodic, name=name)

    def length(self):
        """
        Returns the length of the B-spline curve.

        :return: The length of the B-spline curve.
        :rtype: float
        """
        if not self._length:
            self._length = operations.length_curve(self.curve)
        return self._length

    def normal_vector(self, abscissa):
        """
        Calculates the normal vector to the BSpline curve at given abscissa.

        :return: the normal vector
        """
        return self.direction_vector(abscissa).deterministic_unit_normal_vector()

    def direction_vector(self, abscissa):
        """
        Calculates the direction vector on the BSpline curve at given abscissa.

        :param abscissa: edge abscissa
        :return: direction vector
        """
        u = abscissa / self.length()
        derivatives = self.derivatives(u, 1)
        return derivatives[1]

    def abscissa(self, point: Union[volmdlr.Point2D, volmdlr.Point3D],
                 tol: float = 1e-6):
        """
        Computes the abscissa of a 2D or 3D point using the least square method.

        :param point: The point located on the B-spline curve.
        :type point: Union[:class:`volmdlr.Point2D`, :class:`volmdlr.Point3D`].
        :param tol: The precision in terms of distance. Default value is 1e-6.
        :type tol: float, optional.
        :return: The abscissa of the point.
        :rtype: float
        """
        if point.is_close(self.start):
            return 0
        if point.is_close(self.end):
            return self.length()
        length = self.length()
        initial_condition_list = [0, 0.15, 0.25, 0.35, 0.5, 0.65, 0.75, 0.9, 1]

        def evaluate_point_distance(u_param):
            return (point - self.evaluate_single(u_param)).norm()
        results = []
        initial_condition_list.sort(key=evaluate_point_distance)
        for u0 in initial_condition_list:
            u, convergence_sucess = self.point_invertion(u0, point)
            abscissa = u * length
            if convergence_sucess:  # sometimes we don't achieve convergence with a given initial guess
                return abscissa
            dist = evaluate_point_distance(u)
            if dist < tol:
                return abscissa
            results.append((abscissa, dist))
        result = min(results, key=lambda r: r[1])[0]
        return result

    def _point_inversion_funcs(self, u, point):
        """
        Helper function to evaluate Newton-Rapshon terms.
        """
        curve_derivatives = self.derivatives(u, 2)
        distance_vector = curve_derivatives[0] - point
        func = curve_derivatives[1].dot(distance_vector)
        func_first_derivative = curve_derivatives[2].dot(distance_vector) + curve_derivatives[1].norm() ** 2
        return func, func_first_derivative, curve_derivatives, distance_vector

    def point_invertion(self, u0: float, point, maxiter: int = 50, tol1: float = 1e-6, tol2: float = 1e-8):
        """
        Finds the equivalent B-Spline curve parameter u to a given a point 3D or 2D using an initial guess u0.

        :param u0: An initial guess between 0 and 1.
        :type u0: float
        :param point: Point to evaluation.
        :type point: Union[volmdlr.Point2D, volmdlr.Point3D]
        :param maxiter: Maximum number of iterations.
        :type maxiter: int
        :param tol1: Distance tolerance to stop.
        :type tol1: float
        :param tol2: Zero cos tolerance to stop.
        :type tol2: float
        :return: u parameter and convergence check
        :rtype: int, bool
        """
        if maxiter == 0:
            return u0, False
        func, func_first_derivative, curve_derivatives, distance_vector = self._point_inversion_funcs(u0, point)
        if self._check_convergence(curve_derivatives, distance_vector, tol1=tol1, tol2=tol2):
            return u0, True
        new_u = u0 - func / (func_first_derivative + 1e-18)
        new_u = self._check_bounds(new_u)
        residual = (new_u - u0) * curve_derivatives[1]
        if residual.norm() <= 1e-6:
            return u0, False
        u0 = new_u
        return self.point_invertion(u0, point, maxiter=maxiter - 1)

    @staticmethod
    def _check_convergence(curve_derivatives, distance_vector, tol1: float = 1e-6, tol2: float = 1e-8):
        """
        Helper function to check convergence of point_invertion method.
        """
        distance = distance_vector.norm()
        if distance <= tol1:
            return True
        if curve_derivatives[1].norm() == 0.0:
            return False
        zero_cos = abs(curve_derivatives[1].dot(distance_vector)) / curve_derivatives[1].norm() * distance
        if distance <= tol1 and zero_cos <= tol2:
            return True
        return False

    def _check_bounds(self, u):
        """
        Helper function to check if evaluated parameters in point_invertion method are contained in the bspline domain.
        """
        a, b = self.curve.domain
        if self.periodic:
            if u < a:
                u = b - (a - u)
            elif u > b:
                u = a + (u - b)
        if u < a:
            u = a

        elif u > b:
            u = b
        return u

    def split(self, point: Union[volmdlr.Point2D, volmdlr.Point3D],
              tol: float = 1e-6):
        """
        Splits of B-spline curve in two pieces using a 2D or 3D point.

        :param point: The point where the B-spline curve is split
        :type point: Union[:class:`volmdlr.Point2D`, :class:`volmdlr.Point3D`]
        :param tol: The precision in terms of distance. Default value is 1e-4
        :type tol: float, optional
        :return: A list containing the first and second split of the B-spline
            curve
        :rtype: List[:class:`volmdlr.edges.BSplineCurve`]
        """
        if point.is_close(self.start, tol):
            return [None, self.copy()]
        if point.is_close(self.end, tol):
            return [self.copy(), None]
        adim_abscissa = min(1.0, max(0.0, round(self.abscissa(point) / self.length(), 7)))
        curve1, curve2 = operations.split_curve(self.curve, adim_abscissa)

        return [self.__class__.from_geomdl_curve(curve1),
                self.__class__.from_geomdl_curve(curve2)]

    def translation(self, offset: Union[volmdlr.Vector2D, volmdlr.Vector3D]):
        """
        Translates the B-spline curve.

        :param offset: The translation vector
        :type offset: Union[:class:`volmdlr.Vector2D`,
            :class:`volmdlr.Vector3D`]
        :return: A new translated BSplineCurve
        :rtype: :class:`volmdlr.edges.BSplineCurve`
        """
        control_points = [point.translation(offset)
                          for point in self.control_points]
        return self.__class__(self.degree, control_points,
                              self.knot_multiplicities, self.knots,
                              self.weights, self.periodic)

    def point_belongs(self, point: Union[volmdlr.Point2D, volmdlr.Point3D], abs_tol: float = 1e-6):
        """
        Checks if a 2D or 3D point belongs to the B-spline curve or not. It uses the point_distance.

        :param point: The point to be checked.
        :type point: Union[:class:`volmdlr.Point2D`, :class:`volmdlr.Point3D`]
        :param abs_tol: The precision in terms of distance.
            Default value is 1e-6
        :type abs_tol: float, optional.
        :return: `True` if the point belongs to the B-spline curve, `False`
            otherwise
        :rtype: bool
        """

        if self.point_distance(point) < abs_tol:
            return True
        return False

    def point_distance(self, point: Union[volmdlr.Point2D, volmdlr.Point3D]):
        """
        Calculates the distance from a given point to a BSplineCurve2D or 3D.

        :param point: The point to be checked.
        :type point: Union[:class:`volmdlr.Point2D`, :class:`volmdlr.Point3D`]
        :return: distance.
        """

        return self.point_distance_to_edge(point)

    def merge_with(self, bspline_curve: 'BSplineCurve'):
        """
        Merges consecutive B-spline curves to define a new merged one.

        :param bspline_curve: Another B-spline curve
        :type bspline_curve: :class:`volmdlr.edges.BSplineCurve`
        :return: A merged B-spline curve
        :rtype: :class:`volmdlr.edges.BSplineCurve`
        """
        point_dimension = f'Wire{self.__class__.__name__[-2::]}'
        wire = getattr(volmdlr.wires, point_dimension)(bspline_curve)
        ordered_wire = wire.order_wire()

        points, n = [], 10
        for primitive in ordered_wire.primitives:
            points.extend(primitive.discretization_points(n))
        points.pop(n + 1)

        return self.__class__.from_points_interpolation(points, min(self.degree, bspline_curve.degree))

    @classmethod
    def from_bsplines(cls, bsplines: List['BSplineCurve'],
                      discretization_points: int = 10):
        """
        Creates a B-spline curve from a list of B-spline curves.

        :param bsplines: A list of B-spline curve
        :type bsplines: List[:class:`volmdlr.edges.BSplineCurve`]
        :param discretization_points: The number of points for the
            discretization. Default value is 10
        :type discretization_points: int, optional
        :return: A merged B-spline curve
        :rtype: :class:`volmdlr.edges.BSplineCurve`
        """
        point_dimension = f'Wire{cls.__name__[-2::]}'
        wire = getattr(volmdlr.wires, point_dimension)(bsplines)
        ordered_wire = wire.order_wire()

        points, degree = [], []
        for i, primitive in enumerate(ordered_wire.primitives):
            degree.append(primitive.degree)
            if i == 0:
                points.extend(primitive.discretization_points(number_points=discretization_points))
            else:
                points.extend(
                    primitive.discretization_points(number_points=discretization_points)[1::])

        return cls.from_points_interpolation(points, min(degree))

    @classmethod
    def from_points_approximation(cls, points: Union[List[volmdlr.Point2D], List[volmdlr.Point3D]],
                                  degree: int, **kwargs):
        """
        Creates a B-spline curve approximation using least squares method with fixed number of control points.

        It is recommended to specify the
        number of control points.
        Please refer to The NURBS Book (2nd Edition), pp.410-413 for details.

        :param points: The data points
        :type points: Union[List[:class:`volmdlr.Point2D`],
            List[:class:`volmdlr.Point3D`]]
        :param degree: The degree of the output parametric curve
        :type degree: int
        :param kwargs: See below
        :return: A B-spline curve from points approximation
        :rtype: :class:`volmdlr.edges.BSplineCurve`
        :keyword centripetal: Activates centripetal parametrization method.
            Default value is False
        :keyword ctrlpts_size: Number of control points. Default value is
            len(points) - 1
        """
        curve = fitting.approximate_curve([[*point] for point in points],
                                          degree, **kwargs)
        return cls.from_geomdl_curve(curve)

    def tangent(self, position: float = 0.0):
        """
        Evaluates the tangent vector of the B-spline curve at the input parameter value.

        :param position: Value of the parameter, between 0 and 1
        :type position: float
        :return: The tangent vector
        :rtype: Union[:class:`volmdlr.Point2D`, :class:`volmdlr.Point3D`]
        """
        _, tangent = operations.tangent(self.curve, position, normalize=True)

        dimension = f'Vector{self.__class__.__name__[-2::]}'
        tangent = getattr(volmdlr, dimension)(*tangent)

        return tangent

    @classmethod
    def from_points_interpolation(cls, points: Union[List[volmdlr.Point2D], List[volmdlr.Point3D]],
                                  degree: int, name: str = " "):
        """
        Creates a B-spline curve interpolation through the data points.

        Please refer to Algorithm A9.1 on The NURBS Book (2nd Edition),
        pp.369-370 for details.

        :param points: The data points
        :type points: Union[List[:class:`volmdlr.Point2D`],
            List[:class:`volmdlr.Point3D`]]
        :param degree: The degree of the output parametric curve
        :type degree: int
        :param name: curve name.
        :return: A B-spline curve from points interpolation
        :rtype: :class:`volmdlr.edges.BSplineCurve`
        """
        curve = volmdlr.interpolate_curve([[*point] for point in points], degree, centripetal=True)

        bsplinecurve = cls.from_geomdl_curve(curve, name=name)
        if not points[0].is_close(points[-1]):
            return bsplinecurve
        bsplinecurve.periodic = True
        return bsplinecurve

    def discretization_points(self, *, number_points: int = None, angle_resolution: int = None):
        """
        Linear spaced discretization of the curve.

        :param number_points: The number of points to include in the discretization.
        :type number_points: int
        :param angle_resolution: The resolution of the angle to use when calculating the number of points.
        :type angle_resolution: int
        :return: A list of discretized points on the B-spline curve.
        :rtype: List[`volmdlr.Point2D] or List[`volmdlr.Point3D]
        """

        if angle_resolution:
            number_points = int(math.pi * angle_resolution)

        if len(self.points) == number_points or (not number_points and not angle_resolution):
            number_points = 20
            # return self.points
        curve = self.curve
        curve.delta = 1 / number_points
        curve_points = curve.evalpts

        point_dimension = f'Point{self.__class__.__name__[-2::]}'
        return [getattr(volmdlr, point_dimension)(*point) for point in curve_points]

    def derivatives(self, u, order):
        """
        Evaluates n-th order curve derivatives at the given parameter value.

        The output of this method is list of n-th order derivatives. If ``order`` is ``0``, then it will only output
        the evaluated point. Similarly, if ``order`` is ``2``, then it will output the evaluated point, 1st derivative
        and the 2nd derivative.

        :Example:

        Assuming a curve self is defined on a parametric domain [0.0, 1.0].
        Let's take the curve derivative at the parametric position u = 0.35.

        >>> derivatives = self.derivatives(u=0.35, order=2)
        >>> derivatives[0]  # evaluated point, equal to crv.evaluate_single(0.35)
        >>> derivatives[1]  # 1st derivative at u = 0.35
        >>> derivatives[2]  # 2nd derivative at u = 0.35

        :param u: parameter value
        :type u: float
        :param order: derivative order
        :type order: int
        :return: a list containing up to {order}-th derivative of the curve
        :rtype: Union[List[`volmdlr.Vector2D`], List[`volmdlr.Vector3D`]]
        """

        return [getattr(volmdlr, f'Vector{self.__class__.__name__[-2::]}')(*point)
                for point in self.curve.derivatives(u, order)]

    def get_geo_lines(self, tag: int, control_points_tags: List[int]):
        """
        Gets the lines that define a BsplineCurve in a .geo file.

        :param tag: The BsplineCurve index
        :type tag: int
        :param start_point_tag: The linesegment' start point index
        :type start_point_tag: int
        :param end_point_tag: The linesegment' end point index
        :type end_point_tag: int

        :return: A line
        :rtype: str
        """

        return 'BSpline(' + str(tag) + ') = {' + str(control_points_tags)[1:-1] + '};'

    def get_geo_points(self):
        """Gets the points that define a BsplineCurve in a .geo file."""
        return list(self.discretization_points())

    def line_intersections(self, line):
        """
        Calculates the intersections of a BSplineCurve (2D or 3D) with a Line (2D or 3D).

        :param line: line to verify intersections
        :return: list of intersections
        """
        polygon_points = []
        for point in self.points:
            if not volmdlr.core.point_in_list(point, polygon_points):
                polygon_points.append(point)
        list_intersections = []
        initial_abscissa = 0
        linesegment_name = 'LineSegment' + self.__class__.__name__[-2:]
        for points in zip(polygon_points[:-1], polygon_points[1:]):
            linesegment = getattr(sys.modules[__name__], linesegment_name)(points[0], points[1])
            intersections = linesegment.line_intersections(line)

            if not intersections and linesegment.direction_vector().is_colinear_to(line.direction_vector()):
                if line.point_distance(linesegment.middle_point()) < 1e-8:
                    list_intersections.append(linesegment.middle_point())
            if intersections and intersections[0] not in list_intersections:
                if self.point_belongs(intersections[0], 1e-6):
                    list_intersections.append(intersections[0])
                    continue
                abs1 = self.abscissa(linesegment.start)
                abs2 = self.abscissa(linesegment.end)
                list_abscissas = list(new_abscissa for new_abscissa in npy.linspace(abs1, abs2, 1000))
                intersection = self.select_intersection_point(list_abscissas, intersections, line)
                list_intersections.append(intersection)
            initial_abscissa += linesegment.length()
        return list_intersections

    def select_intersection_point(self, list_abscissas, intersections, line, abs_tol: float = 1e-7):
        """
        Select closest point in curve to intersection point obtained with discretized linesegment.

        :param list_abscissas: list of abscissas to verify the closest point.
        :param intersections: intersection with discretized line.
        :param line: other line.
        :param abs_tol: tolerance allowed.
        :return:
        """
        distance = npy.inf
        intersection = None
        for i_abscissa in list_abscissas:
            point_in_curve = BSplineCurve.point_at_abscissa(self, i_abscissa)
            if line.point_distance(point_in_curve) <= abs_tol:
                return point_in_curve
            dist = point_in_curve.point_distance(intersections[0])
            if dist < distance:
                distance = dist
                intersection = point_in_curve
            else:
                break
        return intersection

    def get_linesegment_intersections(self, linesegment):
        """
        Calculates intersections between a BSplineCurve and a LineSegment.

        :param linesegment: linesegment to verify intersections.
        :return: list with the intersections points.
        """
        results = self.line_intersections(linesegment.line)
        intersections_points = []
        for result in results:
            if linesegment.point_belongs(result, 1e-5):
                intersections_points.append(result)
        return intersections_points

    def point_at_abscissa(self, abscissa):
        """
        Calculates a point in the BSplineCurve at a given abscissa.

        :param abscissa: abscissa where in the curve the point should be calculated.
        :return: Corresponding point.
        """
        length = self.length()
        adim_abs = max(min(abscissa / length, 1.), 0.)
        point_name = 'Point' + self.__class__.__name__[-2:]
        return getattr(volmdlr, point_name)(*self.curve.evaluate_single(adim_abs))

    def get_shared_section(self, other_bspline2, abs_tol: float = 1e-6):
        """
        Gets the shared section between two BSpline curves.

        :param other_bspline2: other arc to verify for shared section.
        :param abs_tol: tolerance.
        :return: shared arc section.
        """
        if self.__class__ != other_bspline2.__class__:
            if self.simplify.__class__ == other_bspline2.__class__:
                return self.simplify.get_shared_section(other_bspline2, abs_tol)
            return []
        if not self.is_shared_section_possible(other_bspline2, 1e-7):
            return []
        if not any(self.point_belongs(point, abs_tol=abs_tol)
                   for point in other_bspline2.discretization_points(number_points=10)):
            return []
        if all(self.point_belongs(point, abs_tol=abs_tol) for point in other_bspline2.points):
            return [other_bspline2]
        if all(other_bspline2.point_belongs(point, abs_tol=abs_tol) for point in self.points):
            return [self]
        if self.point_belongs(other_bspline2.start, abs_tol=abs_tol):
            bspline1_, bspline2_ = self.split(other_bspline2.start)
        elif self.point_belongs(other_bspline2.end, abs_tol=abs_tol):
            bspline1_, bspline2_ = self.split(other_bspline2.end)
        else:
            return []
            # raise NotImplementedError
        return self._get_shared_section_from_split(bspline1_, bspline2_, other_bspline2, abs_tol)

    def is_shared_section_possible(self, other_bspline2, tol):
        """
        Verifies if it there is any possibility of the two bsplines share a section.

        :param other_bspline2: other bspline.
        :param tol: tolerance used.
        :return: True or False.
        """
        raise NotImplementedError(f"is_shared_section_possible is not yet implemented by {self.__class__.__name__}")

    @staticmethod
    def _get_shared_section_from_split(bspline1_, bspline2_, other_bspline2, abs_tol):
        """
        Helper function to get_shared_section.
        """
        shared_bspline_section = []
        for bspline in [bspline1_, bspline2_]:
            if bspline and all(other_bspline2.point_belongs(point, abs_tol=abs_tol)
                               for point in bspline.discretization_points(number_points=10)):
                shared_bspline_section.append(bspline)
                break
        return shared_bspline_section

    def delete_shared_section(self, other_bspline2, abs_tol: float = 1e-6):
        """
        Deletes from self, the section shared with the other arc.

        :param other_bspline2:
        :param abs_tol: tolerance.
        :return:
        """
        shared_section = self.get_shared_section(other_bspline2, abs_tol)
        if not shared_section:
            return [self]
        if shared_section == self:
            return []
        split_bspline1 = self.split(shared_section[0].start)
        split_bspline2 = self.split(shared_section[0].end)
        new_arcs = []
        shared_section_middle_point = shared_section[0].point_at_abscissa(0.5 * shared_section[0].length())
        for arc in split_bspline1 + split_bspline2:
            if arc and not arc.point_belongs(shared_section_middle_point, abs_tol=abs_tol):
                new_arcs.append(arc)
        return new_arcs

    def evaluate_single(self, u):
        """
        Calculates a point in the BSplineCurve at a given parameter u.

        :param u: Curve parameter. Must be a value between 0 and 1.
        :type u: float
        :return: Corresponding point.
        :rtype: Union[volmdlr.Point2D, Union[volmdlr.Point3D]
        """
        point_name = 'Point' + self.__class__.__name__[-2:]
        return getattr(volmdlr, point_name)(*self.curve.evaluate_single(u))

    def straight_line_point_belongs(self, point):
        """
        Verifies if a point belongs to the surface created by closing the edge.

        :param point: Point to be verified
        :return: Return True if the point belongs to this surface,
            or False otherwise
        """
        raise NotImplementedError(f'the straight_line_point_belongs method must be'
                                  f' overloaded by {self.__class__.__name__}')

    def get_intersection_sections(self, edge2):
        """
        Identify the sections where there may exist intersection between a bspline and another edge.

        :param edge2: other edge.
        :return: list containing the sections pairs to further search for intersections.
        """
        lineseg_class_ = getattr(sys.modules[__name__], 'LineSegment' + self.__class__.__name__[-2:])
        bspline_discretized_points1 = []
        for point in self.discretization_points(number_points=30):
            if not volmdlr.core.point_in_list(point, bspline_discretized_points1):
                bspline_discretized_points1.append(point)
        line_segments1 = [lineseg_class_(point1, point2) for point1, point2 in
                          zip(bspline_discretized_points1[:-1], bspline_discretized_points1[1:])]
        edge_discretized_points2 = []
        for point in edge2.discretization_points(number_points=30):
            if not volmdlr.core.point_in_list(point, edge_discretized_points2):
                edge_discretized_points2.append(point)
        line_segments2 = [lineseg_class_(point1, point2) for point1, point2 in
                          zip(edge_discretized_points2[:-1], edge_discretized_points2[1:])]
        intersection_section_pairs = []
        for lineseg1, lineseg2 in product(line_segments1, line_segments2):
            lineseg_inter = lineseg1.linesegment_intersections(lineseg2)
            if lineseg_inter:
                intersection_section_pairs.append((self.split_between_two_points(lineseg1.start, lineseg1.end),
                                                   edge2.split_between_two_points(lineseg2.start, lineseg2.end)))
        return intersection_section_pairs

    def point_projection(self, point):
        """
        Calculates the projection of a point on the B-Spline.

        :param point: point to be verified.
        :return: point projection.
        """
        return [self.point_at_abscissa(self.abscissa(point))]

    def local_discretization(self, point1, point2, number_points: int = 10):
        """
        Gets n discretization points between two given points of the edge.

        :param point1: point 1 on edge.
        :param point2: point 2 on edge.
        :param number_points: number of points to discretize locally.
        :return: list of locally discretized points.
        """
        abscissa1 = self.abscissa(point1)
        abscissa2 = self.abscissa(point2)
        # special case periodical bsplinecurve
        if self.periodic and math.isclose(abscissa2, 0.0, abs_tol=1e-6):
            abscissa2 = self.length()
        discretized_points_between_1_2 = []
        for abscissa in npy.linspace(abscissa1, abscissa2, num=number_points):
            abscissa_point = self.point_at_abscissa(abscissa)
            if not volmdlr.core.point_in_list(abscissa_point, discretized_points_between_1_2):
                discretized_points_between_1_2.append(abscissa_point)
        return discretized_points_between_1_2

    def is_close(self, other_edge, tol: float = 1e-6):
        """
        Checks if two bsplines are the same considering the Euclidean distance.

        :param other_edge: other bspline.
        :param tol: The tolerance under which the Euclidean distance is considered equal to 0, defaults to 1e-6.
        :type tol: float, optional
        """
        if isinstance(other_edge, self.__class__):
            if self.start.is_close(other_edge.start) and self.end.is_close(other_edge.end):
                is_true = True
                for point in other_edge.discretization_points(number_points=20):
                    if not self.point_belongs(point):
                        is_true = False
                        break
                if is_true:
                    return True
        return False


class BSplineCurve2D(BSplineCurve):
    """
    A class for 2-dimensional B-spline curves.

    The following rule must be
    respected : `number of knots = number of control points + degree + 1`.

    :param degree: The degree of the 2-dimensional B-spline curve
    :type degree: int
    :param control_points: A list of 2-dimensional points
    :type control_points: List[:class:`volmdlr.Point2D`]
    :param knot_multiplicities: The vector of multiplicities for each knot
    :type knot_multiplicities: List[int]
    :param knots: The knot vector composed of values between 0 and 1
    :type knots: List[float]
    :param weights: The weight vector applied to the knot vector. Default
        value is None
    :type weights: List[float], optional
    :param periodic: If `True` the B-spline curve is periodic. Default value
        is False
    :type periodic: bool, optional
    :param name: The name of the B-spline curve. Default value is ''
    :type name: str, optional
    """

    _non_serializable_attributes = ['curve']

    def __init__(self,
                 degree: int,
                 control_points: List[volmdlr.Point2D],
                 knot_multiplicities: List[int],
                 knots: List[float],
                 weights: List[float] = None,
                 periodic: bool = False,
                 name: str = ''):
        self._bounding_rectangle = None

        BSplineCurve.__init__(self, degree,
                              control_points,
                              knot_multiplicities,
                              knots,
                              weights,
                              periodic,
                              name)
        self._bounding_rectangle = None
        self._length = None

    @property
    def bounding_rectangle(self):
        """
        Computes the bounding rectangle of the 2-dimensional B-spline curve.

        :return: The bounding rectangle.
        :rtype: :class:`volmdlr.core.BoundingRectangle`
        """
        if not self._bounding_rectangle:
            self._bounding_rectangle = volmdlr.core.BoundingRectangle.from_points(self.points)
        return self._bounding_rectangle

    def straight_line_area(self):
        """
        Uses shoelace algorithm for evaluating the area.
        """
        points = self.discretization_points(number_points=100)
        x = [point.x for point in points]
        y = [point.y for point in points]
        x1 = [x[-1]] + x[0:-1]
        y1 = [y[-1]] + y[0:-1]
        return 0.5 * abs(sum(i * j for i, j in zip(x, y1))
                         - sum(i * j for i, j in zip(y, x1)))

    def straight_line_center_of_mass(self):
        """Straight line center of mass."""
        polygon_points = self.discretization_points(number_points=100)
        cog = volmdlr.O2D
        for point in polygon_points:
            cog += point
        cog = cog / len(polygon_points)
        return cog

    def plot(self, ax=None, edge_style: EdgeStyle = EdgeStyle()):
        """Plot a B-Spline curve 2D."""
        if ax is None:
            _, ax = plt.subplots()

        points = self.points

        x_points = [point.x for point in points]
        y_points = [point.y for point in points]
        ax.plot(x_points, y_points, color=edge_style.color, alpha=edge_style.alpha)
        if edge_style.plot_points:
            for point in points:
                point.plot(ax, color=edge_style.color)
        return ax

    def to_3d(self, plane_origin, x1, x2):
        """Transforms a B-Spline Curve 2D in 3D."""
        control_points3d = [point.to_3d(plane_origin, x1, x2) for point in
                            self.control_points]
        return BSplineCurve3D(self.degree, control_points3d,
                              self.knot_multiplicities, self.knots,
                              self.weights, self.periodic)

    def to_step(self, current_id, surface_id=None):
        """Exports to STEP format."""
        points_ids = []
        content = ''
        point_id = current_id
        for point in self.control_points:
            point_content, point_id = point.to_step(point_id,
                                                    vertex=False)
            content += point_content
            points_ids.append(point_id)
            point_id += 1

        content += f"#{point_id} = B_SPLINE_CURVE_WITH_KNOTS('{self.name}',{self.degree}," \
                   f"({volmdlr.core.step_ids_to_str(points_ids)})," \
                   f".UNSPECIFIED.,.F.,.F.,{tuple(self.knot_multiplicities)},{tuple(self.knots)},.UNSPECIFIED.);\n"
        return content, point_id + 1

    def rotation(self, center: volmdlr.Point2D, angle: float):
        """
        BSplineCurve2D rotation.

        :param center: rotation center
        :param angle: angle rotation
        :return: a new rotated Line2D
        """
        control_points = [point.rotation(center, angle)
                          for point in self.control_points]
        return BSplineCurve2D(self.degree, control_points,
                              self.knot_multiplicities, self.knots,
                              self.weights, self.periodic)

    def line_crossings(self, line2d: volmdlr_curves.Line2D):
        """Bspline Curve crossings with a line 2d."""
        polygon_points = self.discretization_points(number_points=50)
        crossings = []
        for p1, p2 in zip(polygon_points[:-1], polygon_points[1:]):
            linesegment = LineSegment2D(p1, p2)
            crossings.extend(linesegment.line_crossings(line2d))
        return crossings

    def get_reverse(self):
        """
        Reverse the BSpline's direction by reversing its start and end points.

        """

        return self.__class__(degree=self.degree,
                              control_points=self.control_points[::-1],
                              knot_multiplicities=self.knot_multiplicities[::-1],
                              knots=self.knots[::-1],
                              weights=self.weights,
                              periodic=self.periodic)

    def nearest_point_to(self, point):
        """
        Find out the nearest point on the linesegment to point.

        """

        points = self.discretization_points(number_points=500)
        return point.nearest_point(points)

    def edge_intersections(self, edge, abs_tol=1e-6):
        """
        General method to calculate the intersection of a bspline curve and another edge.

        :param edge: other edge
        :param abs_tol: tolerance.
        :return: intersections between the two edges.
        """
        intersection_section_pairs = self.get_intersection_sections(edge)
        intersections = []
        for bspline, edge2 in intersection_section_pairs:
            intersections_points = vm_utils_intersections.get_bsplinecurve_intersections(
                edge2, bspline, abs_tol=abs_tol)
            intersections.extend(intersections_points)
        return intersections

    def linesegment_intersections(self, linesegment2d, abs_tol: float = 1e-6):
        """
        Calculates intersections between a BSpline Curve 2D and a Line Segment 2D.

        :param linesegment2d: line segment to verify intersections.
        :param abs_tol: tolerance.
        :return: list with the intersections points.
        """
        if self.bounding_rectangle.distance_to_b_rectangle(linesegment2d.bounding_rectangle) > abs_tol:
            return []
        intersections_points = vm_utils_intersections.get_bsplinecurve_intersections(
            linesegment2d, self, abs_tol=abs_tol)
        return intersections_points

    def arc_intersections(self, arc, abs_tol=1e-6):
        """
        Calculates intersections between a BSpline Curve 2D and an arc 2D.

        :param arc: arc to verify intersections.
        :param abs_tol: tolerance.
        :return: list with the intersections points.
        """
        if self.bounding_rectangle.distance_to_b_rectangle(arc.bounding_rectangle) > abs_tol:
            return []
        return self.edge_intersections(arc, abs_tol)

    def bsplinecurve_intersections(self, bspline, abs_tol=1e-6):
        """
        Calculates intersections between a two BSpline Curve 2D.

        :param bspline: bspline to verify intersections.
        :param abs_tol: tolerance.
        :return: list with the intersections points.
        """
        if self.bounding_rectangle.distance_to_b_rectangle(bspline.bounding_rectangle) > abs_tol:
            return []
        return self.edge_intersections(bspline, abs_tol)

    def axial_symmetry(self, line):
        """
        Finds out the symmetric bsplinecurve2d according to a line.

        """

        points_symmetry = [point.axial_symmetry(line) for point in self.control_points]

        return self.__class__(degree=self.degree,
                              control_points=points_symmetry,
                              knot_multiplicities=self.knot_multiplicities[::-1],
                              knots=self.knots[::-1],
                              weights=self.weights,
                              periodic=self.periodic)

    def offset(self, offset_length: float):
        """
        Offsets a BSplineCurve2D in one of its normal direction.

        :param offset_length: the length taken to offset the BSpline. if positive, the offset is in the normal
            direction of the curve. if negative, in the opposite direction of the normal.
        :return: returns an offset bsplinecurve2D, created with from_points_interpolation.
        """
        unit_normal_vectors = [self.unit_normal_vector(
            self.abscissa(point)) for point in self.points]
        offseted_points = [point.translation(normal_vector * offset_length) for point, normal_vector
                           in zip(self.points, unit_normal_vectors)]
        offseted_bspline = BSplineCurve2D.from_points_interpolation(offseted_points, self.degree)
        return offseted_bspline

    def is_shared_section_possible(self, other_bspline2, tol):
        """
        Verifies if it there is any possibility of the two bsplines share a section.

        :param other_bspline2: other bspline.
        :param tol: tolerance used.
        :return: True or False.
        """
        if self.bounding_rectangle.distance_to_b_rectangle(other_bspline2.bounding_rectangle) > tol:
            return False
        return True


class BezierCurve2D(BSplineCurve2D):
    """
    A class for 2-dimensional Bézier curves.

    :param degree: The degree of the Bézier curve.
    :type degree: int
    :param control_points: A list of 2-dimensional points
    :type control_points: List[:class:`volmdlr.Point2D`]
    :param name: The name of the B-spline curve. Default value is ''
    :type name: str, optional
    """

    def __init__(self, degree: int, control_points: List[volmdlr.Point2D],
                 name: str = ''):
        knotvector = utilities.generate_knot_vector(degree,
                                                    len(control_points))
        knot_multiplicity = [1] * len(knotvector)

        BSplineCurve2D.__init__(self, degree, control_points,
                                knot_multiplicity, knotvector,
                                None, False, name)


class LineSegment2D(LineSegment):
    """
    Define a line segment limited by two points.

    """

    def __init__(self, start: volmdlr.Point2D, end: volmdlr.Point2D, *,
                 line: volmdlr_curves.Line2D = None, name: str = ''):
        if start.is_close(end, 1e-6):
            raise NotImplementedError('Start & end of linesegment2D are equal')
        self._bounding_rectangle = None
        self.line = line
        if not line:
            self.line = volmdlr_curves.Line2D(start, end)
        LineSegment.__init__(self, start, end, self.line, name=name)

    def copy(self, deep=True, memo=None):
        """
        A specified copy of a LineSegment2D.
        """
        return self.__class__(start=self.start.copy(deep, memo), end=self.end.copy(deep, memo), name=self.name)

    def __hash__(self):
        return hash(('linesegment2d', self.start, self.end, self.line))

    def _data_hash(self):
        return self.start._data_hash() + self.end._data_hash()

    def _data_eq(self, other_object):
        if self.__class__.__name__ != other_object.__class__.__name__:
            return False
        return self.start == other_object.start and self.end == other_object.end

    def __eq__(self, other_object):
        if self.__class__.__name__ != other_object.__class__.__name__:
            return False
        return self.start == other_object.start and self.end == other_object.end

    def to_dict(self, *args, **kwargs):
        """Stores all Line Segment 2D in a dict object."""
        return {'object_class': 'volmdlr.edges.LineSegment2D',
                'name': self.name,
                'start': self.start.to_dict(),
                'end': self.end.to_dict()
                }

    @property
    def bounding_rectangle(self):
        """
        Evaluates the bounding rectangle of the Line segment.
        """
        if not self._bounding_rectangle:
            self._bounding_rectangle = volmdlr.core.BoundingRectangle(
                min(self.start.x, self.end.x), max(self.start.x, self.end.x),
                min(self.start.y, self.end.y), max(self.start.y, self.end.y))
        return self._bounding_rectangle

    def straight_line_area(self):
        """
        Calculates the area of the LineSegment2D, with line drawn from start to end.

        :return: straight_line_area.
        """
        return 0.

    def straight_line_second_moment_area(self, *args, **kwargs):
        """Straight line second moment area for a line segment."""
        return 0, 0, 0

    def straight_line_center_of_mass(self):
        """Straight line center of mass."""
        return 0.5 * (self.start + self.end)

    def point_distance(self, point, return_other_point=False):
        """
        Computes the distance of a point to segment of line.

        :param point: point to calculate distance.
        :param return_other_point: Boolean variable to return line segment's corresponding point or not.
        """
        distance, point = volmdlr.LineSegment2DPointDistance(
            [(self.start.x, self.start.y), (self.end.x, self.end.y)],
            (point.x, point.y))
        if return_other_point:
            return distance, volmdlr.Point2D(*point)
        return distance

    def point_projection(self, point):
        """
        If the projection falls outside the LineSegment2D, returns None.
        """
        point, curv_abs = volmdlr_curves.Line2D.point_projection(self.line, point)
        if curv_abs < 0 or curv_abs > self.length():
            if abs(curv_abs) < 1e-6 or math.isclose(curv_abs, self.length(),
                                                    abs_tol=1e-6):
                return point, curv_abs
            return None, curv_abs
        return point, curv_abs

    def line_intersections(self, line: volmdlr_curves.Line2D):
        """Line Segment intersections with volmdlr_curves.Line2D."""
        if self.direction_vector().is_colinear_to(line.direction_vector()):
            return []
        point = volmdlr.Point2D.line_intersection(self, line)
        if point is not None:
            point_projection1, _ = self.point_projection(point)
            intersections = [point_projection1]
            if point_projection1 is None:
                intersections = []

            elif line.__class__.__name__ == 'LineSegment2D':
                point_projection2, _ = line.point_projection(point)
                if point_projection2 is None:
                    intersections = []

            return intersections
        if line.point_belongs(self.start):
            return [self.start]
        if line.point_belongs(self.end):
            return [self.end]
        return []

    def linesegment_intersections(self, linesegment2d: 'LineSegment2D', abs_tol=1e-6):
        """
        Touching line segments does not intersect.
        """
        if self.bounding_rectangle.distance_to_b_rectangle(linesegment2d.bounding_rectangle) > abs_tol:
            return []
        if self.direction_vector().is_colinear_to(linesegment2d.direction_vector(), abs_tol=abs_tol):
            return []
        point = volmdlr.Point2D.line_intersection(self, linesegment2d)
        # TODO: May be these commented conditions should be used for linesegment_crossings
        if point:  # and (point != self.start) and (point != self.end):
            point_projection1, _ = self.point_projection(point)
            if point_projection1 is None:
                return []

            point_projection2, _ = linesegment2d.point_projection(point)
            if point_projection2 is None:
                return []

            return [point_projection1]
        return []

    def line_crossings(self, line: 'volmdlr.curves.Line2D'):
        """Line Segment crossings with line 2d."""
        if self.direction_vector().is_colinear_to(line.direction_vector()):
            return []
        line_intersection = self.line_intersections(line)
        if line_intersection and (line_intersection[0].is_close(self.end) or
                                  line_intersection[0].is_close(self.start)):
            return []
        return line_intersection

    def plot(self, ax=None, edge_style: EdgeStyle = EdgeStyle()):
        """
        Plots the Linesegment2D.
        """
        width = edge_style.width

        if ax is None:
            _, ax = plt.subplots()

        p1, p2 = self.start, self.end
        if edge_style.arrow:
            if edge_style.plot_points:
                ax.plot([p1[0], p2[0]], [p1[1], p2[1]], color=edge_style.color,
                        alpha=edge_style.alpha, style='o-')
            else:
                ax.plot([p1[0], p2[0]], [p1[1], p2[1]], color=edge_style.color,
                        alpha=edge_style.alpha)

            length = ((p1[0] - p2[0]) ** 2 + (p1[1] - p2[1]) ** 2) ** 0.5
            if width is None:
                width = length / 1000.
                head_length = length / 20.
                head_width = head_length / 2.
            else:
                head_width = 2 * width
                head_length = head_width
            ax.arrow(p1[0], p1[1],
                     (p2[0] - p1[0]) / length * (length - head_length),
                     (p2[1] - p1[1]) / length * (length - head_length),
                     head_width=head_width, fc='b', linewidth=0,
                     head_length=head_length, width=width, alpha=0.3)
        else:
            if width is None:
                width = 1
            if edge_style.plot_points:
                ax.plot([p1[0], p2[0]], [p1[1], p2[1]], color=edge_style.color,
                        marker='o', linewidth=width, alpha=edge_style.alpha)
            else:
                ax.plot([p1[0], p2[0]], [p1[1], p2[1]], color=edge_style.color,
                        linewidth=width, alpha=edge_style.alpha)
        return ax

    def to_3d(self, plane_origin, x1, x2):
        """
        Transforms the Line segment 2D into a 3D line segment.

        :param plane_origin: The origin of plane to draw the Line segment 3D.
        :type plane_origin: volmdlr.Point3D
        :param x1: First direction of the plane
        :type x1: volmdlr.Vector3D
        :param x2: Second direction of the plane.
        :type x2: volmdlr.Vector3D
        :return: A 3D line segment.
        :rtype: LineSegment3D
        """
        start = self.start.to_3d(plane_origin, x1, x2)
        end = self.end.to_3d(plane_origin, x1, x2)
        return LineSegment3D(start, end, name=self.name)

    def get_reverse(self):
        """
        Invert the sense of the line segment.
        """
        return LineSegment2D(self.end.copy(), self.start.copy())

    def rotation(self, center: volmdlr.Point2D, angle: float):
        """
        LineSegment2D rotation.

        :param center: rotation center
        :param angle: angle rotation
        :return: a new rotated LineSegment2D
        """
        return LineSegment2D(self.start.rotation(center, angle), self.end.rotation(center, angle))

    def translation(self, offset: volmdlr.Vector2D):
        """
        LineSegment2D translation.

        :param offset: translation vector.
        :return: A new translated LineSegment2D.
        """
        return LineSegment2D(self.start.translation(offset), self.end.translation(offset))

    def frame_mapping(self, frame: volmdlr.Frame2D, side: str):
        """
        Changes vector frame_mapping and return a new LineSegment2D.

        side = 'old' or 'new'.
        """
        if side == 'old':
            new_start = frame.local_to_global_coordinates(self.start)
            new_end = frame.local_to_global_coordinates(self.end)
        elif side == 'new':
            new_start = frame.global_to_local_coordinates(self.start)
            new_end = frame.global_to_local_coordinates(self.end)
        else:
            raise ValueError('Please Enter a valid side: old or new')
        return LineSegment2D(new_start, new_end)

    def plot_data(self, edge_style: plot_data.EdgeStyle = None):
        """
        Plot data method for a LineSegment2D.

        :param edge_style: edge style.
        :return: plot_data.LineSegment2D object.
        """
        return plot_data.LineSegment2D([self.start.x, self.start.y],
                                       [self.end.x, self.end.y],
                                       edge_style=edge_style)

    def create_tangent_circle(self, point, other_line):
        """Create a circle tangent to a LineSegment."""
        circle1, circle2 = other_line.create_tangent_circle(point, self.line)
        if circle1 is not None:
            _, curv_abs1 = self.line.point_projection(circle1.center)
            if curv_abs1 < 0. or curv_abs1 > self.length():
                circle1 = None
        if circle2 is not None:
            _, curv_abs2 = self.line.point_projection(circle2.center)
            if curv_abs2 < 0. or curv_abs2 > self.length():
                circle2 = None
        return circle1, circle2

    def infinite_primitive(self, offset):
        """Get an infinite primitive."""
        n = -self.unit_normal_vector()
        offset_point_1 = self.start + offset * n
        offset_point_2 = self.end + offset * n

        return volmdlr_curves.Line2D(offset_point_1, offset_point_2)

    def nearest_point_to(self, point):
        """
        Find out the nearest point on the linesegment to point.

        """

        points = self.discretization_points(number_points=500)
        return point.nearest_point(points)

    def axial_symmetry(self, line):
        """
        Finds out the symmetric linesegment2d according to a line.
        """

        points_symmetry = [point.axial_symmetry(line) for point in [self.start, self.end]]

        return self.__class__(points_symmetry[0], points_symmetry[1])


class ArcMixin:
    """
    Abstract class representing an arc.

    :param circle: arc related circle curve.
    :type circle: Union['volmdlr.curves.Circle2D', 'volmdlr.curves.Circle2D'].
    # :param start: The starting point
    # :type start: Union[:class:`volmdlr.Point2D`, :class:`volmdlr.Point3D`]
    # :param end: The finish point
    # :type end: Union[:class:`volmdlr.Point2D`, :class:`volmdlr.Point3D`]
    # :param name: The name of the arc. Default value is an empty string
    # :type name: str, optional
    """

    def __init__(self, circle, start, end, is_trigo: bool = True):
        # Edge.__init__(self, start=start, end=end, name=name)
        self.start = start
        self.end = end
        self.circle = circle
        self.center = circle.center
        self.is_trigo = is_trigo
        self._length = None

    def length(self):
        """
        Calculates the length of the Arc, with its radius, and its arc angle.

        :return: the length of the Arc.
        """
        if not self._length:
            self._length = self.circle.radius * abs(self.angle)
        return self._length

    def point_at_abscissa(self, abscissa):
        """
        Calculates a point in the Arc at a given abscissa.

        :param abscissa: abscissa where in the curve the point should be calculated.
        :return: Corresponding point.
        """
        if self.is_trigo:
            return self.start.rotation(self.circle.center, abscissa / self.circle.radius)
        return self.start.rotation(self.circle.center, -abscissa / self.circle.radius)

    def normal_vector(self, abscissa: float):
        """
        Get the normal vector of the Arc2D.

        :param abscissa: defines where in the Arc2D the
        normal vector is to be calculated
        :return: The normal vector of the Arc2D
        """
        point = self.point_at_abscissa(abscissa)
        normal_vector = self.circle.center - point
        normal_vector = normal_vector.to_vector()
        return normal_vector

    def direction_vector(self, abscissa: float):
        """
        Get direction vector of the Arc2D.

        :param abscissa: defines where in the Arc2D the
        direction vector is to be calculated
        :return: The direction vector of the Arc2D
        """
        return -self.normal_vector(abscissa=abscissa).normal_vector()

    def point_distance(self, point):
        """Returns the minimal distance to a point."""
        if self.point_belongs(point):
            return 0
        if self.circle.center.is_close(point):
            return self.circle.radius
        class_sufix = self.__class__.__name__[-2:]
        linesegment_class = getattr(sys.modules[__name__], 'LineSegment' + class_sufix)
        linesegment = linesegment_class(self.circle.center, point)
        if linesegment.length() > self.circle.radius:
            if self.linesegment_intersections(linesegment):
                return linesegment.length() - self.circle.radius
            return min(self.start.point_distance(point), self.end.point_distance(point))
        vector_to_point = point - self.circle.center
        vector_to_point.normalize()
        projected_point = self.circle.center + self.circle.radius * vector_to_point
        if self.point_belongs(projected_point):
            return self.circle.radius - linesegment.length()
        return min(self.start.point_distance(point), self.end.point_distance(point))

    def discretization_points(self, *, number_points: int = None, angle_resolution: int = 20):
        """
        Discretize an Edge to have "n" points.

        :param number_points: the number of points (including start and end points)
             if unset, only start and end will be returned
        :param angle_resolution: if set, the sampling will be adapted to have a controlled angular distance. Useful
            to mesh an arc
        :return: a list of sampled points
        """
        if not number_points:
            if not angle_resolution:
                number_points = 2
            else:
                number_points = math.ceil(self.angle * angle_resolution) + 1

        step = self.length() / (number_points - 1)
        return [self.point_at_abscissa(i * step)
                for i in range(number_points)]

    def get_geo_lines(self, tag: int, start_point_tag: int, center_point_tag: int, end_point_tag: int):
        """
        Gets the lines that define an Arc in a .geo file.

        :param tag: The linesegment index
        :type tag: int
        :param start_point_tag: The linesegment' start point index
        :type start_point_tag: int
        :param center_point_tag: The linesegment' center point index
        :type center_point_tag: int
        :param end_point_tag: The line segment's end point index
        :type end_point_tag: int

        :return: A line
        :rtype: str
        """

        return 'Circle(' + str(tag) + ') = {' + str(start_point_tag) + ', ' + \
            str(center_point_tag) + ', ' + str(end_point_tag) + '};'

    def get_geo_points(self):
        """
        Gets the points that define an Arc to use them in a .geo file.

        :return: A list of characteristic arc points
        :rtype: List

        """
        return [self.start, self.circle.center, self.end]

    def get_reverse(self):
        """
        Gets the reverse version of an arc.

        :return: An arc
        """

        return self.__class__(self.circle, start=self.end, end=self.start, is_trigo=not self.is_trigo)

    def split(self, split_point, tol: float = 1e-6):
        """
        Splits arc at a given point.

        :param split_point: splitting point.
        :param tol: tolerance.
        :return: list of two Arc.
        """
        if split_point.is_close(self.start, tol):
            return [None, self.copy()]
        if split_point.is_close(self.end, tol):
            return [self.copy(), None]
        return [self.__class__(self.circle, self.start, split_point, self.is_trigo),
                self.__class__(self.circle, split_point, self.end, self.is_trigo)]

    def get_shared_section(self, other_arc2, abs_tol: float = 1e-6):
        """
        Gets the shared section between two arcs.

        :param other_arc2: other arc to verify for shared section.
        :param abs_tol: tolerance.
        :return: shared arc section.
        """
        if self.__class__ != other_arc2.__class__:
            if self.__class__ == other_arc2.simplify.__class__:
                return self.get_shared_section(other_arc2.simplify, abs_tol)
            return []
        if not self.circle.center.is_close(other_arc2.circle.center) or self.circle.radius != self.circle.radius or \
                not any(self.point_belongs(point) for point in [other_arc2.start,
                                                                other_arc2.middle_point(), other_arc2.end]):
            return []
        if all(self.point_belongs(point, abs_tol) for point in
               [other_arc2.start, other_arc2.middle_point(), other_arc2.end]):
            return [other_arc2]
        if all(other_arc2.point_belongs(point, abs_tol) for point in
               [self.start, self.point_at_abscissa(self.length() * .5), self.end]):
            return [self]
        if self.point_belongs(other_arc2.start, abs_tol):
            arc1_, arc2_ = self.split(other_arc2.start, abs_tol)
        elif self.point_belongs(other_arc2.end, abs_tol):
            arc1_, arc2_ = self.split(other_arc2.end, abs_tol)
        else:
            raise NotImplementedError
        shared_arc_section = []
        for arc in [arc1_, arc2_]:
            if arc and all(other_arc2.point_belongs(point, abs_tol)
                           for point in [arc.start, arc.middle_point(), arc.end]):
                shared_arc_section.append(arc)
                break
        return shared_arc_section

    def delete_shared_section(self, other_arc2, abs_tol: float = 1e-6):
        """
        Deletes from self, the section shared with the other arc.

        :param other_arc2:
        :param abs_tol: tolerance.
        :return:
        """
        shared_section = self.get_shared_section(other_arc2, abs_tol)
        if not shared_section:
            return [self]
        if shared_section == self:
            return []
        split_arcs1 = self.split(shared_section[0].start)
        split_arcs2 = self.split(shared_section[0].end)
        new_arcs = []
        for arc in split_arcs1 + split_arcs2:
            if arc and not arc.point_belongs(shared_section[0].middle_point(), abs_tol):
                new_arcs.append(arc)
        return new_arcs

    def is_close(self, other_edge, tol: float = 1e-6):
        """
        Checks if two arc are the same considering the Euclidean distance.

        :param other_edge: other arc.
        :param tol: The tolerance under which the Euclidean distance is considered equal to 0, defaults to 1e-6
        :type tol: float, optional
        """

        if isinstance(other_edge, self.__class__):
            if (self.start.is_close(other_edge.start, tol) and self.end.is_close(other_edge.end, tol)
                    and self.circle.center.is_close(other_edge.circle.center, tol)
                    and self.point_belongs(other_edge.middle_point(), tol)):
                return True
        return False


class FullArcMixin(ArcMixin):
    """
    Abstract class for representing a circle with a start and end points that are the same.
    """

    def __init__(self, circle: Union[volmdlr.curves.Circle2D, volmdlr.curves.Circle3D],
                 start_end: Union[volmdlr.Point2D, volmdlr.Point3D], name: str = ''):
        self.circle = circle
        self.start_end = start_end
        ArcMixin.__init__(self, circle=circle, start=start_end, end=start_end)  # !!! this is dangerous

    @property
    def angle(self):
        """Angle of Full Arc. """
        return volmdlr.TWO_PI

    def split(self, split_point, tol: float = 1e-6):
        """
        Splits arc at a given point.

        :param split_point: splitting point.
        :param tol: tolerance.
        :return: list of two Arc.
        """
        if split_point.is_close(self.start, tol):
            return [None, self.copy()]
        if split_point.is_close(self.end, tol):
            return [self.copy(), None]
        class_ = getattr(sys.modules[__name__], 'Arc' + self.__class__.__name__[-2:])
        return [class_(self.circle, self.start, split_point, self.is_trigo),
                class_(self.circle, split_point, self.end, self.is_trigo)]

    @classmethod
    def from_curve(cls, circle):
        return cls(circle, circle.center + circle.frame.u * circle.radius)


class Arc2D(ArcMixin, Edge):
    """
    Class to draw Arc2D.

    angle: the angle measure always >= 0
    """

    def __init__(self, circle: 'volmdlr.curves.Circle2D',
                 start: volmdlr.Point2D,
                 end: volmdlr.Point2D,
                 is_trigo: bool = True,
                 name: str = ''):
        # self._center = center
        self.circle = circle
        self.is_trigo = is_trigo
        self._angle = None
        self._bounding_rectangle = None
        ArcMixin.__init__(self, circle, start, end, is_trigo)
        Edge.__init__(self, start=start, end=end, name=name)
        start_to_center = start - self.circle.center
        end_to_center = end - self.circle.center
        angle1 = math.atan2(start_to_center.y, start_to_center.x)
        angle2 = math.atan2(end_to_center.y, end_to_center.x)
        if self.is_trigo:
            self.angle1 = angle1
            self.angle2 = angle2
            if self.angle2 == 0.0:
                self.angle2 = volmdlr.TWO_PI
        else:
            self.angle1 = angle2
            self.angle2 = angle1

    def __hash__(self):
        return hash(('arc2d', self.circle, self.start, self.end, self.is_trigo))

    def __eq__(self, other_arc):
        if self.__class__.__name__ != other_arc.__class__.__name__:
            return False
        return (self.circle == other_arc.circle and self.start == other_arc.start
                and self.end == other_arc.end and self.is_trigo == other_arc.is_trigo)

    @classmethod
    def from_3_points(cls, point1, point2, point3):
        """
        Creates a circle 2d from 3 points.

        :return: circle 2d.
        """
        circle = volmdlr_curves.Circle2D.from_3_points(point1, point2, point3)
        arc = cls(circle, point1, point3)
        if not arc.point_belongs(point2):
            return cls(circle, point1, point3, False)
        return arc

    @property
    def angle(self):
        """
        Returns the angle in radians of the arc.
        """
        if not self._angle:
            self._angle = self.get_angle()
        return self._angle

    def get_angle(self):
        """
        Gets arc angle.

        """
        clockwise_arc = self.reverse() if self.is_trigo else self
        vector_start = clockwise_arc.start - clockwise_arc.circle.center
        vector_end = clockwise_arc.end - clockwise_arc.circle.center
        arc_angle = volmdlr.geometry.clockwise_angle(vector_start, vector_end)
        return arc_angle

    def _get_points(self):
        return [self.start, self.end]

    points = property(_get_points)

    def point_belongs(self, point, abs_tol=1e-6):
        """
        Check if a Point2D belongs to the Arc2D.

        """
        distance_point_to_center = point.point_distance(self.circle.center)
        if not math.isclose(distance_point_to_center, self.circle.radius, abs_tol=abs_tol):
            return False
        if point.is_close(self.start) or point.is_close(self.end):
            return True
        clockwise_arc = self.reverse() if self.is_trigo else self
        vector_start = clockwise_arc.start - clockwise_arc.circle.center
        vector_end = clockwise_arc.end - clockwise_arc.circle.center
        vector_point = point - clockwise_arc.circle.center
        arc_angle = volmdlr.geometry.clockwise_angle(vector_start, vector_end)
        point_start_angle = volmdlr.geometry.clockwise_angle(vector_start, vector_point)
        point_end_angle = volmdlr.geometry.clockwise_angle(vector_point, vector_end)
        if math.isclose(arc_angle, point_start_angle + point_end_angle, rel_tol=0.01):
            return True
        return False

    def to_full_arc_2d(self):
        """
        Convert to a full arc2d.
        """
        return FullArc2D(circle=self.circle, start_end=self.point_at_abscissa(0), name=self.name)

    def line_intersections(self, line2d: volmdlr_curves.Line2D):
        """
        Calculates the intersection between a line and an Arc2D.

        :param line2d: Line2D to verify intersections.
        :return: a list with intersections points.
        """
        full_arc_2d = self.to_full_arc_2d()
        fa2d_intersection_points = full_arc_2d.line_intersections(line2d)
        intersection_points = []
        for point in fa2d_intersection_points:
            if self.point_belongs(point):
                intersection_points.append(point)
        return intersection_points

    def linesegment_intersections(self, linesegment2d: LineSegment2D, abs_tol=1e-6):
        """
        Calculates the intersection between a LineSegment2D and an Arc2D.

        :param linesegment2d: LineSegment2D to verify intersections.
        :param abs_tol: tolerance.
        :return: a list with intersections points.
        """
        if self.bounding_rectangle.distance_to_b_rectangle(linesegment2d.bounding_rectangle) > abs_tol:
            return []
        full_arc_2d = self.to_full_arc_2d()
        fa2d_intersection_points = full_arc_2d.linesegment_intersections(linesegment2d, abs_tol)
        intersection_points = []
        for point in fa2d_intersection_points:
            if self.point_belongs(point, abs_tol):
                intersection_points.append(point)
        return intersection_points

    def bsplinecurve_intersections(self, bspline, abs_tol: float = 1e-6):
        """
        Intersections between an arc 2d and bspline curve 2d.

        :param bspline: bspline curve 2d.
        :param abs_tol: tolerance.
        :return: list of intersection points.
        """
        intersections = bspline.arc_intersections(self, abs_tol)
        return intersections

    def arc_intersections(self, arc, abs_tol: float = 1e-6):
        """Intersections between two arc 2d."""
        circle_intersections = vm_utils_intersections.get_circle_intersections(self.circle, arc.circle)
        arc_intersections = [inter for inter in circle_intersections if self.point_belongs(inter, abs_tol)]
        return arc_intersections

    def arcellipse_intersections(self, arcellipse, abs_tol: float = 1e-6):
        """
        Intersections between an arc 2d and arc-ellipse 2d.

        :param arcellipse: arc-ellipse 2d.
        :param abs_tol: tolerance
        :return: list of intersection points.
        """
        if self.bounding_rectangle.distance_to_b_rectangle(arcellipse.bounding_rectangle) > abs_tol:
            return []
        intersections = vm_utils_intersections.get_bsplinecurve_intersections(arcellipse, self, abs_tol)
        return intersections

    def abscissa(self, point: volmdlr.Point2D, tol=1e-6):
        """
        Returns the abscissa of a given point 2d.

        """
        if not math.isclose(point.point_distance(self.circle.center), self.circle.radius, abs_tol=tol):
            raise ValueError('Point not in arc')
        if point.point_distance(self.start) < tol:
            return 0
        if point.point_distance(self.end) < tol:
            return self.length()
        clockwise_arc = self.reverse() if self.is_trigo else self
        vector_start = clockwise_arc.start - clockwise_arc.circle.center
        vector_end = clockwise_arc.end - clockwise_arc.circle.center
        vector_point = point - clockwise_arc.circle.center
        arc_angle = volmdlr.geometry.clockwise_angle(vector_start, vector_end)
        point_start_angle = volmdlr.geometry.clockwise_angle(vector_start, vector_point)
        point_end_angle = volmdlr.geometry.clockwise_angle(vector_point, vector_end)
        if math.isclose(arc_angle, point_start_angle + point_end_angle, abs_tol=tol):
            if self.is_trigo:
                return self.length() - self.circle.radius * point_start_angle
            return self.circle.radius * point_start_angle
        raise ValueError('Point not in arc')

    def area(self):
        """
        Calculates the area of the Arc2D.

        :return: the area of the Arc2D.
        """
        return self.circle.radius ** 2 * self.angle / 2

    def center_of_mass(self):
        """
        Calculates the center of mass of the Arc2D.

        :return: center of mass point.
        """
        u = self.middle_point() - self.circle.center
        u.normalize()
        return self.circle.center + 4 / (3 * self.angle) * self.circle.radius * math.sin(
            self.angle * 0.5) * u

    @property
    def bounding_rectangle(self):
        """Gets the bounding rectangle for an Arc 2D."""
        if not self._bounding_rectangle:
            discretization_points = self.discretization_points(number_points=20)
            x_values, y_values = [], []
            for point in discretization_points:
                x_values.append(point.x)
                y_values.append(point.y)
            self._bounding_rectangle = volmdlr.core.BoundingRectangle(min(x_values), max(x_values),
                                                                      min(y_values), max(y_values))
        return self._bounding_rectangle

    def straight_line_area(self):
        """
        Calculates the area of the arc 2D, with line drawn from start to end.

        :return: straight_line_area.
        """
        if self.angle >= math.pi:
            angle = volmdlr.TWO_PI - self.angle
            area = math.pi * self.circle.radius ** 2 - 0.5 * self.circle.radius ** 2 * (
                    angle - math.sin(angle))
        else:
            angle = self.angle
            area = 0.5 * self.circle.radius ** 2 * (angle - math.sin(angle))

        if self.is_trigo:
            return area
        return -area

    def straight_line_second_moment_area(self, point: volmdlr.Point2D):
        """Straight line second moment area for an Arc 2D."""
        if self.angle2 < self.angle1:
            angle2 = self.angle2 + volmdlr.TWO_PI

        else:
            angle2 = self.angle2
        angle1 = self.angle1

        # Full arc section
        moment_area_x1 = self.circle.radius ** 4 / 8 * (angle2 - angle1 + 0.5 * (
                math.sin(2 * angle1) - math.sin(2 * angle2)))
        moment_area_y1 = self.circle.radius ** 4 / 8 * (angle2 - angle1 + 0.5 * (
                math.sin(2 * angle2) - math.sin(2 * angle1)))
        moment_area_xy1 = self.circle.radius ** 4 / 8 * (
                math.cos(angle1) ** 2 - math.cos(angle2) ** 2)

        # Triangle
        moment_area_x2, moment_area_y2, moment_area_xy2 = self._triangle_moment_inertia()
        if moment_area_x2 < 0.:
            moment_area_x2, moment_area_y2, moment_area_xy2 = -moment_area_x2, -moment_area_y2, -moment_area_xy2
        if self.angle < math.pi:
            if self.is_trigo:
                moment_area_x = moment_area_x1 - moment_area_x2
                moment_area_y = moment_area_y1 - moment_area_y2
                moment_area_xy = moment_area_xy1 - moment_area_xy2
            else:
                moment_area_x = moment_area_x2 - moment_area_x1
                moment_area_y = moment_area_y2 - moment_area_y1
                moment_area_xy = moment_area_xy2 - moment_area_xy1
        else:
            if self.is_trigo:
                moment_area_x = moment_area_x1 + moment_area_x2
                moment_area_y = moment_area_y1 + moment_area_y2
                moment_area_xy = moment_area_xy1 + moment_area_xy2
            else:
                moment_area_x = -moment_area_x2 - moment_area_x1
                moment_area_y = -moment_area_y2 - moment_area_y1
                moment_area_xy = -moment_area_xy2 - moment_area_xy1

        return volmdlr.geometry.huygens2d(moment_area_x, moment_area_y, moment_area_xy,
                                          self.straight_line_area(),
                                          self.circle.center,
                                          point)

    def _full_arc_moment_inertia(self, angle1, angle2):
        moment_inertia_x1 = self.circle.radius ** 4 / 8 * (angle2 - angle1 + 0.5 * (
                math.sin(2 * angle1) - math.sin(2 * angle2)))
        moment_inertia_y1 = self.circle.radius ** 4 / 8 * (angle2 - angle1 + 0.5 * (
                math.sin(2 * angle2) - math.sin(2 * angle1)))
        moment_inertia_xy1 = self.circle.radius ** 4 / 8 * (
                math.cos(angle1) ** 2 - math.cos(angle2) ** 2)
        return moment_inertia_x1, moment_inertia_y1, moment_inertia_xy1

    def _triangle_moment_inertia(self):
        xi, yi = self.start - self.circle.center
        xj, yj = self.end - self.circle.center
        moment_inertia_x2 = (yi ** 2 + yi * yj + yj ** 2) * (xi * yj - xj * yi) / 12.
        moment_inertia_y2 = (xi ** 2 + xi * xj + xj ** 2) * (xi * yj - xj * yi) / 12.
        moment_inertia_xy2 = (xi * yj + 2 * xi * yi + 2 * xj * yj + xj * yi) * (
                xi * yj - xj * yi) / 24.
        return moment_inertia_x2, moment_inertia_y2, moment_inertia_xy2

    def straight_line_center_of_mass(self):
        """Straight line center of mass."""
        if self.angle == math.pi:
            return self.center_of_mass()

        u = self.middle_point() - self.circle.center
        u.normalize()
        if self.angle >= math.pi:
            u = -u
        bissec = volmdlr_curves.Line2D(self.circle.center, self.circle.center + u)
        string = volmdlr_curves.Line2D(self.start, self.end)
        point = volmdlr.Point2D.line_intersection(bissec, string)
        a = point.point_distance(self.start)
        height = point.point_distance(self.circle.center)
        triangle_area = height * a
        triangle_cog = self.circle.center + 2 / 3. * height * u
        if self.angle < math.pi:
            cog = (
                          self.center_of_mass() * self.area() - triangle_area * triangle_cog) / abs(
                self.straight_line_area())
        else:
            cog = (
                          self.center_of_mass() * self.area() + triangle_area * triangle_cog) / abs(
                self.straight_line_area())

        return cog

    def straight_line_point_belongs(self, point):
        """
        Verifies if a point belongs to the surface created by closing the edge.

        :param point: Point to be verified.
        :return: Return True if the point belongs to this surface, or False otherwise.
        """
        if self.point_belongs(point):
            return True
        if self.start == self.end:
            if point.point_distance(self.circle.center) <= self.circle.radius:
                return True
        center_distance_point = self.circle.center.point_distance(point)
        straight_line = LineSegment2D(self.start, self.end)
        for edge in [self, straight_line]:
            line_passing_trough_point = volmdlr_curves.Line2D(self.circle.center, point)
            straight_line_intersections = edge.line_intersections(line_passing_trough_point)
            if straight_line_intersections:
                if self.circle.center.point_distance(straight_line_intersections[0]) > center_distance_point:
                    return True
        return False

    def plot(self, ax=None, edge_style: EdgeStyle = EdgeStyle()):
        """Plot arc 2d with Matplotlib."""
        if ax is None:
            _, ax = plt.subplots()

        if edge_style.plot_points:
            for point in [self.circle.center, self.circle.start, self.circle.end]:
                point.plot(ax=ax, color=edge_style.color, alpha=edge_style.alpha)

        ax.add_patch(matplotlib.patches.Arc((self.circle.center.x, self.circle.center.y), 2 * self.circle.radius,
                                            2 * self.circle.radius, angle=0,
                                            theta1=self.angle1 * 0.5 / math.pi * 360,
                                            theta2=self.angle2 * 0.5 / math.pi * 360,
                                            color=edge_style.color,
                                            alpha=edge_style.alpha))
        return ax

    def to_3d(self, plane_origin, x, y):
        """
        Transforms the arc 2D into a 3D arc.

        :param plane_origin: The origin of plane to draw the arc 3D.
        :type plane_origin: volmdlr.Point3D
        :param x: First direction of the plane
        :type x: volmdlr.Vector3D
        :param y: Second direction of the plane.
        :type y: volmdlr.Vector3D
        :return: A 3D arc.
        :type: Arc3D.
        """
        circle3d = self.circle.to_3d(plane_origin, x, y)
        point_start = self.start.to_3d(plane_origin, x, y)
        point_interior = self.middle_point().to_3d(plane_origin, x, y)
        point_end = self.end.to_3d(plane_origin, x, y)
        arc = Arc3D(circle3d, point_start, point_end, name=self.name)
        if not arc.point_belongs(point_interior):
            circle3d = volmdlr_curves.Circle3D(volmdlr.Frame3D(
                circle3d.center, circle3d.frame.u, -circle3d.frame.v, circle3d.frame.u.cross(-circle3d.frame.v)),
                circle3d.radius)
            arc = Arc3D(circle3d, point_start, point_end, name=self.name)
        return arc

    def rotation(self, center: volmdlr.Point2D, angle: float):
        """
        Arc2D rotation.

        :param center: rotation center
        :param angle: angle rotation.
        :return: a new rotated Arc2D.
        """
        return Arc2D(*[point.rotation(center, angle) if point else point for point in
                       [self.circle, self.start, self.end]])

    def translation(self, offset: volmdlr.Vector2D):
        """
        Arc2D translation.

        :param offset: translation vector.
        :return: A new translated Arc2D.
        """
        return Arc2D(*[point.translation(offset) if point else point for point in
                       [self.circle, self.start, self.end]])

    def frame_mapping(self, frame: volmdlr.Frame2D, side: str):
        """
        Changes vector frame_mapping and return a new Arc2D.

        side = 'old' or 'new'
        """
        return Arc2D(self.circle.frame_mapping(frame, side), self.start.frame_mapping(frame, side),
                     self.end.frame_mapping(frame, side))

    def second_moment_area(self, point):
        """
        Second moment area of part of disk.

        """
        if self.angle2 < self.angle1:
            angle2 = self.angle2 + volmdlr.TWO_PI

        else:
            angle2 = self.angle2
        angle1 = self.angle1
        moment_area_x = self.circle.radius ** 4 / 8 * (angle2 - angle1 + 0.5 * (
                math.sin(2 * angle1) - math.sin(2 * angle2)))
        moment_area_y = self.circle.radius ** 4 / 8 * (angle2 - angle1 + 0.5 * (
                math.sin(2 * angle2) - math.sin(2 * angle1)))
        moment_area_xy = self.circle.radius ** 4 / 8 * (
                math.cos(angle1) ** 2 - math.cos(angle2) ** 2)

        # Must be computed at center, so huygens related to center
        return volmdlr.geometry.huygens2d(moment_area_x, moment_area_y, moment_area_xy, self.area(),
                                          self.circle.center, point)

    def plot_data(self, edge_style: plot_data.EdgeStyle = None, anticlockwise: bool = None):
        """
        Plot data method for a Arc2D.

        :param edge_style: edge style.
        :return: plot_data.Arc2D object.
        """
        list_node = self.discretization_points(number_points=20)
        data = []
        for node in list_node:
            data.append({'x': node.x, 'y': node.y})
        return plot_data.Arc2D(cx=self.circle.center.x,
                               cy=self.circle.center.y,
                               r=self.circle.radius,
                               start_angle=self.angle1,
                               end_angle=self.angle2,
                               edge_style=edge_style,
                               data=data,
                               anticlockwise=anticlockwise,
                               name=self.name)

    def copy(self, *args, **kwargs):
        """
        Creates and returns a deep copy of the Arc2D object.

        :param *args: Variable-length argument list.
        :param **kwargs: Arbitrary keyword arguments.
        :return: A new Arc2D object that is a deep copy of the original.

        """
        return Arc2D(self.circle.copy(), self.start.copy(), self.end.copy(), self.is_trigo)

    def cut_between_two_points(self, point1, point2):
        """
        Cuts Arc between two points, and return a new arc between these two points.
        """
        if (point1.is_close(self.start) and point2.is_close(self.end)) or \
                (point2.is_close(self.start) and point1.is_close(self.end)):
            return self
        raise NotImplementedError

    def infinite_primitive(self, offset):
        """Create an offset curve from a distance of the original curve."""
        vector_start_center = self.start - self.circle.center
        vector_start_center.normalize()
        vector_end_center = self.end - self.circle.center
        vector_end_center.normalize()
        if self.is_trigo:
            radius = self.circle.radius + offset
            center = self.circle.center
        else:
            radius = self.circle.radius - offset
            if radius < 0:
                return None
            center = self.circle.center
        new_circle = volmdlr_curves.Circle2D(center, radius)
        start = center + radius * vector_start_center
        end = center + radius * vector_end_center
        return Arc2D(new_circle, start, end, self.is_trigo)

    def complementary(self):
        """Gets the complementary Arc 2D. """
        return Arc2D(self.circle, self.end, self.start, self.is_trigo)

    def axial_symmetry(self, line):
        """ Finds out the symmetric arc 2D according to a line. """
        points_symmetry = [point.axial_symmetry(line) for point in [self.start, self.end]]

        return self.__class__(self.circle, start=points_symmetry[0],
                              end=points_symmetry[1], is_trigo=self.is_trigo)


class FullArc2D(FullArcMixin, Arc2D):
    """ An edge that starts at start_end, ends at the same point after having described a circle. """

    def __init__(self, circle: 'volmdlr.curves.Circle2D', start_end: volmdlr.Point2D,
                 name: str = ''):
        # self.interior = start_end.rotation(center, math.pi)
        self._bounding_rectangle = None
        FullArcMixin.__init__(self, circle=circle, start_end=start_end, name=name)
        Arc2D.__init__(self, circle=circle, start=start_end, end=start_end)
        self.angle1 = 0.0
        self.angle2 = volmdlr.TWO_PI

    def to_dict(self, use_pointers: bool = False, memo=None, path: str = '#', id_method=True, id_memo=None):
        dict_ = self.base_dict()
        dict_['circle'] = self.circle.to_dict(use_pointers=use_pointers, memo=memo,
                                              id_method=id_method, id_memo=id_memo, path=path + '/circle')
        dict_['angle'] = self.angle
        dict_['is_trigo'] = self.is_trigo
        dict_['start_end'] = self.start.to_dict(use_pointers=use_pointers, memo=memo,
                                                id_method=id_method, id_memo=id_memo, path=path + '/start_end')
        return dict_

    def copy(self, *args, **kwargs):
        """Creates a copy of a fullarc 2d."""
        return FullArc2D(self.circle.copy(), self.start.copy())

    @classmethod

    def dict_to_object(cls, dict_, *args, **kwargs):
        circle = volmdlr_curves.Circle2D.dict_to_object(dict_['circle'])
        start_end = volmdlr.Point2D.dict_to_object(dict_['start_end'])

        return cls(circle, start_end, name=dict_['name'])

    def __hash__(self):
        return hash((self.__class__.__name__, self.circle, self.start_end))

    def __eq__(self, other_arc):
        if self.__class__.__name__ != other_arc.__class__.__name__:
            return False
        return (self.circle == other_arc.circle) \
            and (self.start_end == other_arc.start_end)

    @property
    def bounding_rectangle(self):
        """Gets the bounding rectangle for a full arc 2d."""
        if not self._bounding_rectangle:
            self._bounding_rectangle = volmdlr.core.BoundingRectangle(
                self.circle.center.x - self.circle.radius, self.circle.center.x + self.circle.radius,
                self.circle.center.y - self.circle.radius, self.circle.center.y + self.circle.radius)
        return self._bounding_rectangle

    def straight_line_area(self):
        """
        Calculates the area of the full arc, with line drawn from start to end.

        :return: straight_line_area.
        """
        area = self.area()
        return area

    def center_of_mass(self):
        """Gets the center of the full arc 2d."""
        return self.circle.center

    def straight_line_center_of_mass(self):
        """Straight line center of mass."""
        return self.center_of_mass()

    def straight_line_point_belongs(self, point):
        """
        Verifies if a point belongs to the surface created by closing the edge.

        :param point: Point to be verified.
        :return: Return True if the point belongs to this surface, or False otherwise.
        """
        if point.point_distance(self.circle.center) <= self.circle.radius:
            return True
        return False

    def to_3d(self, plane_origin, x, y):
        """
        Transforms the full arc 2D into a 3D full arc.

        :param plane_origin: The origin of plane to draw the full arc 3D.
        :type plane_origin: volmdlr.Point3D
        :param x: First direction of the plane
        :type x: volmdlr.Vector3D
        :param y: Second direction of the plane.
        :type y: volmdlr.Vector3D
        :return: A 3D full arc.
        :type: Full Arc 3D.
        """
        circle = self.circle.to_3d(plane_origin, x, y)
        start = self.start.to_3d(plane_origin, x, y)
        return FullArc3D(circle, start)

    def rotation(self, center: volmdlr.Point2D, angle: float):
        """Rotation of a full arc 2D."""
        new_circle = self.circle.rotation(center, angle)
        new_start_end = self.start.rotation(center, angle)
        return FullArc2D(new_circle, new_start_end)

    def translation(self, offset: volmdlr.Vector2D):
        """Translation of a full arc 2D."""
        new_circle = self.circle.translation(offset)
        new_start_end = self.start.translation(offset)
        return FullArc2D(new_circle, new_start_end)

    def frame_mapping(self, frame: volmdlr.Frame2D, side: str):
        """
        Map the 2D full arc to a new frame or its original frame.

        :param frame: The target frame for the mapping.
        :type frame: :class:`volmdlr.Frame2D`
        :param side: Specify whether to map the arc to the new frame ('new')
            or its original frame ('old').
        :type side: str
        :return: The full arc in the specified frame.
        :rtype: :class:`volmdlr.edges.FullArc2D`
        """
        return FullArc2D(*[point.frame_mapping(frame, side) for point in
                           [self.circle, self.start]])

    def polygonization(self):
        return volmdlr.wires.ClosedPolygon2D(self.discretization_points(angle_resolution=15))

    def plot(self, ax=None, edge_style: EdgeStyle = EdgeStyle()):
        """Plots a fullarc using Matplotlib."""
        return vm_common_operations.plot_circle(self.circle, ax, edge_style)

    def cut_between_two_points(self, point1, point2):
        """
        Cuts a full arc between two points on the fullarc.

        This method calculates the angles between the circle's center and the two points
        in order to determine the starting and ending angles of the arc. It then creates
        an Arc2D object representing the cut arc. If the original arc and the cut arc have
        opposite rotation directions, the cut arc is flipped to match the original arc's
        direction.

        :param point1: The first point defining the cut arc.
        :param point2: The second point defining the cut arc.

        :return: The cut arc between the two points.
        :rtype: Arc2D.
        """
        x1, y1 = point1 - self.circle.center
        x2, y2 = point2 - self.circle.center
        angle1 = math.atan2(y1, x1)
        angle2 = math.atan2(y2, x2)
        if angle2 < angle1:
            angle2 += volmdlr.TWO_PI
        arc = Arc2D(self.circle, point1, point2, self.is_trigo)
        if self.is_trigo != arc.is_trigo:
            arc = arc.complementary()
        return arc

    def line_intersections(self, line2d: volmdlr_curves.Line2D, tol=1e-9):
        """Full Arc 2D intersections with a Line 2D."""
        return self.circle.line_intersections(line2d, tol)

    def linesegment_intersections(self, linesegment2d: LineSegment2D, abs_tol=1e-9):
        """Full arc 2D intersections with a line segment."""
        return self.circle.linesegment_intersections(linesegment2d, abs_tol)

    def get_reverse(self):
        """Reverse of full arc 2D."""
        return self

    def point_belongs(self, point: volmdlr.Point2D, abs_tol: float = 1e-6):
        """
        Returns if given point belongs to the FullArc2D.
        """
        distance = point.point_distance(self.circle.center)
        return math.isclose(distance, self.circle.radius, abs_tol=abs_tol)


class ArcEllipse2D(Edge):
    """
    An 2-dimensional elliptical arc.

    :param ellipse: An ellipse curve, as base for the arc ellipse.
    :type ellipse: volmdlr.curves.Ellipse2D.
    :param start: The starting point of the elliptical arc
    :type start: :class:`volmdlr.Point2D`
    :param end: The end point of the elliptical arc
    :type end: :class:`volmdlr.Point2D`
    :param name: The name of the elliptical arc. Default value is ''
    :type name: str, optional
    """

    def __init__(self, ellipse: volmdlr_curves.Ellipse2D, start: volmdlr.Point2D,
                 end: volmdlr.Point2D, name: str = ''):
        Edge.__init__(self, start, end, name)
        self.ellipse = ellipse
        self.angle_start, self.angle_end = self.get_start_end_angles()
        self.angle = self.angle_end - self.angle_start
        self.center = ellipse.center
        self._bounding_rectangle = None
        self._reverse = None

    def get_start_end_angles(self):
        local_start_point = self.ellipse.frame.global_to_local_coordinates(self.start)
        u1, u2 = local_start_point.x / self.ellipse.major_axis, local_start_point.y / self.ellipse.minor_axis
        start_angle = volmdlr.geometry.sin_cos_angle(u1, u2)
        local_end_point = self.ellipse.frame.global_to_local_coordinates(self.end)
        u1, u2 = local_end_point.x / self.ellipse.major_axis, local_end_point.y / self.ellipse.minor_axis
        end_angle = volmdlr.geometry.sin_cos_angle(u1, u2)
        if self.ellipse.is_trigo and end_angle == 0.0:
            end_angle = volmdlr.TWO_PI
        return start_angle, end_angle

    @classmethod
    def from_3_points_and_center(cls, start, interior, end, center):
        """
        Creates an arcellipse using 3 points and a center.

        :param start: start point.
        :param interior: interior point.
        :param end: end point.
        :param center: ellipse's point.
        :return: An arc-ellipse2D object.
        """
        vector_center_start = start - center
        vector_center_end = end - center
        if vector_center_start.norm() >= vector_center_end.norm():
            x1 = start.x - center.x
            y1 = start.y - center.y
            x2 = end.x - center.x
            y2 = end.y - center.y
        else:
            x2 = start.x - center.x
            y2 = start.y - center.y
            x1 = end.x - center.x
            y1 = end.y - center.y
        if vector_center_start.is_colinear_to(vector_center_end) or abs(x1) == abs(x2):
            x2 = interior.x - center.x
            y2 = interior.y - center.y
            if abs(x1) == abs(x2):
                raise ValueError(f"Interior point{interior} is not valid. Try specifying another interior point.")
        minor_axis = math.sqrt((x1 ** 2 * y2 ** 2 - x2 ** 2 * y1 ** 2) / (x1 ** 2 - x2 ** 2))
        if abs(y1) != minor_axis:
            major_axis = math.sqrt(x1 ** 2 / (1 - (y1 ** 2 / minor_axis ** 2)))
        elif abs(y2) != minor_axis:
            major_axis = math.sqrt(x2 ** 2 / (1 - (y2 ** 2 / minor_axis ** 2)))
        else:
            raise NotImplementedError
        ellipse = volmdlr_curves.Ellipse2D(major_axis, minor_axis, volmdlr.Frame2D(center, volmdlr.X2D, volmdlr.Y2D))
        arcellipse = cls(ellipse, start, end)
        if not arcellipse.point_belongs(interior):
            ellipse = volmdlr_curves.Ellipse2D(major_axis, minor_axis,
                                               volmdlr.Frame2D(center, volmdlr.X2D, -volmdlr.Y2D))
            arcellipse = cls(ellipse, start, end)

        return arcellipse

    def _get_points(self):
        return self.discretization_points(number_points=20)

    points = property(_get_points)

    def length(self):
        """
        Calculates the length of the arc-ellipse 2d.

        :return: arc ellipse 2d's length
        """
        if not self._length:
            self._length = self.abscissa(self.end)
        return self._length

    def point_belongs(self, point, abs_tol: float = 1e-6):
        """
        Verifies if a point belongs to the arc ellipse 2d.

        :param point: point to be verified
        :param abs_tol: tolerance applied during calculations
        :return: True if the point belongs, False otherwise
        """
        if self.start.is_close(point, abs_tol) or self.end.is_close(point, abs_tol):
            return True
        point_in_local_coords = self.ellipse.frame.global_to_local_coordinates(point)
        if not math.isclose(
                (point_in_local_coords.x - self.ellipse.center.x) ** 2 / self.ellipse.major_axis ** 2 +
                (point_in_local_coords.y - self.ellipse.center.y) ** 2 / self.ellipse.minor_axis ** 2,
                1, abs_tol=abs_tol) and\
                not math.isclose(
                    (point_in_local_coords.x - self.ellipse.center.x) ** 2 / self.ellipse.minor_axis ** 2 +
                    (point_in_local_coords.y - self.ellipse.center.y) ** 2 / self.ellipse.major_axis ** 2,
                    1, abs_tol=abs_tol):
            return False
        clockwise_arcellipse = self.reverse() if self.ellipse.is_trigo else self
        vector_start = clockwise_arcellipse.start - clockwise_arcellipse.ellipse.center
        vector_end = clockwise_arcellipse.end - clockwise_arcellipse.ellipse.center
        vector_point = point - clockwise_arcellipse.ellipse.center
        arc_angle = volmdlr.geometry.clockwise_angle(vector_start, vector_end)
        point_start_angle = volmdlr.geometry.clockwise_angle(vector_start, vector_point)
        point_end_angle = volmdlr.geometry.clockwise_angle(vector_point, vector_end)
        if math.isclose(arc_angle, point_start_angle + point_end_angle, abs_tol=1e-5):
            return True
        return False

    def valid_abscissa_start_end_angle(self, angle_abscissa):
        """Get valid abscissa angle for start and end."""
        angle_start = self.angle_start
        angle_end = angle_abscissa
        if self.angle_start > angle_abscissa >= self.angle_end:
            if angle_abscissa >= 0.0:
                angle_abscissa += 2 * math.pi
                angle_end = angle_abscissa
            else:
                angle_start = angle_abscissa
                angle_end = self.angle_start
        elif self.angle_start > self.angle_end >= angle_abscissa:
            angle_start = self.angle_start - 2 * math.pi
        return angle_start, angle_end

    def point_at_abscissa(self, abscissa):
        """Get a point at given abscissa."""
        if abscissa < 0:
            return self.start
        if math.isclose(abscissa, 0.0, abs_tol=1e-6):
            return self.start
        if math.isclose(abscissa, self.length(), abs_tol=1e-6):
            return self.end
        if not self.ellipse.is_trigo:
            arc_ellipse_trigo = self.reverse()
            new_abscissa = self.length() - abscissa
            return arc_ellipse_trigo.point_at_abscissa(new_abscissa)
        discretized_points = self.discretization_points(number_points=100)
        aproximation_abscissa = 0
        aproximation_point = None
        for point1, point2 in zip(discretized_points[:-1], discretized_points[1:]):
            dist1 = point1.point_distance(point2)
            if aproximation_abscissa + dist1 > abscissa:
                aproximation_point = point1
                break
            aproximation_abscissa += dist1
        initial_point = self.ellipse.frame.global_to_local_coordinates(aproximation_point)
        u1, u2 = initial_point.x / self.ellipse.major_axis, initial_point.y / self.ellipse.minor_axis
        initial_angle = volmdlr.geometry.sin_cos_angle(u1, u2)
        angle_start, initial_angle = self.valid_abscissa_start_end_angle(initial_angle)

        def ellipse_arc_length(theta):
            return math.sqrt((self.ellipse.major_axis ** 2) * math.sin(theta) ** 2 +
                             (self.ellipse.minor_axis ** 2) * math.cos(theta) ** 2)

        iter_counter = 0
        while True:
            res, _ = scipy_integrate.quad(ellipse_arc_length, angle_start, initial_angle)
            if math.isclose(res, abscissa, abs_tol=1e-7):
                abscissa_angle = initial_angle
                break
            if res > abscissa:
                increment_factor = (abs(initial_angle - angle_start) * (abscissa - res))/(6 * abs(res))
            else:
                increment_factor = (abs(initial_angle - angle_start) * (abscissa - res))/(3 * abs(res))
            initial_angle += increment_factor
            iter_counter += 1
        x = self.ellipse.major_axis * math.cos(abscissa_angle)
        y = self.ellipse.minor_axis * math.sin(abscissa_angle)
        return self.ellipse.frame.local_to_global_coordinates(volmdlr.Point2D(x, y))

    def abscissa(self, point: volmdlr.Point2D, tol: float = 1e-6):
        """
        Calculates the abscissa of a given point.

        :param point: point for calculating abscissa
        :param tol: tolerance.
        :return: a float, between 0 and the arc ellipse 2d's length
        """
        if self.start.is_close(point, tol):
            return 0.0
        if self.end.is_close(point, tol):
            if self._length:
                return self._length
            if not self.ellipse.is_trigo:
                arc_ellipse_trigo = self.reverse()
                abscissa_end = arc_ellipse_trigo.abscissa(self.start)
                return abscissa_end
        if self.point_belongs(point, 1e-4):
            if not self.ellipse.is_trigo:
                arc_ellipse_trigo = self.reverse()
                abscissa_point = arc_ellipse_trigo.abscissa(point)
                return self.length() - abscissa_point
            new_point = self.ellipse.frame.global_to_local_coordinates(point)
            u1, u2 = new_point.x / self.ellipse.major_axis, new_point.y / self.ellipse.minor_axis
            angle_abscissa = volmdlr.geometry.sin_cos_angle(u1, u2)
            if angle_abscissa == 0.0 and point.is_close(self.end):
                angle_abscissa = 2 * math.pi
            angle_start, angle_end = self.valid_abscissa_start_end_angle(angle_abscissa)

            def ellipse_arc_length(theta):
                return math.sqrt((self.ellipse.major_axis ** 2) * math.sin(theta) ** 2 +
                                 (self.ellipse.minor_axis ** 2) * math.cos(theta) ** 2)

            res, _ = scipy_integrate.quad(ellipse_arc_length, angle_start, angle_end)
            return res
        raise ValueError(f'point {point} does not belong to ellipse')

    @property
    def bounding_rectangle(self):
        """
        Calculates the bounding rectangle for the arc ellipse 2d.

        :return: Bounding Rectangle object.
        """
        if not self._bounding_rectangle:
            discretization_points = self.discretization_points(number_points=20)
            x_values, y_values = [], []
            for point in discretization_points:
                x_values.append(point.x)
                y_values.append(point.y)
            self._bounding_rectangle = volmdlr.core.BoundingRectangle(min(x_values), max(x_values),
                                                                      min(y_values), max(y_values))
        return self._bounding_rectangle

    def straight_line_area(self):
        """
        Calculates the area of the elliptic arc, with line drawn from start to end.

        :return: straight_line_area.
        """
        if self.angle >= math.pi:
            angle = volmdlr.TWO_PI - self.angle
            area = math.pi * self.ellipse.major_axis * self.ellipse.minor_axis -\
                0.5 * self.ellipse.major_axis * self.ellipse.minor_axis * (angle - math.sin(angle))
        else:
            angle = self.angle
            area = 0.5 * self.ellipse.major_axis * self.ellipse.minor_axis * (angle - math.sin(angle))

        if self.ellipse.is_trigo:
            return area
        return -area

    def discretization_points(self, *, number_points: int = None, angle_resolution: int = None):
        """
        Discretization of an Edge to have "n" points.

        :param number_points: the number of points (including start and end points)
             if unset, only start and end will be returned.
        :param angle_resolution: if set, the sampling will be adapted to have a controlled angular distance. Useful
            to mesh an arc.
        :return: a list of sampled points.
        """

        if not number_points:
            if not angle_resolution:
                number_points = 2
            else:
                number_points = math.ceil(angle_resolution * abs(self.angle / math.pi)) + 2
        if self.angle_start > self.angle_end:
            angle_end = self.angle_end + volmdlr.TWO_PI
            angle_start = self.angle_start
        elif self.angle_start == self.angle_end:
            angle_start = 0
            angle_end = 2 * math.pi
        else:
            angle_end = self.angle_end
            angle_start = self.angle_start
        discretization_points = [self.ellipse.frame.local_to_global_coordinates(
            volmdlr.Point2D(self.ellipse.major_axis * math.cos(angle), self.ellipse.minor_axis * math.sin(angle)))
            for angle in npy.linspace(angle_start, angle_end, number_points)]
        return discretization_points

    def to_3d(self, plane_origin, x, y):
        """
        Transforms the arc of ellipse 2D into a 3D arc of ellipse.

        :param plane_origin: The origin of plane to draw the arc of ellipse 3D.
        :type plane_origin: volmdlr.Point3D
        :param x: First direction of the plane
        :type x: volmdlr.Vector3D
        :param y: Second direction of the plane.
        :type y: volmdlr.Vector3D
        :return: A 3D arc of ellipse.
        :type: ArcEllipse3D.
        """
        interior2d = self.point_at_abscissa(self.length() * 0.5)
        ellipse3d = self.ellipse.to_3d(plane_origin, x, y)
        start3d = self.start.to_3d(plane_origin, x, y)
        end3d = self.end.to_3d(plane_origin, x, y)
        interior3d = interior2d.to_3d(plane_origin, x, y)
        arcellipse = ArcEllipse3D(ellipse3d, start3d, end3d)
        if not arcellipse.point_belongs(interior3d):
            raise NotImplementedError
        return ArcEllipse3D(ellipse3d, start3d, end3d)

    def plot(self, ax=None, edge_style: EdgeStyle = EdgeStyle()):
        """
        Plot arc-ellipse 2d using Matplotlib.

        :param ax: Matplotlib plot if there exists any.
        :param edge_style: edge styles.
        :return: Matplotlib plot
        """
        if ax is None:
            _, ax = plt.subplots()

        self.start.plot(ax=ax, color='r')
        self.end.plot(ax=ax, color='b')
        self.ellipse.center.plot(ax=ax, color='y')

        return vm_common_operations.plot_from_discretization_points(ax, edge_style, self, number_points=100)

    def normal_vector(self, abscissa):
        """
        Calculates the normal vector to an ellipse at a given abscissa.

        :param abscissa: The abscissa value at which the normal vector is to be calculated.
        :type abscissa: float.
        :return: The normal vector to the ellipse at the given abscissa.
        :rtype: volmdlr.Vector2D.

        :raises: ValueError If the abscissa is out of range.
        """
        tangent_vector = self.direction_vector(abscissa)
        return tangent_vector.normal_vector()

    def direction_vector(self, abscissa):
        """
        Calculates the tangent vector to an ellipse at a given abscissa.

        :param abscissa: The abscissa value at which the tangent vector is to be calculated.
        :type abscissa: float.
        :return: The tangent vector to the ellipse at the given abscissa.
        :rtype: volmdlr.Vector2D.

        :raises: ValueError If the abscissa is out of range.
        """
        point_at_abscissa = self.point_at_abscissa(abscissa)

        # Convert the point to local coordinates within the ellipse's frame
        point_at_abscissa_at_local_coord = self.ellipse.frame.global_to_local_coordinates(point_at_abscissa)

        # Calculate the slope of the tangent line at the given abscissa
        dy_dx = -(self.ellipse.minor_axis ** 2 * point_at_abscissa_at_local_coord.x) / (
                self.ellipse.major_axis ** 2 * point_at_abscissa_at_local_coord.y)

        # Construct the second point on the tangent line still on ellipse's frame.
        tangent_second_point = point_at_abscissa_at_local_coord + 1 * volmdlr.Point2D(1, dy_dx)

        # Convert the second point back to global coordinates
        global_coord_second_point = self.ellipse.frame.local_to_global_coordinates(tangent_second_point)

        tangent_vector = global_coord_second_point - point_at_abscissa
        tangent_vector = tangent_vector.to_vector()

        return tangent_vector

    def get_reverse(self):
        ellipse = self.ellipse.__class__(self.ellipse.major_axis, self.ellipse.minor_axis,
                                         volmdlr.Frame2D(self.ellipse.center, self.ellipse.frame.u,
                                                         -self.ellipse.frame.v))
        return self.__class__(ellipse, self.end.copy(), self.start.copy(), self.name + '_reverse')

    def line_intersections(self, line2d: volmdlr_curves.Line2D):
        """
        Intersections between an Arc Ellipse 2D and a Line 2D.

        :param line2d: Line 2D to verify intersections
        :return: List with all intersections
        """
        ellipse2d_linesegment_intersections = vm_utils_intersections.ellipse2d_line_intersections(
            self.ellipse, line2d)
        linesegment_intersections = []
        for inter in ellipse2d_linesegment_intersections:
            if self.point_belongs(inter):
                linesegment_intersections.append(inter)
        return linesegment_intersections

    def linesegment_intersections(self, linesegment2d: LineSegment2D, abs_tol=1e-6):
        """
        Intersections between an Arc Ellipse 2D and a Line Segment 2D.

        :param linesegment2d: LineSegment 2D to verify intersections.
        :param abs_tol: tolerance.
        :return: List with all intersections.
        """
        if self.bounding_rectangle.distance_to_b_rectangle(linesegment2d.bounding_rectangle) > abs_tol:
            return []
        intersections = self.line_intersections(linesegment2d.line)
        linesegment_intersections = []
        for inter in intersections:
            if linesegment2d.point_belongs(inter, abs_tol):
                linesegment_intersections.append(inter)
        return linesegment_intersections

    def bsplinecurve_intersections(self, bspline, abs_tol: float = 1e-6):
        """
        Intersections between an Arc Ellipse 2D and a bSpline 2D.

        :param bspline: bspline 2D to verify intersections.
        :param abs_tol: tolerance.
        :return: List with all intersections.
        """
        if self.bounding_rectangle.distance_to_b_rectangle(bspline.bounding_rectangle) > abs_tol:
            return []
        intersections = vm_utils_intersections.get_bsplinecurve_intersections(self, bspline, abs_tol)
        return intersections

    def rotation(self, center, angle: float):
        """
        Rotation of ellipse around a center and an angle.

        :param center: center of the rotation.
        :param angle: angle to rotated of.
        :return: a rotated new ellipse.
        """
        return ArcEllipse2D(self.ellipse.rotation(center, angle), self.start.rotation(center, angle),
                            self.end.rotation(center, angle))

    def frame_mapping(self, frame: volmdlr.Frame2D, side: str):
        """
        Changes frame_mapping and return a new Arc Ellipse 2D.

        side = 'old' or 'new'
        """
        return ArcEllipse2D(self.ellipse.frame_mapping(frame, side),
                            self.start.frame_mapping(frame, side),
                            self.end.frame_mapping(frame, side))

    def translation(self, offset: volmdlr.Vector2D):
        """
        Translates the Arc ellipse given an offset vector.

        :param offset: offset vector
        :return: new translated arc ellipse 2d.
        """
        return ArcEllipse2D(self.ellipse.translation(offset),
                            self.start.translation(offset),
                            self.end.translation(offset))

    def point_distance(self, point):
        """
        Calculates the distance from a given point to an Arc Ellipse 2d.

        :param point: point 2d.
        :return: distance.
        """
        return self.point_distance_to_edge(point)

    def straight_line_point_belongs(self, point):
        """
        Verifies if a point belongs to the surface created by closing the edge.

        :param point: Point to be verified
        :return: Return True if the point belongs to this surface,
            or False otherwise
        """
        raise NotImplementedError(f'the straight_line_point_belongs method must be'
                                  f' overloaded by {self.__class__.__name__}')

    def split(self, split_point, tol: float = 1e-6):
        """
        Splits arc-ellipse at a given point.

        :param split_point: splitting point.
        :param tol: tolerance.
        :return: list of two Arc-Ellipse.
        """
        if split_point.is_close(self.start, tol):
            return [None, self.copy()]
        if split_point.is_close(self.end, tol):
            return [self.copy(), None]
        return [self.__class__(self.ellipse, self.start, split_point),
                self.__class__(self.ellipse, split_point, self.end)]

    def is_close(self, other_edge, tol: float = 1e-6):
        """
        Checks if two arc-ellipse are the same considering the Euclidean distance.

        :param other_edge: other arc-ellipse.
        :param tol: The tolerance under which the Euclidean distance is considered equal to 0, defaults to 1e-6.
        :type tol: float, optional
        """

        if isinstance(other_edge, self.__class__):
            if (self.start.is_close(other_edge.start, tol) and self.end.is_close(other_edge.end, tol)
                    and self.ellipse.center.is_close(other_edge.ellipse.center, tol) and
                    self.point_belongs(other_edge.point_at_abscissa(other_edge.length() * 0.5), tol)):
                return True
        return False

    def complementary(self):
        """Gets the complementary arc of ellipse."""
        return self.__class__(self.ellipse, self.end, self.start, name=self.name + '_complementary')


class FullArcEllipse(Edge):
    """
    Abstract class to define an ellipse.
    """

    def __init__(self, ellipse: Union[volmdlr_curves.Ellipse2D, volmdlr_curves.Ellipse3D],
                 start_end: Union[volmdlr.Point2D, volmdlr.Point3D], name: str = ''):
        self.start_end = start_end
        self.ellipse = ellipse
        self.is_trigo = True
        self.angle_start = 0.0
        self.center = ellipse.center
        self.angle_end = volmdlr.TWO_PI
        Edge.__init__(self, start=start_end, end=start_end, name=name)

    def length(self):
        """
        Calculates the length of the ellipse.

        Ramanujan's approximation for the perimeter of the ellipse.
        P = math.pi * (a + b) [ 1 + (3h) / (10 + √(4 - 3h) ) ], where h = (a - b)**2/(a + b)**2.

        :return: Perimeter of the ellipse
        :rtype: float
        """
        return self.ellipse.length()

    def point_belongs(self, point: Union[volmdlr.Point2D, volmdlr.Point3D], abs_tol: float = 1e-6):
        """
        Verifies if a given point lies on the ellipse.

        :param point: point to be verified.
        :param abs_tol: Absolute tolerance to consider the point on the ellipse.
        :return: True is point lies on the ellipse, False otherwise
        """
        new_point = self.ellipse.frame.global_to_local_coordinates(point)
        return math.isclose(new_point.x ** 2 / self.ellipse.major_axis ** 2 +
                            new_point.y ** 2 / self.ellipse.minor_axis ** 2, 1.0, abs_tol=abs_tol)

    def get_reverse(self):
        """
        Defines a new FullArcEllipse, identical to self, but in the opposite direction.

        """
        ellipse = self.ellipse.reverse()
        return self.__class__(ellipse, self.start_end)

    def straight_line_point_belongs(self, point):
        """
        Verifies if a point belongs to the surface created by closing the edge.

        :param point: Point to be verified
        :return: Return True if the point belongs to this surface,
            or False otherwise
        """
        raise NotImplementedError(f'the straight_line_point_belongs method must be'
                                  f' overloaded by {self.__class__.__name__}')

    def abscissa(self, point, tol: float = 1e-6):
        """
        Computes the abscissa of an Edge.

        :param point: The point located on the edge.
        :type point: Union[:class:`volmdlr.Point2D`, :class:`volmdlr.Point3D`].
        :param tol: The precision in terms of distance. Default value is 1e-4.
        :type tol: float, optional.
        :return: The abscissa of the point.
        :rtype: float
        """
        raise NotImplementedError(f'the abscissa method must be overloaded by {self.__class__.__name__}')

    @classmethod
    def from_curve(cls, ellipse):
        """Creates a fullarc ellipse from a ellipse curve."""
        return cls(ellipse, ellipse.center + ellipse.frame.u * ellipse.major_axis)


class FullArcEllipse2D(FullArcEllipse, ArcEllipse2D):
    """
    Defines a FullArcEllipse2D.
    """

    def __init__(self, ellipse: volmdlr_curves.Ellipse2D, start_end: volmdlr.Point2D, name: str = ''):
        FullArcEllipse.__init__(self, ellipse, start_end, name)
        ArcEllipse2D.__init__(self, ellipse, start_end, start_end, name)
        self.theta = volmdlr.geometry.clockwise_angle(self.ellipse.major_dir, volmdlr.X2D)
        if self.theta == math.pi * 2:
            self.theta = 0.0
        self._bounding_rectangle = None

    def discretization_points(self, *, number_points: int = None, angle_resolution: int = 20):
        """
        Calculates the discretized points for the ellipse.

        :param number_points: number of point to have in the discretized points.
        :param angle_resolution: the angle resolution to be used to discretize points.
        :return: discretized points.
        """
        return self.ellipse.discretization_points(number_points=number_points, angle_resolution=angle_resolution)

    def to_3d(self, plane_origin, x, y):
        """
        Transforms the full arc of ellipse 2D into a 3D full arc of ellipse.

        :param plane_origin: The origin of plane to draw the full arc of ellipse 3D.
        :type plane_origin: volmdlr.Point3D
        :param x: First direction of the plane
        :type x: volmdlr.Vector3D
        :param y: Second direction of the plane.
        :type y: volmdlr.Vector3D
        :return: A 3D full arc of ellipse.
        :rtype: FullArcEllipse3D
        """
        point_start_end3d = self.start_end.to_3d(plane_origin, x, y)
        ellipse = self.ellipse.to_3d(plane_origin, x, y)
        return FullArcEllipse3D(ellipse, point_start_end3d, name=self.name + "_3D")

    def frame_mapping(self, frame: volmdlr.Frame2D, side: str):
        """
        Changes frame_mapping and return a new FullArcEllipse2D.

        :param frame: Local coordinate system.
        :type frame: volmdlr.Frame2D
        :param side: 'old' will perform a transformation from local to global coordinates. 'new' will
            perform a transformation from global to local coordinates.
        :type side: str
        :return: A new transformed FulLArcEllipse2D.
        :rtype: FullArcEllipse2D
        """
        return FullArcEllipse2D(self.ellipse.frame_mapping(frame, side),
                                self.start_end.frame_mapping(frame, side))

    def translation(self, offset: volmdlr.Vector2D):
        """
        FullArcEllipse2D translation.

        :param offset: translation vector.
        :type offset: volmdlr.Vector2D
        :return: A new translated FullArcEllipse2D.
        :rtype: FullArcEllipse2D
        """
        return FullArcEllipse2D(self.ellipse.translation(offset), self.start_end.translation(offset), self.name)

    def abscissa(self, point: Union[volmdlr.Point2D, volmdlr.Point3D], tol: float = 1e-3):
        """
        Calculates the abscissa of a given point.

        :param point: point for calculating abscissa.
        :param tol: tolerance.
        :return: a float, between 0 and the ellipse's length.
        """
        return self.ellipse.abscissa(point, tol)

    def plot(self, ax=None, edge_style: EdgeStyle = EdgeStyle()):
        """
        Matplotlib plot for an ellipse.

        """
        if ax is None:
            _, ax = plt.subplots()
        ax = vm_common_operations.plot_from_discretization_points(
            ax, edge_style=edge_style, element=self, number_points=50)
        if edge_style.equal_aspect:
            ax.set_aspect('equal')
        return ax


class LineSegment3D(LineSegment):
    """
    Define a line segment limited by two points.

    """

    def __init__(self, start: volmdlr.Point3D, end: volmdlr.Point3D, line: volmdlr_curves.Line3D = None,
                 name: str = ''):
        if start.is_close(end):
            raise NotImplementedError('Start and end of Linesegment3D are equal')
        self.line = line
        if not line:
            self.line = volmdlr_curves.Line3D(start, end)
        else:
            self.line = line
        LineSegment.__init__(self, start=start, end=end, line=self.line, name=name)
        self._bbox = None

    @property
    def bounding_box(self):
        if not self._bbox:
            self._bbox = self._bounding_box()
        return self._bbox

    @bounding_box.setter
    def bounding_box(self, new_bounding_box):
        self._bbox = new_bounding_box

    def __hash__(self):
        return hash((self.__class__.__name__, self.start, self.end))

    def __eq__(self, other_linesegment3d):
        if other_linesegment3d.__class__ != self.__class__:
            return False
        return (self.start == other_linesegment3d.start
                and self.end == other_linesegment3d.end)

    def _bounding_box(self):
        """
        Calculates the bounding box for a line segment 3D.

        :return: Bounding box for line segment 3d.
        """

        xmin = min(self.start.x, self.end.x)
        xmax = max(self.start.x, self.end.x)
        ymin = min(self.start.y, self.end.y)
        ymax = max(self.start.y, self.end.y)
        zmin = min(self.start.z, self.end.z)
        zmax = max(self.start.z, self.end.z)

        return volmdlr.core.BoundingBox(xmin, xmax, ymin, ymax, zmin, zmax)

    def to_dict(self, *args, **kwargs):
        """Stores all Line Segment 3D in a dict object."""
        return {'object_class': 'volmdlr.edges.LineSegment3D',
                'name': self.name,
                'start': self.start.to_dict(),
                'end': self.end.to_dict()
                }

    def normal_vector(self, abscissa=0.):
        direction_vector = self.direction_vector()
        return direction_vector.deterministic_normal_vector()

    def unit_normal_vector(self, abscissa=0.):
        return self.normal_vector().unit_vector()

    def point_distance(self, point):
        """Returns the minimal distance to a point."""
        distance, point = volmdlr.LineSegment3DPointDistance(
            [(self.start.x, self.start.y, self.start.z),
             (self.end.x, self.end.y, self.end.z)],
            (point.x, point.y, point.z))
        return distance

    def plane_projection2d(self, center, x, y):
        """
        Calculates the projection of a line segment 3d on to a plane.

        :param center: plane center.
        :param x: plane u direction.
        :param y: plane v direction.
        :return: line segment 3d.
        """
        start, end = self.start.plane_projection2d(center, x, y), self.end.plane_projection2d(center, x, y)
        if not start.is_close(end):
            return LineSegment2D(start, end)
        return None

    def line_intersections(self, line):
        """
        Gets the intersection between a line segment 3d and line3D.

        :param line: other line.
        :return: a list with the intersection points.
        """
        line_self = self.line
        if line_self.skew_to(line):
            return []
        intersection = line_self.intersection(line)
        if intersection and self.point_belongs(intersection):
            return [intersection]
        return []

    def linesegment_intersections(self, linesegment):
        """
        Gets the intersection between a line segment 3d and another line segment 3D.

        :param linesegment: other line segment.
        :return: a list with the intersection points.
        """
        intersection = self.line.intersection(linesegment.line)
        if intersection and self.point_belongs(intersection) and linesegment.point_belongs(intersection):
            return [intersection]
        return []

    def rotation(self, center: volmdlr.Point3D,
                 axis: volmdlr.Vector3D, angle: float):
        """
        LineSegment3D rotation.

        :param center: rotation center
        :param axis: rotation axis
        :param angle: angle rotation
        :return: a new rotated LineSegment3D
        """
        start = self.start.rotation(center, axis, angle)
        end = self.end.rotation(center, axis, angle)
        return LineSegment3D(start, end)

    def __contains__(self, point):

        point1, point2 = self.start, self.end
        axis = point2 - point1
        test = point.rotation(point1, axis, math.pi)
        if test.is_close(point):
            return True

        return False

    def translation(self, offset: volmdlr.Vector3D):
        """
        LineSegment3D translation.

        :param offset: translation vector
        :return: A new translated LineSegment3D
        """
        return LineSegment3D(
            self.start.translation(offset), self.end.translation(offset))

    def frame_mapping(self, frame: volmdlr.Frame3D, side: str):
        """
        Changes LineSegment3D frame_mapping and return a new LineSegment3D.

        side = 'old' or 'new'
        """
        if side == 'old':
            return LineSegment3D(
                *[frame.local_to_global_coordinates(point) for point in [self.start, self.end]])
        if side == 'new':
            return LineSegment3D(
                *[frame.global_to_local_coordinates(point) for point in [self.start, self.end]])
        raise ValueError('Please Enter a valid side: old or new')

    def copy(self, *args, **kwargs):
        """Returns a copy of the line segment."""
        return LineSegment3D(self.start.copy(), self.end.copy())

    def plot(self, ax=None, edge_style: EdgeStyle = EdgeStyle()):
        if ax is None:
            fig = plt.figure()
            ax = fig.add_subplot(111, projection='3d')

        points = [self.start, self.end]
        x = [point.x for point in points]
        y = [point.y for point in points]
        z = [point.z for point in points]
        if edge_style.edge_ends:
            ax.plot(x, y, z, color=edge_style.color, alpha=edge_style.alpha, marker='o')
        else:
            ax.plot(x, y, z, color=edge_style.color, alpha=edge_style.alpha)
        if edge_style.edge_direction:
            x, y, z = self.point_at_abscissa(0.5 * self.length())
            u, v, w = 0.05 * self.direction_vector()
            ax.quiver(x, y, z, u, v, w, length=self.length() / 100,
                      arrow_length_ratio=5, normalize=True,
                      pivot='tip', color=edge_style.color)
        return ax

    def plot2d(self, x_3d, y_3d, ax=None, color='k', width=None):
        if ax is None:
            fig = plt.figure()
            ax = fig.add_subplot(111, projection='3d')

        edge2d = self.plane_projection2d(volmdlr.O3D, x_3d, y_3d)
        edge2d.plot(ax=ax, edge_style=EdgeStyle(color=color, width=width))
        return ax

    def plot_data(self, x_3d, y_3d, edge_style = plot_data.EdgeStyle(color_stroke=plot_data.colors.BLACK,
                                                                     line_width=1, dashline=None)):
        """Plot a Line Segment 3D object using dessia's plot_data library."""
        edge2d = self.plane_projection2d(volmdlr.O3D, x_3d, y_3d)
        return edge2d.plot_data(edge_style)

    def to_2d(self, plane_origin, x, y):
        """
        Transforms a LineSegment3D into an LineSegment2D, given a plane origin and an u and v plane vector.

        :param plane_origin: plane origin.
        :param x: plane u vector.
        :param y: plane v vector.
        :return: LineSegment2D.
        """
        p2d = [point.to_2d(plane_origin, x, y) for point in (self.start, self.end)]
        if p2d[0].is_close(p2d[1]):
            return None
        return LineSegment2D(*p2d, name=self.name)

    def to_bspline_curve(self, resolution=10):
        """
        Convert a LineSegment3D to a BSplineCurve3D.
        """
        degree = 1
        points = [self.point_at_abscissa(abscissa / self.length())
                  for abscissa in range(resolution + 1)]
        bspline_curve = BSplineCurve3D.from_points_interpolation(points, degree)
        return bspline_curve

    def get_reverse(self):
        return LineSegment3D(self.end.copy(), self.start.copy())

    def minimum_distance_points(self, other_line):
        """
        Returns the points on this line and the other line that are the closest of lines.
        """
        u = self.end - self.start
        v = other_line.end - other_line.start
        w = self.start - other_line.start
        u_dot_u = u.dot(u)
        u_dot_v = u.dot(v)
        v_dot_v = v.dot(v)
        u_dot_w = u.dot(w)
        v_dot_w = v.dot(w)
        if (u_dot_u * v_dot_v - u_dot_v ** 2) != 0:
            s_param = (u_dot_v * v_dot_w - v_dot_v * u_dot_w) / (u_dot_u * v_dot_v - u_dot_v ** 2)
            t_param = (u_dot_u * v_dot_w - u_dot_v * u_dot_w) / (u_dot_u * v_dot_v - u_dot_v ** 2)
            point1 = self.start + s_param * u
            point2 = other_line.start + t_param * v
            return point1, point2
        return self.start, other_line.start

    def matrix_distance(self, other_line):
        """
        Gets the points corresponding to the distance between to lines using matrix distance.

        :param other_line: Other line.
        :return: Two points corresponding to the distance between to lines.
        """
        return volmdlr.core_compiled.LineSegment3DDistance([self.start, self.end], [other_line.start, other_line.end])

    def parallel_distance(self, other_linesegment):
        """Calculates the paralell distance between two Line Segments 3D."""
        pt_a, pt_b, pt_c = self.start, self.end, other_linesegment.start
        vector = volmdlr.Vector3D((pt_a - pt_b).vector)
        vector.normalize()
        plane1 = volmdlr.surfaces.Plane3D.from_3_points(pt_a, pt_b, pt_c)
        v = vector.cross(plane1.frame.w)  # distance vector
        # pt_a = k*u + c*v + pt_c
        res = (pt_a - pt_c).vector
        x, y, z = res[0], res[1], res[2]
        u1, u2, u3 = vector.x, vector.y, vector.z
        v1, v2, v3 = v.x, v.y, v.z

        if (u1 * v2 - v1 * u2) != 0 and u1 != 0:
            c = (y * u1 - x * u2) / (u1 * v2 - v1 * u2)
            k = (x - c * v1) / u1
            if math.isclose(k * u3 + c * v3, z, abs_tol=1e-7):
                return k
        elif (u1 * v3 - v1 * u3) != 0 and u1 != 0:
            c = (z * u1 - x * u3) / (u1 * v3 - v1 * u3)
            k = (x - c * v1) / u1
            if math.isclose(k * u2 + c * v2, y, abs_tol=1e-7):
                return k
        elif (v1 * u2 - v2 * u1) != 0 and u2 != 0:
            c = (u2 * x - y * u1) / (v1 * u2 - v2 * u1)
            k = (y - c * v2) / u2
            if math.isclose(k * u3 + c * v3, z, abs_tol=1e-7):
                return k
        elif (v3 * u2 - v2 * u3) != 0 and u2 != 0:
            c = (u2 * z - y * u3) / (v3 * u2 - v2 * u3)
            k = (y - c * v2) / u2
            if math.isclose(k * u1 + c * v1, x, abs_tol=1e-7):
                return k
        elif (u1 * v3 - v1 * u3) != 0 and u3 != 0:
            c = (z * u1 - x * u3) / (u1 * v3 - v1 * u3)
            k = (z - c * v3) / u3
            if math.isclose(k * u2 + c * v2, y, abs_tol=1e-7):
                return k
        elif (u2 * v3 - v2 * u3) != 0 and u3 != 0:
            c = (z * u2 - y * u3) / (u2 * v3 - v2 * u3)
            k = (z - c * v3) / u3
            if math.isclose(k * u1 + c * v1, x, abs_tol=1e-7):
                return k
        raise NotImplementedError

    def minimum_distance(self, element, return_points=False):
        """
        Gets the minimum distance between a Line segment 3D and another edge.

        :param element: Other edge.
        :param return_points: Weather to return corresponding points or not.
        :return: minimum distance. Or minimum distance and points.
        """
        if element.__class__ is Arc3D or element.__class__ is volmdlr_curves.Circle3D:
            pt1, pt2 = element.minimum_distance_points_line(self)
            if return_points:
                return pt1.point_distance(pt2), pt1, pt2
            return pt1.point_distance(pt2)

        if element.__class__ is LineSegment3D:
            p1, p2 = self.matrix_distance(element)
            if return_points:
                return p1.point_distance(p2), p1, p2
            return p1.point_distance(p2)

        if element.__class__ is BSplineCurve3D:
            points = element.points
            lines = []
            dist_min = math.inf
            for p1, p2 in zip(points[0:-1], points[1:]):
                lines.append(LineSegment3D(p1, p2))
            for line in lines:
                p1, p2 = self.matrix_distance(line)
                dist = p1.point_distance(p2)
                if dist < dist_min:
                    dist_min = dist
                    min_points = (p1, p2)
            if return_points:
                p1, p2 = min_points
                return dist_min, p1, p2
            return dist_min

        raise NotImplementedError

    def extrusion(self, extrusion_vector):
        """
        Extrusion of a Line Segment 3D, in a specific extrusion direction.

        :param extrusion_vector: the extrusion vector used.
        :return: An extruded Plane Face 3D.
        """
        u = self.unit_direction_vector()
        v = extrusion_vector.copy()
        v.normalize()
        w = u.cross(v)
        length_1 = self.length()
        length_2 = extrusion_vector.norm()
        plane = volmdlr.surfaces.Plane3D(volmdlr.Frame3D(self.start, u, v, w))
        return [volmdlr.faces.PlaneFace3D.from_surface_rectangular_cut(plane, 0, length_1, 0, length_2)]

    def _conical_revolution(self, params):
        axis, u, p1_proj, dist1, dist2, angle = params
        v = axis.cross(u)
        direction_vector = self.direction_vector()
        direction_vector.normalize()

        semi_angle = math.atan2(direction_vector.dot(u), direction_vector.dot(axis))
        cone_origin = p1_proj - dist1 / math.tan(semi_angle) * axis
        if semi_angle > 0.5 * math.pi:
            semi_angle = math.pi - semi_angle

            cone_frame = volmdlr.Frame3D(cone_origin, u, -v, -axis)
            angle2 = - angle
        else:
            angle2 = angle
            cone_frame = volmdlr.Frame3D(cone_origin, u, v, axis)

        surface = volmdlr.surfaces.ConicalSurface3D(cone_frame, semi_angle)
        return [volmdlr.faces.ConicalFace3D.from_surface_rectangular_cut(
            surface, 0, angle2, z1=dist1 / math.tan(semi_angle), z2=dist2 / math.tan(semi_angle))]

    def _cylindrical_revolution(self, params):
        axis, u, p1_proj, dist1, _, angle = params
        v = axis.cross(u)
        surface = volmdlr.surfaces.CylindricalSurface3D(volmdlr.Frame3D(p1_proj, u, v, axis), dist1)
        return [volmdlr.faces.CylindricalFace3D.from_surface_rectangular_cut(
            surface, 0, angle, 0, (self.end - self.start).dot(axis))]

    def revolution(self, axis_point, axis, angle):
        """
        Returns the face generated by the revolution of the line segments.
        """
        axis_line3d = volmdlr_curves.Line3D(axis_point, axis_point + axis)
        if axis_line3d.point_belongs(self.start) and axis_line3d.point_belongs(
                self.end):
            return []

        p1_proj, _ = axis_line3d.point_projection(self.start)
        p2_proj, _ = axis_line3d.point_projection(self.end)
        distance_1 = self.start.point_distance(p1_proj)
        distance_2 = self.end.point_distance(p2_proj)
        if not math.isclose(distance_1, 0., abs_tol=1e-9):
            u = self.start - p1_proj  # Unit vector from p1_proj to p1
            u.normalize()
        elif not math.isclose(distance_2, 0., abs_tol=1e-9):
            u = self.end - p2_proj  # Unit vector from p1_proj to p1
            u.normalize()
        else:
            return []
        if u.is_colinear_to(self.direction_vector()):
            # Planar face
            v = axis.cross(u)
            surface = volmdlr.surfaces.Plane3D(
                volmdlr.Frame3D(p1_proj, u, v, axis))
            smaller_r, bigger_r = sorted([distance_1, distance_2])
            if angle == volmdlr.TWO_PI:
                # Only 2 circles as contours
                bigger_circle = volmdlr_curves.Circle2D(volmdlr.O2D, bigger_r)
                outer_contour2d = volmdlr.wires.Contour2D(
                    bigger_circle.split_at_abscissa(bigger_circle.length() * 0.5))
                if not math.isclose(smaller_r, 0, abs_tol=1e-9):
                    smaller_circle = volmdlr_curves.Circle2D(volmdlr.O2D, smaller_r)
                    inner_contours2d = [volmdlr.wires.Contour2D(
                        smaller_circle.split_at_abscissa(smaller_circle.length() * 0.5))]
                else:
                    inner_contours2d = []
            else:
                inner_contours2d = []
                if math.isclose(smaller_r, 0, abs_tol=1e-9):
                    # One arc and 2 lines (pizza slice)
                    arc2_e = volmdlr.Point2D(bigger_r, 0)
                    arc2_i = arc2_e.rotation(center=volmdlr.O2D,
                                             angle=0.5 * angle)
                    arc2_s = arc2_e.rotation(center=volmdlr.O2D, angle=angle)
                    arc2 = Arc2D.from_3_points(arc2_s, arc2_i, arc2_e)
                    line1 = LineSegment2D(arc2_e, volmdlr.O2D)
                    line2 = LineSegment2D(volmdlr.O2D, arc2_s)
                    outer_contour2d = volmdlr.wires.Contour2D([arc2, line1,
                                                               line2])

                else:
                    # Two arcs and lines
                    arc1_s = volmdlr.Point2D(bigger_r, 0)
                    arc1_i = arc1_s.rotation(center=volmdlr.O2D,
                                             angle=0.5 * angle)
                    arc1_e = arc1_s.rotation(center=volmdlr.O2D, angle=angle)
                    arc1 = Arc2D.from_3_points(arc1_s, arc1_i, arc1_e)

                    arc2_e = volmdlr.Point2D(smaller_r, 0)
                    arc2_i = arc2_e.rotation(center=volmdlr.O2D,
                                             angle=0.5 * angle)
                    arc2_s = arc2_e.rotation(center=volmdlr.O2D, angle=angle)
                    arc2 = Arc2D.from_3_points(arc2_s, arc2_i, arc2_e)

                    line1 = LineSegment2D(arc1_e, arc2_s)
                    line2 = LineSegment2D(arc2_e, arc1_s)

                    outer_contour2d = volmdlr.wires.Contour2D([arc1, line1,
                                                               arc2, line2])

            return [volmdlr.faces.PlaneFace3D(surface,
                                              volmdlr.surfaces.Surface2D(
                                                  outer_contour2d,
                                                  inner_contours2d))]

        if not math.isclose(distance_1, distance_2, abs_tol=1e-9):
            # Conical
            return self._conical_revolution([axis, u, p1_proj, distance_1, distance_2, angle])

        # Cylindrical face
        return self._cylindrical_revolution([axis, u, p1_proj, distance_1, distance_2, angle])

    def trim(self, point1: volmdlr.Point3D, point2: volmdlr.Point3D):
        if not self.point_belongs(point1) or not self.point_belongs(point2):
            raise ValueError('Point not on curve')

        return LineSegment3D(point1, point2)

    def sweep(self, *args):
        """
        Line Segment 3D is used as path for sweeping given section through it.

        :return:
        """
        section_contour2d, section_contour3d = args
        if section_contour3d is None:
            start_tangent = self.unit_direction_vector(0.)
            normal = self.unit_normal_vector(0.)
            if normal is None:
                normal = start_tangent.deterministic_unit_normal_vector()
            tangent_normal_orthonormal = start_tangent.cross(normal)
            section_contour3d = section_contour2d.to_3d(self.start, normal, tangent_normal_orthonormal)
        new_faces = []
        for contour_primitive in section_contour3d.primitives:
            new_faces.extend(contour_primitive.extrusion(self.length()
                                                         * self.unit_direction_vector()))
        return new_faces


class BSplineCurve3D(BSplineCurve):
    """
    A class for 3-dimensional B-spline curves.

    The following rule must be respected : `number of knots = number of control points + degree + 1`

    :param degree: The degree of the 3-dimensional B-spline curve
    :type degree: int
    :param control_points: A list of 3-dimensional points
    :type control_points: List[:class:`volmdlr.Point3D`]
    :param knot_multiplicities: The vector of multiplicities for each knot
    :type knot_multiplicities: List[int]
    :param knots: The knot vector composed of values between 0 and 1
    :type knots: List[float]
    :param weights: The weight vector applied to the knot vector. Default
        value is None
    :type weights: List[float], optional
    :param periodic: If `True` the B-spline curve is periodic. Default value
        is False
    :type periodic: bool, optional
    :param name: The name of the B-spline curve. Default value is ''
    :type name: str, optional
    """
    _non_serializable_attributes = ['curve']

    def __init__(self,
                 degree: int,
                 control_points: List[volmdlr.Point3D],
                 knot_multiplicities: List[int],
                 knots: List[float],
                 weights: List[float] = None,
                 periodic: bool = False,
                 name: str = ''):

        BSplineCurve.__init__(self, degree,
                              control_points,
                              knot_multiplicities,
                              knots,
                              weights,
                              periodic,
                              name)

        self._bbox = None

    @property
    def bounding_box(self):
        if not self._bbox:
            self._bbox = self._bounding_box()
        return self._bbox

    @bounding_box.setter
    def bounding_box(self, new_bounding_box):
        self._bbox = new_bounding_box

    def _bounding_box(self):
        bbox = self.curve.bbox
        return volmdlr.core.BoundingBox(bbox[0][0], bbox[1][0],
                                        bbox[0][1], bbox[1][1],
                                        bbox[0][2], bbox[1][2])

    def look_up_table(self, resolution: int = 20, start_parameter: float = 0,
                      end_parameter: float = 1):
        """
        Creates a table of equivalence between the parameter t (eval. of the BSplineCurve) and the cumulative distance.

        :param resolution: The precision of the table. Auto-adjusted by the
            algorithm. Default value set to 20
        :type resolution: int, optional
        :param start_parameter: First parameter evaluated in the table.
            Default value set to 0
        :type start_parameter: float, optional
        :param end_parameter: Last parameter evaluated in the table.
            Default value set to 1
        :type start_parameter: float, optional
        :return: Yields a list of tuples containing the parameter and the
            cumulated distance along the BSplineCruve3D from the evaluation of
            start_parameter
        :rtype: Tuple[float, float]
        """
        resolution = max(10, min(resolution, int(self.length() / 1e-4)))
        delta_param = 1 / resolution * (end_parameter - start_parameter)
        distance = 0
        for i in range(resolution + 1):
            if i == 0:
                yield start_parameter, 0
            else:
                param1 = start_parameter + (i - 1) * delta_param
                param2 = start_parameter + i * delta_param
                point1 = volmdlr.Point3D(*self.curve.evaluate_single(param1))
                point2 = volmdlr.Point3D(*self.curve.evaluate_single(param2))
                distance += point1.point_distance(point2)
                yield param2, distance

    def normal(self, position: float = 0.0):
        _, normal = operations.normal(self.curve, position, normalize=True)
        normal = volmdlr.Vector3D(normal[0], normal[1], normal[2])
        return normal

    def get_direction_vector(self, abscissa=0.0):
        length = self.length()
        if abscissa >= length:
            abscissa2 = length
            abscissa = abscissa2 - 0.001 * length

        else:
            abscissa2 = min(abscissa + 0.001 * length, length)

        tangent = self.point_at_abscissa(abscissa2) - self.point_at_abscissa(
            abscissa)
        return tangent

    def direction_vector(self, abscissa=0.):
        if not self._direction_vector_memo:
            self._direction_vector_memo = {}
        if abscissa not in self._direction_vector_memo:
            self._direction_vector_memo[abscissa] = self.get_direction_vector(abscissa)
        return self._direction_vector_memo[abscissa]

    def point3d_to_parameter(self, point: volmdlr.Point3D):
        """
        Search for the value of the normalized evaluation parameter t (between 0 and 1).

        :return: the given point when the BSplineCurve3D is evaluated at the t value.
        """
        return self.abscissa(point) / self.length()

    @classmethod
    def from_step(cls, arguments, object_dict, **kwargs):
        """
        Converts a step primitive to a BSplineCurve3D.

        :param arguments: The arguments of the step primitive.
        :type arguments: list
        :param object_dict: The dictionary containing all the step primitives
            that have already been instantiated
        :type object_dict: dict
        :return: The corresponding BSplineCurve3D.
        :rtype: :class:`volmdlr.edges.BSplineCurve3D`
        """
        name = arguments[0][1:-1]
        degree = int(arguments[1])
        points = [object_dict[int(i[1:])] for i in arguments[2]]
        lines = [LineSegment3D(pt1, pt2) for pt1, pt2 in zip(points[:-1], points[1:]) if not pt1.is_close(pt2)]
        if lines and not points[0].is_close(points[-1]):
            # quick fix. Real problem: Tolerance too low (1e-6 m = 0.001mm)
            dir_vector = lines[0].unit_direction_vector()
            if all(line.unit_direction_vector() == dir_vector for line in lines):
                return LineSegment3D(points[0], points[-1])

        knot_multiplicities = [int(i) for i in arguments[6][1:-1].split(",")]
        knots = [float(i) for i in arguments[7][1:-1].split(",")]
        knot_vector = []
        for i, knot in enumerate(knots):
            knot_vector.extend([knot] * knot_multiplicities[i])

        if 9 in range(len(arguments)):
            weight_data = [float(i) for i in arguments[9][1:-1].split(",")]
        else:
            weight_data = None

        closed_curve = points[0].is_close(points[-1])
        return cls(degree, points, knot_multiplicities, knots, weight_data, closed_curve, name)

    def to_step(self, current_id, surface_id=None, curve2d=None):
        """Exports to STEP format."""
        points_ids = []
        content = ''
        point_id = current_id
        for point in self.control_points:
            point_content, point_id = point.to_step(point_id,
                                                    vertex=False)
            content += point_content
            points_ids.append(point_id)
            point_id += 1

        curve_id = point_id
        content += f"#{curve_id} = B_SPLINE_CURVE_WITH_KNOTS('{self.name}',{self.degree}," \
                   f"({volmdlr.core.step_ids_to_str(points_ids)})," \
                   f".UNSPECIFIED.,.F.,.F.,{tuple(self.knot_multiplicities)},{tuple(self.knots)}," \
                   f".UNSPECIFIED.);\n"

        if surface_id and curve2d:
            content += f"#{curve_id + 1} = SURFACE_CURVE('',#{curve_id},(#{curve_id + 2}),.PCURVE_S1.);\n"
            content += f"#{curve_id + 2} = PCURVE('',#{surface_id},#{curve_id + 3});\n"

            # 2D parametric curve
            curve2d_content, curve2d_id = curve2d.to_step(curve_id + 3)  # 5

            # content += f"#{curve_id + 3} = DEFINITIONAL_REPRESENTATION('',(#{curve2d_id - 1}),#{curve_id + 4});\n"
            # content += f"#{curve_id + 4} = ( GEOMETRIC_REPRESENTATION_CONTEXT(2)" \
            #            f"PARAMETRIC_REPRESENTATION_CONTEXT() REPRESENTATION_CONTEXT('2D SPACE','') );\n"

            content += curve2d_content
            current_id = curve2d_id
        else:
            current_id = curve_id + 1

        start_content, start_id = self.start.to_step(current_id, vertex=True)
        current_id = start_id + 1
        end_content, end_id = self.end.to_step(current_id + 1, vertex=True)
        content += start_content + end_content
        current_id = end_id + 1
        if surface_id:
            content += f"#{current_id} = EDGE_CURVE('{self.name}',#{start_id},#{end_id},#{curve_id},.T.);\n"
        else:
            content += f"#{current_id} = EDGE_CURVE('{self.name}',#{start_id},#{end_id},#{curve_id},.T.);\n"
        return content, current_id

    def rotation(self, center: volmdlr.Point3D, axis: volmdlr.Vector3D, angle: float):
        """
        BSplineCurve3D rotation.

        :param center: rotation center
        :param axis: rotation axis
        :param angle: angle rotation
        :return: a new rotated BSplineCurve3D
        """
        new_control_points = [point.rotation(center, axis, angle) for point in
                              self.control_points]
        new_bsplinecurve3d = BSplineCurve3D(self.degree, new_control_points,
                                            self.knot_multiplicities,
                                            self.knots, self.weights,
                                            self.periodic, self.name)
        return new_bsplinecurve3d

    def trim(self, point1: volmdlr.Point3D, point2: volmdlr.Point3D, same_sense: bool = True):
        """
        Trims a bspline curve between two points.

        :param point1: point 1 used to trim.
        :param point2: point2 used to trim.
        :same_sense: Used for periodical curves only. Indicates whether the curve direction agrees with (True)
            or is in the opposite direction (False) to the edge direction. By default, it's assumed True
        :return: New BSpline curve between these two points.
        """
        if self.periodic and not point1.is_close(point2):
            return self.trim_with_interpolation(point1, point2, same_sense)
        bsplinecurve = self
        if not same_sense:
            bsplinecurve = self.reverse()
        if (point1.is_close(bsplinecurve.start) and point2.is_close(bsplinecurve.end)) \
                or (point1.is_close(bsplinecurve.end) and point2.is_close(bsplinecurve.start)):
            return bsplinecurve

        if point1.is_close(bsplinecurve.start) and not point2.is_close(bsplinecurve.end):
            return bsplinecurve.cut_after(bsplinecurve.point3d_to_parameter(point2))

        if point2.is_close(bsplinecurve.start) and not point1.is_close(bsplinecurve.end):
            return bsplinecurve.cut_after(bsplinecurve.point3d_to_parameter(point1))

        if not point1.is_close(bsplinecurve.start) and point2.is_close(bsplinecurve.end):
            return bsplinecurve.cut_before(bsplinecurve.point3d_to_parameter(point1))

        if not point2.is_close(bsplinecurve.start) and point1.is_close(bsplinecurve.end):
            return bsplinecurve.cut_before(bsplinecurve.point3d_to_parameter(point2))

        parameter1 = bsplinecurve.point3d_to_parameter(point1)
        parameter2 = bsplinecurve.point3d_to_parameter(point2)
        if parameter1 is None or parameter2 is None:
            raise ValueError('Point not on BSplineCurve for trim method')

        if parameter1 > parameter2:
            parameter1, parameter2 = parameter2, parameter1
            point1, point2 = point2, point1

        bspline_curve = bsplinecurve.cut_before(parameter1)
        new_param2 = bspline_curve.point3d_to_parameter(point2)
        trimmed_bspline_cruve = bspline_curve.cut_after(new_param2)
        return trimmed_bspline_cruve

    def trim_with_interpolation(self, point1: volmdlr.Point3D, point2: volmdlr.Point3D, same_sense: bool = True):
        """
        Creates a new BSplineCurve3D between point1 and point2 using interpolation method.
        """
        bspline_curve = self
        if not same_sense:
            bspline_curve = self.reverse()
        n = len(bspline_curve.control_points)
        local_discretization = bspline_curve.local_discretization(point1, point2, n)
        return bspline_curve.__class__.from_points_interpolation(local_discretization, bspline_curve.degree)

    def trim_between_evaluations(self, parameter1: float, parameter2: float):
        warnings.warn('Use BSplineCurve3D.trim instead of trim_between_evaluation')
        parameter1, parameter2 = min([parameter1, parameter2]), \
            max([parameter1, parameter2])

        if math.isclose(parameter1, 0, abs_tol=1e-7) \
                and math.isclose(parameter2, 1, abs_tol=1e-7):
            return self
        if math.isclose(parameter1, 0, abs_tol=1e-7):
            return self.cut_after(parameter2)
        if math.isclose(parameter2, 1, abs_tol=1e-7):
            return self.cut_before(parameter1)

        # Cut before
        bspline_curve = self.insert_knot(parameter1, num=self.degree)
        if bspline_curve.weights is not None:
            raise NotImplementedError

        # Cut after
        bspline_curve = bspline_curve.insert_knot(parameter2, num=self.degree)
        if bspline_curve.weights is not None:
            raise NotImplementedError

        new_ctrlpts = bspline_curve.control_points[bspline_curve.degree:
                                                   -bspline_curve.degree]
        new_multiplicities = bspline_curve.knot_multiplicities[1:-1]
        # new_multiplicities = bspline_curve.knot_multiplicities[2:-5]
        new_multiplicities[-1] += 1
        new_multiplicities[0] += 1
        new_knots = bspline_curve.knots[1:-1]
        # new_knots = bspline_curve.knots[2:-5]
        new_knots = standardize_knot_vector(new_knots)

        return BSplineCurve3D(degree=bspline_curve.degree,
                              control_points=new_ctrlpts,
                              knot_multiplicities=new_multiplicities,
                              knots=new_knots,
                              weights=None,
                              periodic=bspline_curve.periodic,
                              name=bspline_curve.name)

    def cut_before(self, parameter: float):
        """
        Returns the right side of the split curve at a given parameter.

        :param parameter: parameter value that specifies where to split the curve.
        :type parameter: float
        """
        # Is a value of parameter below 4e-3 a real need for precision ?
        if math.isclose(parameter, 0, abs_tol=4e-3):
            return self
        if math.isclose(parameter, 1, abs_tol=4e-3):
            return self.reverse()
        #     raise ValueError('Nothing will be left from the BSplineCurve3D')

        curves = operations.split_curve(self.curve, round(parameter, 6))
        return self.from_geomdl_curve(curves[1])

    def cut_after(self, parameter: float):
        """
        Returns the left side of the split curve at a given parameter.

        :param parameter: parameter value that specifies where to split the curve.
        :type parameter: float
        """
        # Is a value of parameter below 4e-3 a real need for precision ?
        if math.isclose(parameter, 0, abs_tol=1e-6):
            #     # raise ValueError('Nothing will be left from the BSplineCurve3D')
            #     curves = operations.split_curve(operations.refine_knotvector(self.curve, [4]), parameter)
            #     return self.from_geomdl_curve(curves[0])
            return self.reverse()
        if math.isclose(parameter, 1, abs_tol=4e-3):
            return self

        curves = operations.split_curve(self.curve, round(parameter, 6))

        return self.from_geomdl_curve(curves[0])

    def insert_knot(self, knot: float, num: int = 1):
        """
        Returns a new BSplineCurve3D.

        """
        curve_copy = copy.deepcopy(self.curve)
        modified_curve = operations.insert_knot(curve_copy, [knot], num=[num])
        return self.from_geomdl_curve(modified_curve)

    # Copy paste du LineSegment3D
    def plot(self, ax=None, edge_style: EdgeStyle = EdgeStyle()):
        if ax is None:
            fig = plt.figure()
            ax = fig.add_subplot(111, projection='3d')

        x = [point.x for point in self.points]
        y = [point.y for point in self.points]
        z = [point.z for point in self.points]
        ax.plot(x, y, z, color=edge_style.color, alpha=edge_style.alpha)
        if edge_style.edge_ends:
            ax.plot(x, y, z, 'o', color=edge_style.color, alpha=edge_style.alpha)
        return ax

    def to_2d(self, plane_origin, x, y):
        """
        Transforms a BSplineCurve3D into an BSplineCurve2D, given a plane origin and an u and v plane vector.

        :param plane_origin: plane origin.
        :param x: plane u vector.
        :param y: plane v vector.
        :return: BSplineCurve2D.
        """
        control_points2d = [point.to_2d(plane_origin, x, y) for point in
                            self.control_points]
        return BSplineCurve2D(self.degree, control_points2d,
                              self.knot_multiplicities, self.knots,
                              self.weights, self.periodic, self.name)

    def curvature(self, u: float, point_in_curve: bool = False):
        """
        Returns the curvature of a curve and the point where it is located.
        """
        ders = self.derivatives(u, 3)  # 3 first derivative
        c1, c2 = ders[1], ders[2]
        denom = c1.cross(c2)
        if c1.is_close(volmdlr.O3D) or c2.is_close(volmdlr.O3D) or denom.norm() == 0.0:
            if point_in_curve:
                return 0., volmdlr.Point3D(*ders[0])
            return 0.
        r_c = ((c1.norm()) ** 3) / denom.norm()
        point = volmdlr.Point3D(*ders[0])
        if point_in_curve:
            return 1 / r_c, point
        return 1 / r_c

    def global_maximum_curvature(self, nb_eval: int = 21, point_in_curve: bool = False):
        """
        Returns the global maximum curvature of a curve and the point where it is located.
        """
        check = [i / (nb_eval - 1) for i in range(nb_eval)]
        curvatures = []
        for u in check:
            curvatures.append(self.curvature(u, point_in_curve))
        return curvatures

    def maximum_curvature(self, point_in_curve: bool = False):
        """
        Returns the maximum curvature of a curve and the point where it is located.
        """
        if point_in_curve:
            maximum_curvarture, point = max(self.global_maximum_curvature(nb_eval=21, point_in_curve=point_in_curve))
            return maximum_curvarture, point
        maximum_curvarture = max(self.global_maximum_curvature(nb_eval=21, point_in_curve=point_in_curve))
        return maximum_curvarture

    def minimum_radius(self, point_in_curve=False):
        """
        Returns the minimum curvature radius of a curve and the point where it is located.
        """
        if point_in_curve:
            maximum_curvarture, point = self.maximum_curvature(point_in_curve)
            return 1 / maximum_curvarture, point
        maximum_curvarture = self.maximum_curvature(point_in_curve)
        return 1 / maximum_curvarture

    # def global_minimum_curvature(self, nb_eval: int = 21):
    #     check = [i / (nb_eval - 1) for i in range(nb_eval)]
    #     radius = []
    #     for u in check:
    #         radius.append(self.minimum_curvature(u))
    #     return radius

    def triangulation(self):
        """Triangulation method for a BSplineCurve3D."""
        return None

    def linesegment_intersections(self, linesegment3d: LineSegment3D):
        """
        Calculates intersections between a BSplineCurve3D and a LineSegment3D.

        :param linesegment3d: linesegment to verify intersections.
        :return: list with the intersections points.
        """
        if not self.bounding_box.bbox_intersection(linesegment3d.bounding_box):
            return []
        intersections_points = self.get_linesegment_intersections(linesegment3d)
        return intersections_points

    def minimum_distance(self, element, return_points=False):
        """
        Gets the minimum distance between the bspline and another edge.

        :param element: another edge.
        :param return_points: weather also to return the corresponding points.
        :return: minimum distance.
        """
        points = []
        for point in self.points:
            if not volmdlr.core.point_in_list(point, points):
                points.append(point)
        discretization_primitves1 = [LineSegment3D(pt1, pt2) for pt1, pt2 in zip(points[:-1], points[1:])]
        discretization_points2 = element.discretization_points(number_points=100)
        points = []
        for point in discretization_points2:
            if not volmdlr.core.point_in_list(point, points):
                points.append(point)
        discretization_primitves2 = [LineSegment3D(pt1, pt2) for pt1, pt2 in zip(points[:-1], points[1:])]
        minimum_distance = math.inf
        points = None
        for prim1 in discretization_primitves1:
            for prim2 in discretization_primitves2:
                distance, point1, point2 = prim1.minimum_distance(prim2, return_points=True)
                if distance < minimum_distance:
                    minimum_distance = distance
                    points = (point1, point2)
        if return_points:
            return minimum_distance, points[0], points[1]
        return minimum_distance

    def frame_mapping(self, frame: volmdlr.Frame3D, side: str):
        """
        Returns a new Revolution Surface positioned in the specified frame.

        :param frame: Frame of reference
        :type frame: `volmdlr.Frame3D`
        :param side: 'old' or 'new'
        """
        new_control_points = [control_point.frame_mapping(frame, side) for control_point in self.control_points]
        return BSplineCurve3D(self.degree, new_control_points, self.knot_multiplicities, self.knots, self.weights,
                              self.periodic, self.name)

    def is_shared_section_possible(self, other_bspline2, tol):
        """
        Verifies if it there is any possibility of the two bsplines share a section.

        :param other_bspline2: other bspline.
        :param tol: tolerance used.
        :return: True or False.
        """
        if self.bounding_box.distance_to_bbox(other_bspline2.bounding_box) > tol:
            return False
        return True

    def sweep(self, *args):
        """
        Bspline 3D is used as path for sweeping given section through it.

        :return:
        """
        new_faces = []
        tangents = []
        section_contour2d, _ = args
        for k, _ in enumerate(self.points):
            position = k / (len(self.points) - 1)
            tangents.append(self.unit_direction_vector(position * self.length()))

        contours = []
        for point, tan in zip(self.points, tangents):
            normal = tan.deterministic_unit_normal_vector()
            v_vector = tan.cross(normal)
            section_contour3d = section_contour2d.to_3d(point, normal, v_vector)
            contours.append(section_contour3d)

        polys = [volmdlr.wires.ClosedPolygon3D(c.discretization_points(number_points=36)) for c in contours]

        size_v, size_u = len(polys[0].points) + 1, len(polys)
        degree_u, degree_v = 3, 3

        points_3d = []
        for poly in polys:
            points_3d.extend(poly.points)
            points_3d.append(poly.points[0])

        bezier_surface3d = volmdlr.surfaces.BezierSurface3D(degree_u, degree_v, points_3d, size_u, size_v)

        outer_contour = volmdlr.wires.Contour2D([volmdlr.edges.LineSegment2D(volmdlr.O2D, volmdlr.X2D),
                                                 volmdlr.edges.LineSegment2D(
                                                     volmdlr.X2D, volmdlr.X2D + volmdlr.Y2D),
                                                 volmdlr.edges.LineSegment2D(
                                                     volmdlr.X2D + volmdlr.Y2D, volmdlr.Y2D),
                                                 volmdlr.edges.LineSegment2D(volmdlr.Y2D, volmdlr.O2D)])
        surf2d = volmdlr.surfaces.Surface2D(outer_contour, [])

        bsface3d = volmdlr.faces.BSplineFace3D(bezier_surface3d, surf2d)
        new_faces.append(bsface3d)
        return new_faces


class BezierCurve3D(BSplineCurve3D):
    """
    A class for 3-dimensional Bézier curves.

    :param degree: The degree of the Bézier curve
    :type degree: int
    :param control_points: A list of 3-dimensional points
    :type control_points: List[:class:`volmdlr.Point3D`]
    :param name: The name of the B-spline curve. Default value is ''
    :type name: str, optional
    """

    def __init__(self, degree: int, control_points: List[volmdlr.Point3D],
                 name: str = ''):
        knotvector = utilities.generate_knot_vector(degree,
                                                    len(control_points))
        knot_multiplicity = [1] * len(knotvector)

        BSplineCurve3D.__init__(self, degree, control_points,
                                knot_multiplicity, knotvector,
                                None, False, name)


class Arc3D(ArcMixin, Edge):
    """
    An arc is defined by a starting point, an end point and an interior point.

    """

    def __init__(self, circle, start, end, name=''):
        ArcMixin.__init__(self, circle, start=start, end=end)
        Edge.__init__(self, start=start, end=end, name=name)
        self._angle = None
        self.angle_start, self.angle_end = self.get_start_end_angles()

        self._bbox = None

    def __hash__(self):
        return hash(('arc3d', self.circle, self.start, self.end, self.is_trigo))

    def __eq__(self, other_arc):
        if self.__class__.__name__ != other_arc.__class__.__name__:
            return False
        return (self.circle == other_arc.circle and self.start == other_arc.start
                and self.end == other_arc.end and self.is_trigo == other_arc.is_trigo)

    def to_dict(self, use_pointers: bool = False, memo=None, path: str = '#', id_method=True, id_memo=None):
        """Saves the object parameters into a dictionary."""
        dict_ = self.base_dict()
        dict_['circle'] = self.circle.to_dict(use_pointers=use_pointers, memo=memo,
                                              id_method=id_method, id_memo=id_memo, path=path + '/circle')
        dict_['start'] = self.start.to_dict(use_pointers=use_pointers, memo=memo,
                                            id_method=id_method, id_memo=id_memo, path=path + '/start')
        dict_['end'] = self.end.to_dict(use_pointers=use_pointers, memo=memo,
                                        id_method=id_method, id_memo=id_memo, path=path + '/end')
        return dict_

    def _arc_point_angle(self, point):
        """Helper function to calculate the angle of point on a trigonometric arc."""
        local_start_point = self.circle.frame.global_to_local_coordinates(point)
        u1, u2 = local_start_point.x / self.circle.radius, local_start_point.y / self.circle.radius
        point_angle = volmdlr.geometry.sin_cos_angle(u1, u2)
        return point_angle

    def get_arc_point_angle(self, point):
        """Returns the angle of point on a trigonometric arc."""
        point_theta = self._arc_point_angle(point)
        if self.angle_start > point_theta:
            point_theta += volmdlr.TWO_PI
        return point_theta

    def get_start_end_angles(self):
        """Returns the start and end angle of the arc."""
        start_angle = self._arc_point_angle(self.start)
        end_angle = self._arc_point_angle(self.end)
        if start_angle >= end_angle:
            end_angle += volmdlr.TWO_PI
        return start_angle, end_angle

    @property
    def bounding_box(self):
        """Bounding box for Arc 3D."""
        if not self._bbox:
            self._bbox = self.get_bounding_box()
        if isinstance(self._bbox, str):
            raise ValueError
        return self._bbox

    @bounding_box.setter
    def bounding_box(self, new_bounding_box):
        self._bbox = new_bounding_box

    def get_bounding_box(self):
        """
        Calculates the bounding box of the Arc3D.

        :return: Bounding Box object.
        """
        # TODO: implement exact calculation

        points = self.discretization_points(angle_resolution=5)
        xmin = min(point.x for point in points)
        xmax = max(point.x for point in points)
        ymin = min(point.y for point in points)
        ymax = max(point.y for point in points)
        zmin = min(point.z for point in points)
        zmax = max(point.z for point in points)
        return volmdlr.core.BoundingBox(xmin, xmax, ymin, ymax, zmin, zmax)

    @classmethod
    def from_angle(cls, start: volmdlr.Point3D, angle: float,
                   axis_point: volmdlr.Point3D, axis: volmdlr.Vector3D):
        """Gives the arc3D from a start, an angle and an axis."""
        start_gen = start
        end_gen = start_gen.rotation(axis_point, axis, angle)
        line = volmdlr_curves.Line3D(axis_point, axis_point + axis)
        center, _ = line.point_projection(start)
        radius = center.point_distance(start)
        u = start - center
        v = axis.cross(u)
        circle = volmdlr.curves.Circle3D(volmdlr.Frame3D(center, u, v, axis), radius)
        if angle == volmdlr.TWO_PI:
            return circle
        return cls(circle, start_gen, end_gen)

    @classmethod
    def from_3_points(cls, point1, point2, point3):
        """
        Creates an Arc 3d using three points.

        :param point1: start point.
        :param point2: interior point.
        :param point3: end point.
        :return: Arc 3D.
        """
        circle = volmdlr_curves.Circle3D.from_3_points(point1, point2, point3)
        arc = cls(circle, point1, point3)
        return arc

    @property
    def angle(self):
        """
        Arc angle property.

        :return: arc angle.
        """
        if not self._angle:
            self._angle = self.angle_end - self.angle_start
        return self._angle

    @property
    def points(self):
        return [self.start, self.end]

    def get_reverse(self):
        """
        Defines a new Arc3D, identical to self, but in the opposite direction.

        """
        circle3d = self.circle.reverse()
        return self.__class__(circle3d, self.end, self.start, self.name + '_reverse')

    def abscissa(self, point: volmdlr.Point3D, tol: float = 1e-6):
        """
        Calculates the abscissa given a point in the Arc3D.

        :param point: point to calculate the abscissa.
        :param tol: (Optional) Confusion distance to consider points equal. Default 1e-6.
        :return: corresponding abscissa.
        """
        if point.point_distance(self.start) <= tol:
            return 0
        if point.point_distance(self.end) <= tol:
            return self.length()
        point_theta = self.get_arc_point_angle(point)
        if not self.angle_start <= point_theta <= self.angle_end:
            raise ValueError(f"{point} not in Arc3D.")
        return self.circle.radius * abs(point_theta - self.angle_start)

    def point_at_abscissa(self, abscissa):
        """
        Calculates a point in the Arc3D at a given abscissa.

        :param abscissa: abscissa where in the curve the point should be calculated.
        :return: Corresponding point.
        """
        if abscissa > self.length() + 1e-6:
            raise ValueError(f"{abscissa} abscissa is not on the curve. max length of arc is {self.length()}.")
        return self.start.rotation(self.circle.center, self.circle.normal, abscissa / self.circle.radius)

    def direction_vector(self, abscissa):
        """
        Calculates a direction vector at a given abscissa of the Arc3D.

        :param abscissa: abscissa where in the curve the direction vector should be calculated.
        :return: Corresponding direction vector.
        """
        normal_vector = self.normal_vector(abscissa)
        tangent = normal_vector.cross(self.circle.normal)
        return tangent

    def rotation(self, center: volmdlr.Point3D,
                 axis: volmdlr.Vector3D, angle: float):
        """
        Arc3D rotation.

        :param center: rotation center
        :param axis: rotation axis
        :param angle: angle rotation
        :return: a new rotated Arc3D
        """
        circle = self.circle.rotation(center, axis, angle)
        new_start = self.start.rotation(center, axis, angle)
        new_end = self.end.rotation(center, axis, angle)
        return Arc3D(circle, new_start, new_end, name=self.name)

    def translation(self, offset: volmdlr.Vector3D):
        """
        Arc3D translation.

        :param offset: translation vector.
        :return: A new translated Arc3D.
        """
        new_circle = self.circle.translation(offset)
        new_start = self.start.translation(offset)
        new_end = self.end.translation(offset)
        return Arc3D(new_circle, new_start, new_end, name=self.name)

    def frame_mapping(self, frame: volmdlr.Frame3D, side: str):
        """
        Changes vector frame_mapping and return a new Arc3D.

        side = 'old' or 'new'
        """
        new_circle = self.circle.frame_mapping(frame, side)
        new_start = self.start.frame_mapping(frame, side)
        new_end = self.end.frame_mapping(frame, side)
        return Arc3D(new_circle, new_start, new_end, name=self.name)

    def plot(self, ax=None, edge_style: EdgeStyle = EdgeStyle()):
        """Plot method for Arc 3D using Matplolib."""
        if ax is None:
            ax = plt.figure().add_subplot(111, projection='3d')
        ax = vm_common_operations.plot_from_discretization_points(
            ax, edge_style=edge_style, element=self, number_points=25)
        if edge_style.edge_ends:
            self.start.plot(ax=ax, color='r')
            self.end.plot(ax=ax, color='b')

        if edge_style.edge_direction:
            x, y, z = self.point_at_abscissa(0.5 * self.length())
            u, v, w = 0.05 * self.unit_direction_vector(0.5 * self.length())
            ax.quiver(x, y, z, u, v, w, length=self.length() / 100,
                      arrow_length_ratio=5, normalize=True,
                      pivot='tip', color=edge_style.color)
        return ax

    def plot2d(self, center: volmdlr.Point3D = volmdlr.O3D,
               x3d: volmdlr.Vector3D = volmdlr.X3D, y3d: volmdlr.Vector3D = volmdlr.Y3D,
               ax=None, color='k'):

        if ax is None:
            fig = plt.figure()
            ax = fig.add_subplot(111, projection='3d')

        # TODO: Enhance this plot
        length = self.length()
        x = []
        y = []
        for i in range(30):
            point = self.point_at_abscissa(i / 29. * length)
            xi, yi = point.plane_projection2d(center, x3d, y3d)
            x.append(xi)
            y.append(yi)
        ax.plot(x, y, color=color)

        return ax

    def copy(self, *args, **kwargs):
        return Arc3D(self.circle.copy(), self.start.copy(), self.end.copy())

    def to_2d(self, plane_origin, x, y):
        """
        Transforms a Arc3D into an Arc2D, given a plane origin and an u and v plane vector.

        :param plane_origin: plane origin.
        :param x: plane u vector.
        :param y: plane v vector.
        :return: Arc2D.
        """
        circle2d = self.circle.to_2d(plane_origin, x, y)
        point_start = self.start.to_2d(plane_origin, x, y)
        point_interior = self.middle_point().to_2d(plane_origin, x, y)
        point_end = self.end.to_2d(plane_origin, x, y)
        arc = Arc2D(circle2d, point_start, point_end, self.is_trigo, name=self.name)
        if not arc.point_belongs(point_interior, 1e-4):
            arc = Arc2D(circle2d, point_start, point_end, False, name=self.name)
        return arc

    def minimum_distance_points_arc(self, other_arc):
        """Calculates the minimum distance points between two arcs."""
        u1 = self.start - self.circle.center
        u1.normalize()
        u2 = self.circle.normal.cross(u1)

        w = other_arc.circle.center - self.circle.center

        u3 = other_arc.start - other_arc.circle.center
        u3.normalize()
        u4 = other_arc.circle.normal.cross(u3)

        r1, r2 = self.circle.radius, other_arc.circle.radius

        a, b, c, d = u1.dot(u1), u1.dot(u2), u1.dot(u3), u1.dot(u4)
        e, f, g = u2.dot(u2), u2.dot(u3), u2.dot(u4)
        h, i = u3.dot(u3), u3.dot(u4)
        j = u4.dot(u4)
        k, l, m, n, o = w.dot(u1), w.dot(u2), w.dot(u3), w.dot(u4), w.dot(w)

        def distance_squared(x):
            return (a * ((math.cos(x[0])) ** 2) * r1 ** 2 + e * (
                    (math.sin(x[0])) ** 2) * r1 ** 2
                    + o + h * ((math.cos(x[1])) ** 2) * r2 ** 2 + j * (
                            (math.sin(x[1])) ** 2) * r2 ** 2
                    + b * math.sin(2 * x[0]) * r1 ** 2 - 2 * r1 * math.cos(
                        x[0]) * k
                    - 2 * r1 * r2 * math.cos(x[0]) * math.cos(x[1]) * c
                    - 2 * r1 * r2 * math.cos(x[0]) * math.sin(
                        x[1]) * d - 2 * r1 * math.sin(x[0]) * l
                    - 2 * r1 * r2 * math.sin(x[0]) * math.cos(x[1]) * f
                    - 2 * r1 * r2 * math.sin(x[0]) * math.sin(
                        x[1]) * g + 2 * r2 * math.cos(x[1]) * m
                    + 2 * r2 * math.sin(x[1]) * n + i * math.sin(
                        2 * x[1]) * r2 ** 2)

        x01 = npy.array([self.angle / 2, other_arc.angle / 2])

        res1 = least_squares(distance_squared, x01, bounds=[(0, 0), (self.angle, other_arc.angle)])

        point1 = self.point_at_abscissa(res1.x[0] * r1)
        point2 = other_arc.point_at_abscissa(res1.x[1] * r2)

        return point1, point2

    def distance_squared(self, x, u, v, k, w):
        """Calculates the squared distance."""
        radius = self.circle.radius
        return (u.dot(u) * x[0] ** 2 + w.dot(w) + v.dot(v) * (
                (math.sin(x[1])) ** 2) * radius ** 2 + k.dot(k) * ((math.cos(x[1])) ** 2) * radius ** 2
                - 2 * x[0] * w.dot(u) - 2 * x[0] * radius * math.sin(x[1]) * u.dot(v) - 2 * x[
                    0] * radius * math.cos(x[1]) * u.dot(k)
                + 2 * radius * math.sin(x[1]) * w.dot(v) + 2 * radius * math.cos(x[1]) * w.dot(k)
                + math.sin(2 * x[1]) * v.dot(k) * radius ** 2)

    def minimum_distance_points_line(self, other_line):
        """
        Gets the points from the arc and the line that gives the minimal distance between them.

        :param other_line: other line.
        :type other_line: LineSegment3D.
        """
        u = other_line.direction_vector()
        k = self.start - self.circle.center
        k.normalize()
        w = self.circle.center - other_line.start
        v = self.circle.normal.cross(k)

        results = []
        for initial_value in [npy.array([0.5, self.angle / 2]), npy.array([0.5, 0]), npy.array([0.5, self.angle])]:
            results.append(least_squares(self.distance_squared, initial_value,
                                         bounds=[(0, 0), (1, self.angle)], args=(u, v, k, w)))

        point1 = other_line.point_at_abscissa(results[0].x[0] * other_line.length())
        point2 = self.point_at_abscissa(results[1].x[1] * self.circle.radius)

        for couple in results[1:]:
            ptest1 = other_line.point_at_abscissa(couple.x[0] * other_line.length())
            ptest2 = self.point_at_abscissa(couple.x[1] * self.circle.radius)
            dtest = ptest1.point_distance(ptest2)
            if dtest < v.dot(v):
                point1, point2 = ptest1, ptest2

        return point1, point2

    def minimum_distance(self, element, return_points=False):
        """Gets the minimum distance between an Arc 3D and another edge."""
        if element.__class__.__name__ in ['Arc3D', 'Circle3D', 'FullArc3D']:
            p1, p2 = self.minimum_distance_points_arc(element)
            if return_points:
                return p1.point_distance(p2), p1, p2
            return p1.point_distance(p2)

        if element.__class__ is LineSegment3D:
            pt1, pt2 = self.minimum_distance_points_line(element)
            if return_points:
                return pt1.point_distance(pt2), pt1, pt2
            return pt1.point_distance(pt2)
        return super().minimum_distance(element, return_points)

    def extrusion(self, extrusion_vector):
        """Extrudes an arc 3d in the given extrusion vector direction."""
        if self.circle.normal.is_colinear_to(extrusion_vector):
            u = self.start - self.circle.center
            u.normalize()
            w = extrusion_vector.copy()
            w.normalize()
            v = w.cross(u)
            arc2d = self.to_2d(self.circle.center, u, v)
            angle1, angle2 = arc2d.angle1, arc2d.angle2
            if angle2 < angle1:
                angle2 += volmdlr.TWO_PI
            cylinder = volmdlr.surfaces.CylindricalSurface3D(
                volmdlr.Frame3D(self.circle.center, u, v, w),
                self.circle.radius
            )
            return [volmdlr.faces.CylindricalFace3D.from_surface_rectangular_cut(
                cylinder, angle1, angle2, 0., extrusion_vector.norm())]
        raise NotImplementedError(f'Elliptic faces not handled: dot={self.circle.normal.dot(extrusion_vector)}')

    def revolution(self, axis_point: volmdlr.Point3D, axis: volmdlr.Vector3D,
                   angle: float):
        line3d = volmdlr_curves.Line3D(axis_point, axis_point + axis)
        tore_center, _ = line3d.point_projection(self.circle.center)

        # Sphere
        if math.isclose(tore_center.point_distance(self.circle.center), 0.,
                        abs_tol=1e-6):

            start_p, _ = line3d.point_projection(self.start)
            u = self.start - start_p

            if math.isclose(u.norm(), 0, abs_tol=1e-6):
                end_p, _ = line3d.point_projection(self.end)
                u = self.end - end_p
                if math.isclose(u.norm(), 0, abs_tol=1e-6):
                    interior_p, _ = line3d.point_projection(self.middle_point())
                    u = self.middle_point - interior_p

            u.normalize()
            v = axis.cross(u)
            arc2d = self.to_2d(self.circle.center, u, axis)

            surface = volmdlr.surfaces.SphericalSurface3D(
                volmdlr.Frame3D(self.circle.center, u, v, axis), self.circle.radius)

            return [volmdlr.faces.SphericalFace3D.from_surface_rectangular_cut(surface, 0, angle,
                                                                               arc2d.angle1, arc2d.angle2)]

        # Toroidal
        u = self.circle.center - tore_center
        u.normalize()
        v = axis.cross(u)
        if not math.isclose(self.circle.normal.dot(u), 0., abs_tol=1e-6):
            raise NotImplementedError(
                'Outside of plane revolution not supported')

        radius = tore_center.point_distance(self.circle.center)
        # from volmdlr import surfaces, faces
        surface = volmdlr.surfaces.ToroidalSurface3D(
            volmdlr.Frame3D(tore_center, u, v, axis), radius,
            self.circle.radius)
        arc2d = self.to_2d(tore_center, u, axis)
        return [volmdlr.faces.ToroidalFace3D.from_surface_rectangular_cut(
            surface, 0, angle, arc2d.angle1, arc2d.angle2)]

    def to_step(self, current_id, surface_id=None):
        """
        Converts the object to a STEP representation.

        :param current_id: The ID of the last written primitive.
        :type current_id: int
        :return: The STEP representation of the object and the last ID.
        :rtype: tuple[str, list[int]]
        """
        content, frame_id = self.circle.frame.to_step(current_id)
        curve_id = frame_id + 1
        content += f"#{curve_id} = CIRCLE('{self.name}', #{frame_id}, {self.circle.radius * 1000});\n"

        current_id = curve_id + 1
        start_content, start_id = self.start.to_step(current_id, vertex=True)
        end_content, end_id = self.end.to_step(start_id + 1, vertex=True)
        content += start_content + end_content
        current_id = end_id + 1
        content += f"#{current_id} = EDGE_CURVE('{self.name}',#{start_id},#{end_id},#{curve_id},.T.);\n"
        return content, current_id

    def point_belongs(self, point, abs_tol: float = 1e-6):
        """
        Check if a point 3d belongs to the arc_3d or not.

        :param point: point to be verified is on arc.
        :param abs_tol: tolerance allowed.
        :return: True if point is on Arc, False otherwise.
        """
        # point_local_coordinates = self.circle.frame.global_to_local_coordinates(point)
        if not math.isclose(point.point_distance(self.circle.center), self.circle.radius, abs_tol=abs_tol):
            return False
        vector = point - self.circle.center
        if not math.isclose(vector.dot(self.circle.frame.w), 0.0, abs_tol=abs_tol):
            return False
        point_theta = self.get_arc_point_angle(point)
        if not self.angle_start <= point_theta <= self.angle_end:
            return False
        return True

    def triangulation(self):
        """
        Triangulation for an Arc3D.

        """
        return None

    def line_intersections(self, line3d: volmdlr_curves.Line3D):
        """
        Calculates intersections between an Arc3D and a Line3D.

        :param line3d: line to verify intersections.
        :return: list with intersections points between line and Arc3D.
        """
        if line3d.point_belongs(self.start):
            return [self.start]
        if line3d.point_belongs(self.end):
            return [self.end]
        circle3d_lineseg_inters = vm_utils_intersections.circle_3d_line_intersections(self.circle, line3d)
        linesegment_intersections = []
        for intersection in circle3d_lineseg_inters:
            if self.point_belongs(intersection, 1e-6):
                linesegment_intersections.append(intersection)
        return linesegment_intersections

    def linesegment_intersections(self, linesegment3d: LineSegment3D):
        """
        Calculates intersections between an Arc3D and a LineSegment3D.

        :param linesegment3d: linesegment to verify intersections.
        :return: list with intersections points between linesegment and Arc3D.
        """
        linesegment_intersections = []
        intersections = self.line_intersections(linesegment3d.line)
        for intersection in intersections:
            if linesegment3d.point_belongs(intersection):
                linesegment_intersections.append(intersection)
        return linesegment_intersections

    def complementary(self):
        return Arc3D(self.circle, self.end, self.start)

    def sweep(self, *args):
        """
        Arc 3D is used as path for sweeping given section through it.

        :return:
        """
        new_faces = []
        _, section_contour_3d = args
        for contour_primitive in section_contour_3d.primitives:
            new_faces.extend(contour_primitive.revolution(
                self.circle.center, self.circle.normal, self.angle))
        return new_faces


class FullArc3D(FullArcMixin, Arc3D):
    """
    An edge that starts at start_end, ends at the same point after having described a circle.

    """

    def __init__(self, circle: volmdlr.curves.Circle3D, start_end: volmdlr.Point3D,
                 name: str = ''):
        self._utd_frame = None
        self._bbox = None
        FullArcMixin.__init__(self, circle=circle, start_end=start_end, name=name)
        Arc3D.__init__(self, circle=circle, start=start_end, end=start_end)

    def __hash__(self):
        return hash(('Fullarc3D', self.circle, self.start_end))

    def __eq__(self, other_arc):
        return (self.circle == other_arc.circle) \
            and (self.start == other_arc.start)

    def copy(self, *args, **kwargs):
        return FullArc3D(self.circle.copy(), self.end.copy())

    def to_dict(self, use_pointers: bool = False, memo=None, path: str = '#'):
        dict_ = self.base_dict()
        dict_['circle'] = self.circle.to_dict(use_pointers=use_pointers, memo=memo, path=path + '/circle')
        dict_['angle'] = self.angle
        dict_['is_trigo'] = self.is_trigo
        dict_['start_end'] = self.start.to_dict(use_pointers=use_pointers, memo=memo, path=path + '/start_end')
        dict_['name'] = self.name
        return dict_

    def to_2d(self, plane_origin, x, y):
        """
        Transforms a FullArc3D into an FullArc2D, given a plane origin and an u and v plane vector.

        :param plane_origin: plane origin.
        :param x: plane u vector.
        :param y: plane v vector.
        :return: FullArc2D.
        """
        circle = self.circle.to_2d(plane_origin, x, y)
        start_end = self.start.to_2d(plane_origin, x, y)
        return FullArc2D(circle, start_end)

    def to_step(self, current_id, surface_id=None):
        """Exports to STEP format."""
        content, frame_id = self.circle.frame.to_step(current_id)
        # Not calling Circle3D.to_step because of circular imports
        u = self.start - self.circle.center
        u.normalize()
        curve_id = frame_id + 1
        # Not calling Circle3D.to_step because of circular imports
        content += f"#{curve_id} = CIRCLE('{self.name}',#{frame_id},{self.circle.radius * 1000});\n"

        point1 = (self.circle.center + u * self.circle.radius).to_point()

        p1_content, p1_id = point1.to_step(curve_id + 1, vertex=True)
        content += p1_content

        edge_curve = p1_id + 1
        content += f"#{edge_curve} = EDGE_CURVE('{self.name}',#{p1_id},#{p1_id},#{curve_id},.T.);\n"
        curve_id += 1

        return content, edge_curve

    def plot(self, ax=None, edge_style: EdgeStyle = EdgeStyle(), show_frame=False):
        if ax is None:
            ax = plt.figure().add_subplot(111, projection='3d')
        if show_frame:
            self.circle.frame.plot(ax, ratio=self.circle.radius)
        ax = vm_common_operations.plot_from_discretization_points(
            ax, edge_style=edge_style, element=self, number_points=25, close_plot=True)
        if edge_style.edge_ends:
            self.start.plot(ax=ax)
            self.end.plot(ax=ax)
        if edge_style.edge_direction:
            half_length = 0.5 * self.length()
            x, y, z = self.point_at_abscissa(half_length)
            tangent = self.unit_direction_vector(half_length)
            arrow_length = 0.15 * half_length
            ax.quiver(x, y, z, *arrow_length * tangent, pivot='tip')

        return ax

    def rotation(self, center: volmdlr.Point3D, axis: volmdlr.Vector3D, angle: float):
        """
        Rotates the FullArc3D object around a specified axis by a given angle.

        :param center: The center point of rotation.
        :type center: (volmdlr.Point3D)
        :param axis: The axis of rotation.
        :type axis: (volmdlr.Vector3D)
        :param angle: The angle of rotation in radians.
        :type angle: (float)

        :return: A new FullArc3D object that is the result of the rotation.
        :rtype: FullArc3D:
        """
        new_start_end = self.start.rotation(center, axis, angle)
        new_circle = self.circle.rotation(center, axis, angle)
        return FullArc3D(new_circle, new_start_end, name=self.name)

    def translation(self, offset: volmdlr.Vector3D):
        """
        Translates the FullArc3D object by a specified offset.

        :param offset: The translation offset vector.
        :type offset: (volmdlr.Vector3D).
        :return: A new FullArc3D object that is the result of the translation.
        :rtype: FullArc3D.
        """
        new_start_end = self.start.translation(offset, True)
        new_circle = self.circle.translation(offset, True)
        return FullArc3D(new_circle, new_start_end, name=self.name)

    def frame_mapping(self, frame: volmdlr.Frame3D, side: str):
        """
        Changes vector frame_mapping and return a new FullArc3D.

        side = 'old' or 'new'
        """
        new_circle = self.circle.frame_mapping(frame, side)
        new_start_end = self.start_end.frame_mapping(frame, side)
        return FullArc3D(new_circle, new_start_end, name=self.name)

    def linesegment_intersections(self, linesegment3d: LineSegment3D):
        """
        Calculates the intersections between a full arc 3d and a line segment 3d.

        :param linesegment3d: linesegment 3d to verify intersections.
        :return: list of points 3d, if there are any intersections, an empty list if otherwise.
        """
        distance_center_lineseg = linesegment3d.point_distance(self.circle.frame.origin)
        if distance_center_lineseg > self.circle.radius:
            return []
        return self.circle.linesegment_intersections(linesegment3d)

    def get_reverse(self):
        """
        Defines a new FullArc3D, identical to self, but in the opposite direction.

        """
        circle = self.circle.reverse()
        return self.__class__(circle, self.start_end)

    def point_belongs(self, point: volmdlr.Point3D, abs_tol: float = 1e-6):
        """
        Returns if given point belongs to the FullArc3D.
        """
        distance = point.point_distance(self.circle.center)
        vec = volmdlr.Vector3D(*point - self.circle.center)
        dot = self.circle.normal.dot(vec)
        return math.isclose(distance, self.circle.radius, abs_tol=abs_tol) \
            and math.isclose(dot, 0, abs_tol=abs_tol)

    @classmethod
    def from_3_points(cls, point1, point2, point3):
        fullarc = cls(volmdlr_curves.Circle3D.from_3_points(point1, point2, point3), point1)
        return fullarc

    def split(self, split_point, tol: float = 1e-6):
        """
        Splits the circle into two arcs at a given point.

        :param split_point: splitting point.
        :param tol: tolerance.
        :return: list of two arcs.
        """
        if split_point.is_close(self.start, tol) or split_point.is_close(self.end, tol):
            raise ValueError("Point should be different of start and end.")
        if not self.point_belongs(split_point, 1e-5):
            raise ValueError("Point not on the circle.")
        return [Arc3D(self.circle, self.start, split_point),
                Arc3D(self.circle, split_point, self.end)]

    @classmethod
    def from_center_normal(cls, center: volmdlr.Point3D, normal: volmdlr.Vector3D, start_end: volmdlr.Point3D):
        u_vector = normal.deterministic_unit_normal_vector()
        v_vector = normal.cross(u_vector)
        circle = volmdlr_curves.Circle3D(volmdlr.Frame3D(center, u_vector, v_vector, normal),
                                         center.point_distance(start_end))
        return cls(circle, start_end)

    @classmethod
    def from_curve(cls, circle):
        return cls(circle, circle.center + circle.frame.u * circle.radius)


class ArcEllipse3D(Edge):
    """
    An arc is defined by a starting point, an end point and an interior point.

    """

    def __init__(self, ellipse: volmdlr_curves.Ellipse3D, start: volmdlr.Point3D, end: volmdlr.Point3D, name=''):
        Edge.__init__(self, start=start, end=end, name=name)
        self.ellipse = ellipse
        self.angle_start, self.angle_end = self.get_start_end_angles()
        self.angle = self.angle_end - self.angle_start
        self.center = ellipse.center
        self._self_2d = None
        self._length = None
        self._bbox = None

    def get_start_end_angles(self):
        local_start_point = self.ellipse.frame.global_to_local_coordinates(self.start)
        u1, u2 = local_start_point.x / self.ellipse.major_axis, local_start_point.y / self.ellipse.minor_axis
        start_angle = volmdlr.geometry.sin_cos_angle(u1, u2)
        local_end_point = self.ellipse.frame.global_to_local_coordinates(self.end)
        u1, u2 = local_end_point.x / self.ellipse.major_axis, local_end_point.y / self.ellipse.minor_axis
        end_angle = volmdlr.geometry.sin_cos_angle(u1, u2)
        if math.isclose(end_angle, 0.0, abs_tol=1e-6):
            end_angle = volmdlr.TWO_PI
        return start_angle, end_angle

    @property
    def self_2d(self):
        if not self._self_2d:
            self._self_2d = self.to_2d(self.ellipse.center, self.ellipse.frame.u, self.ellipse.frame.v)
        return self._self_2d

    def discretization_points(self, *, number_points: int = None, angle_resolution: int = 20):
        """
        Discretization of a Contour to have "n" points.

        :param number_points: the number of points (including start and end points)
             if unset, only start and end will be returned
        :param angle_resolution: if set, the sampling will be adapted to have a controlled angular distance. Useful
            to mesh an arc
        :return: a list of sampled points
        """
        if not number_points:
            if not angle_resolution:
                number_points = 2
            else:
                number_points = math.ceil(angle_resolution * abs(0.5 * self.angle / math.pi)) + 1
        angle_end = self.angle_end
        angle_start = self.angle_start
        if self.angle_start == self.angle_end:
            angle_start = 0
            angle_end = 2 * math.pi
        else:
            if angle_end < angle_start:
                angle_end = self.angle_end + volmdlr.TWO_PI

        discretization_points = [self.ellipse.frame.local_to_global_coordinates(
            volmdlr.Point3D(self.ellipse.major_axis * math.cos(angle),
                            self.ellipse.minor_axis * math.sin(angle), 0))
            for angle in npy.linspace(angle_start, angle_end, number_points)]
        return discretization_points

    def to_2d(self, plane_origin, x, y):
        """
        Transforms an Arc Ellipse 3D into an Arc Ellipse 2D, given a plane origin and an u and v plane vector.

        :param plane_origin: plane origin.
        :param x: plane u vector.
        :param y: plane v vector.
        :return: ArcEllipse2D.
        """
        point_start2d = self.start.to_2d(plane_origin, x, y)
        point_end2d = self.end.to_2d(plane_origin, x, y)
        ellipse2d = self.ellipse.to_2d(plane_origin, x, y)
        return ArcEllipse2D(ellipse2d, point_start2d, point_end2d)

    def length(self):
        """Computes the length."""
        if not self._length:
            self._length = self.self_2d.length()
        return self._length

    def normal_vector(self, abscissa):
        return self.direction_vector(abscissa).deterministic_normal_vector()

    def direction_vector(self, abscissa):
        direction_vector_2d = self.self_2d.direction_vector(abscissa)
        direction_vector_3d = direction_vector_2d.to_3d(
            self.ellipse.center, self.ellipse.frame.u, self.ellipse.frame.v)
        return direction_vector_3d

    def abscissa(self, point: volmdlr.Point3D, tol: float = 1e-6):
        """
        Calculates the abscissa a given point.

        :param point: point to calculate abscissa.
        :param tol: tolerance allowed.
        :return: abscissa
        """
        if point.point_distance(self.start) < tol:
            return 0
        point2d = point.to_2d(self.ellipse.center, self.ellipse.major_dir, self.ellipse.minor_dir)
        return self.self_2d.abscissa(point2d)

    def plot(self, ax=None, edge_style: EdgeStyle = EdgeStyle()):
        """Plot the arc ellipse."""
        if ax is None:
            ax = plt.figure().add_subplot(111, projection='3d')

        ax.plot([self.start[0]], [self.start[1]], [self.start[2]], c='r')
        ax.plot([self.end[0]], [self.end[1]], [self.end[2]], c='b')
        ax = vm_common_operations.plot_from_discretization_points(
            ax, edge_style=edge_style, element=self, number_points=25)
        if edge_style.edge_ends:
            self.start.plot(ax, 'r')
            self.end.plot(ax, 'b')
        return ax

    def plot2d(self, x3d: volmdlr.Vector3D = volmdlr.X3D, y3d: volmdlr.Vector3D = volmdlr.Y3D,
               ax=None, color='k'):
        """
        Plot 2d for an arc ellipse 3d.

        """
        if ax is None:
            fig = plt.figure()
            ax = fig.add_subplot(111, projection='3d')

        # TODO: Enhance this plot
        length = self.length()
        x = []
        y = []
        number_points = 30
        for i in range(number_points):
            point = self.point_at_abscissa(i / (number_points - 1) * length)
            xi, yi = point.plane_projection2d(x3d, y3d)
            x.append(xi)
            y.append(yi)
        ax.plot(x, y, color=color)
        return ax

    def triangulation(self):
        """
        Triangulation for an ArcEllipse3D.

        """
        return None

    @property
    def bounding_box(self):
        """
        Getter Bounding Box for an arc ellipse 3d.

        :return: bounding box.
        """
        if not self._bbox:
            self._bbox = self.get_bounding_box()
        return self._bbox

    @bounding_box.setter
    def bounding_box(self, new_bounding_box):
        """
        Bounding Box setter.

        :param new_bounding_box: new bounding box.
        """
        self._bbox = new_bounding_box

    def get_bounding_box(self):
        """
        Calculates the bounding box of the Arc3D.

        :return: Bounding Box object.
        """
        # TODO: implement exact calculation

        points = self.discretization_points(angle_resolution=10)
        xmin = min(point.x for point in points)
        xmax = max(point.x for point in points)
        ymin = min(point.y for point in points)
        ymax = max(point.y for point in points)
        zmin = min(point.z for point in points)
        zmax = max(point.z for point in points)
        return volmdlr.core.BoundingBox(xmin, xmax, ymin, ymax, zmin, zmax)

    def rotation(self, center: volmdlr.Point3D, axis: volmdlr.Vector3D, angle: float):
        """
        Arc-Ellipse3D rotation.

        :param center: rotation center.
        :param axis: rotation axis.
        :param angle: angle rotation.
        :return: a new rotated Arc-Ellipse3D.
        """
        new_start = self.start.rotation(center, axis, angle)
        new_end = self.end.rotation(center, axis, angle)
        new_ellipse3d = self.ellipse.rotation(center, axis, angle)
        return ArcEllipse3D(new_ellipse3d, new_start, new_end)

    def translation(self, offset: volmdlr.Vector3D):
        """
        ArcEllipse3D translation.

        :param offset: translation vector.
        :return: A new translated ArcEllipse3D.
        """
        new_start = self.start.translation(offset)
        new_end = self.end.translation(offset)
        new_ellipse3d = self.ellipse.translation(offset)
        return ArcEllipse3D(new_ellipse3d, new_start, new_end)

    def frame_mapping(self, frame: volmdlr.Frame3D, side: str):
        """
        Changes frame_mapping and return a new ArcEllipse3D.

        :param frame: Local coordinate system.
        :type frame: volmdlr.Frame3D
        :param side: 'old' will perform a transformation from local to global coordinates. 'new' will
            perform a transformation from global to local coordinates.
        :type side: str
        :return: A new transformed ArcEllipse3D.
        :rtype: ArcEllipse3D
        """
        return ArcEllipse3D(self.ellipse.frame_mapping(frame, side), self.start.frame_mapping(frame, side),
                            self.end.frame_mapping(frame, side))

    def point_belongs(self, point, abs_tol: float = 1e-6):
        """
        Verifies if a given point lies on the arc of ellipse 3D.

        :param point: point to be verified.
        :param abs_tol: Absolute tolerance to consider the point on the curve.
        :return: True is point lies on the arc of ellipse, False otherwise
        """
        point2d = point.to_2d(self.ellipse.center, self.ellipse.major_dir, self.ellipse.minor_dir)
        return self.self_2d.point_belongs(point2d, abs_tol=abs_tol)

    def is_close(self, other_edge, tol: float = 1e-6):
        """
        Checks if two arc-ellipse are the same considering the Euclidean distance.

        :param other_edge: other arc-ellipse.
        :param tol: The tolerance under which the Euclidean distance is considered equal to 0, defaults to 1e-6.
        :type tol: float, optional
        """

        if isinstance(other_edge, self.__class__):
            if (self.start.is_close(other_edge.start, tol) and self.end.is_close(other_edge.end, tol)
                    and self.ellipse.center.is_close(other_edge.ellipse3d.center, tol)
                    and self.point_belongs(other_edge.point_at_abscissa(other_edge.length() * 0.5), tol)):
                return True
        return False

    def complementary(self):
        """Gets the complementary arc of ellipse."""
        return self.__class__(self.ellipse, self.end, self.start)

    def point_at_abscissa(self, abscissa):
        """
        Calculates the point at a given abscissa.

        :param abscissa: abscissa to calculate point.
        :return: volmdlr.Point3D
        """
        point2d = self.self_2d.point_at_abscissa(abscissa)
        return point2d.to_3d(self.ellipse.center, self.ellipse.major_dir, self.ellipse.minor_dir)

    def split(self, split_point, tol: float = 1e-6):
        """
        Splits arc-ellipse at a given point.

        :param split_point: splitting point.
        :param tol: tolerance.
        :return: list of two Arc-Ellipse.
        """
        if split_point.is_close(self.start, tol):
            return [None, self.copy()]
        if split_point.is_close(self.end, tol):
            return [self.copy(), None]
        return [self.__class__(self.ellipse, self.start, split_point),
                self.__class__(self.ellipse, split_point, self.end)]

    def get_reverse(self):
        new_frame = volmdlr.Frame3D(self.ellipse.frame.origin, self.ellipse.frame.u, -self.ellipse.frame.v,
                                    self.ellipse.frame.u.cross(-self.ellipse.frame.v))
        ellipse3d = volmdlr_curves.Ellipse3D(self.ellipse.major_axis, self.ellipse.minor_axis, new_frame)
        return self.__class__(ellipse3d, self.end, self.start, self.name + '_reverse')


class FullArcEllipse3D(FullArcEllipse, ArcEllipse3D):
    """
    Defines a FullArcEllipse3D.
    """

    def __init__(self, ellipse: volmdlr_curves.Ellipse3D, start_end: volmdlr.Point3D, name: str = ''):
        self.ellipse = ellipse
        self.normal = self.ellipse.normal
        center2d = self.ellipse.center.to_2d(self.ellipse.center,
                                             self.ellipse.major_dir, self.ellipse.minor_dir)
        point_major_dir = self.ellipse.center + self.ellipse.major_axis * self.ellipse.major_dir
        point_major_dir_2d = point_major_dir.to_2d(
            self.ellipse.center, self.ellipse.major_dir, self.ellipse.minor_dir)
        vector_major_dir_2d = (point_major_dir_2d - center2d).to_vector()
        self.theta = volmdlr.geometry.clockwise_angle(vector_major_dir_2d, volmdlr.X2D)
        if self.theta == math.pi * 2:
            self.theta = 0.0
        self._bbox = None

        FullArcEllipse.__init__(self, self.ellipse, start_end, name)
        ArcEllipse3D.__init__(self, self.ellipse, start_end, start_end)

    def to_dict(self, use_pointers: bool = False, memo=None, path: str = '#'):
        dict_ = self.base_dict()
        dict_["ellipse"] = self.ellipse.to_dict(use_pointers=use_pointers, memo=memo, path=path + '/ellipse')
        dict_['start_end'] = self.start_end.to_dict(use_pointers=use_pointers, memo=memo, path=path + '/start_end')
        return dict_

    @classmethod
    def dict_to_object(cls, dict_, global_dict=None, pointers_memo: Dict[str, Any] = None, path: str = '#'):
        ellipse = volmdlr_curves.Ellipse3D.dict_to_object(dict_['ellipse'])
        start_end = volmdlr.Point3D.dict_to_object(dict_['start_end'])

        return cls(ellipse, start_end, name=dict_['name'])

    def discretization_points(self, *, number_points: int = None, angle_resolution: int = 20):
        """
        Discretize a Contour to have "n" points.

        :param number_points: the number of points (including start and end points)
             if unset, only start and end will be returned.
        :param angle_resolution: if set, the sampling will be adapted to have a controlled angular distance. Useful
            to mesh an arc.
        :return: a list of sampled points.
        """
        return self.ellipse.discretization_points(number_points=number_points, angle_resolution=angle_resolution)

    def to_2d(self, plane_origin, x, y):
        """
        Transforms a FullArcEllipse3D into an FullArcEllipse2D, given an plane origin and a u and v plane vector.

        :param plane_origin: plane origin.
        :param x: plane u vector.
        :param y: plane v vector.
        :return: FullArcEllipse2D.
        """
        point_start_end2d = self.start_end.to_2d(plane_origin, x, y)
        ellipse2d = self.ellipse.to_2d(plane_origin, x, y)
        return FullArcEllipse2D(ellipse2d, point_start_end2d, name=self.name)

    def frame_mapping(self, frame: volmdlr.Frame3D, side: str):
        """
        Changes frame_mapping and return a new FullArcEllipse3D.

        :param frame: Local coordinate system.
        :type frame: volmdlr.Frame3D
        :param side: 'old' will perform a transformation from local to global coordinates. 'new' will
            perform a transformation from global to local coordinates.
        :type side: str
        :return: A new transformed FulLArcEllipse3D.
        :rtype: FullArcEllipse3D
        """
        return FullArcEllipse3D(self.ellipse.frame_mapping(frame, side),
                                self.start_end.frame_mapping(frame, side), name=self.name)

    def translation(self, offset: volmdlr.Vector3D):
        """
        Ellipse3D translation.

        :param offset: translation vector.
        :type offset: volmdlr.Vector3D
        :return: A new translated FullArcEllipse3D.
        :rtype: FullArcEllipse3D
        """
        return FullArcEllipse3D(self.ellipse.translation(offset), self.start_end.translation(offset), self.name)

    def abscissa(self, point: volmdlr.Point3D, tol: float = 1e-6):
        """
        Calculates the abscissa a given point.

        :param point: point to calculate abscissa.
        :param tol: tolerance allowed.
        :return: abscissa
        """
        point2d = point.to_2d(self.ellipse.center, self.ellipse.major_dir, self.ellipse.minor_dir)
        return self.self_2d.abscissa(point2d)

    def split(self, split_point, tol: float = 1e-6):
        """
        Splits the ellipse into two arc of ellipse at a given point.

        :param split_point: splitting point.
        :param tol: tolerance.
        :return: list of two Arc of ellipse.
        """
        if split_point.is_close(self.start, 1e-6) or split_point.is_close(self.end, 1e-6):
            return [self, None]
        if not self.point_belongs(split_point, 1e-5):
            raise ValueError("Point not on the ellipse.")
        return [ArcEllipse3D(self.ellipse, self.start_end, split_point),
                ArcEllipse3D(self.ellipse, split_point, self.start_end)]

    def plot(self, ax=None, edge_style: EdgeStyle = EdgeStyle()):
        """Ellipse plot."""
        return self.ellipse.plot(ax, edge_style)<|MERGE_RESOLUTION|>--- conflicted
+++ resolved
@@ -200,11 +200,7 @@
             if not same_sense:
                 obj = obj.reverse()
             if not point1.is_close(point2):
-<<<<<<< HEAD
-                return LineSegment3D(point1, point2, obj, arguments[0][1:-1])
-=======
                 return LineSegment3D(point1, point2, obj, name=arguments[0][1:-1])
->>>>>>> f08e275d
             return None
 
         if hasattr(obj, 'trim'):
