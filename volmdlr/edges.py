--- conflicted
+++ resolved
@@ -2728,19 +2728,6 @@
         return self.discretization_points(angle_resolution=discretization_resolution)
 
     def to_3d(self, plane_origin, x, y):
-<<<<<<< HEAD
-        point_start2d = self.start.to_3d(plane_origin, x, y)
-        point_interior2d = self.interior.to_3d(plane_origin, x, y)
-        point_end2d = self.end.to_3d(plane_origin, x, y)
-        point_center2d = self.center.to_3d(plane_origin, x, y)
-
-        a_max2d = self.center + self.major_dir * self.Gradius
-        a_max3d = a_max2d.to_3d(plane_origin, x, y)
-        new_major_dir = a_max3d - point_center2d
-        new_major_dir.normalize()
-        return ArcEllipse3D(point_start2d, point_interior2d, point_end2d,
-                            point_center2d, new_major_dir, name=self.name)
-=======
         point_start3d = self.start.to_3d(plane_origin, x, y)
         point_interior3d = self.interior.to_3d(plane_origin, x, y)
         point_end3d = self.end.to_3d(plane_origin, x, y)
@@ -2752,7 +2739,6 @@
         new_major_dir.normalize()
         return ArcEllipse3D(point_start3d, point_interior3d, point_end3d,
                             point_center3d, new_major_dir, name=self.name)
->>>>>>> f7d281f4
 
     def plot(self, ax=None, color='k', alpha=1):
         if ax is None:
