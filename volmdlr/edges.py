#!/usr/bin/env python3
# -*- coding: utf-8 -*-
"""
Edges related classes.
"""

import math
import sys
import warnings
from itertools import product
from typing import Any, Dict, List, Union

import dessia_common.core as dc
import matplotlib.patches
import matplotlib.pyplot as plt
import numpy as npy
import plot_data.core as plot_data
import scipy.integrate as scipy_integrate
from scipy.optimize import least_squares
from geomdl import NURBS, BSpline, fitting, operations, utilities
from geomdl.operations import length_curve, split_curve
from matplotlib import __version__ as _mpl_version
from mpl_toolkits.mplot3d import Axes3D
from packaging import version

import volmdlr.core
import volmdlr.core_compiled
import volmdlr.geometry
import volmdlr.utils.common_operations as vm_common_operations
import volmdlr.utils.intersections as vm_utils_intersections
from volmdlr import bspline_fitting
from volmdlr.core import EdgeStyle


def standardize_knot_vector(knot_vector):
    """
    Standardize a knot vector to range from 0 to 1.
    """
    first_knot = knot_vector[0]
    last_knot = knot_vector[-1]
    standard_u_knots = []
    if first_knot != 0 or last_knot != 1:
        x = 1 / (last_knot - first_knot)
        y = first_knot / (first_knot - last_knot)
        for u in knot_vector:
            standard_u_knots.append(u * x + y)
        return standard_u_knots
    return knot_vector


def insert_knots_and_mutiplicity(knots, knot_mutiplicities, knot_to_add, num):
    """
    Compute knot-elements and multiplicities based on the global knot vector.

    """
    new_knots = []
    new_knot_mutiplicities = []
    i = 0
    for i, knot in enumerate(knots):
        if knot > knot_to_add:
            new_knots.extend([knot_to_add])
            new_knot_mutiplicities.append(num)
            new_knots.extend(knots[i:])
            new_knot_mutiplicities.extend(knot_mutiplicities[i:])
            break
        new_knots.append(knot)
        new_knot_mutiplicities.append(knot_mutiplicities[i])
    return new_knots, new_knot_mutiplicities, i


class Edge(dc.DessiaObject):
    """
    Defines a simple edge Object.
    """

    def __init__(self, start, end, name=''):
        self.start = start
        self.end = end
        self._length = None
        self._direction_vector = None
        self._reverse = None
        # Disabling super init call for performance
        # dc.DessiaObject.__init__(self, name=name)
        self.name = name

    def __getitem__(self, key):
        if key == 0:
            return self.start
        if key == 1:
            return self.end
        raise IndexError

    def is_close(self, other_edge, tol: float = 1e-6):
        """
        Verify if two edges are equal, considering a certain tolerance.

        """
        raise NotImplementedError(f'is_close method not implemented by {self.__class__.__name__}')

    def get_reverse(self):
        """
        Gets the same edge, but in the opposite direction.

        """
        raise NotImplementedError(f'is_close method not implemented by {self.__class__.__name__}')

    def reverse(self):
        if self._reverse is None:
            self._reverse = self.get_reverse()
        return self._reverse

    def direction_independent_is_close(self, other_edge, tol: float = 1e-6):
        """
        Verifies if two line segments are the same, not considering its direction.

        """
        if not isinstance(self, other_edge.__class__):
            return False
        if self.is_close(other_edge, tol):
            return True
        return self.reverse().is_close(other_edge, tol)

    def length(self):
        """
        Calculates the edge's length.
        """
        raise NotImplementedError(f'length method not implemented by {self.__class__.__name__}')

    def point_at_abscissa(self, abscissa):
        """
        Calculates the point at given abscissa.

        """
        raise NotImplementedError(f'point_at_abscissa method not implemented by {self.__class__.__name__}')

    def middle_point(self):
        """
        Gets the middle point for an edge.

        :return:
        """
        half_length = self.length() / 2
        middle_point = self.point_at_abscissa(abscissa=half_length)
        return middle_point

    def discretization_points(self, *, number_points: int = None, angle_resolution: int = None):
        """
        Discretize an Edge to have "n" points.

        :param number_points: the number of points (including start and end
            points) if unset, only start and end will be returned
        :param angle_resolution: if set, the sampling will be adapted to have
            a controlled angular distance. Useful to mesh an arc
        :return: a list of sampled points
        """
        if number_points is None or number_points == 1:
            number_points = 2
        if angle_resolution:
            number_points = int(math.pi * angle_resolution)
        step = self.length() / (number_points - 1)
        return [self.point_at_abscissa(i * step) for i in range(number_points)]

    def polygon_points(self, discretization_resolution: int):
        """
        Deprecated method of discretization_points.
        """
        warnings.warn('polygon_points is deprecated,\
        please use discretization_points instead',
                      DeprecationWarning)
        return self.discretization_points(discretization_resolution)

    @classmethod
    def from_step(cls, arguments, object_dict, **kwargs):
        """
        Converts a step primitive to an Edge type object.

        :param arguments: The arguments of the step primitive.
        :type arguments: list
        :param object_dict: The dictionary containing all the step primitives
            that have already been instantiated
        :type object_dict: dict
        :return: The corresponding Edge object
        :rtype: :class:`volmdlr.edges.Edge`
        """
        # obj can be an instance of wires or edges.
        obj = object_dict[arguments[3]]
        point1 = object_dict[arguments[1]]
        point2 = object_dict[arguments[2]]
        orientation = arguments[4]
        if orientation == '.F.':
            point1, point2 = point2, point1
        if obj.__class__.__name__ == 'LineSegment3D':
            return object_dict[arguments[3]]
        if obj.__class__.__name__ == 'Line3D':
            if not point1.is_close(point2):
                return LineSegment3D(point1, point2, arguments[0][1:-1])
            return None
        if hasattr(obj, 'trim'):
            if obj.__class__.__name__ == 'Circle3D':
                point1, point2 = point2, point1
            return obj.trim(point1, point2)

        raise NotImplementedError(f'Unsupported: {object_dict[arguments[3]]}')

    def normal_vector(self, abscissa):
        """
        Calculates the normal vector the edge at given abscissa.

        :return: the normal vector
        """
        raise NotImplementedError('the normal_vector method must be'
                                  'overloaded by subclassing class')

    def unit_normal_vector(self, abscissa: float = 0.0):
        """
        Calculates the unit normal vector the edge at given abscissa.

        :param abscissa: edge abscissa
        :return: unit normal vector
        """
        vector = self.normal_vector(abscissa).copy(deep=True)
        vector.normalize()
        return vector

    def direction_vector(self, abscissa):
        """
        Calculates the direction vector the edge at given abscissa.

        :param abscissa: edge abscissa
        :return: direction vector
        """
        raise NotImplementedError('the direction_vector method must be'
                                  'overloaded by subclassing class')

    def unit_direction_vector(self, abscissa: float = 0.0):
        """
        Calculates the unit direction vector the edge at given abscissa.

        :param abscissa: edge abscissa
        :return: unit direction vector
        """
        vector = self.direction_vector(abscissa).copy(deep=True)
        vector.normalize()
        return vector

    def straight_line_point_belongs(self, point):
        """
        Verifies if a point belongs to the surface created by closing the edge.

        :param point: Point to be verified
        :return: Return True if the point belongs to this surface,
            or False otherwise
        """
        raise NotImplementedError(f'the straight_line_point_belongs method must be'
                                  f' overloaded by {self.__class__.__name__}')

    def touching_points(self, edge2):
        """
        Verifies if two edges are touching each other.

        In case these two edges are touching each other, return these touching points.

        :param edge2: edge2 to verify touching points.
        :return: list of touching points.
        """
        point1, point2 = edge2.start, edge2.end
        point3, point4 = self.start, self.end
        touching_points = []
        for primitive, points in zip([self, edge2], [[point1, point2], [point3, point4]]):
            for point in points:
                if point not in touching_points and primitive.point_belongs(point):
                    touching_points.append(point)
        return touching_points

    def intersections(self, edge2: 'Edge', abs_tol: float = 1e-6):
        """
        Gets the intersections between two edges.

        :param edge2: other edge.
        :param abs_tol: tolerance.
        :return: list of intersection points.
        """
        # if self.bounding_rectangle.distance_to_b_rectangle(edge2.bounding_rectangle) > abs_tol:
        #     return []
        method_name = f'{edge2.__class__.__name__.lower()[:-2]}_intersections'
        if hasattr(self, method_name):
            intersections = getattr(self, method_name)(edge2, abs_tol)
            return intersections
        method_name = f'{self.__class__.__name__.lower()[:-2]}_intersections'
        if hasattr(edge2, method_name):
            intersections = getattr(edge2, method_name)(self, abs_tol)
            return intersections
        raise NotImplementedError(f'There is no method to calculate the intersectios between'
                                  f' a {self.__class__.__name__} and a {edge2.__class__.__name__}')

    def validate_crossings(self, edge, intersection):
        """Validates the intersections as crossings: edge not touching the other at one end, or in a tangent point."""
        if not volmdlr.core.point_in_list(intersection, [self.start, self.end, edge.start, edge.end]):
            tangent1 = self.unit_direction_vector(self.abscissa(intersection))
            tangent2 = edge.unit_direction_vector(edge.abscissa(intersection))
            if math.isclose(abs(tangent1.dot(tangent2)), 1, abs_tol=1e-6):
                return None
        else:
            return None
        return intersection

    def crossings(self, edge):
        """
        Gets the crossings between two edges.

        """
        valid_crossings = []
        intersections = self.intersections(edge)
        for intersection in intersections:
            crossing = self.validate_crossings(edge, intersection)
            if crossing:
                valid_crossings.append(crossing)
        return valid_crossings

    def abscissa(self, point, tol: float = 1e-6):
        """
        Computes the abscissa of an Edge.

        :param point: The point located on the edge.
        :type point: Union[:class:`volmdlr.Point2D`, :class:`volmdlr.Point3D`].
        :param tol: The precision in terms of distance. Default value is 1e-4.
        :type tol: float, optional.
        :return: The abscissa of the point.
        :rtype: float
        """
        raise NotImplementedError(f'the abscissa method must be overloaded by {self.__class__.__name__}')

    def local_discretization(self, point1, point2, number_points: int = 10):
        """
        Gets n discretization points between two given points of the edge.

        :param point1: point 1 on edge.
        :param point2: point 2 on edge.
        :param number_points: number of points to discretize locally.
        :return: list of locally discretized points.
        """
        abscissa1 = self.abscissa(point1)
        abscissa2 = self.abscissa(point2)
        discretized_points_between_1_2 = []
        for abscissa in npy.linspace(abscissa1, abscissa2, num=number_points):
            abscissa_point = self.point_at_abscissa(abscissa)
            if not volmdlr.core.point_in_list(abscissa_point, discretized_points_between_1_2):
                discretized_points_between_1_2.append(abscissa_point)
        return discretized_points_between_1_2

    def split_between_two_points(self, point1, point2):
        """
        Split edge between two points.

        :param point1: point 1.
        :param point2: point 2.
        :return: edge split.
        """
        split1 = self.split(point1)
        if split1[0] and split1[0].point_belongs(point2, abs_tol=1e-6):
            split2 = split1[0].split(point2)
        else:
            split2 = split1[1].split(point2)
        new_split_edge = None
        for split_edge in split2:
            if split_edge and split_edge.point_belongs(point1, 1e-4) and split_edge.point_belongs(point2, 1e-4):
                new_split_edge = split_edge
                break
        return new_split_edge

    def point_distance_to_edge(self, point):
        """
        Calculates the distance from a given point to an edge.

        :param point: point.
        :return: distance to edge.
        """
        best_distance = math.inf
        abscissa1 = 0
        abscissa2 = self.abscissa(self.end)
        distance = best_distance
        point1_ = self.start
        point2_ = self.end
        linesegment_class_ = getattr(sys.modules[__name__], 'LineSegment' + self.__class__.__name__[-2:])
        while True:
            discretized_points_between_1_2 = self.local_discretization(point1_, point2_)
            if not discretized_points_between_1_2:
                break
            distance = point.point_distance(discretized_points_between_1_2[0])
            for point1, point2 in zip(discretized_points_between_1_2[:-1], discretized_points_between_1_2[1:]):
                line = linesegment_class_(point1, point2)
                dist = line.point_distance(point)
                if dist < distance:
                    point1_ = point1
                    point2_ = point2
                    distance = dist
            if not point1_ or math.isclose(distance, best_distance, abs_tol=1e-6):
                break
            best_distance = distance
            if math.isclose(abscissa1, abscissa2, abs_tol=1e-6):
                break
        return distance

    @property
    def simplify(self):
        """Search another simplified edge that can represent the edge."""
        return self

    def is_point_edge_extremity(self, other_point, abs_tol: float = 1e-6):
        """
        Verifies if a point is the start or the end of the edge.

        :param other_point: other point to verify if it is any end of the edge.
        :param abs_tol: tolerance.
        :return: True of False.
        """
        if self.start.is_close(other_point, abs_tol):
            return True
        if self.end.is_close(other_point, abs_tol):
            return True
        return False


class Line(dc.DessiaObject):
    """
    Abstract class representing a line.

    :param point1: The first point defining the line
    :type point1: Union[:class:`volmdlr.Point2D`, :class:`volmdlr.Point3D`]
    :param point2: The second point defining the line
    :type point2: Union[:class:`volmdlr.Point2D`, :class:`volmdlr.Point3D`]
    :param name: Name of the line. Default value is an empty string
    :type name: str, optional
    """

    def __init__(self, point1, point2, name=''):
        self.point1 = point1
        self.point2 = point2
        self._direction_vector = None
        dc.DessiaObject.__init__(self, name=name)

    def __getitem__(self, key):
        """
        Get a point of the line by its index.
        """
        if key == 0:
            return self.point1
        if key == 1:
            return self.point2
        raise IndexError

    def unit_direction_vector(self, *args, **kwargs):
        """
        Get the unit direction vector of the line.

        :return: The unit direction vector of the line
        :rtype:  Union[:class:`volmdlr.Vector2D`, :class:`volmdlr.Vector3D`]
        """
        vector = self.direction_vector()
        vector.normalize()
        return vector

    def direction_vector(self, *args, **kwargs):
        """
        Get the direction vector of the line.

        :return: The direction vector of the line
        :rtype: Union[:class:`volmdlr.Vector2D`, :class:`volmdlr.Vector3D`]
        """
        if not self._direction_vector:
            direction_vector = self.point2 - self.point1
            if isinstance(direction_vector, volmdlr.Point3D):
                direction_vector = direction_vector.to_vector()
            self._direction_vector = direction_vector
        return self._direction_vector

    def normal_vector(self, *args, **kwargs):
        """
        Get the normal vector of the line.

        :return: The normal vector of the line
        :rtype: Union[:class:`volmdlr.Vector2D`, :class:`volmdlr.Vector3D`]
        """
        return self.direction_vector().normal_vector()

    def unit_normal_vector(self, *args, **kwargs):
        """
        Get the unit normal vector of the line.

        :return: The unit normal vector of the line
        :rtype: Union[:class:`volmdlr.Vector2D`, :class:`volmdlr.Vector3D`]
        """
        return self.unit_direction_vector().normal_vector()

    def point_projection(self, point):
        """
        Calculate the projection of a point onto the line.

        :param point: The point to project
        :type point: Union[:class:`volmdlr.Point2D`, :class:`volmdlr.Point3D`]
        :return: The projection of the point onto the line and the distance
            between the point and the projection
        :rtype: Tuple(Union[:class:`volmdlr.Point2D`,
            :class:`volmdlr.Point3D`], float)
        """
        vector = self.point2 - self.point1
        norm_u = vector.norm()
        t = (point - self.point1).dot(vector) / norm_u ** 2
        projection = self.point1 + t * vector
        projection = projection.to_point()
        return projection, t * norm_u

    def abscissa(self, point):
        """
        Calculate the abscissa of a point on the line.

        :param point: The point for which to calculate the abscissa
        :type point: Union[:class:`volmdlr.Point2D`, :class:`volmdlr.Point3D`]
        :return: The abscissa of the point
        :rtype: float
        """
        vector = self.point2 - self.point1
        norm_u = vector.norm()
        t_param = (point - self.point1).dot(vector) / norm_u
        return t_param

    def point_at_abscissa(self, abscissa):
        """
        Returns the point that corresponds to the given abscissa.

        :param abscissa: The abscissa
        :type abscissa: float
        :return: The point that corresponds to the given abscissa.
        :rtype: Union[:class:`volmdlr.Point2D`, :class:`volmdlr.Point3D`]
        """
        return self.point1 + (self.point2 - self.point1) * abscissa

    def sort_points_along_line(self, points):
        """
        Sort point along a line.

        :param points: list of points to be sorted.
        :return: sorted points.
        """
        return sorted(points, key=self.abscissa)

    def split(self, split_point):
        """
        Split a line into two lines.

        :param split_point: The point where to split the line
        :type split_point: Union[:class:`volmdlr.Point2D`,
            :class:`volmdlr.Point3D`]
        :return: A list containing two lines
        """
        return [self.__class__(self.point1, split_point),
                self.__class__(split_point, self.point2)]

    def is_between_points(self, point1: Union[volmdlr.Point2D, volmdlr.Point3D],
                          point2: Union[volmdlr.Point2D, volmdlr.Point3D]):
        """
        Verifies if a line is between two points.

        :param point1: The first point
        :type point1: Union[:class:`volmdlr.Point2D`, :class:`volmdlr.Point3D`]
        :param point2: The second point
        :type point2: Union[:class:`volmdlr.Point2D`, :class:`volmdlr.Point3D`]
        :return: True if the line is between the two points, False otherwise
        :rtype: bool
        """

        if point1.is_close(point2):
            return False

        line_segment = LineSegment2D(point1, point2)
        if line_segment.line_intersections(self):
            return True
        return False

    def to_step(self, current_id, *args, **kwargs):
        """Exports to STEP format."""
        p1_content, p1_id = self.point1.to_step(current_id)
        # p2_content, p2_id = self.point2.to_step(current_id+1)
        current_id = p1_id + 1
        u_content, u_id = self.unit_direction_vector().to_step(current_id)
        current_id = u_id + 1
        content = p1_content + u_content
        content += f"#{current_id} = LINE('{self.name}',#{p1_id},#{u_id});\n"
        return content, [current_id]


class LineSegment(Edge):
    """
    Abstract class.

    """

    def length(self):
        if not self._length:
            self._length = self.end.point_distance(self.start)
        return self._length

    def abscissa(self, point, tol=1e-6):
        """
        Calculates the abscissa parameter of a Line Segment, at a point.

        :param point: point to verify abscissa.
        :param tol: tolerance.
        :return: abscissa parameter.
        """
        if point.point_distance(self.start) < tol:
            return 0
        if point.point_distance(self.end) < tol:
            return self.length()

        vector = self.end - self.start
        length = vector.norm()
        t_param = (point - self.start).dot(vector) / length
        if t_param < -1e-9 or t_param > length + 1e-9:
            raise ValueError(f'Point is not on linesegment: abscissa={t_param}')
        return t_param

    def direction_vector(self, abscissa=0.):
        """
        Returns a direction vector at a given abscissa, it is not normalized.

        :param abscissa: defines where in the line segment
            direction vector is to be calculated.
        :return: The direction vector of the LineSegment.
        """
        if not self._direction_vector:
            self._direction_vector = self.end - self.start
        return self._direction_vector

    def normal_vector(self, abscissa=0.):
        """
        Returns a normal vector at a given abscissa, it is not normalized.

        :param abscissa: defines where in the line_segment
        normal vector is to be calculated.
        :return: The normal vector of the LineSegment.
        """
        return self.direction_vector(abscissa).normal_vector()

    def point_projection(self, point):
        """
        Calculates the projection of a point on a Line Segment.

        :param point: point to be verified.
        :return: point projection.
        """
        point1, point2 = self.start, self.end
        vector = point2 - point1
        norm_u = vector.norm()
        t_param = (point - point1).dot(vector) / norm_u ** 2
        projection = point1 + t_param * vector

        return projection, t_param * norm_u

    def split(self, split_point):
        """
        Split a Line Segment at a given point into two Line Segments.

        :param split_point: splitting point.
        :return: list with the two split line segments.
        """
        if split_point.is_close(self.start):
            return [None, self.copy()]
        if split_point.is_close(self.end):
            return [self.copy(), None]
        return [self.__class__(self.start, split_point),
                self.__class__(split_point, self.end)]

    def middle_point(self):
        """
        Calculates the middle point of a Line Segment.

        :return:
        """
        return 0.5 * (self.start + self.end)

    def point_at_abscissa(self, abscissa):
        """
        Calculates a point in the LineSegment at a given abscissa.

        :param abscissa: abscissa where in the curve the point should be calculated.
        :return: Corresponding point.
        """
        return self.start + self.unit_direction_vector() * abscissa

    def get_geo_lines(self, tag: int, start_point_tag: int, end_point_tag: int):
        """
        Gets the lines that define a LineSegment in a .geo file.

        :param tag: The linesegment index
        :type tag: int
        :param start_point_tag: The linesegment' start point index
        :type start_point_tag: int
        :param end_point_tag: The linesegment' end point index
        :type end_point_tag: int

        :return: A line
        :rtype: str
        """

        return 'Line(' + str(tag) + ') = {' + str(start_point_tag) + ', ' + str(end_point_tag) + '};'

    def get_geo_points(self):
        return [self.start, self.end]

    def get_shared_section(self, other_linesegment, abs_tol: float = 1e-6):
        """
        Gets the shared section between two line segments.

        :param other_linesegment: other line segment to verify for shared section.
        :param abs_tol: tolerance.
        :return: shared line segment section.
        """
        if self.__class__ != other_linesegment.__class__:
            if self.__class__ == other_linesegment.simplify.__class__:
                return self.get_shared_section(other_linesegment.simplify)
            return []
        if not self.direction_vector().is_colinear_to(other_linesegment.direction_vector()) or \
                (not any(self.point_belongs(point, abs_tol)
                         for point in [other_linesegment.start, other_linesegment.end]) and
                 not any(other_linesegment.point_belongs(point, abs_tol) for point in [self.start, self.end])):
            return []
        if all(self.point_belongs(point) for point in other_linesegment.discretization_points(number_points=5)):
            return [other_linesegment]
        if all(other_linesegment.point_belongs(point) for point in self.discretization_points(number_points=5)):
            return [self]
        new_linesegment_points = []
        for point in [self.start, self.end]:
            if other_linesegment.point_belongs(point, abs_tol=abs_tol) and\
                    not volmdlr.core.point_in_list(point, new_linesegment_points):
                new_linesegment_points.append(point)
        for point in [other_linesegment.start, other_linesegment.end]:
            if self.point_belongs(point, abs_tol=abs_tol) and\
                    not volmdlr.core.point_in_list(point, new_linesegment_points):
                new_linesegment_points.append(point)
        if len(new_linesegment_points) == 1:
            return []
        if len(new_linesegment_points) != 2:
            raise ValueError
        class_ = self.__class__
        return [class_(new_linesegment_points[0], new_linesegment_points[1])]

    def delete_shared_section(self, other_linesegment, abs_tol: float = 1e-6):
        """
        Deletes from self, the section shared with the other line segment.

        :param other_linesegment:
        :param abs_tol: tolerance.
        :return:
        """
        shared_section = self.get_shared_section(other_linesegment, abs_tol)
        if not shared_section:
            return [self]
        points = []
        for point in [self.start, self.end, shared_section[0].start, shared_section[0].end]:
            if not volmdlr.core.point_in_list(point, points):
                points.append(point)
        points = sorted(points, key=self.start.point_distance)
        new_line_segments = []
        class_ = self.__class__
        for point1, point2 in zip(points[:-1], points[1:]):
            lineseg = class_(point1, point2)
            if not lineseg.direction_independent_is_close(shared_section[0]):
                new_line_segments.append(lineseg)
        return new_line_segments

    def straight_line_point_belongs(self, point):
        """
        Closing straight line point belongs verification.

        Verifies if a point belongs to the surface created by closing the edge with a
        line between its start and end points.

        :param point: Point to be verified.
        :return: Return True if the point belongs to this surface, or False otherwise.
        """
        return self.point_belongs(point)

    def point_belongs(self, point: Union[volmdlr.Point2D, volmdlr.Point3D], abs_tol: float = 1e-6):
        """
        Checks if a point belongs to the line segment. It uses the point_distance.

        :param point: The point to be checked
        :type point: Union[:class:`volmdlr.Point2D`, :class:`volmdlr.Point3D`]
        :param abs_tol: The precision in terms of distance.
            Default value is 1e-6
        :type abs_tol: float, optional
        :return: `True` if the point belongs to the B-spline curve, `False`
            otherwise
        :rtype: bool
        """
        point_distance = self.point_distance(point)
        if math.isclose(point_distance, 0, abs_tol=abs_tol):
            return True
        return False

    def point_distance(self, point):
        """
        Abstract method.
        """
        raise NotImplementedError('the point_distance method must be'
                                  'overloaded by subclassing class')

    def to_step(self, current_id, *args, **kwargs):
        """Exports to STEP format."""
        line = self.to_line()
        content, (line_id,) = line.to_step(current_id)
        current_id = line_id + 1
        start_content, start_id = self.start.to_step(current_id, vertex=True)
        current_id = start_id + 1
        end_content, end_id = self.end.to_step(current_id + 1, vertex=True)
        content += start_content + end_content
        current_id = end_id + 1
        content += f"#{current_id} = EDGE_CURVE('{self.name}',#{start_id},#{end_id},#{line_id},.T.);\n"
        return content, [current_id]

    def is_close(self, other_edge, tol: float = 1e-6):
        """
        Checks if two line segments are the same considering the euclidean distance.

        :param other_edge: other line segment.
        :param tol: The tolerance under which the euclidean distance is considered equal to 0, defaults to 1e-6.
        :type tol: float, optional.
        """

        if isinstance(other_edge, self.__class__):
            if (self.start.is_close(other_edge.start, tol)
                    and self.end.is_close(other_edge.end, tol)):
                return True
        return False


class BSplineCurve(Edge):
    """
    An abstract class for B-spline curves.

    The following rule must be
    respected : `number of knots = number of control points + degree + 1`.

    :param degree: The degree of the B-spline curve.
    :type degree: int
    :param control_points: A list of 2 or 3-dimensional points
    :type control_points: Union[List[:class:`volmdlr.Point2D`],
        List[:class:`volmdlr.Point3D`]]
    :param knot_multiplicities: The vector of multiplicities for each knot
    :type knot_multiplicities: List[int]
    :param knots: The knot vector composed of values between 0 and 1
    :type knots: List[float]
    :param weights: The weight vector applied to the knot vector. Default
        value is None
    :type weights: List[float], optional
    :param periodic: If `True` the B-spline curve is periodic. Default value
        is False
    :type periodic: bool, optional
    :param name: The name of the B-spline curve. Default value is ''
    :type name: str, optional
    """
    _non_serializable_attributes = ['curve']

    def __init__(self,
                 degree: int,
                 control_points: Union[List[volmdlr.Point2D], List[volmdlr.Point3D]],
                 knot_multiplicities: List[int],
                 knots: List[float],
                 weights: List[float] = None,
                 periodic: bool = False,
                 name: str = ''):
        self.control_points = control_points
        self.degree = degree
        knots = standardize_knot_vector(knots)
        self.knots = knots
        self.knot_multiplicities = knot_multiplicities
        self.weights = weights
        self.periodic = periodic
        self._simplified = None

        points = [[*point] for point in control_points]
        if weights is None:
            curve = BSpline.Curve()
            curve.degree = degree
            curve.ctrlpts = points
        else:
            curve = NURBS.Curve()
            curve.degree = degree
            curve.ctrlpts = points
            curve.weights = weights

        knot_vector = []
        for i, knot in enumerate(knots):
            knot_vector.extend([knot] * knot_multiplicities[i])
        curve.knotvector = knot_vector
        curve.delta = 0.01
        curve_points = curve.evalpts
        self.curve = curve

        self._length = None
        self.points = [getattr(volmdlr,
                               f'Point{self.__class__.__name__[-2::]}')(*point)
                       for point in curve_points]

        Edge.__init__(self, self.points[0], self.points[-1], name=name)

    def to_dict(self, *args, **kwargs):
        """Avoids storing points in memo that makes serialization slow."""
        dict_ = self.base_dict()
        dict_['degree'] = self.degree
        dict_['control_points'] = [point.to_dict() for point in self.control_points]
        dict_['knot_multiplicities'] = self.knot_multiplicities
        dict_['knots'] = self.knots
        dict_['weights'] = self.weights
        dict_['periodic'] = self.periodic
        return dict_

    def __hash__(self):
        """
        Return a hash value for the B-spline curve.
        """
        return hash((tuple(self.control_points), self.degree, tuple(self.knots)))

    def __eq__(self, other):
        """
        Return True if the other B-spline curve has the same control points, degree, and knot vector, False otherwise.
        """
        if isinstance(other, self.__class__):
            return (self.control_points == other.control_points
                    and self.degree == other.degree
                    and self.knots == other.knots)
        return False

    def get_reverse(self):
        """
        Reverses the B-Spline's direction by reversing its control points.

        :return: A reversed B-Spline curve.
        :rtype: :class:`volmdlr.edges.BSplineCurve`.
        """
        return self.__class__(
            degree=self.degree,
            control_points=self.control_points[::-1],
            knot_multiplicities=self.knot_multiplicities[::-1],
            knots=self.knots[::-1],
            weights=self.weights,
            periodic=self.periodic)

    @property
    def simplify(self):
        """Search another simplified edge that can represent the bspline."""
        if self.length() < 1e-6:
            return self
        class_sufix = self.__class__.__name__[-2:]
        if self._simplified is None:
            if self.periodic:
                fullarc_class_ = getattr(sys.modules[__name__], 'FullArc' + class_sufix)
                n = len(self.points)
                try_fullarc = fullarc_class_.from_3_points(self.points[0], self.points[int(0.5 * n)],
                                                           self.points[int(0.75 * n)])

                if all(try_fullarc.point_belongs(point, 1e-5) for point in self.points):
                    self._simplified = try_fullarc
                    return try_fullarc
            else:
                lineseg_class = getattr(sys.modules[__name__], 'LineSegment' + class_sufix)
                lineseg = lineseg_class(self.points[0], self.points[-1])
                if all(lineseg.point_belongs(pt) for pt in self.points):
                    self._simplified = lineseg
                    return lineseg

                arc_class_ = getattr(sys.modules[__name__], 'Arc' + class_sufix)
                try_arc = arc_class_(self.points[0], self.points[int(len(self.points) / 2)], self.points[-1])
                if all(try_arc.point_belongs(point, 1e-6) for point in self.points):
                    self._simplified = try_arc
                    return try_arc
            self._simplified = self
        return self._simplified

    @classmethod
    def from_geomdl_curve(cls, curve, name: str = ""):
        """
        # TODO: to be completed.

        :param curve:
        :type curve:
        :return: A reversed B-spline curve
        :rtype: :class:`volmdlr.edges.BSplineCurve`
        """
        point_dimension = f'Point{cls.__name__[-2::]}'

        knots = list(sorted(set(curve.knotvector)))
        knot_multiplicities = [curve.knotvector.count(k) for k in knots]
        start = curve.ctrlpts[0]
        end = curve.ctrlpts[-1]
        periodic = False
        if npy.linalg.norm(npy.array(start) - npy.array(end)) < 1e-6:
            periodic = True
        return cls(degree=curve.degree,
                   control_points=[getattr(volmdlr, point_dimension)(*point)
                                   for point in curve.ctrlpts],
                   knots=knots,
                   knot_multiplicities=knot_multiplicities,
                   weights=curve.weights, periodic=periodic, name=name)

    def length(self):
        """
        Returns the length of the B-spline curve.

        :return: The length of the B-spline curve.
        :rtype: float
        """
        if not self._length:
            self._length = length_curve(self.curve)
        return self._length

    def normal_vector(self, abscissa):
        """
        Calculates the normal vector to the BSpline curve at given abscissa.

        :return: the normal vector
        """
        return self.direction_vector(abscissa).deterministic_unit_normal_vector()

    def direction_vector(self, abscissa):
        """
        Calculates the direction vector on the BSpline curve at given abscissa.

        :param abscissa: edge abscissa
        :return: direction vector
        """
        u = abscissa / self.length()
        derivatives = self.derivatives(u, 1)
        return derivatives[1]

    def middle_point(self):
        """
        Computes the 2D or 3D middle point of the B-spline curve.

        :return: The middle point
        :rtype: Union[:class:`volmdlr.Point2D`, :class:`volmdlr.Point3D`]
        """
        return self.point_at_abscissa(self.length() * 0.5)

    def abscissa(self, point: Union[volmdlr.Point2D, volmdlr.Point3D],
                 tol: float = 1e-6):
        """
        Computes the abscissa of a 2D or 3D point using the least square method.

        :param point: The point located on the B-spline curve.
        :type point: Union[:class:`volmdlr.Point2D`, :class:`volmdlr.Point3D`].
        :param tol: The precision in terms of distance. Default value is 1e-6.
        :type tol: float, optional.
        :return: The abscissa of the point.
        :rtype: float
        """
        if point.is_close(self.start):
            return 0
        if point.is_close(self.end):
            return self.length()
        length = self.length()
        initial_condition_list = [0, 0.25, 0.5, 0.75, 1]

        def evaluate_point_distance(u):
            return (point - self.evaluate_single(u)).norm()
        results = []
        initial_condition_list.sort(key=evaluate_point_distance)
        for u0 in initial_condition_list:
            u, convergence_sucess = self.point_invertion(u0, point)
            abscissa = u * length
            if convergence_sucess:  # sometimes we don't achieve convergence with a given initial guess
                return abscissa
            dist = evaluate_point_distance(u)
            if dist < tol:
                return abscissa
            results.append((abscissa, dist))
        result = min(results, key=lambda r: r[1])[0]
        return result

    def _point_inversion_funcs(self, u, point):
        """
        Helper function to evaluate Newton-Rapshon terms.
        """
        curve_derivatives = self.derivatives(u, 2)
        distance_vector = curve_derivatives[0] - point
        func = curve_derivatives[1].dot(distance_vector)
        func_first_derivative = curve_derivatives[2].dot(distance_vector) + curve_derivatives[1].norm() ** 2
        return func, func_first_derivative, curve_derivatives, distance_vector

    def point_invertion(self, u0: float, point, maxiter: int = 50, tol1: float = 1e-6, tol2: float = 1e-8):
        """
        Finds the equivalent B-Spline curve parameter u to a given a point 3D or 2D using an initial guess u0.

        :param u0: An initial guess between 0 and 1.
        :type u0: float
        :param point: Point to evaluation.
        :type point: Union[volmdlr.Point2D, volmdlr.Point3D]
        :param maxiter: Maximum number of iterations.
        :type maxiter: int
        :param tol1: Distance tolerance to stop.
        :type tol1: float
        :param tol2: Zero cos tolerance to stop.
        :type tol2: float
        :return: u parameter and convergence check
        :rtype: int, bool
        """
        if maxiter == 0:
            return u0, False
        func, func_first_derivative, curve_derivatives, distance_vector = self._point_inversion_funcs(u0, point)
        if self._check_convergence(curve_derivatives, distance_vector, tol1=tol1, tol2=tol2):
            return u0, True
        new_u = u0 - func / func_first_derivative
        new_u = self._check_bounds(new_u)
        residual = (new_u - u0) * curve_derivatives[1]
        if residual.norm() <= 1e-6:
            return u0, False
        u0 = new_u
        return self.point_invertion(u0, point, maxiter=maxiter - 1)

    @staticmethod
    def _check_convergence(curve_derivatives, distance_vector, tol1: float = 1e-6, tol2: float = 1e-8):
        """
        Helper function to check convergence of point_invertion method.
        """
        distance = distance_vector.norm()
        if distance <= tol1:
            return True
        if curve_derivatives[1].norm() == 0.0:
            return False
        zero_cos = abs(curve_derivatives[1].dot(distance_vector)) / curve_derivatives[1].norm() * distance
        if distance <= tol1 and zero_cos <= tol2:
            return True
        return False

    def _check_bounds(self, u):
        """
        Helper function to check if evaluated parameters in point_invertion method are contained in the bspline domain.
        """
        a, b = self.curve.domain
        if self.periodic:
            if u < a:
                u = b - (a - u)
            elif u > b:
                u = a + (u - b)
        if u < a:
            u = a

        elif u > b:
            u = b
        return u

    def split(self, point: Union[volmdlr.Point2D, volmdlr.Point3D],
              tol: float = 1e-5):
        """
        Splits of B-spline curve in two pieces using a 2D or 3D point.

        :param point: The point where the B-spline curve is split
        :type point: Union[:class:`volmdlr.Point2D`, :class:`volmdlr.Point3D`]
        :param tol: The precision in terms of distance. Default value is 1e-4
        :type tol: float, optional
        :return: A list containing the first and second split of the B-spline
            curve
        :rtype: List[:class:`volmdlr.edges.BSplineCurve`]
        """
        if point.point_distance(self.start) < tol:
            return [None, self.copy()]
        if point.point_distance(self.end) < tol:
            return [self.copy(), None]
        adim_abscissa = round(self.abscissa(point) / self.length(), 7)
        curve1, curve2 = split_curve(self.curve, adim_abscissa)

        return [self.__class__.from_geomdl_curve(curve1),
                self.__class__.from_geomdl_curve(curve2)]

    def translation(self, offset: Union[volmdlr.Vector2D, volmdlr.Vector3D]):
        """
        Translates the B-spline curve.

        :param offset: The translation vector
        :type offset: Union[:class:`volmdlr.Vector2D`,
            :class:`volmdlr.Vector3D`]
        :return: A new translated BSplineCurve
        :rtype: :class:`volmdlr.edges.BSplineCurve`
        """
        control_points = [point.translation(offset)
                          for point in self.control_points]
        return self.__class__(self.degree, control_points,
                              self.knot_multiplicities, self.knots,
                              self.weights, self.periodic)

    def translation_inplace(self, offset: Union[volmdlr.Vector2D, volmdlr.Vector3D]):
        """
        Translates the B-spline curve and its parameters are modified inplace.

        :param offset: The translation vector
        :type offset: Union[:class:`volmdlr.Vector2D`,
            :class:`volmdlr.Vector3D`]
        :return: None
        :rtype: None
        """
        warnings.warn("'inplace' methods are deprecated. Use a not inplace method instead.", DeprecationWarning)

        for point in self.control_points:
            point.translation_inplace(offset)

    def point_belongs(self, point: Union[volmdlr.Point2D, volmdlr.Point3D], abs_tol: float = 1e-6):
        """
        Checks if a 2D or 3D point belongs to the B-spline curve or not. It uses the point_distance.

        :param point: The point to be checked.
        :type point: Union[:class:`volmdlr.Point2D`, :class:`volmdlr.Point3D`]
        :param abs_tol: The precision in terms of distance.
            Default value is 1e-6
        :type abs_tol: float, optional.
        :return: `True` if the point belongs to the B-spline curve, `False`
            otherwise
        :rtype: bool
        """

        if self.point_distance(point) < abs_tol:
            return True
        return False

    def point_distance(self, point: Union[volmdlr.Point2D, volmdlr.Point3D]):
        """
        Calculates the distance from a given point to a BSplineCurve2D or 3D.

        :param point: The point to be checked.
        :type point: Union[:class:`volmdlr.Point2D`, :class:`volmdlr.Point3D`]
        :return: distance.
        """

        return self.point_distance_to_edge(point)

    def merge_with(self, bspline_curve: 'BSplineCurve'):
        """
        Merges consecutive B-spline curves to define a new merged one.

        :param bspline_curve: Another B-spline curve
        :type bspline_curve: :class:`volmdlr.edges.BSplineCurve`
        :return: A merged B-spline curve
        :rtype: :class:`volmdlr.edges.BSplineCurve`
        """
        point_dimension = f'Wire{self.__class__.__name__[-2::]}'
        wire = getattr(volmdlr.wires, point_dimension)(bspline_curve)
        ordered_wire = wire.order_wire()

        points, n = [], 10
        for primitive in ordered_wire.primitives:
            points.extend(primitive.discretization_points(n))
        points.pop(n + 1)

        return self.__class__.from_points_interpolation(
            points, min(self.degree, bspline_curve.degree))

    @classmethod
    def from_bsplines(cls, bsplines: List['BSplineCurve'],
                      discretization_points: int = 10):
        """
        Creates a B-spline curve from a list of B-spline curves.

        :param bsplines: A list of B-spline curve
        :type bsplines: List[:class:`volmdlr.edges.BSplineCurve`]
        :param discretization_points: The number of points for the
            discretization. Default value is 10
        :type discretization_points: int, optional
        :return: A merged B-spline curve
        :rtype: :class:`volmdlr.edges.BSplineCurve`
        """
        point_dimension = f'Wire{cls.__name__[-2::]}'
        wire = getattr(volmdlr.wires, point_dimension)(bsplines)
        ordered_wire = wire.order_wire()

        points, degree = [], []
        for i, primitive in enumerate(ordered_wire.primitives):
            degree.append(primitive.degree)
            if i == 0:
                points.extend(primitive.discretization_points(number_points=discretization_points))
            else:
                points.extend(
                    primitive.discretization_points(number_points=discretization_points)[1::])

        return cls.from_points_interpolation(points, min(degree))

    @classmethod
    def from_points_approximation(cls, points: Union[List[volmdlr.Point2D], List[volmdlr.Point3D]],
                                  degree: int, **kwargs):
        """
        Creates a B-spline curve approximation using least squares method with fixed number of control points.

        It is recommended to specify the
        number of control points.
        Please refer to The NURBS Book (2nd Edition), pp.410-413 for details.

        :param points: The data points
        :type points: Union[List[:class:`volmdlr.Point2D`],
            List[:class:`volmdlr.Point3D`]]
        :param degree: The degree of the output parametric curve
        :type degree: int
        :param kwargs: See below
        :return: A B-spline curve from points approximation
        :rtype: :class:`volmdlr.edges.BSplineCurve`
        :keyword centripetal: Activates centripetal parametrization method.
            Default value is False
        :keyword ctrlpts_size: Number of control points. Default value is
            len(points) - 1
        """
        curve = fitting.approximate_curve([[*point] for point in points],
                                          degree, **kwargs)
        return cls.from_geomdl_curve(curve)

    def tangent(self, position: float = 0.0):
        """
        Evaluates the tangent vector of the B-spline curve at the input parameter value.

        :param position: Value of the parameter, between 0 and 1
        :type position: float
        :return: The tangent vector
        :rtype: Union[:class:`volmdlr.Point2D`, :class:`volmdlr.Point3D`]
        """
        _, tangent = operations.tangent(self.curve, position, normalize=True)

        dimension = f'Vector{self.__class__.__name__[-2::]}'
        tangent = getattr(volmdlr, dimension)(*tangent)

        return tangent

    @classmethod
    def from_points_interpolation(cls, points: Union[List[volmdlr.Point2D], List[volmdlr.Point3D]],
                                  degree: int, periodic: bool = False, name: str = ""):
        """
        Creates a B-spline curve interpolation through the data points.

        Please refer to Algorithm A9.1 on The NURBS Book (2nd Edition),
        pp.369-370 for details.

        :param points: The data points
        :type points: Union[List[:class:`volmdlr.Point2D`],
            List[:class:`volmdlr.Point3D`]]
        :param degree: The degree of the output parametric curve
        :type degree: int
        :param periodic: `True` if the curve should be periodic. Default value
            is `False`
        :type periodic: bool, optional
        :return: A B-spline curve from points interpolation
        :rtype: :class:`volmdlr.edges.BSplineCurve`
        """
        curve = bspline_fitting.interpolate_curve([[*point] for point in points], degree, centripetal=True)

        bsplinecurve = cls.from_geomdl_curve(curve, name=name)
        if not periodic:
            return bsplinecurve
        bsplinecurve.periodic = True
        return bsplinecurve

    def discretization_points(self, *, number_points: int = None, angle_resolution: int = None):
        """
        Linear spaced discretization of the curve.

        :param number_points: The number of points to include in the discretization.
        :type number_points: int
        :param angle_resolution: The resolution of the angle to use when calculating the number of points.
        :type angle_resolution: int
        :return: A list of discretized points on the B-spline curve.
        :rtype: List[`volmdlr.Point2D] or List[`volmdlr.Point3D]
        """

        if angle_resolution:
            number_points = int(math.pi * angle_resolution)

        if len(self.points) == number_points or (not number_points and not angle_resolution):
            return self.points
        curve = self.curve
        curve.delta = 1 / number_points
        curve_points = curve.evalpts

        point_dimension = f'Point{self.__class__.__name__[-2::]}'
        return [getattr(volmdlr, point_dimension)(*point) for point in curve_points]

    def derivatives(self, u, order):
        """
        Evaluates n-th order curve derivatives at the given parameter value.

        The output of this method is list of n-th order derivatives. If ``order`` is ``0``, then it will only output
        the evaluated point. Similarly, if ``order`` is ``2``, then it will output the evaluated point, 1st derivative
        and the 2nd derivative.

        :Example:

        Assuming a curve self is defined on a parametric domain [0.0, 1.0].
        Let's take the curve derivative at the parametric position u = 0.35.

        >>> derivatives = self.derivatives(u=0.35, order=2)
        >>> derivatives[0]  # evaluated point, equal to crv.evaluate_single(0.35)
        >>> derivatives[1]  # 1st derivative at u = 0.35
        >>> derivatives[2]  # 2nd derivative at u = 0.35

        :param u: parameter value
        :type u: float
        :param order: derivative order
        :type order: int
        :return: a list containing up to {order}-th derivative of the curve
        :rtype: Union[List[`volmdlr.Vector2D`], List[`volmdlr.Vector3D`]]
        """

        return [getattr(volmdlr, f'Vector{self.__class__.__name__[-2::]}')(*point)
                for point in self.curve.derivatives(u, order)]

    def get_geo_lines(self, tag: int, control_points_tags: List[int]):
        """
        Gets the lines that define a BsplineCurve in a .geo file.

        :param tag: The BsplineCurve index
        :type tag: int
        :param start_point_tag: The linesegment' start point index
        :type start_point_tag: int
        :param end_point_tag: The linesegment' end point index
        :type end_point_tag: int

        :return: A line
        :rtype: str
        """

        return 'BSpline(' + str(tag) + ') = {' + str(control_points_tags)[1:-1] + '};'

    def get_geo_points(self):
        """Gets the points that define a BsplineCurve in a .geo file."""
        return list(self.discretization_points())

    def line_intersections(self, line):
        """
        Calculates the intersections of a BSplineCurve (2D or 3D) with a Line (2D or 3D).

        :param line: line to verify intersections
        :return: list of intersections
        """
        polygon_points = []
        for point in self.points:
            if not volmdlr.core.point_in_list(point, polygon_points):
                polygon_points.append(point)
        list_intersections = []
        initial_abscissa = 0
        linesegment_name = 'LineSegment' + self.__class__.__name__[-2:]
        for points in zip(polygon_points[:-1], polygon_points[1:]):
            linesegment = getattr(sys.modules[__name__], linesegment_name)(points[0], points[1])
            intersections = linesegment.line_intersections(line)

            if not intersections and linesegment.direction_vector().is_colinear_to(line.direction_vector()):
                if line.point_distance(linesegment.middle_point()) < 1e-8:
                    list_intersections.append(linesegment.middle_point())
            if intersections and intersections[0] not in list_intersections:
                if self.point_belongs(intersections[0], 1e-6):
                    list_intersections.append(intersections[0])
                    continue
                abs1 = self.abscissa(linesegment.start)
                abs2 = self.abscissa(linesegment.end)
                list_abscissas = list(new_abscissa for new_abscissa in npy.linspace(abs1, abs2, 1000))
                intersection = self.select_intersection_point(list_abscissas, intersections, line)
                list_intersections.append(intersection)
            initial_abscissa += linesegment.length()
        return list_intersections

    def select_intersection_point(self, list_abscissas, intersections, line, abs_tol: float = 1e-7):
        """
        Select closest point in curve to intersection point obtained with discretized linesegment.

        :param list_abscissas: list of abscissas to verify the closest point.
        :param intersections: intersection with discretized line.
        :return:
        """
        distance = npy.inf
        intersection = None
        for i_abscissa in list_abscissas:
            point_in_curve = BSplineCurve.point_at_abscissa(self, i_abscissa)
            if line.point_distance(point_in_curve) <= abs_tol:
                return point_in_curve
            dist = point_in_curve.point_distance(intersections[0])
            if dist < distance:
                distance = dist
                intersection = point_in_curve
            else:
                break
        return intersection

    def get_linesegment_intersections(self, linesegment):
        """
        Calculates intersections between a BSplineCurve and a LineSegment.

        :param linesegment: linesegment to verify intersections.
        :return: list with the intersections points.
        """
        results = self.line_intersections(linesegment.to_line())
        intersections_points = []
        for result in results:
            if linesegment.point_belongs(result, 1e-5):
                intersections_points.append(result)
        return intersections_points

    def point_at_abscissa(self, abscissa):
        """
        Calculates a point in the BSplineCurve at a given abscissa.

        :param abscissa: abscissa where in the curve the point should be calculated.
        :return: Corresponding point.
        """
        length = self.length()
        adim_abs = max(min(abscissa / length, 1.), 0.)
        point_name = 'Point' + self.__class__.__name__[-2:]
        return getattr(volmdlr, point_name)(*self.curve.evaluate_single(adim_abs))

    def get_shared_section(self, other_bspline2, abs_tol: float = 1e-6):
        """
        Gets the shared section between two BSpline curves.

        :param other_bspline2: other arc to verify for shared section.
        :param abs_tol: tolerance.
        :return: shared arc section.
        """
        if self.__class__ != other_bspline2.__class__:
            if self.simplify.__class__ == other_bspline2.__class__:
                return self.simplify.get_shared_section(other_bspline2, abs_tol)
            return []
        if self.__class__.__name__[-2:] == '3D':
            if self.bounding_box.distance_to_bbox(other_bspline2.bounding_box) > 1e-7:
                return []
        elif self.bounding_rectangle.distance_to_b_rectangle(other_bspline2.bounding_rectangle) > 1e-7:
            return []
        if not any(self.point_belongs(point, abs_tol=abs_tol)
                   for point in other_bspline2.discretization_points(number_points=10)):
            return []
        if all(self.point_belongs(point, abs_tol=abs_tol) for point in other_bspline2.points):
            return [other_bspline2]
        if all(other_bspline2.point_belongs(point, abs_tol=abs_tol) for point in self.points):
            return [self]
        if self.point_belongs(other_bspline2.start, abs_tol=abs_tol):
            bspline1_, bspline2_ = self.split(other_bspline2.start)
        elif self.point_belongs(other_bspline2.end, abs_tol=abs_tol):
            bspline1_, bspline2_ = self.split(other_bspline2.end)
        else:
            raise NotImplementedError
        shared_bspline_section = []
        for bspline in [bspline1_, bspline2_]:
            if bspline and all(other_bspline2.point_belongs(point)
                               for point in bspline.discretization_points(number_points=10)):
                shared_bspline_section.append(bspline)
                break
        return shared_bspline_section

    def delete_shared_section(self, other_bspline2, abs_tol: float = 1e-6):
        """
        Deletes from self, the section shared with the other arc.

        :param other_bspline2:
        :param abs_tol: tolerance.
        :return:
        """
        shared_section = self.get_shared_section(other_bspline2, abs_tol)
        if not shared_section:
            return [self]
        if shared_section == self:
            return []
        split_bspline1 = self.split(shared_section[0].start)
        split_bspline2 = self.split(shared_section[0].end)
        new_arcs = []
        shared_section_middle_point = shared_section[0].point_at_abscissa(0.5 * shared_section[0].length())
        for arc in split_bspline1 + split_bspline2:
            if arc and not arc.point_belongs(shared_section_middle_point, abs_tol=abs_tol):
                new_arcs.append(arc)
        return new_arcs

    def evaluate_single(self, u):
        """
        Calculates a point in the BSplineCurve at a given parameter u.

        :param u: Curve parameter. Must be a value between 0 and 1.
        :type u: float
        :return: Corresponding point.
        :rtype: Union[volmdlr.Point2D, Union[volmdlr.Point3D]
        """
        point_name = 'Point' + self.__class__.__name__[-2:]
        return getattr(volmdlr, point_name)(*self.curve.evaluate_single(u))

    def straight_line_point_belongs(self, point):
        """
        Verifies if a point belongs to the surface created by closing the edge.

        :param point: Point to be verified
        :return: Return True if the point belongs to this surface,
            or False otherwise
        """
        raise NotImplementedError(f'the straight_line_point_belongs method must be'
                                  f' overloaded by {self.__class__.__name__}')

    def get_intersection_sections(self, edge2):
        """
        Identify the sections where there may exist intersection between a bspline and another edge.

        :param edge2: other edge.
        :return: list containing the sections pairs to further search for intersections.
        """
        lineseg_class_ = getattr(sys.modules[__name__], 'LineSegment' + self.__class__.__name__[-2:])
        bspline_discretized_points1 = []
        for point in self.discretization_points(number_points=30):
            if not volmdlr.core.point_in_list(point, bspline_discretized_points1):
                bspline_discretized_points1.append(point)
        line_segments1 = [lineseg_class_(point1, point2) for point1, point2 in
                          zip(bspline_discretized_points1[:-1], bspline_discretized_points1[1:])]
        edge_discretized_points2 = []
        for point in edge2.discretization_points(number_points=30):
            if not volmdlr.core.point_in_list(point, edge_discretized_points2):
                edge_discretized_points2.append(point)
        line_segments2 = [lineseg_class_(point1, point2) for point1, point2 in
                          zip(edge_discretized_points2[:-1], edge_discretized_points2[1:])]
        intersection_section_pairs = []
        for lineseg1, lineseg2 in product(line_segments1, line_segments2):
            lineseg_inter = lineseg1.linesegment_intersections(lineseg2)
            if lineseg_inter:
                intersection_section_pairs.append((self.split_between_two_points(lineseg1.start, lineseg1.end),
                                                   edge2.split_between_two_points(lineseg2.start, lineseg2.end)))
        return intersection_section_pairs

    def point_projection(self, point):
        """
        Calculates the projection of a point on the B-Spline.

        :param point: point to be verified.
        :return: point projection.
        """
        return self.point_at_abscissa(self.abscissa(point))

    def local_discretization(self, point1, point2, number_points: int = 10):
        """
        Gets n discretization points between two given points of the edge.

        :param point1: point 1 on edge.
        :param point2: point 2 on edge.
        :param number_points: number of points to discretize locally.
        :return: list of locally discretized points.
        """
        abscissa1 = self.abscissa(point1)
        abscissa2 = self.abscissa(point2)
        # special case periodical bsplinecurve
        if self.periodic and abscissa2 == 0.0:
            abscissa2 = self.length()
        discretized_points_between_1_2 = []
        for abscissa in npy.linspace(abscissa1, abscissa2, num=number_points):
            abscissa_point = self.point_at_abscissa(abscissa)
            if not volmdlr.core.point_in_list(abscissa_point, discretized_points_between_1_2):
                discretized_points_between_1_2.append(abscissa_point)
        return discretized_points_between_1_2

    def is_close(self, other_edge, tol: float = 1e-6):
        """
        Checks if two bsplines are the same considering the euclidean distance.

        :param other_edge: other bspline.
        :param tol: The tolerance under which the euclidean distance is considered equal to 0, defaults to 1e-6
        :type tol: float, optional
        """

        if isinstance(other_edge, self.__class__):
            is_true = True
            for i, point in enumerate(self.control_points):
                if not point.is_close(other_edge.control_points[i]):
                    is_true = False
                    break
            if is_true and self.degree == other_edge.degree and self.knots == other_edge.knots:
                return True
        return False


class Line2D(Line):
    """
    Define an infinite line given by two points.

    """

    def __init__(self, point1: volmdlr.Point2D,
                 point2: volmdlr.Point2D, *, name=''):
        # self.points = [point1, point2]
        Line.__init__(self, point1, point2, name=name)

    def to_3d(self, plane_origin, x1, x2):
        """
        Convert the line to a 3D line.

        :param plane_origin: Origin of the plane in which the line is.
        :type plane_origin: :class:`volmdlr.Point3D`
        :param x1: First direction of the plane in which the line is.
        :type x1: :class:`volmdlr.Vector3D`
        :param x2: Second direction of the plane in which the line is.
        :type x2: :class:`volmdlr.Vector3D`
        :return: The 3D line.
        :rtype: :class:`volmdlr.edges.Line3D`
        """
        points_3d = [point.to_3d(plane_origin, x1, x2) for point in [self.point1, self.point2]]
        return Line3D(*points_3d, self.name)

    def rotation(self, center: volmdlr.Point2D, angle: float):
        """
        Line2D rotation.

        :param center: rotation center.
        :param angle: angle rotation.
        :return: a new rotated Line2D.
        """
        return Line2D(*[point.rotation(center, angle)
                        for point in [self.point1, self.point2]])

    def rotation_inplace(self, center: volmdlr.Point2D, angle: float):
        """
        Line2D rotation. Object is updated inplace.

        :param center: rotation center.
        :param angle: rotation angle.
        """
        warnings.warn("'inplace' methods are deprecated. Use a not inplace method instead.", DeprecationWarning)

        for point in [self.point1, self.point2]:
            point.rotation_inplace(center, angle)

    def translation(self, offset: volmdlr.Vector2D):
        """
        Line2D translation.

        :param offset: translation vector.
        :return: A new translated Line2D.
        """
        return Line2D(*[point.translation(offset) for point in [self.point1, self.point2]])

    def translation_inplace(self, offset: volmdlr.Vector2D):
        """
        Line2D translation. Object is updated inplace.

        :param offset: translation vector.
        """
        warnings.warn("'inplace' methods are deprecated. Use a not inplace method instead.", DeprecationWarning)

        for point in [self.point1, self.point2]:
            point.translation_inplace(offset)

    def frame_mapping(self, frame: volmdlr.Frame2D, side: str):
        """
        Map the line to a new coordinate frame.

        :param frame: The new coordinate frame.
        :type frame: :class:`volmdlr.Frame2D`
        :param side: The side to which the mapping is made. 'old' for the
            original coordinate frame, 'new' for the new one.
        :type side: str
        :return: The mapped line.
        :rtype: :class:`volmdlr.edges.Line2D`
        """
        return Line2D(*[point.frame_mapping(frame, side) for point in [self.point1, self.point2]])

    def plot(self, ax=None, edge_style: EdgeStyle = EdgeStyle()):
        """
        Plot the line.

        :param ax: Matplotlib axis on which to plot the line. If none,
            a new figure is created.
        :type ax: matplotlib.axes._subplots.AxesSubplot, optional
        :param edge_style: data class instance, containing all parameters needed to plot Line 2D.
        :return: The Matplotlib axis.
        :rtype: matplotlib.axes._subplots.AxesSubplot
        """
        if ax is None:
            _, ax = plt.subplots()

        if version.parse(_mpl_version) >= version.parse('3.3.2'):
            if edge_style.dashed:
                ax.axline((self.point1.x, self.point1.y),
                          (self.point2.x, self.point2.y),
                          dashes=[30, 5, 10, 5],
                          color=edge_style.color)
            else:
                ax.axline((self.point1.x, self.point1.y),
                          (self.point2.x, self.point2.y),
                          color=edge_style.color)
        else:
            direction_vector = self.direction_vector()
            point3 = self.point1 - 3 * direction_vector
            point4 = self.point2 + 4 * direction_vector
            if edge_style.dashed:
                ax.plot([point3[0], point4[0]], [point3[1], point4[1]], color=edge_style.color,
                        dashes=[30, 5, 10, 5])
            else:
                ax.plot([point3[0], point4[0]], [point3[1], point4[1]], color=edge_style.color)

        return ax

    def plot_data(self, edge_style=None):
        """
        Get plot data for the line.

        :param edge_style: Plotting style for the line.
        :type edge_style: :class:`plot_data.EdgeStyle`, optional
        :return: Plot data for the line.
        :rtype: :class:`plot_data.Line2D`
        """
        return plot_data.Line2D([self.point1.x, self.point1.y],
                                [self.point2.x, self.point2.y],
                                edge_style=edge_style)

    def line_intersections(self, line):
        """
        Calculate the intersection between the two lines.

        :param line: The line to calculate intersections with.
        :type line: :class:`volmdlr.Line2D`
        :return: A list of at most one intersection point between
            the two lines.
        :rtype: List[:class:`volmdlr.Point2D`]
        """

        point = volmdlr.Point2D.line_intersection(self, line)
        if point is not None:
            point_projection1, _ = self.point_projection(point)
            if point_projection1 is None:
                return []

            if line.__class__.__name__ == 'Line2D':
                point_projection2, _ = line.point_projection(point)
                if point_projection2 is None:
                    return []

            return [point_projection1]
        return []

    def linesegment_intersections(self, linesegment):
        return linesegment.line_intersections(self)

    @staticmethod
    def _compute_data_create_tangent_circle(line, point, other_line):
        """
        Static helper method to compute some data used in create_tangent_circle method.
        """
        if math.isclose(line.point_distance(point), 0, abs_tol=1e-10):
            vector_i = volmdlr.Vector2D(point.x, point.y)
            vector_a = volmdlr.Vector2D(line.point1.x, line.point1.y)
            vector_b = volmdlr.Vector2D(line.point2.x, line.point2.y)
            vector_c = volmdlr.Vector2D(other_line.point1.x, other_line.point1.y)
            vector_d = volmdlr.Vector2D(other_line.point2.x, other_line.point2.y)
        elif math.isclose(other_line.point_distance(point), 0, abs_tol=1e-10):
            vector_i = volmdlr.Vector2D(line.x, point.y)
            vector_c = volmdlr.Vector2D(line.point1.x, line.point1.y)
            vector_d = volmdlr.Vector2D(line.point2.x, line.point2.y)
            vector_a = volmdlr.Vector2D(other_line.point1.x, other_line.point1.y)
            vector_b = volmdlr.Vector2D(other_line.point2.x, other_line.point2.y)
        else:
            raise AttributeError("The point isn't on any of the two lines")
        return vector_i, vector_a, vector_b, vector_c, vector_d

    @staticmethod
    def _change_reference_frame(vector_i, vector_a, vector_b, vector_c, vector_d):
        new_u = volmdlr.Vector2D((vector_b - vector_a))
        new_u.normalize()
        new_v = new_u.unit_normal_vector()
        new_basis = volmdlr.Frame2D(vector_i, new_u, new_v)

        new_a = new_basis.global_to_local_coordinates(vector_a)
        new_b = new_basis.global_to_local_coordinates(vector_b)
        new_c = new_basis.global_to_local_coordinates(vector_c)
        new_d = new_basis.global_to_local_coordinates(vector_d)

        return new_basis, new_a, new_b, new_c, new_d

    @staticmethod
    def compute_tangent_circle_for_parallel_segments(new_basis, new_a, new_c):
        """
        Compute tangent circle betwen parallel segments.

        """
        segments_distance = abs(new_c[1] - new_a[1])
        radius = segments_distance / 2
        new_circle_center = volmdlr.Point2D((0, npy.sign(new_c[1] - new_a[1]) * radius))
        circle_center = new_basis.local_to_global_coordinates(new_circle_center)
        circle = volmdlr.wires.Circle2D(circle_center, radius)
        return circle, None

    @staticmethod
    def compute_tangent_circles_for_perpendicular_segments(new_basis, new_a, new_b, new_c, new_d):
        """
        Computes tangent circle between perpendicular segments.

        """
        line_ab = Line2D(volmdlr.Point2D(new_a), volmdlr.Point2D(new_b))
        line_cd = Line2D(volmdlr.Point2D(new_c), volmdlr.Point2D(new_d))
        new_pt_k = volmdlr.Point2D.line_intersection(line_ab, line_cd)

        radius = abs(new_pt_k[0])
        new_circle_center1 = volmdlr.Point2D((0, radius))
        new_circle_center2 = volmdlr.Point2D((0, -radius))
        circle_center1 = new_basis.local_to_global_coordinates(new_circle_center1)
        circle_center2 = new_basis.local_to_global_coordinates(new_circle_center2)
        circle1 = volmdlr.wires.Circle2D(circle_center1, radius)
        circle2 = volmdlr.wires.Circle2D(circle_center2, radius)

        return circle1, circle2

    def create_tangent_circle(self, point, other_line):
        """
        Computes the two circles that are tangent to 2 lines and intersect a point located on one of the two lines.
        """
        # point will be called I(x_I, y_I)
        # self will be (AB)
        # line will be (CD)
        vector_i, vector_a, vector_b, vector_c, vector_d = self._compute_data_create_tangent_circle(
            self, point, other_line)
        # Basis change
        new_basis, new_a, new_b, new_c, new_d = self._change_reference_frame(vector_i, vector_a, vector_b,
                                                                             vector_c, vector_d)

        if new_c[1] == 0 and new_d[1] == 0:
            # Segments are on the same line: no solution
            return None, None

        if math.isclose(self.unit_direction_vector().dot(
                other_line.unit_normal_vector()), 0, abs_tol=1e-06):
            # Parallel segments: one solution
            return self.compute_tangent_circle_for_parallel_segments(new_basis, new_a, new_c)

        if math.isclose(self.unit_direction_vector().dot(
                other_line.unit_direction_vector()), 0, abs_tol=1e-06):
            # Perpendicular segments: 2 solution
            return self.compute_tangent_circles_for_perpendicular_segments(new_basis, new_a, new_b, new_c, new_d)

        # =============================================================================
        # LES SEGMENTS SONT QUELCONQUES
        #   => 2 SOLUTIONS
        # =============================================================================

        line_ab = Line2D(volmdlr.Point2D(new_a), volmdlr.Point2D(new_b))
        line_cd = Line2D(volmdlr.Point2D(new_c), volmdlr.Point2D(new_d))
        new_pt_k = volmdlr.Point2D.line_intersection(line_ab, line_cd)
        pt_k = volmdlr.Point2D(new_basis.local_to_global_coordinates(new_pt_k))

        if pt_k.is_close(vector_i):
            return None, None

        # CHANGEMENT DE REPERE:
        new_u2 = volmdlr.Vector2D(pt_k - vector_i)
        new_u2.normalize()
        new_v2 = new_u2.normal_vector(unit=True)
        new_basis2 = volmdlr.Frame2D(vector_i, new_u2, new_v2)

        new_c = new_basis2.global_to_local_coordinates(vector_c)
        new_d = new_basis2.global_to_local_coordinates(vector_d)
        new_pt_k = new_basis2.global_to_local_coordinates(pt_k)

        teta1 = math.atan2(new_c[1], new_c[0] - new_pt_k[0])
        teta2 = math.atan2(new_d[1], new_d[0] - new_pt_k[0])

        if teta1 < 0:
            teta1 += math.pi
        if teta2 < 0:
            teta2 += math.pi

        if not math.isclose(teta1, teta2, abs_tol=1e-08):
            if math.isclose(teta1, math.pi, abs_tol=1e-08) or math.isclose(
                    teta1, 0., abs_tol=1e-08):
                teta = teta2
            elif math.isclose(teta2, math.pi,
                              abs_tol=1e-08) or math.isclose(teta2, 0.,
                                                             abs_tol=1e-08):
                teta = teta1
        else:
            teta = teta1

        radius1 = new_pt_k[0] * math.sin(teta) / (1 + math.cos(teta))
        radius2 = new_pt_k[0] * math.sin(teta) / (1 - math.cos(teta))

        new_circle_center1 = volmdlr.Point2D(0, -radius1)
        new_circle_center2 = volmdlr.Point2D(0, radius2)

        circle_center1 = new_basis2.local_to_global_coordinates(new_circle_center1)
        circle_center2 = new_basis2.local_to_global_coordinates(new_circle_center2)

        if new_basis.global_to_local_coordinates(circle_center1)[1] > 0:
            circle1 = volmdlr.wires.Circle2D(circle_center1, radius1)
            circle2 = volmdlr.wires.Circle2D(circle_center2, radius2)
        else:
            circle1 = volmdlr.wires.Circle2D(circle_center2, radius2)
            circle2 = volmdlr.wires.Circle2D(circle_center1, radius1)

        return circle1, circle2

    def cut_between_two_points(self, point1: volmdlr.Point2D,
                               point2: volmdlr.Point2D):
        """
        Cut the line between two points to create a linesegment.

        :param point1: The first point defining the linesegment
        :type point1: :class:`volmdlr.Point2D`
        :param point2: The second point defining the linesegment
        :type point2: :class:`volmdlr.Point2D`
        :return: The created linesegment
        :rtype: :class:`volmdlr.edges.LineSegment2D`
        """
        return LineSegment2D(point1, point2)

    def point_belongs(self, point2d, abs_tol: float = 1e-6):
        """
        Verifies if the point 2D belongs to the line.

        :param point2d: point to be verified.
        :param abs_tol: absolute tolerance to consider in calculus.
        :return: True if point belongs to line, False otherwise.
        """
        return math.isclose(self.point_distance(point2d), 0, abs_tol=abs_tol)

    def point_distance(self, point2d):
        """
        Calculate the shortest distance between a line and a point.

        :param point2d: Point to calculate distance.
        :type point2d: :class:`volmdlr.Point2D`.
        :return: Distance to point.
        :rtype: float.
        """
        vector_r = self.point1 - point2d
        vector_v = self.normal_vector()
        return abs(vector_v.dot(vector_r)) / vector_v.norm()


class BSplineCurve2D(BSplineCurve):
    """
    A class for 2 dimensional B-spline curves.

    The following rule must be
    respected : `number of knots = number of control points + degree + 1`.

    :param degree: The degree of the 2 dimensional B-spline curve
    :type degree: int
    :param control_points: A list of 2 dimensional points
    :type control_points: List[:class:`volmdlr.Point2D`]
    :param knot_multiplicities: The vector of multiplicities for each knot
    :type knot_multiplicities: List[int]
    :param knots: The knot vector composed of values between 0 and 1
    :type knots: List[float]
    :param weights: The weight vector applied to the knot vector. Default
        value is None
    :type weights: List[float], optional
    :param periodic: If `True` the B-spline curve is periodic. Default value
        is False
    :type periodic: bool, optional
    :param name: The name of the B-spline curve. Default value is ''
    :type name: str, optional
    """

    _non_serializable_attributes = ['curve']

    def __init__(self,
                 degree: int,
                 control_points: List[volmdlr.Point2D],
                 knot_multiplicities: List[int],
                 knots: List[float],
                 weights: List[float] = None,
                 periodic: bool = False,
                 name: str = ''):
        self._bounding_rectangle = None

        BSplineCurve.__init__(self, degree,
                              control_points,
                              knot_multiplicities,
                              knots,
                              weights,
                              periodic,
                              name)
        self._bounding_rectangle = None
        self._length = None

    @property
    def bounding_rectangle(self):
        """
        Computes the bounding rectangle of the 2 dimensional B-spline curve.

        :return: The bounding rectangle.
        :rtype: :class:`volmdlr.core.BoundingRectangle`
        """
        if not self._bounding_rectangle:
            self._bounding_rectangle = volmdlr.core.BoundingRectangle.from_points(self.points)
        return self._bounding_rectangle

    def tangent(self, position: float = 0.0):
        """
        Computes the tangent at a given parameter between 0 and 1.

        :param position: The parameter at which the tangent is computed.
        :type position: float
        :return: A 2 dimensional point representing the tangent
        :rtype: :class:`volmdlr.Point2D`
        """
        _, tangent = operations.tangent(self.curve, position,
                                        normalize=True)
        tangent = volmdlr.Point2D(tangent[0], tangent[1])
        return tangent

    def straight_line_area(self):
        """
        Uses shoelace algorithm for evaluating the area.
        """
        points = self.discretization_points(number_points=100)
        x = [point.x for point in points]
        y = [point.y for point in points]
        x1 = [x[-1]] + x[0:-1]
        y1 = [y[-1]] + y[0:-1]
        return 0.5 * abs(sum(i * j for i, j in zip(x, y1))
                         - sum(i * j for i, j in zip(y, x1)))

    def straight_line_center_of_mass(self):
        """Straight line center of mass."""
        polygon_points = self.discretization_points(number_points=100)
        cog = volmdlr.O2D
        for point in polygon_points:
            cog += point
        cog = cog / len(polygon_points)
        return cog

    def plot(self, ax=None, edge_style: EdgeStyle = EdgeStyle()):
        """Plot a B-Spline curve 2D."""
        if ax is None:
            _, ax = plt.subplots()

        points = self.points

        x_points = [point.x for point in points]
        y_points = [point.y for point in points]
        ax.plot(x_points, y_points, color=edge_style.color, alpha=edge_style.alpha)
        if edge_style.plot_points:
            for point in points:
                point.plot(ax, color=edge_style.color)
        return ax

    def to_3d(self, plane_origin, x1, x2):
        """Transforms a B-Spline Curve 2D in 3D."""
        control_points3d = [point.to_3d(plane_origin, x1, x2) for point in
                            self.control_points]
        return BSplineCurve3D(self.degree, control_points3d,
                              self.knot_multiplicities, self.knots,
                              self.weights, self.periodic)

    def to_step(self, current_id, surface_id=None):
        """Exports to STEP format."""
        points_ids = []
        content = ''
        point_id = current_id
        for point in self.control_points:
            point_content, point_id = point.to_step(point_id,
                                                    vertex=False)
            content += point_content
            points_ids.append(point_id)
            point_id += 1

        content += f"#{point_id} = B_SPLINE_CURVE_WITH_KNOTS('{self.name}',{self.degree}," \
                   f"({volmdlr.core.step_ids_to_str(points_ids)})," \
                   f".UNSPECIFIED.,.F.,.F.,{tuple(self.knot_multiplicities)},{tuple(self.knots)},.UNSPECIFIED.);\n"
        return content, [point_id + 1]

    def rotation(self, center: volmdlr.Point2D, angle: float):
        """
        BSplineCurve2D rotation.

        :param center: rotation center
        :param angle: angle rotation
        :return: a new rotated Line2D
        """
        control_points = [point.rotation(center, angle)
                          for point in self.control_points]
        return BSplineCurve2D(self.degree, control_points,
                              self.knot_multiplicities, self.knots,
                              self.weights, self.periodic)

    def rotation_inplace(self, center: volmdlr.Point2D, angle: float):
        """
        BSplineCurve2D rotation. Object is updated inplace.

        :param center: rotation center
        :param angle: rotation angle
        """
        warnings.warn("'inplace' methods are deprecated. Use a not inplace method instead.", DeprecationWarning)

        for point in self.control_points:
            point.rotation_inplace(center, angle)

    def line_crossings(self, line2d: Line2D):
        """Bspline Curve crossings with a line 2d."""
        polygon_points = self.discretization_points(number_points=50)
        crossings = []
        for p1, p2 in zip(polygon_points[:-1], polygon_points[1:]):
            linesegment = LineSegment2D(p1, p2)
            crossings.extend(linesegment.line_crossings(line2d))
        return crossings

    def get_reverse(self):
        """
        Reverse the BSpline's direction by reversing its start and end points.

        """

        return self.__class__(degree=self.degree,
                              control_points=self.control_points[::-1],
                              knot_multiplicities=self.knot_multiplicities[::-1],
                              knots=self.knots[::-1],
                              weights=self.weights,
                              periodic=self.periodic)

    def nearest_point_to(self, point):
        """
        Find out the nearest point on the linesegment to point.

        """

        points = self.discretization_points(number_points=500)
        return point.nearest_point(points)

    def edge_intersections(self, edge, abs_tol=1e-6):
        """
        General method to calculate the intersection of a bspline curve and another edge.

        :param edge: other edge
        :param abs_tol: tolerance.
        :return: intersections between the two edges.
        """
        intersection_section_pairs = self.get_intersection_sections(edge)
        intersections = []
        for bspline, edge2 in intersection_section_pairs:
            intersections_points = vm_utils_intersections.get_bsplinecurve_intersections(
                edge2, bspline, abs_tol=abs_tol)
            intersections.extend(intersections_points)
        return intersections

    def linesegment_intersections(self, linesegment2d, abs_tol: float = 1e-6):
        """
        Calculates intersections between a BSpline Curve 2D and a Line Segment 2D.

        :param linesegment2d: line segment to verify intersections.
        :param abs_tol: tolerance.
        :return: list with the intersections points.
        """
        if self.bounding_rectangle.distance_to_b_rectangle(linesegment2d.bounding_rectangle) > abs_tol:
            return []
        intersections_points = vm_utils_intersections.get_bsplinecurve_intersections(
            linesegment2d, self, abs_tol=abs_tol)
        return intersections_points

    def arc_intersections(self, arc, abs_tol=1e-6):
        """
        Calculates intersections between a BSpline Curve 2D and an arc 2D.

        :param arc: arc to verify intersections.
        :param abs_tol: tolerance.
        :return: list with the intersections points.
        """
        if self.bounding_rectangle.distance_to_b_rectangle(arc.bounding_rectangle) > abs_tol:
            return []
        return self.edge_intersections(arc, abs_tol)

    def bsplinecurve_intersections(self, bspline, abs_tol=1e-6):
        """
        Calculates intersections between a two BSpline Curve 2D.

        :param bspline: bspline to verify intersections.
        :param abs_tol: tolerance.
        :return: list with the intersections points.
        """
        if self.bounding_rectangle.distance_to_b_rectangle(bspline.bounding_rectangle) > abs_tol:
            return []
        return self.edge_intersections(bspline, abs_tol)

    def axial_symmetry(self, line):
        """
        Finds out the symmetric bsplinecurve2d according to a line.

        """

        points_symmetry = [point.axial_symmetry(line) for point in self.control_points]

        return self.__class__(degree=self.degree,
                              control_points=points_symmetry,
                              knot_multiplicities=self.knot_multiplicities[::-1],
                              knots=self.knots[::-1],
                              weights=self.weights,
                              periodic=self.periodic)

    def offset(self, offset_length: float):
        """
        Offsets a BSplineCurve2D in one of its normal direction.

        :param offset_length: the length taken to offset the BSpline. if positive, the offset is in the normal
            direction of the curve. if negative, in the opposite direction of the normal.
        :return: returns an offset bsplinecurve2D, created with from_points_interpolation.
        """
        unit_normal_vectors = [self.unit_normal_vector(
            self.abscissa(point)) for point in self.points]
        offseted_points = [point.translation(normal_vector * offset_length) for point, normal_vector
                           in zip(self.points, unit_normal_vectors)]
        offseted_bspline = BSplineCurve2D.from_points_interpolation(offseted_points, self.degree,
                                                                    self.periodic)
        return offseted_bspline


class BezierCurve2D(BSplineCurve2D):
    """
    A class for 2 dimensional Bezier curves.

    :param degree: The degree of the Bezier curve.
    :type degree: int
    :param control_points: A list of 2 dimensional points
    :type control_points: List[:class:`volmdlr.Point2D`]
    :param name: The name of the B-spline curve. Default value is ''
    :type name: str, optional
    """

    def __init__(self, degree: int, control_points: List[volmdlr.Point2D],
                 name: str = ''):
        knotvector = utilities.generate_knot_vector(degree,
                                                    len(control_points))
        knot_multiplicity = [1] * len(knotvector)

        BSplineCurve2D.__init__(self, degree, control_points,
                                knot_multiplicity, knotvector,
                                None, False, name)


class LineSegment2D(LineSegment):
    """
    Define a line segment limited by two points.

    """

    def __init__(self, start: volmdlr.Point2D, end: volmdlr.Point2D, *, name: str = ''):
        if start.is_close(end):
            raise NotImplementedError('Start & end of linesegment2D are equal')
        self._bounding_rectangle = None
        LineSegment.__init__(self, start, end, name=name)

    def copy(self, deep=True, memo=None):
        """
        A specified copy of a LineSegment2D.
        """
        return self.__class__(start=self.start.copy(deep, memo), end=self.end.copy(deep, memo), name=self.name)

    def __hash__(self):
        # return self._data_hash()
        # tolerance = 1e-6
        # factor = 1 / tolerance
        # return hash(math.floor(component * factor) / factor for point in [self.start, self.end]
        #             for component in [point.x, point.y])
        return hash(('linesegment2d', self.start, self.end))

    def _data_hash(self):
        return self.start._data_hash() + self.end._data_hash()

    def _data_eq(self, other_object):
        if self.__class__.__name__ != other_object.__class__.__name__:
            return False
        return self.start == other_object.start and self.end == other_object.end

    def __eq__(self, other_object):
        if self.__class__.__name__ != other_object.__class__.__name__:
            return False
        return self.start == other_object.start and self.end == other_object.end

    def to_dict(self, *args, **kwargs):
        return {'object_class': 'volmdlr.edges.LineSegment2D',
                'name': self.name,
                'start': self.start.to_dict(),
                'end': self.end.to_dict()
                }

    # def middle_point(self):
    #     return 0.5 * (self.start + self.end)
    #
    # def point_at_abscissa(self, abscissa):
    #     return self.start + self.unit_direction_vector() * abscissa

    @property
    def bounding_rectangle(self):
        """
        Evaluates the bounding rectangle of the Line segment.
        """
        if not self._bounding_rectangle:
            self._bounding_rectangle = volmdlr.core.BoundingRectangle(
                min(self.start.x, self.end.x), max(self.start.x, self.end.x),
                min(self.start.y, self.end.y), max(self.start.y, self.end.y))
        return self._bounding_rectangle

    def straight_line_area(self):
        """
        Calculates the area of the LineSegment2D, with line drawn from start to end.

        :return: straight_line_area.
        """
        return 0.

    def straight_line_second_moment_area(self, point: volmdlr.Point2D):
        """Straight line second moment area for a line segment."""
        return 0, 0, 0

    def straight_line_center_of_mass(self):
        """Straight line center of mass."""
        return 0.5 * (self.start + self.end)

    def point_distance(self, point, return_other_point=False):
        """
        Computes the distance of a point to segment of line.

        :param point: point to calculate distance.
        :param return_other_point: Boolean variable to return line segment's corresponding point or not.
        """
        distance, point = volmdlr.LineSegment2DPointDistance(
            [(self.start.x, self.start.y), (self.end.x, self.end.y)],
            (point.x, point.y))
        if return_other_point:
            return distance, volmdlr.Point2D(*point)
        return distance

    def point_projection(self, point):
        """
        If the projection falls outside the LineSegment2D, returns None.
        """
        point, curv_abs = Line2D.point_projection(Line2D(self.start, self.end),
                                                  point)
        # print('curv_abs :', curv_abs, 'length :', self.length())
        if curv_abs < 0 or curv_abs > self.length():
            if abs(curv_abs) < 1e-6 or math.isclose(curv_abs, self.length(),
                                                    abs_tol=1e-6):
                return point, curv_abs
            return None, curv_abs
        return point, curv_abs

    def line_intersections(self, line: Line2D):
        """Line Segment intersections with Line2D."""
        if self.direction_vector().is_colinear_to(line.direction_vector()):
            return []
        point = volmdlr.Point2D.line_intersection(self, line)
        if point is not None:
            point_projection1, _ = self.point_projection(point)
            intersections = [point_projection1]
            if point_projection1 is None:
                intersections = []

            elif line.__class__.__name__ == 'LineSegment2D':
                point_projection2, _ = line.point_projection(point)
                if point_projection2 is None:
                    intersections = []

            return intersections
        if line.point_belongs(self.start):
            return [self.start]
        if line.point_belongs(self.end):
            return [self.end]
        return []

    def linesegment_intersections(self, linesegment2d: 'LineSegment2D', abs_tol=1e-6):
        """
        Touching line segments does not intersect.
        """
        if self.bounding_rectangle.distance_to_b_rectangle(linesegment2d.bounding_rectangle) > abs_tol:
            return []
        if self.direction_vector().is_colinear_to(linesegment2d.direction_vector(), abs_tol=abs_tol):
            return []
        point = volmdlr.Point2D.line_intersection(self, linesegment2d)
        # TODO: May be these commented conditions should be used for linesegment_crossings
        if point:  # and (point != self.start) and (point != self.end):
            point_projection1, _ = self.point_projection(point)
            if point_projection1 is None:
                return []

            point_projection2, _ = linesegment2d.point_projection(point)
            if point_projection2 is None:
                return []

            return [point_projection1]
        return []

    def line_crossings(self, line: 'Line2D'):
        """Line Segment crossings with line 2d."""
        if self.direction_vector().is_colinear_to(line.direction_vector()):
            return []
        line_intersection = self.line_intersections(line)
        if line_intersection and (line_intersection[0].is_close(self.end) or
                                  line_intersection[0].is_close(self.start)):
            return []
        return line_intersection

    def plot(self, ax=None, edge_style: EdgeStyle = EdgeStyle()):
        """
        Plots the Linesegment2D.
        """
        width = edge_style.width

        if ax is None:
            _, ax = plt.subplots()

        p1, p2 = self.start, self.end
        if edge_style.arrow:
            if edge_style.plot_points:
                ax.plot([p1[0], p2[0]], [p1[1], p2[1]], color=edge_style.color,
                        alpha=edge_style.alpha, style='o-')
            else:
                ax.plot([p1[0], p2[0]], [p1[1], p2[1]], color=edge_style.color,
                        alpha=edge_style.alpha)

            length = ((p1[0] - p2[0]) ** 2 + (p1[1] - p2[1]) ** 2) ** 0.5
            if width is None:
                width = length / 1000.
                head_length = length / 20.
                head_width = head_length / 2.
            else:
                head_width = 2 * width
                head_length = head_width
            ax.arrow(p1[0], p1[1],
                     (p2[0] - p1[0]) / length * (length - head_length),
                     (p2[1] - p1[1]) / length * (length - head_length),
                     head_width=head_width, fc='b', linewidth=0,
                     head_length=head_length, width=width, alpha=0.3)
        else:
            if width is None:
                width = 1
            if edge_style.plot_points:
                ax.plot([p1[0], p2[0]], [p1[1], p2[1]], color=edge_style.color,
                        marker='o', linewidth=width, alpha=edge_style.alpha)
            else:
                ax.plot([p1[0], p2[0]], [p1[1], p2[1]], color=edge_style.color,
                        linewidth=width, alpha=edge_style.alpha)
        return ax

    def to_3d(self, plane_origin, x1, x2):
        """
        Transforms the Line segment 2D into a 3D line segment.

        :param plane_origin: The origin of plane to draw the Line segment 3D.
        :type plane_origin: volmdlr.Point3D
        :param x1: First direction of the plane
        :type x1: volmdlr.Vector3D
        :param x2: Second direction of the plane.
        :type x2: volmdlr.Vector3D
        :return: A 3D line segment.
        :rtype: LineSegment3D
        """
        start = self.start.to_3d(plane_origin, x1, x2)
        end = self.end.to_3d(plane_origin, x1, x2)
        return LineSegment3D(start, end, name=self.name)

    def get_reverse(self):
        """
        Invert the sense of the line segment.
        """
        return LineSegment2D(self.end.copy(), self.start.copy())

    def to_line(self):
        """Transform a Line Segment to a Line 2D."""
        return Line2D(self.start, self.end)

    def rotation(self, center: volmdlr.Point2D, angle: float):
        """
        LineSegment2D rotation.

        :param center: rotation center
        :param angle: angle rotation
        :return: a new rotated LineSegment2D
        """
        return LineSegment2D(self.start.rotation(center, angle),
                             self.end.rotation(center, angle))

    def rotation_inplace(self, center: volmdlr.Point2D, angle: float):
        """
        LineSegment2D rotation. Object is updated inplace.

        :param center: rotation center.
        :param angle: rotation angle.
        """
        warnings.warn("'inplace' methods are deprecated. Use a not inplace method instead.", DeprecationWarning)

        for point in [self.start, self.end]:
            point.rotation_inplace(center, angle)

    def translation(self, offset: volmdlr.Vector2D):
        """
        LineSegment2D translation.

        :param offset: translation vector.
        :return: A new translated LineSegment2D.
        """
        return LineSegment2D(self.start.translation(offset),
                             self.end.translation(offset))

    def translation_inplace(self, offset: volmdlr.Vector2D):
        """
        LineSegment2D translation. Object is updated inplace.

        :param offset: translation vector.
        """
        warnings.warn("'inplace' methods are deprecated. Use a not inplace method instead.", DeprecationWarning)

        for point in [self.start, self.end]:
            point.translation_inplace(offset)

    def frame_mapping(self, frame: volmdlr.Frame2D, side: str):
        """
        Changes vector frame_mapping and return a new LineSegment2D.

        side = 'old' or 'new'.
        """
        if side == 'old':
            new_start = frame.local_to_global_coordinates(self.start)
            new_end = frame.local_to_global_coordinates(self.end)
        elif side == 'new':
            new_start = frame.global_to_local_coordinates(self.start)
            new_end = frame.global_to_local_coordinates(self.end)
        else:
            raise ValueError('Please Enter a valid side: old or new')
        return LineSegment2D(new_start, new_end)

    def frame_mapping_inplace(self, frame: volmdlr.Frame2D, side: str):
        """
        Changes vector frame_mapping and the object is updated inplace.

        :param frame: frame to execute the frame mapping.
        :param side: 'old' or 'new'.
        """
        warnings.warn("'inplace' methods are deprecated. Use a not inplace method instead.", DeprecationWarning)

        if side == 'old':
            new_start = frame.local_to_global_coordinates(self.start)
            new_end = frame.local_to_global_coordinates(self.end)
        elif side == 'new':
            new_start = frame.global_to_local_coordinates(self.start)
            new_end = frame.global_to_local_coordinates(self.end)
        else:
            raise ValueError('Please Enter a valid side: old or new')
        self.start = new_start
        self.end = new_end

    def plot_data(self, edge_style: plot_data.EdgeStyle = None):
        """
        Plot data method for a LineSegment2D.

        :param edge_style: edge style.
        :return: plot_data.LineSegment2D object.
        """
        return plot_data.LineSegment2D([self.start.x, self.start.y],
                                       [self.end.x, self.end.y],
                                       edge_style=edge_style)

    def create_tangent_circle(self, point, other_line):
        """Create a circle tangent to a LineSegment."""
        circle1, circle2 = Line2D.create_tangent_circle(other_line, point, self)
        if circle1 is not None:
            _, curv_abs1 = Line2D.point_projection(self, circle1.center)
            if curv_abs1 < 0. or curv_abs1 > self.length():
                circle1 = None
        if circle2 is not None:
            _, curv_abs2 = Line2D.point_projection(self, circle2.center)
            if curv_abs2 < 0. or curv_abs2 > self.length():
                circle2 = None
        return circle1, circle2

    def infinite_primitive(self, offset):
        """Get an infinite primitive."""
        n = -self.unit_normal_vector()
        offset_point_1 = self.start + offset * n
        offset_point_2 = self.end + offset * n

        return Line2D(offset_point_1, offset_point_2)

    def to_wire(self, n: int):
        """
        Convert a linesegment2d to a wire 2D defined with 'n' line_segments.

        """
        warnings.warn('To avoid Circular imports, a new method was created in Wire2D called from_edge.'
                      'You can use it instead of to_wire.')
        raise AttributeError

    def nearest_point_to(self, point):
        """
        Find out the nearest point on the linesegment to point.

        """

        points = self.discretization_points(number_points=500)
        return point.nearest_point(points)

    def axial_symmetry(self, line):
        """
        Finds out the symmetric linesegment2d according to a line.
        """

        points_symmetry = [point.axial_symmetry(line) for point in [self.start, self.end]]

        return self.__class__(points_symmetry[0], points_symmetry[1])


class Arc(Edge):
    """
    Abstract class representing an arc.

    :param start: The starting point
    :type start: Union[:class:`volmdlr.Point2D`, :class:`volmdlr.Point3D`]
    :param end: The finish point
    :type end: Union[:class:`volmdlr.Point2D`, :class:`volmdlr.Point3D`]
    :param interior: An interior point
    :type interior: Union[:class:`volmdlr.Point2D`, :class:`volmdlr.Point3D`]
    :param name: The name of the arc. Default value is an empty string
    :type name: str, optional
    """

    def __init__(self, start,
                 end,
                 interior,
                 name: str = ''):
        Edge.__init__(self, start=start, end=end, name=name)
        self.interior = interior
        self._utd_clockwise_and_trigowise_paths = False
        self._clockwise_and_trigowise_paths = None
        self._radius = None
        self._length = None

    @property
    def center(self):
        """
        Gets the arc's center.

        :return: The center of the arc.
        """
        raise NotImplementedError(
            'the property method center must be overloaded by subclassing'
            'class if not a given parameter')

    @property
    def angle(self):
        """
        Gets the angle of the arc.

        :return: The angle of the arc.
        """
        return NotImplementedError(
            'the property method angle must be overloaded by subclassing'
            'class if not a given parameter')

    @property
    def is_trigo(self):
        """
        Verifies if arc is trigonometric wise or clockwise.

        :return: True if trigonometric wise or False otherwise.
        """
        return NotImplementedError(
            'the property method is_trigo must be overloaded by subclassing'
            'class if not a given parameter')

    @property
    def radius(self):
        """Gets the radius of the arc."""
        if not self._radius:
            self._radius = (self.start - self.center).norm()
        return self._radius

    def length(self):
        """
        Calculates the length of the Arc, with its radius, and its arc angle.

        :return: the length of the Arc.
        """
        if not self._length:
            self._length = self.radius * abs(self.angle)
        return self._length

    def point_at_abscissa(self, abscissa):
        """
        Calculates a point in the Arc at a given abscissa.

        :param abscissa: abscissa where in the curve the point should be calculated.
        :return: Corresponding point.
        """
        if self.is_trigo:
            return self.start.rotation(self.center, abscissa / self.radius)
        return self.start.rotation(self.center, -abscissa / self.radius)

    def normal_vector(self, abscissa: float):
        """
        Get the normal vector of the Arc2D.

        :param abscissa: defines where in the Arc2D the
        normal vector is to be calculated
        :return: The normal vector of the Arc2D
        """
        point = self.point_at_abscissa(abscissa)
        normal_vector = self.center - point
        return normal_vector

    def direction_vector(self, abscissa: float):
        """
        Get direction vector of the Arc2D.

        :param abscissa: defines where in the Arc2D the
        direction vector is to be calculated
        :return: The direction vector of the Arc2D
        """
        return -self.normal_vector(abscissa=abscissa).normal_vector()

    @staticmethod
    def get_clockwise_and_trigowise_paths(radius_1, radius_2, radius_i):
        """
        Get arc paths from radius.

        :param radius_1: radius from center to start point.
        :param radius_2: radius form center to end point.
        :param radius_i: radius from center to interior point.
        :return: the clockwise and trigowise paths.
        """
        angle1 = math.atan2(radius_1.y, radius_1.x)
        anglei = math.atan2(radius_i.y, radius_i.x)
        angle2 = math.atan2(radius_2.y, radius_2.x)

        # Going trigo/clock wise from start to interior
        if anglei < angle1:
            trigowise_path = (anglei + volmdlr.TWO_PI) - angle1
            clockwise_path = angle1 - anglei
        else:
            trigowise_path = anglei - angle1
            clockwise_path = angle1 - anglei + volmdlr.TWO_PI

        # Going trigo wise from interior to interior
        if angle2 < anglei:
            trigowise_path += (angle2 + volmdlr.TWO_PI) - anglei
            clockwise_path += anglei - angle2
        else:
            trigowise_path += angle2 - anglei
            clockwise_path += anglei - angle2 + volmdlr.TWO_PI
        return clockwise_path, trigowise_path

    def middle_point(self):
        """
        Get point in the middle of Arc.
        """
        return self.point_at_abscissa(0.5 * self.length())

    def point_distance(self, point):
        """Returns the minimal distance to a point."""
        points = self.discretization_points(angle_resolution=100)
        return point.point_distance(point.nearest_point(points))

    def discretization_points(self, *, number_points: int = None, angle_resolution: int = None):
        """
        Discretize an Edge to have "n" points.

        :param number_points: the number of points (including start and end points)
             if unset, only start and end will be returned
        :param angle_resolution: if set, the sampling will be adapted to have a controlled angular distance. Useful
            to mesh an arc
        :return: a list of sampled points
        """
        if not number_points:
            if not angle_resolution:
                number_points = 2
            else:
                number_points = math.ceil(self.angle * angle_resolution) + 2

        step = self.length() / (number_points - 1)
        return [self.point_at_abscissa(i * step)
                for i in range(number_points)]

    def polygon_points(self, discretization_resolution: int):
        #todo: delete this method.
        warnings.warn('polygon_points is deprecated,\
        please use discretization_points instead',
                      DeprecationWarning)
        return self.discretization_points(number_points=discretization_resolution)

    def get_geo_lines(self, tag: int, start_point_tag: int, center_point_tag: int, end_point_tag: int):
        """
        Gets the lines that define an Arc in a .geo file.

        :param tag: The linesegment index
        :type tag: int
        :param start_point_tag: The linesegment' start point index
        :type start_point_tag: int
        :param center_point_tag: The linesegment' center point index
        :type center_point_tag: int
        :param end_point_tag: The line segment's end point index
        :type end_point_tag: int

        :return: A line
        :rtype: str
        """

        return 'Circle(' + str(tag) + ') = {' + str(start_point_tag) + ', ' + \
            str(center_point_tag) + ', ' + str(end_point_tag) + '};'

    def get_geo_points(self):
        """
        Gets the points that define an Arc to use them in a .geo file.

        :return: A list of characteristic arc points
        :rtype: List

        """
        return [self.start, self.center, self.end]

    def get_reverse(self):
        """
        Gets the reverse version of an arc.

        :return: An arc
        :rtype: Arc
        """

        return self.__class__(start=self.end, interior=self.interior, end=self.start)

    def split(self, split_point):
        """
        Splits arc at a given point.

        :param split_point: splitting point.
        :return: list of two Arc.
        """
        if split_point.is_close(self.start, 1e-6):
            return [None, self.copy()]
        if split_point.is_close(self.end, 1e-6):
            return [self.copy(), None]
        abscissa = self.abscissa(split_point)
        return [self.__class__(self.start, self.point_at_abscissa(0.5 * abscissa), split_point),
                self.__class__(split_point, self.point_at_abscissa((self.abscissa(self.end) -
                                                                    abscissa) * 0.5 + abscissa), self.end)]

    def get_shared_section(self, other_arc2, abs_tol: float = 1e-6):
        """
        Gets the shared section between two arcs.

        :param other_arc2: other arc to verify for shared section.
        :param abs_tol: tolerance.
        :return: shared arc section.
        """
        if self.__class__ != other_arc2.__class__:
            if self.__class__ == other_arc2.simplify.__class__:
                return self.get_shared_section(other_arc2.simplify, abs_tol)
            return []
        if not self.center.is_close(other_arc2.center) or self.radius != self.radius or \
                not any(self.point_belongs(point) for point in [other_arc2.start,
                                                                other_arc2.interior, other_arc2.end]):
            return []
        if all(self.point_belongs(point, abs_tol) for point in [other_arc2.start, other_arc2.interior, other_arc2.end]):
            return [other_arc2]
        if all(other_arc2.point_belongs(point, abs_tol) for point in [self.start, self.interior, self.end]):
            return [self]
        if self.point_belongs(other_arc2.start, abs_tol):
            arc1_, arc2_ = self.split(other_arc2.start)
        elif self.point_belongs(other_arc2.end, abs_tol):
            arc1_, arc2_ = self.split(other_arc2.end)
        else:
            raise NotImplementedError
        shared_arc_section = []
        for arc in [arc1_, arc2_]:
            if arc and all(other_arc2.point_belongs(point, abs_tol) for point in [arc.start, arc.interior, arc.end]):
                shared_arc_section.append(arc)
                break
        return shared_arc_section

    def delete_shared_section(self, other_arc2, abs_tol: float = 1e-6):
        """
        Deletes from self, the section shared with the other arc.

        :param other_arc2:
        :param abs_tol: tolerance.
        :return:
        """
        shared_section = self.get_shared_section(other_arc2, abs_tol)
        if not shared_section:
            return [self]
        if shared_section == self:
            return []
        split_arcs1 = self.split(shared_section[0].start)
        split_arcs2 = self.split(shared_section[0].end)
        new_arcs = []
        for arc in split_arcs1 + split_arcs2:
            if arc and not arc.point_belongs(shared_section[0].interior, abs_tol):
                new_arcs.append(arc)
        return new_arcs

    def is_close(self, other_edge, tol: float = 1e-6):
        """
        Checks if two arc are the same considering the euclidean distance.

        :param other_edge: other arc.
        :param tol: The tolerance under which the euclidean distance is considered equal to 0, defaults to 1e-6
        :type tol: float, optional
        """

        if isinstance(other_edge, self.__class__):
            if (self.start.is_close(other_edge.start, tol) and self.end.is_close(other_edge.end, tol)
                    and self.center.is_close(other_edge.center, tol) and self.point_belongs(other_edge.interior, tol)):
                return True
        return False


class FullArc(Arc):
    """
    Abstract class for representing a circle with a start and end points that are the same.
    """

    def __init__(self, center: Union[volmdlr.Point2D, volmdlr.Point3D],
                 start_end: Union[volmdlr.Point2D, volmdlr.Point3D], name: str = ''):
        self.__center = center
        self.start_end = start_end
        Arc.__init__(self, start=start_end, interior=self.interior, end=start_end, name=name)  # !!! this is dangerous

    @property
    def is_trigo(self):
        """Defines that a Full Arc is always in the trigo-wise direction."""
        return True

    @property
    def center(self):
        """Center of Full Arc. """
        return self.__center

    @property
    def angle(self):
        """Angle of Full Arc. """
        return volmdlr.TWO_PI


class Arc2D(Arc):
    """
    Class to draw Arc2D.

    angle: the angle measure always >= 0
    """

    def __init__(self,
                 start: volmdlr.Point2D,
                 interior: volmdlr.Point2D,
                 end: volmdlr.Point2D,
                 name: str = ''):
        self._center = None
        self._is_trigo = None
        self._angle = None
        self._bounding_rectangle = None
        Arc.__init__(self, start=start, end=end, interior=interior, name=name)
        start_to_center = start - self.center
        end_to_center = end - self.center
        angle1 = math.atan2(start_to_center.y, start_to_center.x)
        angle2 = math.atan2(end_to_center.y, end_to_center.x)
        if self.is_trigo:
            self.angle1 = angle1
            self.angle2 = angle2
        else:
            self.angle1 = angle2
            self.angle2 = angle1

    def __hash__(self):
        return hash(('arc2d', self.start, self.interior, self.end))

    def __eq__(self, other_arc):
        if self.__class__.__name__ != other_arc.__class__.__name__:
            return False
        return (self.center == other_arc.center
                and self.start == other_arc.start
                and self.end == other_arc.end
                and self.interior == other_arc.interior)

    @property
    def center(self):
        """
        Gets the center of the arc.

        :return: the center of the arc.
        """
        if not self._center:
            self._center = self.get_center()
        return self._center

    def get_center(self):
        """
        Calculates the center of the Arc.

        :return: arc's center.
        """
        x_interior, y_interior = self.interior.x, self.interior.y
        x_end, y_end = self.end.x, self.end.y
        x_start, y_start = self.start.x, self.start.y
        try:
            matrix_a = volmdlr.Matrix22(2 * (x_start - x_interior), 2 * (y_start - y_interior),
                                        2 * (x_start - x_end), 2 * (y_start - y_end))
            b_vector = - volmdlr.Vector2D(x_interior ** 2 + y_interior ** 2 - x_start ** 2 - y_start ** 2,
                                          x_end ** 2 + y_end ** 2 - x_start ** 2 - y_start ** 2)
            inv_matrix_a = matrix_a.inverse()
            x = inv_matrix_a.vector_multiplication(b_vector)
            center = volmdlr.Point2D(x.x, x.y)
        except ValueError:
            matrix_a = npy.array([[2 * (x_start - x_interior), 2 * (y_start - y_interior)],
                                  [2 * (x_start - x_end), 2 * (y_start - y_end)]])
            b_vector = - npy.array([x_interior ** 2 + y_interior ** 2 - x_start ** 2 - y_start ** 2,
                                    x_end ** 2 + y_end ** 2 - x_start ** 2 - y_start ** 2])
            center = volmdlr.Point2D(*npy.linalg.solve(matrix_a, b_vector))
        return center

    @property
    def is_trigo(self):
        """
        Gives if the edge goes in the trigo direction.
        """
        if not self._is_trigo:
            self._is_trigo = self.get_arc_direction()
        return self._is_trigo

    @property
    def clockwise_and_trigowise_paths(self):
        """Gets clock-wise and trigo-wise paths."""
        if not self._clockwise_and_trigowise_paths:
            radius_1 = self.start - self.center
            radius_2 = self.end - self.center
            radius_i = self.interior - self.center
            self._clockwise_and_trigowise_paths = \
                self.get_clockwise_and_trigowise_paths(radius_1,
                                                       radius_2,
                                                       radius_i)
            self._utd_clockwise_and_trigowise_paths = True
        return self._clockwise_and_trigowise_paths

    def get_arc_direction(self):
        """
        Gets arc direction: clockwise or trigonometric.

        :return: True if clockwise. False if counterclockwise.
        """
        clockwise_path, trigowise_path = \
            self.clockwise_and_trigowise_paths
        if clockwise_path > trigowise_path:
            return True
        return False

    @property
    def angle(self):
        """
        Returns the angle in radians of the arc.
        """
        if not self._angle:
            self._angle = self.get_angle()
        return self._angle

    def get_angle(self):
        """
        Gets arc angle.

        """
        clockwise_path, trigowise_path = self.clockwise_and_trigowise_paths
        if self.is_trigo:
            return trigowise_path
        return clockwise_path

    def _get_points(self):
        return [self.start, self.interior, self.end]

    points = property(_get_points)

    def point_distance(self, point):
        """
        Returns the distance between a point and the edge.
        """
        vector_start = self.start - self.center
        vector_point = point - self.center
        vector_end = self.end - self.center
        if self.is_trigo:
            vector_start, vector_end = vector_end, vector_start
        arc_angle = volmdlr.geometry.clockwise_angle(vector_start, vector_end)
        point_angle = volmdlr.geometry.clockwise_angle(vector_start, vector_point)
        if point_angle <= arc_angle:
            return abs(
                LineSegment2D(point, self.center).length() - self.radius)
        return min(point.point_distance(self.start), point.point_distance(self.end))

    def point_belongs(self, point, abs_tol=1e-6):
        """
        Check if a Point2D belongs to the Arc2D.

        """
        distance_point_to_center = point.point_distance(self.center)
        if not math.isclose(distance_point_to_center, self.radius, abs_tol=abs_tol):
            return False
        if point.is_close(self.start) or point.is_close(self.end):
            return True
        clockwise_arc = self.reverse() if self.is_trigo else self
        vector_start = clockwise_arc.start - clockwise_arc.center
        vector_end = clockwise_arc.end - clockwise_arc.center
        vector_point = point - clockwise_arc.center
        arc_angle = volmdlr.geometry.clockwise_angle(vector_start, vector_end)
        point_start_angle = volmdlr.geometry.clockwise_angle(vector_start, vector_point)
        point_end_angle = volmdlr.geometry.clockwise_angle(vector_point, vector_end)
        if math.isclose(arc_angle, point_start_angle + point_end_angle, abs_tol=abs_tol):
            return True
        return False

    def to_full_arc_2d(self):
        """
        Convert to a full arc2d.
        """
        return FullArc2D(center=self.center,
                         start_end=self.point_at_abscissa(0),
                         name=self.name)

    def line_intersections(self, line2d: Line2D):
        """
        Calculates the intersection between a line and an Arc2D.

        :param line2d: Line2D to verify intersections.
        :return: a list with intersections points.
        """
        # circle = self.to_circle()
        # circle_intersection_points = circle.line_intersections(line2d)
        full_arc_2d = self.to_full_arc_2d()
        fa2d_intersection_points = full_arc_2d.line_intersections(line2d)
        intersection_points = []
        for point in fa2d_intersection_points:
            if self.point_belongs(point):
                intersection_points.append(point)
        return intersection_points

    def linesegment_intersections(self, linesegment2d: LineSegment2D, abs_tol=1e-6):
        """
        Calculates the intersection between a LineSegment2D and an Arc2D.

        :param linesegment2d: LineSegment2D to verify intersections.
        :param abs_tol: tolerance.
        :return: a list with intersections points.
        """
        if self.bounding_rectangle.distance_to_b_rectangle(linesegment2d.bounding_rectangle) > abs_tol:
            return []
        full_arc_2d = self.to_full_arc_2d()
        fa2d_intersection_points = full_arc_2d.linesegment_intersections(linesegment2d, abs_tol)
        intersection_points = []
        for point in fa2d_intersection_points:
            if self.point_belongs(point, abs_tol):
                intersection_points.append(point)
        return intersection_points

    def bsplinecurve_intersections(self, bspline, abs_tol: float = 1e-6):
        """
        Intersections between an arc 2d and bspline curve 2d.

        :param bspline: bspline curve 2d.
        :param abs_tol: tolerance.
        :return: list of intersection points.
        """
        intersections = bspline.arc_intersections(self, abs_tol)
        return intersections

    def arc_intersections(self, arc, abs_tol: float = 1e-6):
        """Intersections between two arc 2d."""
        circle_intersections = vm_utils_intersections.get_circle_intersections(self, arc)
        arc_intersections = [inter for inter in circle_intersections if self.point_belongs(inter, abs_tol)]
        return arc_intersections

    def arcellipse_intersections(self, arcellipse, abs_tol: float = 1e-6):
        """
        Intersections between an arc 2d and arc-ellipse 2d.

        :param arcellipse: arc ellipse 2d.
        :param abs_tol: tolerance
        :return: list of intersection points.
        """
        if self.bounding_rectangle.distance_to_b_rectangle(arcellipse.bounding_rectangle) > abs_tol:
            return []
        intersections = vm_utils_intersections.get_bsplinecurve_intersections(arcellipse, self, abs_tol)
        return intersections

    def abscissa(self, point: volmdlr.Point2D, tol=1e-6):
        """
        Returns the abscissa of a given point 2d.

        """
        if not math.isclose(point.point_distance(self.center), self.radius, abs_tol=tol):
            raise ValueError('Point not in arc')
        if point.point_distance(self.start) < tol:
            return 0
        if point.point_distance(self.end) < tol:
            return self.length()
        clockwise_arc = self.reverse() if self.is_trigo else self
        vector_start = clockwise_arc.start - clockwise_arc.center
        vector_end = clockwise_arc.end - clockwise_arc.center
        vector_point = point - clockwise_arc.center
        arc_angle = volmdlr.geometry.clockwise_angle(vector_start, vector_end)
        point_start_angle = volmdlr.geometry.clockwise_angle(vector_start, vector_point)
        point_end_angle = volmdlr.geometry.clockwise_angle(vector_point, vector_end)
        if math.isclose(arc_angle, point_start_angle + point_end_angle, abs_tol=tol):
            if self.is_trigo:
                return self.length() - self.radius * point_start_angle
            return self.radius * point_start_angle
        raise ValueError('Point not in arc')

    def area(self):
        """
        Calculates the area of the Arc2D.

        :return: the area of the Arc2D.
        """
        return self.radius ** 2 * self.angle / 2

    def center_of_mass(self):
        """
        Calculates the center of mass of the Arc2D.

        :return: center of mass point.
        """
        #        u=self.middle.vector-self.center.vector
        u = self.middle_point() - self.center
        u.normalize()
        # alpha = abs(self.angle)
        return self.center + 4 / (3 * self.angle) * self.radius * math.sin(
            self.angle * 0.5) * u

    @property
    def bounding_rectangle(self):
        """Gets the bounding rectangle for an Arc 2D."""
        if not self._bounding_rectangle:
            discretization_points = self.discretization_points(number_points=20)
            x_values, y_values = [], []
            for point in discretization_points:
                x_values.append(point.x)
                y_values.append(point.y)
            self._bounding_rectangle = volmdlr.core.BoundingRectangle(min(x_values), max(x_values),
                                                                      min(y_values), max(y_values))
        return self._bounding_rectangle

    def straight_line_area(self):
        """
        Calculates the area of the arc 2D, with line drawn from start to end.

        :return: straight_line_area.
        """
        if self.angle >= math.pi:
            angle = volmdlr.TWO_PI - self.angle
            area = math.pi * self.radius ** 2 - 0.5 * self.radius ** 2 * (
                    angle - math.sin(angle))
        else:
            angle = self.angle
            area = 0.5 * self.radius ** 2 * (angle - math.sin(angle))

        if self.is_trigo:
            return area
        return -area

    def straight_line_second_moment_area(self, point: volmdlr.Point2D):
        """Straight line second moment area for an Arc 2D."""
        if self.angle2 < self.angle1:
            angle2 = self.angle2 + volmdlr.TWO_PI

        else:
            angle2 = self.angle2
        angle1 = self.angle1

        # Full arc section
        moment_area_x1 = self.radius ** 4 / 8 * (angle2 - angle1 + 0.5 * (
                math.sin(2 * angle1) - math.sin(2 * angle2)))
        moment_area_y1 = self.radius ** 4 / 8 * (angle2 - angle1 + 0.5 * (
                math.sin(2 * angle2) - math.sin(2 * angle1)))
        moment_area_xy1 = self.radius ** 4 / 8 * (
                math.cos(angle1) ** 2 - math.cos(angle2) ** 2)

        # Triangle
        moment_area_x2, moment_area_y2, moment_area_xy2 = self._triangle_moment_inertia()
        if moment_area_x2 < 0.:
            moment_area_x2, moment_area_y2, moment_area_xy2 = -moment_area_x2, -moment_area_y2, -moment_area_xy2
        if self.angle < math.pi:
            if self.is_trigo:
                moment_area_x = moment_area_x1 - moment_area_x2
                moment_area_y = moment_area_y1 - moment_area_y2
                moment_area_xy = moment_area_xy1 - moment_area_xy2
            else:
                moment_area_x = moment_area_x2 - moment_area_x1
                moment_area_y = moment_area_y2 - moment_area_y1
                moment_area_xy = moment_area_xy2 - moment_area_xy1
        else:
            if self.is_trigo:
                moment_area_x = moment_area_x1 + moment_area_x2
                moment_area_y = moment_area_y1 + moment_area_y2
                moment_area_xy = moment_area_xy1 + moment_area_xy2
            else:
                moment_area_x = -moment_area_x2 - moment_area_x1
                moment_area_y = -moment_area_y2 - moment_area_y1
                moment_area_xy = -moment_area_xy2 - moment_area_xy1

        return volmdlr.geometry.huygens2d(moment_area_x, moment_area_y, moment_area_xy,
                                          self.straight_line_area(),
                                          self.center,
                                          point)

    def _full_arc_moment_inertia(self, angle1, angle2):
        moment_inertia_x1 = self.radius ** 4 / 8 * (angle2 - angle1 + 0.5 * (
                math.sin(2 * angle1) - math.sin(2 * angle2)))
        moment_inertia_y1 = self.radius ** 4 / 8 * (angle2 - angle1 + 0.5 * (
                math.sin(2 * angle2) - math.sin(2 * angle1)))
        moment_inertia_xy1 = self.radius ** 4 / 8 * (
                math.cos(angle1) ** 2 - math.cos(angle2) ** 2)
        return moment_inertia_x1, moment_inertia_y1, moment_inertia_xy1

    def _triangle_moment_inertia(self):
        xi, yi = self.start - self.center
        xj, yj = self.end - self.center
        moment_inertia_x2 = (yi ** 2 + yi * yj + yj ** 2) * (xi * yj - xj * yi) / 12.
        moment_inertia_y2 = (xi ** 2 + xi * xj + xj ** 2) * (xi * yj - xj * yi) / 12.
        moment_inertia_xy2 = (xi * yj + 2 * xi * yi + 2 * xj * yj + xj * yi) * (
                xi * yj - xj * yi) / 24.
        return moment_inertia_x2, moment_inertia_y2, moment_inertia_xy2

    def straight_line_center_of_mass(self):
        """Straight line center of mass."""
        if self.angle == math.pi:
            return self.center_of_mass()

        u = self.middle_point() - self.center
        u.normalize()
        if self.angle >= math.pi:
            u = -u
        bissec = Line2D(self.center, self.center + u)
        string = Line2D(self.start, self.end)
        point = volmdlr.Point2D.line_intersection(bissec, string)
        a = point.point_distance(self.start)
        height = point.point_distance(self.center)
        triangle_area = height * a
        # alpha = abs(self.angle)
        triangle_cog = self.center + 2 / 3. * height * u
        if self.angle < math.pi:
            cog = (
                          self.center_of_mass() * self.area() - triangle_area * triangle_cog) / abs(
                self.straight_line_area())
        else:
            cog = (
                          self.center_of_mass() * self.area() + triangle_area * triangle_cog) / abs(
                self.straight_line_area())

        return cog

    def straight_line_point_belongs(self, point):
        """
        Verifies if a point belongs to the surface created by closing the edge.

        :param point: Point to be verified.
        :return: Return True if the point belongs to this surface, or False otherwise.
        """
        if self.point_belongs(point):
            return True
        if self.start == self.end:
            if point.point_distance(self.center) <= self.radius:
                return True
        center_distance_point = self.center.point_distance(point)
        straight_line = LineSegment2D(self.start, self.end)
        for edge in [self, straight_line]:
            line_passing_trough_point = Line2D(self.center, point)
            straight_line_intersections = edge.line_intersections(line_passing_trough_point)
            if straight_line_intersections:
                if self.center.point_distance(straight_line_intersections[0]) > center_distance_point:
                    return True
        return False

    def plot(self, ax=None, edge_style: EdgeStyle = EdgeStyle()):
        """Plot arc 2d with Matplotlib."""
        if ax is None:
            _, ax = plt.subplots()

        if edge_style.plot_points:
            for point in [self.center, self.start, self.interior, self.end]:
                point.plot(ax=ax, color=edge_style.color, alpha=edge_style.alpha)

        ax.add_patch(matplotlib.patches.Arc((self.center.x, self.center.y), 2 * self.radius,
                                            2 * self.radius, angle=0,
                                            theta1=self.angle1 * 0.5 / math.pi * 360,
                                            theta2=self.angle2 * 0.5 / math.pi * 360,
                                            color=edge_style.color,
                                            alpha=edge_style.alpha))
        return ax

    def to_3d(self, plane_origin, x, y):
        """
        Transforms the arc 2D into a 3D arc.

        :param plane_origin: The origin of plane to draw the arc 3D.
        :type plane_origin: volmdlr.Point3D
        :param x: First direction of the plane
        :type x: volmdlr.Vector3D
        :param y: Second direction of the plane.
        :type y: volmdlr.Vector3D
        :return: A 3D arc.
        :type: Arc3D.
        """
        point_start = self.start.to_3d(plane_origin, x, y)
        point_interior = self.interior.to_3d(plane_origin, x, y)
        point_end = self.end.to_3d(plane_origin, x, y)

        return Arc3D(point_start, point_interior, point_end, name=self.name)

    def rotation(self, center: volmdlr.Point2D, angle: float):
        """
        Arc2D rotation.

        :param center: rotation center
        :param angle: angle rotation.
        :return: a new rotated Arc2D.
        """
        return Arc2D(*[point.rotation(center, angle, ) for point in
                       [self.start, self.interior, self.end]])

    def rotation_inplace(self, center: volmdlr.Point2D, angle: float):
        """
        Arc2D rotation. Object is updated inplace.

        :param center: rotation center.
        :param angle: rotation angle.
        """
        warnings.warn("'inplace' methods are deprecated. Use a not inplace method instead.", DeprecationWarning)

        self.start.rotation_inplace(center, angle)
        self.interior.rotation_inplace(center, angle)
        self.end.rotation_inplace(center, angle)
        self._angle = None
        self._is_trigo = None
        self._center = None
        self._clockwise_and_trigowise_paths = None

    def translation(self, offset: volmdlr.Vector2D):
        """
        Arc2D translation.

        :param offset: translation vector.
        :return: A new translated Arc2D.
        """
        return Arc2D(*[point.translation(offset) for point in
                       [self.start, self.interior, self.end]])

    def translation_inplace(self, offset: volmdlr.Vector2D):
        """
        Arc2D translation. Object is updated inplace.

        :param offset: translation vector.
        """
        warnings.warn("'inplace' methods are deprecated. Use a not inplace method instead.", DeprecationWarning)

        self.start.translation_inplace(offset)
        self.interior.translation_inplace(offset)
        self.end.translation_inplace(offset)
        self._angle = None
        self._is_trigo = None
        self._center = None
        self._clockwise_and_trigowise_paths = None

    def frame_mapping(self, frame: volmdlr.Frame2D, side: str):
        """
        Changes vector frame_mapping and return a new Arc2D.

        side = 'old' or 'new'
        """
        return Arc2D(*[point.frame_mapping(frame, side) for point in
                       [self.start, self.interior, self.end]])

    def frame_mapping_inplace(self, frame: volmdlr.Frame2D, side: str):
        """
        Changes vector frame_mapping and the object is updated inplace.

        side = 'old' or 'new'
        """
        warnings.warn("'inplace' methods are deprecated. Use a not inplace method instead.", DeprecationWarning)

        self.__init__(*[point.frame_mapping(frame, side) for point in
                        [self.start, self.interior, self.end]])

    def second_moment_area(self, point):
        """
        Second moment area of part of disk.

        """
        if self.angle2 < self.angle1:
            angle2 = self.angle2 + volmdlr.TWO_PI

        else:
            angle2 = self.angle2
        angle1 = self.angle1
        moment_area_x = self.radius ** 4 / 8 * (angle2 - angle1 + 0.5 * (
                math.sin(2 * angle1) - math.sin(2 * angle2)))
        moment_area_y = self.radius ** 4 / 8 * (angle2 - angle1 + 0.5 * (
                math.sin(2 * angle2) - math.sin(2 * angle1)))
        moment_area_xy = self.radius ** 4 / 8 * (
                math.cos(angle1) ** 2 - math.cos(angle2) ** 2)

        # Must be computed at center, so huygens related to center
        return volmdlr.geometry.huygens2d(moment_area_x, moment_area_y, moment_area_xy, self.area(),
                                          self.center, point)

    def plot_data(self, edge_style: plot_data.EdgeStyle = None,
                  anticlockwise: bool = None):
        """
        Plot data method for a Arc2D.

        :param edge_style: edge style.
        :return: plot_data.Arc2D object.
        """
        list_node = self.discretization_points(number_points=20)
        data = []
        for node in list_node:
            data.append({'x': node.x, 'y': node.y})
        return plot_data.Arc2D(cx=self.center.x,
                               cy=self.center.y,
                               r=self.radius,
                               start_angle=self.angle1,
                               end_angle=self.angle2,
                               edge_style=edge_style,
                               data=data,
                               anticlockwise=anticlockwise,
                               name=self.name)

    def copy(self, *args, **kwargs):
        return Arc2D(self.start.copy(),
                     self.interior.copy(),
                     self.end.copy())

    def cut_between_two_points(self, point1, point2):
        """
        Cuts Arc between two points, and return a new arc between these two points.
        """
        if (point1.is_close(self.start) and point2.is_close(self.end)) or \
                (point2.is_close(self.start) and point1.is_close(self.end)):
            return self
        raise NotImplementedError

    def infinite_primitive(self, offset):
        vector_start_center = self.start - self.center
        vector_start_center.normalize()
        vector_end_center = self.end - self.center
        vector_end_center.normalize()
        vector_interior_center = self.interior - self.center
        vector_interior_center.normalize()
        if self.is_trigo:
            radius = self.radius + offset
            center = self.center

        else:
            radius = self.radius - offset
            if radius < 0:
                return None
            center = self.center
            # mid_point = self.middle_point()
            # vec1 = self.center - mid_point
            # vec1.normalize()
            # vec1 = 2 * offset * math.sqrt(2) * vec1
            # center = self.center.translation(vec1)
        start = center + radius * vector_start_center
        end = center + radius * vector_end_center
        interior = center + radius * vector_interior_center
        return Arc2D(start, interior, end)

    def complementary(self):
        """Gets the complementary Arc 2D. """
        interior = self.middle_point().rotation(self.center, math.pi)
        return Arc2D(self.start, interior, self.end)

    def axial_symmetry(self, line):
        """ Finds out the symmetric arc 2D according to a line. """
        points_symmetry = [point.axial_symmetry(line) for point in [self.start, self.interior, self.end]]

        return self.__class__(start=points_symmetry[0],
                              interior=points_symmetry[1],
                              end=points_symmetry[2])


class FullArc2D(FullArc, Arc2D):
    """ An edge that starts at start_end, ends at the same point after having described a circle. """

    def __init__(self, center: volmdlr.Point2D, start_end: volmdlr.Point2D,
                 name: str = ''):
        self.interior = start_end.rotation(center, math.pi)
        self._bounding_rectangle = None
        FullArc.__init__(self, center=center, start_end=start_end, name=name)
        Arc2D.__init__(self, start=start_end, interior=self.interior, end=start_end)
        self.angle1 = 0.0
        self.angle2 = volmdlr.TWO_PI

    def to_dict(self, use_pointers: bool = False, memo=None, path: str = '#'):
        dict_ = self.base_dict()
        dict_['center'] = self.center.to_dict(use_pointers=use_pointers, memo=memo, path=path + '/center')
        dict_['radius'] = self.radius
        dict_['angle'] = self.angle
        dict_['is_trigo'] = self.is_trigo
        dict_['start_end'] = self.start.to_dict(use_pointers=use_pointers, memo=memo, path=path + '/start_end')
        return dict_

    def copy(self, *args, **kwargs):
        return FullArc2D(self.center.copy(), self.start.copy())

    @classmethod
    def dict_to_object(cls, dict_, global_dict=None, pointers_memo: Dict[str, Any] = None, path: str = '#'):
        center = volmdlr.Point2D.dict_to_object(dict_['center'])
        start_end = volmdlr.Point2D.dict_to_object(dict_['start_end'])

        return cls(center, start_end, name=dict_['name'])

    def __hash__(self):
        return hash((self.__class__.__name__, self.center, self.radius, self.start_end))

    def __eq__(self, other_arc):
        if self.__class__.__name__ != other_arc.__class__.__name__:
            return False
        return (self.center == other_arc.center) \
            and (self.start_end == other_arc.start_end)

    @property
    def bounding_rectangle(self):
        """Gets the bounding rectangle for a full arc 2d."""
        if not self._bounding_rectangle:
            self._bounding_rectangle = volmdlr.core.BoundingRectangle(
                self.center.x - self.radius, self.center.x + self.radius,
                self.center.y - self.radius, self.center.y + self.radius)
        return self._bounding_rectangle

    def straight_line_area(self):
        """
        Calculates the area of the full arc, with line drawn from start to end.

        :return: straight_line_area.
        """
        area = self.area()
        return area

    def center_of_mass(self):
        """Gets the center of the full arc 2d."""
        return self.center

    def straight_line_center_of_mass(self):
        """Straight line center of mass."""
        return self.center_of_mass()

    def straight_line_point_belongs(self, point):
        """
        Verifies if a point belongs to the surface created by closing the edge.

        :param point: Point to be verified.
        :return: Return True if the point belongs to this surface, or False otherwise.
        """
        if point.point_distance(self.center) <= self.radius:
            return True
        return False

    def to_3d(self, plane_origin, x, y):
        """
        Transforms the full arc 2D into a 3D full arc.

        :param plane_origin: The origin of plane to draw the full arc 3D.
        :type plane_origin: volmdlr.Point3D
        :param x: First direction of the plane
        :type x: volmdlr.Vector3D
        :param y: Second direction of the plane.
        :type y: volmdlr.Vector3D
        :return: A 3D full arc.
        :type: Full Arc 3D.
        """
        center = self.center.to_3d(plane_origin, x, y)
        start = self.start.to_3d(plane_origin, x, y)
        z = x.cross(y)
        z.normalize()

        return FullArc3D(center, start, z)

    def rotation(self, center: volmdlr.Point2D, angle: float):
        """Rotation of a full arc 2D."""
        new_center = self._center.rotation(center, angle, True)
        new_start_end = self.start.rotation(center, angle, True)
        return FullArc2D(new_center, new_start_end)

    def rotation_inplace(self, center: volmdlr.Point2D, angle: float):
        warnings.warn("'inplace' methods are deprecated. Use a not inplace method instead.", DeprecationWarning)

        self._center.rotation(center, angle, False)
        self.start.rotation(center, angle, False)
        self.interior.rotation(center, angle, False)
        self.end.rotation(center, angle, False)

    def translation(self, offset: volmdlr.Vector2D):
        """Translation of a full arc 2D."""
        new_center = self._center.translation(offset)
        new_start_end = self.start.translation(offset)
        return FullArc2D(new_center, new_start_end)

    def translation_inplace(self, offset: volmdlr.Vector2D):
        warnings.warn("'inplace' methods are deprecated. Use a not inplace method instead.", DeprecationWarning)

        self._center.translation_inplace(offset)
        self.start.translation_inplace(offset)
        self.end.translation_inplace(offset)
        self.interior.translation_inplace(offset)

    def frame_mapping(self, frame: volmdlr.Frame2D, side: str):
        """
        Map the 2D full arc to a new frame or its original frame.

        :param frame: The target frame for the mapping.
        :type frame: :class:`volmdlr.Frame2D`
        :param side: Specify whether to map the arc to the new frame ('new')
            or its original frame ('old').
        :type side: str
        :return: The full arc in the specified frame.
        :rtype: :class:`volmdlr.edges.FullArc2D`
        """
        return FullArc2D(*[point.frame_mapping(frame, side) for point in
                           [self._center, self.start]])

    def frame_mapping_inplace(self, frame: volmdlr.Frame2D, side: str):
        warnings.warn("'inplace' methods are deprecated. Use a not inplace method instead.", DeprecationWarning)

        for point in [self._center, self.start, self.end, self.interior]:
            point.frame_mapping_inplace(frame, side)

    def polygonization(self):
        return volmdlr.wires.ClosedPolygon2D(self.discretization_points(angle_resolution=15))

    def plot(self, ax=None, edge_style: EdgeStyle = EdgeStyle()):
        return vm_common_operations.plot_circle(self, ax, edge_style)

    def cut_between_two_points(self, point1, point2):

        x1, y1 = point1 - self.center
        x2, y2 = point2 - self.center

        angle1 = math.atan2(y1, x1)
        angle2 = math.atan2(y2, x2)
        if angle2 < angle1:
            angle2 += volmdlr.TWO_PI
        angle_i = 0.5 * (angle1 + angle2)
        interior = point1.rotation(self.center, angle_i)
        arc = Arc2D(point1, interior, point2)
        if self.is_trigo != arc.is_trigo:
            arc = arc.complementary()

        return arc

    def line_intersections(self, line2d: Line2D, tol=1e-9):
        """Full Arc 2D intersections with a Line 2D."""
        try:
            if line2d.start.is_close(self.center):
                pt1 = line2d.end
                vec = line2d.start - line2d.end
            else:
                pt1 = line2d.start
                vec = line2d.end - line2d.start
        except AttributeError:
            if line2d.point1.is_close(self.center):
                pt1 = line2d.point2
                vec = line2d.point1 - line2d.point2
            else:
                pt1 = line2d.point1
                vec = line2d.point2 - line2d.point1
        vector1 = vec.dot(vec)
        vector2 = 2 * vec.dot(pt1 - self.center)
        vector3 = pt1.dot(pt1) + self.center.dot(self.center) \
            - 2 * pt1.dot(self.center) - self.radius ** 2

        disc = vector2 ** 2 - 4 * vector1 * vector3
        if math.isclose(disc, 0., abs_tol=tol):
            t_param = -vector2 / (2 * vector1)
            return [pt1 + t_param * vec]

        if disc > 0:
            sqrt_disc = math.sqrt(disc)
            t_param = (-vector2 + sqrt_disc) / (2 * vector1)
            s_param = (-vector2 - sqrt_disc) / (2 * vector1)
            return [pt1 + t_param * vec,
                    pt1 + s_param * vec]

        return []

    def linesegment_intersections(self, linesegment2d: LineSegment2D, abs_tol=1e-9):
        """Full arc 2D intersections with a line segment."""
        if self.bounding_rectangle.distance_to_b_rectangle(linesegment2d.bounding_rectangle) > abs_tol:
            return []
        try:
            if linesegment2d.start.is_close(self.center):
                pt1 = linesegment2d.end
                vec = linesegment2d.start - linesegment2d.end
            else:
                pt1 = linesegment2d.start
                vec = linesegment2d.end - linesegment2d.start
        except AttributeError:
            if linesegment2d.point1.is_close(self.center):
                pt1 = linesegment2d.point2
                vec = linesegment2d.point1 - linesegment2d.point2
            else:
                pt1 = linesegment2d.point1
                vec = linesegment2d.point2 - linesegment2d.point1
        vector1 = vec.dot(vec)
        vector2 = 2 * vec.dot(pt1 - self.center)
        vector3 = pt1.dot(pt1) + self.center.dot(self.center) \
            - 2 * pt1.dot(self.center) - self.radius ** 2

        disc = vector2 ** 2 - 4 * vector1 * vector3
        if math.isclose(disc, 0., abs_tol=abs_tol):
            t_param = -vector2 / (2 * vector1)
            points = [pt1 + t_param * vec]
            if linesegment2d.point_belongs(points[0]):
                return points
            return []

        if disc > 0:
            sqrt_disc = math.sqrt(disc)
            t_param = (-vector2 + sqrt_disc) / (2 * vector1)
            s_param = (-vector2 - sqrt_disc) / (2 * vector1)
            points = [pt1 + t_param * vec, pt1 + s_param * vec]
            valid_points = [pt for pt in points if
                            linesegment2d.point_belongs(pt)]
            return valid_points

        return []

    def get_reverse(self):
        """Reverse of full arc 2D."""
        return self

    def point_belongs(self, point: volmdlr.Point2D, abs_tol: float = 1e-6):
        """
        Returns if given point belongs to the FullArc2D.
        """
        distance = point.point_distance(self.center)
        return math.isclose(distance, self.radius, abs_tol=abs_tol)


class ArcEllipse2D(Edge):
    """
    An 2-dimensional elliptical arc.

    :param start: The starting point of the elliptical arc
    :type start: :class:`volmdlr.Point2D`
    :param interior: An interior point of the elliptical arc
    :type interior: :class:`volmdlr.Point2D`
    :param end: The end point of the elliptical arc
    :type end: :class:`volmdlr.Point2D`
    :param center: The center of the ellipse
    :type center: :class:`volmdlr.Point2D`
    :param major_dir: The major direction of the ellipse
    :type major_dir: :class:`volmdlr.Vector2D`
    :param name: The name of the elliptical arc. Default value is ''
    :type name: str, optional
    :param extra: An extra interior point if start is equal to end. Default
        value is None
    :type extra: :class:`volmdlr.Point2D`, optional
    """

    def __init__(self, start: volmdlr.Point2D, interior: volmdlr.Point2D,
                 end: volmdlr.Point2D, center: volmdlr.Point2D,
                 major_dir: volmdlr.Vector2D, extra: volmdlr.Point2D = None, name: str = '',
                 ):
        Edge.__init__(self, start, end, name)
        self.interior = interior
        self.center = center
        self.extra = extra
        self.major_dir = major_dir
        self.minor_dir = self.major_dir.deterministic_unit_normal_vector()
        frame = volmdlr.Frame2D(self.center, self.major_dir, self.minor_dir)
        self.frame = frame
        start_new = frame.global_to_local_coordinates(self.start)
        end_new = frame.global_to_local_coordinates(self.end)
        interior_new = frame.global_to_local_coordinates(self.interior)
        center_new = frame.global_to_local_coordinates(self.center)
        self._bounding_rectangle = None
        self._reverse = None

        if abs(self.end.x) == abs(self.interior.x) == abs(self.start.x):
            raise ValueError(f"Interior point{self.interior} is not valid. Try specifying another interior point.")
        major_axis, minor_axis = self.get_major_minor_axis_with_formula(
            start_new, interior_new, end_new, center_new)
        self.major_axis = major_axis
        self.minor_axis = minor_axis

        # Angle pour start
        u1, u2 = start_new.x / self.major_axis, start_new.y / self.minor_axis
        angle1 = volmdlr.geometry.sin_cos_angle(u1, u2)
        self.angle_start = angle1
        # Angle pour end
        u3, u4 = end_new.x / self.major_axis, end_new.y / self.minor_axis
        angle2 = volmdlr.geometry.sin_cos_angle(u3, u4)
        self.angle_end = angle2
        # Angle pour interior
        u5, u6 = interior_new.x / self.major_axis, interior_new.y / self.minor_axis
        anglei = volmdlr.geometry.sin_cos_angle(u5, u6)
        self.angle_interior = anglei
        # Going trigo/clock wise from start to interior
        if anglei < angle1:
            trigowise_path = (anglei + volmdlr.TWO_PI) - angle1
            clockwise_path = angle1 - anglei
        else:
            trigowise_path = anglei - angle1
            clockwise_path = angle1 - anglei + volmdlr.TWO_PI

        # Going trigo wise from interior to interior
        if angle2 < anglei:
            trigowise_path += (angle2 + volmdlr.TWO_PI) - anglei
            clockwise_path += anglei - angle2
        else:
            trigowise_path += angle2 - anglei
            clockwise_path += anglei - angle2 + volmdlr.TWO_PI

        if clockwise_path > trigowise_path:
            self.is_trigo = True
            self.angle = trigowise_path
        else:
            # Clock wise
            self.is_trigo = False
            self.angle = clockwise_path

        if self.start.is_close(self.end) or self.angle == 0:
            self.angle = volmdlr.TWO_PI

        if self.is_trigo:  # sens trigo
            self.offset_angle = angle1
        else:
            self.offset_angle = angle2

    def get_major_minor_axis_with_formula(self, start_, interior_, end_, center_):
        vector_center_start = start_ - center_
        vector_center_end = end_ - center_
        if vector_center_start.norm() >= vector_center_end.norm():
            x1 = start_.x - center_.x
            y1 = start_.y - center_.y
            x2 = end_.x - center_.x
            y2 = end_.y - center_.y
        else:
            x2 = start_.x - center_.x
            y2 = start_.y - center_.y
            x1 = end_.x - center_.x
            y1 = end_.y - center_.y
        if vector_center_start.is_colinear_to(vector_center_end) or abs(x1) == abs(x2):
            x2 = interior_.x - center_.x
            y2 = interior_.y - center_.y
            if abs(x1) == abs(x2):
                raise ValueError(f"Interior point{self.interior} is not valid. Try specifying another interior point.")
        minor_axis = math.sqrt((x1 ** 2 * y2 ** 2 - x2 ** 2 * y1 ** 2) / (x1 ** 2 - x2 ** 2))
        if abs(y1) != minor_axis:
            major_axis = math.sqrt(x1 ** 2 / (1 - (y1 ** 2 / minor_axis ** 2)))
        elif abs(y2) != minor_axis:
            major_axis = math.sqrt(x2 ** 2 / (1 - (y2 ** 2 / minor_axis ** 2)))
        else:
            raise NotImplementedError
        return major_axis, minor_axis

    def _get_points(self):
        return self.discretization_points(number_points=20)

    points = property(_get_points)

    def length(self):
        """
        Calculates the length of the arcellipse 2d.

        :return: arc ellipse 2d's length
        """
        if not self._length:
            self._length = self.abscissa(self.end)
        return self._length

    def point_belongs(self, point, abs_tol: float = 1e-6):
        """
        Verifies if a point belongs to the arc ellipse 2d.

        :param point: point to be verified
        :param abs_tol: tolerance applied during calculations
        :return: True if the point belongs, False otherwise
        """
        if self.start.is_close(point, abs_tol) or self.end.is_close(point, abs_tol):
            return True
        if not math.isclose((point.x - self.center.x) ** 2 / self.major_axis ** 2 +
                            (point.y - self.center.y) ** 2 / self.minor_axis ** 2, 1, abs_tol=abs_tol) and not \
                math.isclose((point.x - self.center.x) ** 2 / self.minor_axis ** 2 +
                             (point.y - self.center.y) ** 2 / self.major_axis ** 2, 1, abs_tol=abs_tol):
            return False
        clockwise_arcellipse = self.reverse() if self.is_trigo else self
        vector_start = clockwise_arcellipse.start - clockwise_arcellipse.center
        vector_end = clockwise_arcellipse.end - clockwise_arcellipse.center
        vector_point = point - clockwise_arcellipse.center
        arc_angle = volmdlr.geometry.clockwise_angle(vector_start, vector_end)
        point_start_angle = volmdlr.geometry.clockwise_angle(vector_start, vector_point)
        point_end_angle = volmdlr.geometry.clockwise_angle(vector_point, vector_end)
        if math.isclose(arc_angle, point_start_angle + point_end_angle, abs_tol=1e-5):
            return True
        return False

    def valid_abscissa_start_end_angle(self, angle_abscissa):
        """Get valid abscissa angle for start and end."""
        angle_start = self.angle_start
        angle_end = angle_abscissa
        if self.angle_start > angle_abscissa >= self.angle_end:
            if angle_abscissa >= 0.0:
                angle_abscissa += 2 * math.pi
                angle_end = angle_abscissa
            else:
                angle_start = angle_abscissa
                angle_end = self.angle_start
        elif self.angle_start > self.angle_end >= angle_abscissa:
            angle_start = self.angle_start - 2 * math.pi
        return angle_start, angle_end

    def point_at_abscissa(self, abscissa):
        """Get a point at given abscissa."""
        if math.isclose(abscissa, 0.0, abs_tol=1e-6):
            return self.start
        if math.isclose(abscissa, self.length(), abs_tol=1e-6):
            return self.end
        if not self.is_trigo:
            arc_ellipse_trigo = self.reverse()
            new_abscissa = self.length() - abscissa
            return arc_ellipse_trigo.point_at_abscissa(new_abscissa)
        discretized_points = self.discretization_points(number_points=100)
        aproximation_abscissa = 0
        aproximation_point = None
        for point1, point2 in zip(discretized_points[:-1], discretized_points[1:]):
            dist1 = point1.point_distance(point2)
            if aproximation_abscissa + dist1 > abscissa:
                aproximation_point = point1
                break
            aproximation_abscissa += dist1
        initial_point = self.frame.global_to_local_coordinates(aproximation_point)
        u1, u2 = initial_point.x / self.major_axis, initial_point.y / self.minor_axis
        initial_angle = volmdlr.geometry.sin_cos_angle(u1, u2)
        angle_start, initial_angle = self.valid_abscissa_start_end_angle(initial_angle)

        def ellipse_arc_length(theta):
            return math.sqrt((self.major_axis ** 2) * math.sin(theta) ** 2 +
                             (self.minor_axis ** 2) * math.cos(theta) ** 2)
        abscissa_angle = None
        iter_counter = 0
        increment_factor = 1e-5
        while True:
            res, _ = scipy_integrate.quad(ellipse_arc_length, angle_start, initial_angle)
            if math.isclose(res, abscissa, abs_tol=1e-5):
                abscissa_angle = initial_angle
                break
            if res > abscissa:
                if iter_counter == 0:
                    increment_factor = -1e-5
                else:
                    raise NotImplementedError
            initial_angle += increment_factor
            iter_counter += 1
        x = self.major_axis * math.cos(abscissa_angle)
        y = self.minor_axis * math.sin(abscissa_angle)
        return self.frame.local_to_global_coordinates(volmdlr.Point2D(x, y))

    def abscissa(self, point: volmdlr.Point2D, tol: float = 1e-6):
        """
        Calculates the abscissa of a given point.

        :param point: point for calculating abscissa
        :param tol: tolerance.
        :return: a float, between 0 and the arc ellipse 2d's length
        """
        if self.start.is_close(point, tol):
            return 0.0
        if self.end.is_close(point, tol):
            if self._length:
                return self._length
            if not self.is_trigo:
                arc_ellipse_trigo = self.reverse()
                abscissa_end = arc_ellipse_trigo.abscissa(self.start)
                return abscissa_end
        if self.point_belongs(point):
            if not self.is_trigo:
                arc_ellipse_trigo = self.reverse()
                abscissa_point = arc_ellipse_trigo.abscissa(point)
                return self.length() - abscissa_point
            new_point = self.frame.global_to_local_coordinates(point)
            u1, u2 = new_point.x / self.major_axis, new_point.y / self.minor_axis
            angle_abscissa = volmdlr.geometry.sin_cos_angle(u1, u2)
            angle_start, angle_end = self.valid_abscissa_start_end_angle(angle_abscissa)

            def ellipse_arc_length(theta):
                return math.sqrt((self.major_axis ** 2) * math.sin(theta) ** 2 +
                                 (self.minor_axis ** 2) * math.cos(theta) ** 2)

            res, _ = scipy_integrate.quad(ellipse_arc_length, angle_start, angle_end)
            return res
        raise ValueError(f'point {point} does not belong to ellipse')

    @property
    def bounding_rectangle(self):
        """
        Calculates the bounding rectangle for the arc ellipse 2d.

        :return: Bounding Rectangle object.
        """
        if not self._bounding_rectangle:
            discretization_points = self.discretization_points(number_points=20)
            x_values, y_values = [], []
            for point in discretization_points:
                x_values.append(point.x)
                y_values.append(point.y)
            self._bounding_rectangle = volmdlr.core.BoundingRectangle(min(x_values), max(x_values),
                                                                      min(y_values), max(y_values))
        return self._bounding_rectangle

    def straight_line_area(self):
        """
        Calculates the area of the elliptic arc, with line drawn from start to end.

        :return: straight_line_area.
        """
        if self.angle >= math.pi:
            angle = volmdlr.TWO_PI - self.angle
            area = math.pi * self.major_axis * self.minor_axis - 0.5 * self.major_axis * self.minor_axis * (
                    angle - math.sin(angle))
        else:
            angle = self.angle
            area = 0.5 * self.major_axis * self.minor_axis * (angle - math.sin(angle))

        if self.is_trigo:
            return area
        return -area

    def discretization_points(self, *, number_points: int = None, angle_resolution: int = None):
        """
        Discretization of an Edge to have "n" points.

        :param number_points: the number of points (including start and end points)
             if unset, only start and end will be returned.
        :param angle_resolution: if set, the sampling will be adapted to have a controlled angular distance. Useful
            to mesh an arc.
        :return: a list of sampled points.
        """
        if not number_points:
            if not angle_resolution:
                number_points = 2
            else:
                number_points = math.ceil(angle_resolution * abs(self.angle / math.pi)) + 2
        is_trigo = True
        if self.angle_start > self.angle_end:
            if self.angle_start >= self.angle_interior >= self.angle_end:
                angle_start = self.angle_end
                angle_end = self.angle_start
                is_trigo = False
            else:
                angle_end = self.angle_end + volmdlr.TWO_PI
                angle_start = self.angle_start
        elif self.angle_start == self.angle_end:
            angle_start = 0
            angle_end = 2 * math.pi
        elif self.angle_end > self.angle_start and not self.is_trigo:
            angle_start = self.angle_end - 2 * math.pi
            angle_end = self.angle_start
            is_trigo = False
        else:
            angle_end = self.angle_end
            angle_start = self.angle_start

        discretization_points = [self.frame.local_to_global_coordinates(
            volmdlr.Point2D(self.major_axis * math.cos(angle), self.minor_axis * math.sin(angle)))
            for angle in npy.linspace(angle_start, angle_end, number_points)]
        if not is_trigo:
            discretization_points = discretization_points[::-1]
        return discretization_points

    def polygon_points(self, discretization_resolution: int):
        warnings.warn('polygon_points is deprecated,\
                please use discretization_points instead',
                      DeprecationWarning)
        return self.discretization_points(angle_resolution=discretization_resolution)

    def to_3d(self, plane_origin, x, y):
        """
        Transforms the arc of ellipse 2D into a 3D arc of ellipse.

        :param plane_origin: The origin of plane to draw the arc of ellipse 3D.
        :type plane_origin: volmdlr.Point3D
        :param x: First direction of the plane
        :type x: volmdlr.Vector3D
        :param y: Second direction of the plane.
        :type y: volmdlr.Vector3D
        :return: A 3D arc of ellipse.
        :type: ArcEllipse3D.
        """
        point_start3d = self.start.to_3d(plane_origin, x, y)
        point_interior3d = self.interior.to_3d(plane_origin, x, y)
        point_end3d = self.end.to_3d(plane_origin, x, y)
        point_center3d = self.center.to_3d(plane_origin, x, y)

        a_max2d = self.center + self.major_dir * self.major_axis
        a_max3d = a_max2d.to_3d(plane_origin, x, y)
        new_major_dir = a_max3d - point_center3d
        new_major_dir.normalize()
        extra3d = self.extra
        if extra3d:
            extra3d = self.extra.to_3d(plane_origin, x, y)
        return ArcEllipse3D(point_start3d, point_interior3d, point_end3d,
                            point_center3d, new_major_dir, extra3d, name=self.name)

    def plot(self, ax=None, edge_style: EdgeStyle = EdgeStyle()):
        """
        Plot arc-ellipse 2d using Matplotlob.

        :param ax: Matplotlib plot if there exists any.
        :param edge_style: edge styles.
        :return: Matplotlib plot
        """
        if ax is None:
            _, ax = plt.subplots()

        self.interior.plot(ax=ax, color='m')
        self.start.plot(ax=ax, color='r')
        self.end.plot(ax=ax, color='b')
        self.center.plot(ax=ax, color='y')

        x = []
        y = []
        for x_component, y_component in self.discretization_points(number_points=100):
            x.append(x_component)
            y.append(y_component)

        plt.plot(x, y, color=edge_style.color, alpha=edge_style.alpha)
        return ax

    def normal_vector(self, abscissa):
        raise NotImplementedError

    def direction_vector(self, abscissa):
        raise NotImplementedError

    def get_reverse(self):
        return self.__class__(self.end.copy(), self.interior.copy(), self.start.copy(),
                                           self.center.copy(), self.major_dir.copy(), self.name)

    def line_intersections(self, line2d: Line2D):
        """
        Intersections between an Arc Ellipse 2D and a Line 2D.

        :param line2d: Line 2D to verify intersections
        :return: List with all intersections
        """
        ellipse2d_linesegment_intersections = vm_utils_intersections.ellipse2d_line_intersections(self, line2d)
        linesegment_intersections = []
        for inter in ellipse2d_linesegment_intersections:
            if self.point_belongs(inter):
                linesegment_intersections.append(inter)
        return linesegment_intersections

    def linesegment_intersections(self, linesegment2d: LineSegment2D, abs_tol=1e-6):
        """
        Intersections between an Arc Ellipse 2D and a Line Segment 2D.

        :param linesegment2d: LineSegment 2D to verify intersections.
        :param abs_tol: tolerance.
        :return: List with all intersections.
        """
        if self.bounding_rectangle.distance_to_b_rectangle(linesegment2d.bounding_rectangle) > abs_tol:
            return []
        intersections = self.line_intersections(linesegment2d.to_line())
        linesegment_intersections = []
        for inter in intersections:
            if linesegment2d.point_belongs(inter, abs_tol):
                linesegment_intersections.append(inter)
        return linesegment_intersections

    def bsplinecurve_intersections(self, bspline, abs_tol: float = 1e-6):
        """
        Intersections between an Arc Ellipse 2D and a bSpline 2D.

        :param bspline: bspline 2D to verify intersections.
        :param abs_tol: tolerance.
        :return: List with all intersections.
        """
        if self.bounding_rectangle.distance_to_b_rectangle(bspline.bounding_rectangle) > abs_tol:
            return []
        intersections = vm_utils_intersections.get_bsplinecurve_intersections(self, bspline, abs_tol)
        return intersections

    def frame_mapping(self, frame: volmdlr.Frame2D, side: str):
        """
        Changes frame_mapping and return a new Arc Ellipse 2D.

        side = 'old' or 'new'
        """
        if side == 'old':
            return ArcEllipse2D(frame.local_to_global_coordinates(self.start),
                                frame.local_to_global_coordinates(self.interior),
                                frame.local_to_global_coordinates(self.end),
                                frame.local_to_global_coordinates(self.center),
                                self.major_dir)
        if side == 'new':
            point_major_dir = self.center + self.major_dir * self.major_axis
            major_dir = frame.global_to_local_coordinates(point_major_dir).to_vector()
            major_dir.normalize()
            return ArcEllipse2D(frame.global_to_local_coordinates(self.start),
                                frame.global_to_local_coordinates(self.interior),
                                frame.global_to_local_coordinates(self.end),
                                frame.global_to_local_coordinates(self.center),
                                major_dir)
        raise ValueError('Side should be \'new\' \'old\'')

    def translation(self, offset: volmdlr.Vector2D):
        """
        Translates the Arc ellipse given an offset vector.

        :param offset: offset vector
        :return: new translated arc ellipse 2d.
        """
        new_start = self.start.translation(offset)
        new_end = self.end.translation(offset)
        new_interior = self.interior.translation(offset)
        new_center = self.center.translation(offset)
        new_extra = self.extra if self.extra is None else self.extra.translation(offset)
        return ArcEllipse2D(new_start, new_interior, new_end, new_center, self.major_dir, new_extra)

    def point_distance(self, point):
        """
        Calculates the distance from a given point to an Arc Ellipse 2d.

        :param point: point 2d.
        :return: distance.
        """
        return self.point_distance_to_edge(point)

    def straight_line_point_belongs(self, point):
        """
        Verifies if a point belongs to the surface created by closing the edge.

        :param point: Point to be verified
        :return: Return True if the point belongs to this surface,
            or False otherwise
        """
        raise NotImplementedError(f'the straight_line_point_belongs method must be'
                                  f' overloaded by {self.__class__.__name__}')

    def split(self, split_point):
        """
        Splits arc-elipse at a given point.

        :param split_point: splitting point.
        :return: list of two Arc-Ellipse.
        """
        if split_point.is_close(self.start, 1e-6):
            return [None, self.copy()]
        if split_point.is_close(self.end, 1e-6):
            return [self.copy(), None]
        abscissa = self.abscissa(split_point)
        return [self.__class__(self.start, self.point_at_abscissa(0.5 * abscissa), split_point,
                               self.center.copy(), self.major_dir.copy()),
                self.__class__(split_point, self.point_at_abscissa(
                    (self.abscissa(self.end) - abscissa) * 0.5 + abscissa),
                               self.end, self.center.copy(), self.major_dir.copy())]

    def is_close(self, other_edge, tol: float = 1e-6):
        """
        Checks if two arc-elipse are the same considering the Euclidean distance.

        :param other_edge: other arc-elipse.
        :param tol: The tolerance under which the Euclidean distance is considered equal to 0, defaults to 1e-6.
        :type tol: float, optional
        """

        if isinstance(other_edge, self.__class__):
            if (self.start.is_close(other_edge.start, tol) and self.end.is_close(other_edge.end, tol)
                    and self.center.is_close(other_edge.center, tol) and self.point_belongs(other_edge.interior, tol)):
                return True
        return False

    def complementary(self):
        """Gets the complementary arc of ellipse."""
        vector = self.interior - self.center
        vector.normalize()
        new_interior = self.center - vector * self.center.point_distance(self.interior)
        if self.point_belongs(new_interior):
            raise ValueError('interior point found not valid')
        return self.__class__(self.start, new_interior, self.end, self.center, self.major_dir)


class FullArcEllipse(Edge):
    """
    Abstract class to define an ellipse.
    """

    def __init__(self, start_end: Union[volmdlr.Point2D, volmdlr.Point3D], major_axis: float, minor_axis: float,
                 center: Union[volmdlr.Point2D, volmdlr.Point3D],
                 major_dir: Union[volmdlr.Vector2D, volmdlr.Vector3D], name: str = ''):
        self.start_end = start_end
        self.major_axis = major_axis
        self.minor_axis = minor_axis
        self.center = center
        self.major_dir = major_dir
        self.is_trigo = True
        self.angle_start = self.theta
        self.angle_end = self.theta + volmdlr.TWO_PI
        Edge.__init__(self, start=start_end, end=start_end, name=name)

    def length(self):
        """
        Calculates the length of the ellipse.

        Ramanujan's approximation for the perimeter of the ellipse.
        P = math.pi * (a + b) [ 1 + (3h) / (10 + √(4 - 3h) ) ], where h = (a - b)**2/(a + b)**2.

        :return: Perimeter of the ellipse
        :rtype: float
        """
        perimeter_formular_h = (self.major_axis - self.minor_axis) ** 2 / (self.major_axis + self.minor_axis) ** 2
        return math.pi * (self.major_axis + self.minor_axis) * \
            (1 + (3 * perimeter_formular_h / (10 + math.sqrt(4 - 3 * perimeter_formular_h))))

    def point_belongs(self, point: Union[volmdlr.Point2D, volmdlr.Point3D], abs_tol: float = 1e-6):
        """
        Verifies if a given point lies on the ellipse.

        :param point: point to be verified.
        :param abs_tol: Absolute tolerance to consider the point on the ellipse.
        :return: True is point lies on the ellipse, False otherwise
        """
        new_point = self.frame.global_to_local_coordinates(point)
        return math.isclose(new_point.x ** 2 / self.major_axis ** 2 +
                            new_point.y ** 2 / self.minor_axis ** 2, 1.0, abs_tol=abs_tol)

    def get_reverse(self):
        """
        Defines a new FullArcEllipse, identical to self, but in the opposite direction.

        """
        return self

    def straight_line_point_belongs(self, point):
        """
        Verifies if a point belongs to the surface created by closing the edge.

        :param point: Point to be verified
        :return: Return True if the point belongs to this surface,
            or False otherwise
        """
        raise NotImplementedError(f'the straight_line_point_belongs method must be'
                                  f' overloaded by {self.__class__.__name__}')

    def normal_vector(self, abscissa):
        """
        Calculates the normal vector the edge at given abscissa.

        :return: the normal vector
        """
        raise NotImplementedError

    def direction_vector(self, abscissa):
        """
        Calculates the direction vector the edge at given abscissa.

        :param abscissa: edge abscissa
        :return: direction vector
        """
        raise NotImplementedError

    def abscissa(self, point, tol: float = 1e-6):
        """
        Computes the abscissa of an Edge.

        :param point: The point located on the edge.
        :type point: Union[:class:`volmdlr.Point2D`, :class:`volmdlr.Point3D`].
        :param tol: The precision in terms of distance. Default value is 1e-4.
        :type tol: float, optional.
        :return: The abscissa of the point.
        :rtype: float
        """
        raise NotImplementedError(f'the abscissa method must be overloaded by {self.__class__.__name__}')


class FullArcEllipse2D(FullArcEllipse, ArcEllipse2D):
    """
    Defines a FullArcEllipse2D.
    """

    def __init__(self, start_end: volmdlr.Point2D, major_axis: float, minor_axis: float,
                 center: volmdlr.Point2D, major_dir: volmdlr.Vector2D, name: str = ''):
        major_dir.normalize()
        self.minor_dir = major_dir.deterministic_unit_normal_vector()
        self.frame = volmdlr.Frame2D(center, major_dir, self.minor_dir)
        self.theta = volmdlr.geometry.clockwise_angle(major_dir, volmdlr.X2D)
        if self.theta == math.pi * 2:
            self.theta = 0.0
        self._bounding_rectangle = None

        FullArcEllipse.__init__(self, start_end, major_axis, minor_axis, center, major_dir, name)

    def discretization_points(self, *, number_points: int = None, angle_resolution: int = 20):
        """
        Calculates the discretized points for the ellipse.

        :param number_points: number of point to have in the discretized points.
        :param angle_resolution: the angle resolution to be used to discretize points.
        :return: discretized points.
        """
        if not number_points:
            number_points = math.ceil(volmdlr.TWO_PI * angle_resolution) + 2

        discretization_points = [self.center + volmdlr.Point2D(self.major_axis * math.cos(theta),
                                                               self.minor_axis * math.sin(theta))
                                 for theta in npy.linspace(0, volmdlr.TWO_PI, number_points)]
        discretization_points = [point.rotation(self.center, self.theta) for point in discretization_points]
        return discretization_points

    def to_3d(self, plane_origin, x, y):
        """
        Transforms the full arc of ellipse 2D into a 3D full arc of ellipse.

        :param plane_origin: The origin of plane to draw the full arc of ellipse 3D.
        :type plane_origin: volmdlr.Point3D
        :param x: First direction of the plane
        :type x: volmdlr.Vector3D
        :param y: Second direction of the plane.
        :type y: volmdlr.Vector3D
        :return: A 3D full arc of ellipse.
        :rtype: FullArcEllipse3D
        """
        point_start_end3d = self.start_end.to_3d(plane_origin, x, y)
        point_center3d = self.center.to_3d(plane_origin, x, y)

        a_max2d = self.center + self.major_dir * self.major_axis
        a_max3d = a_max2d.to_3d(plane_origin, x, y)
        new_major_dir = (a_max3d - point_center3d).to_vector()
        new_major_dir.normalize()
        normal = x.cross(y)
        return FullArcEllipse3D(point_start_end3d, self.major_axis, self.minor_axis,
                                point_center3d, normal, new_major_dir, name=self.name)

    def frame_mapping(self, frame: volmdlr.Frame2D, side: str):
        """
        Changes frame_mapping and return a new FullArcEllipse2D.

        :param frame: Local coordinate system.
        :type frame: volmdlr.Frame2D
        :param side: 'old' will perform a transformation from local to global coordinates. 'new' will
            perform a transformation from global to local coordinates.
        :type side: str
        :return: A new transformed FulLArcEllipse2D.
        :rtype: FullArcEllipse2D
        """
        if side == 'old':
            return FullArcEllipse2D(frame.local_to_global_coordinates(self.start_end),
                                    self.major_axis, self.minor_axis,
                                    frame.local_to_global_coordinates(self.center),
                                    self.major_dir, self.name)
        if side == 'new':
            point_major_dir = self.center + self.major_dir * self.major_axis
            major_dir = frame.global_to_local_coordinates(point_major_dir).to_vector()
            major_dir.normalize()
            return FullArcEllipse2D(frame.global_to_local_coordinates(self.start_end),
                                    self.major_axis, self.minor_axis,
                                    frame.global_to_local_coordinates(self.center),
                                    major_dir, self.name)
        raise ValueError('Side should be \'new\' \'old\'')

    def translation(self, offset: volmdlr.Vector2D):
        """
        FullArcEllipse2D translation.

        :param offset: translation vector.
        :type offset: volmdlr.Vector2D
        :return: A new translated FullArcEllipse2D.
        :rtype: FullArcEllipse2D
        """
        return FullArcEllipse2D(self.start_end.translation(offset), self.major_axis, self.minor_axis,
                                self.center.translation(offset), self.major_dir, self.name)

    def abscissa(self, point: Union[volmdlr.Point2D, volmdlr.Point3D], tol: float = 1e-6):
        """
        Calculates the abscissa of a given point.

        :param point: point for calculating abscissa.
        :param tol: tolerance.
        :return: a float, between 0 and the ellipse's length.
        """
        if self.point_belongs(point, 1e-2):
            angle_abscissa = volmdlr.geometry.clockwise_angle(point - self.center, self.major_dir)
            angle_start = 0.0

            if angle_abscissa == volmdlr.TWO_PI:
                return self.length()

            def arc_length(theta):
                return math.sqrt((self.major_axis ** 2) * math.sin(theta) ** 2 +
                                 (self.minor_axis ** 2) * math.cos(theta) ** 2)

            res, _ = scipy_integrate.quad(arc_length, angle_start, angle_abscissa)
            return res
        raise ValueError(f'point {point} does not belong to ellipse')

    def normal_vector(self, abscissa):
        """
        Calculates the normal vector the edge at given abscissa.

        :return: the normal vector
        """
        raise NotImplementedError

    def direction_vector(self, abscissa):
        """
        Calculates the direction vector the edge at given abscissa.

        :param abscissa: edge abscissa
        :return: direction vector
        """
        raise NotImplementedError

    def plot(self, ax=None, edge_style: EdgeStyle = EdgeStyle()):
        """
        Matplotlib plot for an ellipse.

        """
        if ax is None:
            _, ax = plt.subplots()
        x = []
        y = []
        for point_x, point_y in self.discretization_points(number_points=50):
            x.append(point_x)
            y.append(point_y)
        plt.plot(x, y, color=edge_style.color, alpha=edge_style.alpha)
        if edge_style.equal_aspect:
            ax.set_aspect('equal')
        return ax

class Line3D(Line):
    """
    Define an infinite line passing through the 2 points.

    """
    _non_data_eq_attributes = ['name', 'basis_primitives', 'bounding_box']

    def __init__(self, point1: volmdlr.Point3D, point2: volmdlr.Point3D,
                 name: str = ''):
        Line.__init__(self, point1, point2, name=name)
        # self.points = [point1, point2]
        self._bbox = None

    @property
    def bounding_box(self):
        if not self._bbox:
            self._bbox = self._bounding_box()
        return self._bbox

    @bounding_box.setter
    def bounding_box(self, new_bounding_box):
        self._bbox = new_bounding_box

    def _bounding_box(self):
        xmin = min([self.point1[0], self.point2[0]])
        xmax = max([self.point1[0], self.point2[0]])
        ymin = min([self.point1[1], self.point2[1]])
        ymax = max([self.point1[1], self.point2[1]])
        zmin = min([self.point1[2], self.point2[2]])
        zmax = max([self.point1[2], self.point2[2]])

        return volmdlr.core.BoundingBox(xmin, xmax, ymin, ymax, zmin, zmax)

    def point_belongs(self, point3d):
        if point3d.is_close(self.point1):
            return True
        return self.direction_vector().is_colinear_to(point3d - self.point1)

    def point_distance(self, point):
        """Returns the minimal distance to a point."""
        vector1 = point - self.point1
        vector1.to_vector()
        vector2 = self.point2 - self.point1
        vector2.to_vector()
        return vector1.cross(vector2).norm() / vector2.norm()

    def line_distance(self, line2):
        """
        Calculates the distance between two Line3D.

        :param line2: other Line3D.
        :return: The distance between the two lines.
        """
        direction_vector1 = self.direction_vector()
        direction_vector2 = line2.direction_vector()
        if direction_vector1.is_colinear_to(direction_vector2):
            return direction_vector1.cross(line2.point1 - self.point1).norm() / direction_vector1.norm()
        vector = line2.point1 - self.point1
        line_distance = abs(vector.dot(direction_vector1.cross(direction_vector2))) / direction_vector1.cross(
            direction_vector2).norm()
        return line_distance

    def skew_to(self, line):
        """
        Verifies if two Line3D are skew to each other, that is, they are not parallel and never intersect.

        :param line: other line.
        :return: True if they are skew, False otherwise.
        """
        if self.direction_vector().is_colinear_to(line.direction_vector()):
            return False
        if math.isclose(self.line_distance(line), 0, abs_tol=1e-6):
            return False
        return True

    def intersection(self, line2):
        """
        Calculates the intersection between to Line3D, if there is an intersection.

        :param line: other Line3D
        :return: None if there is no intersection between Lines. A volmdlr.Point3D if there existes an intersection
        """
        direction_vector1 = self.direction_vector()
        direction_vector2 = line2.direction_vector()
        distance_to_line = self.line_distance(line2)
        if direction_vector1.is_colinear_to(direction_vector2) or \
                not math.isclose(distance_to_line, 0, abs_tol=1e-6):
            return None
        if math.isclose(distance_to_line, 0, abs_tol=1e-6) and \
                math.isclose(direction_vector1.dot(direction_vector2), 0, abs_tol=1e-6):
            projected_point, _ = self.point_projection(line2.point1)
            return projected_point
        vector = self.point1 - line2.point1
        t_coefficient = (
                                vector.dot(direction_vector2) * direction_vector2.dot(direction_vector1) -
                                vector.dot(direction_vector1) * direction_vector2.dot(direction_vector2)) / (
                                direction_vector1.dot(direction_vector1) * direction_vector2.dot(direction_vector2) -
                                direction_vector1.dot(direction_vector2) * direction_vector2.dot(direction_vector1))
        # u_coefficient = (vector.dot(direction_vector2) + t_coefficient * direction_vector1.dot(
        # direction_vector2)) / direction_vector2.dot(direction_vector2)
        intersection = self.point1 + t_coefficient * direction_vector1
        return intersection

    def plot(self, ax=None, color='k', alpha=1, dashed=True):
        if ax is None:
            ax = Axes3D(plt.figure())

        # Line segment
        ax.plot([self.point1.x, self.point2.x], [self.point1.y, self.point2.y],
                [self.point1.z, self.point2.z], color=color, alpha=alpha)

        # Drawing 3 times length of segment on each side
        u = self.point2 - self.point1
        v1 = self.point1 - 3 * u
        x1, y1, z1 = v1.x, v1.y, v1.z
        v2 = self.point2 - 3 * u
        x2, y2, z2 = v2.x, v2.y, v2.z
        if dashed:
            ax.plot([x1, x2], [y1, y2], [z1, z2], color=color,
                    dashes=[30, 5, 10, 5])
        else:
            ax.plot([x1, x2], [y1, y2], [z1, z2], color=color)
        return ax

    def plane_projection2d(self, center, x, y):
        return Line2D(self.point1.plane_projection2d(center, x, y),
                      self.point2.plane_projection2d(center, x, y))

    def minimum_distance_points(self, other_line):
        """
        Returns the points on this line and the other line that are the closest of lines.
        """
        u = self.point2 - self.point1
        v = other_line.point2 - other_line.point1
        w = self.point1 - other_line.point1
        u_dot_u = u.dot(u)
        u_dot_v = u.dot(v)
        v_dot_v = v.dot(v)
        u_dot_w = u.dot(w)
        v_dot_w = v.dot(w)

        s_param = (u_dot_v * v_dot_w - v_dot_v * u_dot_w) / (u_dot_u * v_dot_v - u_dot_v ** 2)
        t_param = (u_dot_u * v_dot_w - u_dot_v * u_dot_w) / (u_dot_u * v_dot_v - u_dot_v ** 2)
        point1 = self.point1 + s_param * u
        point2 = other_line.point1 + t_param * v
        return point1, point2

    def rotation(self, center: volmdlr.Point3D, axis: volmdlr.Vector3D, angle: float):
        """
        Line3D rotation.

        :param center: rotation center
        :param axis: rotation axis
        :param angle: angle rotation
        :return: a new rotated Line3D
        """

        return Line3D(*[point.rotation(center, axis, angle) for point in
                        [self.point1, self.point2]])

    def rotation_inplace(self, center: volmdlr.Point3D, axis: volmdlr.Vector3D, angle: float):
        """
        Line3D rotation. Object is updated inplace.

        :param center: rotation center
        :param axis: rotation axis
        :param angle: rotation angle
        """
        warnings.warn("'inplace' methods are deprecated. Use a not inplace method instead.", DeprecationWarning)

        for point in [self.point1, self.point2]:
            point.rotation_inplace(center, axis, angle)
        self._bbox = None

    def translation(self, offset: volmdlr.Vector3D):
        """
        Line3D translation.

        :param offset: translation vector
        :return: A new translated Line3D
        """
        return Line3D(*[point.translation(offset) for point in
                        [self.point1, self.point2]])

    def translation_inplace(self, offset: volmdlr.Vector3D):
        """
        Line3D translation. Object is updated inplace.

        :param offset: translation vector
        """
        warnings.warn("'inplace' methods are deprecated. Use a not inplace method instead.", DeprecationWarning)

        for point in [self.point1, self.point2]:
            point.translation_inplace(offset)
        self._bbox = None

    def frame_mapping(self, frame: volmdlr.Frame3D, side: str):
        """
        Changes vector frame_mapping and return a new Line3D.

        side = 'old' or 'new'
        """
        if side == 'old':
            new_start = frame.local_to_global_coordinates(self.point1)
            new_end = frame.local_to_global_coordinates(self.point2)
        elif side == 'new':
            new_start = frame.global_to_local_coordinates(self.point1)
            new_end = frame.global_to_local_coordinates(self.point2)
        else:
            raise ValueError('Please Enter a valid side: old or new')
        return Line3D(new_start, new_end)

    def frame_mapping_inplace(self, frame: volmdlr.Frame3D, side: str):
        """
        Changes Line3D frame_mapping and the object is updated inplace.

        side = 'old' or 'new'
        """
        warnings.warn("'inplace' methods are deprecated. Use a not inplace method instead.", DeprecationWarning)

        if side == 'old':
            new_start = frame.local_to_global_coordinates(self.point1)
            new_end = frame.local_to_global_coordinates(self.point2)
        elif side == 'new':
            new_start = frame.global_to_local_coordinates(self.point1)
            new_end = frame.global_to_local_coordinates(self.point2)
        else:
            raise ValueError('Please Enter a valid side: old or new')
        self.point1 = new_start
        self.point2 = new_end
        self._bbox = None

    def trim(self, point1: volmdlr.Point3D, point2: volmdlr.Point3D):
        if not self.point_belongs(point1) or not self.point_belongs(point2):
            raise ValueError('Point not on curve')

        return LineSegment3D(point1, point2)

    def copy(self, *args, **kwargs):
        return Line3D(*[point.copy() for point in [self.point1, self.point2]])

    @classmethod
    def from_step(cls, arguments, object_dict, **kwargs):
        """
        Converts a step primitive to an Line3D.

        :param arguments: The arguments of the step primitive.
        :type arguments: list
        :param object_dict: The dictionary containing all the step primitives
            that have already been instantiated
        :type object_dict: dict
        :return: The corresponding Line3D object
        :rtype: :class:`volmdlr.edges.Line3D`
        """
        point1 = object_dict[arguments[1]]
        direction = object_dict[arguments[2]]
        point2 = point1 + direction
        return cls(point1, point2, arguments[0][1:-1])

    def to_2d(self, plane_origin, x, y):
        """
        Transforms a Line3D into an Line2D, given a plane origin and an u and v plane vector.

        :param plane_origin: plane origin.
        :param x: plane u vector.
        :param y: plane v vector.
        :return: Line2D.
        """
        p2d = [point.to_2d(plane_origin, x, y) for point in (self.point1, self.point2)]
        if p2d[0] == p2d[1]:
            return None
        return Line2D(*p2d, name=self.name)


class LineSegment3D(LineSegment):
    """
    Define a line segment limited by two points.

    """

    def __init__(self, start: volmdlr.Point3D, end: volmdlr.Point3D,
                 name: str = ''):
        if start.is_close(end):
            raise NotImplementedError('Start and end of Linesegment3D are equal')
        # self.points = [start, end]
        LineSegment.__init__(self, start=start, end=end, name=name)
        self._bbox = None

    @property
    def bounding_box(self):
        if not self._bbox:
            self._bbox = self._bounding_box()
        return self._bbox

    @bounding_box.setter
    def bounding_box(self, new_bounding_box):
        self._bbox = new_bounding_box

    def __hash__(self):
        return hash((self.__class__.__name__, self.start, self.end))

    def __eq__(self, other_linesegment3d):
        if other_linesegment3d.__class__ != self.__class__:
            return False
        return (self.start == other_linesegment3d.start
                and self.end == other_linesegment3d.end)

    def _bounding_box(self):
        """
        Calculates the bounding box for a line segment 3D.

        :return: Bounding box for line segment 3d.
        """

        xmin = min(self.start.x, self.end.x)
        xmax = max(self.start.x, self.end.x)
        ymin = min(self.start.y, self.end.y)
        ymax = max(self.start.y, self.end.y)
        zmin = min(self.start.z, self.end.z)
        zmax = max(self.start.z, self.end.z)

        return volmdlr.core.BoundingBox(xmin, xmax, ymin, ymax, zmin, zmax)

    def to_dict(self, *args, **kwargs):
        return {'object_class': 'volmdlr.edges.LineSegment3D',
                'name': self.name,
                'start': self.start.to_dict(),
                'end': self.end.to_dict()
                }

    def normal_vector(self, abscissa=0.):
        return None

    def unit_normal_vector(self, abscissa=0.):
        return None

    # def middle_point(self):
    #     return self.point_at_abscissa(0.5 * self.length())

    def point_distance(self, point):
        """Returns the minimal distance to a point."""
        distance, point = volmdlr.LineSegment3DPointDistance(
            [(self.start.x, self.start.y, self.start.z),
             (self.end.x, self.end.y, self.end.z)],
            (point.x, point.y, point.z))
        return distance

    def plane_projection2d(self, center, x, y):
        """
        Calculates the projection of a line segment 3d on to a plane.

        :param center: plane center.
        :param x: plane u direction.
        :param y: plane v direction.
        :return: line segment 3d.
        """
        start, end = self.start.plane_projection2d(center, x, y), self.end.plane_projection2d(center, x, y)
        if not start.is_close(end):
            return LineSegment2D(start, end)
        return None

    def line_intersections(self, line):
        """
        Gets the intersection between a line segment 3d and line3D.

        :param line: other line.
        :return: a list with the intersection points.
        """
        line_self = self.to_line()
        if line_self.skew_to(line):
            return []
        intersection = line_self.intersection(line)
        if intersection and self.point_belongs(intersection):
            return [intersection]
        return []

    def linesegment_intersections(self, linesegment):
        """
        Gets the intersection between a line segment 3d and another line segment 3D.

        :param linesegment: other line segment.
        :return: a list with the intersection points.
        """
        line1 = self.to_line()
        line2 = linesegment.to_line()
        intersection = line1.intersection(line2)
        if intersection and self.point_belongs(intersection) and linesegment.point_belongs(intersection):
            return [intersection]
        return []

    def rotation(self, center: volmdlr.Point3D,
                 axis: volmdlr.Vector3D, angle: float):
        """
        LineSegment3D rotation.

        :param center: rotation center
        :param axis: rotation axis
        :param angle: angle rotation
        :return: a new rotated LineSegment3D
        """
        start = self.start.rotation(center, axis, angle)
        end = self.end.rotation(center, axis, angle)
        return LineSegment3D(start, end)

    def rotation_inplace(self, center: volmdlr.Point3D,
                         axis: volmdlr.Vector3D, angle: float):
        """
        Line2D rotation. Object is updated inplace.

        :param center: rotation center
        :param axis: rotation axis
        :param angle: rotation angle
        """
        warnings.warn("'inplace' methods are deprecated. Use a not inplace method instead.", DeprecationWarning)

        for point in self.points:
            point.rotation_inplace(center, axis, angle)
        self._bbox = None

    def __contains__(self, point):

        point1, point2 = self.start, self.end
        axis = point2 - point1
        test = point.rotation(point1, axis, math.pi)
        if test.is_close(point):
            return True

        return False

    def translation(self, offset: volmdlr.Vector3D):
        """
        LineSegment3D translation.

        :param offset: translation vector
        :return: A new translated LineSegment3D
        """
        return LineSegment3D(
            self.start.translation(offset), self.end.translation(offset))

    def translation_inplace(self, offset: volmdlr.Vector3D):
        """
        LineSegment3D translation. Object is updated inplace.

        :param offset: translation vector
        """
        warnings.warn("'inplace' methods are deprecated. Use a not inplace method instead.", DeprecationWarning)

        for point in self.points:
            point.translation_inplace(offset)
        self._bbox = None

    def frame_mapping(self, frame: volmdlr.Frame3D, side: str):
        """
        Changes LineSegment3D frame_mapping and return a new LineSegment3D.

        side = 'old' or 'new'
        """
        if side == 'old':
            return LineSegment3D(
                *[frame.local_to_global_coordinates(point) for point in [self.start, self.end]])
        if side == 'new':
            return LineSegment3D(
                *[frame.global_to_local_coordinates(point) for point in [self.start, self.end]])
        raise ValueError('Please Enter a valid side: old or new')

    def frame_mapping_inplace(self, frame: volmdlr.Frame3D, side: str):
        """
        Changes vector frame_mapping and the object is updated inplace.

        side = 'old' or 'new'
        """
        warnings.warn("'inplace' methods are deprecated. Use a not inplace method instead.", DeprecationWarning)

        if side == 'old':
            new_start = frame.local_to_global_coordinates(self.start)
            new_end = frame.local_to_global_coordinates(self.end)
        elif side == 'new':
            new_start = frame.global_to_local_coordinates(self.start)
            new_end = frame.global_to_local_coordinates(self.end)
        else:
            raise ValueError('Please Enter a valid side: old or new')
        self.start = new_start
        self.end = new_end
        self._bbox = None

    def copy(self, *args, **kwargs):
        """Returns a copy of the line segment."""
        return LineSegment3D(self.start.copy(), self.end.copy())

    def plot(self, ax=None, edge_style: EdgeStyle = EdgeStyle()):
        if ax is None:
            fig = plt.figure()
            ax = fig.add_subplot(111, projection='3d')
        else:
            fig = ax.figure

        points = [self.start, self.end]
        x = [point.x for point in points]
        y = [point.y for point in points]
        z = [point.z for point in points]
        if edge_style.edge_ends:
            ax.plot(x, y, z, color=edge_style.color, alpha=edge_style.alpha, marker='o')
        else:
            ax.plot(x, y, z, color=edge_style.color, alpha=edge_style.alpha)
        if edge_style.edge_direction:
            x, y, z = self.point_at_abscissa(0.5 * self.length())
            u, v, w = 0.05 * self.direction_vector()
            ax.quiver(x, y, z, u, v, w, length=self.length() / 100,
                      arrow_length_ratio=5, normalize=True,
                      pivot='tip', color=edge_style.color)
        return ax

    def plot2d(self, x_3d, y_3d, ax=None, color='k', width=None):
        if ax is None:
            fig = plt.figure()
            ax = fig.add_subplot(111, projection='3d')
        else:
            fig = ax.figure

        edge2d = self.plane_projection2d(volmdlr.O3D, x_3d, y_3d)
        edge2d.plot(ax=ax, edge_style=EdgeStyle(color=color, width=width))
        return ax

    def plot_data(self, x_3d, y_3d, marker=None, color='black', stroke_width=1,
                  dash=False, opacity=1, arrow=False):
        edge2d = self.plane_projection2d(volmdlr.O3D, x_3d, y_3d)
        return edge2d.plot_data(marker, color, stroke_width,
                                dash, opacity, arrow)

    def to_line(self):
        """
        Converts the line segment into a line object.
        """
        return Line3D(self.start, self.end)

    def to_2d(self, plane_origin, x, y):
        """
        Transforms a LineSegment3D into an LineSegment2D, given a plane origin and an u and v plane vector.

        :param plane_origin: plane origin.
        :param x: plane u vector.
        :param y: plane v vector.
        :return: LineSegment2D.
        """
        p2d = [point.to_2d(plane_origin, x, y) for point in (self.start, self.end)]
        if p2d[0].is_close(p2d[1]):
            return None
        return LineSegment2D(*p2d, name=self.name)

    def to_bspline_curve(self, resolution=10):
        """
        Convert a LineSegment3D to a BSplineCurve3D.
        """
        degree = 1
        points = [self.point_at_abscissa(abscissa / self.length())
                  for abscissa in range(resolution + 1)]
        bspline_curve = BSplineCurve3D.from_points_interpolation(points,
                                                                 degree)
        return bspline_curve

    def get_reverse(self):
        return LineSegment3D(self.end.copy(), self.start.copy())

    def minimum_distance_points(self, other_line):
        """
        Returns the points on this line and the other line that are the closest of lines.
        """
        u = self.end - self.start
        v = other_line.end - other_line.start
        w = self.start - other_line.start
        u_dot_u = u.dot(u)
        u_dot_v = u.dot(v)
        v_dot_v = v.dot(v)
        u_dot_w = u.dot(w)
        v_dot_w = v.dot(w)
        if (u_dot_u * v_dot_v - u_dot_v ** 2) != 0:
            s_param = (u_dot_v * v_dot_w - v_dot_v * u_dot_w) / (u_dot_u * v_dot_v - u_dot_v ** 2)
            t_param = (u_dot_u * v_dot_w - u_dot_v * u_dot_w) / (u_dot_u * v_dot_v - u_dot_v ** 2)
            point1 = self.start + s_param * u
            point2 = other_line.start + t_param * v
            return point1, point2
        return self.start, other_line.start

    def matrix_distance(self, other_line):
        u = self.direction_vector()
        v = other_line.direction_vector()
        w = self.start - other_line.start
        a = u.dot(u)
        b = u.dot(v)
        c = v.dot(v)
        d = u.dot(w)
        e = v.dot(w)
        determinant = a * c - b * c
        if determinant > - 1e-6:
            b_times_e = b * e
            c_times_d = c * d
            if b_times_e <= c_times_d:
                s_parameter = 0.0
                if e <= 0.0:
                    t_parameter = 0.0
                    negative_d = -d
                    if negative_d >= a:
                        s_parameter = 1.0
                    elif negative_d > 0.0:
                        s_parameter = negative_d / a
                elif e < c:
                    t_parameter = e / c
                else:
                    t_parameter = 1.0
                    b_minus_d = b - d
                    if b_minus_d >= a:
                        s_parameter = 1.0
                    elif b_minus_d > 0.0:
                        s_parameter = b_minus_d / a
            else:
                s_parameter = b_times_e - c_times_d
                if s_parameter >= determinant:
                    s_parameter = 1.0
                    b_plus_e = b + e
                    if b_plus_e <= 0.0:
                        t_parameter = 0.0
                        negative_d = -d
                        if negative_d <= 0.0:
                            s_parameter = 0.0
                        elif negative_d < a:
                            s_parameter = negative_d / a
                    elif b_plus_e < c:
                        t_parameter = b_plus_e / c
                    else:
                        t_parameter = 1.0
                        b_minus_d = b - d
                        if b_minus_d <= 0.0:
                            s_parameter = 0.0
                        elif b_minus_d < a:
                            s_parameter = b_minus_d / a
                else:
                    a_times_e = a * e
                    b_times_d = a * d
                    if a_times_e <= b_times_d:
                        t_parameter = 0.0
                        negative_d = -d
                        if negative_d <= 0.0:
                            s_parameter = 0.0
                        elif negative_d >= a:
                            s_parameter = 1.0
                        else:
                            s_parameter = negative_d / a
                    else:
                        t_parameter = a_times_e - b_times_d
                        if t_parameter >= determinant:
                            t_parameter = 1.0
                            b_minus_d = b - d
                            if b_minus_d <= 0.0:
                                s_parameter = 0.0
                            elif b_minus_d >= a:
                                s_parameter = 1.0
                            else:
                                s_parameter = b_minus_d / a
                        else:
                            s_parameter /= determinant
                            t_parameter /= determinant
        else:
            if e <= 0.0:
                t_parameter = 0.0
                negative_d = -d
                if negative_d <= 0.0:
                    s_parameter = 0.0
                elif negative_d >= a:
                    s_parameter = 1.0
                else:
                    s_parameter = negative_d / a
            elif e >= c:
                t_parameter = 1.0
                b_minus_d = b - d
                if b_minus_d <= 0.0:
                    s_parameter = 0.0
                elif b_minus_d >= a:
                    s_parameter = 1.0
                else:
                    s_parameter = b_minus_d / a
            else:
                s_parameter = 0.0
                t_parameter = e / c
        p1 = self.start + u * s_parameter
        p2 = other_line.start + v * t_parameter
        return p1, p2

    def parallel_distance(self, other_linesegment):
        pt_a, pt_b, pt_c = self.start, self.end, other_linesegment.start
        vector = volmdlr.Vector3D((pt_a - pt_b).vector)
        vector.normalize()
        plane1 = volmdlr.surfaces.Plane3D.from_3_points(pt_a, pt_b, pt_c)
        v = vector.cross(plane1.frame.w)  # distance vector
        # pt_a = k*u + c*v + pt_c
        res = (pt_a - pt_c).vector
        x, y, z = res[0], res[1], res[2]
        u1, u2, u3 = vector.x, vector.y, vector.z
        v1, v2, v3 = v.x, v.y, v.z

        if (u1 * v2 - v1 * u2) != 0 and u1 != 0:
            c = (y * u1 - x * u2) / (u1 * v2 - v1 * u2)
            k = (x - c * v1) / u1
            if math.isclose(k * u3 + c * v3, z, abs_tol=1e-7):
                return k
        elif (u1 * v3 - v1 * u3) != 0 and u1 != 0:
            c = (z * u1 - x * u3) / (u1 * v3 - v1 * u3)
            k = (x - c * v1) / u1
            if math.isclose(k * u2 + c * v2, y, abs_tol=1e-7):
                return k
        elif (v1 * u2 - v2 * u1) != 0 and u2 != 0:
            c = (u2 * x - y * u1) / (v1 * u2 - v2 * u1)
            k = (y - c * v2) / u2
            if math.isclose(k * u3 + c * v3, z, abs_tol=1e-7):
                return k
        elif (v3 * u2 - v2 * u3) != 0 and u2 != 0:
            c = (u2 * z - y * u3) / (v3 * u2 - v2 * u3)
            k = (y - c * v2) / u2
            if math.isclose(k * u1 + c * v1, x, abs_tol=1e-7):
                return k
        elif (u1 * v3 - v1 * u3) != 0 and u3 != 0:
            c = (z * u1 - x * u3) / (u1 * v3 - v1 * u3)
            k = (z - c * v3) / u3
            if math.isclose(k * u2 + c * v2, y, abs_tol=1e-7):
                return k
        elif (u2 * v3 - v2 * u3) != 0 and u3 != 0:
            c = (z * u2 - y * u3) / (u2 * v3 - v2 * u3)
            k = (z - c * v3) / u3
            if math.isclose(k * u1 + c * v1, x, abs_tol=1e-7):
                return k
        raise NotImplementedError

    def minimum_distance(self, element, return_points=False):
        if element.__class__ is Arc3D or element.__class__ is volmdlr.wires.Circle3D:
            pt1, pt2 = element.minimum_distance_points_line(self)
            if return_points:
                return pt1.point_distance(pt2), pt1, pt2
            return pt1.point_distance(pt2)

        if element.__class__ is LineSegment3D:
            p1, p2 = self.matrix_distance(element)
            if return_points:
                return p1.point_distance(p2), p1, p2
            return p1.point_distance(p2)

        if element.__class__ is BSplineCurve3D:
            points = element.points
            lines = []
            dist_min = math.inf
            for p1, p2 in zip(points[0:-1], points[1:]):
                lines.append(LineSegment3D(p1, p2))
            for line in lines:
                p1, p2 = self.matrix_distance(line)
                dist = p1.point_distance(p2)
                if dist < dist_min:
                    dist_min = dist
                    min_points = (p1, p2)
            if return_points:
                p1, p2 = min_points
                return dist_min, p1, p2
            return dist_min

        raise NotImplementedError

    def extrusion(self, extrusion_vector):
        u = self.unit_direction_vector()
        v = extrusion_vector.copy()
        v.normalize()
        w = u.cross(v)
        length_1 = self.length()
        length_2 = extrusion_vector.norm()
        plane = volmdlr.surfaces.Plane3D(volmdlr.Frame3D(self.start, u, v, w))
        return [volmdlr.faces.PlaneFace3D.from_surface_rectangular_cut(plane, 0, length_1, 0, length_2)]

    def _conical_revolution(self, params):
        axis, u, p1_proj, dist1, dist2, angle = params
        v = axis.cross(u)
        direction_vector = self.direction_vector()
        direction_vector.normalize()

        semi_angle = math.atan2(direction_vector.dot(u), direction_vector.dot(axis))
        cone_origin = p1_proj - dist1 / math.tan(semi_angle) * axis
        if semi_angle > 0.5 * math.pi:
            semi_angle = math.pi - semi_angle

            cone_frame = volmdlr.Frame3D(cone_origin, u, -v, -axis)
            angle2 = - angle
        else:
            angle2 = angle
            cone_frame = volmdlr.Frame3D(cone_origin, u, v, axis)

        surface = volmdlr.surfaces.ConicalSurface3D(cone_frame, semi_angle)
        return [volmdlr.faces.ConicalFace3D.from_surface_rectangular_cut(
            surface, 0, angle2, z1=dist1 / math.tan(semi_angle), z2=dist2 / math.tan(semi_angle))]

    def _cylindrical_revolution(self, params):
        axis, u, p1_proj, dist1, dist2, angle = params
        v = axis.cross(u)
        surface = volmdlr.surfaces.CylindricalSurface3D(volmdlr.Frame3D(p1_proj, u, v, axis), dist1)
        return [volmdlr.faces.CylindricalFace3D.from_surface_rectangular_cut(
            surface, 0, angle, 0, (self.end - self.start).dot(axis))]

    def revolution(self, axis_point, axis, angle):
        """
        Returns the face generated by the revolution of the line segments.
        """
        axis_line3d = Line3D(axis_point, axis_point + axis)
        if axis_line3d.point_belongs(self.start) and axis_line3d.point_belongs(
                self.end):
            return []

        p1_proj, _ = axis_line3d.point_projection(self.start)
        p2_proj, _ = axis_line3d.point_projection(self.end)
        distance_1 = self.start.point_distance(p1_proj)
        distance_2 = self.end.point_distance(p2_proj)
        if not math.isclose(distance_1, 0., abs_tol=1e-9):
            u = self.start - p1_proj  # Unit vector from p1_proj to p1
            u.normalize()
        elif not math.isclose(distance_2, 0., abs_tol=1e-9):
            u = self.end - p2_proj  # Unit vector from p1_proj to p1
            u.normalize()
        else:
            return []
        if u.is_colinear_to(self.direction_vector()):
            # Planar face
            v = axis.cross(u)
            surface = volmdlr.surfaces.Plane3D(
                volmdlr.Frame3D(p1_proj, u, v, axis))
            smaller_r, bigger_r = sorted([distance_1, distance_2])
            if angle == volmdlr.TWO_PI:
                # Only 2 circles as contours
                outer_contour2d = volmdlr.wires.Circle2D(volmdlr.O2D, bigger_r)
                if not math.isclose(smaller_r, 0, abs_tol=1e-9):
                    inner_contours2d = [volmdlr.wires.Circle2D(volmdlr.O2D, smaller_r)]
                else:
                    inner_contours2d = []
            else:
                inner_contours2d = []
                if math.isclose(smaller_r, 0, abs_tol=1e-9):
                    # One arc and 2 lines (pizza slice)
                    arc2_e = volmdlr.Point2D(bigger_r, 0)
                    arc2_i = arc2_e.rotation(center=volmdlr.O2D,
                                             angle=0.5 * angle)
                    arc2_s = arc2_e.rotation(center=volmdlr.O2D, angle=angle)
                    arc2 = Arc2D(arc2_s, arc2_i, arc2_e)
                    line1 = LineSegment2D(arc2_e, volmdlr.O2D)
                    line2 = LineSegment2D(volmdlr.O2D, arc2_s)
                    outer_contour2d = volmdlr.wires.Contour2D([arc2, line1,
                                                               line2])

                else:
                    # Two arcs and lines
                    arc1_s = volmdlr.Point2D(bigger_r, 0)
                    arc1_i = arc1_s.rotation(center=volmdlr.O2D,
                                             angle=0.5 * angle)
                    arc1_e = arc1_s.rotation(center=volmdlr.O2D, angle=angle)
                    arc1 = Arc2D(arc1_s, arc1_i, arc1_e)

                    arc2_e = volmdlr.Point2D(smaller_r, 0)
                    arc2_i = arc2_e.rotation(center=volmdlr.O2D,
                                             angle=0.5 * angle)
                    arc2_s = arc2_e.rotation(center=volmdlr.O2D, angle=angle)
                    arc2 = Arc2D(arc2_s, arc2_i, arc2_e)

                    line1 = LineSegment2D(arc1_e, arc2_s)
                    line2 = LineSegment2D(arc2_e, arc1_s)

                    outer_contour2d = volmdlr.wires.Contour2D([arc1, line1,
                                                               arc2, line2])

            return [volmdlr.faces.PlaneFace3D(surface,
                                              volmdlr.surfaces.Surface2D(
                                                  outer_contour2d,
                                                  inner_contours2d))]

        if not math.isclose(distance_1, distance_2, abs_tol=1e-9):
            # Conical
            return self._conical_revolution([axis, u, p1_proj, distance_1, distance_2, angle])

        # Cylindrical face
        return self._cylindrical_revolution([axis, u, p1_proj, distance_1, distance_2, angle])

    def trim(self, point1: volmdlr.Point3D, point2: volmdlr.Point3D):
        if not self.point_belongs(point1) or not self.point_belongs(point2):
            raise ValueError('Point not on curve')

        return LineSegment3D(point1, point2)


class BSplineCurve3D(BSplineCurve):
    """
    A class for 3 dimensional B-spline curves.

    The following rule must be respected : `number of knots = number of control points + degree + 1`

    :param degree: The degree of the 3 dimensional B-spline curve
    :type degree: int
    :param control_points: A list of 3 dimensional points
    :type control_points: List[:class:`volmdlr.Point3D`]
    :param knot_multiplicities: The vector of multiplicities for each knot
    :type knot_multiplicities: List[int]
    :param knots: The knot vector composed of values between 0 and 1
    :type knots: List[float]
    :param weights: The weight vector applied to the knot vector. Default
        value is None
    :type weights: List[float], optional
    :param periodic: If `True` the B-spline curve is periodic. Default value
        is False
    :type periodic: bool, optional
    :param name: The name of the B-spline curve. Default value is ''
    :type name: str, optional
    """
    _non_serializable_attributes = ['curve']

    def __init__(self,
                 degree: int,
                 control_points: List[volmdlr.Point3D],
                 knot_multiplicities: List[int],
                 knots: List[float],
                 weights: List[float] = None,
                 periodic: bool = False,
                 name: str = ''):

        BSplineCurve.__init__(self, degree,
                              control_points,
                              knot_multiplicities,
                              knots,
                              weights,
                              periodic,
                              name)

        self._bbox = None

    @property
    def bounding_box(self):
        if not self._bbox:
            self._bbox = self._bounding_box()
        return self._bbox

    @bounding_box.setter
    def bounding_box(self, new_bounding_box):
        self._bbox = new_bounding_box

    def _bounding_box(self):
        bbox = self.curve.bbox
        return volmdlr.core.BoundingBox(bbox[0][0], bbox[1][0],
                                        bbox[0][1], bbox[1][1],
                                        bbox[0][2], bbox[1][2])

    def look_up_table(self, resolution: int = 20, start_parameter: float = 0,
                      end_parameter: float = 1):
        """
        Creates a table of equivalence between the parameter t (eval. of the BSplineCurve) and the cumulative distance.

        :param resolution: The precision of the table. Auto-adjusted by the
            algorithm. Default value set to 20
        :type resolution: int, optional
        :param start_parameter: First parameter evaluated in the table.
            Default value set to 0
        :type start_parameter: float, optional
        :param end_parameter: Last parameter evaluated in the table.
            Default value set to 1
        :type start_parameter: float, optional
        :return: Yields a list of tuples containing the parameter and the
            cumulated distance along the BSplineCruve3D from the evaluation of
            start_parameter
        :rtype: Tuple[float, float]
        """
        resolution = max(10, min(resolution, int(self.length() / 1e-4)))
        delta_param = 1 / resolution * (end_parameter - start_parameter)
        distance = 0
        for i in range(resolution + 1):
            if i == 0:
                yield start_parameter, 0
            else:
                param1 = start_parameter + (i - 1) * delta_param
                param2 = start_parameter + i * delta_param
                point1 = volmdlr.Point3D(*self.curve.evaluate_single(param1))
                point2 = volmdlr.Point3D(*self.curve.evaluate_single(param2))
                distance += point1.point_distance(point2)
                yield param2, distance

    def normal(self, position: float = 0.0):
        _, normal = operations.normal(self.curve, position, normalize=True)
        normal = volmdlr.Point3D(normal[0], normal[1], normal[2])
        return normal

    def direction_vector(self, abscissa=0.):
        length = self.length()
        if abscissa >= length:
            abscissa2 = length
            abscissa = abscissa2 - 0.001 * length

        else:
            abscissa2 = min(abscissa + 0.001 * length, length)

        tangent = self.point_at_abscissa(abscissa2) - self.point_at_abscissa(
            abscissa)
        return tangent

    def point3d_to_parameter(self, point: volmdlr.Point3D):
        """
        Search for the value of the normalized evaluation parameter t (between 0 and 1).

        :return: the given point when the BSplineCurve3D is evaluated at the t value.
        """

        # def fun(param):
        #     p3d = volmdlr.Point3D(*self.curve.evaluate_single(param))
        #     return point.point_distance(p3d)
        #
        # res = minimize(fun=fun, x0=0.5, bounds=[(0, 1)], tol=1e-9)
        # return res.x[0]
        return self.abscissa(point) / self.length()

    @classmethod
    def from_step(cls, arguments, object_dict, **kwargs):
        """
        Converts a step primitive to a BSplineCurve3D.

        :param arguments: The arguments of the step primitive.
        :type arguments: list
        :param object_dict: The dictionary containing all the step primitives
            that have already been instantiated
        :type object_dict: dict
        :return: The corresponding BSplineCurve3D.
        :rtype: :class:`volmdlr.edges.BSplineCurve3D`
        """
        name = arguments[0][1:-1]
        degree = int(arguments[1])
        points = [object_dict[int(i[1:])] for i in arguments[2]]
        lines = [LineSegment3D(pt1, pt2) for pt1, pt2 in zip(points[:-1], points[1:]) if not pt1.is_close(pt2)]
        if lines and not points[0].is_close(points[-1]):
            # quick fix. Real problem: Tolerance too low (1e-6 m = 0.001mm)
            dir_vector = lines[0].unit_direction_vector()
            if all(line.unit_direction_vector() == dir_vector for line in lines):
                return LineSegment3D(points[0], points[-1])
        # curve_form = arguments[3]
        if arguments[4] == '.F.':
            closed_curve = False
        elif arguments[4] == '.T.':
            closed_curve = True
        else:
            raise ValueError
        # self_intersect = arguments[5]
        knot_multiplicities = [int(i) for i in arguments[6][1:-1].split(",")]
        knots = [float(i) for i in arguments[7][1:-1].split(",")]
        # knot_spec = arguments[8]
        knot_vector = []
        for i, knot in enumerate(knots):
            knot_vector.extend([knot] * knot_multiplicities[i])

        if 9 in range(len(arguments)):
            weight_data = [float(i) for i in arguments[9][1:-1].split(",")]
        else:
            weight_data = None

        # FORCING CLOSED_CURVE = FALSE:
        # closed_curve = False
        return cls(degree, points, knot_multiplicities, knots, weight_data,
                   closed_curve, name)

    def to_step(self, current_id, surface_id=None, curve2d=None):
        """Exports to STEP format."""
        points_ids = []
        content = ''
        point_id = current_id
        for point in self.control_points:
            point_content, point_id = point.to_step(point_id,
                                                    vertex=False)
            content += point_content
            points_ids.append(point_id)
            point_id += 1

        curve_id = point_id
        content += f"#{curve_id} = B_SPLINE_CURVE_WITH_KNOTS('{self.name}',{self.degree}," \
                   f"({volmdlr.core.step_ids_to_str(points_ids)})," \
                   f".UNSPECIFIED.,.F.,.F.,{tuple(self.knot_multiplicities)},{tuple(self.knots)}," \
                   f".UNSPECIFIED.);\n"

        if surface_id:
            content += f"#{curve_id + 1} = SURFACE_CURVE('',#{curve_id},(#{curve_id + 2}),.PCURVE_S1.);\n"
            content += f"#{curve_id + 2} = PCURVE('',#{surface_id},#{curve_id + 3});\n"

            # 2D parametric curve
            curve2d_content, (curve2d_id,) = curve2d.to_step(curve_id + 3)  # 5

            # content += f"#{curve_id + 3} = DEFINITIONAL_REPRESENTATION('',(#{curve2d_id - 1}),#{curve_id + 4});\n"
            # content += f"#{curve_id + 4} = ( GEOMETRIC_REPRESENTATION_CONTEXT(2)" \
            #            f"PARAMETRIC_REPRESENTATION_CONTEXT() REPRESENTATION_CONTEXT('2D SPACE','') );\n"

            content += curve2d_content
            current_id = curve2d_id
        else:
            current_id = curve_id + 1

        start_content, start_id = self.start.to_step(current_id, vertex=True)
        current_id = start_id + 1
        end_content, end_id = self.end.to_step(current_id + 1, vertex=True)
        content += start_content + end_content
        current_id = end_id + 1
        if surface_id:
            content += f"#{current_id} = EDGE_CURVE('{self.name}',#{start_id},#{end_id},#{curve_id + 1},.T.);\n"
        else:
            content += f"#{current_id} = EDGE_CURVE('{self.name}',#{start_id},#{end_id},#{curve_id},.T.);\n"
        return content, [current_id]

    def rotation(self, center: volmdlr.Point3D, axis: volmdlr.Vector3D, angle: float):
        """
        BSplineCurve3D rotation.

        :param center: rotation center
        :param axis: rotation axis
        :param angle: angle rotation
        :return: a new rotated BSplineCurve3D
        """
        new_control_points = [point.rotation(center, axis, angle) for point in
                              self.control_points]
        new_bsplinecurve3d = BSplineCurve3D(self.degree, new_control_points,
                                            self.knot_multiplicities,
                                            self.knots, self.weights,
                                            self.periodic, self.name)
        return new_bsplinecurve3d

    def rotation_inplace(self, center: volmdlr.Point3D, axis: volmdlr.Vector3D, angle: float):
        """
        BSplineCurve3D rotation. Object is updated inplace.

        :param center: rotation center
        :param axis: rotation axis
        :param angle: rotation angle
        """
        warnings.warn("'inplace' methods are deprecated. Use a not inplace method instead.", DeprecationWarning)

        new_control_points = [point.rotation(center, axis, angle) for point in
                              self.control_points]
        new_bsplinecurve3d = BSplineCurve3D(self.degree, new_control_points,
                                            self.knot_multiplicities,
                                            self.knots, self.weights,
                                            self.periodic, self.name)
        self.control_points = new_control_points
        self.curve = new_bsplinecurve3d.curve
        self.points = new_bsplinecurve3d.points
        self._bbox = None

    def trim(self, point1: volmdlr.Point3D, point2: volmdlr.Point3D):
        if self.periodic and not point1.is_close(point2):
            return self.trim_with_interpolation(point1, point2)

        if (point1.is_close(self.start) and point2.is_close(self.end)) \
                or (point1.is_close(self.end) and point2.is_close(self.start)):
            return self

        if point1.is_close(self.start) and not point2.is_close(self.end):
            return self.cut_after(self.point3d_to_parameter(point2))

        if point2.is_close(self.start) and not point1.is_close(self.end):
            return self.cut_after(self.point3d_to_parameter(point1))

        if not point1.is_close(self.start) and point2.is_close(self.end):
            return self.cut_before(self.point3d_to_parameter(point1))

        if not point2.is_close(self.start) and point1.is_close(self.end):
            return self.cut_before(self.point3d_to_parameter(point2))

        parameter1 = self.point3d_to_parameter(point1)
        parameter2 = self.point3d_to_parameter(point2)
        if parameter1 is None or parameter2 is None:
            raise ValueError('Point not on BSplineCurve for trim method')

        if parameter1 > parameter2:
            parameter1, parameter2 = parameter2, parameter1
            point1, point2 = point2, point1

        bspline_curve = self.cut_before(parameter1)
        new_param2 = bspline_curve.point3d_to_parameter(point2)
        trimmed_bspline_cruve = bspline_curve.cut_after(new_param2)
        return trimmed_bspline_cruve

    def trim_with_interpolation(self, point1: volmdlr.Point3D, point2: volmdlr.Point3D):
        """
        Creates a new BSplineCurve3D between point1 and point2 using interpolation method.
        """
        n = len(self.control_points)
        local_discretization = self.local_discretization(point1, point2, n)
        return self.__class__.from_points_interpolation(local_discretization, self.degree, self.periodic)

    def trim_between_evaluations(self, parameter1: float, parameter2: float):
        print('Use BSplineCurve3D.trim instead of trim_between_evaluation')
        parameter1, parameter2 = min([parameter1, parameter2]), \
            max([parameter1, parameter2])

        if math.isclose(parameter1, 0, abs_tol=1e-7) \
                and math.isclose(parameter2, 1, abs_tol=1e-7):
            return self
        if math.isclose(parameter1, 0, abs_tol=1e-7):
            return self.cut_after(parameter2)
        if math.isclose(parameter2, 1, abs_tol=1e-7):
            return self.cut_before(parameter1)

        # Cut before
        bspline_curve = self.insert_knot(parameter1, num=self.degree)
        if bspline_curve.weights is not None:
            raise NotImplementedError

        # Cut after
        bspline_curve = bspline_curve.insert_knot(parameter2, num=self.degree)
        if bspline_curve.weights is not None:
            raise NotImplementedError

        new_ctrlpts = bspline_curve.control_points[bspline_curve.degree:
                                                   -bspline_curve.degree]
        new_multiplicities = bspline_curve.knot_multiplicities[1:-1]
        # new_multiplicities = bspline_curve.knot_multiplicities[2:-5]
        new_multiplicities[-1] += 1
        new_multiplicities[0] += 1
        new_knots = bspline_curve.knots[1:-1]
        # new_knots = bspline_curve.knots[2:-5]
        new_knots = standardize_knot_vector(new_knots)

        return BSplineCurve3D(degree=bspline_curve.degree,
                              control_points=new_ctrlpts,
                              knot_multiplicities=new_multiplicities,
                              knots=new_knots,
                              weights=None,
                              periodic=bspline_curve.periodic,
                              name=bspline_curve.name)

    def cut_before(self, parameter: float):
        """
        Returns the right side of the split curve at a given parameter.

        :param parameter: parameter value that specifies where to split the curve.
        :type parameter: float
        """
        # Is a value of parameter below 4e-3 a real need for precision ?
        if math.isclose(parameter, 0, abs_tol=4e-3):
            return self
        if math.isclose(parameter, 1, abs_tol=4e-3):
            return self.reverse()
        #     raise ValueError('Nothing will be left from the BSplineCurve3D')

        curves = operations.split_curve(self.curve, round(parameter, 7))
        return self.from_geomdl_curve(curves[1])

    def cut_after(self, parameter: float):
        """
        Returns the left side of the split curve at a given parameter.

        :param parameter: parameter value that specifies where to split the curve.
        :type parameter: float
        """
        # Is a value of parameter below 4e-3 a real need for precision ?
        if math.isclose(parameter, 0, abs_tol=1e-6):
            #     # raise ValueError('Nothing will be left from the BSplineCurve3D')
            #     curves = operations.split_curve(operations.refine_knotvector(self.curve, [4]), parameter)
            #     return self.from_geomdl_curve(curves[0])
            return self.reverse()
        if math.isclose(parameter, 1, abs_tol=4e-3):
            return self
        curves = operations.split_curve(self.curve, round(parameter, 7))
        return self.from_geomdl_curve(curves[0])

    def insert_knot(self, knot: float, num: int = 1):
        """
        Returns a new BSplineCurve3D.

        """
        curve_copy = self.curve.__deepcopy__({})
        modified_curve = operations.insert_knot(curve_copy, [knot], num=[num])
        return self.from_geomdl_curve(modified_curve)

    # Copy paste du LineSegment3D
    def plot(self, ax=None, edge_style: EdgeStyle = EdgeStyle()):
        if ax is None:
            fig = plt.figure()
            ax = fig.add_subplot(111, projection='3d')

        x = [point.x for point in self.points]
        y = [point.y for point in self.points]
        z = [point.z for point in self.points]
        ax.plot(x, y, z, color=edge_style.color, alpha=edge_style.alpha)
        if edge_style.edge_ends:
            ax.plot(x, y, z, 'o', color=edge_style.color, alpha=edge_style.alpha)
        return ax

    def to_2d(self, plane_origin, x, y):
        """
        Transforms a BSplineCurve3D into an BSplineCurve2D, given a plane origin and an u and v plane vector.

        :param plane_origin: plane origin.
        :param x: plane u vector.
        :param y: plane v vector.
        :return: BSplineCurve2D.
        """
        control_points2d = [point.to_2d(plane_origin, x, y) for point in
                            self.control_points]
        return BSplineCurve2D(self.degree, control_points2d,
                              self.knot_multiplicities, self.knots,
                              self.weights, self.periodic, self.name)

    def polygon_points(self, discretization_resolution: int):
        warnings.warn('polygon_points is deprecated,\
                please use discretization_points instead',
                      DeprecationWarning)
        return self.discretization_points(angle_resolution=discretization_resolution)

    def curvature(self, u: float, point_in_curve: bool = False):
        # u should be in the interval [0,1]
        ders = self.derivatives(u, 3)  # 3 first derivative
        c1, c2 = ders[1], ders[2]
        denom = c1.cross(c2)
        if c1.is_close(volmdlr.O3D) or c2.is_close(volmdlr.O3D) or denom.norm() == 0.0:
            if point_in_curve:
                return 0., volmdlr.Point3D(*ders[0])
            return 0.
        r_c = ((c1.norm()) ** 3) / denom.norm()
        point = volmdlr.Point3D(*ders[0])
        if point_in_curve:
            return 1 / r_c, point
        return 1 / r_c

    def global_maximum_curvature(self, nb_eval: int = 21, point_in_curve: bool = False):
        check = [i / (nb_eval - 1) for i in range(nb_eval)]
        curvatures = []
        for u in check:
            curvatures.append(self.curvature(u, point_in_curve))
        return curvatures

    def maximum_curvature(self, point_in_curve: bool = False):
        """
        Returns the maximum curvature of a curve and the point where it is located.
        """
        if point_in_curve:
            maximum_curvarture, point = max(self.global_maximum_curvature(nb_eval=21, point_in_curve=point_in_curve))
            return maximum_curvarture, point
        # print(self.global_maximum_curvature(point_in_curve))
        maximum_curvarture = max(self.global_maximum_curvature(nb_eval=21, point_in_curve=point_in_curve))
        return maximum_curvarture

    def minimum_radius(self, point_in_curve=False):
        """
        Returns the minimum curvature radius of a curve and the point where it is located.
        """
        if point_in_curve:
            maximum_curvarture, point = self.maximum_curvature(point_in_curve)
            return 1 / maximum_curvarture, point
        maximum_curvarture = self.maximum_curvature(point_in_curve)
        return 1 / maximum_curvarture

    def global_minimum_curvature(self, nb_eval: int = 21):
        check = [i / (nb_eval - 1) for i in range(nb_eval)]
        radius = []
        for u in check:
            radius.append(self.minimum_curvature(u))
        return radius

    def triangulation(self):
        return None

    def linesegment_intersections(self, linesegment3d: LineSegment3D):
        """
        Calculates intersections between a BSplineCurve3D and a LineSegment3D.

        :param linesegment3d: linesegment to verify intersections.
        :return: list with the intersections points.
        """
        if not self.bounding_box.bbox_intersection(linesegment3d.bounding_box):
            return []
        intersections_points = self.get_linesegment_intersections(linesegment3d)
        return intersections_points

    def minimum_distance(self, element, return_points=False):
        """
        Gets the minimum distance between the bspline and another edge.

        :param element: another edge.
        :param return_points: weather also to return the corresponding points.
        :return: minimum distance.
        """
        points = []
        for point in self.points:
            if not volmdlr.core.point_in_list(point, points):
                points.append(point)
        discretization_primitves1 = [LineSegment3D(pt1, pt2) for pt1, pt2 in zip(points[:-1], points[1:])]
        discretization_points2 = element.discretization_points(number_points=100)
        points = []
        for point in discretization_points2:
            if not volmdlr.core.point_in_list(point, points):
                points.append(point)
        discretization_primitves2 = [LineSegment3D(pt1, pt2) for pt1, pt2 in zip(points[:-1], points[1:])]
        minimum_distance = math.inf
        points = None
        for prim1 in discretization_primitves1:
            for prim2 in discretization_primitves2:
                distance, point1, point2 = prim1.minimum_distance(prim2, return_points=True)
                if distance < minimum_distance:
                    minimum_distance = distance
                    points = (point1, point2)
        if return_points:
            return minimum_distance, points[0], points[1]
        return minimum_distance

    def frame_mapping(self, frame: volmdlr.Frame3D, side: str):
        """
        Returns a new Revolution Surface positionned in the specified frame.

        :param frame: Frame of reference
        :type frame: `volmdlr.Frame3D`
        :param side: 'old' or 'new'
        """
        new_control_points = [control_point.frame_mapping(frame, side) for control_point in self.control_points]
        return BSplineCurve3D(self.degree, new_control_points, self.knot_multiplicities, self.knots, self.weights,
                              self.periodic, self.name)


class BezierCurve3D(BSplineCurve3D):
    """
    A class for 3 dimensional Bezier curves.

    :param degree: The degree of the Bézier curve
    :type degree: int
    :param control_points: A list of 3 dimensional points
    :type control_points: List[:class:`volmdlr.Point3D`]
    :param name: The name of the B-spline curve. Default value is ''
    :type name: str, optional
    """

    def __init__(self, degree: int, control_points: List[volmdlr.Point3D],
                 name: str = ''):
        knotvector = utilities.generate_knot_vector(degree,
                                                    len(control_points))
        knot_multiplicity = [1] * len(knotvector)

        BSplineCurve3D.__init__(self, degree, control_points,
                                knot_multiplicity, knotvector,
                                None, False, name)


class Arc3D(Arc):
    """
    An arc is defined by a starting point, an end point and an interior point.

    """

    def __init__(self, start, interior, end, name=''):
        self._utd_normal = False
        self._utd_center = False
        self._utd_frame = False
        self._utd_is_trigo = False
        self._utd_angle = False
        self._normal = None
        self._frame = None
        self._center = None
        self._is_trigo = None
        self._angle = None
        # self._utd_clockwise_and_trigowise_paths = False
        Arc.__init__(self, start=start, end=end, interior=interior, name=name)
        self._bbox = None

    def __hash__(self):
        return hash(('arc3d', self.interior, self.start, self.end))

    def __eq__(self, other_arc):
        if self.__class__.__name__ != other_arc.__class__.__name__:
            return False
        return (self.center == other_arc.center
                and self.start == other_arc.start
                and self.end == other_arc.end
                and self.interior == other_arc.interior)

    @property
    def bounding_box(self):
        if not self._bbox:
            self._bbox = self.get_bounding_box()
        return self._bbox

    @bounding_box.setter
    def bounding_box(self, new_bounding_box):
        self._bbox = new_bounding_box

    def get_bounding_box(self):
        """
        Calculates the bounding box of the Arc3D.

        :return: Bounding Box object.
        """
        # TODO: implement exact calculation

        points = self.discretization_points(angle_resolution=10)
        xmin = min(point.x for point in points)
        xmax = max(point.x for point in points)
        ymin = min(point.y for point in points)
        ymax = max(point.y for point in points)
        zmin = min(point.z for point in points)
        zmax = max(point.z for point in points)
        return volmdlr.core.BoundingBox(xmin, xmax, ymin, ymax, zmin, zmax)

    @classmethod
    def from_angle(cls, start: volmdlr.Point3D, angle: float,
                   axis_point: volmdlr.Point3D, axis: volmdlr.Vector3D):
        """Gives the arc3D from a start, an angle and an axis."""
        start_gen = start
        int_gen = start_gen.rotation(axis_point, axis, angle / 2)
        end_gen = start_gen.rotation(axis_point, axis, angle)
        if angle == volmdlr.TWO_PI:
            line = Line3D(axis_point, axis_point + axis)
            center, _ = line.point_projection(start)
            radius = center.point_distance(start)
            u = start - center
            v = axis.cross(u)
            return volmdlr.wires.Circle3D(volmdlr.Frame3D(center, u, v, axis),
                                          radius)
        return cls(start_gen, int_gen, end_gen, axis)

    @property
    def normal(self):
        if not self._utd_normal:
            self._normal = self.get_normal()
            self._utd_normal = True
        return self._normal

    def get_normal(self):
        u1 = self.interior - self.start
        u2 = self.interior - self.end
        try:
            u1.normalize()
            u2.normalize()
        except ZeroDivisionError:
            raise ValueError(
                'Start, end and interior points of an arc must be distincts') from ZeroDivisionError

        normal = u2.cross(u1)
        normal.normalize()
        return normal

    @property
    def center(self):
        if not self._utd_center:
            self._center = self.get_center()
            self._utd_center = True
        return self._center

    def get_center(self):
        vector_u1 = self.interior - self.start
        vector_u2 = self.interior - self.end
        if vector_u1.is_close(vector_u2):
            vector_u2 = self.normal.cross(vector_u1)
            vector_u2.normalize()

        vector_v1 = self.normal.cross(vector_u1)  # v1 is normal, equal u2
        vector_v2 = self.normal.cross(vector_u2)  # equal -u1

        point11 = 0.5 * (self.start + self.interior)  # Mid-point of segment s,m
        point12 = point11 + vector_v1
        point21 = 0.5 * (self.end + self.interior)  # Mid-point of segment s,m
        point22 = point21 + vector_v2

        line_1 = Line3D(point11, point12)
        line_2 = Line3D(point21, point22)

        try:
            center, _ = line_1.minimum_distance_points(line_2)
        except ZeroDivisionError:
            raise ValueError(
                'Start, end and interior points of an arc must be distincts') from ZeroDivisionError

        return center

    @property
    def frame(self):
        if not self._utd_frame:
            self._frame = self.get_frame()
            self._utd_frame = True
        return self._frame

    def get_frame(self):
        vec1 = self.start - self.center
        vec1.normalize()
        vec2 = self.normal.cross(vec1)
        frame = volmdlr.Frame3D(self.center, vec1, vec2, self.normal)
        return frame

    @property
    def is_trigo(self):
        if not self._utd_is_trigo:
            self._is_trigo = self.get_arc_direction()
            self._utd_is_trigo = True
        return self._is_trigo

    def get_arc_direction(self):
        """
        Verifies if arc is clockwise or counterclockwise.

        :return: True if clockwise, False if counterclockwise.
        """
        clockwise_path, trigowise_path = self.clockwise_and_trigowise_paths
        if clockwise_path > trigowise_path:
            return True
        return False

    @property
    def clockwise_and_trigowise_paths(self):
        """
        :return: clockwise path and trigonometric path property.
        """
        if not self._utd_clockwise_and_trigowise_paths:
            vec1 = self.start - self.center
            vec1.normalize()
            vec2 = self.normal.cross(vec1)
            radius_1 = self.start.to_2d(self.center, vec1, vec2)
            radius_2 = self.end.to_2d(self.center, vec1, vec2)
            radius_i = self.interior.to_2d(self.center, vec1, vec2)
            self._clockwise_and_trigowise_paths = \
                self.get_clockwise_and_trigowise_paths(radius_1,
                                                       radius_2,
                                                       radius_i)
            self._utd_clockwise_and_trigowise_paths = True
        return self._clockwise_and_trigowise_paths

    @property
    def angle(self):
        """
        Arc angle property.

        :return: arc angle.
        """
        if not self._utd_angle:
            self._angle = self.get_angle()
            self._utd_angle = True
        return self._angle

    def get_angle(self):
        """
        Gets the arc angle.

        :return: arc angle.
        """
        clockwise_path, trigowise_path = \
            self.clockwise_and_trigowise_paths
        if self.is_trigo:
            return trigowise_path
        return clockwise_path

    @property
    def points(self):
        return [self.start, self.interior, self.end]

    def get_reverse(self):
        """
        Defines a new Arc3D, identical to self, but in the opposite direction.

        """
        return self.__class__(self.end.copy(),
                              self.interior.copy(),
                              self.start.copy())

    def point_at_abscissa(self, abscissa):
        """
        Calculates a point in the Arc3D at a given abscissa.

        :param abscissa: abscissa where in the curve the point should be calculated.
        :return: Corresponding point.
        """
        return self.start.rotation(self.center, self.normal, abscissa / self.radius)

    def direction_vector(self, abscissa):
        """
        Calculates a direction vector at a given abscissa of the Arc3D.

        :param abscissa: abscissa where in the curve the direction vector should be calculated.
        :return: Corresponding direction vector.
        """
        normal_vector = self.normal_vector(abscissa)
        tangent = normal_vector.cross(self.normal)
        return tangent

    def rotation(self, center: volmdlr.Point3D,
                 axis: volmdlr.Vector3D, angle: float):
        """
        Arc3D rotation.

        :param center: rotation center
        :param axis: rotation axis
        :param angle: angle rotation
        :return: a new rotated Arc3D
        """
        new_start = self.start.rotation(center, axis, angle)
        new_interior = self.interior.rotation(center, axis, angle)
        new_end = self.end.rotation(center, axis, angle)
        return Arc3D(new_start, new_interior, new_end, name=self.name)

    def rotation_inplace(self, center: volmdlr.Point3D,
                         axis: volmdlr.Vector3D, angle: float):
        """
        Arc3D rotation. Object is updated inplace.

        :param center: rotation center
        :param axis: rotation axis
        :param angle: rotation angle
        """
        warnings.warn("'inplace' methods are deprecated. Use a not inplace method instead.", DeprecationWarning)

        self.center.rotation_inplace(center, axis, angle)
        self.start.rotation_inplace(center, axis, angle)
        self.interior.rotation_inplace(center, axis, angle)
        self.end.rotation_inplace(center, axis, angle)
        self._bbox = None

    def translation(self, offset: volmdlr.Vector3D):
        """
        Arc3D translation.

        :param offset: translation vector.
        :return: A new translated Arc3D.
        """
        new_start = self.start.translation(offset)
        new_interior = self.interior.translation(offset)
        new_end = self.end.translation(offset)
        return Arc3D(new_start, new_interior, new_end, name=self.name)

    def translation_inplace(self, offset: volmdlr.Vector3D):
        """
        Arc3D translation. Object is updated inplace.

        :param offset: translation vector.
        """
        warnings.warn("'inplace' methods are deprecated. Use a not inplace method instead.", DeprecationWarning)

        self.center.translation_inplace(offset)
        self.start.translation_inplace(offset)
        self.interior.translation_inplace(offset)
        self.end.translation_inplace(offset)
        self._bbox = None

    def plot(self, ax=None, edge_style: EdgeStyle = EdgeStyle()):
        if ax is None:
            ax = plt.figure().add_subplot(111, projection='3d')
        # if plot_points:
        #     ax.plot([self.interior[0]], [self.interior[1]], [self.interior[2]],
        #             color='b')
        #     ax.plot([self.start[0]], [self.start[1]], [self.start[2]], c='r')
        #     ax.plot([self.end[0]], [self.end[1]], [self.end[2]], c='r')
        #     ax.plot([self.interior[0]], [self.interior[1]], [self.interior[2]],
        #             c='g')
        x = []
        y = []
        z = []
        for pointx, pointy, pointz in self.discretization_points(number_points=25):
            x.append(pointx)
            y.append(pointy)
            z.append(pointz)

        ax.plot(x, y, z, color=edge_style.color, alpha=edge_style.alpha)
        if edge_style.edge_ends:
            self.start.plot(ax=ax)
            self.end.plot(ax=ax)

        if edge_style.edge_direction:
            x, y, z = self.point_at_abscissa(0.5 * self.length())
            u, v, w = 0.05 * self.unit_direction_vector(0.5 * self.length())
            ax.quiver(x, y, z, u, v, w, length=self.length() / 100,
                      arrow_length_ratio=5, normalize=True,
                      pivot='tip', color=edge_style.color)
        return ax

    def plot2d(self, center: volmdlr.Point3D = volmdlr.O3D,
               x3d: volmdlr.Vector3D = volmdlr.X3D, y3d: volmdlr.Vector3D = volmdlr.Y3D,
               ax=None, color='k'):

        if ax is None:
            fig = plt.figure()
            ax = fig.add_subplot(111, projection='3d')
        else:
            fig = ax.figure

        # TODO: Enhance this plot
        length = self.length()
        x = []
        y = []
        for i in range(30):
            point = self.point_at_abscissa(i / 29. * length)
            xi, yi = point.plane_projection2d(center, x3d, y3d)
            x.append(xi)
            y.append(yi)
        ax.plot(x, y, color=color)

        return ax

    def copy(self, *args, **kwargs):
        return Arc3D(self.start.copy(), self.interior.copy(), self.end.copy())

    def frame_mapping_parameters(self, frame: volmdlr.Frame3D, side: str):
        if side == 'old':
            new_start = frame.local_to_global_coordinates(self.start.copy())
            new_interior = frame.local_to_global_coordinates(self.interior.copy())
            new_end = frame.local_to_global_coordinates(self.end.copy())
        elif side == 'new':
            new_start = frame.global_to_local_coordinates(self.start.copy())
            new_interior = frame.global_to_local_coordinates(self.interior.copy())
            new_end = frame.global_to_local_coordinates(self.end.copy())
        else:
            raise ValueError('side value not valid, please specify'
                             'a correct value: \'old\' or \'new\'')
        return new_start, new_interior, new_end

    def frame_mapping(self, frame: volmdlr.Frame3D, side: str):
        """
        Changes vector frame_mapping and return a new Arc3D.

        side = 'old' or 'new'
        """
        new_start, new_interior, new_end = \
            self.frame_mapping_parameters(frame, side)

        return Arc3D(new_start, new_interior, new_end, name=self.name)

    def frame_mapping_inplace(self, frame: volmdlr.Frame3D, side: str):
        """
        Changes vector frame_mapping and the object is updated inplace.

        side = 'old' or 'new'
        """
        warnings.warn("'inplace' methods are deprecated. Use a not inplace method instead.", DeprecationWarning)

        new_start, new_interior, new_end = \
            self.frame_mapping_parameters(frame, side)
        self.start, self.interior, self.end = new_start, new_interior, new_end
        self._bbox = None

    def abscissa(self, point: volmdlr.Point3D, tol: float = 1e-6):
        """
        Calculates the abscissa given a point in the Arc3D.

        :param point: point to calculate the abscissa.
        :param tol: (Optional) Confusion distance to consider points equal. Default 1e-6.
        :return: corresponding abscissa.
        """
        if point.point_distance(self.start) < tol:
            return 0
        if point.point_distance(self.end) < tol:
            return self.length()
        x, y, _ = self.frame.global_to_local_coordinates(point)
        u1 = x / self.radius
        u2 = y / self.radius
        theta = volmdlr.geometry.sin_cos_angle(u1, u2)

        return self.radius * abs(theta)

    def to_2d(self, plane_origin, x, y):
        """
        Transforms a Arc3D into an Arc2D, given a plane origin and an u and v plane vector.

        :param plane_origin: plane origin.
        :param x: plane u vector.
        :param y: plane v vector.
        :return: Arc2D.
        """
        point_start = self.start.to_2d(plane_origin, x, y)
        point_interior = self.interior.to_2d(plane_origin, x, y)
        point_end = self.end.to_2d(plane_origin, x, y)
        return Arc2D(point_start, point_interior, point_end, name=self.name)

    def minimum_distance_points_arc(self, other_arc):

        u1 = self.start - self.center
        u1.normalize()
        u2 = self.normal.cross(u1)

        w = other_arc.center - self.center

        u3 = other_arc.start - other_arc.center
        u3.normalize()
        u4 = other_arc.normal.cross(u3)

        r1, r2 = self.radius, other_arc.radius

        a, b, c, d = u1.dot(u1), u1.dot(u2), u1.dot(u3), u1.dot(u4)
        e, f, g = u2.dot(u2), u2.dot(u3), u2.dot(u4)
        h, i = u3.dot(u3), u3.dot(u4)
        j = u4.dot(u4)
        k, l, m, n, o = w.dot(u1), w.dot(u2), w.dot(u3), w.dot(u4), w.dot(w)

        def distance_squared(x):
            return (a * ((math.cos(x[0])) ** 2) * r1 ** 2 + e * (
                    (math.sin(x[0])) ** 2) * r1 ** 2
                    + o + h * ((math.cos(x[1])) ** 2) * r2 ** 2 + j * (
                            (math.sin(x[1])) ** 2) * r2 ** 2
                    + b * math.sin(2 * x[0]) * r1 ** 2 - 2 * r1 * math.cos(
                        x[0]) * k
                    - 2 * r1 * r2 * math.cos(x[0]) * math.cos(x[1]) * c
                    - 2 * r1 * r2 * math.cos(x[0]) * math.sin(
                        x[1]) * d - 2 * r1 * math.sin(x[0]) * l
                    - 2 * r1 * r2 * math.sin(x[0]) * math.cos(x[1]) * f
                    - 2 * r1 * r2 * math.sin(x[0]) * math.sin(
                        x[1]) * g + 2 * r2 * math.cos(x[1]) * m
                    + 2 * r2 * math.sin(x[1]) * n + i * math.sin(
                        2 * x[1]) * r2 ** 2)

        x01 = npy.array([self.angle / 2, other_arc.angle / 2])

        res1 = least_squares(distance_squared, x01, bounds=[(0, 0), (self.angle, other_arc.angle)])

        point1 = self.point_at_abscissa(res1.x[0] * r1)
        point2 = other_arc.point_at_abscissa(res1.x[1] * r2)

        return point1, point2

    def distance_squared(self, x, u, v, k, w):
        radius = self.radius
        return (u.dot(u) * x[0] ** 2 + w.dot(w) + v.dot(v) * (
                (math.sin(x[1])) ** 2) * radius ** 2 + k.dot(k) * ((math.cos(x[1])) ** 2) * radius ** 2
                - 2 * x[0] * w.dot(u) - 2 * x[0] * radius * math.sin(x[1]) * u.dot(v) - 2 * x[
                    0] * radius * math.cos(x[1]) * u.dot(k)
                + 2 * radius * math.sin(x[1]) * w.dot(v) + 2 * radius * math.cos(x[1]) * w.dot(k)
                + math.sin(2 * x[1]) * v.dot(k) * radius ** 2)

    def minimum_distance_points_line(self, other_line):
        """
        Gets the points from the arc and the line that gives the minimal distance between them.

        :param other_line: other line.
        """
        u = other_line.direction_vector()
        k = self.start - self.center
        k.normalize()
        w = self.center - other_line.start
        v = self.normal.cross(k)

        radius = self.radius

        x01 = npy.array([0.5, self.angle / 2])
        x02 = npy.array([0.5, 0])
        x03 = npy.array([0.5, self.angle])

        res1 = least_squares(self.distance_squared, x01, bounds=[(0, 0), (1, self.angle)], args=(u, v, k, w))
        res2 = least_squares(self.distance_squared, x02, bounds=[(0, 0), (1, self.angle)], args=(u, v, k, w))
        res3 = least_squares(self.distance_squared, x03, bounds=[(0, 0), (1, self.angle)], args=(u, v, k, w))

        point1 = other_line.point_at_abscissa(res1.x[0] * other_line.length())
        point2 = self.point_at_abscissa(res1.x[1] * radius)

        res = [res2, res3]
        for couple in res:
            ptest1 = other_line.point_at_abscissa(
                couple.x[0] * other_line.length())
            ptest2 = self.point_at_abscissa(couple.x[1] * radius)
            dtest = ptest1.point_distance(ptest2)
            if dtest < v.dot(v):
                point1, point2 = ptest1, ptest2

        return point1, point2

    def minimum_distance(self, element, return_points=False):
        if element.__class__ is Arc3D or element.__class__.__name__ == 'Circle3D':
            p1, p2 = self.minimum_distance_points_arc(element)
            if return_points:
                return p1.point_distance(p2), p1, p2
            return p1.point_distance(p2)

        if element.__class__ is LineSegment3D:
            pt1, pt2 = self.minimum_distance_points_line(element)
            if return_points:
                return pt1.point_distance(pt2), pt1, pt2
            return pt1.point_distance(pt2)

        return NotImplementedError

    def extrusion(self, extrusion_vector):
        if self.normal.is_colinear_to(extrusion_vector):
            u = self.start - self.center
            u.normalize()
            w = extrusion_vector.copy()
            w.normalize()
            v = w.cross(u)
            arc2d = self.to_2d(self.center, u, v)
            angle1, angle2 = arc2d.angle1, arc2d.angle2
            if angle2 < angle1:
                angle2 += volmdlr.TWO_PI
            cylinder = volmdlr.surfaces.CylindricalSurface3D(
                volmdlr.Frame3D(self.center,
                                u,
                                v,
                                w),
                self.radius
            )
            return [volmdlr.faces.CylindricalFace3D.from_surface_rectangular_cut(
                cylinder, angle1, angle2, 0., extrusion_vector.norm())]
        raise NotImplementedError(f'Elliptic faces not handled: dot={self.normal.dot(extrusion_vector)}')

    def revolution(self, axis_point: volmdlr.Point3D, axis: volmdlr.Vector3D,
                   angle: float):
        line3d = Line3D(axis_point, axis_point + axis)
        tore_center, _ = line3d.point_projection(self.center)

        # Sphere
        if math.isclose(tore_center.point_distance(self.center), 0.,
                        abs_tol=1e-6):

            start_p, _ = line3d.point_projection(self.start)
            u = self.start - start_p

            if math.isclose(u.norm(), 0, abs_tol=1e-6):
                end_p, _ = line3d.point_projection(self.end)
                u = self.end - end_p
                if math.isclose(u.norm(), 0, abs_tol=1e-6):
                    interior_p, _ = line3d.point_projection(self.interior)
                    u = self.interior - interior_p

            u.normalize()
            v = axis.cross(u)
            arc2d = self.to_2d(self.center, u, axis)

            surface = volmdlr.surfaces.SphericalSurface3D(
                volmdlr.Frame3D(self.center, u, v, axis), self.radius)

            return [volmdlr.faces.SphericalFace3D.from_surface_rectangular_cut(surface, 0, angle,
                                                                               arc2d.angle1, arc2d.angle2)]

        # Toroidal
        u = self.center - tore_center
        u.normalize()
        v = axis.cross(u)
        if not math.isclose(self.normal.dot(u), 0., abs_tol=1e-6):
            raise NotImplementedError(
                'Outside of plane revolution not supported')

        radius = tore_center.point_distance(self.center)
        surface = volmdlr.surfaces.ToroidalSurface3D(
            volmdlr.Frame3D(tore_center, u, v, axis), radius,
            self.radius)
        arc2d = self.to_2d(tore_center, u, axis)
        return [volmdlr.faces.ToroidalFace3D.from_surface_rectangular_cut(surface, 0, angle,
                                                                          arc2d.angle1, arc2d.angle2)]

    def to_step(self, current_id, surface_id=None):
        """Exports to STEP format."""
        if self.angle >= math.pi:
            length = self.length()
            arc1, arc2 = self.split(self.point_at_abscissa(0.33 * length))
            arc2, arc3 = arc2.split(self.point_at_abscissa(0.66 * length))
            content, arcs1_id = arc1.to_step_without_splitting(current_id)
            arc2_content, arcs2_id = arc2.to_step_without_splitting(
                arcs1_id[0] + 1)
            arc3_content, arcs3_id = arc3.to_step_without_splitting(
                arcs2_id[0] + 1)
            content += arc2_content + arc3_content
            return content, [arcs1_id[0], arcs2_id[0], arcs3_id[0]]
        return self.to_step_without_splitting(current_id)

    def to_step_without_splitting(self, current_id, surface_id=None):
        u = self.start - self.center
        u.normalize()
        v = self.normal.cross(u)
        frame = volmdlr.Frame3D(self.center, self.normal, u, v)

        content, frame_id = frame.to_step(current_id)
        curve_id = frame_id + 1
        content += f"#{curve_id} = CIRCLE('{self.name}', #{frame_id}, {self.radius * 1000});\n"

        if surface_id:
            content += f"#{curve_id + 1} = SURFACE_CURVE('',#{curve_id},(#{surface_id}),.PCURVE_S1.);\n"
            curve_id += 1

        current_id = curve_id + 1
        start_content, start_id = self.start.to_step(current_id, vertex=True)
        end_content, end_id = self.end.to_step(start_id + 1, vertex=True)
        content += start_content + end_content
        current_id = end_id + 1
        content += f"#{current_id} = EDGE_CURVE('{self.name}',#{start_id},#{end_id},#{curve_id},.T.);\n"
        return content, [current_id]

    def point_belongs(self, point, abs_tol: float = 1e-6):
        """
        Check if a point 3d belongs to the arc_3d or not.

        :param point: point to be verified is on arc
        :return: True if point is on Arc, False otherwise.
        """
        if not math.isclose(point.point_distance(self.center), self.radius, abs_tol=abs_tol):
            return False
        # vector1 = self.start - self.center
        # vector2 = self.interior - self.center
        vector = point - self.center
        if not math.isclose(vector.dot(self.frame.w), 0.0, abs_tol=abs_tol):
            return False
        point_abscissa = self.abscissa(point)
        abscissa_start = self.abscissa(self.start)
        abscissa_end = self.abscissa(self.end)
        if abscissa_start <= point_abscissa <= abscissa_end:
            return True
        return False

    def triangulation(self):
        """
        Triangulation for an Arc3D.

        """
        return None

    def middle_point(self):
        return self.point_at_abscissa(self.length() / 2)

    def line_intersections(self, line3d: Line3D):
        """
        Calculates intersections between an Arc3D and a Line3D.

        :param linesegment3d: linesegment to verify intersections.
        :return: list with intersections points between line and Arc3D.
        """
        circle3d_lineseg_inters = vm_utils_intersections.circle_3d_line_intersections(self, line3d)
        linesegment_intersections = []
        for intersection in circle3d_lineseg_inters:
            if self.point_belongs(intersection, 1e-6):
                linesegment_intersections.append(intersection)
        return linesegment_intersections

    def linesegment_intersections(self, linesegment3d: LineSegment3D):
        """
        Calculates intersections between an Arc3D and a LineSegment3D.

        :param linesegment3d: linesegment to verify intersections.
        :return: list with intersections points between linesegment and Arc3D.
        """
        linesegment_intersections = []
        intersections = self.line_intersections(linesegment3d.to_line())
        for intersection in intersections:
            if linesegment3d.point_belongs(intersection):
                linesegment_intersections.append(intersection)
        return linesegment_intersections


class FullArc3D(FullArc, Arc3D):
    """
    An edge that starts at start_end, ends at the same point after having described a circle.

    """

    def __init__(self, center: volmdlr.Point3D, start_end: volmdlr.Point3D,
                 normal: volmdlr.Vector3D,
                 name: str = ''):
        self._utd_frame = None
        self._bbox = None
        self.__normal = normal
        self.interior = start_end.rotation(center, normal, math.pi)
        FullArc.__init__(self, center=center, start_end=start_end, name=name)
        Arc3D.__init__(self, start=start_end, interior=self.interior, end=start_end)

    def __hash__(self):
        return hash(self.center) + 5 * hash(self.start_end)

    def __eq__(self, other_arc):
        return (self.center == other_arc.center) \
            and (self.start == other_arc.start)

    @property
    def normal(self):
        return self.__normal

    def copy(self, *args, **kwargs):
        return FullArc3D(self._center.copy(), self.end.copy(), self._normal.copy())

    def to_dict(self, use_pointers: bool = False, memo=None, path: str = '#'):
        dict_ = self.base_dict()
        dict_['center'] = self.center.to_dict(use_pointers=use_pointers, memo=memo, path=path + '/center')
        dict_['radius'] = self.radius
        dict_['angle'] = self.angle
        dict_['is_trigo'] = self.is_trigo
        dict_['start_end'] = self.start.to_dict(use_pointers=use_pointers, memo=memo, path=path + '/start_end')
        dict_['normal'] = self.normal.to_dict(use_pointers=use_pointers, memo=memo, path=path + '/normal')
        dict_['name'] = self.name
        return dict_

    def to_2d(self, plane_origin, x, y):
        """
        Transforms a FullArc3D into an FullArc2D, given a plane origin and an u and v plane vector.

        :param plane_origin: plane origin.
        :param x: plane u vector.
        :param y: plane v vector.
        :return: FullArc2D.
        """
        center = self.center.to_2d(plane_origin, x, y)
        start_end = self.start.to_2d(plane_origin, x, y)
        return FullArc2D(center, start_end)

    def to_step(self, current_id, surface_id=None):
        """Exports to STEP format."""
        # Not calling Circle3D.to_step because of circular imports
        u = self.start - self.center
        u.normalize()
        v = self.normal.cross(u)
        frame = volmdlr.Frame3D(self.center, self.normal, u, v)
        content, frame_id = frame.to_step(current_id)
        curve_id = frame_id + 1
        # Not calling Circle3D.to_step because of circular imports
        content += f"#{curve_id} = CIRCLE('{self.name}',#{frame_id},{self.radius * 1000});\n"

        if surface_id:
            content += f"#{curve_id + 1} = SURFACE_CURVE('',#{curve_id},(#{surface_id}),.PCURVE_S1.);\n"
            curve_id += 1

        point1 = (self.center + u * self.radius).to_point()

        p1_content, p1_id = point1.to_step(curve_id + 1, vertex=True)
        content += p1_content

        edge_curve = p1_id + 1
        content += f"#{edge_curve} = EDGE_CURVE('{self.name}',#{p1_id},#{p1_id},#{curve_id},.T.);\n"
        curve_id += 1

        return content, [edge_curve]

    def plot(self, ax=None, edge_style: EdgeStyle = EdgeStyle()):
        if ax is None:
            ax = Axes3D(plt.figure())

        x = []
        y = []
        z = []
        for x_component, y_component, z_component in self.discretization_points(number_points=20):
            x.append(x_component)
            y.append(y_component)
            z.append(z_component)
        x.append(x[0])
        y.append(y[0])
        z.append(z[0])
        ax.plot(x, y, z, color=edge_style.color, alpha=edge_style.alpha)

        if edge_style.edge_ends:
            self.start.plot(ax=ax)
            self.end.plot(ax=ax)
        if edge_style.edge_direction:
            half_length = 0.5 * self.length()
            x, y, z = self.point_at_abscissa(half_length)
            tangent = self.unit_direction_vector(half_length)
            arrow_length = 0.15 * half_length
            ax.quiver(x, y, z, *arrow_length * tangent, pivot='tip')

        return ax

    def rotation(self, center: volmdlr.Point3D, axis: volmdlr.Vector3D, angle: float):
        new_start_end = self.start.rotation(center, axis, angle)
        new_center = self._center.rotation(center, axis, angle)
        new_normal = self._normal.rotation(center, axis, angle)
        return FullArc3D(new_center, new_start_end,
                         new_normal, name=self.name)

    def rotation_inplace(self, center: volmdlr.Point3D, axis: volmdlr.Vector3D, angle: float):
        warnings.warn("'inplace' methods are deprecated. Use a not inplace method instead.", DeprecationWarning)

        self.start.rotation(center, axis, angle, False)
        self.end.rotation(center, axis, angle, False)
        self._center.rotation(center, axis, angle, False)
        self.interior.rotation(center, axis, angle, False)
        self._bbox = None

    def translation(self, offset: volmdlr.Vector3D):
        new_start_end = self.start.translation(offset, True)
        new_center = self._center.translation(offset, True)
        new_normal = self._normal.translation(offset, True)
        return FullArc3D(new_center, new_start_end,
                         new_normal, name=self.name)

    def translation_inplace(self, offset: volmdlr.Vector3D):
        warnings.warn("'inplace' methods are deprecated. Use a not inplace method instead.", DeprecationWarning)

        self.start.translation(offset, False)
        self.end.translation(offset, False)
        self._center.translation(offset, False)
        self.interior.translation(offset, False)
        self._bbox = None

    def linesegment_intersections(self, linesegment3d: LineSegment3D):
        """
        Calculates the intersections between a full arc 3d and a line segment 3d.

        :param linesegment3d: linesegment 3d to verify intersections.
        :return: list of points 3d, if there are any intersections, an empty list if otherwise.
        """
        distance_center_lineseg = linesegment3d.point_distance(self.frame.origin)
        if distance_center_lineseg > self.radius:
            return []
        direction_vector = linesegment3d.direction_vector()
        if math.isclose(self.frame.w.dot(direction_vector), 0, abs_tol=1e-6) and \
                not math.isclose(linesegment3d.start.z - self.frame.origin.z, 0, abs_tol=1e-6):
            return []

        if linesegment3d.start.z == linesegment3d.end.z == self.frame.origin.z:
            quadratic_equation_a = 1 + (direction_vector.y ** 2 / direction_vector.x ** 2)
            quadratic_equation_b = (-2 * (direction_vector.y ** 2 / direction_vector.x ** 2) * linesegment3d.start.x +
                                    2 * (direction_vector.y / direction_vector.x) * linesegment3d.start.y)
            quadratic_equation_c = (linesegment3d.start.y - (direction_vector.y / direction_vector.x) *
                                    linesegment3d.start.x) ** 2 - self.radius ** 2
            delta = quadratic_equation_b ** 2 - 4 * quadratic_equation_a * quadratic_equation_c
            x1 = (- quadratic_equation_b + math.sqrt(delta)) / (2 * quadratic_equation_a)
            x2 = (- quadratic_equation_b - math.sqrt(delta)) / (2 * quadratic_equation_a)
            y1 = (direction_vector.y / direction_vector.x) * (x1 - linesegment3d.start.x) + linesegment3d.start.y
            y2 = (direction_vector.y / direction_vector.x) * (x2 - linesegment3d.start.x) + linesegment3d.start.y
            return [volmdlr.Point3D(x1, y1, self.frame.origin.z), volmdlr.Point3D(x2, y2, self.frame.origin.z)]
        constant = (self.frame.origin.z - linesegment3d.start.z) / direction_vector.z
        x_coordinate = constant * direction_vector.x + linesegment3d.start.x
        y_coordinate = constant * direction_vector.y + linesegment3d.start.y
        if math.isclose((x_coordinate - self.frame.origin.x) ** 2 + (y_coordinate - self.frame.origin.y) ** 2,
                        self.radius ** 2, abs_tol=1e-6):
            return [volmdlr.Point3D(x_coordinate, y_coordinate, self.frame.origin.z)]
        return []

    def get_reverse(self):
        """
        Defines a new FullArc3D, identical to self, but in the opposite direction.

        """
        return self

    def point_belongs(self, point: volmdlr.Point3D, abs_tol: float = 1e-6):
        """
        Returns if given point belongs to the FullArc3D.
        """
        distance = point.point_distance(self.center)
        vec = volmdlr.Vector3D(*point - self.center)
        dot = self.normal.dot(vec)
        return math.isclose(distance, self.radius, abs_tol=abs_tol) \
            and math.isclose(dot, 0, abs_tol=abs_tol)

    @classmethod
    def from_3_points(cls, point1, point2, point3):
        vector_u1 = point2 - point1
        vector_u2 = point2 - point3
        try:
            vector_u1.normalize()
            vector_u2.normalize()
        except ZeroDivisionError as error:
            raise ValueError('the 3 points must be distincts') from error

        normal = vector_u2.cross(vector_u1)
        normal.normalize()

        if vector_u1.is_close(vector_u2):
            vector_u2 = normal.cross(vector_u1)
            vector_u2.normalize()

        vector_v1 = normal.cross(vector_u1)  # v1 is normal, equal u2
        vector_v2 = normal.cross(vector_u2)  # equal -u1

        point11 = 0.5 * (point1 + point2)  # Mid-point of segment s,m
        point21 = 0.5 * (point2 + point3)  # Mid-point of segment s,m
        line1 = Line3D(point11, point11 + vector_v1)
        line2 = Line3D(point21, point21 + vector_v2)

        try:
            center, _ = line1.minimum_distance_points(line2)
        except ZeroDivisionError as error:
            raise ValueError('Start, end and interior points  of an arc must be distincts') from error
        return cls(center=center, start_end=point1, normal=normal)


class ArcEllipse3D(Edge):
    """
    An arc is defined by a starting point, an end point and an interior point.

    """

    def __init__(self, start: volmdlr.Point3D, interior: volmdlr.Point3D, end: volmdlr.Point3D,
                 center: volmdlr.Point3D, major_dir: volmdlr.Vector3D, normal: volmdlr.Vector3D = None,
                 extra: volmdlr.Point3D = None, name=''):
        Edge.__init__(self, start=start, end=end, name=name)
        self.interior = interior
        self.center = center
        major_dir.normalize()
        self.major_dir = major_dir  # Vector for Gradius
        self.normal = normal
        self.extra = extra
        if not normal:
            u1 = self.interior - self.start
            u2 = self.interior - self.end
            u1.normalize()
            u2.normalize()

            if u1.is_close(u2):
                u2 = self.interior - self.extra
                u2.normalize()

            n = u2.cross(u1)
            n.normalize()
            self.normal = n

        self.minor_dir = self.normal.cross(self.major_dir)

        frame = volmdlr.Frame3D(self.center, self.major_dir, self.minor_dir, self.normal)
        self.frame = frame
        start_new, end_new = frame.global_to_local_coordinates(
            self.start), frame.global_to_local_coordinates(self.end)
        interior_new, center_new = frame.global_to_local_coordinates(
            self.interior), frame.global_to_local_coordinates(self.center)
        self._bbox = None

        # from :
        # https://math.stackexchange.com/questions/339126/how-to-draw-an-ellipse-if-a-center-and-3-arbitrary-points-on-it-are-given

        def theta_a_b(start_, iterior_, end_, center_):
            """
            center-and-3-arbitrary-points-on-it-are-given.

            theta= ellipse's inclination angle related to the horizontal
            (clockwise),a=semi major axis, B=semi minor axis.

            """
            x_start, y_start, x_interior, y_interior, x_end, y_end = start_[0] - center_[0], start_[1] - center_[1], \
                iterior_[0] - center_[0], iterior_[1] - center_[
                                                                         1], end_[0] - center_[0], end_[1] - center_[1]
            matrix_a = npy.array(([x_start ** 2, y_start ** 2, 2 * x_start * y_start],
                                  [x_interior ** 2, y_interior ** 2, 2 * x_interior * y_interior],
                                  [x_end ** 2, y_end ** 2, 2 * x_end * y_end]))
            inv_matrix_a = npy.linalg.inv(matrix_a)
            identity = npy.array(([1], [1], [1]))
            r1, r2, r3 = npy.dot(inv_matrix_a, identity)  # 3 item column matrix
            theta = 0.5 * math.atan(2 * r3 / (r2 - r1))
            c1 = r1 + r2
            c2 = (r2 - r1) / math.cos(2 * theta)
            major_axis = math.sqrt((2 / (c1 - c2)))
            minor_axis = math.sqrt((2 / (c1 + c2)))
            return theta, major_axis, minor_axis

        if start.is_close(end):
            extra_new = frame.global_to_local_coordinates(self.extra)
            theta, major_axis, minor_axis = theta_a_b(start_new, interior_new, extra_new, center_new)

        else:
            if not self.extra:
                theta, major_axis, minor_axis = theta_a_b(start_new, interior_new, end_new, center_new)
            else:
                extra_new = frame.global_to_local_coordinates(self.extra)
                theta, major_axis, minor_axis = theta_a_b(start_new, interior_new, extra_new, center_new)

        self.Gradius = major_axis
        self.Sradius = minor_axis
        self.theta = theta

        # Angle start
        start_u1, start_u2 = start_new.x / self.Gradius, start_new.y / self.Sradius
        # angle1 = volmdlr.geometry.sin_cos_angle(start_u1, start_u2)
        angle1 = math.atan2(start_u2, start_u1)
        self.angle_start = angle1
        # Angle end
        end_u3, end_u4 = end_new.x / self.Gradius, end_new.y / self.Sradius
        # angle2 = volmdlr.geometry.sin_cos_angle(end_u3, end_u4)
        angle2 = math.atan2(end_u4, end_u3)
        self.angle_end = angle2
        # Angle interior
        interior_u5, interior_u6 = interior_new.x / self.Gradius, interior_new.y / self.Sradius
        # anglei = volmdlr.geometry.sin_cos_angle(interior_u5, interior_u6)
        anglei = math.atan2(interior_u6, interior_u5)
        self.angle_interior = anglei
        # Going trigo/clock wise from start to interior
        if anglei < angle1:
            trigowise_path = (anglei + volmdlr.TWO_PI) - angle1
            clockwise_path = angle1 - anglei
        else:
            trigowise_path = anglei - angle1
            clockwise_path = angle1 - anglei + volmdlr.TWO_PI

        # Going trigo wise from interior to interior
        if angle2 < anglei:
            trigowise_path += (angle2 + volmdlr.TWO_PI) - anglei
            clockwise_path += anglei - angle2
        else:
            trigowise_path += angle2 - anglei
            clockwise_path += anglei - angle2 + volmdlr.TWO_PI

        if clockwise_path > trigowise_path:
            self.is_trigo = True
            self.angle = trigowise_path
        else:
            # Clock wise
            self.is_trigo = False
            self.angle = clockwise_path

        if self.start.is_close(self.end):
            self.angle = volmdlr.TWO_PI

        if self.is_trigo:
            self.offset_angle = angle1
        else:
            self.offset_angle = angle2

        volmdlr.core.CompositePrimitive3D.__init__(self,
                                                   primitives=self.discretization_points(number_points=20),
                                                   name=name)

    def discretization_points(self, *, number_points: int = None, angle_resolution: int = 20):
        """
        Discretization of a Contour to have "n" points.

        :param number_points: the number of points (including start and end points)
             if unset, only start and end will be returned
        :param angle_resolution: if set, the sampling will be adapted to have a controlled angular distance. Useful
            to mesh an arc
        :return: a list of sampled points
        """
        if not number_points:
            if not angle_resolution:
                number_points = 2
            else:
                number_points = math.ceil(angle_resolution * abs(0.5 * self.angle / math.pi)) + 1
        angle_end = self.angle_end
        angle_start = self.angle_start
        if angle_start > self.angle_interior > angle_end or angle_start < self.angle_interior < angle_end:
            angle_end = self.angle_end
            angle_start = self.angle_start
        elif self.angle_start == self.angle_end:
            angle_start = 0
            angle_end = 2 * math.pi
        else:
            if angle_end < angle_start:
                angle_end = self.angle_end + volmdlr.TWO_PI
            elif angle_start < angle_end:
                angle_end = self.angle_end - volmdlr.TWO_PI

        discretization_points = [self.frame.local_to_global_coordinates(
            volmdlr.Point3D(self.Gradius * math.cos(angle), self.Sradius * math.sin(angle), 0))
            for angle in npy.linspace(angle_start, angle_end, number_points)]
        return discretization_points

    def polygon_points(self, discretization_resolution: int):
        warnings.warn('polygon_points is deprecated,\
        please use discretization_points instead',
                      DeprecationWarning)
        return self.discretization_points(angle_resolution=discretization_resolution)

    def _get_points(self):
        return self.discretization_points(number_points=20)

    points = property(_get_points)

    def to_2d(self, plane_origin, x, y):
        """
        Transforms an Arc Ellipse 3D into an Arc Ellipse 2D, given a plane origin and an u and v plane vector.

        :param plane_origin: plane origin.
        :param x: plane u vector.
        :param y: plane v vector.
        :return: ArcEllipse2D.
        """
        point_start2d = self.start.to_2d(plane_origin, x, y)
        point_interior2d = self.interior.to_2d(plane_origin, x, y)
        point_end2d = self.end.to_2d(plane_origin, x, y)
        center = self.center.to_2d(plane_origin, x, y)
        point_major_dir = self.center + self.Gradius * self.major_dir
        point_major_dir_2d = point_major_dir.to_2d(plane_origin, x, y)
        vector_major_dir_2d = point_major_dir_2d - center
        vector_major_dir_2d.normalize()
        extra = self.extra
        if extra:
            extra = self.extra.to_2d(plane_origin, x, y)
        return ArcEllipse2D(point_start2d, point_interior2d, point_end2d, center, vector_major_dir_2d, extra,
                            name=self.name)

    def length(self):
        """Computes the length."""
        return self.angle * math.sqrt(
            (self.Gradius ** 2 + self.Sradius ** 2) / 2)

    def normal_vector(self, abscissa):
        raise NotImplementedError

    def direction_vector(self, abscissa):
        raise NotImplementedError

    def abscissa(self, point: volmdlr.Point3D, tol: float = 1e-6):
        """
        Calculates the abscissa a given point.

        :param point: point to calculate abscissa.
        :return: abscissa
        """
        if point.point_distance(self.start) < tol:
            return 0
        ellipse_2d = self.to_2d(self.center, self.major_dir, self.minor_dir)
        point2d = point.to_2d(self.center, self.major_dir, self.minor_dir)
        return ellipse_2d.abscissa(point2d)

    def get_reverse(self):
        """
        Reverse the Arc Ellipse 3D.

        :return:
        """
        normal = None
        extra = None
        if self.normal:
            normal = self.normal.copy()
        if self.extra:
            extra = self.extra.copy()
        return self.__class__(self.end.copy(),
                              self.interior.copy(),
                              self.start.copy(),
                              self.center.copy(),
                              self.major_dir.copy(),
                              normal,
                              extra,
                              self.name)

    def plot(self, ax=None, edge_style: EdgeStyle = EdgeStyle()):
        """Plot the arc ellipse."""
        if ax is None:
            fig = plt.figure()
            ax = Axes3D(fig)
        else:
            fig = None

        ax.plot([self.interior[0]], [self.interior[1]], [self.interior[2]],
                color='b')
        ax.plot([self.start[0]], [self.start[1]], [self.start[2]], c='r')
        ax.plot([self.end[0]], [self.end[1]], [self.end[2]], c='r')
        ax.plot([self.interior[0]], [self.interior[1]], [self.interior[2]],
                c='g')
        x = []
        y = []
        z = []
        for x_component, y_component, z_component in self.discretization_points(number_points=20):
            x.append(x_component)
            y.append(y_component)
            z.append(z_component)

        ax.plot(x, y, z, edge_style.color, alpha=edge_style.alpha)
        if edge_style.edge_ends:
            self.start.plot(ax)
            self.end.plot(ax)
        return ax

    def plot2d(self, x3d: volmdlr.Vector3D = volmdlr.X3D, y3d: volmdlr.Vector3D = volmdlr.Y3D,
               ax=None, color='k'):
        """
        Plot 2d for an arc ellipse 3d.

        """
        if ax is None:
            fig = plt.figure()
            ax = fig.add_subplot(111, projection='3d')
        else:
            fig = ax.figure

        # TODO: Enhance this plot
        length = self.length()
        x = []
        y = []
        number_points = 30
        for i in range(number_points):
            point = self.point_at_abscissa(i / (number_points - 1) * length)
            xi, yi = point.plane_projection2d(x3d, y3d)
            x.append(xi)
            y.append(yi)
        ax.plot(x, y, color=color)
        return ax

    def triangulation(self):
        """
        Triangulation for an ArcEllipse3D.

        """
        return None

    @property
    def bounding_box(self):
        """
        Getter Bounding Box for an arc ellipse 3d.

        :return: bounding box.
        """
        if not self._bbox:
            self._bbox = self.get_bounding_box()
        return self._bbox

    @bounding_box.setter
    def bounding_box(self, new_bounding_box):
        """
        Bounding Box setter.

        :param new_bounding_box: new bounding box.
        """
        self._bbox = new_bounding_box

    def get_bounding_box(self):
        """
        Calculates the bounding box of the Arc3D.

        :return: a volmdlr.core.BoundingBox object.
        """
        # TODO: implement exact calculation

        points = self.discretization_points(angle_resolution=10)
        xmin = min(point.x for point in points)
        xmax = max(point.x for point in points)
        ymin = min(point.y for point in points)
        ymax = max(point.y for point in points)
        zmin = min(point.z for point in points)
        zmax = max(point.z for point in points)
        return volmdlr.core.BoundingBox(xmin, xmax, ymin, ymax, zmin, zmax)

    def frame_mapping(self, frame: volmdlr.Frame3D, side: str):
        """
        Changes frame_mapping and return a new ArcEllipse3D.

        :param frame: Local coordinate system.
        :type frame: volmdlr.Frame3D
        :param side: 'old' will perform a transformation from local to global coordinates. 'new' will
            perform a transformation from global to local coordinates.
        :type side: str
        :return: A new transformed ArcEllipse3D.
        :rtype: ArcEllipse3D
        """
        if side == 'old':
            return ArcEllipse3D(frame.local_to_global_coordinates(self.start),
                                frame.local_to_global_coordinates(self.interior),
                                frame.local_to_global_coordinates(self.end),
                                frame.local_to_global_coordinates(self.center),
                                self.major_dir)
        if side == 'new':
            point_major_dir = self.center + self.major_dir * self.major_axis
            major_dir = frame.global_to_local_coordinates(point_major_dir).to_vector()
            major_dir.normalize()
            return ArcEllipse3D(frame.global_to_local_coordinates(self.start),
                                frame.global_to_local_coordinates(self.interior),
                                frame.global_to_local_coordinates(self.end),
                                frame.global_to_local_coordinates(self.center),
                                major_dir)
        raise ValueError('Side should be \'new\' \'old\'')

    def point_belongs(self, point, abs_tol: float = 1e-6):
        """
        Verifies if a given point lies on the arc of ellipse 3D.

        :param point: point to be verified.
        :param abs_tol: Absolute tolerance to consider the point on the curve.
        :return: True is point lies on the arc of ellipse, False otherwise
        """
        vector_2 = self.normal.cross(self.major_dir)
        ellipse_2d = self.to_2d(self.center, self.major_dir, vector_2)
        point2d = point.to_2d(self.center, self.major_dir, vector_2)
        return ellipse_2d.point_belongs(point2d, abs_tol=abs_tol)

    def is_close(self, other_edge, tol: float = 1e-6):
        """
        Checks if two arc-elipse are the same considering the Euclidean distance.

        :param other_edge: other arc-elipse.
        :param tol: The tolerance under which the Euclidean distance is considered equal to 0, defaults to 1e-6.
        :type tol: float, optional
        """

        if isinstance(other_edge, self.__class__):
            if (self.start.is_close(other_edge.start, tol) and self.end.is_close(other_edge.end, tol)
                    and self.center.is_close(other_edge.center, tol) and self.point_belongs(other_edge.interior, tol)):
                return True
        return False

    def complementary(self):
        """Gets the complementary arc of ellipse."""
        vector = self.interior - self.center
        vector.normalize()
        new_interior = self.center - vector * self.center.point_distance(self.interior)
        return self.__class__(self.start, new_interior, self.end, self.center, self.major_dir, self.normal)

<<<<<<< HEAD
    def point_at_abscissa(self, abscissa):
        """
        Calculates the point at a given abscissa.

        :param abscissa: abscissa to calculate point.
        :return: volmdlr.Point3D
        """
        ellipse_2d = self.to_2d(self.center, self.major_dir, self.minor_dir)
        point2d = ellipse_2d.point_at_abscissa(abscissa)
        return point2d.to_3d(self.center, self.major_dir, self.minor_dir)

    def split(self, split_point):
        """
        Splits arc-elipse at a given point.

        :param split_point: splitting point.
        :return: list of two Arc-Ellipse.
        """
        if split_point.is_close(self.start, 1e-6):
            return [None, self.copy()]
        if split_point.is_close(self.end, 1e-6):
            return [self.copy(), None]
        abscissa = self.abscissa(split_point)
        return [self.__class__(self.start, self.point_at_abscissa(0.5 * abscissa), split_point,
                               self.center.copy(), self.major_dir.copy(), self.normal.copy()),
                self.__class__(split_point, self.point_at_abscissa(
                    (self.abscissa(self.end) - abscissa) * 0.5 + abscissa),
                               self.end, self.center.copy(), self.major_dir.copy(), self.normal.copy())]
=======
    def translation(self, offset: volmdlr.Vector3D):
        """
        ArcEllipse3D translation.

        :param offset: translation vector.
        :return: A new translated ArcEllipse3D.
        """
        new_start = self.start.translation(offset)
        new_interior = self.interior.translation(offset)
        new_end = self.end.translation(offset)
        new_center = self.center.translation(offset)
        new_extra = self.extra if self.extra is None else self.extra.translation(offset)
        return ArcEllipse3D(new_start, new_interior, new_end, new_center, self.major_dir, self.normal, new_extra)
>>>>>>> 11c36be4


class FullArcEllipse3D(FullArcEllipse, ArcEllipse3D):
    """
    Defines a FullArcEllipse3D.
    """

    def __init__(self, start_end: volmdlr.Point3D, major_axis: float, minor_axis: float,
                 center: volmdlr.Point3D, normal: volmdlr.Vector3D, major_dir: volmdlr.Vector3D, name: str = ''):
        normal.normalize()
        self.normal = normal
        major_dir.normalize()
        self.minor_dir = normal.cross(major_dir)
        frame = volmdlr.Frame3D(center, major_dir, self.minor_dir, normal)
        self.frame = frame
        center2d = center.to_2d(center, major_dir, self.minor_dir)
        point_major_dir = center + major_axis * major_dir
        point_major_dir_2d = point_major_dir.to_2d(center, major_dir, self.minor_dir)
        vector_major_dir_2d = (point_major_dir_2d - center2d).to_vector()
        self.theta = volmdlr.geometry.clockwise_angle(vector_major_dir_2d, volmdlr.X2D)
        if self.theta == math.pi * 2:
            self.theta = 0.0
        self._bbox = None

        FullArcEllipse.__init__(self, start_end, major_axis, minor_axis, center, major_dir, name)

    def discretization_points(self, *, number_points: int = None, angle_resolution: int = 20):
        """
        Discretize a Contour to have "n" points.

        :param number_points: the number of points (including start and end points)
             if unset, only start and end will be returned.
        :param angle_resolution: if set, the sampling will be adapted to have a controlled angular distance. Useful
            to mesh an arc.
        :return: a list of sampled points.
        """
        if not number_points:
            number_points = math.ceil(volmdlr.TWO_PI * angle_resolution) + 2
        discretization_points_3d = [
                                       self.center + self.major_axis * math.cos(
                                           teta) * self.major_dir
                                       + self.minor_axis * math.sin(
                                           teta) * self.major_dir.cross(
                                           self.normal) for teta in
                                       npy.linspace(0, volmdlr.TWO_PI,
                                                    number_points)][:-1]
        return discretization_points_3d

    def to_2d(self, plane_origin, x, y):
        """
        Transforms a FullArcEllipse3D into an FullArcEllipse2D, given an plane origin and a u and v plane vector.

        :param plane_origin: plane origin.
        :param x: plane u vector.
        :param y: plane v vector.
        :return: FullArcEllipse2D.
        """
        point_start_end2d = self.start_end.to_2d(plane_origin, x, y)
        center2d = self.center.to_2d(plane_origin, x, y)
        point_major_dir = self.center + self.major_axis * self.major_dir
        point_major_dir_2d = point_major_dir.to_2d(plane_origin, x, y)
        vector_major_dir_2d = (point_major_dir_2d - center2d).to_vector()
        vector_major_dir_2d.normalize()
        return FullArcEllipse2D(point_start_end2d, self.major_axis, self.minor_axis, center2d,
                                vector_major_dir_2d, name=self.name)

    def frame_mapping(self, frame: volmdlr.Frame3D, side: str):
        """
        Changes frame_mapping and return a new FullArcEllipse3D.

        :param frame: Local coordinate system.
        :type frame: volmdlr.Frame3D
        :param side: 'old' will perform a transformation from local to global coordinates. 'new' will
            perform a transformation from global to local coordinates.
        :type side: str
        :return: A new transformed FulLArcEllipse3D.
        :rtype: FullArcEllipse3D
        """
        if side == 'old':
            return FullArcEllipse3D(frame.local_to_global_coordinates(self.start_end),
                                    self.major_axis, self.minor_axis,
                                    frame.local_to_global_coordinates(self.center),
                                    frame.local_to_global_coordinates(self.normal), self.major_dir, self.name)
        if side == 'new':
            point_major_dir = self.center + self.major_dir * self.major_axis
            major_dir = frame.global_to_local_coordinates(point_major_dir).to_vector()
            major_dir.normalize()
            return FullArcEllipse3D(frame.global_to_local_coordinates(self.start_end),
                                    self.major_axis, self.minor_axis,
                                    frame.global_to_local_coordinates(self.center),
                                    frame.global_to_local_coordinates(self.normal), major_dir, self.name)
        raise ValueError('Side should be \'new\' \'old\'')

    def translation(self, offset: volmdlr.Vector3D):
        """
        Ellipse3D translation.

        :param offset: translation vector.
        :type offset: volmdlr.Vector3D
        :return: A new translated FullArcEllipse3D.
        :rtype: FullArcEllipse3D
        """
        return FullArcEllipse3D(self.start_end.translation(offset), self.major_axis, self.minor_axis,
                                self.center.translation(offset), self.normal, self.major_dir, self.name)

    def abscissa(self, point: volmdlr.Point3D, tol: float = 1e-6):
        """
        Calculates the abscissa a given point.

        :param point: point to calculate abscissa.
        :return: abscissa
        """
        vector_2 = self.normal.cross(self.major_dir)
        ellipse_2d = self.to_2d(self.center, self.major_dir, vector_2)
        point2d = point.to_2d(self.center, self.major_dir, vector_2)
        return ellipse_2d.abscissa(point2d)

    def normal_vector(self, abscissa):
        """
        Calculates the normal vector the edge at given abscissa.

        :return: the normal vector
        """
        raise NotImplementedError

    def direction_vector(self, abscissa):
        """
        Calculates the direction vector the edge at given abscissa.

        :param abscissa: edge abscissa
        :return: direction vector
        """
        raise NotImplementedError

    def split(self, split_point):
        """
        Splits the ellipse into two arc of ellipse at a given point.

        :param split_point: splitting point.
        :return: list of two Arc of ellipse.
        """
        if split_point.is_close(self.start, 1e-6) or split_point.is_close(self.end, 1e-6):
            raise ValueError("Point should be different of start and end.")
        if not self.point_belongs(split_point, 1e-5):
            raise ValueError("Point not on the ellipse.")
        ellipse_2d = self.to_2d(self.frame.origin, self.frame.u, self.frame.v)
        point2d = split_point.to_2d(self.frame.origin, self.frame.u, self.frame.v)
        theta_split = volmdlr.geometry.clockwise_angle(point2d - ellipse_2d.center, ellipse_2d.major_dir)
        theta_1 = 0.5 * theta_split
        theta_2 = 0.5 * (theta_split + volmdlr.TWO_PI)
        interior_1 = self.center + self.major_axis * math.cos(theta_1) * self.major_dir \
                                       + self.minor_axis * math.sin(theta_1) * self.major_dir.cross(self.normal)
        interior_2 = self.center + self.major_axis * math.cos(theta_2) * self.major_dir \
                                       + self.minor_axis * math.sin(theta_2) * self.major_dir.cross(self.normal)
        return [ArcEllipse3D(self.start_end, interior_1, split_point, self.center, self.major_dir, self.normal),
                ArcEllipse3D(split_point, interior_2, self.start_end, self.center, self.major_dir, self.normal)]

    def plot(self, ax=None, edge_style: EdgeStyle = EdgeStyle()):
        """Ellipse plot."""
        if ax is None:
            fig = plt.figure()
            ax = Axes3D(fig)
        else:
            fig = None

        x = []
        y = []
        z = []
        for point_x, point_y, point_z in self.discretization_points():
            x.append(point_x)
            y.append(point_y)
            z.append(point_z)
        x.append(x[0])
        y.append(y[0])
        z.append(z[0])
        ax.plot(x, y, z, edge_style.color)
        return ax<|MERGE_RESOLUTION|>--- conflicted
+++ resolved
@@ -7479,7 +7479,6 @@
         new_interior = self.center - vector * self.center.point_distance(self.interior)
         return self.__class__(self.start, new_interior, self.end, self.center, self.major_dir, self.normal)
 
-<<<<<<< HEAD
     def point_at_abscissa(self, abscissa):
         """
         Calculates the point at a given abscissa.
@@ -7508,7 +7507,7 @@
                 self.__class__(split_point, self.point_at_abscissa(
                     (self.abscissa(self.end) - abscissa) * 0.5 + abscissa),
                                self.end, self.center.copy(), self.major_dir.copy(), self.normal.copy())]
-=======
+
     def translation(self, offset: volmdlr.Vector3D):
         """
         ArcEllipse3D translation.
@@ -7522,7 +7521,6 @@
         new_center = self.center.translation(offset)
         new_extra = self.extra if self.extra is None else self.extra.translation(offset)
         return ArcEllipse3D(new_start, new_interior, new_end, new_center, self.major_dir, self.normal, new_extra)
->>>>>>> 11c36be4
 
 
 class FullArcEllipse3D(FullArcEllipse, ArcEllipse3D):
