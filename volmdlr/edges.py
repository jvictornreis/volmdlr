#!/usr/bin/env python3
# -*- coding: utf-8 -*-
"""
Edges related classes.
"""

import math
import sys
import warnings
from typing import Any, Dict, List, Union

import dessia_common.core as dc
import matplotlib.patches
import matplotlib.pyplot as plt
import numpy as npy
import plot_data.core as plot_data
import scipy as scp
import scipy.integrate as scipy_integrate
import scipy.optimize
from geomdl import NURBS, BSpline, fitting, operations, utilities
from geomdl.operations import length_curve, split_curve
from matplotlib import __version__ as _mpl_version
from mpl_toolkits.mplot3d import Axes3D
from packaging import version

import volmdlr.core
import volmdlr.core_compiled
import volmdlr.geometry
import volmdlr.utils.intersections as vm_utils_intersections


def standardize_knot_vector(knot_vector):
    """
    Standardize a knot vector to range from 0 to 1.
    """
    u0 = knot_vector[0]
    u1 = knot_vector[-1]
    standard_u_knots = []
    if u0 != 0 or u1 != 1:
        x = 1 / (u1 - u0)
        y = u0 / (u0 - u1)
        for u in knot_vector:
            standard_u_knots.append(u * x + y)
        return standard_u_knots
    return knot_vector


def insert_knots_and_mutiplicity(knots, knot_mutiplicities, knot_to_add, num):
    """
    Compute knot elements and multiplicities based on the global knot vector.

    """
    new_knots = []
    new_knot_mutiplicities = []
    i = 0
    for i, knot in enumerate(knots):
        if knot > knot_to_add:
            new_knots.extend([knot_to_add])
            new_knot_mutiplicities.append(num)
            new_knots.extend(knots[i:])
            new_knot_mutiplicities.extend(knot_mutiplicities[i:])
            break
        new_knots.append(knot)
        new_knot_mutiplicities.append(knot_mutiplicities[i])
    return new_knots, new_knot_mutiplicities, i


class Edge(dc.DessiaObject):
    """
    Defines a simple edge Object.

    """

    def __init__(self, start, end, name=''):
        self.start = start
        self.end = end
        self._length = None
        self._direction_vector = None
        dc.DessiaObject.__init__(self, name=name)

    def __getitem__(self, key):
        if key == 0:
            return self.start
        if key == 1:
            return self.end
        raise IndexError

    def length(self):
        """
        Calculates the edge's length.
        """
        raise NotImplementedError(f'length method not implememented by {self.__class__.__name__}')

    def point_at_abscissa(self, abscissa):
        """
        Calcultes the point at given abscissa.
        """
        raise NotImplementedError(f'point_at_abscissa method not implememented by {self.__class__.__name__}')

    def middle_point(self):
        half_length = self.length() / 2
        middle_point = self.point_at_abscissa(abscissa=half_length)
        return middle_point

    def discretization_points(self, *, number_points: int = None, angle_resolution: int = None):
        """
        Discretizes an Edge to have "n" points.

        :param number_points: the number of points (including start and end
            points) if unset, only start and end will be returned
        :param angle_resolution: if set, the sampling will be adapted to have
            a controlled angular distance. Usefull to mesh an arc
        :return: a list of sampled points
        """
        if number_points is None or number_points == 1:
            number_points = 2
        if angle_resolution:
            number_points = int(math.pi * angle_resolution)
        step = self.length() / (number_points - 1)
        return [self.point_at_abscissa(i * step) for i in range(number_points)]

    def polygon_points(self, discretization_resolution: int):
        warnings.warn('polygon_points is deprecated,\
        please use discretization_points instead',
                      DeprecationWarning)
        return self.discretization_points(discretization_resolution)

    @classmethod
    def from_step(cls, arguments, object_dict):
        """
        Converts a step primitive to an Edge type object.

        :param arguments: The arguments of the step primitive. The last element represents the unit_conversion_factor.
        :type arguments: list
        :param object_dict: The dictionnary containing all the step primitives
            that have already been instanciated
        :type object_dict: dict
        :return: The corresponding Edge object
        :rtype: :class:`volmdlr.edges.Edge`
        """
        obj = object_dict[arguments[3]]
        p1 = object_dict[arguments[1]]
        p2 = object_dict[arguments[2]]
        orientation = arguments[4]
        if orientation == '.F.':
            p1, p2 = p2, p1
        if obj.__class__.__name__ == 'LineSegment3D':
            return object_dict[arguments[3]]
        if obj.__class__.__name__ == 'Line3D':
            return LineSegment3D(p1, p2, arguments[0][1:-1])
        if hasattr(obj, 'trim'):
            if obj.__class__.__name__ == 'Circle3D':
                p1, p2 = p2, p1
            return obj.trim(p1, p2)

        raise NotImplementedError(f'Unsupported: {object_dict[arguments[3]]}')

    def normal_vector(self, abscissa):
        """
        Calculates the normal vector the edge at given abscissa.

        :return: the normal vector
        """
        raise NotImplementedError('the normal_vector method must be'
                                  'overloaded by subclassing class')

    def unit_normal_vector(self, abscissa):
        """
        Calculates the unit normal vector the edge at given abscissa.

        :param abscissa: edge abscissa
        :return: unit normal vector
        """
        raise NotImplementedError('the unit_normal_vector method must be'
                                  'overloaded by subclassing class')

    def direction_vector(self, abscissa):
        """
        Calculates the direction vector the edge at given abscissa.

        :param abscissa: edge abscissa
        :return: direction vector
        """
        raise NotImplementedError('the direction_vector method must be'
                                  'overloaded by subclassing class')

    def unit_direction_vector(self, abscissa):
        """
        Calculates the unit direction vector the edge at given abscissa.

        :param abscissa: edge abscissa
        :return: unit direction vector
        """
        raise NotImplementedError('the unit_direction_vector method must be'
                                  'overloaded by subclassing class')

    def straight_line_point_belongs(self, point):
        """
        Verifies if a point belongs to the surface created by closing the edge
        with a line between its start and end points.

        :param point: Point to be verified
        :return: Return True if the point belongs to this surface,
            or False otherwise
        """
        raise NotImplementedError(f'the straight_line_point_belongs method must be'
                                  f' overloaded by {self.__class__.__name__}')

    def touching_points(self, edge2):
        """
        Verifies if two edges are touching each other.

        In case theese two edges are touchintg each other, return these touching points.

        :param edge2: edge2 to verify touching points.
        :return: list of touching points.
        """
        point1, point2 = edge2.start, edge2.end
        point3, point4 = self.start, self.end
        touching_points = []
        for primitive, points in zip([self, edge2], [[point1, point2], [point3, point4]]):
            for point in points:
                if point not in touching_points and primitive.point_belongs(point):
                    touching_points.append(point)
        return touching_points


class Line(dc.DessiaObject):
    """
    Abstract class representing a line.

    :param point1: The first point defining the line
    :type point1: Union[:class:`volmdlr.Point2D`, :class:`volmdlr.Point3D`]
    :param point2: The second point defining the line
    :type point2: Union[:class:`volmdlr.Point2D`, :class:`volmdlr.Point3D`]
    :param name: Name of the line. Default value is an empty string
    :type name: str, optional
    """

    def __init__(self, point1, point2, name=''):
        self.point1 = point1
        self.point2 = point2
        self._direction_vector = None
        dc.DessiaObject.__init__(self, name=name)

    def __getitem__(self, key):
        """
        Get a point of the line by its index.
        """
        if key == 0:
            return self.point1
        if key == 1:
            return self.point2
        raise IndexError

    def unit_direction_vector(self, *args, **kwargs):
        """
        Get the unit direction vector of the line.

        :return: The unit direction vector of the line
        :rtype:  Union[:class:`volmdlr.Vector2D`, :class:`volmdlr.Vector3D`]
        """
        vector = self.direction_vector()
        vector.normalize()
        return vector

    def direction_vector(self, *args, **kwargs):
        """
        Get the direction vector of the line.

        :return: The direction vector of the line
        :rtype: Union[:class:`volmdlr.Vector2D`, :class:`volmdlr.Vector3D`]
        """
        if not self._direction_vector:
            self._direction_vector = self.point2 - self.point1
        return self._direction_vector

    def normal_vector(self, *args, **kwargs):
        """
        Get the normal vector of the line.

        :return: The normal vector of the line
        :rtype: Union[:class:`volmdlr.Vector2D`, :class:`volmdlr.Vector3D`]
        """
        return self.direction_vector().normal_vector()

    def unit_normal_vector(self, abscissa=0.):
        """
        Get the unit normal vector of the line.

        :param abscissa: The abscissa of the point from which to calculate
            the normal vector
        :type abscissa: float, optional
        :return: The unit normal vector of the line
        :rtype: Union[:class:`volmdlr.Vector2D`, :class:`volmdlr.Vector3D`]
        """
        return self.unit_direction_vector().normal_vector()

    def point_projection(self, point):
        """
        Calculate the projection of a point onto the line.

        :param point: The point to project
        :type point: Union[:class:`volmdlr.Point2D`, :class:`volmdlr.Point3D`]
        :return: The projection of the point onto the line and the distance
            between the point and the projection
        :rtype: Tuple(Union[:class:`volmdlr.Point2D`,
            :class:`volmdlr.Point3D`], float)
        """
        vector = self.point2 - self.point1
        norm_u = vector.norm()
        t = (point - self.point1).dot(vector) / norm_u ** 2
        projection = self.point1 + t * vector
        projection = projection.to_point()
        return projection, t * norm_u

    def abscissa(self, point):
        """
        Calculate the abscissa of a point on the line.

        :param point: The point for which to calculate the abscissa
        :type point: Union[:class:`volmdlr.Point2D`, :class:`volmdlr.Point3D`]
        :return: The abscissa of the point
        :rtype: float
        """
        vector = self.point2 - self.point1
        norm_u = vector.norm()
        t = (point - self.point1).dot(vector) / norm_u
        return t

    def sort_points_along_line(self, points):
        """
        Sort point along a line.

        :param points: list of points to be sorted.
        :return: sorted points.
        """
        return sorted(points, key=self.abscissa)

    def split(self, split_point):
        """
        Split a line into two lines.

        :param split_point: The point where to split the line
        :type split_point: Union[:class:`volmdlr.Point2D`,
            :class:`volmdlr.Point3D`]
        :return: A list containg two lines
        """
        return [self.__class__(self.point1, split_point),
                self.__class__(split_point, self.point2)]

    def is_between_points(self, point1: Union[volmdlr.Point2D, volmdlr.Point3D],
                          point2: Union[volmdlr.Point2D, volmdlr.Point3D]):
        """
        Verifies if a line is between two points.

        :param point1: The first point
        :type point1: Union[:class:`volmdlr.Point2D`, :class:`volmdlr.Point3D`]
        :param point2: The second point
        :type point2: Union[:class:`volmdlr.Point2D`, :class:`volmdlr.Point3D`]
        :return: True if the line is between the two points, False otherwise
        :rtype: bool
        """

        if point1 == point2:
            return False

        line_segment = LineSegment2D(point1, point2)
        if line_segment.line_intersections(self):
            return True
        return False


class LineSegment(Edge):
    """
    Abstract class.

    """

    def length(self):
        if not self._length:
            self._length = self.end.point_distance(self.start)
        return self._length

    def abscissa(self, point, tol=1e-6):
        if point.point_distance(self.start) < tol:
            return 0
        if point.point_distance(self.end) < tol:
            return self.length()

        vector = self.end - self.start
        length = vector.norm()
        t = (point - self.start).dot(vector) / length
        if t < -1e-9 or t > length + 1e-9:
            raise ValueError(f'Point is not on linesegment: abscissa={t}')
        return t

    def unit_direction_vector(self, abscissa=0.):
        """
        Computes a unit direction vector for the line segment.

        :param abscissa: defines where in the line segement the unit
            direction vector is to be calculated.
        :return: The unit direction vector of the LineSegement.
        """
        direction_vector = self.direction_vector()
        direction_vector.normalize()
        return direction_vector

    def direction_vector(self, abscissa=0.):
        """
        Returns a direction vector at a given abscissa, it is not normalized.

        :param abscissa: defines where in the line segement
            direction vector is to be calculated.
        :return: The direction vector of the LineSegement.
        """
        if not self._direction_vector:
            self._direction_vector = self.end - self.start
        return self._direction_vector

    def normal_vector(self, abscissa=0.):
        """
        Returns a normal vector at a given abscissa, it is not normalized.

        :param abscissa: defines where in the line_segement
        normal vector is to be calculated.
        :return: The normal vector of the LineSegement.
        """
        return self.direction_vector(abscissa).normal_vector()

    def unit_normal_vector(self, abscissa=0.):
        """
        Returns the unit normal vector at a given abscissa.

        :param abscissa: defines where in the line_segement unit normal vector is to be calculated.
        :return: The unit normal vector of the LineSegement.
        """
        return self.unit_direction_vector(abscissa).normal_vector()

    def point_projection(self, point):
        p1, p2 = self.start, self.end
        vector = p2 - p1
        norm_u = vector.norm()
        t = (point - p1).dot(vector) / norm_u ** 2
        projection = p1 + t * vector

        return projection, t * norm_u

    def split(self, split_point):
        if split_point == self.start:
            return [None, self.copy()]
        if split_point == self.end:
            return [self.copy(), None]
        return [self.__class__(self.start, split_point),
                self.__class__(split_point, self.end)]

    def middle_point(self):
        return 0.5 * (self.start + self.end)

    def point_at_abscissa(self, abscissa):
        """
        Calculates a point in the LineSegment at a given abscissa.

        :param abscissa: abscissa where in the curve the point should be calculated.
        :return: Corresponding point.
        """
        return self.start + self.unit_direction_vector() * abscissa


class BSplineCurve(Edge):
    """
    An abstract class for B-spline curves. The following rule must be
    respected : `number of knots = number of control points + degree + 1`.

    :param degree: The degree of the B-spline curve.
    :type degree: int
    :param control_points: A list of 2 or 3 dimensional points
    :type control_points: Union[List[:class:`volmdlr.Point2D`],
        List[:class:`volmdlr.Point3D`]]
    :param knot_multiplicities: The vector of multiplicities for each knot
    :type knot_multiplicities: List[int]
    :param knots: The knot vector composed of values between 0 and 1
    :type knots: List[float]
    :param weights: The weight vector applied to the knot vector. Default
        value is None
    :type weights: List[float], optional
    :param periodic: If `True` the B-spline curve is periodic. Default value
        is False
    :type periodic: bool, optional
    :param name: The name of the B-spline curve. Default value is ''
    :type name: str, optional
    """
    _non_serializable_attributes = ['curve']

    def __init__(self,
                 degree: int,
                 control_points: Union[List[volmdlr.Point2D],
                                       List[volmdlr.Point3D]],
                 knot_multiplicities: List[int],
                 knots: List[float],
                 weights: List[float] = None,
                 periodic: bool = False,
                 name: str = ''):
        self.control_points = control_points
        self.degree = degree
        knots = standardize_knot_vector(knots)
        self.knots = knots
        self.knot_multiplicities = knot_multiplicities
        self.weights = weights
        self.periodic = periodic

        points = [[*point] for point in control_points]
        if weights is None:
            curve = BSpline.Curve()
            curve.degree = degree
            curve.ctrlpts = points
        else:
            curve = NURBS.Curve()
            curve.degree = degree
            curve.ctrlpts = points
            curve.weights = weights

        knot_vector = []
        for i, knot in enumerate(knots):
            knot_vector.extend([knot] * knot_multiplicities[i])
        curve.knotvector = knot_vector
        curve.delta = 0.01
        curve_points = curve.evalpts
        self.curve = curve

        self._length = None
        self.points = [getattr(volmdlr,
                               f'Point{self.__class__.__name__[-2::]}')(*p)
                       for p in curve_points]

        start = self.points[0]  # self.point_at_abscissa(0.)
        end = self.points[-1]  # self.point_at_abscissa(self.length())

        Edge.__init__(self, start, end, name=name)

    def reverse(self):
        """
        Reverses the B-spline's direction by reversing its control points.

        :return: A reversed B-spline curve.
        :rtype: :class:`volmdlr.edges.BSplineCurve`.
        """
        return self.__class__(
            degree=self.degree,
            control_points=self.control_points[::-1],
            knot_multiplicities=self.knot_multiplicities[::-1],
            knots=self.knots[::-1],
            weights=self.weights,
            periodic=self.periodic)

    @classmethod
    def from_geomdl_curve(cls, curve):
        """
        # TODO: to be completed

        :param curve:
        :type curve:
        :return: A reversed B-spline curve
        :rtype: :class:`volmdlr.edges.BSplineCurve`
        """
        point_dimension = f'Point{cls.__name__[-2::]}'

        knots = list(sorted(set(curve.knotvector)))
        knot_multiplicities = [curve.knotvector.count(k) for k in knots]

        return cls(degree=curve.degree,
                   control_points=[getattr(volmdlr, point_dimension)(*p)
                                   for p in curve.ctrlpts],
                   knots=knots,
                   knot_multiplicities=knot_multiplicities)

    def length(self):
        """
        Returns the length of the B-spline curve.

        :return: The length of the B-spline curve.
        :rtype: float
        """
        if not self._length:
            self._length = length_curve(self.curve)
        return self._length

    def unit_direction_vector(self, abscissa: float):
        """
        Computes the 2D or 3D unit direction vector of B-spline curve at a given abscissa.

        :param abscissa: The abscissa on the B-spline curve where the unit
            direction vector will be computed
        :type abscissa: float
        :return: The unit direction vector of the B-spline curve
        :rtype: Union[:class:`volmdlr.Vector2D`, :class:`volmdlr.Vector3D`]
        """
        direction_vector = self.direction_vector(abscissa)
        direction_vector.normalize()
        return direction_vector

    def middle_point(self):
        """
        Computes the 2D or 3D middle point of the B-spline curve.

        :return: The middle point
        :rtype: Union[:class:`volmdlr.Point2D`, :class:`volmdlr.Point3D`]
        """
        return self.point_at_abscissa(self.length() * 0.5)

    def abscissa(self, point: Union[volmdlr.Point2D, volmdlr.Point3D],
                 tol: float = 1e-4):
        """
        Computes the abscissa of a 2D or 3D point using the least square method.

        :param point: The point located on the B-spline curve.
        :type point: Union[:class:`volmdlr.Point2D`, :class:`volmdlr.Point3D`].
        :param tol: The precision in terms of distance. Default value is 1e-4.
        :type tol: float, optional.
        :return: The abscissa of the point.
        :rtype: float
        """
        length = self.length()
        for x0 in [0, length * 0.25, length * 0.5, length * 0.75, length]:
            res = scp.optimize.least_squares(
                lambda u: (point - self.point_at_abscissa(u)).norm(),
                x0=x0,
                bounds=([0], [length]),
                # ftol=tol / 10,
                # xtol=tol / 10,
                # loss='soft_l1'
            )
            if res.fun < tol:
                return res.x[0]

        print('distance =', res.cost)
        print('res.fun:', res.fun)
        # ax = self.plot()
        # point.plot(ax=ax)
        # best_point = self.point_at_abscissa(res.x)
        # best_point.plot(ax=ax, color='r')
        raise ValueError('abscissa not found')

    def split(self, point: Union[volmdlr.Point2D, volmdlr.Point3D],
              tol: float = 1e-5):
        """
        Splits of B-spline curve in two pieces using a 2D or 3D point.

        :param point: The point where the B-spline curve is split
        :type point: Union[:class:`volmdlr.Point2D`, :class:`volmdlr.Point3D`]
        :param tol: The precision in terms of distance. Default value is 1e-4
        :type tol: float, optional
        :return: A list containing the first and second split of the B-spline
            curve
        :rtype: List[:class:`volmdlr.edges.BSplineCurve`]
        """
        if point.point_distance(self.start) < tol:
            return [None, self.copy()]
        if point.point_distance(self.end) < tol:
            return [self.copy(), None]
        adim_abscissa = self.abscissa(point) / self.length()
        curve1, curve2 = split_curve(self.curve, adim_abscissa)

        return [self.__class__.from_geomdl_curve(curve1),
                self.__class__.from_geomdl_curve(curve2)]

    def translation(self, offset: Union[volmdlr.Vector2D, volmdlr.Vector3D]):
        """
        Translates the B-spline curve.

        :param offset: The translation vector
        :type offset: Union[:class:`volmdlr.Vector2D`,
            :class:`volmdlr.Vector3D`]
        :return: A new translated BSplineCurve
        :rtype: :class:`volmdlr.edges.BSplineCurve`
        """
        control_points = [point.translation(offset)
                          for point in self.control_points]
        return self.__class__(self.degree, control_points,
                              self.knot_multiplicities, self.knots,
                              self.weights, self.periodic)

    def translation_inplace(self, offset: Union[volmdlr.Vector2D,
                                                volmdlr.Vector3D]):
        """
        Translates the B-spline curve and its parameters are modified inplace.

        :param offset: The translation vector
        :type offset: Union[:class:`volmdlr.Vector2D`,
            :class:`volmdlr.Vector3D`]
        :return: None
        :rtype: None
        """
        for point in self.control_points:
            point.translation_inplace(offset)

    def point_belongs(self, point: Union[volmdlr.Point2D, volmdlr.Point3D],
                      abs_tol: float = 1e-10):
        """
        Checks if a 2D or 3D point belongs to the B-spline curve or not. It uses the least square method.

        :param point: The point to be checked
        :type point: Union[:class:`volmdlr.Point2D`, :class:`volmdlr.Point3D`]
        :param abs_tol: The precision in terms of distance.
            Default value is 1e-4
        :type abs_tol: float, optional
        :return: `True` if the point belongs to the B-spline curve, `False`
            otherwise
        :rtype: bool
        """
        point_dimension = f'Point{self.__class__.__name__[-2::]}'

        def f(x):
            return (point - getattr(volmdlr, point_dimension)(*self.curve.evaluate_single(x))).norm()

        x = npy.linspace(0, 1, 5)
        x_init = []
        for xi in x:
            x_init.append(xi)

        for x0 in x_init:
            z = scp.optimize.least_squares(f, x0=x0, bounds=([0, 1]))
            if z.fun < abs_tol:
                return True
        return False

    def merge_with(self, bspline_curve: 'BSplineCurve'):
        """
        Merges consecutive B-spline curves to define a new merged one.

        :param bspline_curve: Another B-spline curve
        :type bspline_curve: :class:`volmdlr.edges.BSplineCurve`
        :return: A merged B-spline curve
        :rtype: :class:`volmdlr.edges.BSplineCurve`
        """
        point_dimension = f'Wire{self.__class__.__name__[-2::]}'
        wire = getattr(volmdlr.wires, point_dimension)(bspline_curve)
        ordered_wire = wire.order_wire()

        points, n = [], 10
        for primitive in ordered_wire.primitives:
            points.extend(primitive.discretization_points(n))
        points.pop(n + 1)

        return self.__class__.from_points_interpolation(
            points, min(self.degree, bspline_curve.degree))

    @classmethod
    def from_bsplines(cls, bsplines: List['BSplineCurve'],
                      discretization_points: int = 10):
        """
        Creates a B-spline curve from a list of B-spline curves.

        :param bsplines: A list of B-spline curve
        :type bsplines: List[:class:`volmdlr.edges.BSplineCurve`]
        :param discretization_points: The number of points for the
            discretization. Default value is 10
        :type discretization_points: int, optional
        :return: A merged B-spline curve
        :rtype: :class:`volmdlr.edges.BSplineCurve`
        """
        point_dimension = f'Wire{cls.__name__[-2::]}'
        wire = getattr(volmdlr.wires, point_dimension)(bsplines)
        ordered_wire = wire.order_wire()

        points, degree = [], []
        for i, primitive in enumerate(ordered_wire.primitives):
            degree.append(primitive.degree)
            if i == 0:
                points.extend(primitive.discretization_points(number_points=discretization_points))
            else:
                points.extend(
                    primitive.discretization_points(number_points=discretization_points)[1::])

        return cls.from_points_interpolation(points, min(degree))

    @classmethod
    def from_points_approximation(cls, points: Union[List[volmdlr.Point2D],
                                                     List[volmdlr.Point3D]],
                                  degree: int, **kwargs):
        """
        Creates a B-spline curve approximation using least squares method with
        fixed number of control points. It is recommanded to specify the
        number of control points.
        Please refer to The NURBS Book (2nd Edition), pp.410-413 for details.

        :param points: The data points
        :type points: Union[List[:class:`volmdlr.Point2D`],
            List[:class:`volmdlr.Point3D`]]
        :param degree: The degree of the output parametric curve
        :type degree: int
        :param kwargs: See below
        :return: A B-spline curve from points approximation
        :rtype: :class:`volmdlr.edges.BSplineCurve`
        :keyword centripetal: Activates centripetal parametrization method.
            Default value is False
        :keyword ctrlpts_size: Number of control points. Default value is
            len(points) - 1
        """
        curve = fitting.approximate_curve([[*point] for point in points],
                                          degree, **kwargs)
        return cls.from_geomdl_curve(curve)

    def tangent(self, position: float = 0.0):
        """
        Evaluates the tangent vector of the B-spline curve at the input parameter value.

        :param position: Value of the parameter, between 0 and 1
        :type position: float
        :return: The tangent vector
        :rtype: Union[:class:`volmdlr.Point2D`, :class:`volmdlr.Point3D`]
        """
        _, tangent = operations.tangent(self.curve, position, normalize=True)

        dimension = f'Vector{self.__class__.__name__[-2::]}'
        tangent = getattr(volmdlr, dimension)(*tangent)

        return tangent

    @classmethod
    def from_points_interpolation(cls, points: Union[List[volmdlr.Point2D],
                                                     List[volmdlr.Point3D]],
                                  degree: int, periodic: bool = False):
        """
        Creates a B-spline curve interpolation through the data points.
        Please refer to Algorithm A9.1 on The NURBS Book (2nd Edition),
        pp.369-370 for details.

        :param points: The data points
        :type points: Union[List[:class:`volmdlr.Point2D`],
            List[:class:`volmdlr.Point3D`]]
        :param degree: The degree of the output parametric curve
        :type degree: int
        :param periodic: `True` if the curve should be periodic. Default value
            is `False`
        :type periodic: bool, optional
        :return: A B-spline curve from points interpolation
        :rtype: :class:`volmdlr.edges.BSplineCurve`
        """
        curve = fitting.interpolate_curve([[*point] for point in points], degree)

        bsplinecurve = cls.from_geomdl_curve(curve)
        if not periodic:
            return bsplinecurve
        bsplinecurve.periodic = True
        return bsplinecurve

    def discretization_points(self, *, number_points: int = 20, angle_resolution: int = None):
        """
        Linear spaced discretization of the curve.

        :param number_points: The number of points to include in the discretization.
        :type number_points: int
        :param angle_resolution: The resolution of the angle to use when calculating the number of points.
        :type angle_resolution: int
        :return: A list of discretized points on the B-spline curve.
        :rtype: List[`volmdlr.Point2D] or List[`volmdlr.Point3D]
        """

        if angle_resolution:
            number_points = int(math.pi * angle_resolution)
        if len(self.points) == number_points:
            return self.points
        curve = self.curve
        curve.delta = 1 / number_points
        curve_points = curve.evalpts
        self.curve = curve

        point_dimension = f'Point{self.__class__.__name__[-2::]}'
        return [getattr(volmdlr, point_dimension)(*p) for p in curve_points]

    def derivatives(self, u, order):
        """
        Evaluates n-th order curve derivatives at the given parameter value.

        The output of this method is list of n-th order derivatives. If ``order`` is ``0``, then it will only output
        the evaluated point. Similarly, if ``order`` is ``2``, then it will output the evaluated point, 1st derivative
        and the 2nd derivative.

        :Example:

        Assuming a curve self is defined on a parametric domain [0.0, 1.0].
        Let's take the curve derivative at the parametric position u = 0.35.

        >>> ders = self.derivatives(u=0.35, order=2)
        >>> ders[0]  # evaluated point, equal to crv.evaluate_single(0.35)
        >>> ders[1]  # 1st derivative at u = 0.35
        >>> ders[2]  # 2nd derivative at u = 0.35

        :param u: parameter value
        :type u: float
        :param order: derivative order
        :type order: int
        :return: a list containing up to {order}-th derivative of the curve
        :rtype: Union[List[`volmdlr.Vector2D`], List[`volmdlr.Vector3D`]]
        """

        return [getattr(volmdlr, f'Vector{self.__class__.__name__[-2::]}')(*p)
                for p in self.curve.derivatives(u, order)]

    def line_intersections(self, line):
        """
        Calculates the intersections of a BSplineCurve (2D or 3D) with a Line (2D or 3D).

        :param line: line to verify intersections
        :return: list of intersections
        """
        polygon_points = self.points
        list_intersections = []
        length = self.length()
        initial_abscissa = 0
        for points in zip(polygon_points[:-1], polygon_points[1:]):
            linesegment_name = 'LineSegment' + self.__class__.__name__[-2:]
            linesegment = getattr(sys.modules[__name__], linesegment_name)(points[0], points[1])
            intersections = linesegment.line_intersections(line)

            if intersections and intersections[0] not in list_intersections:
                abscissa = initial_abscissa + linesegment.abscissa(intersections[0])
                if initial_abscissa < length * 0.1:
                    number_points = int(linesegment.length() / 1e-6)
                    list_abscissas = list(
                        n for n in npy.linspace(initial_abscissa, initial_abscissa + linesegment.length(),
                                                number_points))
                else:
                    distance_from_point_to_search = 0.0001 / 2
                    list_abscissas = list(new_abscissa for new_abscissa in npy.linspace(
                        abscissa - distance_from_point_to_search, abscissa + distance_from_point_to_search, 1000))
                intersection = self.select_intersection_point(list_abscissas, intersections)
                list_intersections.append(intersection)
            initial_abscissa += linesegment.length()
        return list_intersections

    def select_intersection_point(self, list_abscissas, intersections):
        """
        Select closest point in curve to intesection point obtained with discretised linesegment.

        :param list_abscissas: list of abscissas to verify the closest point.
        :param intersections: intersection with discretised line.
        :return:
        """
        distance = npy.inf
        intersection = None
        for i_abscissa in list_abscissas:
            point_in_curve = BSplineCurve.point_at_abscissa(self, i_abscissa)
            dist = point_in_curve.point_distance(intersections[0])
            if dist < distance:
                distance = dist
                intersection = point_in_curve
            else:
                break
        return intersection

    def get_linesegment_intersections(self, linesegment):
        """
        Calculates intersections between a BSplineCurve and a LineSegment.

        :param linesegment: linesegment to verify intersections.
        :return: list with the intersections points.
        """
        results = self.line_intersections(linesegment.to_line())
        intersections_points = []
        for result in results:
            if linesegment.point_belongs(result, 1e-5):
                intersections_points.append(result)
        return intersections_points

    def point_at_abscissa(self, abscissa):
        """
        Calculates a point in the BSplineCurve at a given abscissa.

        :param abscissa: abscissa where in the curve the point should be calculated.
        :return: Corresponding point.
        """
        length = self.length()
        adim_abs = max(min(abscissa / length, 1.), 0.)
        point_name = 'Point' + self.__class__.__name__[-2:]
        return getattr(volmdlr, point_name)(*self.curve.evaluate_single(adim_abs))


class Line2D(Line):
    """
    Define an infinite line given by two points.

    """

    def __init__(self, point1: volmdlr.Point2D,
                 point2: volmdlr.Point2D, *, name=''):
        self.points = [point1, point2]
        Line.__init__(self, point1, point2, name=name)

    def to_3d(self, plane_origin, x1, x2):
        """
        Convert the line to a 3D line.

        :param plane_origin: Origin of the plane in which the line is.
        :type plane_origin: :class:`volmdlr.Point3D`
        :param x1: First direction of the plane in which the line is.
        :type x1: :class:`volmdlr.Vector3D`
        :param x2: Second direction of the plane in which the line is.
        :type x2: :class:`volmdlr.Vector3D`
        :return: The 3D line.
        :rtype: :class:`volmdlr.edges.Line3D`
        """
        points_3d = [p.to_3d(plane_origin, x1, x2) for p in self.points]
        return Line3D(*points_3d, self.name)

    def rotation(self, center: volmdlr.Point2D, angle: float):
        """
        Line2D rotation.

        :param center: rotation center.
        :param angle: angle rotation.
        :return: a new rotated Line2D.
        """
        return Line2D(*[point.rotation(center, angle)
                        for point in self.points])

    def rotation_inplace(self, center: volmdlr.Point2D, angle: float):
        """
        Line2D rotation. Object is updated inplace.

        :param center: rotation center.
        :param angle: rotation angle.
        """
        for point in self.points:
            point.rotation_inplace(center, angle)

    def translation(self, offset: volmdlr.Vector2D):
        """
        Line2D translation.

        :param offset: translation vector.
        :return: A new translated Line2D.
        """
        return Line2D(*[point.translation(offset) for point in self.points])

    def translation_inplace(self, offset: volmdlr.Vector2D):
        """
        Line2D translation. Object is updated inplace.

        :param offset: translation vector.
        """
        for point in self.points:
            point.translation_inplace(offset)

    def frame_mapping(self, frame: volmdlr.Frame2D, side: str):
        """
        Map the line to a new coordinate frame.

        :param frame: The new coordinate frame.
        :type frame: :class:`volmdlr.Frame2D`
        :param side: The side to which the mapping is made. 'old' for the
            original coordinate frame, 'new' for the new one.
        :type side: str
        :return: The mapped line.
        :rtype: :class:`volmdlr.edges.Line2D`
        """
        return Line2D(*[point.frame_mapping(frame, side) for point in self.points])

    def plot(self, ax=None, color='k', dashed=True):
        """
        Plot the line.

        :param ax: Matplotlib axis on which to plot the line. If none,
            a new figure is created.
        :type ax: matplotlib.axes._subplots.AxesSubplot, optional
        :param color: Color of the line.
        :type color: str, optional
        :param dashed: Whether the line is dashed or not.
        :type dashed: bool, optional
        :return: The matplotlib axis.
        :rtype: matplotlib.axes._subplots.AxesSubplot
        """
        if ax is None:
            _, ax = plt.subplots()

        if version.parse(_mpl_version) >= version.parse('3.3.2'):
            if dashed:
                ax.axline((self.point1.x, self.point1.y),
                          (self.point2.x, self.point2.y),
                          dashes=[30, 5, 10, 5],
                          color=color)
            else:
                ax.axline((self.point1.x, self.point1.y),
                          (self.point2.x, self.point2.y),
                          color=color)
        else:
            direction_vector = self.direction_vector()
            point3 = self.point1 - 3 * direction_vector
            point4 = self.point2 + 4 * direction_vector
            if dashed:
                ax.plot([point3[0], point4[0]], [point3[1], point4[1]], color=color,
                        dashes=[30, 5, 10, 5])
            else:
                ax.plot([point3[0], point4[0]], [point3[1], point4[1]], color=color)

        return ax

    def plot_data(self, edge_style=None):
        """
        Get plot data for the line.

        :param edge_style: Plotting style for the line.
        :type edge_style: :class:`plot_data.EdgeStyle`, optional
        :return: Plot data for the line.
        :rtype: :class:`plot_data.Line2D`
        """
        return plot_data.Line2D([self.point1.x, self.point1.y],
                                [self.point2.x, self.point2.y],
                                edge_style=edge_style)

    def line_intersections(self, line):
        """
        Calculate the intersection between the two lines.

        :param line: The line to calculate intersections with.
        :type line: :class:`volmdlr.Line2D`
        :return: A list of at most one intersection point between
            the two lines.
        :rtype: List[:class:`volmdlr.Point2D`]
        """

        point = volmdlr.Point2D.line_intersection(self, line)
        if point is not None:
            point_projection1, _ = self.point_projection(point)
            if point_projection1 is None:
                return []

            if line.__class__.__name__ == 'Line2D':
                point_projection2, _ = line.point_projection(point)
                if point_projection2 is None:
                    return []

            return [point_projection1]
        return []

    def create_tangent_circle(self, point, other_line):
        """
        Computes the two circles that are tangent to 2 lines and intersect a point located on one of the two lines.

        """

        # point will be called I(x_I, y_I)
        # self will be (AB)
        # line will be (CD)

        if math.isclose(self.point_distance(point), 0, abs_tol=1e-10):
            I = volmdlr.Vector2D(point[0], point[1])
            A = volmdlr.Vector2D(self.points[0][0], self.points[0][1])
            B = volmdlr.Vector2D(self.points[1][0], self.points[1][1])
            C = volmdlr.Vector2D(other_line.points[0][0],
                                 other_line.points[0][1])
            D = volmdlr.Vector2D(other_line.points[1][0],
                                 other_line.points[1][1])

        elif math.isclose(other_line.point_distance(point), 0, abs_tol=1e-10):
            I = volmdlr.Vector2D(point[0], point[1])
            C = volmdlr.Vector2D(self.points[0][0], self.points[0][1])
            D = volmdlr.Vector2D(self.points[1][0], self.points[1][1])
            A = volmdlr.Vector2D(other_line.points[0][0],
                                 other_line.points[0][1])
            B = volmdlr.Vector2D(other_line.points[1][0],
                                 other_line.points[1][1])
        else:
            raise AttributeError("The point isn't on any of the two lines")

        # CHANGEMENT DE REPAIRE
        new_u = volmdlr.Vector2D((B - A))
        new_u.normalize()
        new_v = new_u.unit_normal_vector()
        new_basis = volmdlr.Frame2D(I, new_u, new_v)

        new_a = new_basis.new_coordinates(A)
        new_b = new_basis.new_coordinates(B)
        new_c = new_basis.new_coordinates(C)
        new_d = new_basis.new_coordinates(D)

        if new_c[1] == 0 and new_d[1] == 0:
            # Segments are on the same line: no solution
            return None, None

        if math.isclose(self.unit_direction_vector().dot(
                other_line.unit_normal_vector()), 0, abs_tol=1e-06):
            # Parallel segments: one solution

            segments_distance = abs(new_c[1] - new_a[1])
            r = segments_distance / 2
            new_circle_center = volmdlr.Point2D(
                (0, npy.sign(new_c[1] - new_a[1]) * r))
            circle_center = new_basis.old_coordinates(new_circle_center)
            circle = volmdlr.wires.Circle2D(circle_center, r)

            return circle, None

        if math.isclose(self.unit_direction_vector().dot(
                other_line.unit_direction_vector()), 0, abs_tol=1e-06):
            # Perpendicular segments: 2 solution
            line_AB = Line2D(volmdlr.Point2D(new_a), volmdlr.Point2D(new_b))
            line_CD = Line2D(volmdlr.Point2D(new_c), volmdlr.Point2D(new_d))
            new_pt_k = volmdlr.Point2D.line_intersection(line_AB, line_CD)

            r = abs(new_pt_k[0])
            new_circle_center1 = volmdlr.Point2D((0, r))
            new_circle_center2 = volmdlr.Point2D((0, -r))
            circle_center1 = new_basis.old_coordinates(new_circle_center1)
            circle_center2 = new_basis.old_coordinates(new_circle_center2)
            circle1 = volmdlr.wires.Circle2D(circle_center1, r)
            circle2 = volmdlr.wires.Circle2D(circle_center2, r)

            return circle1, circle2

        # =============================================================================
        # LES SEGMENTS SONT QUELCONQUES
        #   => 2 SOLUTIONS
        # =============================================================================

        line_AB = Line2D(volmdlr.Point2D(new_a), volmdlr.Point2D(new_b))
        line_CD = Line2D(volmdlr.Point2D(new_c), volmdlr.Point2D(new_d))
        new_pt_k = volmdlr.Point2D.line_intersection(line_AB, line_CD)
        pt_K = volmdlr.Point2D(new_basis.old_coordinates(new_pt_k))

        if pt_K == I:
            return None, None

        # CHANGEMENT DE REPERE:
        new_u2 = volmdlr.Vector2D(pt_K - I)
        new_u2.normalize()
        new_v2 = new_u2.normal_vector(unit=True)
        new_basis2 = volmdlr.Frame2D(I, new_u2, new_v2)

        new_a = new_basis2.new_coordinates(A)
        new_b = new_basis2.new_coordinates(B)
        new_c = new_basis2.new_coordinates(C)
        new_d = new_basis2.new_coordinates(D)
        new_pt_k = new_basis2.new_coordinates(pt_K)

        teta1 = math.atan2(new_c[1], new_c[0] - new_pt_k[0])
        teta2 = math.atan2(new_d[1], new_d[0] - new_pt_k[0])

        if teta1 < 0:
            teta1 += math.pi
        if teta2 < 0:
            teta2 += math.pi

        if not math.isclose(teta1, teta2, abs_tol=1e-08):
            if math.isclose(teta1, math.pi, abs_tol=1e-08) or math.isclose(
                    teta1, 0., abs_tol=1e-08):
                teta = teta2
            elif math.isclose(teta2, math.pi,
                              abs_tol=1e-08) or math.isclose(teta2, 0.,
                                                             abs_tol=1e-08):
                teta = teta1
        else:
            teta = teta1

        r1 = new_pt_k[0] * math.sin(teta) / (1 + math.cos(teta))
        r2 = new_pt_k[0] * math.sin(teta) / (1 - math.cos(teta))

        new_circle_center1 = volmdlr.Point2D(0, -r1)
        new_circle_center2 = volmdlr.Point2D(0, r2)

        circle_center1 = new_basis2.old_coordinates(new_circle_center1)
        circle_center2 = new_basis2.old_coordinates(new_circle_center2)

        if new_basis.new_coordinates(circle_center1)[1] > 0:
            circle1 = volmdlr.wires.Circle2D(circle_center1, r1)
            circle2 = volmdlr.wires.Circle2D(circle_center2, r2)
        else:
            circle1 = volmdlr.wires.Circle2D(circle_center2, r2)
            circle2 = volmdlr.wires.Circle2D(circle_center1, r1)

        return circle1, circle2

    def cut_between_two_points(self, point1: volmdlr.Point2D,
                               point2: volmdlr.Point2D):
        """
        Cut the line between two points to create a linesegment.

        :param point1: The first point defining the linesegment
        :type point1: :class:`volmdlr.Point2D`
        :param point2: The second point defining the linesegment
        :type point2: :class:`volmdlr.Point2D`
        :return: The created linesegment
        :rtype: :class:`volmdlr.edges.LineSegment2D`
        """
        return LineSegment2D(point1, point2)

    def point_belongs(self, point2d, abs_tol: float = 1e-6):
        """
        Verifies if the point2d belongs to the line.

        :param point2d: point to be verified.
        :param abs_tol: absolute tolerance to consider in calculus.
        :return: True if point belongs to line, False otherwise.
        """
        return math.isclose(self.point_distance(point2d), 0, abs_tol=abs_tol)

    def point_distance(self, point2d):
        """
        Calculate the shortest distance between a line and a point.

        :param point2d: Point to calculate distance
        :type point2d: :class:`volmdlr.Point2D`
        :return: Distance to point
        :rtype: float
        """
        vector_r = self.point1 - point2d
        vector_v = self.normal_vector()
        return abs(vector_v.dot(vector_r)) / vector_v.norm()


class BSplineCurve2D(BSplineCurve):
    """
    A class for 2 dimensional B-spline curves. The following rule must be
    respected : `number of knots = number of control points + degree + 1`.

    :param degree: The degree of the 2 dimensional B-spline curve
    :type degree: int
    :param control_points: A list of 2 dimensional points
    :type control_points: List[:class:`volmdlr.Point2D`]
    :param knot_multiplicities: The vector of multiplicities for each knot
    :type knot_multiplicities: List[int]
    :param knots: The knot vector composed of values between 0 and 1
    :type knots: List[float]
    :param weights: The weight vector applied to the knot vector. Default
        value is None
    :type weights: List[float], optional
    :param periodic: If `True` the B-spline curve is periodic. Default value
        is False
    :type periodic: bool, optional
    :param name: The name of the B-spline curve. Default value is ''
    :type name: str, optional
    """

    _non_serializable_attributes = ['curve']

    def __init__(self,
                 degree: int,
                 control_points: List[volmdlr.Point2D],
                 knot_multiplicities: List[int],
                 knots: List[float],
                 weights: List[float] = None,
                 periodic: bool = False,
                 name: str = ''):
        self._bounding_rectangle = None

        BSplineCurve.__init__(self, degree,
                              control_points,
                              knot_multiplicities,
                              knots,
                              weights,
                              periodic,
                              name)
        self._bounding_rectangle = None
        self._length = None

    @property
    def bounding_rectangle(self):
        """
        Computes the bounding rectangle of the 2 dimensional B-spline curve.

        :return: The bounding rectangle.
        :rtype: :class:`volmdlr.core.BoundingRectangle`
        """
        if not self._bounding_rectangle:
            bbox = self.curve.bbox
            self._bounding_rectangle = volmdlr.core.BoundingRectangle(bbox[0][0], bbox[1][0],
                                                                      bbox[0][1], bbox[1][1])
        return self._bounding_rectangle

    def tangent(self, position: float = 0.0):
        """
        Computes the tangent at a given parameter between 0 and 1.

        :param position: The parameter at which the tangent is computed.
        :type position: float
        :return: A 2 dimensional point representing the tangent
        :rtype: :class:`volmdlr.Point2D`
        """
        _, tangent = operations.tangent(self.curve, position / self.length(),
                                        normalize=True)
        tangent = volmdlr.Point2D(tangent[0], tangent[1])
        return tangent

    def direction_vector(self, abscissa: float):
        """
        :param abscissa: defines where in the BSplineCurve2D the
        direction vector is to be calculated
        :return: The direection vector vector of the BSplineCurve2D
        """
        return self.tangent(abscissa)

    def normal_vector(self, abscissa: float):
        """
        :param abscissa: defines where in the BSplineCurve2D the
        normal vector is to be calculated
        :return: The normal vector of the BSplineCurve2D
        """
        tangent_vector = self.tangent(abscissa)
        normal_vector = tangent_vector.normal_vector()
        return normal_vector

    def unit_normal_vector(self, abscissa: float):
        """
        :param abscissa: defines where in the BSplineCurve2D the
        unit normal vector is to be calculated
        :return: The unit normal vector of the BSplineCurve2D
        """
        normal_vector = self.normal_vector(abscissa)
        normal_vector.normalize()
        return normal_vector

    def straight_line_area(self):
        points = self.discretization_points(number_points=100)
        x = [point.x for point in points]
        y = [point.y for point in points]
        x1 = [x[-1]] + x[0:-1]
        y1 = [y[-1]] + y[0:-1]
        return 0.5 * abs(sum(i * j for i, j in zip(x, y1))
                         - sum(i * j for i, j in zip(y, x1)))

    def straight_line_center_of_mass(self):
        polygon_points = self.discretization_points(number_points=100)
        cog = volmdlr.O2D
        for point in polygon_points:
            cog += point
        cog = cog / len(polygon_points)
        return cog

    def plot(self, ax=None, color='k', alpha=1, plot_points=False):
        if ax is None:
            _, ax = plt.subplots()

        points = self.points

        x_points = [p.x for p in points]
        y_points = [p.y for p in points]
        ax.plot(x_points, y_points, color=color, alpha=alpha)
        if plot_points:
            for point in points:
                point.plot(ax, color=color)
        return ax

    def to_3d(self, plane_origin, x1, x2):
        control_points3D = [p.to_3d(plane_origin, x1, x2) for p in
                            self.control_points]
        return BSplineCurve3D(self.degree, control_points3D,
                              self.knot_multiplicities, self.knots,
                              self.weights, self.periodic)

    def to_step(self, current_id, surface_id=None):
        points_ids = []
        content = ''
        point_id = current_id
        for point in self.control_points:
            point_content, point_id = point.to_step(point_id,
                                                    vertex=False)
            content += point_content
            points_ids.append(point_id)
            point_id += 1

        content += "#{} = B_SPLINE_CURVE_WITH_KNOTS('{}',{},({})," \
                   ".UNSPECIFIED.,.F.,.F.,{},{}," \
                   ".UNSPECIFIED.);\n".format(
                        point_id, self.name, self.degree,
                        volmdlr.core.step_ids_to_str(points_ids),
                        tuple(self.knot_multiplicities),
                        tuple(self.knots))
        return content, point_id + 1

    def rotation(self, center: volmdlr.Point2D, angle: float):
        """
        BSplineCurve2D rotation.

        :param center: rotation center
        :param angle: angle rotation
        :return: a new rotated Line2D
        """
        control_points = [point.rotation(center, angle)
                          for point in self.control_points]
        return BSplineCurve2D(self.degree, control_points,
                              self.knot_multiplicities, self.knots,
                              self.weights, self.periodic)

    def rotation_inplace(self, center: volmdlr.Point2D, angle: float):
        """
        BSplineCurve2D rotation. Object is updated inplace.

        :param center: rotation center
        :param angle: rotation angle
        """
        for point in self.control_points:
            point.rotation_inplace(center, angle)

    def line_crossings(self, line2d: Line2D):
        polygon_points = self.discretization_points(number_points=50)
        crossings = []
        for p1, p2 in zip(polygon_points[:-1], polygon_points[1:]):
            l = LineSegment2D(p1, p2)
            crossings.extend(l.line_crossings(line2d))
        return crossings

    def to_wire(self, n: int):
        """
        Convert a bspline curve to a wire2d defined with 'n' line_segments.

        """

        u = npy.linspace(0, 1, num=n + 1).tolist()
        points = []
        for u0 in u:
            p = self.curve.evaluate_single(u0)
            points.append(volmdlr.Point2D(p[0], p[1]))

        return volmdlr.wires.Wire2D.from_points(points)

    def reverse(self):
        """
        Reverse the bspline's direction by reversing its start and end points.

        """

        return self.__class__(degree=self.degree,
                              control_points=self.control_points[::-1],
                              knot_multiplicities=self.knot_multiplicities[::-1],
                              knots=self.knots[::-1],
                              weights=self.weights,
                              periodic=self.periodic)

    def point_distance(self, point):
        distance = math.inf
        polygon_points = self.points
        for p1, p2 in zip(polygon_points[:-1], polygon_points[1:]):
            line = LineSegment2D(p1, p2)
            dist = line.point_distance(point)
            if dist < distance:
                distance = dist
        return distance

    def nearest_point_to(self, point):
        """
        Find out the nearest point on the linesegment to point.

        """

        points = self.discretization_points(number_points=500)
        return point.nearest_point(points)

    def linesegment_intersections(self, linesegment2d):
        """
        Calculates intersections between a BSplineCurve2D and a LineSegment2D.

        :param linesegment2d: linesegment to verify intersections.
        :return: list with the intersections points.
        """
        if not self.bounding_rectangle.b_rectangle_intersection(linesegment2d.bounding_rectangle):
            return []
        intersections_points = self.get_linesegment_intersections(linesegment2d)
        return intersections_points

    def axial_symmetry(self, line):
        """
        Finds out the symmetric bsplinecurve2d according to a line.

        """

        points_symmetry = [point.axial_symmetry(line) for point in self.control_points]

        return self.__class__(degree=self.degree,
                              control_points=points_symmetry,
                              knot_multiplicities=self.knot_multiplicities[::-1],
                              knots=self.knots[::-1],
                              weights=self.weights,
                              periodic=self.periodic)


class BezierCurve2D(BSplineCurve2D):
    """
    A class for 2 dimensional Bezier curves.

    :param degree: The degree of the Bezier curve
    :type degree: int
    :param control_points: A list of 2 dimensional points
    :type control_points: List[:class:`volmdlr.Point2D`]
    :param name: The name of the B-spline curve. Default value is ''
    :type name: str, optional
    """

    def __init__(self, degree: int, control_points: List[volmdlr.Point2D],
                 name: str = ''):
        knotvector = utilities.generate_knot_vector(degree,
                                                    len(control_points))
        knot_multiplicity = [1] * len(knotvector)

        BSplineCurve2D.__init__(self, degree, control_points,
                                knot_multiplicity, knotvector,
                                None, False, name)


class LineSegment2D(LineSegment):
    """
    Define a line segment limited by two points.

    """

    def __init__(self, start: volmdlr.Point2D, end: volmdlr.Point2D, *, name: str = ''):
        if start == end:
            raise NotImplementedError
        self.points = [start, end]
        self._bounding_rectangle = None
        LineSegment.__init__(self, start, end, name=name)

    def __hash__(self):
        return self._data_hash()

    def _data_hash(self):
        return self.start._data_hash() + self.end._data_hash()

    def _data_eq(self, other_object):
        if self.__class__.__name__ != other_object.__class__.__name__:
            return False
        return self.start == other_object.start and self.end == other_object.end

    def __eq__(self, other_object):
        if self.__class__.__name__ != other_object.__class__.__name__:
            return False
        return self.start == other_object.start and self.end == other_object.end

    def direction_independent_eq(self, linesegment2):
        """Verifies if two linesegments are the same, not considering its direction"""
        if self == linesegment2:
            return True
        return self.start == linesegment2.end and self.end == linesegment2.start

    def to_dict(self, *args, **kwargs):
        return {'object_class': 'volmdlr.edges.LineSegment2D',
                'name': self.name,
                'start': self.start.to_dict(),
                'end': self.end.to_dict()
                }

    # def middle_point(self):
    #     return 0.5 * (self.start + self.end)
    #
    # def point_at_abscissa(self, abscissa):
    #     return self.start + self.unit_direction_vector() * abscissa

    def point_belongs(self, point, abs_tol=1e-6):
        point_distance = self.point_distance(point)
        if math.isclose(point_distance, 0, abs_tol=abs_tol):
            return True
        return False

    @property
    def bounding_rectangle(self):
        if not self._bounding_rectangle:
            self._bounding_rectangle = volmdlr.core.BoundingRectangle(
                min(self.start.x, self.end.x), max(self.start.x, self.end.x),
                min(self.start.y, self.end.y), max(self.start.y, self.end.y))
        return self._bounding_rectangle

    def straight_line_area(self):
        return 0.

    def straight_line_second_moment_area(self, point: volmdlr.Point2D):
        return 0, 0, 0

    def straight_line_center_of_mass(self):
        return 0.5 * (self.start + self.end)

    def straight_line_point_belongs(self, point):
        """
        Verifies if a point belongs to the surface created by closing the edge with a
        line between its start and end points.

        :param point: Point to be verified.
        :return: Return True if the point belongs to this surface, or False otherwise.
        """
        return self.point_belongs(point)

    def point_distance(self, point, return_other_point=False):
        """
        Computes the distance of a point to segment of line.

        :param point: point to calculate distance.
        :param return_other_points: Bool variable to return linesegment's corresponding point or not.
        """
        distance, point = volmdlr.LineSegment2DPointDistance(
            [(self.start.x, self.start.y), (self.end.x, self.end.y)],
            (point.x, point.y))
        if return_other_point:
            return distance, volmdlr.Point2D(*point)
        return distance

    def point_projection(self, point):
        """
        If the projection falls outside the LineSegment2D, returns None.
        """
        point, curv_abs = Line2D.point_projection(Line2D(self.start, self.end),
                                                  point)
        # print('curv_abs :', curv_abs, 'length :', self.length())
        if curv_abs < 0 or curv_abs > self.length():
            if abs(curv_abs) < 1e-6 or math.isclose(curv_abs, self.length(),
                                                    abs_tol=1e-6):
                return point, curv_abs
            return None, curv_abs
        return point, curv_abs

    def line_intersections(self, line: Line2D):
        point = volmdlr.Point2D.line_intersection(self, line)
        if point is not None:
            point_projection1, _ = self.point_projection(point)
            if point_projection1 is None:
                return []

            if line.__class__.__name__ == 'LineSegment2D':
                point_projection2, _ = line.point_projection(point)
                if point_projection2 is None:
                    return []

            return [point_projection1]
        if line.point_belongs(self.start):
            return [self.start]
        if line.point_belongs(self.end):
            return [self.end]
        return []

    def linesegment_intersections(self, linesegment2d: 'LineSegment2D'):
        """
        Touching linesegments does not intersect.
        """
        if not self.bounding_rectangle.b_rectangle_intersection(linesegment2d.bounding_rectangle):
            return []
        point = volmdlr.Point2D.line_intersection(self, linesegment2d)
        # TODO: May be these commented conditions should be used for linesegment_crossings
        if point:  # and (point != self.start) and (point != self.end):
            point_projection1, _ = self.point_projection(point)
            if point_projection1 is None:
                return []

            point_projection2, _ = linesegment2d.point_projection(point)
            if point_projection2 is None:
                return []

            return [point_projection1]
        return []

    def line_crossings(self, line: 'Line2D'):
        if self.direction_vector().is_colinear_to(line.direction_vector()):
            return []
        line_intersection = self.line_intersections(line)
        if line_intersection and (line_intersection[0] == self.end or line_intersection[0] == self.start):
            return []
        return line_intersection

    def linesegment_crossings(self, linesegment: 'LineSegment2D'):
        if self.direction_vector().is_colinear_to(
                linesegment.direction_vector()):
            return []
        return self.linesegment_intersections(linesegment)

    def plot(self, ax=None, color='k', alpha=1, arrow=False, width=None,
             plot_points=False):
        if ax is None:
            _, ax = plt.subplots()

        p1, p2 = self.start, self.end
        if arrow:
            if plot_points:
                ax.plot([p1[0], p2[0]], [p1[1], p2[1]], color=color,
                        alpha=alpha, style='o-')
            else:
                ax.plot([p1[0], p2[0]], [p1[1], p2[1]], color=color,
                        alpha=alpha)

            length = ((p1[0] - p2[0]) ** 2 + (p1[1] - p2[1]) ** 2) ** 0.5
            if width is None:
                width = length / 1000.
                head_length = length / 20.
                head_width = head_length / 2.
            else:
                head_width = 2 * width
                head_length = head_width
            ax.arrow(p1[0], p1[1],
                     (p2[0] - p1[0]) / length * (length - head_length),
                     (p2[1] - p1[1]) / length * (length - head_length),
                     head_width=head_width, fc='b', linewidth=0,
                     head_length=head_length, width=width, alpha=0.3)
        else:
            if width is None:
                width = 1
            if plot_points:
                ax.plot([p1[0], p2[0]], [p1[1], p2[1]], color=color,
                        marker='o', linewidth=width, alpha=alpha)
            else:
                ax.plot([p1[0], p2[0]], [p1[1], p2[1]], color=color,
                        linewidth=width, alpha=alpha)
        return ax

    def to_3d(self, plane_origin, x1, x2):
        start = self.start.to_3d(plane_origin, x1, x2)
        end = self.end.to_3d(plane_origin, x1, x2)
        return LineSegment3D(start, end, name=self.name)

    def reverse(self):
        return LineSegment2D(self.end.copy(), self.start.copy())

    def to_line(self):
        return Line2D(self.start, self.end)

    def rotation(self, center: volmdlr.Point2D, angle: float):
        """
        LineSegment2D rotation.

        :param center: rotation center
        :param angle: angle rotation
        :return: a new rotated LineSegment2D
        """
        return LineSegment2D(self.start.rotation(center, angle),
                             self.end.rotation(center, angle))

    def rotation_inplace(self, center: volmdlr.Point2D, angle: float):
        """
        LineSegment2D rotation. Object is updated inplace.

        :param center: rotation center.
        :param angle: rotation angle.
        """
        for point in [self.start, self.end]:
            point.rotation_inplace(center, angle)

    def translation(self, offset: volmdlr.Vector2D):
        """
        LineSegment2D translation.

        :param offset: translation vector.
        :return: A new translated LineSegment2D.
        """
        return LineSegment2D(self.start.translation(offset),
                             self.end.translation(offset))

    def translation_inplace(self, offset: volmdlr.Vector2D):
        """
        LineSegment2D translation. Object is updated inplace.

        :param offset: translation vector.
        """
        for point in [self.start, self.end]:
            point.translation_inplace(offset)

    def frame_mapping(self, frame: volmdlr.Frame2D, side: str):
        """
        Changes vector frame_mapping and return a new LineSegment2D.

        side = 'old' or 'new'.
        """
        if side == 'old':
            new_start = frame.old_coordinates(self.start)
            new_end = frame.old_coordinates(self.end)
        elif side == 'new':
            new_start = frame.new_coordinates(self.start)
            new_end = frame.new_coordinates(self.end)
        else:
            raise ValueError('Please Enter a valid side: old or new')
        return LineSegment2D(new_start, new_end)

    def frame_mapping_inplace(self, frame: volmdlr.Frame2D, side: str):
        """
        Changes vector frame_mapping and the object is updated inplace.

        :param frame: frame to execute the frame mapping.
        :param side: 'old' or 'new'.
        """
        if side == 'old':
            new_start = frame.old_coordinates(self.start)
            new_end = frame.old_coordinates(self.end)
        elif side == 'new':
            new_start = frame.new_coordinates(self.start)
            new_end = frame.new_coordinates(self.end)
        else:
            raise ValueError('Please Enter a valid side: old or new')
        self.start = new_start
        self.end = new_end

    def plot_data(self, edge_style: plot_data.EdgeStyle = None):
        return plot_data.LineSegment2D([self.start.x, self.start.y],
                                       [self.end.x, self.end.y],
                                       edge_style=edge_style)

    def create_tangent_circle(self, point, other_line):
        circle1, circle2 = Line2D.create_tangent_circle(other_line, point, self)
        if circle1 is not None:
            _, curv_abs1 = Line2D.point_projection(self, circle1.center)
            if curv_abs1 < 0. or curv_abs1 > self.length():
                circle1 = None
        if circle2 is not None:
            _, curv_abs2 = Line2D.point_projection(self, circle2.center)
            if curv_abs2 < 0. or curv_abs2 > self.length():
                circle2 = None
        return circle1, circle2

    def infinite_primitive(self, offset):
        n = -self.unit_normal_vector()
        offset_point_1 = self.start + offset * n
        offset_point_2 = self.end + offset * n

        return Line2D(offset_point_1, offset_point_2)

    def to_wire(self, n: int):
        """
        Convert a linesegment2d to a wire2d defined with 'n' line_segments.

        """

        points = self.discretization_points(number_points=n + 1)
        return volmdlr.wires.Wire2D.from_points(points)

    def nearest_point_to(self, point):
        """
        Find out the nearest point on the linesegment to point.

        """

        points = self.discretization_points(number_points=500)
        return point.nearest_point(points)

    def axial_symmetry(self, line):
        """
        Finds out the symmetric linesegment2d according to a line.
        """

        points_symmetry = [point.axial_symmetry(line) for point in [self.start, self.end]]

        return self.__class__(points_symmetry[0], points_symmetry[1])


class Arc(Edge):
    """
    Abstract class representing an arc.

    :param start: The starting point
    :type start: Union[:class:`volmdlr.Point2D`, :class:`volmdlr.Point3D`]
    :param end: The finish point
    :type end: Union[:class:`volmdlr.Point2D`, :class:`volmdlr.Point3D`]
    :param interior: An interior point
    :type interior: Union[:class:`volmdlr.Point2D`, :class:`volmdlr.Point3D`]
    :param name: The name of the arc. Default value is an empty string
    :type name: str, optional
    """

    def __init__(self, start,
                 end,
                 interior,
                 name: str = ''):
        Edge.__init__(self, start=start, end=end, name=name)
        self.interior = interior
        self._utd_clockwise_and_trigowise_paths = False
        self._clockwise_and_trigowise_paths = None
        self._radius = None

    @property
    def center(self):
        """
        Gets the arc's center.

        :return: The center of the arc.
        """
        raise NotImplementedError(
            'the property method center must be overloaded by subclassing'
            'class if not a given parameter')

    @property
    def angle(self):
        """
        Gets the angle of the arc.

        :return: The angle of the arc.
        """
        return NotImplementedError(
            'the property method angle must be overloaded by subclassing'
            'class if not a given parameter')

    @property
    def is_trigo(self):
        """
        Verifies if arc is trigowise or clockwise.

        :return: True if trigowise or False otherwise.
        """
        return NotImplementedError(
            'the property method is_trigo must be overloaded by subclassing'
            'class if not a given parameter')

    @property
    def radius(self):
        if not self._radius:
            self._radius = (self.start - self.center).norm()
        return self._radius

    def length(self):
        """
        Calculates the length of the Arc, with its radius and it arc angle.

        :return: the length fo the Arc.
        """
        return self.radius * abs(self.angle)

    def point_at_abscissa(self, abscissa):
        """
        Calculates a point in the Arc at a given abscissa.

        :param abscissa: abscissa where in the curve the point should be calculated.
        :return: Corresponding point.
        """
        if self.is_trigo:
            return self.start.rotation(self.center, abscissa / self.radius)
        return self.start.rotation(self.center, -abscissa / self.radius)

    @staticmethod
    def get_clockwise_and_trigowise_paths(radius_1, radius_2, radius_i):
        """

        :param radius_1: radius from center to start point.
        :param radius_2: radius form center ro end point.
        :param radius_i: radius from center to interior point.
        :return: the clockwise and trigowise paths.
        """
        angle1 = math.atan2(radius_1.y, radius_1.x)
        anglei = math.atan2(radius_i.y, radius_i.x)
        angle2 = math.atan2(radius_2.y, radius_2.x)

        # Going trigo/clock wise from start to interior
        if anglei < angle1:
            trigowise_path = (anglei + volmdlr.TWO_PI) - angle1
            clockwise_path = angle1 - anglei
        else:
            trigowise_path = anglei - angle1
            clockwise_path = angle1 - anglei + volmdlr.TWO_PI

        # Going trigo wise from interior to interior
        if angle2 < anglei:
            trigowise_path += (angle2 + volmdlr.TWO_PI) - anglei
            clockwise_path += anglei - angle2
        else:
            trigowise_path += angle2 - anglei
            clockwise_path += anglei - angle2 + volmdlr.TWO_PI
        return clockwise_path, trigowise_path

    def middle_point(self):
        return self.point_at_abscissa(0.5 * self.length())

    def point_distance(self, point):
        points = self.discretization_points(angle_resolution=100)
        return point.point_distance(point.nearest_point(points))

    def discretization_points(self, *, number_points: int = None, angle_resolution: int = None):
        """
        Discretize a Edge to have "n" points.

        :param number_points: the number of points (including start and end points)
             if unset, only start and end will be returned
        :param angle_resolution: if set, the sampling will be adapted to have a controlled angular distance. Usefull
            to mesh an arc
        :return: a list of sampled points
        """
        if not number_points:
            if not angle_resolution:
                number_points = 2
            else:
                number_points = math.ceil(self.angle * angle_resolution) + 2

        step = self.length() / (number_points - 1)
        return [self.point_at_abscissa(i * step)
                for i in range(number_points)]

    def polygon_points(self, discretization_resolution: int):
        warnings.warn('polygon_points is deprecated,\
        please use discretization_points instead',
                      DeprecationWarning)
        return self.discretization_points(number_points=discretization_resolution)


class Arc2D(Arc):
    """
    angle: the angle measure always >= 0
    """

    def __init__(self,
                 start: volmdlr.Point2D,
                 interior: volmdlr.Point2D,
                 end: volmdlr.Point2D,
                 name: str = ''):
        self._center = None
        self._is_trigo = None
        self._angle = None
        self._bounding_rectangle = None
        Arc.__init__(self, start=start, end=end, interior=interior, name=name)
        start_to_center = start - self.center
        end_to_center = end - self.center
        angle1 = math.atan2(start_to_center.y, start_to_center.x)
        angle2 = math.atan2(end_to_center.y, end_to_center.x)
        if self.is_trigo:
            self.angle1 = angle1
            self.angle2 = angle2
        else:
            self.angle1 = angle2
            self.angle2 = angle1

    @property
    def center(self):
        if not self._center:
            self._center = self.get_center()
        return self._center

    def get_center(self):
        xi, yi = self.interior.x, self.interior.y
        xe, ye = self.end.x, self.end.y
        xs, ys = self.start.x, self.start.y
        try:
            matrix_a = volmdlr.Matrix22(2 * (xs - xi), 2 * (ys - yi),
                                        2 * (xs - xe), 2 * (ys - ye))
            b_vector = - volmdlr.Vector2D(xi ** 2 + yi ** 2 - xs ** 2 - ys ** 2,
                                          xe ** 2 + ye ** 2 - xs ** 2 - ys ** 2)
            inv_matrix_a = matrix_a.inverse()
            x = inv_matrix_a.vector_multiplication(b_vector)
            center = volmdlr.Point2D(x.x, x.y)
        except ValueError:
            matrix_a = npy.array([[2 * (xs - xi), 2 * (ys - yi)],
                                  [2 * (xs - xe), 2 * (ys - ye)]])
            b_vector = - npy.array([xi ** 2 + yi ** 2 - xs ** 2 - ys ** 2,
                                    xe ** 2 + ye ** 2 - xs ** 2 - ys ** 2])
            center = volmdlr.Point2D(*npy.linalg.solve(matrix_a, b_vector))
        return center

    @property
    def is_trigo(self):
        if not self._is_trigo:
            self._is_trigo = self.get_arc_direction()
        return self._is_trigo

    @property
    def clockwise_and_trigowise_paths(self):
        if not self._clockwise_and_trigowise_paths:
            radius_1 = self.start - self.center
            radius_2 = self.end - self.center
            radius_i = self.interior - self.center
            self._clockwise_and_trigowise_paths =\
                self.get_clockwise_and_trigowise_paths(radius_1,
                                                       radius_2,
                                                       radius_i)
            self._utd_clockwise_and_trigowise_paths = True
        return self._clockwise_and_trigowise_paths

    def get_arc_direction(self):
        clockwise_path, trigowise_path =\
            self.clockwise_and_trigowise_paths
        if clockwise_path > trigowise_path:
            return True
        return False

    @property
    def angle(self):
        if not self._angle:
            self._angle = self.get_angle()
        return self._angle

    def get_angle(self):
        clockwise_path, trigowise_path = \
            self.clockwise_and_trigowise_paths
        if self.is_trigo:
            return trigowise_path
        return clockwise_path

    def _get_points(self):
        return [self.start, self.interior, self.end]

    points = property(_get_points)

    def point_distance(self, point):
        vector_start = self.start - self.center
        vector_point = point - self.center
        vector_end = self.end - self.center
        if self.is_trigo:
            vector_start, vector_end = vector_end, vector_start
        arc_angle = volmdlr.geometry.clockwise_angle(vector_start, vector_end)
        point_angle = volmdlr.geometry.clockwise_angle(vector_start, vector_point)
        if point_angle <= arc_angle:
            return abs(
                LineSegment2D(point, self.center).length() - self.radius)
        return min(LineSegment2D(point, self.start).length(), LineSegment2D(point, self.end).length())

    def point_belongs(self, point2d, abs_tol=1e-10):
        """
        Check if a Point2D belongs to the Arc2D.

        """
        distance_point_to_center = point2d.point_distance(self.center)
        if not math.isclose(distance_point_to_center, self.radius, abs_tol=abs_tol):
            return False
        try:
            point_abscissa = self.abscissa(point2d)
        except ValueError:
            return False
        if self.length() >= point_abscissa >= 0:
            return True
        return False

    def to_full_arc_2d(self):
        return FullArc2D(center=self.center,
                         start_end=self.point_at_abscissa(0),
                         name=self.name)

    def line_intersections(self, line2d: Line2D):
        # circle = self.to_circle()
        # circle_intersection_points = circle.line_intersections(line2d)
        full_arc_2d = self.to_full_arc_2d()
        fa2d_intersection_points = full_arc_2d.line_intersections(line2d)
        intersection_points = []
        for pt in fa2d_intersection_points:
            if self.point_belongs(pt):
                intersection_points.append(pt)
        return intersection_points

    def linesegment_intersections(self, linesegment2d: LineSegment2D):
        if not self.bounding_rectangle.b_rectangle_intersection(linesegment2d.bounding_rectangle):
            return []
        full_arc_2d = self.to_full_arc_2d()
        fa2d_intersection_points = full_arc_2d.linesegment_intersections(
            linesegment2d)
        intersection_points = []
        for pt in fa2d_intersection_points:
            if self.point_belongs(pt):
                intersection_points.append(pt)
        return intersection_points

    def abscissa(self, point2d: volmdlr.Point2D, tol=1e-9):
        if point2d.point_distance(self.start) < tol:
            return 0
        if point2d.point_distance(self.end) < tol:
            return self.length()

        p = point2d - self.center
        u = self.start - self.center
        u.normalize()
        if self.is_trigo:
            v = u.normal_vector()
        else:
            v = -u.normal_vector()

        x, y = p.dot(u), p.dot(v)
        theta = math.atan2(y, x)
        if theta < -tol or theta > self.angle + tol:
            raise ValueError('Point not in arc')

        if theta < 0:
            return 0.
        if theta > self.angle:
            return self.angle * self.radius

        return self.radius * theta

    def direction_vector(self, abscissa: float):
        """
        :param abscissa: defines where in the Arc2D the
        direction vector is to be calculated
        :return: The direction vector of the Arc2D
        """
        return -self.normal_vector(abscissa=abscissa).normal_vector()

    def unit_direction_vector(self, abscissa: float):
        """
        :param abscissa: defines where in the Arc2D the
        unit direction vector is to be calculated
        :return: The unit direction vector of the Arc2D
        """
        direction_vector = self.direction_vector(abscissa)
        direction_vector.normalize()
        return direction_vector

    def normal_vector(self, abscissa: float):
        """
        :param abscissa: defines where in the Arc2D the
        normal vector is to be calculated
        :return: The normal vector of the Arc2D
        """
        point = self.point_at_abscissa(abscissa)
        # if self.is_trigo:
        normal_vector = self.center - point
        # else:
        #     normal_vector = point - self.center
        return normal_vector

    def unit_normal_vector(self, abscissa: float):
        """
        :param abscissa: defines where in the Arc2D the
        unit normal vector is to be calculated
        :return: The unit normal vector of the Arc2D
        """
        normal_vector = self.normal_vector(abscissa)
        normal_vector.normalize()
        return normal_vector

    def area(self):
        return self.radius ** 2 * self.angle / 2

    def center_of_mass(self):
        #        u=self.middle.vector-self.center.vector
        u = self.middle_point() - self.center
        u.normalize()
        # alpha = abs(self.angle)
        return self.center + 4 / (3 * self.angle) * self.radius * math.sin(
            self.angle * 0.5) * u

    @property
    def bounding_rectangle(self):
        if not self._bounding_rectangle:
            discretization_points = self.discretization_points(number_points=20)
            x_values, y_values = [], []
            for point in discretization_points:
                x_values.append(point.x)
                y_values.append(point.y)
            self._bounding_rectangle = volmdlr.core.BoundingRectangle(min(x_values), max(x_values),
                                                                      min(y_values), max(y_values))
        return self._bounding_rectangle

    def straight_line_area(self):
        if self.angle >= math.pi:
            angle = volmdlr.TWO_PI - self.angle
            area = math.pi * self.radius ** 2 - 0.5 * self.radius ** 2 * (
                angle - math.sin(angle))
        else:
            angle = self.angle
            area = 0.5 * self.radius ** 2 * (angle - math.sin(angle))

        if self.is_trigo:
            return area
        return -area

    def straight_line_second_moment_area(self, point: volmdlr.Point2D):

        if self.angle2 < self.angle1:
            angle2 = self.angle2 + volmdlr.TWO_PI

        else:
            angle2 = self.angle2
        angle1 = self.angle1

        # Full arc section
        Ix1 = self.radius ** 4 / 8 * (angle2 - angle1 + 0.5 * (
            math.sin(2 * angle1) - math.sin(2 * angle2)))
        Iy1 = self.radius ** 4 / 8 * (angle2 - angle1 + 0.5 * (
            math.sin(2 * angle2) - math.sin(2 * angle1)))
        Ixy1 = self.radius ** 4 / 8 * (
            math.cos(angle1) ** 2 - math.cos(angle2) ** 2)

        # Triangle
        xi, yi = (self.start - self.center)
        xj, yj = (self.end - self.center)
        Ix2 = (yi ** 2 + yi * yj + yj ** 2) * (xi * yj - xj * yi) / 12.
        Iy2 = (xi ** 2 + xi * xj + xj ** 2) * (xi * yj - xj * yi) / 12.
        Ixy2 = (xi * yj + 2 * xi * yi + 2 * xj * yj + xj * yi) * (
            xi * yj - xj * yi) / 24.
        if Ix2 < 0.:
            Ix2, Iy2, Ixy2 = -Ix2, -Iy2, -Ixy2
        if self.angle < math.pi:
            if self.is_trigo:
                Ix = Ix1 - Ix2
                Iy = Iy1 - Iy2
                Ixy = Ixy1 - Ixy2
            else:
                Ix = Ix2 - Ix1
                Iy = Iy2 - Iy1
                Ixy = Ixy2 - Ixy1
        else:
            # print('Ixy12', Ixy1, Ixy2)
            if self.is_trigo:
                Ix = Ix1 + Ix2
                Iy = Iy1 + Iy2
                Ixy = Ixy1 + Ixy2
            else:
                Ix = -Ix2 - Ix1
                Iy = -Iy2 - Iy1
                Ixy = -Ixy2 - Ixy1

        return volmdlr.geometry.huygens2d(Ix, Iy, Ixy,
                                          self.straight_line_area(),
                                          self.center,
                                          point)

    def straight_line_center_of_mass(self):
        if self.angle == math.pi:
            return self.center_of_mass()

        u = self.middle_point() - self.center
        u.normalize()
        if self.angle >= math.pi:
            u = -u
        bissec = Line2D(self.center, self.center + u)
        string = Line2D(self.start, self.end)
        p = volmdlr.Point2D.line_intersection(bissec, string)
        a = p.point_distance(self.start)
        h = p.point_distance(self.center)
        triangle_area = h * a
        # alpha = abs(self.angle)
        triangle_cog = self.center + 2 / 3. * h * u
        if self.angle < math.pi:
            cog = (
                self.center_of_mass() * self.area() - triangle_area * triangle_cog) / abs(
                self.straight_line_area())
        else:
            cog = (
                self.center_of_mass() * self.area() + triangle_area * triangle_cog) / abs(
                self.straight_line_area())

        # ax = self.plot()
        # bissec.plot(ax=ax, color='grey')
        # self.center.plot(ax=ax)
        # string.plot(ax=ax, color='grey')
        # triangle_cog.plot(ax=ax, color='green')
        # self.center_of_mass().plot(ax=ax, color='red')
        #
        # cog_line = Line2D(volmdlr.O2D, self.center_of_mass()*self.area()-triangle_area*triangle_cog)
        # cog_line.plot(ax=ax)
        #
        # cog.plot(ax=ax, color='b')
        # ax.set_aspect('equal')
        return cog

    def straight_line_point_belongs(self, point):
        """
        Verifies if a point belongs to the surface created by closing the edge with a
        line between its start and end points.

        :param point_2d: Point to be verified.
        :return: Return True if the point belongs to this surface, or False otherwise.
        """
        if self.point_belongs(point):
            return True
        if self.start == self.end:
            if point.point_distance(self.center) <= self.radius:
                return True
        center_distance_point = self.center.point_distance(point)
        straight_line = LineSegment2D(self.start, self.end)
        for edge in [self, straight_line]:
            line_passing_trough_point = Line2D(self.center, point)
            straight_line_intersections = edge.line_intersections(line_passing_trough_point)
            if straight_line_intersections:
                if self.center.point_distance(straight_line_intersections[0]) > center_distance_point:
                    return True
        return False

    def plot(self, ax=None, color='k', alpha=1, plot_points=False):
        if ax is None:
            _, ax = plt.subplots()

        if plot_points:
            for point in [self.center, self.start, self.interior, self.end]:
                point.plot(ax=ax, color=color, alpha=alpha)

        ax.add_patch(matplotlib.patches.Arc((self.center.x, self.center.y), 2 * self.radius,
                                            2 * self.radius, angle=0,
                                            theta1=self.angle1 * 0.5 / math.pi * 360,
                                            theta2=self.angle2 * 0.5 / math.pi * 360,
                                            color=color,
                                            alpha=alpha))
        return ax

    def to_3d(self, plane_origin, x, y):
        ps = self.start.to_3d(plane_origin, x, y)
        pi = self.interior.to_3d(plane_origin, x, y)
        pe = self.end.to_3d(plane_origin, x, y)

        return Arc3D(ps, pi, pe, name=self.name)

    def rotation(self, center: volmdlr.Point2D, angle: float):
        """
        Arc2D rotation.

        :param center: rotation center
        :param angle: angle rotation.
        :return: a new rotated Arc2D.
        """
        return Arc2D(*[point.rotation(center, angle,) for point in
                       [self.start, self.interior, self.end]])

    def rotation_inplace(self, center: volmdlr.Point2D, angle: float):
        """
        Arc2D rotation. Object is updated inplace.

        :param center: rotation center.
        :param angle: rotation angle.
        """
        self.start.rotation_inplace(center, angle)
        self.interior.rotation_inplace(center, angle)
        self.end.rotation_inplace(center, angle)
        self._angle = None
        self._is_trigo = None
        self._center = None
        self._clockwise_and_trigowise_paths = None

    def translation(self, offset: volmdlr.Vector2D):
        """
        Arc2D translation.

        :param offset: translation vector.
        :return: A new translated Arc2D.
        """
        return Arc2D(*[point.translation(offset) for point in
                       [self.start, self.interior, self.end]])

    def translation_inplace(self, offset: volmdlr.Vector2D):
        """
        Arc2D translation. Object is updated inplace.

        :param offset: translation vector.
        """
        self.start.translation_inplace(offset)
        self.interior.translation_inplace(offset)
        self.end.translation_inplace(offset)
        self._angle = None
        self._is_trigo = None
        self._center = None
        self._clockwise_and_trigowise_paths = None

    def frame_mapping(self, frame: volmdlr.Frame2D, side: str):
        """
        Changes vector frame_mapping and return a new Arc2D.

        side = 'old' or 'new'
        """
        return Arc2D(*[point.frame_mapping(frame, side) for point in
                       [self.start, self.interior, self.end]])

    def frame_mapping_inplace(self, frame: volmdlr.Frame2D, side: str):
        """
        Changes vector frame_mapping and the object is updated inplace.
        side = 'old' or 'new'
        """
        self.__init__(*[point.frame_mapping(frame, side) for point in
                        [self.start, self.interior, self.end]])

    def second_moment_area(self, point):
        """
        Second moment area of part of disk.

        """
        if self.angle2 < self.angle1:
            angle2 = self.angle2 + volmdlr.TWO_PI

        else:
            angle2 = self.angle2
        angle1 = self.angle1

        Ix = self.radius ** 4 / 8 * (angle2 - angle1 + 0.5 * (
            math.sin(2 * angle1) - math.sin(2 * angle2)))
        Iy = self.radius ** 4 / 8 * (angle2 - angle1 + 0.5 * (
            math.sin(2 * angle2) - math.sin(2 * angle1)))
        Ixy = self.radius ** 4 / 8 * (
            math.cos(angle1) ** 2 - math.cos(angle2) ** 2)
        # Ic = npy.array([[Ix, Ixy], [Ixy, Iy]])

        # Must be computed at center, so huygens related to center
        return volmdlr.geometry.huygens2d(Ix, Iy, Ixy, self.area(),
                                          self.center, point)

    def plot_data(self, edge_style: plot_data.EdgeStyle = None,
                  anticlockwise: bool = None):

<<<<<<< HEAD
        list_node = self.discretization_points(number_points=5)
=======
        list_node = self.discretization_points(number_points=20)
>>>>>>> c373581e
        data = []
        for nd in list_node:
            data.append({'x': nd.x, 'y': nd.y})
        return plot_data.Arc2D(cx=self.center.x,
                               cy=self.center.y,
                               r=self.radius,
                               start_angle=self.angle1,
                               end_angle=self.angle2,
                               edge_style=edge_style,
                               data=data,
                               anticlockwise=anticlockwise,
                               name=self.name)

    def copy(self, *args, **kwargs):
        return Arc2D(self.start.copy(),
                     self.interior.copy(),
                     self.end.copy())

    def split(self, split_point: volmdlr.Point2D):
        abscissa = self.abscissa(split_point)

        return [Arc2D(self.start,
                      self.point_at_abscissa(0.5 * abscissa),
                      split_point),
                Arc2D(split_point,
                      self.point_at_abscissa((self.abscissa(self.end)
                                              - abscissa) * 0.5 + abscissa),
                      self.end)
                ]

    def cut_between_two_points(self, point1, point2):
        """
        Cuts Arc between to points, and return the a new arc bwetween these two points.

        """
        if (point1 == self.start and point2 == self.end) or \
                (point2 == self.start and point1 == self.end):
            return self
        raise NotImplementedError

    def infinite_primitive(self, offset):
        vector_start_center = self.start - self.center
        vector_start_center.normalize()
        vector_end_center = self.end - self.center
        vector_end_center.normalize()
        vector_interior_center = self.interior - self.center
        vector_interior_center.normalize()
        if self.is_trigo:
            radius = self.radius + offset
            center = self.center

        else:
            radius = self.radius - offset
            if radius < 0:
                return None
            center = self.center
            # mid_point = self.middle_point()
            # vec1 = self.center - mid_point
            # vec1.normalize()
            # vec1 = 2 * offset * math.sqrt(2) * vec1
            # center = self.center.translation(vec1)
        start = center + radius * vector_start_center
        end = center + radius * vector_end_center
        interior = center + radius * vector_interior_center
        return Arc2D(start, interior, end)

    def complementary(self):

        interior = self.middle_point().rotation(self.center, math.pi)
        return Arc2D(self.start, interior, self.end)

    def to_wire(self, angle_resolution: float = 10.):
        """
        Convert an arc to a wire2d defined with line_segments.

        """

        return volmdlr.wires.Wire2D.from_points(self.discretization_points(angle_resolution=angle_resolution))

    def axial_symmetry(self, line):
        """
        Finds out the symmetric arc2d according to a line.

        """

        points_symmetry = [point.axial_symmetry(line) for point in [self.start, self.interior, self.end]]

        return self.__class__(start=points_symmetry[0],
                              interior=points_symmetry[1],
                              end=points_symmetry[2])

    def reverse(self):
        return self.__class__(self.end.copy(), self.interior.copy(), self.start.copy(), self.name)


class FullArc2D(Arc2D):
    """
    An edge that starts at start_end, ends at the same point after having described a circle.

    """

    def __init__(self, center: volmdlr.Point2D, start_end: volmdlr.Point2D,
                 name: str = ''):
        self.__center = center
        self.start_end = start_end
        interior = start_end.rotation(center, math.pi)
        Arc2D.__init__(self, start=start_end, interior=interior,
                       end=start_end, name=name)  # !!! this is dangerous

    @property
    def is_trigo(self):
        return True

    @property
    def center(self):
        return self.__center

    @property
    def angle(self):
        return volmdlr.TWO_PI

    def to_dict(self, use_pointers: bool = False, memo=None, path: str = '#'):
        dict_ = self.base_dict()
        dict_['center'] = self.center.to_dict(use_pointers=use_pointers, memo=memo, path=path + '/center')
        dict_['radius'] = self.radius
        dict_['angle'] = self.angle
        dict_['is_trigo'] = self.is_trigo
        dict_['start_end'] = self.start.to_dict(use_pointers=use_pointers, memo=memo, path=path + '/start_end')
        dict_['name'] = self.name
        return dict_

    def copy(self, *args, **kwargs):
        return FullArc2D(self.center.copy(), self.start.copy())

    @classmethod
    def dict_to_object(cls, dict_, global_dict=None, pointers_memo: Dict[str, Any] = None, path: str = '#'):
        center = volmdlr.Point2D.dict_to_object(dict_['center'])
        start_end = volmdlr.Point2D.dict_to_object(dict_['start_end'])

        return cls(center, start_end, name=dict_['name'])

    def __hash__(self):
        return hash(self.radius)
        # return hash(self.center) + 5*hash(self.start)

    def __eq__(self, other_arc):
        if self.__class__.__name__ != other_arc.__class__.__name__:
            return False
        return (self.center == other_arc.center) \
            and (self.start_end == other_arc.start_end)

    @property
    def bounding_rectangle(self):
        if not self._bounding_rectangle:
            self._bounding_rectangle = volmdlr.core.BoundingRectangle(
                self.center.x - self.radius, self.center.x + self.radius,
                self.center.y - self.radius, self.center.y + self.radius)
        return self._bounding_rectangle

    def straight_line_area(self):
        area = self.area()
        return area

    def center_of_mass(self):
        return self.center

    def straight_line_center_of_mass(self):
        return self.center_of_mass()

    def straight_line_point_belongs(self, point):
        """
        Verifies if a point belongs to the surface created by closing the edge with a
        line between its start and end points.

        :param point2d: Point to be verified
        :return: Return True if the point belongs to this surface, or False otherwise
        """
        if point.point_distance(self.center) <= self.radius:
            return True
        return False

    def to_3d(self, plane_origin, x, y):
        center = self.center.to_3d(plane_origin, x, y)
        start = self.start.to_3d(plane_origin, x, y)
        z = x.cross(y)
        z.normalize()

        return FullArc3D(center, start, z)

    def rotation(self, center: volmdlr.Point2D, angle: float):
        new_center = self._center.rotation(center, angle, True)
        new_start_end = self.start.rotation(center, angle, True)
        return FullArc2D(new_center, new_start_end)

    def rotation_inplace(self, center: volmdlr.Point2D, angle: float):
        self._center.rotation(center, angle, False)
        self.start.rotation(center, angle, False)
        self.interior.rotation(center, angle, False)
        self.end.rotation(center, angle, False)

    def translation(self, offset: volmdlr.Vector2D):
        new_center = self._center.translation(offset)
        new_start_end = self.start.translation(offset)
        return FullArc2D(new_center, new_start_end)

    def translation_inplace(self, offset: volmdlr.Vector2D):
        self._center.translation_inplace(offset)
        self.start.translation_inplace(offset)
        self.end.translation_inplace(offset)
        self.interior.translation_inplace(offset)

    def frame_mapping(self, frame: volmdlr.Frame2D, side: str):
        """
        Map the 2D full arc to a new frame or its original frame.

        :param frame: The target frame for the mapping.
        :type frame: :class:`volmdlr.Frame2D`
        :param side: Specify whether to map the arc to the new frame ('new')
            or its original frame ('old').
        :type side: str
        :return: The full arc in the specified frame.
        :rtype: :class:`volmdlr.edges.FullArc2D`
        """
        return FullArc2D(*[point.frame_mapping(frame, side) for point in
                           [self._center, self.start]])

    def frame_mapping_inplace(self, frame: volmdlr.Frame2D, side: str):
        for p in [self._center, self.start, self.end, self.interior]:
            p.frame_mapping_inplace(frame, side)

    def polygonization(self):
        return volmdlr.wires.ClosedPolygon2D(self.discretization_points(angle_resolution=15))

    def plot(self, ax=None, color='k', alpha=1, plot_points=False,
             linestyle='-', linewidth=1):
        if ax is None:
            _, ax = plt.subplots()

        if self.radius > 0:
            ax.add_patch(matplotlib.patches.Arc((self.center.x, self.center.y),
                                                2 * self.radius,
                                                2 * self.radius,
                                                angle=0,
                                                theta1=0,
                                                theta2=360,
                                                color=color,
                                                linestyle=linestyle,
                                                linewidth=linewidth))
        if plot_points:
            ax.plot([self.start.x], [self.start.y], 'o',
                    color=color, alpha=alpha)
        return ax

    def cut_between_two_points(self, point1, point2):

        x1, y1 = point1 - self.center
        x2, y2 = point2 - self.center

        angle1 = math.atan2(y1, x1)
        angle2 = math.atan2(y2, x2)
        if angle2 < angle1:
            angle2 += volmdlr.TWO_PI
        angle_i = 0.5 * (angle1 + angle2)
        interior = point1.rotation(self.center, angle_i)
        arc = Arc2D(point1, interior, point2)
        if self.is_trigo != arc.is_trigo:
            arc = arc.complementary()

        return arc

    def line_intersections(self, line2d: Line2D, tol=1e-9):
        try:
            if line2d.start == self.center:
                pt1 = line2d.end
                vec = line2d.start - line2d.end
            else:
                pt1 = line2d.start
                vec = line2d.end - line2d.start
        except AttributeError:
            if line2d.point1 == self.center:
                pt1 = line2d.point2
                vec = line2d.point1 - line2d.point2
            else:
                pt1 = line2d.point1
                vec = line2d.point2 - line2d.point1
        a = vec.dot(vec)
        b = 2 * vec.dot(pt1 - self.center)
        c = pt1.dot(pt1) + self.center.dot(self.center) \
            - 2 * pt1.dot(self.center) - self.radius ** 2

        disc = b ** 2 - 4 * a * c
        if math.isclose(disc, 0., abs_tol=tol):
            t1 = -b / (2 * a)
            return [pt1 + t1 * vec]

        if disc > 0:
            sqrt_disc = math.sqrt(disc)
            t1 = (-b + sqrt_disc) / (2 * a)
            t2 = (-b - sqrt_disc) / (2 * a)
            return [pt1 + t1 * vec,
                    pt1 + t2 * vec]

        return []

    def linesegment_intersections(self, linesegment2d: LineSegment2D, tol=1e-9):
        if not self.bounding_rectangle.b_rectangle_intersection(linesegment2d.bounding_rectangle):
            return []
        try:
            if linesegment2d.start == self.center:
                pt1 = linesegment2d.end
                vec = linesegment2d.start - linesegment2d.end
            else:
                pt1 = linesegment2d.start
                vec = linesegment2d.end - linesegment2d.start
        except AttributeError:
            if linesegment2d.point1 == self.center:
                pt1 = linesegment2d.point2
                vec = linesegment2d.point1 - linesegment2d.point2
            else:
                pt1 = linesegment2d.point1
                vec = linesegment2d.point2 - linesegment2d.point1
        a = vec.dot(vec)
        b = 2 * vec.dot(pt1 - self.center)
        c = pt1.dot(pt1) + self.center.dot(self.center) \
            - 2 * pt1.dot(self.center) - self.radius ** 2

        disc = b ** 2 - 4 * a * c
        if math.isclose(disc, 0., abs_tol=tol):
            t1 = -b / (2 * a)
            points = [pt1 + t1 * vec]
            if linesegment2d.point_belongs(points[0]):
                return points
            return []

        if disc > 0:
            sqrt_disc = math.sqrt(disc)
            t1 = (-b + sqrt_disc) / (2 * a)
            t2 = (-b - sqrt_disc) / (2 * a)
            points = [pt1 + t1 * vec, pt1 + t2 * vec]
            valid_points = [pt for pt in points if
                            linesegment2d.point_belongs(pt)]
            return valid_points

        return []

    def reverse(self):
        return self


class ArcEllipse2D(Edge):
    """
    An 2 dimensional elliptical arc.

    :param start: The starting point of the elliptical arc
    :type start: :class:`volmdlr.Point2D`
    :param interior: An interior point of the elliptical arc
    :type interior: :class:`volmdlr.Point2D`
    :param end: The end point of the elliptical arc
    :type end: :class:`volmdlr.Point2D`
    :param center: The center of the ellipse
    :type center: :class:`volmdlr.Point2D`
    :param major_dir: The major direction of the ellipse
    :type major_dir: :class:`volmdlr.Vector2D`
    :param name: The name of the elliptical arc. Default value is ''
    :type name: str, optional
    :param extra: An extra interior point if start is equal to end. Default
        value is None
    :type extra: :class:`volmdlr.Point2D`, optional
    """

    def __init__(self, start: volmdlr.Point2D, interior: volmdlr.Point2D,
                 end: volmdlr.Point2D, center: volmdlr.Point2D,
                 major_dir: volmdlr.Vector2D, name: str = '',
                 extra: volmdlr.Point2D = None):
        Edge.__init__(self, start, end, name)
        self.interior = interior
        self.center = center
        self.extra = extra
        self.major_dir = major_dir
        self.minor_dir = self.major_dir.deterministic_unit_normal_vector()
        frame = volmdlr.Frame2D(self.center, self.major_dir, self.minor_dir)
        self.frame = frame
        start_new, end_new = frame.new_coordinates(self.start), frame.new_coordinates(self.end)
        interior_new, center_new = frame.new_coordinates(self.interior), frame.new_coordinates(self.center)
        self._bounding_rectangle = None

        def theta_A_B(s, i, e, c):
            """
            From : https://math.stackexchange.com/questions/339126/how-to-draw-an-ellipse-if-a-center-and-3-arbitrary-points-on-it-are-given
            theta=angle d'inclinaison ellipse par rapport à horizontal(sens horaire),A=demi grd axe, B=demi petit axe
            """
            xs, ys, xi, yi, xe, ye = s[0] - c[0], s[1] - c[1], i[0] - c[0], i[
                1] - c[1], e[0] - c[0], e[1] - c[1]
            A = npy.array(([xs ** 2, ys ** 2, 2 * xs * ys],
                           [xi ** 2, yi ** 2, 2 * xi * yi],
                           [xe ** 2, ye ** 2, 2 * xe * ye]))
            invA = npy.linalg.inv(A)
            One = npy.array(([1],
                             [1],
                             [1]))
            C = npy.dot(invA, One)  # matrice colonne de taille 3
            theta = 0.5 * math.atan(2 * C[2] / (C[1] - C[0]))
            c1 = C[0] + C[1]
            c2 = (C[1] - C[0]) / math.cos(2 * theta)
            gdaxe = math.sqrt((2 / (c1 - c2)))
            ptax = math.sqrt((2 / (c1 + c2)))
            return theta, gdaxe, ptax

        if start == end:
            extra_new = frame.new_coordinates(self.extra)
            theta, A, B = theta_A_B(start_new, extra_new, interior_new,
                                    center_new)
        else:
            theta, A, B = theta_A_B(start_new, interior_new, end_new,
                                    center_new)
            # theta, A, B = theta_A_B(self.start, self.interior, self.end,
            #                         self.center)

        self.major_axis = A
        self.minor_axis = B
        self.theta = theta

        # Angle pour start
        u1, u2 = start_new.x / self.major_axis, start_new.y / self.minor_axis
        angle1 = volmdlr.geometry.sin_cos_angle(u1, u2)
        self.angle_start = angle1
        # Angle pour end
        u3, u4 = end_new.x / self.major_axis, end_new.y / self.minor_axis
        angle2 = volmdlr.geometry.sin_cos_angle(u3, u4)
        self.angle_end = angle2
        # Angle pour interior
        u5, u6 = interior_new.x / self.major_axis, interior_new.y / self.minor_axis
        anglei = volmdlr.geometry.sin_cos_angle(u5, u6)
        self.angle_interior = anglei
        # Going trigo/clock wise from start to interior
        if anglei < angle1:
            trigowise_path = (anglei + volmdlr.TWO_PI) - angle1
            clockwise_path = angle1 - anglei
        else:
            trigowise_path = anglei - angle1
            clockwise_path = angle1 - anglei + volmdlr.TWO_PI

        # Going trigo wise from interior to interior
        if angle2 < anglei:
            trigowise_path += (angle2 + volmdlr.TWO_PI) - anglei
            clockwise_path += anglei - angle2
        else:
            trigowise_path += angle2 - anglei
            clockwise_path += anglei - angle2 + volmdlr.TWO_PI

        if clockwise_path > trigowise_path:
            self.is_trigo = True
            self.angle = trigowise_path
        else:
            # Clock wise
            self.is_trigo = False
            self.angle = clockwise_path

        if self.start == self.end or self.angle == 0:
            self.angle = volmdlr.TWO_PI

        if self.is_trigo:  # sens trigo
            self.offset_angle = angle1
        else:
            self.offset_angle = angle2

    def _get_points(self):
        return self.discretization_points(number_points=20)

    points = property(_get_points)

    def length(self):
        """
        Calculates the length of the arcellipse2d.

        :return: arcellipse2d's length
        """
        length = self.abscissa(self.end)
        return length

    def point_belongs(self, point, abs_tol: float = 1e-6):
        """
        Verifies if a point belongs to the arcellipse2d.

        :param point: point to be verified
        :param abs_tol: tolerance applied during calculations
        :return: True if the point belongs, False otherwise
        """
        if not math.isclose((point.x - self.center.x) ** 2 / self.major_axis ** 2 +
                            (point.y - self.center.y) ** 2 / self.minor_axis ** 2, 1, abs_tol=abs_tol) and not \
                math.isclose((point.x - self.center.x) ** 2 / self.minor_axis ** 2 +
                             (point.y - self.center.y) ** 2 / self.major_axis ** 2, 1, abs_tol=abs_tol):
            return False
        new_point = self.frame.new_coordinates(point)
        u1, u2 = new_point.x / self.major_axis, new_point.y / self.minor_axis
        angle_new_point = volmdlr.geometry.sin_cos_angle(u1, u2)
        if self.angle_start < self.angle_end and self.angle_end >= angle_new_point >= self.angle_start:
            return True
        if self.angle_start > self.angle_end and self.angle_end <= angle_new_point <= self.angle_start:
            return True
        return False

    def abscissa(self, point: volmdlr.Point2D):
        """
        Calculates the abscissa of a given point.

        :param point: point for calculating abscissa
        :return: a float, between 0 and the arcellise2d's lenght
        """
        if self.point_belongs(point):
            angle_abscissa = volmdlr.geometry.clockwise_angle(point - self.center, self.major_dir)
            angle_start = self.angle_start
            angle_end = angle_abscissa
            if self.angle_start > angle_abscissa > self.angle_end:
                angle_start = angle_abscissa
                angle_end = self.angle_start

            def arc_length(theta):
                return math.sqrt((self.major_axis ** 2) * math.sin(theta) ** 2 +
                                 (self.minor_axis ** 2) * math.cos(theta) ** 2)

            res, _ = scipy_integrate.quad(arc_length, angle_start, angle_end)
            return res
        raise ValueError(f'point {point} does not belong to ellipse')

    @property
    def bounding_rectangle(self):
        """
        Calculates the bounding rectangle for the arcellipse2d.
        :return: volmdlr.core.BoudingRectangle object.
        """
        if not self._bounding_rectangle:
            discretization_points = self.discretization_points(number_points=20)
            x_values, y_values = [], []
            for point in discretization_points:
                x_values.append(point.x)
                y_values.append(point.y)
            self._bounding_rectangle = volmdlr.core.BoundingRectangle(min(x_values), max(x_values),
                                                                      min(y_values), max(y_values))
        return self._bounding_rectangle

    def straight_line_area(self):
        """
        Calculates the area of the elliptic arc, with line drwan from start to end.

        :return: straight_line_area.
        """
        if self.angle >= math.pi:
            angle = volmdlr.TWO_PI - self.angle
            area = math.pi * self.major_axis * self.minor_axis - 0.5 * self.major_axis * self.minor_axis * (
                    angle - math.sin(angle))
        else:
            angle = self.angle
            area = 0.5 * self.major_axis * self.minor_axis * (angle - math.sin(angle))

        if self.is_trigo:
            return area
        return -area

    def discretization_points(self, *, number_points: int = None, angle_resolution: int = None):
        """
        Discretize an Edge to have "n" points.

        :param number_points: the number of points (including start and end points)
             if unset, only start and end will be returned.
        :param angle_resolution: if set, the sampling will be adapted to have a controlled angular distance. Usefull
            to mesh an arc.
        :return: a list of sampled points.
        """
        if not number_points:
            if not angle_resolution:
                number_points = 2
            else:
                number_points = math.ceil(angle_resolution * abs(0.5 * self.angle / math.pi))
        is_trigo = True
        if self.angle_start > self.angle_end:
            if self.angle_start >= self.angle_interior >= self.angle_end:
                angle_start = self.angle_end
                angle_end = self.angle_start
                is_trigo = False
            else:
                angle_end = self.angle_end + volmdlr.TWO_PI
                angle_start = self.angle_start
        elif self.angle_start == self.angle_end:
            angle_start = 0
            angle_end = 2 * math.pi
        else:
            angle_end = self.angle_end
            angle_start = self.angle_start

        discretization_points = [self.frame.old_coordinates(
            volmdlr.Point2D(self.major_axis * math.cos(angle), self.minor_axis * math.sin(angle)))
            for angle in npy.linspace(angle_start, angle_end, number_points)]
        if not is_trigo:
            discretization_points = discretization_points[::-1]
        return discretization_points

    def polygon_points(self, discretization_resolution: int):
        warnings.warn('polygon_points is deprecated,\
                please use discretization_points instead',
                      DeprecationWarning)
        return self.discretization_points(angle_resolution=discretization_resolution)

    def to_3d(self, plane_origin, x, y):
        point_start3d = self.start.to_3d(plane_origin, x, y)
        point_interior3d = self.interior.to_3d(plane_origin, x, y)
        point_end3d = self.end.to_3d(plane_origin, x, y)
        point_center3d = self.center.to_3d(plane_origin, x, y)

        a_max2d = self.center + self.major_dir * self.major_axis
        a_max3d = a_max2d.to_3d(plane_origin, x, y)
        new_major_dir = a_max3d - point_center3d
        new_major_dir.normalize()
        return ArcEllipse3D(point_start3d, point_interior3d, point_end3d,
                            point_center3d, new_major_dir, name=self.name)

    def plot(self, ax=None, color='k', alpha=1):
        if ax is None:
            _, ax = plt.subplots()

        self.interior.plot(ax=ax, color='m')
        self.start.plot(ax=ax, color='r')
        self.end.plot(ax=ax, color='b')
        self.center.plot(ax=ax, color='y')

        x = []
        y = []
        for px, py in self.discretization_points(number_points=100):
            x.append(px)
            y.append(py)

        plt.plot(x, y, color=color, alpha=alpha)
        return ax

    def normal_vector(self, abscissa):
        raise NotImplementedError

    def unit_normal_vector(self, abscissa):
        raise NotImplementedError

    def direction_vector(self, abscissa):
        raise NotImplementedError

    def unit_direction_vector(self, abscissa):
        raise NotImplementedError

    def reverse(self):
        return self.__class__(self.end.copy(), self.interior.copy(), self.start.copy(),
                              self.center.copy(), self.major_dir.copy(), self.name)

    def line_intersections(self, line2d: Line2D):
        """
        Intersections between an ArcEllipse2D and a Line2D.

        :param line2d: Line2D to verify intersections
        :return: List with all intersections
        """
        ellipse2d_linesegment_intersections = vm_utils_intersections.ellipse2d_line_intersections(self, line2d)
        linesegment_intersections = []
        for inter in ellipse2d_linesegment_intersections:
            if self.point_belongs(inter):
                linesegment_intersections.append(inter)
        return linesegment_intersections

    def linesegment_intersections(self, linesegment2d: LineSegment2D):
        """
        Intersections between an ArcEllipse2D and a LineSegment2D.

        :param linesegment2d: LineSegment2D to verify intersections
        :return: List with all intersections
        """
        if not self.bounding_rectangle.b_rectangle_intersection(linesegment2d.bounding_rectangle):
            return []
        intersections = self.line_intersections(linesegment2d)
        linesegment_intersections = []
        for inter in intersections:
            if linesegment2d.point_belongs(inter):
                linesegment_intersections.append(inter)
        return linesegment_intersections

    def frame_mapping(self, frame: volmdlr.Frame2D, side: str):
        """
        Changes frame_mapping and return a new ArcEllipse2D.
        side = 'old' or 'new'
        """
        if side == 'old':
            return ArcEllipse2D(frame.local_to_global_coordinates(self.start),
                                frame.local_to_global_coordinates(self.interior),
                                frame.local_to_global_coordinates(self.end),
                                frame.local_to_global_coordinates(self.center),
                                self.major_dir)
        if side == 'new':
            point_major_dir = self.center + self.major_dir * self.major_axis
            major_dir = frame.global_to_local_coordinates(point_major_dir)
            major_dir.normalize()
            return ArcEllipse2D(frame.global_to_local_coordinates(self.start),
                                frame.global_to_local_coordinates(self.interior),
                                frame.global_to_local_coordinates(self.end),
                                frame.global_to_local_coordinates(self.center),
                                major_dir)
        raise ValueError('Side should be \'new\' \'old\'')


class Line3D(Line):
    """
    Define an infinite line passing through the 2 points.

    """
    _non_eq_attributes = ['name', 'basis_primitives', 'bounding_box']

    def __init__(self, point1: volmdlr.Point3D, point2: volmdlr.Point3D,
                 name: str = ''):
        Line.__init__(self, point1, point2, name=name)
        self.points = [point1, point2]
        self._bbox = None

    @property
    def bounding_box(self):
        if not self._bbox:
            self._bbox = self._bounding_box()
        return self._bbox

    @bounding_box.setter
    def bounding_box(self, new_bounding_box):
        self._bbox = new_bounding_box

    def _bounding_box(self):
        xmin = min([self.point1[0], self.point2[0]])
        xmax = max([self.point1[0], self.point2[0]])
        ymin = min([self.point1[1], self.point2[1]])
        ymax = max([self.point1[1], self.point2[1]])
        zmin = min([self.point1[2], self.point2[2]])
        zmax = max([self.point1[2], self.point2[2]])

        return volmdlr.core.BoundingBox(xmin, xmax, ymin, ymax, zmin, zmax)

    def point_at_abscissa(self, abscissa):
        return self.point1 + (
            self.point2 - self.point1) * abscissa

    def point_belongs(self, point3d):
        if point3d == self.point1:
            return True
        return self.direction_vector().is_colinear_to(point3d - self.point1)

    def point_distance(self, point):
        vector1 = point - self.point1
        vector1.to_vector()
        vector2 = self.point2 - self.point1
        vector2.to_vector()
        return vector1.cross(vector2).norm() / vector2.norm()

    def line_distance(self, line2):
        """
        Calculates the distance between two Line3D.

        :param line2: other Line3D.
        :return: The distance between the two lines.
        """
        direction_vector1 = self.direction_vector()
        direction_vector2 = line2.direction_vector()
        if direction_vector1.is_colinear_to(direction_vector2):
            return direction_vector1.cross(line2.points[0] - self.points[0]).norm() / direction_vector1.norm()
        vector = line2.points[0] - self.points[0]
        line_distance = abs(vector.dot(direction_vector1.cross(direction_vector2))) / direction_vector1.cross(
            direction_vector2).norm()
        return line_distance

    def skew_to(self, line):
        """
        Verifies if two Line3D are skew to each other, that is, they are not parallel and never intersect.

        :param line: othe line.
        :return: True if they are skew, False otherwise.
        """
        if self.direction_vector().is_colinear_to(line.direction_vector()):
            return False
        if math.isclose(self.line_distance(line), 0, abs_tol=1e-6):
            return False
        return True

    def intersection(self, line2):
        """
        Calculates the intersection between to Line3D, if there is an intersection.

        :param line: other Line3D
        :return: None if there is no intersection between Lines. A volmdlr.Point3D if there existes an intersection
        """
        direction_vector1 = self.direction_vector()
        direction_vector2 = line2.direction_vector()
        distance_to_line = self.line_distance(line2)
        if direction_vector1.is_colinear_to(direction_vector2) or \
                not math.isclose(distance_to_line, 0, abs_tol=1e-6):
            return None
        if math.isclose(distance_to_line, 0, abs_tol=1e-6) and \
                math.isclose(direction_vector1.dot(direction_vector2), 0, abs_tol=1e-6):
            projected_point, _ = self.point_projection(line2.points[0])
            return projected_point
        vector = self.points[0] - line2.points[0]
        t_coefficient = (
                                vector.dot(direction_vector2) * direction_vector2.dot(direction_vector1) -
                                vector.dot(direction_vector1) * direction_vector2.dot(direction_vector2)) / (
                                direction_vector1.dot(direction_vector1) * direction_vector2.dot(direction_vector2) -
                                direction_vector1.dot(direction_vector2) * direction_vector2.dot(direction_vector1))
        u_coefficient = (vector.dot(direction_vector2) + t_coefficient * direction_vector1.dot(
            direction_vector2)) / direction_vector2.dot(direction_vector2)
        intersection = self.point1 + t_coefficient * direction_vector1
        return intersection

    def plot(self, ax=None, color='k', alpha=1, dashed=True):
        if ax is None:
            ax = Axes3D(plt.figure())

        # Line segment
        ax.plot([self.point1.x, self.point2.x], [self.point1.y, self.point2.y],
                [self.point1.z, self.point2.z], color=color, alpha=alpha)

        # Drawing 3 times length of segment on each side
        u = self.point2 - self.point1
        v1 = (self.point1 - 3 * u)
        x1, y1, z1 = v1.x, v1.y, v1.z
        v2 = (self.point2 - 3 * u)
        x2, y2, z2 = v2.x, v2.y, v2.z
        if dashed:
            ax.plot([x1, x2], [y1, y2], [z1, z2], color=color,
                    dashes=[30, 5, 10, 5])
        else:
            ax.plot([x1, x2], [y1, y2], [z1, z2], color=color)
        return ax

    def plane_projection2d(self, center, x, y):
        return Line2D(self.point1.plane_projection2d(center, x, y),
                      self.point2.plane_projection2d(center, x, y))

    def minimum_distance_points(self, other_line):
        """
        Returns the points on this line and the other line that are the closest
        of lines
        """
        u = self.point2 - self.point1
        v = other_line.point2 - other_line.point1
        w = self.point1 - other_line.point1
        a = u.dot(u)
        b = u.dot(v)
        c = v.dot(v)
        d = u.dot(w)
        e = v.dot(w)

        s = (b * e - c * d) / (a * c - b ** 2)
        t = (a * e - b * d) / (a * c - b ** 2)
        p1 = self.point1 + s * u
        p2 = other_line.point1 + t * v
        return p1, p2

    def rotation(self, center: volmdlr.Point3D, axis: volmdlr.Vector3D, angle: float):
        """
        Line3D rotation.

        :param center: rotation center
        :param axis: rotation axis
        :param angle: angle rotation
        :return: a new rotated Line3D
        """

        return Line3D(*[p.rotation(center, axis, angle) for p in
                        [self.point1, self.point2]])

    def rotation_inplace(self, center: volmdlr.Point3D, axis: volmdlr.Vector3D, angle: float):
        """
        Line3D rotation. Object is updated inplace.

        :param center: rotation center
        :param axis: rotation axis
        :param angle: rotation angle
        """
        for p in [self.point1, self.point2]:
            p.rotation_inplace(center, axis, angle)
        self._bbox = None

    def translation(self, offset: volmdlr.Vector3D):
        """
        Line3D translation.

        :param offset: translation vector
        :return: A new translated Line3D
        """
        return Line3D(*[point.translation(offset) for point in
                        [self.point1, self.point2]])

    def translation_inplace(self, offset: volmdlr.Vector3D):
        """
        Line3D translation. Object is updated inplace.

        :param offset: translation vector
        """
        for point in [self.point1, self.point2]:
            point.translation_inplace(offset)
        self._bbox = None

    def frame_mapping(self, frame: volmdlr.Frame3D, side: str):
        """
        Changes vector frame_mapping and return a new Line3D.

        side = 'old' or 'new'
        """
        if side == 'old':
            new_start = frame.old_coordinates(self.point1)
            new_end = frame.old_coordinates(self.point2)
        elif side == 'new':
            new_start = frame.new_coordinates(self.point1)
            new_end = frame.new_coordinates(self.point2)
        else:
            raise ValueError('Please Enter a valid side: old or new')
        return Line3D(new_start, new_end)

    def frame_mapping_inplace(self, frame: volmdlr.Frame3D, side: str):
        """
        Changes Line3D frame_mapping and the object is updated inplace.

        side = 'old' or 'new'
        """
        if side == 'old':
            new_start = frame.old_coordinates(self.point1)
            new_end = frame.old_coordinates(self.point2)
        elif side == 'new':
            new_start = frame.new_coordinates(self.point1)
            new_end = frame.new_coordinates(self.point2)
        else:
            raise ValueError('Please Enter a valid side: old or new')
        self.point1 = new_start
        self.point2 = new_end
        self._bbox = None

    def trim(self, point1: volmdlr.Point3D, point2: volmdlr.Point3D):
        if not self.point_belongs(point1) or not self.point_belongs(point2):
            raise ValueError('Point not on curve')
        return LineSegment3D(point1, point2)

    def copy(self, *args, **kwargs):
        return Line3D(*[p.copy() for p in [self.point1, self.point2]])

    @classmethod
    def from_step(cls, arguments, object_dict):
        """
        Converts a step primitive to an Line3D.

        :param arguments: The arguments of the step primitive. The last element represents the unit_conversion_factor.
        :type arguments: list
        :param object_dict: The dictionnary containing all the step primitives
            that have already been instanciated
        :type object_dict: dict
        :return: The corresponding Line3D object
        :rtype: :class:`volmdlr.edges.Line3D`
        """
        point1 = object_dict[arguments[1]]
        direction = object_dict[arguments[2]]
        point2 = point1 + direction
        return cls(point1, point2, arguments[0][1:-1])

    def to_step(self, current_id, surface_id=None):
        p1_content, p1_id = self.point1.to_step(current_id)
        # p2_content, p2_id = self.point2.to_step(current_id+1)
        current_id = p1_id + 1
        u_content, u_id = volmdlr.Vector3D.to_step(
            self.unit_direction_vector(),
            current_id,
            vector=True)
        current_id = u_id + 1
        content = p1_content + u_content
        content += f"#{current_id} = LINE('{self.name}',#{p1_id},#{u_id});\n"
        return content, current_id

    def to_2d(self, plane_origin, x, y):
        """
        Tranforms a Line3D into an Line2D, given an plane origin and a u and v plane vector.

        :param plane_origin: plane origin.
        :param x: plane u vector.
        :param y: plane v vector.
        :return: Line2D.
        """
        p2d = [p.to_2d(plane_origin, x, y) for p in (self.point1, self.point2)]
        if p2d[0] == p2d[1]:
            return None
        return Line2D(*p2d, name=self.name)


class LineSegment3D(LineSegment):
    """
    Define a line segment limited by two points.

    """

    def __init__(self, start: volmdlr.Point3D, end: volmdlr.Point3D,
                 name: str = ''):
        if start == end:
            raise NotImplementedError
        self.points = [start, end]
        LineSegment.__init__(self, start=start, end=end, name=name)
        self._bbox = None

    @property
    def bounding_box(self):
        if not self._bbox:
            self._bbox = self._bounding_box()
        return self._bbox

    @bounding_box.setter
    def bounding_box(self, new_bounding_box):
        self._bbox = new_bounding_box

    def __hash__(self):
        return 2 + hash(self.start) + hash(self.end)

    def __eq__(self, other_linesegment3d):
        if other_linesegment3d.__class__ != self.__class__:
            return False
        return (self.start == other_linesegment3d.start
                and self.end == other_linesegment3d.end)

    def _bounding_box(self):

        xmin = min(self.start.x, self.end.x)
        xmax = max(self.start.x, self.end.x)
        ymin = min(self.start.y, self.end.y)
        ymax = max(self.start.y, self.end.y)
        zmin = min(self.start.z, self.end.z)
        zmax = max(self.start.z, self.end.z)

        return volmdlr.core.BoundingBox(xmin, xmax, ymin, ymax, zmin, zmax)

    def to_dict(self, *args, **kwargs):
        return {'object_class': 'volmdlr.edges.LineSegment3D',
                'name': self.name,
                'start': self.start.to_dict(),
                'end': self.end.to_dict()
                }

    # def point_at_abscissa(self, abscissa):
    #     return self.start + abscissa * (
    #         self.end - self.start) / self.length()

    def point_belongs(self, point, abs_tol=1e-7):
        point_distance = self.point_distance(point)
        if math.isclose(point_distance, 0, abs_tol=abs_tol):
            return True
        return False

    def normal_vector(self, abscissa=0.):
        return None

    def unit_normal_vector(self, abscissa=0.):
        return None

    # def middle_point(self):
    #     return self.point_at_abscissa(0.5 * self.length())

    def point_distance(self, point):
        distance, point = volmdlr.LineSegment3DPointDistance(
            [(self.start.x, self.start.y, self.start.z),
             (self.end.x, self.end.y, self.end.z)],
            (point.x, point.y, point.z))
        return distance

    def plane_projection2d(self, center, x, y):
        start, end = self.start.plane_projection2d(center, x, y), self.end.plane_projection2d(center, x, y)
        if start != end:
            return LineSegment2D(start, end)
        return None

    # def intersection(self, segment2):
    #     x1 = self.start.x
    #     y1 = self.start.y
    #     z1 = self.start.z
    #     x2 = self.end.x
    #     y2 = self.end.y
    #     z2 = self.end.z
    #     x3 = segment2.start.x
    #     y3 = segment2.start.y
    #     z3 = segment2.start.z
    #     x4 = segment2.end.x
    #     y4 = segment2.end.y
    #     z4 = segment2.end.z
    #
    #     if x3 == 0 and x4 == 0 and y4 - y3 == 0:
    #         x5, y5, z5 = x3, y3, z3
    #         x6, y6, z6 = x4, y4, z4
    #         x3, y3, z3 = x1, y1, z1
    #         x4, y4, z4 = x2, y2, z2
    #         x1, y1, z1 = x5, y5, z5
    #         x2, y2, z2 = x6, y6, z6
    #
    #     elif y3 == 0 and y4 == 0 and x4 - x3 == 0:
    #         x5, y5, z5 = x3, y3, z3
    #         x6, y6, z6 = x4, y4, z4
    #         x3, y3, z3 = x1, y1, z1
    #         x4, y4, z4 = x2, y2, z2
    #         x1, y1, z1 = x5, y5, z5
    #         x2, y2, z2 = x6, y6, z6
    #
    #     res, list_t1 = [], []
    #
    #     # 2 unknown 3eq with t1 et t2 unknown
    #     if (x2 - x1 + y1 - y2) != 0 and (y4 - y3) != 0:
    #         t1 = (x3 - x1 + (x4 - x3) * (y1 - y3) / (y4 - y3)) / (
    #             x2 - x1 + y1 - y2)
    #         t2 = (y1 - y3 + (y2 - y1) * t1) / (y4 - y3)
    #         res1 = z1 + (z2 - z1) * t1
    #         res2 = z3 + (z4 - z3) * t2
    #         list_t1.append(t1)
    #         res.append([res1, res2])
    #
    #     if (z2 - z1 + y1 - y2) != 0 and (y4 - y3) != 0:
    #         t1 = (z3 - z1 + (z4 - z3) * (y1 - y3) / (y4 - y3)) / (
    #             z2 - z1 + y1 - y2)
    #         t2 = (y1 - y3 + (y2 - y1) * t1) / (y4 - y3)
    #         res1 = x1 + (x2 - x1) * t1
    #         res2 = x3 + (x4 - x3) * t2
    #         list_t1.append(t1)
    #         res.append([res1, res2])
    #
    #     if (z2 - z1 + x1 - x2) != 0 and (x4 - x3) != 0:
    #         t1 = (z3 - z1 + (z4 - z3) * (x1 - x3) / (x4 - x3)) / (
    #             z2 - z1 + x1 - x2)
    #         t2 = (x1 - x3 + (x2 - x1) * t1) / (x4 - x3)
    #         res1 = y1 + (y2 - y1) * t1
    #         res2 = y3 + (y4 - y3) * t2
    #         list_t1.append(t1)
    #         res.append([res1, res2])
    #
    #     if len(res) == 0:
    #         return None
    #
    #     for pair, t1 in zip(res, list_t1):
    #         res1, res2 = pair[0], pair[1]
    #         if math.isclose(res1, res2,
    #                         abs_tol=1e-7):  # if there is an intersection point
    #             if t1 >= 0 or t1 <= 1:
    #                 return volmdlr.Point3D(x1 + (x2 - x1) * t1,
    #                                        y1 + (y2 - y1) * t1,
    #                                        z1 + (z2 - z1) * t1)
    #
    #     return None

    def line_intersections(self, line):
        line_self = self.to_line()
        if line_self.skew_to(line):
            return []
        intersection = line_self.intersection(line)
        if intersection and self.point_belongs(intersection):
            return [intersection]
        return []

    def linesegment_intersections(self, linesegment):
        line1 = self.to_line()
        line2 = linesegment.to_line()
        intersection = line1.intersection(line2)
        if intersection and self.point_belongs(intersection) and linesegment.point_belongs(intersection):
            return [intersection]
        return []

    def rotation(self, center: volmdlr.Point3D,
                 axis: volmdlr.Vector3D, angle: float):
        """
        LineSegment3D rotation
        :param center: rotation center
        :param axis: rotation axis
        :param angle: angle rotation
        :return: a new rotated LineSegment3D
        """
        return LineSegment3D(
            *[point.rotation(center, axis, angle) for point in self.points])

    def rotation_inplace(self, center: volmdlr.Point3D,
                         axis: volmdlr.Vector3D, angle: float):
        """
        Line2D rotation. Object is updated inplace
        :param center: rotation center
        :param axis: rotation axis
        :param angle: rotation angle
        """
        for point in self.points:
            point.rotation_inplace(center, axis, angle)
        self._bbox = None

    def __contains__(self, point):

        point1, point2 = self.start, self.end
        axis = point2 - point1
        test = point.rotation(point1, axis, math.pi)
        if test == point:
            return True

        return False

    def translation(self, offset: volmdlr.Vector3D):
        """
        LineSegment3D translation
        :param offset: translation vector
        :return: A new translated LineSegment3D
        """
        return LineSegment3D(
            *[point.translation(offset) for point in self.points])

    def translation_inplace(self, offset: volmdlr.Vector3D):
        """
        LineSegment3D translation. Object is updated inplace
        :param offset: translation vector
        """
        for point in self.points:
            point.translation_inplace(offset)
        self._bbox = None

    def frame_mapping(self, frame: volmdlr.Frame3D, side: str):
        """
        Changes LineSegment3D frame_mapping and return a new LineSegment3D
        side = 'old' or 'new'
        """
        if side == 'old':
            return LineSegment3D(
                *[frame.old_coordinates(point) for point in self.points])
        if side == 'new':
            return LineSegment3D(
                *[frame.new_coordinates(point) for point in self.points])
        raise ValueError('Please Enter a valid side: old or new')

    def frame_mapping_inplace(self, frame: volmdlr.Frame3D, side: str):
        """
        Changes vector frame_mapping and the object is updated inplace
        side = 'old' or 'new'
        """
        if side == 'old':
            new_start = frame.old_coordinates(self.start)
            new_end = frame.old_coordinates(self.end)
        elif side == 'new':
            new_start = frame.new_coordinates(self.start)
            new_end = frame.new_coordinates(self.end)
        else:
            raise ValueError('Please Enter a valid side: old or new')
        self.start = new_start
        self.end = new_end
        self._bbox = None

    def copy(self, *args, **kwargs):
        return LineSegment3D(self.start.copy(), self.end.copy())

    def plot(self, ax=None, color='k', alpha=1,
             edge_ends=False, edge_direction=False):
        if ax is None:
            fig = plt.figure()
            ax = fig.add_subplot(111, projection='3d')
        else:
            fig = ax.figure

        points = [self.start, self.end]
        x = [p.x for p in points]
        y = [p.y for p in points]
        z = [p.z for p in points]
        if edge_ends:
            ax.plot(x, y, z, color=color, alpha=alpha, marker='o')
        else:
            ax.plot(x, y, z, color=color, alpha=alpha)
        if edge_direction:
            x, y, z = self.point_at_abscissa(0.5 * self.length())
            u, v, w = 0.05 * self.direction_vector()
            ax.quiver(x, y, z, u, v, w, length=self.length() / 100,
                      arrow_length_ratio=5, normalize=True,
                      pivot='tip', color=color)
        return ax

    def plot2d(self, x_3D, y_3D, ax=None, color='k', width=None):
        if ax is None:
            fig = plt.figure()
            ax = fig.add_subplot(111, projection='3d')
        else:
            fig = ax.figure

        edge2D = self.plane_projection2d(volmdlr.O3D, x_3D, y_3D)
        edge2D.plot(ax=ax, color=color, width=width)
        return ax

    def plot_data(self, x_3D, y_3D, marker=None, color='black', stroke_width=1,
                  dash=False, opacity=1, arrow=False):
        edge2D = self.plane_projection2d(volmdlr.O3D, x_3D, y_3D)
        return edge2D.plot_data(marker, color, stroke_width,
                                dash, opacity, arrow)

    def FreeCADExport(self, name, ndigits=6):
        name = 'primitive' + str(name)
        x1, y1, z1 = round(1000 * self.start, ndigits)
        x2, y2, z2 = round(1000 * self.end, ndigits)
        return '{} = Part.LineSegment(fc.Vector({},{},{}),fc.Vector({},{},{}))\n'.format(
            name, x1, y1, z1, x2, y2, z2)

    def to_line(self):
        return Line3D(self.start, self.end)

    def to_2d(self, plane_origin, x, y):
        """
        Tranforms a LineSegment3D into an LineSegment2D, given an plane origin and a u and v plane vector.

        :param plane_origin: plane origin.
        :param x: plane u vector.
        :param y: plane v vector.
        :return: LineSegment2D.
        """
        p2d = [p.to_2d(plane_origin, x, y) for p in (self.start, self.end)]
        if p2d[0] == p2d[1]:
            return None
        return LineSegment2D(*p2d, name=self.name)

    def to_bspline_curve(self, resolution=10):
        """
        Convert a LineSegment3D to a BSplineCurve3D
        """
        degree = 1
        points = [self.point_at_abscissa(abscissa / self.length())
                  for abscissa in range(resolution + 1)]
        bspline_curve = BSplineCurve3D.from_points_interpolation(points,
                                                                 degree)
        return bspline_curve

    def reverse(self):
        return LineSegment3D(self.end.copy(), self.start.copy())

    def minimum_distance_points(self, other_line):
        """
        Returns the points on this line and the other line that are the closest
        of lines
        """
        u = self.end - self.start
        v = other_line.end - other_line.start
        w = self.start - other_line.start
        a = u.dot(u)
        b = u.dot(v)
        c = v.dot(v)
        d = u.dot(w)
        e = v.dot(w)
        if (a * c - b ** 2) != 0:
            s = (b * e - c * d) / (a * c - b ** 2)
            t = (a * e - b * d) / (a * c - b ** 2)
            p1 = self.start + s * u
            p2 = other_line.start + t * v
            return p1, p2
        return self.start, other_line.start

    def Matrix_distance(self, other_line):
        u = self.direction_vector()
        v = other_line.direction_vector()
        w = other_line.start - self.start

        a = u.dot(u)
        b = -u.dot(v)
        d = v.dot(v)

        e = w.dot(u)
        f = -w.dot(v)

        A = npy.array([[a, b],
                       [b, d]])
        B = npy.array([e, f])

        res = scp.optimize.lsq_linear(A, B, bounds=(0, 1))
        p1 = self.point_at_abscissa(res.x[0] * self.length())
        p2 = other_line.point_at_abscissa(
            res.x[1] * other_line.length())
        return p1, p2

    def parallel_distance(self, other_linesegment):
        pt_a, pt_b, pt_c = self.start, self.end, other_linesegment.points[0]
        vector = volmdlr.Vector3D((pt_a - pt_b).vector)
        vector.normalize()
        plane1 = volmdlr.faces.Plane3D.from_3_points(pt_a, pt_b, pt_c)
        v = vector.cross(plane1.frame.w)  # distance vector
        # pt_a = k*u + c*v + pt_c
        res = (pt_a - pt_c).vector
        x, y, z = res[0], res[1], res[2]
        u1, u2, u3 = vector.x, vector.y, vector.z
        v1, v2, v3 = v.x, v.y, v.z

        if (u1 * v2 - v1 * u2) != 0 and u1 != 0:
            c = (y * u1 - x * u2) / (u1 * v2 - v1 * u2)
            k = (x - c * v1) / u1
            if math.isclose(k * u3 + c * v3, z, abs_tol=1e-7):
                return k
        elif (u1 * v3 - v1 * u3) != 0 and u1 != 0:
            c = (z * u1 - x * u3) / (u1 * v3 - v1 * u3)
            k = (x - c * v1) / u1
            if math.isclose(k * u2 + c * v2, y, abs_tol=1e-7):
                return k
        elif (v1 * u2 - v2 * u1) != 0 and u2 != 0:
            c = (u2 * x - y * u1) / (v1 * u2 - v2 * u1)
            k = (y - c * v2) / u2
            if math.isclose(k * u3 + c * v3, z, abs_tol=1e-7):
                return k
        elif (v3 * u2 - v2 * u3) != 0 and u2 != 0:
            c = (u2 * z - y * u3) / (v3 * u2 - v2 * u3)
            k = (y - c * v2) / u2
            if math.isclose(k * u1 + c * v1, x, abs_tol=1e-7):
                return k
        elif (u1 * v3 - v1 * u3) != 0 and u3 != 0:
            c = (z * u1 - x * u3) / (u1 * v3 - v1 * u3)
            k = (z - c * v3) / u3
            if math.isclose(k * u2 + c * v2, y, abs_tol=1e-7):
                return k
        elif (u2 * v3 - v2 * u3) != 0 and u3 != 0:
            c = (z * u2 - y * u3) / (u2 * v3 - v2 * u3)
            k = (z - c * v3) / u3
            if math.isclose(k * u1 + c * v1, x, abs_tol=1e-7):
                return k
        raise NotImplementedError

    def minimum_distance(self, element, return_points=False):
        if element.__class__ is Arc3D or element.__class__ is volmdlr.wires.Circle3D:
            pt1, pt2 = element.minimum_distance_points_line(self)
            if return_points:
                return pt1.point_distance(pt2), pt1, pt2
            return pt1.point_distance(pt2)

        if element.__class__ is LineSegment3D:
            p1, p2 = self.Matrix_distance(element)
            if return_points:
                return p1.point_distance(p2), p1, p2
            return p1.point_distance(p2)

        if element.__class__ is BSplineCurve3D:
            points = element.points
            lines = []
            dist_min = math.inf
            for p1, p2 in zip(points[0:-1], points[1:]):
                lines.append(LineSegment3D(p1, p2))
            for line in lines:
                p1, p2 = self.Matrix_distance(line)
                dist = p1.point_distance(p2)
                if dist < dist_min:
                    dist_min = dist
                    min_points = (p1, p2)
            if return_points:
                p1, p2 = min_points
                return dist_min, p1, p2
            return dist_min

        raise NotImplementedError

    def extrusion(self, extrusion_vector):
        u = self.unit_direction_vector()
        v = extrusion_vector.copy()
        v.normalize()
        w = u.cross(v)
        l1 = self.length()
        l2 = extrusion_vector.norm()
        # outer_contour = Polygon2D([O2D, Point2D((l1, 0.)),
        #                            Point2D((l1, l2)), Point2D((0., l2))])
        plane = volmdlr.faces.Plane3D(volmdlr.Frame3D(self.start, u, v, w))
        return [plane.rectangular_cut(0, l1, 0, l2)]

    def revolution(self, axis_point, axis, angle):
        axis_line3d = Line3D(axis_point, axis_point + axis)
        if axis_line3d.point_belongs(self.start) and axis_line3d.point_belongs(
                self.end):
            return []

        p1_proj, _ = axis_line3d.point_projection(self.start)
        p2_proj, _ = axis_line3d.point_projection(self.end)
        d1 = self.start.point_distance(p1_proj)
        d2 = self.end.point_distance(p2_proj)
        if not math.isclose(d1, 0., abs_tol=1e-9):
            u = (self.start - p1_proj)  # Unit vector from p1_proj to p1
            u.normalize()
        elif not math.isclose(d2, 0., abs_tol=1e-9):
            u = (self.end - p2_proj)  # Unit vector from p1_proj to p1
            u.normalize()
        else:
            return []
        if u.is_colinear_to(self.direction_vector()):
            # Planar face
            v = axis.cross(u)
            surface = volmdlr.faces.Plane3D(
                volmdlr.Frame3D(p1_proj, u, v, axis))
            r, R = sorted([d1, d2])
            if angle == volmdlr.TWO_PI:
                # Only 2 circles as countours
                outer_contour2d = volmdlr.wires.Circle2D(volmdlr.O2D, R)
                if not math.isclose(r, 0, abs_tol=1e-9):
                    inner_contours2d = [volmdlr.wires.Circle2D(volmdlr.O2D, r)]
                else:
                    inner_contours2d = []
            else:
                inner_contours2d = []
                if math.isclose(r, 0, abs_tol=1e-9):
                    # One arc and 2 lines (pizza slice)
                    arc2_e = volmdlr.Point2D(R, 0)
                    arc2_i = arc2_e.rotation(center=volmdlr.O2D,
                                             angle=0.5 * angle)
                    arc2_s = arc2_e.rotation(center=volmdlr.O2D, angle=angle)
                    arc2 = Arc2D(arc2_s, arc2_i, arc2_e)
                    line1 = LineSegment2D(arc2_e, volmdlr.O2D)
                    line2 = LineSegment2D(volmdlr.O2D, arc2_s)
                    outer_contour2d = volmdlr.wires.Contour2D([arc2, line1,
                                                               line2])

                else:
                    # Two arcs and lines
                    arc1_s = volmdlr.Point2D(R, 0)
                    arc1_i = arc1_s.rotation(center=volmdlr.O2D,
                                             angle=0.5 * angle)
                    arc1_e = arc1_s.rotation(center=volmdlr.O2D, angle=angle)
                    arc1 = Arc2D(arc1_s, arc1_i, arc1_e)

                    arc2_e = volmdlr.Point2D(r, 0)
                    arc2_i = arc2_e.rotation(center=volmdlr.O2D,
                                             angle=0.5 * angle)
                    arc2_s = arc2_e.rotation(center=volmdlr.O2D, angle=angle)
                    arc2 = Arc2D(arc2_s, arc2_i, arc2_e)

                    line1 = LineSegment2D(arc1_e, arc2_s)
                    line2 = LineSegment2D(arc2_e, arc1_s)

                    outer_contour2d = volmdlr.wires.Contour2D([arc1, line1,
                                                               arc2, line2])

            return [volmdlr.faces.PlaneFace3D(surface,
                                              volmdlr.faces.Surface2D(
                                                  outer_contour2d,
                                                  inner_contours2d))]

        elif not math.isclose(d1, d2, abs_tol=1e-9):
            # Conical
            v = axis.cross(u)
            dv = self.direction_vector()
            dv.normalize()

            semi_angle = math.atan2(dv.dot(u), dv.dot(axis))
            cone_origin = p1_proj - d1 / math.tan(semi_angle) * axis
            if semi_angle > 0.5 * math.pi:
                semi_angle = math.pi - semi_angle

                cone_frame = volmdlr.Frame3D(cone_origin, u, -v, -axis)
                angle2 = -angle
            else:
                angle2 = angle
                cone_frame = volmdlr.Frame3D(cone_origin, u, v, axis)

            surface = volmdlr.faces.ConicalSurface3D(cone_frame,
                                                     semi_angle)
            z1 = d1 / math.tan(semi_angle)
            z2 = d2 / math.tan(semi_angle)
            return [surface.rectangular_cut(0, angle2, z1, z2)]
        else:
            # Cylindrical face
            v = axis.cross(u)
            surface = volmdlr.faces.CylindricalSurface3D(
                volmdlr.Frame3D(p1_proj, u, v, axis), d1)
            return [surface.rectangular_cut(0, angle,
                                            0,
                                            (self.end - self.start).dot(axis))]

    def to_step(self, current_id, surface_id=None):
        line = self.to_line()
        content, line_id = line.to_step(current_id)

        current_id = line_id + 1
        start_content, start_id = self.start.to_step(current_id, vertex=True)
        current_id = start_id + 1
        end_content, end_id = self.end.to_step(current_id + 1, vertex=True)
        content += start_content + end_content
        current_id = end_id + 1
        content += "#{} = EDGE_CURVE('{}',#{},#{},#{},.T.);\n".format(
            current_id, self.name,
            start_id, end_id, line_id)
        return content, [current_id]


class BSplineCurve3D(BSplineCurve):
    """
    A class for 3 dimensional B-spline curves. The following rule must be
    respected : `number of knots = number of control points + degree + 1`

    :param degree: The degree of the 3 dimensional B-spline curve
    :type degree: int
    :param control_points: A list of 3 dimensional points
    :type control_points: List[:class:`volmdlr.Point3D`]
    :param knot_multiplicities: The vector of multiplicities for each knot
    :type knot_multiplicities: List[int]
    :param knots: The knot vector composed of values between 0 and 1
    :type knots: List[float]
    :param weights: The weight vector applied to the knot vector. Default
        value is None
    :type weights: List[float], optional
    :param periodic: If `True` the B-spline curve is periodic. Default value
        is False
    :type periodic: bool, optional
    :param name: The name of the B-spline curve. Default value is ''
    :type name: str, optional
    """
    _non_serializable_attributes = ['curve']

    def __init__(self,
                 degree: int,
                 control_points: List[volmdlr.Point3D],
                 knot_multiplicities: List[int],
                 knots: List[float],
                 weights: List[float] = None,
                 periodic: bool = False,
                 name: str = ''):

        BSplineCurve.__init__(self, degree,
                              control_points,
                              knot_multiplicities,
                              knots,
                              weights,
                              periodic,
                              name)

        self._bbox = None

    @property
    def bounding_box(self):
        if not self._bbox:
            self._bbox = self._bounding_box()
        return self._bbox

    @bounding_box.setter
    def bounding_box(self, new_bounding_box):
        self._bbox = new_bounding_box

    def _bounding_box(self):
        bbox = self.curve.bbox
        return volmdlr.core.BoundingBox(bbox[0][0], bbox[1][0],
                                        bbox[0][1], bbox[1][1],
                                        bbox[0][2], bbox[1][2])

    def look_up_table(self, resolution: int = 20, start_parameter: float = 0,
                      end_parameter: float = 1):
        """
        Creates a table of equivalence between the parameter t (evaluation
        of the BSplineCurve) and the cumulative distance.

        :param resolution: The precision of the table. Autoadjusted by the
            algorithm. Default value set to 20
        :type resolution: int, optional
        :param start_parameter: First parameter evaluated in the table.
            Default value set to 0
        :type start_parameter: float, optional
        :param end_parameter: Last parameter evaluated in the table.
            Default value set to 1
        :type start_parameter: float, optional
        :return: Yields a list of tuples containing the parameter and the
            cumulated distance along the BSplineCruve3D from the evaluation of
            start_parameter
        :rtype: Tuple[float, float]
        """
        resolution = max(10, min(resolution, int(self.length() / 1e-4)))
        delta_param = 1 / resolution * (end_parameter - start_parameter)
        distance = 0
        for i in range(resolution + 1):
            if i == 0:
                yield start_parameter, 0
            else:
                param1 = start_parameter + (i - 1) * delta_param
                param2 = start_parameter + i * delta_param
                point1 = volmdlr.Point3D(*self.curve.evaluate_single(param1))
                point2 = volmdlr.Point3D(*self.curve.evaluate_single(param2))
                distance += point1.point_distance(point2)
                yield param2, distance

    def point_at_abscissa(self, abscissa: float, resolution: int = 1000):
        """
        Returns the 3 dimensional point at a given curvilinear abscissa.
        This is an approximation. Resolution parameter can be increased
        for more accurate result.

        :param abscissa: The distance on the BSplineCurve3D from its start
        :type abscissa: float
        :param resolution: The precision of the approximation. Default value
            set to 1000
        :type resolution: int, optional
        :return: The Point3D at the given curvilinear abscissa.
        :rtype: :class:`volmdlr.Point3D`
        """
        if math.isclose(abscissa, 0, abs_tol=1e-10):
            return self.start
        if math.isclose(abscissa, self.length(), abs_tol=1e-10):
            return self.end
        lut = self.look_up_table(resolution=resolution)
        if 0 < abscissa < self.length():
            last_param = 0
            for t, dist in lut:
                if abscissa < dist:
                    t1 = last_param
                    t2 = t
                    return volmdlr.Point3D(
                        *self.curve.evaluate_single((t1 + t2) / 2))
                last_param = t
        raise ValueError('Curvilinear abscissa is bigger than length,'
                         ' or negative')

    def normal(self, position: float = 0.0):
        _, normal = operations.normal(self.curve, position, normalize=True)
        normal = volmdlr.Point3D(normal[0], normal[1], normal[2])
        return normal

    def direction_vector(self, abscissa=0.):
        l = self.length()
        if abscissa >= l:
            abscissa2 = l
            abscissa = abscissa2 - 0.001 * l

        else:
            abscissa2 = min(abscissa + 0.001 * l, l)

        tangent = self.point_at_abscissa(abscissa2) - self.point_at_abscissa(
            abscissa)
        return tangent

    def normal_vector(self, abscissa):
        return None

    def unit_normal_vector(self, abscissa):
        return None

    def point3d_to_parameter(self, point: volmdlr.Point3D):
        """
        Search for the value of the normalized evaluation parameter t
        (between 0 and 1) that would return the given point when the
        BSplineCurve3D is evaluated at the t value.
        """
        def f(param):
            p3d = volmdlr.Point3D(*self.curve.evaluate_single(param))
            return point.point_distance(p3d)
        res = scipy.optimize.minimize(fun=f, x0=(0.5), bounds=[(0, 1)],
                                      tol=1e-9)
        return res.x[0]

    def FreeCADExport(self, ip, ndigits=3):
        name = 'primitive{}'.format(ip)
        points = '['
        for i in range(len(self.control_points)):
            point = 'fc.Vector({},{},{}),'.format(self.control_points[i][0],
                                                  self.control_points[i][1],
                                                  self.control_points[i][2])
            points += point
        points = points[:-1]
        points += ']'
        # !!! : A QUOI SERT LE DERNIER ARG DE BSplineCurve (False)?
        # LA MULTIPLICITE EN 3e ARG ET LES KNOTS EN 2e ARG ?
        return '{} = Part.BSplineCurve({},{},{},{},{},{},{})\n'.format(name,
                                                                       points,
                                                                       self.knot_multiplicities,
                                                                       self.knots,
                                                                       self.periodic,
                                                                       self.degree,
                                                                       self.weights,
                                                                       False)

    @classmethod
    def from_step(cls, arguments, object_dict):
        """
        Converts a step primitive to a BSplineCurve3D.

        :param arguments: The arguments of the step primitive. The last element represents the unit_conversion_factor.
        :type arguments: list
        :param object_dict: The dictionnary containing all the step primitives
            that have already been instanciated
        :type object_dict: dict
        :return: The corresponding BSplineCurve3D.
        :rtype: :class:`volmdlr.edges.BSplineCurve3D`
        """
        name = arguments[0][1:-1]
        degree = int(arguments[1])
        points = [object_dict[int(i[1:])] for i in arguments[2]]
        lines = [LineSegment3D(pt1, pt2) for pt1, pt2 in zip(points[:-1], points[1:]) if pt1 != pt2]
        if lines:  # quick fix. Real problem: Tolerance too low (1e-6 m = 0.001mm)
            dir_vector = lines[0].unit_direction_vector()
            if all(line.unit_direction_vector() == dir_vector for line in lines):
                return LineSegment3D(points[0], points[-1])
        # curve_form = arguments[3]
        if arguments[4] == '.F.':
            closed_curve = False
        elif arguments[4] == '.T.':
            closed_curve = True
        else:
            raise ValueError
        # self_intersect = arguments[5]
        knot_multiplicities = [int(i) for i in arguments[6][1:-1].split(",")]
        knots = [float(i) for i in arguments[7][1:-1].split(",")]
        # knot_spec = arguments[8]
        knot_vector = []
        for i, knot in enumerate(knots):
            knot_vector.extend([knot] * knot_multiplicities[i])

        if 10 in range(len(arguments)):
            weight_data = [float(i) for i in arguments[9][1:-1].split(",")]
        else:
            weight_data = None

        # FORCING CLOSED_CURVE = FALSE:
        # closed_curve = False
        return cls(degree, points, knot_multiplicities, knots, weight_data,
                   closed_curve, name)

    def to_step(self, current_id, surface_id=None, curve2d=None):

        points_ids = []
        content = ''
        point_id = current_id
        for point in self.control_points:
            point_content, point_id = point.to_step(point_id,
                                                    vertex=False)
            content += point_content
            points_ids.append(point_id)
            point_id += 1

        curve_id = point_id
        content += "#{} = B_SPLINE_CURVE_WITH_KNOTS('{}',{},({})," \
                   ".UNSPECIFIED.,.F.,.F.,{},{}," \
                   ".UNSPECIFIED.);\n".format(
                       curve_id, self.name, self.degree,
                       volmdlr.core.step_ids_to_str(points_ids),
                       tuple(self.knot_multiplicities),
                       tuple(self.knots))

        if surface_id:
            content += "#{} = SURFACE_CURVE('',#{},(#{}),.PCURVE_S1.);\n".format(
                curve_id + 1, curve_id, curve_id + 2)
            content += "#{} = PCURVE('',#{},#{});\n".format(
                curve_id + 2, surface_id, curve_id + 3)

            # 2D parametric curve
            curve2d_content, curve2d_id = curve2d.to_step(curve_id + 5)

            content += "#{} = DEFINITIONAL_REPRESENTATION('',(#{}),#{});\n".format(
                curve_id + 3, curve2d_id - 1, curve_id + 4)
            content += f"#{curve_id + 4} = ( GEOMETRIC_REPRESENTATION_CONTEXT(2)" \
                       f"PARAMETRIC_REPRESENTATION_CONTEXT() REPRESENTATION_CONTEXT('2D SPACE','') );\n"

            content += curve2d_content
            current_id = curve2d_id
        else:
            current_id = curve_id + 1

        start_content, start_id = self.start.to_step(current_id, vertex=True)
        current_id = start_id + 1
        end_content, end_id = self.end.to_step(current_id + 1, vertex=True)
        content += start_content + end_content
        current_id = end_id + 1
        if surface_id:
            content += "#{} = EDGE_CURVE('{}',#{},#{},#{},.T.);\n".format(
                current_id, self.name,
                start_id, end_id, curve_id + 1)
        else:
            content += "#{} = EDGE_CURVE('{}',#{},#{},#{},.T.);\n".format(
                current_id, self.name,
                start_id, end_id, curve_id)
        return content, [current_id]

    def point_distance(self, pt1):
        distances = []
        for point in self.points:
            #            vmpt = Point3D((point[1], point[2], point[3]))
            distances.append(pt1.point_distance(point))
        return min(distances)

    # def point_belongs(self, point):
    #     polygon_points = self.polygon_points()
    #     for p1, p2 in zip(polygon_points[:-1], polygon_points[1:]):
    #         line = LineSegment3D(p1, p2)
    #         if line.point_belongs(point):
    #             return True
    #     return False

    def rotation(self, center: volmdlr.Point3D, axis: volmdlr.Vector3D, angle: float):
        """
        BSplineCurve3D rotation
        :param center: rotation center
        :param axis: rotation axis
        :param angle: angle rotation
        :return: a new rotated BSplineCurve3D
        """
        new_control_points = [p.rotation(center, axis, angle) for p in
                              self.control_points]
        new_bsplinecurve3d = BSplineCurve3D(self.degree, new_control_points,
                                            self.knot_multiplicities,
                                            self.knots, self.weights,
                                            self.periodic, self.name)
        return new_bsplinecurve3d

    def rotation_inplace(self, center: volmdlr.Point3D, axis: volmdlr.Vector3D, angle: float):
        """
        BSplineCurve3D rotation. Object is updated inplace
        :param center: rotation center
        :param axis: rotation axis
        :param angle: rotation angle
        """
        new_control_points = [p.rotation(center, axis, angle) for p in
                              self.control_points]
        new_bsplinecurve3d = BSplineCurve3D(self.degree, new_control_points,
                                            self.knot_multiplicities,
                                            self.knots, self.weights,
                                            self.periodic, self.name)
        self.control_points = new_control_points
        self.curve = new_bsplinecurve3d.curve
        self.points = new_bsplinecurve3d.points
        self._bbox = None

    def trim(self, point1: volmdlr.Point3D, point2: volmdlr.Point3D):
        if (point1 == self.start and point2 == self.end) \
                or (point1 == self.end and point2 == self.start):
            return self

        if point1 == self.start and point2 != self.end:
            return self.cut_after(self.point3d_to_parameter(point2))

        if point2 == self.start and point1 != self.end:
            return self.cut_after(self.point3d_to_parameter(point1))

        if point1 != self.start and point2 == self.end:
            return self.cut_before(self.point3d_to_parameter(point1))

        if point2 != self.start and point1 == self.end:
            return self.cut_before(self.point3d_to_parameter(point2))

        parameter1 = self.point3d_to_parameter(point1)
        parameter2 = self.point3d_to_parameter(point2)
        if parameter1 is None or parameter2 is None:
            raise ValueError('Point not on BSplineCurve for trim method')

        if parameter1 > parameter2:
            parameter1, parameter2 = parameter2, parameter1
            point1, point2 = point2, point1

        bspline_curve = self.cut_before(parameter1)
        new_param2 = bspline_curve.point3d_to_parameter(point2)
        trimmed_bspline_cruve = bspline_curve.cut_after(new_param2)
        return trimmed_bspline_cruve

    def trim_between_evaluations(self, parameter1: float, parameter2: float):
        print('Use BSplineCurve3D.trim instead of trim_between_evaluation')
        parameter1, parameter2 = min([parameter1, parameter2]), \
            max([parameter1, parameter2])

        if math.isclose(parameter1, 0, abs_tol=1e-7) \
                and math.isclose(parameter2, 1, abs_tol=1e-7):
            return self
        elif math.isclose(parameter1, 0, abs_tol=1e-7):
            return self.cut_after(parameter2)
        elif math.isclose(parameter2, 1, abs_tol=1e-7):
            return self.cut_before(parameter1)

        # Cut before
        bspline_curve = self.insert_knot(parameter1, num=self.degree)
        if bspline_curve.weights is not None:
            raise NotImplementedError

        # Cut after
        bspline_curve = bspline_curve.insert_knot(parameter2, num=self.degree)
        if bspline_curve.weights is not None:
            raise NotImplementedError

        # Que faire quand on rajoute un noeud au milieu ?
        # plus simple de passer par cut_after cut_before
        new_ctrlpts = bspline_curve.control_points[bspline_curve.degree:
                                                   -bspline_curve.degree]
        new_multiplicities = bspline_curve.knot_multiplicities[1:-1]
        # new_multiplicities = bspline_curve.knot_multiplicities[2:-5]
        new_multiplicities[-1] += 1
        new_multiplicities[0] += 1
        new_knots = bspline_curve.knots[1:-1]
        # new_knots = bspline_curve.knots[2:-5]
        new_knots = standardize_knot_vector(new_knots)

        return BSplineCurve3D(degree=bspline_curve.degree,
                              control_points=new_ctrlpts,
                              knot_multiplicities=new_multiplicities,
                              knots=new_knots,
                              weights=None,
                              periodic=bspline_curve.periodic,
                              name=bspline_curve.name)

    def cut_before(self, parameter: float):
        # Is a value of parameter below 4e-3 a real need for precision ?
        if math.isclose(parameter, 0, abs_tol=4e-3):
            return self
        elif math.isclose(parameter, 1, abs_tol=4e-3):
            raise ValueError('Nothing will be left from the BSplineCurve3D')
        curves = operations.split_curve(self.curve, parameter)
        return self.from_geomdl_curve(curves[1])

    def cut_after(self, parameter: float):
        # Is a value of parameter below 4e-3 a real need for precision ?
        if math.isclose(parameter, 0, abs_tol=4e-3):
            raise ValueError('Nothing will be left from the BSplineCurve3D')
        if math.isclose(parameter, 1, abs_tol=4e-3):
            return self
        curves = operations.split_curve(self.curve, parameter)
        return self.from_geomdl_curve(curves[0])

    def insert_knot(self, knot: float, num: int = 1):
        """
        Returns a new BSplineCurve3D
        """
        curve_copy = self.curve.__deepcopy__({})
        modified_curve = operations.insert_knot(curve_copy, [knot], num=[num])
        return self.from_geomdl_curve(modified_curve)

    # Copy paste du LineSegment3D
    def plot(self, ax=None, edge_ends=False, color='k', alpha=1,
             edge_direction=False):
        if ax is None:
            fig = plt.figure()
            ax = fig.add_subplot(111, projection='3d')
        else:
            fig = ax.figure

        x = [p.x for p in self.points]
        y = [p.y for p in self.points]
        z = [p.z for p in self.points]
        ax.plot(x, y, z, color=color, alpha=alpha)
        if edge_ends:
            ax.plot(x, y, z, 'o', color=color, alpha=alpha)
        return ax

    def to_2d(self, plane_origin, x, y):
        """
        Tranforms a BSplineCurve3D into an BSplineCurve2D, given an plane origin and a u and v plane vector.

        :param plane_origin: plane origin.
        :param x: plane u vector.
        :param y: plane v vector.
        :return: BSplineCurve2D.
        """
        control_points2d = [p.to_2d(plane_origin, x, y) for p in
                            self.control_points]
        return BSplineCurve2D(self.degree, control_points2d,
                              self.knot_multiplicities, self.knots,
                              self.weights, self.periodic, self.name)

    def polygon_points(self, discretization_resolution: int):
        warnings.warn('polygon_points is deprecated,\
                please use discretization_points instead',
                      DeprecationWarning)
        return self.discretization_points(angle_resolution=discretization_resolution)

    def curvature(self, u: float, point_in_curve: bool = False):
        # u should be in the interval [0,1]
        ders = self.derivatives(u, 3)  # 3 first derivative
        c1, c2 = ders[1], ders[2]
        denom = c1.cross(c2)
        if c1 == volmdlr.O3D or c2 == volmdlr.O3D or denom.norm() == 0.0:
            if point_in_curve:
                return 0., volmdlr.Point3D(*ders[0])
            return 0.
        r_c = ((c1.norm()) ** 3) / denom.norm()
        point = volmdlr.Point3D(*ders[0])
        if point_in_curve:
            return 1 / r_c, point
        return 1 / r_c

    def global_maximum_curvature(self, nb_eval: int = 21, point_in_curve: bool = False):
        check = [i / (nb_eval - 1) for i in range(nb_eval)]
        curvatures = []
        for u in check:
            curvatures.append(self.curvature(u, point_in_curve))
        return curvatures

    def maximum_curvature(self, point_in_curve: bool = False):
        """
        Returns the maximum curvature of a curve and the point where it is located
        """
        if point_in_curve:
            maximum_curvarture, point = max(self.global_maximum_curvature(nb_eval=21, point_in_curve=point_in_curve))
            return maximum_curvarture, point
        # print(self.global_maximum_curvature(point_in_curve))
        maximum_curvarture = max(self.global_maximum_curvature(nb_eval=21, point_in_curve=point_in_curve))
        return maximum_curvarture

    def minimum_radius(self, point_in_curve=False):
        """
        Returns the minimum curvature radius of a curve and the point where it is located
        """
        if point_in_curve:
            maximum_curvarture, point = self.maximum_curvature(point_in_curve)
            return 1 / maximum_curvarture, point
        maximum_curvarture = self.maximum_curvature(point_in_curve)
        return 1 / maximum_curvarture

    @classmethod
    def from_geomdl_curve(cls, curve):
        knots = list(sorted(set(curve.knotvector)))
        knot_multiplicities = [curve.knotvector.count(k) for k in knots]
        return cls(degree=curve.degree,
                   control_points=[volmdlr.Point3D(*pts)
                                   for pts in curve.ctrlpts],
                   knots=knots,
                   knot_multiplicities=knot_multiplicities)

    def global_minimum_curvature(self, nb_eval: int = 21):
        check = [i / (nb_eval - 1) for i in range(nb_eval)]
        radius = []
        for u in check:
            radius.append(self.minimum_curvature(u))
        return radius

    def triangulation(self):
        return None

    def linesegment_intersections(self, linesegment3d: LineSegment3D):
        """
        Calculates intersections between a BSplineCurve3D and a LineSegment3D.

        :param linesegment3d: linesegment to verify intersections.
        :return: list with the intersections points.
        """
        if not self.bounding_box.bbox_intersection(linesegment3d.bounding_box):
            return []
        intersections_points = self.get_linesegment_intersections(linesegment3d)
        return intersections_points


class BezierCurve3D(BSplineCurve3D):
    """
    A class for 3 dimensional Bezier curves.

    :param degree: The degree of the Bezier curve
    :type degree: int
    :param control_points: A list of 3 dimensional points
    :type control_points: List[:class:`volmdlr.Point3D`]
    :param name: The name of the B-spline curve. Default value is ''
    :type name: str, optional
    """

    def __init__(self, degree: int, control_points: List[volmdlr.Point3D],
                 name: str = ''):
        knotvector = utilities.generate_knot_vector(degree,
                                                    len(control_points))
        knot_multiplicity = [1] * len(knotvector)

        BSplineCurve3D.__init__(self, degree, control_points,
                                knot_multiplicity, knotvector,
                                None, False, name)


class Arc3D(Arc):
    """
    An arc is defined by a starting point, an end point and an interior point.

    """

    def __init__(self, start, interior, end, name=''):
        self._utd_normal = False
        self._utd_center = False
        self._utd_frame = False
        self._utd_is_trigo = False
        self._utd_angle = False
        self._normal = None
        self._frame = None
        self._center = None
        self._is_trigo = None
        self._angle = None
        # self._utd_clockwise_and_trigowise_paths = False
        Arc.__init__(self, start=start, end=end, interior=interior, name=name)
        self._bbox = None

    @property
    def bounding_box(self):
        if not self._bbox:
            self._bbox = self.get_bounding_box()
        return self._bbox

    @bounding_box.setter
    def bounding_box(self, new_bounding_box):
        self._bbox = new_bounding_box

    def get_bounding_box(self):
        """
        Calculates the bounding box of the Arc3D.

        :return: a volmdlr.core.BoundingBox object.
        """
        # TODO: implement exact calculation

        points = self.discretization_points(angle_resolution=10)
        xmin = min(point.x for point in points)
        xmax = max(point.x for point in points)
        ymin = min(point.y for point in points)
        ymax = max(point.y for point in points)
        zmin = min(point.z for point in points)
        zmax = max(point.z for point in points)
        return volmdlr.core.BoundingBox(xmin, xmax, ymin, ymax, zmin, zmax)

    @classmethod
    def from_angle(cls, start: volmdlr.Point3D, angle: float,
                   axis_point: volmdlr.Point3D, axis: volmdlr.Vector3D):
        start_gen = start
        int_gen = start_gen.rotation(axis_point, axis, angle / 2)
        end_gen = start_gen.rotation(axis_point, axis, angle)
        if angle == volmdlr.TWO_PI:
            line = Line3D(axis_point, axis_point + axis)
            center, _ = line.point_projection(start)
            radius = center.point_distance(start)
            u = start - center
            v = axis.cross(u)
            return volmdlr.wires.Circle3D(volmdlr.Frame3D(center, u, v, axis),
                                          radius)
        return cls(start_gen, int_gen, end_gen, axis)

    @property
    def normal(self):
        if not self._utd_normal:
            self._normal = self.get_normal()
            self._utd_normal = True
        return self._normal

    def get_normal(self):
        u1 = self.interior - self.start
        u2 = self.interior - self.end
        try:
            u1.normalize()
            u2.normalize()
        except ZeroDivisionError:
            raise ValueError(
                'Start, end and interior points of an arc must be distincts') from ZeroDivisionError

        normal = u2.cross(u1)
        normal.normalize()
        return normal

    @property
    def center(self):
        if not self._utd_center:
            self._center = self.get_center()
            self._utd_center = True
        return self._center

    def get_center(self):
        u1 = self.interior - self.start
        u2 = self.interior - self.end
        if u1 == u2:
            u2 = self.normal.cross(u1)
            u2.normalize()

        v1 = self.normal.cross(u1)  # v1 is normal, equal u2
        v2 = self.normal.cross(u2)  # equal -u1

        p11 = 0.5 * (self.start + self.interior)  # Mid point of segment s,m
        p12 = p11 + v1
        p21 = 0.5 * (self.end + self.interior)  # Mid point of segment s,m
        p22 = p21 + v2

        l1 = Line3D(p11, p12)
        l2 = Line3D(p21, p22)

        try:
            center, _ = l1.minimum_distance_points(l2)
        except ZeroDivisionError:
            raise ValueError(
                'Start, end and interior points  of an arc must be distincts') from ZeroDivisionError

        return center

    @property
    def frame(self):
        if not self._utd_frame:
            self._frame = self.get_frame()
            self._utd_frame = True
        return self._frame

    def get_frame(self):
        vec1 = (self.start - self.center)
        vec1.normalize()
        vec2 = self.normal.cross(vec1)
        frame = volmdlr.Frame3D(self.center, vec1, vec2, self.normal)
        return frame

    @property
    def is_trigo(self):
        if not self._utd_is_trigo:
            self._is_trigo = self.get_arc_direction()
            self._utd_is_trigo = True
        return self._is_trigo

    def get_arc_direction(self):
        """
        Verifies if arc is clockwise of trigowise
        :return:
        """
        clockwise_path, trigowise_path = self.clockwise_and_trigowise_paths
        if clockwise_path > trigowise_path:
            return True
        return False

    @property
    def clockwise_and_trigowise_paths(self):
        """
        :return: clockwise path and trigonomectric path property
        """
        if not self._utd_clockwise_and_trigowise_paths:
            vec1 = (self.start - self.center)
            vec1.normalize()
            vec2 = self.normal.cross(vec1)
            radius_1 = self.start.to_2d(self.center, vec1, vec2)
            radius_2 = self.end.to_2d(self.center, vec1, vec2)
            radius_i = self.interior.to_2d(self.center, vec1, vec2)
            self._clockwise_and_trigowise_paths = \
                self.get_clockwise_and_trigowise_paths(radius_1,
                                                       radius_2,
                                                       radius_i)
            self._utd_clockwise_and_trigowise_paths = True
        return self._clockwise_and_trigowise_paths

    @property
    def angle(self):
        """
        Arc angle property
        :return: arc angle
        """
        if not self._utd_angle:
            self._angle = self.get_angle()
            self._utd_angle = True
        return self._angle

    def get_angle(self):
        """
        Gets the arc angle
        :return: arc angle
        """
        clockwise_path, trigowise_path = \
            self.clockwise_and_trigowise_paths
        if self.is_trigo:
            return trigowise_path
        return clockwise_path

    @property
    def points(self):
        return [self.start, self.interior, self.end]

    def reverse(self):
        """
        Defines a new Arc3D, odentical to self, but in the oposite direction.

        """
        return self.__class__(self.end.copy(),
                              self.interior.copy(),
                              self.start.copy())

    def point_at_abscissa(self, abscissa):
        """
        Calculates a point in the Arc3D at a given abscissa.

        :param abscissa: abscissa where in the curve the point should be calculated.
        :return: Corresponding point.
        """
        return self.start.rotation(self.center, self.normal,
                                   abscissa / self.radius)

    def normal_vector(self, abscissa):
        """
        Calculates a normal vector at a given abscissa of the Arc3D.

        :param abscissa: abscissa where in the curve the normal vector should be calculated.
        :return: Corresponding normal vector.
        """
        theta = abscissa / self.radius
        n_0 = self.center - self.start
        normal = n_0.rotation(self.center, self.normal, theta)
        return normal

    def unit_normal_vector(self, abscissa):
        """
        Calculates a unit normal vector at a given abscissa of the Arc3D.

        :param abscissa: abscissa where in the curve the unit normal vector should be calculated.
        :return: Corresponding unit normal vector.
        """
        normal_vector = self.normal_vector(abscissa)
        normal_vector.normalize()
        return normal_vector

    def direction_vector(self, abscissa):
        """
        Calculates a direction vector at a given abscissa of the Arc3D.

        :param abscissa: abscissa where in the curve the direction vector should be calculated.
        :return: Corresponding direction vector.
        """
        normal_vector = self.normal_vector(abscissa)
        tangent = normal_vector.cross(self.normal)
        return tangent

    def unit_direction_vector(self, abscissa):
        """
        Calculates a unit direction vector at a given abscissa of the Arc3D.

        :param abscissa: abscissa where in the curve the unit direction vector should be calculated.
        :return: Corresponding unit direction vector.
        """
        direction_vector = self.direction_vector(abscissa)
        direction_vector.normalize()
        return direction_vector

    def rotation(self, center: volmdlr.Point3D,
                 axis: volmdlr.Vector3D, angle: float):
        """
        Arc3D rotation.

        :param center: rotation center
        :param axis: rotation axis
        :param angle: angle rotation
        :return: a new rotated Arc3D
        """
        new_start = self.start.rotation(center, axis, angle)
        new_interior = self.interior.rotation(center, axis, angle)
        new_end = self.end.rotation(center, axis, angle)
        return Arc3D(new_start, new_interior, new_end, name=self.name)

    def rotation_inplace(self, center: volmdlr.Point3D,
                         axis: volmdlr.Vector3D, angle: float):
        """
        Arc3D rotation. Object is updated inplace.

        :param center: rotation center
        :param axis: rotation axis
        :param angle: rotation angle
        """
        self.center.rotation_inplace(center, axis, angle)
        self.start.rotation_inplace(center, axis, angle)
        self.interior.rotation_inplace(center, axis, angle)
        self.end.rotation_inplace(center, axis, angle)
        self._bbox = None

    def translation(self, offset: volmdlr.Vector3D):
        """
        Arc3D translation.

        :param offset: translation vector
        :return: A new translated Arc3D
        """
        new_start = self.start.translation(offset)
        new_interior = self.interior.translation(offset)
        new_end = self.end.translation(offset)
        return Arc3D(new_start, new_interior, new_end, name=self.name)

    def translation_inplace(self, offset: volmdlr.Vector3D):
        """
        Arc3D translation. Object is updated inplace.

        :param offset: translation vector.
        """
        self.center.translation_inplace(offset)
        self.start.translation_inplace(offset)
        self.interior.translation_inplace(offset)
        self.end.translation_inplace(offset)
        self._bbox = None

    def plot(self, ax=None, color='k', alpha=1,
             edge_ends=False, edge_direction=False):
        if ax is None:
            ax = plt.figure().add_subplot(111, projection='3d')
        # if plot_points:
        #     ax.plot([self.interior[0]], [self.interior[1]], [self.interior[2]],
        #             color='b')
        #     ax.plot([self.start[0]], [self.start[1]], [self.start[2]], c='r')
        #     ax.plot([self.end[0]], [self.end[1]], [self.end[2]], c='r')
        #     ax.plot([self.interior[0]], [self.interior[1]], [self.interior[2]],
        #             c='g')
        x = []
        y = []
        z = []
        for pointx, pointy, pointz in self.discretization_points(number_points=25):
            x.append(pointx)
            y.append(pointy)
            z.append(pointz)

        ax.plot(x, y, z, color=color, alpha=alpha)
        if edge_ends:
            self.start.plot(ax=ax)
            self.end.plot(ax=ax)

        if edge_direction:
            x, y, z = self.point_at_abscissa(0.5 * self.length())
            u, v, w = 0.05 * self.unit_direction_vector(0.5 * self.length())
            ax.quiver(x, y, z, u, v, w, length=self.length() / 100,
                      arrow_length_ratio=5, normalize=True,
                      pivot='tip', color=color)
        return ax

    def plot2d(self, center: volmdlr.Point3D = volmdlr.O3D,
               x3d: volmdlr.Vector3D = volmdlr.X3D, y3d: volmdlr.Vector3D = volmdlr.Y3D,
               ax=None, color='k'):

        if ax is None:
            fig = plt.figure()
            ax = fig.add_subplot(111, projection='3d')
        else:
            fig = ax.figure

        # TODO: Enhance this plot
        l = self.length()
        x = []
        y = []
        for i in range(30):
            p = self.point_at_abscissa(i / (29.) * l)
            xi, yi = p.plane_projection2d(center, x3d, y3d)
            x.append(xi)
            y.append(yi)
        ax.plot(x, y, color=color)

        return ax

    def FreeCADExport(self, name, ndigits=6):
        xs, ys, zs = round(1000 * self.start, ndigits)
        xi, yi, zi = round(1000 * self.interior, ndigits)
        xe, ye, ze = round(1000 * self.end, ndigits)
        return '{} = Part.Arc(fc.Vector({},{},{}),fc.Vector({},{},{}),fc.Vector({},{},{}))\n' \
            .format(name, xs, ys, zs, xi, yi, zi, xe, ye, ze)

    def copy(self, *args, **kwargs):
        return Arc3D(self.start.copy(), self.interior.copy(), self.end.copy())

    def frame_mapping_parameters(self, frame: volmdlr.Frame3D, side: str):
        if side == 'old':
            new_start = frame.old_coordinates(self.start.copy())
            new_interior = frame.old_coordinates(self.interior.copy())
            new_end = frame.old_coordinates(self.end.copy())
        elif side == 'new':
            new_start = frame.new_coordinates(self.start.copy())
            new_interior = frame.new_coordinates(self.interior.copy())
            new_end = frame.new_coordinates(self.end.copy())
        else:
            raise ValueError('side value not valid, please specify'
                             'a correct value: \'old\' or \'new\'')
        return new_start, new_interior, new_end

    def frame_mapping(self, frame: volmdlr.Frame3D, side: str):
        """
        Changes vector frame_mapping and return a new Arc3D.

        side = 'old' or 'new'
        """
        new_start, new_interior, new_end =\
            self.frame_mapping_parameters(frame, side)

        return Arc3D(new_start, new_interior, new_end, name=self.name)

    def frame_mapping_inplace(self, frame: volmdlr.Frame3D, side: str):
        """
        Changes vector frame_mapping and the object is updated inplace.

        side = 'old' or 'new'
        """
        new_start, new_interior, new_end = \
            self.frame_mapping_parameters(frame, side)
        self.start, self.interior, self.end = new_start, new_interior, new_end
        self._bbox = None

    def abscissa(self, point3d: volmdlr.Point3D):
        """
        Calculates the abscissa given a point in the Arc3D.

        :param point3d: point to calculate the abscissa.
        :return: corresponding abscissa.
        """
        x, y, _ = self.frame.global_to_local_coordinates(point3d)
        u1 = x / self.radius
        u2 = y / self.radius
        theta = volmdlr.geometry.sin_cos_angle(u1, u2)

        return self.radius * abs(theta)

    def split(self, split_point: volmdlr.Point3D):
        """
        Splits the Arc2D in two at a given point.

        :param split_point: splitting point
        :return: two Arc2D.
        """
        abscissa = self.abscissa(split_point)

        return [Arc3D(self.start,
                      self.point_at_abscissa(0.5 * abscissa),
                      split_point),
                Arc3D(split_point,
                      self.point_at_abscissa(1.5 * abscissa),
                      self.end)
                ]

    def to_2d(self, plane_origin, x, y):
        """
        Tranforms a Arc3D into an Arc2D, given an plane origin and a u and v plane vector.

        :param plane_origin: plane origin.
        :param x: plane u vector.
        :param y: plane v vector.
        :return: Arc2D.
        """
        ps = self.start.to_2d(plane_origin, x, y)
        pi = self.interior.to_2d(plane_origin, x, y)
        pe = self.end.to_2d(plane_origin, x, y)
        return Arc2D(ps, pi, pe, name=self.name)

    def minimum_distance_points_arc(self, other_arc):

        u1 = self.start - self.center
        u1.normalize()
        u2 = self.normal.cross(u1)

        w = other_arc.center - self.center

        u3 = other_arc.start - other_arc.center
        u3.normalize()
        u4 = other_arc.normal.cross(u3)

        r1, r2 = self.radius, other_arc.radius

        a, b, c, d = u1.dot(u1), u1.dot(u2), u1.dot(u3), u1.dot(u4)
        e, f, g = u2.dot(u2), u2.dot(u3), u2.dot(u4)
        h, i = u3.dot(u3), u3.dot(u4)
        j = u4.dot(u4)
        k, l, m, n, o = w.dot(u1), w.dot(u2), w.dot(u3), w.dot(u4), w.dot(w)

        def distance_squared(x):
            return (a * ((math.cos(x[0])) ** 2) * r1 ** 2 + e * (
                    (math.sin(x[0])) ** 2) * r1 ** 2
                    + o + h * ((math.cos(x[1])) ** 2) * r2 ** 2 + j * (
                (math.sin(x[1])) ** 2) * r2 ** 2
                + b * math.sin(2 * x[0]) * r1 ** 2 - 2 * r1 * math.cos(
                        x[0]) * k
                - 2 * r1 * r2 * math.cos(x[0]) * math.cos(x[1]) * c
                - 2 * r1 * r2 * math.cos(x[0]) * math.sin(
                        x[1]) * d - 2 * r1 * math.sin(x[0]) * l
                - 2 * r1 * r2 * math.sin(x[0]) * math.cos(x[1]) * f
                - 2 * r1 * r2 * math.sin(x[0]) * math.sin(
                        x[1]) * g + 2 * r2 * math.cos(x[1]) * m
                + 2 * r2 * math.sin(x[1]) * n + i * math.sin(
                        2 * x[1]) * r2 ** 2)

        x01 = npy.array([self.angle / 2, other_arc.angle / 2])

        res1 = scp.optimize.least_squares(distance_squared, x01,
                                          bounds=[(0, 0), (
                                              self.angle, other_arc.angle)])

        p1 = self.point_at_abscissa(res1.x[0] * r1)
        p2 = other_arc.point_at_abscissa(res1.x[1] * r2)

        return p1, p2

    def minimum_distance_points_line(self, other_line):

        u = other_line.direction_vector()
        k = self.start - self.center
        k.normalize()
        w = self.center - other_line.start
        v = self.normal.cross(k)

        r = self.radius

        a = u.dot(u)
        b = u.dot(v)
        c = u.dot(k)
        d = v.dot(v)
        e = v.dot(k)
        f = k.dot(k)
        g = w.dot(u)
        h = w.dot(v)
        i = w.dot(k)
        j = w.dot(w)

        # x = (s, theta)
        def distance_squared(x):
            return (a * x[0] ** 2 + j + d * (
                    (math.sin(x[1])) ** 2) * r ** 2 + f * (
                (math.cos(x[1])) ** 2) * r ** 2
                - 2 * x[0] * g - 2 * x[0] * r * math.sin(x[1]) * b - 2 * x[
                        0] * r * math.cos(x[1]) * c
                + 2 * r * math.sin(x[1]) * h + 2 * r * math.cos(x[1]) * i
                + math.sin(2 * x[1]) * e * r ** 2)

        x01 = npy.array([0.5, self.angle / 2])
        x02 = npy.array([0.5, 0])
        x03 = npy.array([0.5, self.angle])

        res1 = scp.optimize.least_squares(distance_squared, x01,
                                          bounds=[(0, 0), (1, self.angle)])
        res2 = scp.optimize.least_squares(distance_squared, x02,
                                          bounds=[(0, 0), (1, self.angle)])
        res3 = scp.optimize.least_squares(distance_squared, x03,
                                          bounds=[(0, 0), (1, self.angle)])

        p1 = other_line.point_at_abscissa(
            res1.x[0] * other_line.length())
        p2 = self.point_at_abscissa(res1.x[1] * r)

        res = [res2, res3]
        for couple in res:
            ptest1 = other_line.point_at_abscissa(
                couple.x[0] * other_line.length())
            ptest2 = self.point_at_abscissa(couple.x[1] * r)
            dtest = ptest1.point_distance(ptest2)
            if dtest < d:
                p1, p2 = ptest1, ptest2

        return p1, p2

    def minimum_distance(self, element, return_points=False):
        if element.__class__ is Arc3D or element.__class__.__name__ == 'Circle3D':
            p1, p2 = self.minimum_distance_points_arc(element)
            if return_points:
                return p1.point_distance(p2), p1, p2
            else:
                return p1.point_distance(p2)

        elif element.__class__ is LineSegment3D:
            pt1, pt2 = self.minimum_distance_points_line(element)
            if return_points:
                return pt1.point_distance(pt2), pt1, pt2
            else:
                return pt1.point_distance(pt2)
        else:
            return NotImplementedError

    def extrusion(self, extrusion_vector):
        if self.normal.is_colinear_to(extrusion_vector):
            u = self.start - self.center
            u.normalize()
            w = extrusion_vector.copy()
            w.normalize()
            v = w.cross(u)
            arc2d = self.to_2d(self.center, u, v)
            angle1, angle2 = arc2d.angle1, arc2d.angle2
            if angle2 < angle1:
                angle2 += volmdlr.TWO_PI
            cylinder = volmdlr.faces.CylindricalSurface3D(
                volmdlr.Frame3D(self.center,
                                u,
                                v,
                                w),
                self.radius
            )
            return [cylinder.rectangular_cut(angle1,
                                             angle2,
                                             0, extrusion_vector.norm())]
        else:
            raise NotImplementedError(
                'Elliptic faces not handled: dot={}'.format(
                    self.normal.dot(extrusion_vector)
                ))

    def revolution(self, axis_point: volmdlr.Point3D, axis: volmdlr.Vector3D,
                   angle: float):
        line3d = Line3D(axis_point, axis_point + axis)
        tore_center, _ = line3d.point_projection(self.center)
        if math.isclose(tore_center.point_distance(self.center), 0.,
                        abs_tol=1e-6):
            # Sphere
            start_p, _ = line3d.point_projection(self.start)
            u = self.start - start_p

            if math.isclose(u.norm(), 0, abs_tol=1e-6):
                end_p, _ = line3d.point_projection(self.end)
                u = self.end - end_p
                if math.isclose(u.norm(), 0, abs_tol=1e-6):
                    interior_p, _ = line3d.point_projection(self.interior)
                    u = self.interior - interior_p

            u.normalize()
            v = axis.cross(u)
            arc2d = self.to_2d(self.center, u, axis)

            surface = volmdlr.faces.SphericalSurface3D(
                volmdlr.Frame3D(self.center, u, v, axis), self.radius)

            return [surface.rectangular_cut(0, angle,
                                            arc2d.angle1, arc2d.angle2)]

        else:
            # Toroidal
            u = self.center - tore_center
            u.normalize()
            v = axis.cross(u)
            if not math.isclose(self.normal.dot(u), 0., abs_tol=1e-6):
                raise NotImplementedError(
                    'Outside of plane revolution not supported')

            R = tore_center.point_distance(self.center)
            surface = volmdlr.faces.ToroidalSurface3D(
                volmdlr.Frame3D(tore_center, u, v, axis), R,
                self.radius)
            arc2d = self.to_2d(tore_center, u, axis)
            return [surface.rectangular_cut(0, angle,
                                            arc2d.angle1, arc2d.angle2)]

    def to_step(self, current_id, surface_id=None):
        if self.angle >= math.pi:
            l = self.length()
            arc1, arc2 = self.split(self.point_at_abscissa(0.33 * l))
            arc2, arc3 = arc2.split(self.point_at_abscissa(0.66 * l))
            content, arcs1_id = arc1.to_step_without_splitting(current_id)
            arc2_content, arcs2_id = arc2.to_step_without_splitting(
                arcs1_id[0] + 1)
            arc3_content, arcs3_id = arc3.to_step_without_splitting(
                arcs2_id[0] + 1)
            content += arc2_content + arc3_content
            return content, [arcs1_id[0], arcs2_id[0], arcs3_id[0]]
        return self.to_step_without_splitting(current_id)

    def to_step_without_splitting(self, current_id, surface_id=None):
        u = self.start - self.center
        u.normalize()
        v = self.normal.cross(u)
        frame = volmdlr.Frame3D(self.center, self.normal, u, v)

        content, frame_id = frame.to_step(current_id)
        curve_id = frame_id + 1
        content += "#{} = CIRCLE('{}', #{}, {:.6f});\n".format(curve_id,
                                                               self.name,
                                                               frame_id,
                                                               self.radius * 1000,
                                                               )

        if surface_id:
            content += "#{} = SURFACE_CURVE('',#{},(#{}),.PCURVE_S1.);\n".format(
                curve_id + 1, curve_id, surface_id)
            curve_id += 1

        current_id = curve_id + 1
        start_content, start_id = self.start.to_step(current_id, vertex=True)
        end_content, end_id = self.end.to_step(start_id + 1, vertex=True)
        content += start_content + end_content
        current_id = end_id + 1
        content += "#{} = EDGE_CURVE('{}',#{},#{},#{},.T.);\n".format(
            current_id, self.name,
            start_id, end_id, curve_id)
        return content, [current_id]

    def point_belongs(self, point3d, abs_tol: float = 1e-6):
        """
        Check if a point3d belongs to the arc_3d or not.

        :param point3d: point to be verified is on arc
        :return: True if point is on Arc, False otherwise.
        """
        if not math.isclose(point3d.point_distance(self.center), self.radius, abs_tol=abs_tol):
            return False
        vector1 = self.start - self.center
        vector2 = self.interior - self.center
        vector3 = point3d - self.center
        if not math.isclose(vector1.dot(vector2.cross(vector3)), 0.0, abs_tol=abs_tol):
            return False
        point_abscissa = self.abscissa(point3d)
        abscissa_start = self.abscissa(self.start)
        abscissa_end = self.abscissa(self.end)
        if abscissa_start <= point_abscissa <= abscissa_end:
            return True
        return False

    def triangulation(self):
        return None

    def middle_point(self):
        return self.point_at_abscissa(self.length() / 2)

    def line_intersections(self, line3d: Line3D):
        """
        Calculates intersections between an Arc3D and a Line3D.

        :param linesegment3d: linesegment to verify intersections.
        :return: list with intersections points between line and Arc3D.
        """
        circle3d_lineseg_inters = vm_utils_intersections.circle_3d_linesegment_intersections(self, line3d)
        linesegment_intersections = []
        for intersection in circle3d_lineseg_inters:
            if self.point_belongs(intersection, 1e-6):
                linesegment_intersections.append(intersection)
        return linesegment_intersections

    def linesegment_intersections(self, linesegment3d: LineSegment3D):
        """
        Calculates intersections between an Arc3D and a LineSegment3D.

        :param linesegment3d: linesegment to verify intersections.
        :return: list with intersections points between linesegment and Arc3D.
        """
        linesegment_intersections = []
        intersections = self.line_intersections(linesegment3d)
        for intersection in intersections:
            if linesegment3d.point_belongs(intersection):
                linesegment_intersections.append(intersection)
        return linesegment_intersections


class FullArc3D(Arc3D):
    """
    An edge that starts at start_end, ends at the same point after having described
    a circle.

    """

    def __init__(self, center: volmdlr.Point3D, start_end: volmdlr.Point3D,
                 normal: volmdlr.Vector3D,
                 name: str = ''):
        self.__center = center
        self.__normal = normal
        self.start_end = start_end
        interior = start_end.rotation(center, normal, math.pi)
        Arc3D.__init__(self, start=start_end, end=start_end,
                       interior=interior, name=name)  # !!! this is dangerous

    def __hash__(self):
        return hash(self.center) + 5 * hash(self.start_end)

    def __eq__(self, other_arc):
        return (self.center == other_arc.center) \
            and (self.start == other_arc.start)

    @property
    def center(self):
        return self.__center

    @property
    def angle(self):
        return volmdlr.TWO_PI

    @property
    def normal(self):
        return self.__normal

    @property
    def is_trigo(self):
        return True

    def copy(self, *args, **kwargs):
        return FullArc3D(self._center.copy(), self.end.copy(), self._normal.copy())

    def to_dict(self, use_pointers: bool = False, memo=None, path: str = '#'):
        dict_ = self.base_dict()
        dict_['center'] = self.center.to_dict(use_pointers=use_pointers, memo=memo, path=path + '/center')
        dict_['radius'] = self.radius
        dict_['angle'] = self.angle
        dict_['is_trigo'] = self.is_trigo
        dict_['start_end'] = self.start.to_dict(use_pointers=use_pointers, memo=memo, path=path + '/start_end')
        dict_['normal'] = self.normal.to_dict(use_pointers=use_pointers, memo=memo, path=path + '/normal')
        dict_['name'] = self.name
        return dict_

    def to_2d(self, plane_origin, x, y):
        """
        Tranforms a FullArc3D into an FullArc2D, given an plane origin and a u and v plane vector.

        :param plane_origin: plane origin.
        :param x: plane u vector.
        :param y: plane v vector.
        :return: FullArc2D.
        """
        center = self.center.to_2d(plane_origin, x, y)
        start_end = self.start.to_2d(plane_origin, x, y)
        return FullArc2D(center, start_end)

    def to_step(self, current_id, surface_id=None):
        # Not calling Circle3D.to_step because of circular imports
        u = self.start - self.center
        u.normalize()
        v = self.normal.cross(u)
        frame = volmdlr.Frame3D(self.center, self.normal, u, v)
        content, frame_id = frame.to_step(current_id)
        curve_id = frame_id + 1
        # Not calling Circle3D.to_step because of circular imports
        content += "#{} = CIRCLE('{}',#{},{:.6f});\n".format(curve_id,
                                                             self.name,
                                                             frame_id,
                                                             self.radius * 1000,
                                                             )

        if surface_id:
            content += "#{} = SURFACE_CURVE('',#{},(#{}),.PCURVE_S1.);\n".format(
                curve_id + 1, curve_id, surface_id)
            curve_id += 1

        p1 = (self.center + u * self.radius).to_point()
        # p2 = self.center + v*self.radius
        # p3 = self.center - u*self.radius
        # p4 = self.center - v*self.radius

        p1_content, p1_id = p1.to_step(curve_id + 1, vertex=True)
        content += p1_content
        # p2_content, p2_id = p2.to_step(p1_id+1, vertex=True)
        # p3_content, p3_id = p3.to_step(p2_id+1, vertex=True)
        # p4_content, p4_id = p4.to_step(p3_id+1, vertex=True)
        # content += p1_content + p2_content + p3_content + p4_content

        # arc1_id = p4_id + 1
        # content += "#{} = EDGE_CURVE('{}',#{},#{},#{},.T.);\n".format(arc1_id, self.name,
        #                                                             p1_id, p2_id,
        #                                                             circle_id)

        # arc2_id = arc1_id + 1
        # content += "#{} = EDGE_CURVE('{}',#{},#{},#{},.T.);\n".format(arc2_id, self.name,
        #                                                             p2_id, p3_id,
        #                                                             circle_id)

        # arc3_id = arc2_id + 1
        # content += "#{} = EDGE_CURVE('{}',#{},#{},#{},.T.);\n".format(arc3_id, self.name,
        #                                                             p3_id, p4_id,
        #                                                             circle_id)

        # arc4_id = arc3_id + 1
        # content += "#{} = EDGE_CURVE('{}',#{},#{},#{},.T.);\n".format(arc4_id, self.name,
        #                                                             p4_id, p1_id,
        #                                                             circle_id)

        edge_curve = p1_id + 1
        content += f"#{edge_curve} = EDGE_CURVE('{self.name}',#{p1_id},#{p1_id},#{curve_id},.T.);\n"
        curve_id += 1

        # return content, [arc1_id, arc2_id, arc3_id, arc4_id]
        return content, [edge_curve]

    def plot(self, ax=None, color='k', alpha=1., edge_ends=False,
             edge_direction=False):
        if ax is None:
            ax = Axes3D(plt.figure())

        x = []
        y = []
        z = []
        for px, py, pz in self.discretization_points(number_points=20):
            x.append(px)
            y.append(py)
            z.append(pz)
        x.append(x[0])
        y.append(y[0])
        z.append(z[0])
        ax.plot(x, y, z, color=color, alpha=alpha)

        if edge_ends:
            self.start.plot(ax=ax)
            self.end.plot(ax=ax)

        if edge_direction:
            s = 0.5 * self.length()
            x, y, z = self.point_at_abscissa(s)
            tangent = self.unit_direction_vector(s)
            arrow_length = 0.15 * s
            ax.quiver(x, y, z, *arrow_length * tangent,
                      pivot='tip')

        return ax

    def rotation(self, center: volmdlr.Point3D, axis: volmdlr.Vector3D, angle: float):
        new_start_end = self.start.rotation(center, axis, angle, True)
        new_center = self._center.rotation(center, axis, angle, True)
        new_normal = self._normal.rotation(center, axis, angle, True)
        return FullArc3D(new_center, new_start_end,
                         new_normal, name=self.name)

    def rotation_inplace(self, center: volmdlr.Point3D, axis: volmdlr.Vector3D, angle: float):
        self.start.rotation(center, axis, angle, False)
        self.end.rotation(center, axis, angle, False)
        self._center.rotation(center, axis, angle, False)
        self.interior.rotation(center, axis, angle, False)
        self._bbox = None

    def translation(self, offset: volmdlr.Vector3D):
        new_start_end = self.start.translation(offset, True)
        new_center = self._center.translation(offset, True)
        new_normal = self._normal.translation(offset, True)
        return FullArc3D(new_center, new_start_end,
                         new_normal, name=self.name)

    def translation_inplace(self, offset: volmdlr.Vector3D):
        self.start.translation(offset, False)
        self.end.translation(offset, False)
        self._center.translation(offset, False)
        self.interior.translation(offset, False)
        self._bbox = None

    def linesegment_intersections(self, linesegment: LineSegment3D):
        """
        Calculates the intersections between a fullarc3d and a linesegment3d
        :param linesegment: linesegment3d to verifie intersections
        :return: list of points3d, if there are any intersections, an empty list if otherwise
        """
        distance_center_lineseg = linesegment.point_distance(self.frame.origin)
        if distance_center_lineseg > self.radius:
            return []
        direction_vector = linesegment.direction_vector()
        if math.isclose(self.frame.w.dot(direction_vector), 0, abs_tol=1e-6) and \
                not math.isclose(linesegment.start.z - self.frame.origin.z, 0, abs_tol=1e-6):
            return []

        if linesegment.start.z == linesegment.end.z == self.frame.origin.z:
            quadratic_equation_a = (1 + (direction_vector.y ** 2 / direction_vector.x ** 2))
            quadratic_equation_b = (-2 * (direction_vector.y ** 2 / direction_vector.x ** 2) * linesegment.start.x +
                                    2 * (direction_vector.y / direction_vector.x) * linesegment.start.y)
            quadratic_equation_c = ((linesegment.start.y - (direction_vector.y / direction_vector.x) *
                                     linesegment.start.x) ** 2 - self.radius ** 2)
            delta = (quadratic_equation_b ** 2 - 4 * quadratic_equation_a * quadratic_equation_c)
            x1 = (- quadratic_equation_b + math.sqrt(delta)) / (2 * quadratic_equation_a)
            x2 = (- quadratic_equation_b - math.sqrt(delta)) / (2 * quadratic_equation_a)
            y1 = (direction_vector.y / direction_vector.x) * (x1 - linesegment.start.x) + linesegment.start.y
            y2 = (direction_vector.y / direction_vector.x) * (x2 - linesegment.start.x) + linesegment.start.y
            return [volmdlr.Point3D(x1, y1, self.frame.origin.z), volmdlr.Point3D(x2, y2, self.frame.origin.z)]
        if math.isclose(direction_vector.z, 0, abs_tol=1e-6):
            print(True)
        constant = (self.frame.origin.z - linesegment.start.z) / direction_vector.z
        x_coordinate = constant * direction_vector.x + linesegment.start.x
        y_coordinate = constant * direction_vector.y + linesegment.start.y
        if math.isclose((x_coordinate - self.frame.origin.x) ** 2 + (y_coordinate - self.frame.origin.y) ** 2,
                        self.radius ** 2, abs_tol=1e-6):
            return [volmdlr.Point3D(x_coordinate, y_coordinate, self.frame.origin.z)]
        return []

    def reverse(self):
        """
        Defines a new FullArc3D, odentical to self, but in the oposite direction.

        """
        return self


class ArcEllipse3D(Edge):
    """
    An arc is defined by a starting point, an end point and an interior point.

    """

    def __init__(self, start, interior, end, center, major_dir,
                 name=''):  # , extra=None):
        Edge.__init__(self, start=start, end=end, name=name)
        self.interior = interior
        self.center = center
        major_dir.normalize()
        self.major_dir = major_dir  # Vector for Gradius
        # self.extra = extra

        u1 = (self.interior - self.start)
        u2 = (self.interior - self.end)
        u1.normalize()
        u2.normalize()
        if u1 == u2:
            u2 = (self.interior - self.interior)
            u2.normalize()

        n = u2.cross(u1)
        n.normalize()
        self.normal = n

        self.minor_dir = self.normal.cross(self.major_dir)

        frame = volmdlr.Frame3D(self.center, self.major_dir, self.minor_dir, self.normal)
        self.frame = frame
        start_new, end_new = frame.new_coordinates(
            self.start), frame.new_coordinates(self.end)
        interior_new, center_new = frame.new_coordinates(
            self.interior), frame.new_coordinates(self.center)

        # from :
        # https://math.stackexchange.com/questions/339126/how-to-draw-an-ellipse-if-a-center-and-3-arbitrary-points-on-it-are-given
        def theta_A_B(s, i, e, c):
            # theta=angle d'inclinaison ellipse par rapport à horizontal(sens horaire),A=demi
            # grd axe, B=demi petit axe
            xs, ys, xi, yi, xe, ye = s[0] - c[0], s[1] - c[1], i[0] - c[0], i[
                1] - c[1], e[0] - c[0], e[1] - c[1]
            A = npy.array(([xs ** 2, ys ** 2, 2 * xs * ys],
                           [xi ** 2, yi ** 2, 2 * xi * yi],
                           [xe ** 2, ye ** 2, 2 * xe * ye]))
            invA = npy.linalg.inv(A)
            One = npy.array(([1],
                             [1],
                             [1]))
            C = npy.dot(invA, One)  # matrice colonne de taille 3
            theta = 0.5 * math.atan(2 * C[2] / (C[1] - C[0]))
            c1 = C[0] + C[1]
            c2 = (C[1] - C[0]) / math.cos(2 * theta)
            gdaxe = math.sqrt((2 / (c1 - c2)))
            ptax = math.sqrt((2 / (c1 + c2)))
            return theta, gdaxe, ptax

        if start == end:
            extra_new = frame.new_coordinates(self.interior)
            theta, A, B = theta_A_B(start_new, extra_new, interior_new,
                                    center_new)
        else:
            theta, A, B = theta_A_B(start_new, interior_new, end_new,
                                    center_new)

        self.Gradius = A
        self.Sradius = B
        self.theta = theta

        # Angle pour start
        u1, u2 = start_new.x / self.Gradius, start_new.y / self.Sradius
        angle1 = volmdlr.geometry.sin_cos_angle(u1, u2)
        self.angle_start = angle1
        # Angle pour end
        u3, u4 = end_new.x / self.Gradius, end_new.y / self.Sradius
        angle2 = volmdlr.geometry.sin_cos_angle(u3, u4)
        self.angle_end = angle2
        # Angle pour interior
        u5, u6 = interior_new.x / self.Gradius, interior_new.y / self.Sradius
        anglei = volmdlr.geometry.sin_cos_angle(u5, u6)
        self.angle_interior = anglei
        # Going trigo/clock wise from start to interior
        if anglei < angle1:
            trigowise_path = (anglei + volmdlr.TWO_PI) - angle1
            clockwise_path = angle1 - anglei
        else:
            trigowise_path = anglei - angle1
            clockwise_path = angle1 - anglei + volmdlr.TWO_PI

        # Going trigo wise from interior to interior
        if angle2 < anglei:
            trigowise_path += (angle2 + volmdlr.TWO_PI) - anglei
            clockwise_path += anglei - angle2
        else:
            trigowise_path += angle2 - anglei
            clockwise_path += anglei - angle2 + volmdlr.TWO_PI

        if clockwise_path > trigowise_path:
            self.is_trigo = True
            self.angle = trigowise_path
        else:
            # Clock wise
            self.is_trigo = False
            self.angle = clockwise_path

        if self.start == self.end:
            self.angle = volmdlr.TWO_PI

        if self.is_trigo:
            self.offset_angle = angle1
        else:
            self.offset_angle = angle2

        volmdlr.core.CompositePrimitive3D.__init__(self,
<<<<<<< HEAD
                                                   primitives=self.discretization_points(number_points=10),
=======
                                                   primitives=self.discretization_points(number_points=20),
>>>>>>> c373581e
                                                   name=name)

    def discretization_points(self, *, number_points: int = None, angle_resolution: int = 20):
        """
        Discretize a Contour to have "n" points.

        :param number_points: the number of points (including start and end points)
             if unset, only start and end will be returned
        :param angle_resolution: if set, the sampling will be adapted to have a controlled angular distance. Usefull
            to mesh an arc
        :return: a list of sampled points
        """
        if not number_points:
            if not angle_resolution:
                number_points = 2
            else:
                number_points = math.ceil(angle_resolution * abs(0.5 * self.angle / math.pi)) + 1
        if self.angle_start > self.angle_end:
            if self.angle_start >= self.angle_interior >= self.angle_end:
                angle_start = self.angle_end
                angle_end = self.angle_start
            else:
                angle_end = self.angle_end + volmdlr.TWO_PI
                angle_start = self.angle_start
        elif self.angle_start == self.angle_end:
            angle_start = 0
            angle_end = 2 * math.pi
        else:
            angle_end = self.angle_end
            angle_start = self.angle_start
        discretization_points = [self.frame.old_coordinates(
            volmdlr.Point3D(self.Gradius * math.cos(angle), self.Sradius * math.sin(angle), 0))
            for angle in npy.linspace(angle_start, angle_end, number_points)]
        return discretization_points

    def polygon_points(self, discretization_resolution: int):
        warnings.warn('polygon_points is deprecated,\
        please use discretization_points instead',
                      DeprecationWarning)
        return self.discretization_points(angle_resolution=discretization_resolution)

    def _get_points(self):
        return self.discretization_points(number_points=20)
    points = property(_get_points)

    def to_2d(self, plane_origin, x, y):
        """
        Tranforms a ArcEllipse3D into an ArcEllipse2D, given an plane origin and a u and v plane vector.

        :param plane_origin: plane origin.
        :param x: plane u vector.
        :param y: plane v vector.
        :return: ArcEllipse2D.
        """
        point_start2d = self.start.to_2d(plane_origin, x, y)
        point_interior2d = self.interior.to_2d(plane_origin, x, y)
        point_end2d = self.end.to_2d(plane_origin, x, y)
        center = self.center.to_2d(plane_origin, x, y)
        point_major_dir = self.center + self.Gradius * self.major_dir
        point_major_dir_2d = point_major_dir.to_2d(plane_origin, x, y)
        vector_major_dir_2d = point_major_dir_2d - center
        vector_major_dir_2d.normalize()
        return ArcEllipse2D(point_start2d, point_interior2d, point_end2d, center, vector_major_dir_2d, name=self.name)

    def length(self):
        return self.angle * math.sqrt(
            (self.Gradius ** 2 + self.Sradius ** 2) / 2)

    def normal_vector(self, abscissa):
        raise NotImplementedError

    def unit_normal_vector(self, abscissa):
        raise NotImplementedError

    def direction_vector(self, abscissa):
        raise NotImplementedError

    def unit_direction_vector(self, abscissa):
        raise NotImplementedError

    def reverse(self):
        return self.__class__(self.end.copy(),
                              self.interior.copy(),
                              self.start.copy(),
                              self.center.copy(),
                              self.major_dir.copy(),
                              self.name)

    def plot(self, ax=None, color: str = 'k', alpha=1.0, edge_ends=False, edge_direction=False):
        if ax is None:
            fig = plt.figure()
            ax = Axes3D(fig)
        else:
            fig = None

        ax.plot([self.interior[0]], [self.interior[1]], [self.interior[2]],
                color='b')
        ax.plot([self.start[0]], [self.start[1]], [self.start[2]], c='r')
        ax.plot([self.end[0]], [self.end[1]], [self.end[2]], c='r')
        ax.plot([self.interior[0]], [self.interior[1]], [self.interior[2]],
                c='g')
        x = []
        y = []
        z = []
        for px, py, pz in self.discretization_points(number_points=20):
            x.append(px)
            y.append(py)
            z.append(pz)

        ax.plot(x, y, z, color, alpha=alpha)
        if edge_ends:
            self.start.plot(ax)
            self.end.plot(ax)
        return ax

    def plot2d(self, x3d: volmdlr.Vector3D = volmdlr.X3D, y3d: volmdlr.Vector3D = volmdlr.Y3D,
               ax=None, color='k'):
        if ax is None:
            fig = plt.figure()
            ax = fig.add_subplot(111, projection='3d')
        else:
            fig = ax.figure

        # TODO: Enhance this plot
        l = self.length()
        x = []
        y = []
        for i in range(30):
            p = self.point_at_abscissa(i / (29.) * l)
            xi, yi = p.plane_projection2d(x3d, y3d)
            x.append(xi)
            y.append(yi)
        ax.plot(x, y, color=color)
        return ax

    def FreeCADExport(self, name, ndigits=6):
        xs, ys, zs = round(1000 * self.start, ndigits).vector
        xi, yi, zi = round(1000 * self.interior, ndigits).vector
        xe, ye, ze = round(1000 * self.end, ndigits).vector
        return '{} = Part.Arc(fc.Vector({},{},{}),fc.Vector({},{},{}),fc.Vector({},{},{}))\n'.format(
            name, xs, ys, zs, xi, yi, zi, xe, ye, ze)

    def triangulation(self):
        return None<|MERGE_RESOLUTION|>--- conflicted
+++ resolved
@@ -2566,12 +2566,7 @@
 
     def plot_data(self, edge_style: plot_data.EdgeStyle = None,
                   anticlockwise: bool = None):
-
-<<<<<<< HEAD
-        list_node = self.discretization_points(number_points=5)
-=======
         list_node = self.discretization_points(number_points=20)
->>>>>>> c373581e
         data = []
         for nd in list_node:
             data.append({'x': nd.x, 'y': nd.y})
@@ -5807,11 +5802,7 @@
             self.offset_angle = angle2
 
         volmdlr.core.CompositePrimitive3D.__init__(self,
-<<<<<<< HEAD
-                                                   primitives=self.discretization_points(number_points=10),
-=======
                                                    primitives=self.discretization_points(number_points=20),
->>>>>>> c373581e
                                                    name=name)
 
     def discretization_points(self, *, number_points: int = None, angle_resolution: int = 20):
