--- conflicted
+++ resolved
@@ -1030,11 +1030,8 @@
         Edge.__init__(self, start_end, start_end, name=name)  # !!! this is dangerous
 
     def __hash__(self):
-<<<<<<< HEAD
         return hash(self.center) + 5*hash(self.start)
-=======
-        return hash(self.center) + 5 * hash(self.start_end)
->>>>>>> 5e36e678
+
 
     def __eq__(self, other_arc):
         return (self.center == other_arc.center) \
