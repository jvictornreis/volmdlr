#!/usr/bin/env python3
# -*- coding: utf-8 -*-
"""

"""

import math
import warnings
from typing import List, Dict, Any, Union

import matplotlib.patches
import matplotlib.pyplot as plt
import numpy as npy
import scipy as scp
import scipy.optimize
import scipy.integrate as scipy_integrate

from geomdl import utilities, BSpline, fitting, operations
from geomdl.operations import length_curve, split_curve
from matplotlib import __version__ as _mpl_version
from mpl_toolkits.mplot3d import Axes3D
from packaging import version

import dessia_common as dc
import plot_data.core as plot_data
import volmdlr.core_compiled
import volmdlr.core
import volmdlr.geometry


def standardize_knot_vector(knot_vector):
    u0 = knot_vector[0]
    u1 = knot_vector[-1]
    standard_u_knots = []
    if u0 != 0 or u1 != 1:
        x = 1 / (u1 - u0)
        y = u0 / (u0 - u1)
        for u in knot_vector:
            standard_u_knots.append(u * x + y)
        return standard_u_knots
    return knot_vector


def insert_knots_and_mutiplicity(knots, knot_mutiplicities, knot_to_add, num):
    new_knots = []
    new_knot_mutiplicities = []
    i = 0
    for i, knot in enumerate(knots):
        if knot > knot_to_add:
            new_knots.extend([knot_to_add])
            new_knot_mutiplicities.append(num)
            new_knots.extend(knots[i:])
            new_knot_mutiplicities.extend(knot_mutiplicities[i:])
            break
        new_knots.append(knot)
        new_knot_mutiplicities.append(knot_mutiplicities[i])
    return new_knots, new_knot_mutiplicities, i


class Edge(dc.DessiaObject):
    def __init__(self, start, end, name=''):
        self.start = start
        self.end = end
        self._length = None
        self._direction_vector = None
        dc.DessiaObject.__init__(self, name=name)

    def __getitem__(self, key):
        if key == 0:
            return self.start
        if key == 1:
            return self.end
        raise IndexError

    def length(self):
        """
        Calculates the edge length
        :return: edges\' length
        """
        raise NotImplementedError(f'length method not implememented by {self.__class__.__name__}')

    def point_at_abscissa(self, abscissa):
        """
        Calcultes the point at given abscissa
        """
        raise NotImplementedError(f'point_at_abscissa method not implememented by {self.__class__.__name__}')

    def middle_point(self):
        discretization_points = self.discretization_points(number_points=3)
        return discretization_points[1]

    def discretization_points(self, *, number_points: int = None, angle_resolution: int = None):
        """
        discretize a Edge to have "n" points
        :param number_points: the number of points (including start and end points)
             if unset, only start and end will be returned
        :param angle_resolution: if set, the sampling will be adapted to have a controlled angular distance. Usefull
            to mesh an arc
        :return: a list of sampled points
        """
        if number_points is None:
            number_points = 2
        step = self.length() / (number_points - 1)
        return [self.point_at_abscissa(i * step) for i in range(number_points)]

    def polygon_points(self, discretization_resolution: int):
        warnings.warn('polygon_points is deprecated,\
        please use discretization_points instead',
                      DeprecationWarning)
        return self.discretization_points(discretization_resolution)

    @classmethod
    def from_step(cls, arguments, object_dict):
        obj = object_dict[arguments[3]]
        p1 = object_dict[arguments[1]]
        p2 = object_dict[arguments[2]]
        orientation = arguments[4]
        if orientation == '.F.':
            p1, p2 = p2, p1
        if obj.__class__.__name__ == 'LineSegment3D':
            return object_dict[arguments[3]]
        if obj.__class__.__name__ == 'Line3D':
            return LineSegment3D(p1, p2, arguments[0][1:-1])
        if hasattr(obj, 'trim'):
            if obj.__class__.__name__ == 'Circle3D':
                p1, p2 = p2, p1
            return obj.trim(p1, p2)

        raise NotImplementedError(f'Unsupported: {object_dict[arguments[3]]}')

    def normal_vector(self, abscissa):
        """
        Calculates the normal vector the edge at given abscissa
        :return: the normal vector
        """
        raise NotImplementedError('the normal_vector method must be'
                                  'overloaded by subclassing class')

    def unit_normal_vector(self, abscissa):
        """
        Calculates the unit normal vector the edge at given abscissa
        :param abscissa: edge abscissa
        :return: unit normal vector
        """
        raise NotImplementedError('the unit_normal_vector method must be'
                                  'overloaded by subclassing class')

    def direction_vector(self, abscissa):
        """
        Calculates the direction vector the edge at given abscissa
        :param abscissa: edge abscissa
        :return: direction vector
        """
        raise NotImplementedError('the direction_vector method must be'
                                  'overloaded by subclassing class')

    def unit_direction_vector(self, abscissa):
        """
        Calculates the unit direction vector the edge at given abscissa
        :param abscissa: edge abscissa
        :return: unit direction vector
        """
        raise NotImplementedError('the unit_direction_vector method must be'
                                  'overloaded by subclassing class')

    def straight_line_point_belongs(self, point):
        """
        Verifies if a point belongs to the surface created by closing the edge with a
        line between its start and end points
        :param point: Point to be verified
        :return: Return True if the point belongs to this surface, or False otherwise
        """
        raise NotImplementedError(f'the straight_line_point_belongs method must be'
                                  f' overloaded by {self.__class__.__name__}')


class Line(dc.DessiaObject):
    """
    Abstract class
    """

    def __init__(self, point1, point2, name=''):
        self.point1 = point1
        self.point2 = point2
        self._direction_vector = None
        dc.DessiaObject.__init__(self, name=name)

    def __getitem__(self, key):
        if key == 0:
            return self.point1
        elif key == 1:
            return self.point2
        raise IndexError

    def unit_direction_vector(self, *args, **kwargs):
        vector = self.direction_vector()
        vector.normalize()
        return vector

    def direction_vector(self, *args, **kwargs):
        if not self._direction_vector:
            self._direction_vector = self.point2 - self.point1
        return self._direction_vector

    def normal_vector(self, *args, **kwargs):
        return self.direction_vector().normal_vector()

    def unit_normal_vector(self, abscissa=0.):
        return self.unit_direction_vector().normal_vector()

    def point_projection(self, point):

        vector = self.point2 - self.point1
        norm_u = vector.norm()
        t = (point - self.point1).dot(vector) / norm_u ** 2
        projection = self.point1 + t * vector
        projection = projection.to_point()
        return projection, t * norm_u

    def abscissa(self, point):
        vector = self.point2 - self.point1
        norm_u = vector.norm()
        t = (point - self.point1).dot(vector) / norm_u
        return t

    def sort_points_along_line(self, points):
        """
        Sort point along a line
        :param points: list of points to be sorted
        :return: sorted points
        """
        return sorted(points, key=self.abscissa)

    def split(self, split_point):
        return [self.__class__(self.point1, split_point),
                self.__class__(split_point, self.point2)]

    def is_between_points(self, point1: volmdlr.Point2D,
                          point2: volmdlr.Point2D):
        """
        Verifies if a line is between two points
        :param point1: first point
        :type point1: volmdlr.Point2D
        :param point2: second point
        :type point2: volmdlr.Point2D
        returns True is line is between the two given points or False if not
        """

        if point1 == point2:
            return False

        line_segment = LineSegment2D(point1, point2)
        if line_segment.line_intersections(self):
            return True
        return False


class LineSegment(Edge):
    """
    Abstract class
    """

    def length(self):
        if not self._length:
            self._length = self.end.point_distance(self.start)
        return self._length

    def abscissa(self, point, tol=1e-6):
        if point.point_distance(self.start) < tol:
            return 0
        if point.point_distance(self.end) < tol:
            return self.length()

        vector = self.end - self.start
        length = vector.norm()
        t = (point - self.start).dot(vector) / length
        if t < -1e-9 or t > length + 1e-9:
            raise ValueError(f'Point is not on linesegment: abscissa={t}')
        return t

    def unit_direction_vector(self, abscissa=0.):
        """

        :param abscissa: defines where in the line_segement the unit
         direction vector is to be calculated
        :return: The unit direction vector of the LineSegement
        """
        direction_vector = self.direction_vector()
        direction_vector.normalize()
        return direction_vector

    def direction_vector(self, abscissa=0.):
        """
        :param abscissa: defines where in the line_segement
        direction vector is to be calculated
        :return: The direction vector of the LineSegement
        """
        if not self._direction_vector:
            self._direction_vector = self.end - self.start
        return self._direction_vector

    def normal_vector(self, abscissa=0.):
        """
        :param abscissa: defines where in the line_segement
        normal vector is to be calculated
        :return: The normal vector of the LineSegement
        """
        return self.direction_vector(abscissa).normal_vector()

    def unit_normal_vector(self, abscissa=0.):
        """
        :param abscissa: defines where in the line_segement
        unit normal vector is to be calculated
        :return: The unit normal vector of the LineSegement
        """
        return self.unit_direction_vector(abscissa).normal_vector()

    def point_projection(self, point):
        p1, p2 = self.start, self.end
        vector = p2 - p1
        norm_u = vector.norm()
        t = (point - p1).dot(vector) / norm_u ** 2
        projection = p1 + t * vector

        return projection, t * norm_u

    def split(self, split_point):
        if split_point == self.start:
            return [None, self.copy()]
        elif split_point == self.end:
            return [self.copy(), None]
        return [self.__class__(self.start, split_point),
                self.__class__(split_point, self.end)]

    def middle_point(self):
        return 0.5 * (self.start + self.end)

    def point_at_abscissa(self, abscissa):
        return self.start + self.unit_direction_vector() * abscissa


class BSplineCurve(Edge):
    _non_serializable_attributes = ['curve']
    """
    An abstract class for B-spline curves. The following rule must be
    respected : `number of knots = number of control points + degree + 1`

    :param degree: The degree of the B-spline curve
    :type degree: int
    :param control_points: A list of 2 or 3 dimensional points
    :type control_points: Union[List[:class:`volmdlr.Point2D`],
        List[:class:`volmdlr.Point3D`]]
    :param knot_multiplicities: The vector of multiplicities for each knot
    :type knot_multiplicities: List[int]
    :param knots: The knot vector composed of values between 0 and 1
    :type knots: List[float]
    :param weights: The weight vector applied to the knot vector. Default
        value is None
    :type weights: List[float], optional
    :param periodic: If `True` the B-spline curve is periodic. Default value
        is False
    :type periodic: bool, optional
    :param name: The name of the B-spline curve. Default value is ''
    :type name: str, optional
    """

    def __init__(self,
                 degree: int,
                 control_points: Union[List[volmdlr.Point2D],
                                       List[volmdlr.Point3D]],
                 knot_multiplicities: List[int],
                 knots: List[float],
                 weights: List[float] = None,
                 periodic: bool = False,
                 name: str = ''):
        self.control_points = control_points
        self.degree = degree
        knots = standardize_knot_vector(knots)
        self.knots = knots
        self.knot_multiplicities = knot_multiplicities
        self.weights = weights
        self.periodic = periodic
        self.name = name

        curve = BSpline.Curve()
        curve.degree = degree
        if weights is None:
            points = [[*point] for point in control_points]
            curve.ctrlpts = points
        else:
            points_w = [[*point * weights[i], weights[i]] for i, point
                        in enumerate(control_points)]
            curve.ctrlptsw = points_w

        knot_vector = []
        for i, knot in enumerate(knots):
            knot_vector.extend([knot] * knot_multiplicities[i])
        curve.knotvector = knot_vector
        curve.delta = 0.01
        curve_points = curve.evalpts
        self.curve = curve

        self._length = None
        self.points = [getattr(volmdlr,
                               f'Point{self.__class__.__name__[-2::]}')(*p)
                       for p in curve_points]

        start = self.points[0]  # self.point_at_abscissa(0.)
        end = self.points[-1]  # self.point_at_abscissa(self.length())

        Edge.__init__(self, start, end, name=name)

    def reverse(self):
        """
        Reverses the B-spline's direction by reversing its control points.

        :return: A reversed B-spline curve
        :rtype: :class:`volmdlr.edges.BSplineCurve`
        """
        return self.__class__(
            degree=self.degree,
            control_points=self.control_points[::-1],
            knot_multiplicities=self.knot_multiplicities[::-1],
            knots=self.knots[::-1],
            weights=self.weights,
            periodic=self.periodic)

    @classmethod
    def from_geomdl_curve(cls, curve):
        """
        # TODO: to be completed

        :param curve:
        :type curve:
        :return: A reversed B-spline curve
        :rtype: :class:`volmdlr.edges.BSplineCurve`
        """
        point_dimension = f'Point{cls.__name__[-2::]}'

        knots = list(sorted(set(curve.knotvector)))
        knot_multiplicities = [curve.knotvector.count(k) for k in knots]

        return cls(degree=curve.degree,
                   control_points=[getattr(volmdlr, point_dimension)(*p)
                                   for p in curve.ctrlpts],
                   knots=knots,
                   knot_multiplicities=knot_multiplicities)

    def length(self):
        """
        Returns the length of the B-spline curve

        :return: The length of the B-spline curve
        :rtype: float
        """
        if not self._length:
            self._length = length_curve(self.curve)
        return self._length

    def unit_direction_vector(self, abscissa: float):
        """
        Computes the 2D or 3D unit direction vector of B-spline curve at
        a given abscissa.

        :param abscissa: The abscissa on the B-spline curve where the unit
            direction vector will be computed
        :type abscissa: float
        :return: The unit direction vector of the B-spline curve
        :rtype: Union[:class:`volmdlr.Vector2D`, :class:`volmdlr.Vector3D`]
        """
        direction_vector = self.direction_vector(abscissa)
        direction_vector.normalize()
        return direction_vector

    def middle_point(self):
        """
        Computes the 2D or 3D middle point of the B-spline curve.

        :return: The middle point
        :rtype: Union[:class:`volmdlr.Point2D`, :class:`volmdlr.Point3D`]
        """
        return self.point_at_abscissa(self.length() * 0.5)

    def abscissa(self, point: Union[volmdlr.Point2D, volmdlr.Point3D],
                 tol: float = 1e-4):
        """
        Computes the abscissa of a 2D or 3D point using the least square
        method.

        :param point: The point located on the B-spline curve
        :type point: Union[:class:`volmdlr.Point2D`, :class:`volmdlr.Point3D`]
        :param tol: The precision in terms of distance. Default value is 1e-4
        :type tol: float, optional
        :return: The abscissa of the point
        :rtype: float
        """
        length = self.length()
        for x0 in [0, length * 0.25, length * 0.5, length * 0.75, length]:
            res = scp.optimize.least_squares(
                lambda u: (point - self.point_at_abscissa(u)).norm(),
                x0=x0,
                bounds=([0], [length]),
                # ftol=tol / 10,
                # xtol=tol / 10,
                # loss='soft_l1'
            )
            if res.fun < tol:
                return res.x[0]

        print('distance =', res.cost)
        print('res.fun:', res.fun)
        # ax = self.plot()
        # point.plot(ax=ax)
        # best_point = self.point_at_abscissa(res.x)
        # best_point.plot(ax=ax, color='r')
        raise ValueError('abscissa not found')

    def split(self, point: Union[volmdlr.Point2D, volmdlr.Point3D],
              tol: float = 1e-5):
        """
        Splits of B-spline curve in two pieces using a 2D or 3D point.

        :param point: The point where the B-spline curve is split
        :type point: Union[:class:`volmdlr.Point2D`, :class:`volmdlr.Point3D`]
        :param tol: The precision in terms of distance. Default value is 1e-4
        :type tol: float, optional
        :return: A list containing the first and second split of the B-spline
            curve
        :rtype: List[:class:`volmdlr.edges.BSplineCurve`]
        """
        if point.point_distance(self.start) < tol:
            return [None, self.copy()]
        elif point.point_distance(self.end) < tol:
            return [self.copy(), None]
        adim_abscissa = self.abscissa(point) / self.length()
        curve1, curve2 = split_curve(self.curve, adim_abscissa)

        return [self.__class__.from_geomdl_curve(curve1),
                self.__class__.from_geomdl_curve(curve2)]

    def translation(self, offset: Union[volmdlr.Vector2D, volmdlr.Vector3D]):
        """
        Translates the B-spline curve.

        :param offset: The translation vector
        :type offset: Union[:class:`volmdlr.Vector2D`,
            :class:`volmdlr.Vector3D`]
        :return: A new translated BSplineCurve
        :rtype: :class:`volmdlr.edges.BSplineCurve`
        """
        control_points = [point.translation(offset)
                          for point in self.control_points]
        return self.__class__(self.degree, control_points,
                              self.knot_multiplicities, self.knots,
                              self.weights, self.periodic)

    def translation_inplace(self, offset: Union[volmdlr.Vector2D,
                                                volmdlr.Vector3D]):
        """
        Translates the B-spline curve and its parameters are modified inplace.

        :param offset: The translation vector
        :type offset: Union[:class:`volmdlr.Vector2D`,
            :class:`volmdlr.Vector3D`]
        :return: None
        :rtype: None
        """
        for point in self.control_points:
            point.translation_inplace(offset)

    def point_belongs(self, point: Union[volmdlr.Point2D, volmdlr.Point3D],
                      abs_tol: float = 1e-10):
        """
        Checks if a 2D or 3D point belongs to the B-spline curve or not. It
        uses the least square method.

        :param point: The point to be checked
        :type point: Union[:class:`volmdlr.Point2D`, :class:`volmdlr.Point3D`]
        :param abs_tol: The precision in terms of distance.
            Default value is 1e-4
        :type abs_tol: float, optional
        :return: `True` if the point belongs to the B-spline curve, `False`
            otherwise
        :rtype: bool
        """
        point_dimension = f'Point{self.__class__.__name__[-2::]}'

        def f(x):
            return (point - getattr(volmdlr, point_dimension)(*self.curve.evaluate_single(x))).norm()

        x = npy.linspace(0, 1, 5)
        x_init = []
        for xi in x:
            x_init.append(xi)

        for x0 in x_init:
            z = scp.optimize.least_squares(f, x0=x0, bounds=([0, 1]))
            if z.fun < abs_tol:
                return True
        return False

    def merge_with(self, bspline_curve: 'BSplineCurve'):
        """
        Merges consecutive B-spline curves to define a new merged one.

        :param bspline_curve: Another B-spline curve
        :type bspline_curve: :class:`volmdlr.edges.BSplineCurve`
        :return: A merged B-spline curve
        :rtype: :class:`volmdlr.edges.BSplineCurve`
        """
        point_dimension = f'Wire{self.__class__.__name__[-2::]}'
        wire = getattr(volmdlr.wires, point_dimension)(bspline_curve)
        ordered_wire = wire.order_wire()

        points, n = [], 10
        for primitive in ordered_wire.primitives:
            points.extend(primitive.polygon_points(n))
        points.pop(n + 1)

        return self.__class__.from_points_interpolation(
            points, min(self.degree, bspline_curve.degree))

    @classmethod
    def from_bsplines(cls, bsplines: List['BSplineCurve'],
                      discretization_points: int = 10):
        """
        Creates a B-spline curve from a list of B-spline curves.

        :param bsplines: A list of B-spline curve
        :type bsplines: List[:class:`volmdlr.edges.BSplineCurve`]
        :param discretization_points: The number of points for the
            discretization. Default value is 10
        :type discretization_points: int, optional
        :return: A merged B-spline curve
        :rtype: :class:`volmdlr.edges.BSplineCurve`
        """
        point_dimension = f'Wire{cls.__name__[-2::]}'
        wire = getattr(volmdlr.wires, point_dimension)(bsplines)
        ordered_wire = wire.order_wire()

        points, degree = [], []
        for i, primitive in enumerate(ordered_wire.primitives):
            degree.append(primitive.degree)
            if i == 0:
                points.extend(primitive.polygon_points(discretization_points))
            else:
                points.extend(
                    primitive.polygon_points(discretization_points)[1::])

        return cls.from_points_interpolation(points, min(degree))

    @classmethod
    def from_points_approximation(cls, points: Union[List[volmdlr.Point2D],
                                                     List[volmdlr.Point3D]],
                                  degree: int, **kwargs):
        """
        Creates a B-spline curve approximation using least squares method with
        fixed number of control points. It is recommanded to specify the
        number of control points.
        Please refer to The NURBS Book (2nd Edition), pp.410-413 for details.

        :param points: The data points
        :type points: Union[List[:class:`volmdlr.Point2D`],
            List[:class:`volmdlr.Point3D`]]
        :param degree: The degree of the output parametric curve
        :type degree: int
        :param kwargs: See below
        :return: A B-spline curve from points approximation
        :rtype: :class:`volmdlr.edges.BSplineCurve`
        :keyword centripetal: Activates centripetal parametrization method.
            Default value is False
        :keyword ctrlpts_size: Number of control points. Default value is
            len(points) - 1
        """
        curve = fitting.approximate_curve([[*point] for point in points],
                                          degree, **kwargs)
        return cls.from_geomdl_curve(curve)

    def tangent(self, position: float = 0.0):
        """
        Evaluates the tangent vector of the B-spline curve at the input
        parameter value.

        :param position: Value of the parameter, between 0 and 1
        :type position: float
        :return: The tangent vector
        :rtype: Union[:class:`volmdlr.Point2D`, :class:`volmdlr.Point3D`]
        """
        _, tangent = operations.tangent(self.curve, position,
                                        normalize=True)

        dimension = f'Vector{self.__class__.__name__[-2::]}'
        tangent = getattr(volmdlr, dimension)(*tangent)

        return tangent

    @classmethod
    def from_points_interpolation(cls, points: Union[List[volmdlr.Point2D],
                                                     List[volmdlr.Point3D]],
                                  degree: int, periodic: bool = False):
        """
        Creates a B-spline curve interpolation through the data points.
        Please refer to Algorithm A9.1 on The NURBS Book (2nd Edition),
        pp.369-370 for details.

        :param points: The data points
        :type points: Union[List[:class:`volmdlr.Point2D`],
            List[:class:`volmdlr.Point3D`]]
        :param degree: The degree of the output parametric curve
        :type degree: int
        :param periodic: `True` if the curve should be periodic. Default value
            is `False`
        :type periodic: bool, optional
        :return: A B-spline curve from points interpolation
        :rtype: :class:`volmdlr.edges.BSplineCurve`
        """
        curve = fitting.interpolate_curve([[*point] for point in points], degree)

        bsplinecurve = cls.from_geomdl_curve(curve)
        if not periodic:
            return bsplinecurve
        bsplinecurve.periodic = True
        return bsplinecurve


class Line2D(Line):
    """
    Define an infinite line given by two points.
    """

    def __init__(self, point1: volmdlr.Point2D,
                 point2: volmdlr.Point2D, *, name=''):
        self.points = [point1, point2]
        Line.__init__(self, point1, point2, name=name)

    def to_3d(self, plane_origin, x1, x2):
        points_3d = [p.to_3d(plane_origin, x1, x2) for p in self.points]
        return Line3D(*points_3d, self.name)

    def rotation(self, center: volmdlr.Point2D, angle: float):
        """
        Line2D rotation
        :param center: rotation center
        :param angle: angle rotation
        :return: a new rotated Line2D
        """
        return Line2D(*[point.rotation(center, angle)
                        for point in self.points])

    def rotation_inplace(self, center: volmdlr.Point2D, angle: float):
        """
        Line2D rotation. Object is updated inplace
        :param center: rotation center
        :param angle: rotation angle
        """
        for point in self.points:
            point.rotation_inplace(center, angle)

    def translation(self, offset: volmdlr.Vector2D):
        """
        Line2D translation
        :param offset: translation vector
        :return: A new translated Line2D
        """
        return Line2D(*[point.translation(offset) for point in self.points])

    def translation_inplace(self, offset: volmdlr.Vector2D):
        """
        Line2D translation. Object is updated inplace
        :param offset: translation vector
        """
        for point in self.points:
            point.translation_inplace(offset)

    def plot(self, ax=None, color='k', dashed=True):
        if ax is None:
            _, ax = plt.subplots()

        if version.parse(_mpl_version) >= version.parse('3.3.2'):
            if dashed:
                ax.axline((self.point1.x, self.point1.y),
                          (self.point2.x, self.point2.y),
                          dashes=[30, 5, 10, 5],
                          color=color)
            else:
                ax.axline((self.point1.x, self.point1.y),
                          (self.point2.x, self.point2.y),
                          color=color)
        else:
            direction_vector = self.direction_vector()
            point3 = self.point1 - 3 * direction_vector
            point4 = self.point2 + 4 * direction_vector
            if dashed:
                ax.plot([point3[0], point4[0]], [point3[1], point4[1]], color=color,
                        dashes=[30, 5, 10, 5])
            else:
                ax.plot([point3[0], point4[0]], [point3[1], point4[1]], color=color)

        return ax

    def plot_data(self, edge_style=None):
        return plot_data.Line2D([self.point1.x, self.point1.y],
                                [self.point2.x, self.point2.y],
                                edge_style=edge_style)

    def line_intersections(self, line):

        point = volmdlr.Point2D.line_intersection(self, line)
        if point is not None:
            point_projection1, _ = self.point_projection(point)
            if point_projection1 is None:
                return []

            if line.__class__.__name__ == 'Line2D':
                point_projection2, _ = line.point_projection(point)
                if point_projection2 is None:
                    return []

            return [point_projection1]
        return []

    def create_tangent_circle(self, point, other_line):
        """
        Computes the two circles that are tangent to 2 lines and intersect
        a point located on one of the two lines.
        """

        # point will be called I(x_I, y_I)
        # self will be (AB)
        # line will be (CD)

        if math.isclose(self.point_distance(point), 0, abs_tol=1e-10):
            I = volmdlr.Vector2D(point[0], point[1])
            A = volmdlr.Vector2D(self.points[0][0], self.points[0][1])
            B = volmdlr.Vector2D(self.points[1][0], self.points[1][1])
            C = volmdlr.Vector2D(other_line.points[0][0],
                                 other_line.points[0][1])
            D = volmdlr.Vector2D(other_line.points[1][0],
                                 other_line.points[1][1])

        elif math.isclose(other_line.point_distance(point), 0, abs_tol=1e-10):
            I = volmdlr.Vector2D(point[0], point[1])
            C = volmdlr.Vector2D(self.points[0][0], self.points[0][1])
            D = volmdlr.Vector2D(self.points[1][0], self.points[1][1])
            A = volmdlr.Vector2D(other_line.points[0][0],
                                 other_line.points[0][1])
            B = volmdlr.Vector2D(other_line.points[1][0],
                                 other_line.points[1][1])
        else:
            raise AttributeError("The point isn't on any of the two lines")

        # CHANGEMENT DE REPAIRE
        new_u = volmdlr.Vector2D((B - A))
        new_u.normalize()
        new_v = new_u.unit_normal_vector()
        new_basis = volmdlr.Frame2D(I, new_u, new_v)

        new_a = new_basis.new_coordinates(A)
        new_b = new_basis.new_coordinates(B)
        new_c = new_basis.new_coordinates(C)
        new_d = new_basis.new_coordinates(D)

        if new_c[1] == 0 and new_d[1] == 0:
            # Segments are on the same line: no solution
            return None, None

        elif math.isclose(self.unit_direction_vector().dot(
                other_line.unit_normal_vector()), 0, abs_tol=1e-06):
            # Parallel segments: one solution

            segments_distance = abs(new_c[1] - new_a[1])
            r = segments_distance / 2
            new_circle_center = volmdlr.Point2D(
                (0, npy.sign(new_c[1] - new_a[1]) * r))
            circle_center = new_basis.old_coordinates(new_circle_center)
            circle = volmdlr.wires.Circle2D(circle_center, r)

            return circle, None

        elif math.isclose(self.unit_direction_vector().dot(
                other_line.unit_direction_vector()), 0, abs_tol=1e-06):
            # Perpendicular segments: 2 solution
            line_AB = Line2D(volmdlr.Point2D(new_a), volmdlr.Point2D(new_b))
            line_CD = Line2D(volmdlr.Point2D(new_c), volmdlr.Point2D(new_d))
            new_pt_k = volmdlr.Point2D.line_intersection(line_AB, line_CD)

            r = abs(new_pt_k[0])
            new_circle_center1 = volmdlr.Point2D((0, r))
            new_circle_center2 = volmdlr.Point2D((0, -r))
            circle_center1 = new_basis.old_coordinates(new_circle_center1)
            circle_center2 = new_basis.old_coordinates(new_circle_center2)
            circle1 = volmdlr.wires.Circle2D(circle_center1, r)
            circle2 = volmdlr.wires.Circle2D(circle_center2, r)

            return circle1, circle2

        # =============================================================================
        # LES SEGMENTS SONT QUELCONQUES
        #   => 2 SOLUTIONS
        # =============================================================================
        else:

            line_AB = Line2D(volmdlr.Point2D(new_a), volmdlr.Point2D(new_b))
            line_CD = Line2D(volmdlr.Point2D(new_c), volmdlr.Point2D(new_d))
            new_pt_k = volmdlr.Point2D.line_intersection(line_AB, line_CD)
            pt_K = volmdlr.Point2D(new_basis.old_coordinates(new_pt_k))

            if pt_K == I:
                return None, None

            # CHANGEMENT DE REPERE:
            new_u2 = volmdlr.Vector2D(pt_K - I)
            new_u2.normalize()
            new_v2 = new_u2.normalVector(unit=True)
            new_basis2 = volmdlr.Frame2D(I, new_u2, new_v2)

            new_a = new_basis2.new_coordinates(A)
            new_b = new_basis2.new_coordinates(B)
            new_c = new_basis2.new_coordinates(C)
            new_d = new_basis2.new_coordinates(D)
            new_pt_k = new_basis2.new_coordinates(pt_K)

            teta1 = math.atan2(new_c[1], new_c[0] - new_pt_k[0])
            teta2 = math.atan2(new_d[1], new_d[0] - new_pt_k[0])

            if teta1 < 0:
                teta1 += math.pi
            if teta2 < 0:
                teta2 += math.pi

            if not math.isclose(teta1, teta2, abs_tol=1e-08):
                if math.isclose(teta1, math.pi, abs_tol=1e-08) or math.isclose(
                        teta1, 0., abs_tol=1e-08):
                    teta = teta2
                elif math.isclose(teta2, math.pi,
                                  abs_tol=1e-08) or math.isclose(teta2, 0.,
                                                                 abs_tol=1e-08):
                    teta = teta1
            else:
                teta = teta1

            r1 = new_pt_k[0] * math.sin(teta) / (1 + math.cos(teta))
            r2 = new_pt_k[0] * math.sin(teta) / (1 - math.cos(teta))

            new_circle_center1 = volmdlr.Point2D(0, -r1)
            new_circle_center2 = volmdlr.Point2D(0, r2)

            circle_center1 = new_basis2.old_coordinates(new_circle_center1)
            circle_center2 = new_basis2.old_coordinates(new_circle_center2)

            if new_basis.new_coordinates(circle_center1)[1] > 0:
                circle1 = volmdlr.wires.Circle2D(circle_center1, r1)
                circle2 = volmdlr.wires.Circle2D(circle_center2, r2)
            else:
                circle1 = volmdlr.wires.Circle2D(circle_center2, r2)
                circle2 = volmdlr.wires.Circle2D(circle_center1, r1)

            return circle1, circle2

    def cut_between_two_points(self, point1, point2):
        return LineSegment2D(point1, point2)

    def point_distance(self, point2d):
        """
        Calculates the distance of a line2d to a point2d
        :param point2d: point to calculate distance
        :return: distance to point
        """
        vector_r = self.point1 - point2d
        vector_v = self.normal_vector()
        return abs(vector_v.dot(vector_r)) / vector_v.norm()


class BSplineCurve2D(BSplineCurve):
    _non_serializable_attributes = ['curve']

    def __init__(self,
                 degree: int,
                 control_points: List[volmdlr.Point2D],
                 knot_multiplicities: List[int],
                 knots: List[float],
                 weights: List[float] = None,
                 periodic: bool = False,
                 name: str = ''):

        BSplineCurve.__init__(self, degree,
                              control_points,
                              knot_multiplicities,
                              knots,
                              weights,
                              periodic,
                              name)

    def bounding_rectangle(self):
        points = self.discretization_points(number_points=50)
        points_x = [p.x for p in points]
        points_y = [p.y for p in points]

        return volmdlr.core.BoundingRectangle(min(points_x), max(points_x),
                                              min(points_y), max(points_y))

    def length(self):
        return length_curve(self.curve)

    def tangent(self, position: float = 0.0):
        _, tangent = operations.tangent(self.curve, position,
                                        normalize=True)
        tangent = volmdlr.Point2D(tangent[0], tangent[1])
        return tangent

    def point_at_abscissa(self, abscissa):
        length = self.length()
        adim_abs = max(min(abscissa / length, 1.), 0.)
        return volmdlr.Point2D(*self.curve.evaluate_single(adim_abs))

    def direction_vector(self, abscissa: float):
        """
        :param abscissa: defines where in the BSplineCurve2D the
        direction vector is to be calculated
        :return: The direection vector vector of the BSplineCurve2D
        """
        return self.tangent(abscissa)

    def normal_vector(self, abscissa: float):
        """
        :param abscissa: defines where in the BSplineCurve2D the
        normal vector is to be calculated
        :return: The normal vector of the BSplineCurve2D
        """
        tangent_vector = self.tangent(abscissa)
        normal_vector = tangent_vector.normal_vector()
        return normal_vector

    def unit_normal_vector(self, abscissa: float):
        """
        :param abscissa: defines where in the BSplineCurve2D the
        unit normal vector is to be calculated
        :return: The unit normal vector of the BSplineCurve2D
        """
        normal_vector = self.normal_vector(abscissa)
        normal_vector.normalize()
        return normal_vector

    def straight_line_area(self):
        points = self.discretization_points(number_points=100)
        x = [point.x for point in points]
        y = [point.y for point in points]
        x1 = [x[-1]] + x[0:-1]
        y1 = [y[-1]] + y[0:-1]
        return 0.5 * abs(sum(i * j for i, j in zip(x, y1))
                         - sum(i * j for i, j in zip(y, x1)))

    def straight_line_center_of_mass(self):
        polygon_points = self.discretization_points(number_points=100)
        cog = volmdlr.O2D
        for point in polygon_points:
            cog += point
        cog = cog / len(polygon_points)
        return cog

    def plot(self, ax=None, color='k', alpha=1, plot_points=False):
        if ax is None:
            _, ax = plt.subplots()

        # self.curve.delta = 0.01
        # points = [volmdlr.Point2D(px, py) for (px, py) in self.curve.evalpts]
        length = self.length()
        points = [self.point_at_abscissa(length * i / 50) for i in range(51)]

        x_points = [p.x for p in points]
        y_points = [p.y for p in points]
        ax.plot(x_points, y_points, color=color, alpha=alpha)

        return ax

    def to_3d(self, plane_origin, x1, x2):
        control_points3D = [p.to_3d(plane_origin, x1, x2) for p in
                            self.control_points]
        return BSplineCurve3D(self.degree, control_points3D,
                              self.knot_multiplicities, self.knots,
                              self.weights, self.periodic)

    def to_step(self, current_id, surface_id=None):
        points_ids = []
        content = ''
        point_id = current_id
        for point in self.control_points:
            point_content, point_id = point.to_step(point_id,
                                                    vertex=False)
            content += point_content
            points_ids.append(point_id)
            point_id += 1

        content += "#{} = B_SPLINE_CURVE_WITH_KNOTS('{}',{},({})," \
                   ".UNSPECIFIED.,.F.,.F.,{},{}," \
                   ".UNSPECIFIED.);\n".format(
                        point_id, self.name, self.degree,
                        volmdlr.core.step_ids_to_str(points_ids),
                        tuple(self.knot_multiplicities),
                        tuple(self.knots))
        return content, point_id + 1

    def discretization_points(self, *, number_points: int = 50, angle_resolution: int = None):
        length = self.length()
        if angle_resolution:
            number_points = angle_resolution
        if not number_points:
            number_points = len(self.points)
        return [self.point_at_abscissa(i * length / number_points) for i in range(number_points + 1)]

    def polygon_points(self, n: int = 15):
        warnings.warn('polygon_points is deprecated,\
        please use discretization_points instead',
                      DeprecationWarning)
        return self.discretization_points(number_points=n)

    def rotation(self, center: volmdlr.Point2D, angle: float):
        """
        BSplineCurve2D rotation
        :param center: rotation center
        :param angle: angle rotation
        :return: a new rotated Line2D
        """
        control_points = [point.rotation(center, angle)
                          for point in self.control_points]
        return BSplineCurve2D(self.degree, control_points,
                              self.knot_multiplicities, self.knots,
                              self.weights, self.periodic)

    def rotation_inplace(self, center: volmdlr.Point2D, angle: float):
        """
        BSplineCurve2D rotation. Object is updated inplace
        :param center: rotation center
        :param angle: rotation angle
        """
        for point in self.control_points:
            point.rotation_inplace(center, angle)

    def line_intersections(self, line2d: Line2D):
        polygon_points = self.discretization_points(number_points=201)
        list_intersections = []
        length = self.length()
        initial_abscissa = 0
        for points in zip(polygon_points[:-1], polygon_points[1:]):
            linesegment = LineSegment2D(points[0], points[1])
            intersections = linesegment.line_intersections(line2d)
            initial_abscissa += linesegment.length()
            if intersections:
                if initial_abscissa < length * 0.1:
                    list_abcissas = [initial_abscissa * n for n in
                                     npy.linspace(0, 1, 100)]
                else:
                    list_abcissas = [initial_abscissa * n for n in
                                     npy.linspace(0.9, 1, 100)]
                distance = npy.inf
                for abscissa in list_abcissas:
                    point_in_curve = self.point_at_abscissa(abscissa)
                    dist = point_in_curve.point_distance(intersections[0])
                    if dist < distance:
                        distance = dist
                        intersection = point_in_curve
                list_intersections.append(intersection)
        return list_intersections

    def line_crossings(self, line2d: Line2D):
        polygon_points = self.discretization_points(number_points=50)
        crossings = []
        for p1, p2 in zip(polygon_points[:-1], polygon_points[1:]):
            l = LineSegment2D(p1, p2)
            crossings.extend(l.line_crossings(line2d))
        return crossings

    def to_wire(self, n: int):
        '''
        convert a bspline curve to a wire2d defined with 'n' line_segments
        '''

        u = npy.linspace(0, 1, num=n + 1).tolist()
        points = []
        for u0 in u:
            p = self.curve.evaluate_single(u0)
            points.append(volmdlr.Point2D(p[0], p[1]))

        return volmdlr.wires.Wire2D.from_points(points)

    def reverse(self):
        '''
        reverse the bspline's direction by reversing its start and end points
        '''

        return self.__class__(degree=self.degree,
                              control_points=self.control_points[::-1],
                              knot_multiplicities=self.knot_multiplicities[::-1],
                              knots=self.knots[::-1],
                              weights=self.weights,
                              periodic=self.periodic)

    def point_distance(self, point):
        distance = math.inf
        polygon_points = self.discretization_points(number_points=20)
        for p1, p2 in zip(polygon_points[:-1], polygon_points[1:]):
            line = LineSegment2D(p1, p2)
            dist = line.point_distance(point)
            if dist < distance:
                distance = dist
        return distance

    def nearest_point_to(self, point):
        '''
        find out the nearest point on the linesegment to point
        '''

        points = self.polygon_points(500)
        return point.nearest_point(points)

    def linesegment_intersections(self, linesegment):
        results = self.line_intersections(linesegment.to_line())
        intersections_points = []
        for result in results:
            if linesegment.point_belongs(result, 1e-6):
                intersections_points.append(result)
        return intersections_points

    def axial_symmetry(self, line):
        '''
        finds out the symmetric bsplinecurve2d according to a line
        '''

        points_symmetry = [point.axial_symmetry(line) for point in self.control_points]

        return self.__class__(degree=self.degree,
                              control_points=points_symmetry,
                              knot_multiplicities=self.knot_multiplicities[::-1],
                              knots=self.knots[::-1],
                              weights=self.weights,
                              periodic=self.periodic)


class BezierCurve2D(BSplineCurve2D):

    def __init__(self, degree: int, control_points: List[volmdlr.Point2D],
                 name: str = ''):
        knotvector = utilities.generate_knot_vector(degree,
                                                    len(control_points))
        knot_multiplicity = [1] * len(knotvector)

        BSplineCurve2D.__init__(self, degree, control_points,
                                knot_multiplicity, knotvector,
                                None, False, name)


class LineSegment2D(LineSegment):
    """
    Define a line segment limited by two points
    """

    def __init__(self, start: volmdlr.Point2D, end: volmdlr.Point2D, *, name: str = ''):
        if start == end:
            raise NotImplementedError
        LineSegment.__init__(self, start, end, name=name)

    def __hash__(self):
        return self._data_hash()

    def _data_hash(self):
        return self.start._data_hash() + self.end._data_hash()

    def _data_eq(self, other_object):
        if self.__class__.__name__ != other_object.__class__.__name__:
            return False
        return self.start == other_object.start and self.end == other_object.end

    def __eq__(self, other_object):
        if self.__class__.__name__ != other_object.__class__.__name__:
            return False
        return self.start == other_object.start and self.end == other_object.end

    def direction_independent_eq(self, linesegment2):
        """Verifies if two linesegments are the same, not considering its direction"""
        if self == linesegment2:
            return True
        return self.start == linesegment2.end and self.end == linesegment2.start

    def to_dict(self, *args, **kwargs):
        return {'object_class': 'volmdlr.edges.LineSegment2D',
                'name': self.name,
                'start': self.start.to_dict(),
                'end': self.end.to_dict()
                }

    # def middle_point(self):
    #     return 0.5 * (self.start + self.end)
    #
    # def point_at_abscissa(self, abscissa):
    #     return self.start + self.unit_direction_vector() * abscissa

    def point_belongs(self, point, abs_tol=1e-6):
        point_distance = self.point_distance(point)
        if math.isclose(point_distance, 0, abs_tol=abs_tol):
            return True
        return False

    def bounding_rectangle(self):
        return volmdlr.core.BoundingRectangle(min(self.start.x, self.end.x), max(self.start.x, self.end.x),
                                              min(self.start.y, self.end.y), max(self.start.y, self.end.y))

    def straight_line_area(self):
        return 0.

    def straight_line_second_moment_area(self, point: volmdlr.Point2D):
        return 0, 0, 0

    def straight_line_center_of_mass(self):
        return 0.5 * (self.start + self.end)

    def straight_line_point_belongs(self, point):
        """
        Verifies if a point belongs to the surface created by closing the edge with a
        line between its start and end points
        :param point: Point to be verified
        :return: Return True if the point belongs to this surface, or False otherwise
        """
        return self.point_belongs(point)

    def point_distance(self, point, return_other_point=False):
        """
        Computes the distance of a point to segment of line
        """
        distance, point = volmdlr.LineSegment2DPointDistance(
            [(self.start.x, self.start.y), (self.end.x, self.end.y)],
            (point.x, point.y))
        if return_other_point:
            return distance, volmdlr.Point2D(*point)
        return distance

    def point_projection(self, point):
        """
        If the projection falls outside the LineSegment2D, returns None.
        """
        point, curv_abs = Line2D.point_projection(Line2D(self.start, self.end),
                                                  point)
        # print('curv_abs :', curv_abs, 'length :', self.length())
        if curv_abs < 0 or curv_abs > self.length():
            if abs(curv_abs) < 1e-6 or math.isclose(curv_abs, self.length(),
                                                    abs_tol=1e-6):
                return point, curv_abs
            return None, curv_abs
        return point, curv_abs

    def line_intersections(self, line: Line2D):
        point = volmdlr.Point2D.line_intersection(self, line)
        if point is not None:
            point_projection1, _ = self.point_projection(point)
            if point_projection1 is None:
                return []

            if line.__class__.__name__ == 'LineSegment2D':
                point_projection2, _ = line.point_projection(point)
                if point_projection2 is None:
                    return []

            return [point_projection1]
        else:
            vector1 = self.start - line.point1
            vector2 = self.start - line.point2
            vector3 = self.end - line.point1
            vector4 = self.end - line.point2
            if math.isclose(vector1.cross(vector2), 0, abs_tol=1e-6):
                return [self.start]
            if math.isclose(vector3.cross(vector4), 0, abs_tol=1e-6):
                return [self.end]
        return []

    def linesegment_intersections(self, linesegment: 'LineSegment2D'):
        """
        touching linesegments does not intersect
        """
        point = volmdlr.Point2D.line_intersection(self, linesegment)
        # TODO: May be these commented conditions should be used for linesegment_crossings
        if point:  # and (point != self.start) and (point != self.end):
            point_projection1, _ = self.point_projection(point)
            if point_projection1 is None:
                return []

            point_projection2, _ = linesegment.point_projection(point)
            if point_projection2 is None:
                return []

            return [point_projection1]
        else:
            return []

    def line_crossings(self, line: 'Line2D'):
        if self.direction_vector().is_colinear_to(line.direction_vector()):
            return []
        else:
            line_intersection = self.line_intersections(line)
            if line_intersection and (line_intersection[0] == self.end or line_intersection[0] == self.start):
                return []
            return line_intersection

    def linesegment_crossings(self, linesegment: 'LineSegment2D'):
        if self.direction_vector().is_colinear_to(
                linesegment.direction_vector()):
            return []
        else:
            return self.linesegment_intersections(linesegment)

    def plot(self, ax=None, color='k', alpha=1, arrow=False, width=None,
             plot_points=False):
        if ax is None:
            _, ax = plt.subplots()

        p1, p2 = self.start, self.end
        if arrow:
            if plot_points:
                ax.plot([p1[0], p2[0]], [p1[1], p2[1]], color=color,
                        alpha=alpha, style='o-')
            else:
                ax.plot([p1[0], p2[0]], [p1[1], p2[1]], color=color,
                        alpha=alpha)

            length = ((p1[0] - p2[0]) ** 2 + (p1[1] - p2[1]) ** 2) ** 0.5
            if width is None:
                width = length / 1000.
                head_length = length / 20.
                head_width = head_length / 2.
            else:
                head_width = 2 * width
                head_length = head_width
            ax.arrow(p1[0], p1[1],
                     (p2[0] - p1[0]) / length * (length - head_length),
                     (p2[1] - p1[1]) / length * (length - head_length),
                     head_width=head_width, fc='b', linewidth=0,
                     head_length=head_length, width=width, alpha=0.3)
        else:
            if width is None:
                width = 1
            if plot_points:
                ax.plot([p1[0], p2[0]], [p1[1], p2[1]], color=color,
                        marker='o', linewidth=width, alpha=alpha)
            else:
                ax.plot([p1[0], p2[0]], [p1[1], p2[1]], color=color,
                        linewidth=width, alpha=alpha)
        return ax

    def to_3d(self, plane_origin, x1, x2):
        start = self.start.to_3d(plane_origin, x1, x2)
        end = self.end.to_3d(plane_origin, x1, x2)
        return LineSegment3D(start, end, name=self.name)

    def reverse(self):
        return LineSegment2D(self.end.copy(), self.start.copy())

    def to_line(self):
        return Line2D(self.start, self.end)

    def rotation(self, center: volmdlr.Point2D, angle: float):
        """
        LineSegment2D rotation
        :param center: rotation center
        :param angle: angle rotation
        :return: a new rotated LineSegment2D
        """
        return LineSegment2D(self.start.rotation(center, angle),
                             self.end.rotation(center, angle))

    def rotation_inplace(self, center: volmdlr.Point2D, angle: float):
        """
        LineSegment2D rotation. Object is updated inplace
        :param center: rotation center
        :param angle: rotation angle
        """
        for point in [self.start, self.end]:
            point.rotation_inplace(center, angle)

    def translation(self, offset: volmdlr.Vector2D):
        """
        LineSegment2D translation
        :param offset: translation vector
        :return: A new translated LineSegment2D
        """
        return LineSegment2D(self.start.translation(offset),
                             self.end.translation(offset))

    def translation_inplace(self, offset: volmdlr.Vector2D):
        """
        LineSegment2D translation. Object is updated inplace
        :param offset: translation vector
        """
        for point in [self.start, self.end]:
            point.translation_inplace(offset)

    def frame_mapping(self, frame: volmdlr.Frame2D, side: str):
        """
        Changes vector frame_mapping and return a new LineSegment2D
        side = 'old' or 'new'
        """
        if side == 'old':
            new_start = frame.old_coordinates(self.start)
            new_end = frame.old_coordinates(self.end)
        elif side == 'new':
            new_start = frame.new_coordinates(self.start)
            new_end = frame.new_coordinates(self.end)
        else:
            raise ValueError('Please Enter a valid side: old or new')
        return LineSegment2D(new_start, new_end)

    def frame_mapping_inplace(self, frame: volmdlr.Frame2D, side: str):
        """
        Changes vector frame_mapping and the object is updated inplace
        side = 'old' or 'new'
        """
        if side == 'old':
            new_start = frame.old_coordinates(self.start)
            new_end = frame.old_coordinates(self.end)
        elif side == 'new':
            new_start = frame.new_coordinates(self.start)
            new_end = frame.new_coordinates(self.end)
        else:
            raise ValueError('Please Enter a valid side: old or new')
        self.start = new_start
        self.end = new_end

    def plot_data(self, edge_style: plot_data.EdgeStyle = None):
        return plot_data.LineSegment2D([self.start.x, self.start.y],
                                       [self.end.x, self.end.y],
                                       edge_style=edge_style)

    def create_tangent_circle(self, point, other_line):
        circle1, circle2 = Line2D.create_tangent_circle(other_line, point, self)
        if circle1 is not None:
            _, curv_abs1 = Line2D.point_projection(self, circle1.center)
            if curv_abs1 < 0. or curv_abs1 > self.length():
                circle1 = None
        if circle2 is not None:
            _, curv_abs2 = Line2D.point_projection(self, circle2.center)
            if curv_abs2 < 0. or curv_abs2 > self.length():
                circle2 = None
        return circle1, circle2

    def infinite_primitive(self, offset):
        n = self.normal_vector()
        offset_point_1 = self.start + offset * n

        offset_point_2 = self.end + offset * n

        return Line2D(offset_point_1, offset_point_2)

    def polygon_points(self, discretization_resolution: int):
        warnings.warn('polygon_points is deprecated,\
        please use discretization_points instead',
                      DeprecationWarning)
        return self.discretization_points(number_points=discretization_resolution)

    def to_wire(self, n: int):
        '''
        convert a linesegment2d to a wire2d defined with 'n' line_segments
        '''

        points = self.discretization_points(number_points=n + 1)
        return volmdlr.wires.Wire2D.from_points(points)

    def nearest_point_to(self, point):
        '''
        find out the nearest point on the linesegment to point
        '''

        points = self.discretization_points(number_points=500)
        return point.nearest_point(points)

    def axial_symmetry(self, line):
        '''
        finds out the symmetric linesegment2d according to a line
        '''

        points_symmetry = [point.axial_symmetry(line) for point in [self.start, self.end]]

        return self.__class__(points_symmetry[0], points_symmetry[1])


class Arc(Edge):
    def __init__(self, start,
                 end,
                 interior,
                 name: str = ''):
        Edge.__init__(self, start=start, end=end, name=name)
        self.interior = interior
        self._utd_clockwise_and_trigowise_paths = False
        self._clockwise_and_trigowise_paths = None
        self._radius = None

    @property
    def center(self):
        """
        Gets the arc's center
        :return: The center of the arc
        """
        raise NotImplementedError(
            'the property method center must be overloaded by subclassing'
            'class if not a given parameter')

    @property
    def angle(self):
        """
        Gets the angle of the arc
        :return: The angle of the arc
        """
        return NotImplementedError(
            'the property method angle must be overloaded by subclassing'
            'class if not a given parameter')

    @property
    def is_trigo(self):
        """
        Verifies if arc is trigowise or clockwise
        :return: True if trigowise or False otherwise
        """
        return NotImplementedError(
            'the property method is_trigo must be overloaded by subclassing'
            'class if not a given parameter')

    @property
    def radius(self):
        if not self._radius:
            self._radius = (self.start - self.center).norm()
        return self._radius

    def length(self):
        """
        Calculates the length of the Arc, with its radius and it arc angle
        :return: the length fo the Arc
        """
        return self.radius * abs(self.angle)

    def point_at_abscissa(self, abscissa):
        if self.is_trigo:
            return self.start.rotation(self.center,
                                       abscissa / self.radius)
        else:
            return self.start.rotation(self.center,
                                       -abscissa / self.radius)

    @staticmethod
    def get_clockwise_and_trigowise_paths(radius_1, radius_2, radius_i):
        """
        :param radius_1: radius from center to start point
        :param radius_2: radius form center ro end point
        :param radius_i: radius from center to interior point
        :return: the clockwise and trigowise paths
        """
        angle1 = math.atan2(radius_1.y, radius_1.x)
        anglei = math.atan2(radius_i.y, radius_i.x)
        angle2 = math.atan2(radius_2.y, radius_2.x)

        # Going trigo/clock wise from start to interior
        if anglei < angle1:
            trigowise_path = (anglei + volmdlr.TWO_PI) - angle1
            clockwise_path = angle1 - anglei
        else:
            trigowise_path = anglei - angle1
            clockwise_path = angle1 - anglei + volmdlr.TWO_PI

        # Going trigo wise from interior to interior
        if angle2 < anglei:
            trigowise_path += (angle2 + volmdlr.TWO_PI) - anglei
            clockwise_path += anglei - angle2
        else:
            trigowise_path += angle2 - anglei
            clockwise_path += anglei - angle2 + volmdlr.TWO_PI
        return clockwise_path, trigowise_path

    def middle_point(self):
        return self.point_at_abscissa(0.5 * self.length())

    def point_distance(self, point):
        points = self.discretization_points(angle_resolution=100)
        return point.point_distance(point.nearest_point(points))

    def discretization_points(self, *, number_points: int = None, angle_resolution: int = None):
        """
        discretize a Edge to have "n" points
        :param number_points: the number of points (including start and end points)
             if unset, only start and end will be returned
        :param angle_resolution: if set, the sampling will be adapted to have a controlled angular distance. Usefull
            to mesh an arc
        :return: a list of sampled points
        """
        if not number_points:
            if not angle_resolution:
                number_points = 2
            else:
                number_points = math.ceil(self.angle * angle_resolution) + 2

        step = self.length() / (number_points - 1)
        return [self.point_at_abscissa(i * step)
                for i in range(number_points)]

    def polygon_points(self, discretization_resolution: int):
        warnings.warn('polygon_points is deprecated,\
        please use discretization_points instead',
                      DeprecationWarning)
        return self.discretization_points(number_points=discretization_resolution)


class Arc2D(Arc):
    """
    angle: the angle measure always >= 0
    """

    def __init__(self,
                 start: volmdlr.Point2D,
                 interior: volmdlr.Point2D,
                 end: volmdlr.Point2D,
                 name: str = ''):
        self._center = None
        self._is_trigo = None
        self._angle = None
        Arc.__init__(self, start=start, end=end, interior=interior, name=name)
        start_to_center = start - self.center
        end_to_center = end - self.center
        angle1 = math.atan2(start_to_center.y, start_to_center.x)
        angle2 = math.atan2(end_to_center.y, end_to_center.x)
        if self.is_trigo:
            self.angle1 = angle1
            self.angle2 = angle2
        else:
            self.angle1 = angle2
            self.angle2 = angle1

    @property
    def center(self):
        if not self._center:
            self._center = self.get_center()
        return self._center

    def get_center(self):
        xi, yi = self.interior.x, self.interior.y
        xe, ye = self.end.x, self.end.y
        xs, ys = self.start.x, self.start.y
        try:
            A = volmdlr.Matrix22(2 * (xs - xi), 2 * (ys - yi),
                                 2 * (xs - xe), 2 * (ys - ye))
            b = - volmdlr.Vector2D(xi ** 2 + yi ** 2 - xs ** 2 - ys ** 2,
                                   xe ** 2 + ye ** 2 - xs ** 2 - ys ** 2)
            inv_A = A.inverse()
            x = inv_A.vector_multiplication(b)
            center = volmdlr.Point2D(x.x, x.y)
        except ValueError:
            A = npy.array([[2 * (xs - xi), 2 * (ys - yi)],
                           [2 * (xs - xe), 2 * (ys - ye)]])
            b = - npy.array([xi ** 2 + yi ** 2 - xs ** 2 - ys ** 2,
                             xe ** 2 + ye ** 2 - xs ** 2 - ys ** 2])
            center = volmdlr.Point2D(*npy.linalg.solve(A, b))
        return center

    @property
    def is_trigo(self):
        if not self._is_trigo:
            self._is_trigo = self.get_arc_direction()
        return self._is_trigo

    @property
    def clockwise_and_trigowise_paths(self):
        if not self._clockwise_and_trigowise_paths:
            radius_1 = self.start - self.center
            radius_2 = self.end - self.center
            radius_i = self.interior - self.center
            self._clockwise_and_trigowise_paths =\
                self.get_clockwise_and_trigowise_paths(radius_1,
                                                       radius_2,
                                                       radius_i)
            self._utd_clockwise_and_trigowise_paths = True
        return self._clockwise_and_trigowise_paths

    def get_arc_direction(self):
        clockwise_path, trigowise_path =\
            self.clockwise_and_trigowise_paths
        if clockwise_path > trigowise_path:
            return True
        return False

    @property
    def angle(self):
        if not self._angle:
            self._angle = self.get_angle()
        return self._angle

    def get_angle(self):
        clockwise_path, trigowise_path = \
            self.clockwise_and_trigowise_paths
        if self.is_trigo:
            return trigowise_path
        return clockwise_path

    def _get_points(self):
        return [self.start, self.interior, self.end]

    points = property(_get_points)

    def point_distance(self, point):
        vector_start = self.start - self.center
        vector_point = point - self.center
        vector_end = self.end - self.center
        if self.is_trigo:
            vector_start, vector_end = vector_end, vector_start
        arc_angle = volmdlr.core.clockwise_angle(vector_start, vector_end)
        point_angle = volmdlr.core.clockwise_angle(vector_start, vector_point)
        if point_angle <= arc_angle:
            return abs(
                LineSegment2D(point, self.center).length() - self.radius)
        else:
            return min(LineSegment2D(point, self.start).length(),
                       LineSegment2D(point, self.end).length())

    def point_belongs(self, point2d, abs_tol=1e-10):
        """
        check if a Point2D belongs to the Arc2D
        """
        vector_start = self.start - self.center
        vector_end = self.end - self.center
        vector_point = point2d - self.center
        r1 = vector_start.norm()
        cp = vector_point.norm()
        if math.isclose(cp, r1, abs_tol=abs_tol):
            if self.get_arc_direction():
                arc_angle = - volmdlr.core.clockwise_angle(vector_start,
                                                           vector_end)
                point_angle = - volmdlr.core.clockwise_angle(vector_start,
                                                             vector_point)

            else:
                arc_angle = volmdlr.core.clockwise_angle(vector_start,
                                                         vector_end)
                point_angle = volmdlr.core.clockwise_angle(vector_start,
                                                           vector_point)
            if point_angle <= arc_angle:
                return True
        return False

    # def to_circle(self):
    #     return volmdlr.wires.Circle2D(self.center, self.radius)

    def to_full_arc_2d(self):
        return FullArc2D(center=self.center,
                         start_end=self.point_at_abscissa(0),
                         name=self.name)

    def line_intersections(self, line2d: Line2D):
        # circle = self.to_circle()
        # circle_intersection_points = circle.line_intersections(line2d)
        full_arc_2d = self.to_full_arc_2d()
        fa2d_intersection_points = full_arc_2d.line_intersections(line2d)
        intersection_points = []
        for pt in fa2d_intersection_points:
            if self.point_belongs(pt):
                intersection_points.append(pt)
        return intersection_points

    def linesegment_intersections(self, linesegment2d: LineSegment2D):
        full_arc_2d = self.to_full_arc_2d()
        fa2d_intersection_points = full_arc_2d.linesegment_intersections(
            linesegment2d)
        intersection_points = []
        for pt in fa2d_intersection_points:
            if self.point_belongs(pt):
                intersection_points.append(pt)
        return intersection_points

    def abscissa(self, point2d: volmdlr.Point2D, tol=1e-9):
        if point2d.point_distance(self.start) < tol:
            return 0
        if point2d.point_distance(self.end) < tol:
            return self.length()

        p = point2d - self.center
        u = self.start - self.center
        u.normalize()
        if self.is_trigo:
            v = u.normal_vector()
        else:
            v = -u.normal_vector()

        x, y = p.dot(u), p.dot(v)
        theta = math.atan2(y, x)
        if theta < -tol or theta > self.angle + tol:
            raise ValueError('Point not in arc')

        if theta < 0:
            return 0.
        if theta > self.angle:
            return self.angle * self.radius

        return self.radius * theta

    def direction_vector(self, abscissa: float):
        """
        :param abscissa: defines where in the Arc2D the
        direction vector is to be calculated
        :return: The direction vector of the Arc2D
        """
        return -self.normal_vector(abscissa=abscissa).normal_vector()

    def unit_direction_vector(self, abscissa: float):
        """
        :param abscissa: defines where in the Arc2D the
        unit direction vector is to be calculated
        :return: The unit direction vector of the Arc2D
        """
        direction_vector = self.direction_vector(abscissa)
        direction_vector.normalize()
        return direction_vector

    def normal_vector(self, abscissa: float):
        """
        :param abscissa: defines where in the Arc2D the
        normal vector is to be calculated
        :return: The normal vector of the Arc2D
        """
        point = self.point_at_abscissa(abscissa)
        # if self.is_trigo:
        normal_vector = self.center - point
        # else:
        #     normal_vector = point - self.center
        return normal_vector

    def unit_normal_vector(self, abscissa: float):
        """
        :param abscissa: defines where in the Arc2D the
        unit normal vector is to be calculated
        :return: The unit normal vector of the Arc2D
        """
        normal_vector = self.normal_vector(abscissa)
        normal_vector.normalize()
        return normal_vector

    def area(self):
        return self.radius ** 2 * self.angle / 2

    def center_of_mass(self):
        #        u=self.middle.vector-self.center.vector
        u = self.middle_point() - self.center
        u.normalize()
        # alpha = abs(self.angle)
        return self.center + 4 / (3 * self.angle) * self.radius * math.sin(
            self.angle * 0.5) * u

    def bounding_rectangle(self):
        # TODO: Enhance this!!!
        return volmdlr.core.BoundingRectangle(self.center.x - self.radius, self.center.x + self.radius,
                                              self.center.y - self.radius, self.center.y + self.radius)

    def straight_line_area(self):
        if self.angle >= math.pi:
            angle = volmdlr.TWO_PI - self.angle
            area = math.pi * self.radius ** 2 - 0.5 * self.radius ** 2 * (
                angle - math.sin(angle))
        else:
            angle = self.angle
            area = 0.5 * self.radius ** 2 * (angle - math.sin(angle))

        if self.is_trigo:
            return area
        return -area

    def straight_line_second_moment_area(self, point: volmdlr.Point2D):

        if self.angle2 < self.angle1:
            angle2 = self.angle2 + volmdlr.TWO_PI

        else:
            angle2 = self.angle2
        angle1 = self.angle1

        # Full arc section
        Ix1 = self.radius ** 4 / 8 * (angle2 - angle1 + 0.5 * (
            math.sin(2 * angle1) - math.sin(2 * angle2)))
        Iy1 = self.radius ** 4 / 8 * (angle2 - angle1 + 0.5 * (
            math.sin(2 * angle2) - math.sin(2 * angle1)))
        Ixy1 = self.radius ** 4 / 8 * (
            math.cos(angle1) ** 2 - math.cos(angle2) ** 2)

        # Triangle
        xi, yi = (self.start - self.center)
        xj, yj = (self.end - self.center)
        Ix2 = (yi ** 2 + yi * yj + yj ** 2) * (xi * yj - xj * yi) / 12.
        Iy2 = (xi ** 2 + xi * xj + xj ** 2) * (xi * yj - xj * yi) / 12.
        Ixy2 = (xi * yj + 2 * xi * yi + 2 * xj * yj + xj * yi) * (
            xi * yj - xj * yi) / 24.
        if Ix2 < 0.:
            Ix2, Iy2, Ixy2 = -Ix2, -Iy2, -Ixy2
        if self.angle < math.pi:
            if self.is_trigo:
                Ix = Ix1 - Ix2
                Iy = Iy1 - Iy2
                Ixy = Ixy1 - Ixy2
            else:
                Ix = Ix2 - Ix1
                Iy = Iy2 - Iy1
                Ixy = Ixy2 - Ixy1
        else:
            # print('Ixy12', Ixy1, Ixy2)
            if self.is_trigo:
                Ix = Ix1 + Ix2
                Iy = Iy1 + Iy2
                Ixy = Ixy1 + Ixy2
            else:
                Ix = -Ix2 - Ix1
                Iy = -Iy2 - Iy1
                Ixy = -Ixy2 - Ixy1

        return volmdlr.geometry.huygens2d(Ix, Iy, Ixy,
                                          self.straight_line_area(),
                                          self.center,
                                          point)

    def straight_line_center_of_mass(self):
        if self.angle == math.pi:
            return self.center_of_mass()

        u = self.middle_point() - self.center
        u.normalize()
        if self.angle >= math.pi:
            u = -u
        bissec = Line2D(self.center, self.center + u)
        string = Line2D(self.start, self.end)
        p = volmdlr.Point2D.line_intersection(bissec, string)
        a = p.point_distance(self.start)
        h = p.point_distance(self.center)
        triangle_area = h * a
        # alpha = abs(self.angle)
        triangle_cog = self.center + 2 / 3. * h * u
        if self.angle < math.pi:
            cog = (
                self.center_of_mass() * self.area() - triangle_area * triangle_cog) / abs(
                self.straight_line_area())
        else:
            cog = (
                self.center_of_mass() * self.area() + triangle_area * triangle_cog) / abs(
                self.straight_line_area())

        # ax = self.plot()
        # bissec.plot(ax=ax, color='grey')
        # self.center.plot(ax=ax)
        # string.plot(ax=ax, color='grey')
        # triangle_cog.plot(ax=ax, color='green')
        # self.center_of_mass().plot(ax=ax, color='red')
        #
        # cog_line = Line2D(volmdlr.O2D, self.center_of_mass()*self.area()-triangle_area*triangle_cog)
        # cog_line.plot(ax=ax)
        #
        # cog.plot(ax=ax, color='b')
        # ax.set_aspect('equal')
        return cog

    def straight_line_point_belongs(self, point):
        """
        Verifies if a point belongs to the surface created by closing the edge with a
        line between its start and end points
        :param point: Point to be verified
        :return: Return True if the point belongs to this surface, or False otherwise
        """
        if self.point_belongs(point):
            return True
        if self.start == self.end:
            if point.point_distance(self.center) <= self.radius:
                return True
        center_distance_point = self.center.point_distance(point)
        straight_line = LineSegment2D(self.start, self.end)
        for edge in [self, straight_line]:
            line_passing_trough_point = Line2D(self.center, point)
            straight_line_intersections = edge.line_intersections(line_passing_trough_point)
            if straight_line_intersections:
                if self.center.point_distance(straight_line_intersections[0]) > center_distance_point:
                    return True
        return False

    def plot(self, ax=None, color='k', alpha=1, plot_points=False):
        if ax is None:
            _, ax = plt.subplots()

        if plot_points:
            for point in [self.center, self.start, self.interior, self.end]:
                point.plot(ax=ax, color=color, alpha=alpha)

        ax.add_patch(matplotlib.patches.Arc((self.center.x, self.center.y), 2 * self.radius,
                                            2 * self.radius, angle=0,
                                            theta1=self.angle1 * 0.5 / math.pi * 360,
                                            theta2=self.angle2 * 0.5 / math.pi * 360,
                                            color=color,
                                            alpha=alpha))
        return ax

    def to_3d(self, plane_origin, x, y):
        ps = self.start.to_3d(plane_origin, x, y)
        pi = self.interior.to_3d(plane_origin, x, y)
        pe = self.end.to_3d(plane_origin, x, y)

        return volmdlr.edges.Arc3D(ps, pi, pe, name=self.name)

    def rotation(self, center: volmdlr.Point2D, angle: float):
        """
        Arc2D rotation
        :param center: rotation center
        :param angle: angle rotation
        :return: a new rotated Arc2D
        """
        return Arc2D(*[point.rotation(center, angle,) for point in
                       [self.start, self.interior, self.end]])

    def rotation_inplace(self, center: volmdlr.Point2D, angle: float):
        """
        Arc2D rotation. Object is updated inplace
        :param center: rotation center
        :param angle: rotation angle
        """
        self.start.rotation_inplace(center, angle)
        self.interior.rotation_inplace(center, angle)
        self.end.rotation_inplace(center, angle)
        self._angle = None
        self._is_trigo = None
        self._center = None
        self._clockwise_and_trigowise_paths = None

    def translation(self, offset: volmdlr.Vector2D):
        """
        Arc2D translation
        :param offset: translation vector
        :return: A new translated Arc2D
        """
        return Arc2D(*[point.translation(offset) for point in
                       [self.start, self.interior, self.end]])

    def translation_inplace(self, offset: volmdlr.Vector2D):
        """
        Arc2D translation. Object is updated inplace
        :param offset: translation vector
        """
        self.start.translation_inplace(offset)
        self.interior.translation_inplace(offset)
        self.end.translation_inplace(offset)
        self._angle = None
        self._is_trigo = None
        self._center = None
        self._clockwise_and_trigowise_paths = None

    def frame_mapping(self, frame: volmdlr.Frame2D, side: str):
        """
        Changes vector frame_mapping and return a new Arc2D
        side = 'old' or 'new'
        """
        return Arc2D(*[point.frame_mapping(frame, side) for point in
                       [self.start, self.interior, self.end]])

    def frame_mapping_inplace(self, frame: volmdlr.Frame2D, side: str):
        """
        Changes vector frame_mapping and the object is updated inplace
        side = 'old' or 'new'
        """
        self.__init__(*[point.frame_mapping(frame, side) for point in
                        [self.start, self.interior, self.end]])

    def second_moment_area(self, point):
        """
        Second moment area of part of disk
        """
        if self.angle2 < self.angle1:
            angle2 = self.angle2 + volmdlr.TWO_PI

        else:
            angle2 = self.angle2
        angle1 = self.angle1

        Ix = self.radius ** 4 / 8 * (angle2 - angle1 + 0.5 * (
            math.sin(2 * angle1) - math.sin(2 * angle2)))
        Iy = self.radius ** 4 / 8 * (angle2 - angle1 + 0.5 * (
            math.sin(2 * angle2) - math.sin(2 * angle1)))
        Ixy = self.radius ** 4 / 8 * (
            math.cos(angle1) ** 2 - math.cos(angle2) ** 2)
        # Ic = npy.array([[Ix, Ixy], [Ixy, Iy]])

        # Must be computed at center, so huygens related to center
        return volmdlr.geometry.huygens2d(Ix, Iy, Ixy, self.area(),
                                          self.center, point)

    def plot_data(self, edge_style: plot_data.EdgeStyle = None,
                  anticlockwise: bool = None):

        list_node = self.discretization_points()
        data = []
        for nd in list_node:
            data.append({'x': nd.x, 'y': nd.y})
        return plot_data.Arc2D(cx=self.center.x,
                               cy=self.center.y,
                               r=self.radius,
                               start_angle=self.angle1,
                               end_angle=self.angle2,
                               edge_style=edge_style,
                               data=data,
                               anticlockwise=anticlockwise,
                               name=self.name)

    def copy(self, *args, **kwargs):
        return Arc2D(self.start.copy(),
                     self.interior.copy(),
                     self.end.copy())

    def split(self, split_point: volmdlr.Point2D):
        abscissa = self.abscissa(split_point)

        return [Arc2D(self.start,
                      self.point_at_abscissa(0.5 * abscissa),
                      split_point),
                Arc2D(split_point,
                      self.point_at_abscissa((self.abscissa(self.end)
                                              - abscissa) * 0.5 + abscissa),
                      self.end)
                ]

    def infinite_primitive(self, offset):

        if not self.is_trigo:
            radius = self.radius + offset
        else:
            radius = self.radius - offset

        return FullArc2D(self.center,
                         self.center + radius * volmdlr.Point2D(1, 0.))

    def complementary(self):

        interior = self.middle_point().rotation(self.center, math.pi)
        return Arc2D(self.start, interior, self.end)

    def to_wire(self, angle_resolution: float = 10.):
        '''
        convert an arc to a wire2d defined with line_segments
        '''

        return volmdlr.wires.Wire2D.from_points(self.polygon_points(angle_resolution))

    def axial_symmetry(self, line):
        '''
        finds out the symmetric arc2d according to a line
        '''

        points_symmetry = [point.axial_symmetry(line) for point in [self.start, self.interior, self.end]]

        return self.__class__(start=points_symmetry[0],
                              interior=points_symmetry[1],
                              end=points_symmetry[2])

    def reverse(self):
        return self.__class__(self.end, self.interior, self.start, self.name)

class FullArc2D(Arc2D):
    """
    An edge that starts at start_end, ends at the same point after having described
    a circle
    """

    def __init__(self, center: volmdlr.Point2D, start_end: volmdlr.Point2D,
                 name: str = ''):
        self.__center = center
        interior = start_end.rotation(center, math.pi)
        Arc2D.__init__(self, start=start_end, interior=interior,
                       end=start_end, name=name)  # !!! this is dangerous

    @property
    def is_trigo(self):
        return True

    @property
    def center(self):
        return self.__center

    @property
    def angle(self):
        return volmdlr.TWO_PI

    def to_dict(self, use_pointers: bool = False, memo=None, path: str = '#'):
        dict_ = self.base_dict()
        dict_['center'] = self.center.to_dict(use_pointers=use_pointers, memo=memo, path=path + '/center')
        dict_['radius'] = self.radius
        dict_['angle'] = self.angle
        dict_['is_trigo'] = self.is_trigo
        dict_['start_end'] = self.start.to_dict(use_pointers=use_pointers, memo=memo, path=path + '/start_end')
        dict_['name'] = self.name
        return dict_

    def copy(self, *args, **kwargs):
        return FullArc2D(self.center.copy(), self.start.copy())

    @classmethod
    def dict_to_object(cls, dict_, global_dict=None, pointers_memo: Dict[str, Any] = None, path: str = '#'):
        center = volmdlr.Point2D.dict_to_object(dict_['center'])
        start_end = volmdlr.Point2D.dict_to_object(dict_['start_end'])

        return cls(center, start_end, name=dict_['name'])

    def __hash__(self):
        return hash(self.radius)
        # return hash(self.center) + 5*hash(self.start)

    def __eq__(self, other_arc):
        if self.__class__.__name__ != other_arc.__class__.__name__:
            return False
        return (self.center == other_arc.center) \
            and (self.start_end == other_arc.start_end)

    def straight_line_area(self):
        area = self.area()
        return area

    def center_of_mass(self):
        return self.center

    def straight_line_center_of_mass(self):
        return self.center_of_mass()

    def straight_line_point_belongs(self, point):
        """
        Verifies if a point belongs to the surface created by closing the edge with a
        line between its start and end points
        :param point2d: Point to be verified
        :return: Return True if the point belongs to this surface, or False otherwise
        """
        if point.point_distance(self.center) <= self.radius:
            return True
        return False

    def to_3d(self, plane_origin, x, y):
        center = self.center.to_3d(plane_origin, x, y)
        start = self.start.to_3d(plane_origin, x, y)
        z = x.cross(y)
        z.normalize()

        return FullArc3D(center, start, z)

    def rotation(self, center: volmdlr.Point2D, angle: float):
        new_center = self._center.rotation(center, angle, True)
        new_start_end = self.start.rotation(center, angle, True)
        return FullArc2D(new_center, new_start_end)

    def rotation_inplace(self, center: volmdlr.Point2D, angle: float):
        self._center.rotation(center, angle, False)
        self.start.rotation(center, angle, False)
        self.interior.rotation(center, angle, False)
        self.end.rotation(center, angle, False)

    def translation(self, offset: volmdlr.Vector2D):
        new_center = self._center.translation(offset)
        new_start_end = self.start.translation(offset)
        return FullArc2D(new_center, new_start_end)

    def translation_inplace(self, offset: volmdlr.Vector2D):
        self._center.translation_inplace(offset)
        self.start.translation_inplace(offset)
        self.end.translation_inplace(offset)
        self.interior.translation_inplace(offset)

    def frame_mapping(self, frame: volmdlr.Frame2D, side: str):
        """
        side = 'old' or 'new'
        """
        return FullArc2D(*[point.frame_mapping(frame, side) for point in
                           [self._center, self.start]])

    def frame_mapping_inplace(self, frame: volmdlr.Frame2D, side: str):
        for p in [self._center, self.start, self.end, self.interior]:
            p.frame_mapping_inplace(frame, side)

    def polygonization(self):
        return volmdlr.wires.ClosedPolygon2D(self.discretization_points(angle_resolution=15))

    def plot(self, ax=None, color='k', alpha=1, plot_points=False,
             linestyle='-', linewidth=1):
        if ax is None:
            _, ax = plt.subplots()

        if self.radius > 0:
            ax.add_patch(matplotlib.patches.Arc((self.center.x, self.center.y),
                                                2 * self.radius,
                                                2 * self.radius,
                                                angle=0,
                                                theta1=0,
                                                theta2=360,
                                                color=color,
                                                linestyle=linestyle,
                                                linewidth=linewidth))
        if plot_points:
            ax.plot([self.start.x], [self.start.y], 'o',
                    color=color, alpha=alpha)
        return ax

    def cut_between_two_points(self, point1, point2):

        x1, y1 = point1 - self.center
        x2, y2 = point2 - self.center

        angle1 = math.atan2(y1, x1)
        angle2 = math.atan2(y2, x2)
        if angle2 < angle1:
            angle2 += volmdlr.TWO_PI
        angle_i = 0.5 * (angle1 + angle2)
        interior = point1.rotation(self.center, angle_i)
        arc = Arc2D(point1, interior, point2)
        if self.is_trigo != arc.is_trigo:
            arc = arc.complementary()

        return arc

    def line_intersections(self, line2d: Line2D, tol=1e-9):
        try:
            if line2d.start == self.center:
                pt1 = line2d.end
                vec = line2d.start - line2d.end
            else:
                pt1 = line2d.start
                vec = line2d.end - line2d.start
        except AttributeError:
            if line2d.point1 == self.center:
                pt1 = line2d.point2
                vec = line2d.point1 - line2d.point2
            else:
                pt1 = line2d.point1
                vec = line2d.point2 - line2d.point1
        a = vec.dot(vec)
        b = 2 * vec.dot(pt1 - self.center)
        c = pt1.dot(pt1) + self.center.dot(self.center) \
            - 2 * pt1.dot(self.center) - self.radius ** 2

        disc = b ** 2 - 4 * a * c
        if math.isclose(disc, 0., abs_tol=tol):
            t1 = -b / (2 * a)
            return [pt1 + t1 * vec]

        elif disc > 0:
            sqrt_disc = math.sqrt(disc)
            t1 = (-b + sqrt_disc) / (2 * a)
            t2 = (-b - sqrt_disc) / (2 * a)
            return [pt1 + t1 * vec,
                    pt1 + t2 * vec]

        return []

    def linesegment_intersections(self, linesegment2d: LineSegment2D, tol=1e-9):
        try:
            if linesegment2d.start == self.center:
                pt1 = linesegment2d.end
                vec = linesegment2d.start - linesegment2d.end
            else:
                pt1 = linesegment2d.start
                vec = linesegment2d.end - linesegment2d.start
        except AttributeError:
            if linesegment2d.point1 == self.center:
                pt1 = linesegment2d.point2
                vec = linesegment2d.point1 - linesegment2d.point2
            else:
                pt1 = linesegment2d.point1
                vec = linesegment2d.point2 - linesegment2d.point1
        a = vec.dot(vec)
        b = 2 * vec.dot(pt1 - self.center)
        c = pt1.dot(pt1) + self.center.dot(self.center) \
            - 2 * pt1.dot(self.center) - self.radius ** 2

        disc = b ** 2 - 4 * a * c
        if math.isclose(disc, 0., abs_tol=tol):
            t1 = -b / (2 * a)
            points = [pt1 + t1 * vec]
            if linesegment2d.point_belongs(points[0]):
                return points
            return []

        elif disc > 0:
            sqrt_disc = math.sqrt(disc)
            t1 = (-b + sqrt_disc) / (2 * a)
            t2 = (-b - sqrt_disc) / (2 * a)
            points = [pt1 + t1 * vec, pt1 + t2 * vec]
            valid_points = [pt for pt in points if
                            linesegment2d.point_belongs(pt)]
            return valid_points

        return []


class ArcEllipse2D(Edge):
    """
    An 2 dimensional elliptical arc.

    :param start: The starting point of the elliptical arc
    :type start: :class:`volmdlr.Point2D`
    :param interior: An interior point of the elliptical arc
    :type interior: :class:`volmdlr.Point2D`
    :param end: The end point of the elliptical arc
    :type end: :class:`volmdlr.Point2D`
    :param center: The center of the ellipse
    :type center: :class:`volmdlr.Point2D`
    :param major_dir: The major direction of the ellipse
    :type major_dir: :class:`volmdlr.Vector2D`
    :param name: The name of the elliptical arc. Default value is ''
    :type name: str, optional
    :param extra: An extra interior point if start is equal to end. Default
        value is None
    :type extra: :class:`volmdlr.Point2D`, optional
    """

    def __init__(self, start: volmdlr.Point2D, interior: volmdlr.Point2D,
                 end: volmdlr.Point2D, center: volmdlr.Point2D,
                 major_dir: volmdlr.Vector2D, name: str = '',
                 extra: volmdlr.Point2D = None):
        Edge.__init__(self, start, end, name)
        self.interior = interior
        self.center = center
        self.extra = extra
        self.major_dir = major_dir
        self.minor_dir = self.major_dir.deterministic_unit_normal_vector()
        frame = volmdlr.Frame2D(self.center, self.major_dir, self.minor_dir)
        self.frame = frame
        start_new, end_new = frame.new_coordinates(self.start), frame.new_coordinates(self.end)
        interior_new, center_new = frame.new_coordinates(self.interior), frame.new_coordinates(self.center)

        def theta_A_B(s, i, e, c):
            """
            from : https://math.stackexchange.com/questions/339126/how-to-draw-an-ellipse-if-a-center-and-3-arbitrary-points-on-it-are-given
            theta=angle d'inclinaison ellipse par rapport à horizontal(sens horaire),A=demi grd axe, B=demi petit axe
            """
            xs, ys, xi, yi, xe, ye = s[0] - c[0], s[1] - c[1], i[0] - c[0], i[
                1] - c[1], e[0] - c[0], e[1] - c[1]
            A = npy.array(([xs ** 2, ys ** 2, 2 * xs * ys],
                           [xi ** 2, yi ** 2, 2 * xi * yi],
                           [xe ** 2, ye ** 2, 2 * xe * ye]))
            invA = npy.linalg.inv(A)
            One = npy.array(([1],
                             [1],
                             [1]))
            C = npy.dot(invA, One)  # matrice colonne de taille 3
            theta = 0.5 * math.atan(2 * C[2] / (C[1] - C[0]))
            c1 = C[0] + C[1]
            c2 = (C[1] - C[0]) / math.cos(2 * theta)
            gdaxe = math.sqrt((2 / (c1 - c2)))
            ptax = math.sqrt((2 / (c1 + c2)))
            return theta, gdaxe, ptax

        if start == end:
            extra_new = frame.new_coordinates(self.extra)
            theta, A, B = theta_A_B(start_new, extra_new, interior_new,
                                    center_new)
        else:
            theta, A, B = theta_A_B(start_new, interior_new, end_new,
                                    center_new)
            # theta, A, B = theta_A_B(self.start, self.interior, self.end,
            #                         self.center)

        self.Gradius = A
        self.Sradius = B
        self.theta = theta

        # Angle pour start
        u1, u2 = start_new.x / self.Gradius, start_new.y / self.Sradius
        angle1 = volmdlr.core.sin_cos_angle(u1, u2)
        self.angle_start = angle1
        # Angle pour end
        u3, u4 = end_new.x / self.Gradius, end_new.y / self.Sradius
        angle2 = volmdlr.core.sin_cos_angle(u3, u4)
        self.angle_end = angle2
        # Angle pour interior
        u5, u6 = interior_new.x / self.Gradius, interior_new.y / self.Sradius
        anglei = volmdlr.core.sin_cos_angle(u5, u6)
        self.angle_interior = anglei
        # Going trigo/clock wise from start to interior
        if anglei < angle1:
            trigowise_path = (anglei + volmdlr.TWO_PI) - angle1
            clockwise_path = angle1 - anglei
        else:
            trigowise_path = anglei - angle1
            clockwise_path = angle1 - anglei + volmdlr.TWO_PI

        # Going trigo wise from interior to interior
        if angle2 < anglei:
            trigowise_path += (angle2 + volmdlr.TWO_PI) - anglei
            clockwise_path += anglei - angle2
        else:
            trigowise_path += angle2 - anglei
            clockwise_path += anglei - angle2 + volmdlr.TWO_PI

        if clockwise_path > trigowise_path:
            self.is_trigo = True
            self.angle = trigowise_path
        else:
            # Clock wise
            self.is_trigo = False
            self.angle = clockwise_path

        if self.start == self.end or self.angle == 0:
            self.angle = volmdlr.TWO_PI

        if self.is_trigo:  # sens trigo
            self.offset_angle = angle1
        else:
            self.offset_angle = angle2

    def _get_points(self):
        return self.discretization_points()

    points = property(_get_points)

    def length(self):
        """
        Calculates the length of the arcellipse2d
        :return: arcellipse2d's length
        """
        length = self.abscissa(self.end)
        return length

    def point_belongs(self, point, abs_tol: float = 1e-6):
        """
        Verifies if a point belongs to the arcellipse2d
        :param point: point to be verified
        :param abs_tol: tolerance applied during calculations
        :return: True if the point belongs, False otherwise
        """
        if not math.isclose((point.x - self.center.x) ** 2 / self.Gradius ** 2 +
                            (point.y - self.center.y) ** 2 / self.Sradius ** 2, 1, abs_tol=abs_tol) and not \
                math.isclose((point.x - self.center.x) ** 2 / self.Sradius ** 2 +
                             (point.y - self.center.y) ** 2 / self.Gradius ** 2, 1, abs_tol=abs_tol):
            return False
        new_point = self.frame.new_coordinates(point)
        u1, u2 = new_point.x / self.Gradius, new_point.y / self.Sradius
        angle_new_point = volmdlr.core.sin_cos_angle(u1, u2)
        if self.angle_start < self.angle_end and self.angle_end >= angle_new_point >= self.angle_start:
            return True
        if self.angle_start > self.angle_end and self.angle_end <= angle_new_point <= self.angle_start:
            return True
        return False

    def abscissa(self, point: volmdlr.Point2D):
        """
        Calculates the abscissa of a given point
        :param point: point for calculating abscissa
        :return: a float, between 0 and the arcellise2d's lenght
        """
        if self.point_belongs(point):
            angle_abscissa = volmdlr.core.clockwise_angle(point - self.center, self.major_dir)
            angle_start = self.angle_start
            angle_end = angle_abscissa
            if self.angle_start > angle_abscissa > self.angle_end:
                angle_start = angle_abscissa
                angle_end = self.angle_start

            def arc_length(theta):
                return math.sqrt((self.Gradius ** 2) * math.sin(theta) ** 2 +
                                 (self.Sradius ** 2) * math.cos(theta) ** 2)

            res, _ = scipy_integrate.quad(arc_length, angle_start, angle_end)
            return res
        raise ValueError(f'point {point} does not belong to ellipse')

    def bounding_rectangle(self):
        """
        Calculates the bounding rectangle for the arcellipse2d
        :return: volmdlr.core.BoudingRectangle object
        """
        min_a, max_a = self.center - self.Gradius * self.major_dir, self.center + self.Gradius * self.major_dir
        min_b, max_b = self.center - self.Sradius * self.minor_dir, self.center + self.Sradius * self.minor_dir
        x_values = [point.x for point in [min_a, max_a, min_b, max_b]]
        y_values = [point.y for point in [min_a, max_a, min_b, max_b]]
        return volmdlr.core.BoundingRectangle(min(x_values), max(x_values), min(y_values), max(y_values))

    def straight_line_area(self):
        """
        Calculates the area of the elliptic arc, with line drwan from start to end
        :return: straight_line_area
        """
        if self.angle >= math.pi:
            angle = volmdlr.TWO_PI - self.angle
            area = math.pi * self.Gradius * self.Sradius - 0.5 * self.Gradius * self.Sradius * (
                    angle - math.sin(angle))
        else:
            angle = self.angle
            area = 0.5 * self.Gradius * self.Sradius * (angle - math.sin(angle))

        if self.is_trigo:
            return area
        return -area

    def discretization_points(self, *, number_points: int = None, angle_resolution: int = None):
        """
        discretize an Edge to have "n" points
        :param number_points: the number of points (including start and end points)
             if unset, only start and end will be returned
        :param angle_resolution: if set, the sampling will be adapted to have a controlled angular distance. Usefull
            to mesh an arc
        :return: a list of sampled points
        """
        if not number_points:
            if not angle_resolution:
                number_points = 2
            else:
                number_points = math.ceil(angle_resolution * abs(0.5 * self.angle / math.pi))
        is_trigo = True
        if self.angle_start > self.angle_end:
            if self.angle_start >= self.angle_interior >= self.angle_end:
                angle_start = self.angle_end
                angle_end = self.angle_start
                is_trigo = False
            else:
                angle_end = self.angle_end + volmdlr.TWO_PI
                angle_start = self.angle_start
        elif self.angle_start == self.angle_end:
            angle_start = 0
            angle_end = 2 * math.pi
        else:
            angle_end = self.angle_end
            angle_start = self.angle_start

        discretization_points = [self.frame.old_coordinates(
            volmdlr.Point2D(self.Gradius * math.cos(angle), self.Sradius * math.sin(angle)))
            for angle in npy.linspace(angle_start, angle_end, number_points)]
        if not is_trigo:
            discretization_points = discretization_points[::-1]
        return discretization_points

    def polygon_points(self, discretization_resolution: int):
        warnings.warn('polygon_points is deprecated,\
                please use discretization_points instead',
                      DeprecationWarning)
        return self.discretization_points(angle_resolution=discretization_resolution)

    def to_3d(self, plane_origin, x, y):
        point_start2d = self.start.to_3d(plane_origin, x, y)
        point_interior2d = self.interior.to_3d(plane_origin, x, y)
        point_end2d = self.end.to_3d(plane_origin, x, y)
        point_center2d = self.center.to_3d(plane_origin, x, y)

        a_max2d = self.center + self.major_dir * self.Gradius
        a_max3d = a_max2d.to_3d(plane_origin, x, y)
        new_major_dir = a_max3d - point_center2d
        new_major_dir.normalize()
        return ArcEllipse3D(point_start2d, point_interior2d, point_end2d,
                            point_center2d, new_major_dir, name=self.name)

    def plot(self, ax=None, color='k', alpha=1):
        if ax is None:
            _, ax = plt.subplots()

        self.interior.plot(ax=ax, color='m')
        self.start.plot(ax=ax, color='r')
        self.end.plot(ax=ax, color='b')
        self.center.plot(ax=ax, color='y')

        x = []
        y = []
        for px, py in self.discretization_points(number_points=100):
            x.append(px)
            y.append(py)

        plt.plot(x, y, color=color, alpha=alpha)
        return ax

    def normal_vector(self, abscissa):
        raise NotImplementedError

    def unit_normal_vector(self, abscissa):
        raise NotImplementedError

    def direction_vector(self, abscissa):
        raise NotImplementedError

    def unit_direction_vector(self, abscissa):
        raise NotImplementedError

    def reverse(self):
        return self.__class__(self.end.copy(), self.interior.copy(), self.start.copy(),
                              self.center.copy(), self.major_dir.copy(), self.name)


class Line3D(Line):
    _non_eq_attributes = ['name', 'basis_primitives', 'bounding_box']

    """
    Define an infinite line passing through the 2 points
    """

    def __init__(self, point1: volmdlr.Point3D, point2: volmdlr.Point3D,
                 name: str = ''):
        Line.__init__(self, point1, point2, name=name)
        self.points = [point1, point2]
        self._bbox = None

    @property
    def bouding_box(self):
        if not self._bbox:
            self._bbox = self._bounding_box()
        return self._bbox

    def _bounding_box(self):
        # points = [self.point1, self.point2]
        # xmin = min([pt[0] for pt in points])
        # xmax = max([pt[0] for pt in points])
        # ymin = min([pt[1] for pt in points])
        # ymax = max([pt[1] for pt in points])
        # zmin = min([pt[2] for pt in points])
        # zmax = max([pt[2] for pt in points])

        xmin = min([self.point1[0], self.point2[0]])
        xmax = max([self.point1[0], self.point2[0]])
        ymin = min([self.point1[1], self.point2[1]])
        ymax = max([self.point1[1], self.point2[1]])
        zmin = min([self.point1[2], self.point2[2]])
        zmax = max([self.point1[2], self.point2[2]])

        return volmdlr.core.BoundingBox(xmin, xmax, ymin, ymax, zmin, zmax)

    def point_at_abscissa(self, abscissa):
        return self.point1 + (
            self.point2 - self.point1) * abscissa

    def point_belongs(self, point3d):
        if point3d == self.point1:
            return True
        return self.direction_vector().is_colinear_to(point3d - self.point1)

    def point_distance(self, point):
        vector1 = point - self.point1
        vector1.to_vector()
        vector2 = self.point2 - self.point1
        vector2.to_vector()
        return vector1.cross(vector2).norm() / vector2.norm()

    def line_distance(self, line2):
        """
        Calculates the distance between two Line3D
        :param line2: other Line3D
        :return: The distance between the two lines
        """
        direction_vector1 = self.direction_vector()
        direction_vector2 = line2.direction_vector()
        if direction_vector1.is_colinear_to(direction_vector2):
            return direction_vector1.cross(line2.points[0] - self.points[0]).norm() / direction_vector1.norm()
        vector = line2.points[0] - self.points[0]
        line_distance = abs(vector.dot(direction_vector1.cross(direction_vector2))) / direction_vector1.cross(
            direction_vector2).norm()
        return line_distance

    def skew_to(self, line):
        """
        Verifies if two Line3D are skew to each other, that is, they are not parallel and never intersect
        :param line: othe line
        :return: True if they are skew, False otherwise
        """
        if self.direction_vector().is_colinear_to(line.direction_vector()):
            return False
        if math.isclose(self.line_distance(line), 0, abs_tol=1e-6):
            return False
        return True

    def plot(self, ax=None, color='k', alpha=1, dashed=True):
        if ax is None:
            ax = Axes3D(plt.figure())

        # Line segment
        ax.plot([self.point1.x, self.point2.x], [self.point1.y, self.point2.y],
                [self.point1.z, self.point2.z], color=color, alpha=alpha)

        # Drawing 3 times length of segment on each side
        u = self.point2 - self.point1
        v1 = (self.point1 - 3/6 * u)
        x1, y1, z1 = v1.x, v1.y, v1.z
        v2 = (self.point2 - 3/6 * u)
        x2, y2, z2 = v2.x, v2.y, v2.z
        if dashed:
            ax.plot([x1, x2], [y1, y2], [z1, z2], color=color,
                    dashes=[30, 5, 10, 5])
        else:
            ax.plot([x1, x2], [y1, y2], [z1, z2], color=color)
        return ax

    def plane_projection2d(self, center, x, y):
        return Line2D(self.point1.plane_projection2d(center, x, y),
                      self.point2.plane_projection2d(center, x, y))

    def minimum_distance_points(self, other_line):
        """
        Returns the points on this line and the other line that are the closest
        of lines
        """
        u = self.point2 - self.point1
        v = other_line.point2 - other_line.point1
        w = self.point1 - other_line.point1
        a = u.dot(u)
        b = u.dot(v)
        c = v.dot(v)
        d = u.dot(w)
        e = v.dot(w)

        s = (b * e - c * d) / (a * c - b ** 2)
        t = (a * e - b * d) / (a * c - b ** 2)
        p1 = self.point1 + s * u
        p2 = other_line.point1 + t * v
        return p1, p2

    def rotation(self, center: volmdlr.Point3D, axis: volmdlr.Vector3D, angle: float):
        """
        Line3D rotation
        :param center: rotation center
        :param axis: rotation axis
        :param angle: angle rotation
        :return: a new rotated Line3D
        """

        return Line3D(*[p.rotation(center, axis, angle) for p in
                        [self.point1, self.point2]])

    def rotation_inplace(self, center: volmdlr.Point3D, axis: volmdlr.Vector3D, angle: float):
        """
        Line3D rotation. Object is updated inplace
        :param center: rotation center
        :param axis: rotation axis
        :param angle: rotation angle
        """
        for p in [self.point1, self.point2]:
            p.rotation_inplace(center, axis, angle)

    def translation(self, offset: volmdlr.Vector3D):
        """
        Line3D translation
        :param offset: translation vector
        :return: A new translated Line3D
        """
        return Line3D(*[point.translation(offset) for point in
                        [self.point1, self.point2]])

    def translation_inplace(self, offset: volmdlr.Vector3D):
        """
        Line3D translation. Object is updated inplace
        :param offset: translation vector
        """
        for point in [self.point1, self.point2]:
            point.translation_inplace(offset)

    def frame_mapping(self, frame: volmdlr.Frame3D, side: str):
        """
        Changes vector frame_mapping and return a new Line3D
        side = 'old' or 'new'
        """
        if side == 'old':
            new_start = frame.old_coordinates(self.point1)
            new_end = frame.old_coordinates(self.point2)
        elif side == 'new':
            new_start = frame.new_coordinates(self.point1)
            new_end = frame.new_coordinates(self.point2)
        else:
            raise ValueError('Please Enter a valid side: old or new')
        return Line3D(new_start, new_end)

    def frame_mapping_inplace(self, frame: volmdlr.Frame3D, side: str):
        """
        Changes Line3D frame_mapping and the object is updated inplace
        side = 'old' or 'new'
        """
        if side == 'old':
            new_start = frame.old_coordinates(self.point1)
            new_end = frame.old_coordinates(self.point2)
        elif side == 'new':
            new_start = frame.new_coordinates(self.point1)
            new_end = frame.new_coordinates(self.point2)
        else:
            raise ValueError('Please Enter a valid side: old or new')
        self.point1 = new_start
        self.point2 = new_end
        self.bounding_box = self._bounding_box()

    def trim(self, point1: volmdlr.Point3D, point2: volmdlr.Point3D):
        if not self.point_belongs(point1) or not self.point_belongs(point2):
            raise ValueError('Point not on curve')
        return LineSegment3D(point1, point2)

    def copy(self, *args, **kwargs):
        return Line3D(*[p.copy() for p in [self.point1, self.point2]])

    @classmethod
    def from_step(cls, arguments, object_dict):
        point1 = object_dict[arguments[1]]
        direction = object_dict[arguments[2]]
        point2 = point1 + direction
        return cls(point1, point2, arguments[0][1:-1])

    # def intersection(self, line2):
    #
    #     x1 = self.point1.x
    #     y1 = self.point1.y
    #     z1 = self.point1.z
    #     x2 = self.point2.x
    #     y2 = self.point2.y
    #     z2 = self.point2.z
    #     x3 = line2.point1.x
    #     y3 = line2.point1.y
    #     z3 = line2.point1.z
    #     x4 = line2.point2.x
    #     y4 = line2.point2.y
    #     z4 = line2.point2.z
    #
    #     if x3 == 0 and x4 == 0 and y4 - y3 == 0:
    #         x5, y5, z5 = x3, y3, z3
    #         x6, y6, z6 = x4, y4, z4
    #         x3, y3, z3 = x1, y1, z1
    #         x4, y4, z4 = x2, y2, z2
    #         x1, y1, z1 = x5, y5, z5
    #         x2, y2, z2 = x6, y6, z6
    #
    #     elif y3 == 0 and y4 == 0 and x4 - x3 == 0:
    #         x5, y5, z5 = x3, y3, z3
    #         x6, y6, z6 = x4, y4, z4
    #         x3, y3, z3 = x1, y1, z1
    #         x4, y4, z4 = x2, y2, z2
    #         x1, y1, z1 = x5, y5, z5
    #         x2, y2, z2 = x6, y6, z6
    #
    #     res, list_t1 = [], []
    #
    #     # 2 unknown 3eq with t1 et t2 unknown
    #
    #     if (x2 - x1 + y1 - y2) != 0 and (y4 - y3) != 0:
    #         t1 = (x3 - x1 + (x4 - x3) * (y1 - y3) / (y4 - y3)) / (
    #             x2 - x1 + y1 - y2)
    #         t2 = (y1 - y3 + (y2 - y1) * t1) / (y4 - y3)
    #         res1 = z1 + (z2 - z1) * t1
    #         res2 = z3 + (z4 - z3) * t2
    #         list_t1.append(t1)
    #         res.append([res1, res2])
    #
    #     if (z2 - z1 + y1 - y2) != 0 and (y4 - y3) != 0:
    #         t1 = (z3 - z1 + (z4 - z3) * (y1 - y3) / (y4 - y3)) / (
    #             z2 - z1 + y1 - y2)
    #         t2 = (y1 - y3 + (y2 - y1) * t1) / (y4 - y3)
    #         res1 = x1 + (x2 - x1) * t1
    #         res2 = x3 + (x4 - x3) * t2
    #         list_t1.append(t1)
    #         res.append([res1, res2])
    #
    #     if (z2 - z1 + x1 - x2) != 0 and (x4 - x3) != 0:
    #         t1 = (z3 - z1 + (z4 - z3) * (x1 - x3) / (x4 - x3)) / (
    #             z2 - z1 + x1 - x2)
    #         t2 = (x1 - x3 + (x2 - x1) * t1) / (x4 - x3)
    #         res1 = y1 + (y2 - y1) * t1
    #         res2 = y3 + (y4 - y3) * t2
    #         list_t1.append(t1)
    #         res.append([res1, res2])
    #
    #     if len(res) == 0:
    #         return None
    #
    #     for pair, t1 in zip(res, list_t1):
    #         res1, res2 = pair[0], pair[1]
    #         if math.isclose(res1, res2,
    #                         abs_tol=1e-7):  # if there is an intersection point
    #             return volmdlr.Point3D(x1 + (x2 - x1) * t1,
    #                                    y1 + (y2 - y1) * t1,
    #                                    z1 + (z2 - z1) * t1)
    #
    #     return None

    def intersection(self, line):
        """
        Calculates the intersection between to Line3D, if there is an intersection
        :param line: other Line3D
        :return: None if there is no intersection between Lines. A volmdlr.Point3D if there existes an intersection
        """
        direction_vector1 = self.direction_vector()
        direction_vector2 = line.direction_vector()
        distance_to_line = self.line_distance(line)
        if direction_vector1.is_colinear_to(direction_vector2) or\
                not math.isclose(distance_to_line, 0, abs_tol=1e-6):
            return None
        if math.isclose(distance_to_line, 0, abs_tol=1e-6) and\
                math.isclose(direction_vector1.dot(direction_vector2), 0, abs_tol=1e-6):
            projected_point, _ = self.point_projection(line.points[0])
            return projected_point
        x1, y1, z1 = self.points[0].x, self.points[0].y, self.points[0].z
        x2, y2, z2 = line.points[0].x, line.points[0].y, line.points[0].z
        a, b, c = direction_vector1.x, direction_vector1.y, direction_vector1.z
        m, n, p = direction_vector2.x, direction_vector2.y, direction_vector2.z
        vector_components = [a, b, c, m, n, p]
        for i, component in enumerate(vector_components):
            if abs(component) <= 1e-6:
                vector_components[i] = 0.0
        a, b, c, m, n, p = vector_components
        # if a * n != m * b:
        #     coeficient_t_ = (a * (y2 - y1) - b * (x2 - x1)) / (- a * n + m * b)
        #     coeficient_s_ = (-n * (y2 - y1) + m * (x2 - x1)) / (- a * n + m * b)
        # if a == m == 0 and x2 != x1:
        #     return None
        # if b == n == 0 and y2 != y1:
        #     if a == p == 0 and c != 0 != m:
        #         coefficient_t = (x2 - x1) / -m
        #         coefficient_s = (z2 - z1) / c
        #     else:
        #         return None
        # elif c == p == 0 and z2 != z1:
        #     return None
        # if a == b == 0 and (x2 - x1) * n == (y2 - y1) * m:
        if n * a != b * m:
            coefficient_t = (b * (x2 - x1) - a * (y2 - y1)) / (n * a - b * m)
            coefficient_s = (n * (x2 - x1) - m * (y2 - y1)) / (n * a - b * m)
        elif a == m == 0:
            if math.isclose(x2, x1, abs_tol=1e-6) and c * n != b * p:
                if b != 0:
                    coefficient_t = ((z2 - z1) * b - c * (y2 - y1)) / (c * n - b * p)
                    coefficient_s = ((y2 - y1) + n * coefficient_t) / b
                elif n != 0 and c != 0:
                    coefficient_t = (y2 - y1) / -n
                    coefficient_s = (z2 - z1 + p * coefficient_t) / c
            else:
                raise NotImplementedError
        elif b == n == 0.:
            if math.isclose(y2, y1, abs_tol=1e-6) and c * m != a * p:
                if a != 0.:
                    coefficient_t = ((z2 - z1) * a - c * (x2 - x1)) / (c * m - a * p)
                    coefficient_s = ((x2 - x1) + m * coefficient_t) / a
                elif m != 0 and c != 0:
                    coefficient_t = (x2 - x1) / -m
                    coefficient_s = (z2 - z1 + p * coefficient_t) / c
            else:
                raise NotImplementedError
        elif a == b == 0 and n != 0 != m:
            coefficient_t = (x2 - x1) / m
            coefficient_s = ((z2 - z1) + p * coefficient_t) / c
        elif a == 0 and m != 0 and b != 0:
            coefficient_t = - (x2 - x1) / m
            coefficient_s = ((y2 - y1) + n * coefficient_t) / b
        elif m == 0 and a != 0 and n != 0:
            coefficient_s = - (x2 - x1) / a
            coefficient_t = ((y2 - y1) - b * coefficient_s) / -n
        else:
            print(True)
            raise NotImplementedError
        if math.isclose(c * coefficient_s - p * coefficient_t, z2 - z1, abs_tol=1e-6):
            return volmdlr.Point3D(x1 + coefficient_s * a,
                                   y1 + coefficient_s * b,
                                   z1 + coefficient_s * c)
        return None

    def to_step(self, current_id, surface_id=None):
        p1_content, p1_id = self.point1.to_step(current_id)
        # p2_content, p2_id = self.point2.to_step(current_id+1)
        current_id = p1_id + 1
        u_content, u_id = volmdlr.Vector3D.to_step(
            self.unit_direction_vector(),
            current_id,
            vector=True)
        current_id = u_id + 1
        content = p1_content + u_content
        content += f"#{current_id} = LINE('{self.name}',#{p1_id},#{u_id});\n"
        return content, current_id

    def to_2d(self, plane_origin, x1, x2):
        p2d = [p.to_2d(plane_origin, x1, x2) for p in (self.point1, self.point2)]
        if p2d[0] == p2d[1]:
            return None
        return Line2D(*p2d, name=self.name)


class LineSegment3D(LineSegment):
    """
    Define a line segment limited by two points
    """

    def __init__(self, start: volmdlr.Point3D, end: volmdlr.Point3D,
                 name: str = ''):
        if start == end:
            raise NotImplementedError
        self.points = [start, end]
        LineSegment.__init__(self, start=start, end=end, name=name)
        self._bbox = None

    @property
    def bounding_box(self):
        if not self._bbox:
            self._bbox = self._bounding_box()
        return self._bbox

    @bounding_box.setter
    def bounding_box(self, new_bounding_box):
        self._bbox = new_bounding_box

    def __hash__(self):
        return 2 + hash(self.start) + hash(self.end)

    def __eq__(self, other_linesegment3d):
        if other_linesegment3d.__class__ != self.__class__:
            return False
        return (self.start == other_linesegment3d.start
                and self.end == other_linesegment3d.end)

    def _bounding_box(self):

        xmin = min(self.start.x, self.end.x)
        xmax = max(self.start.x, self.end.x)
        ymin = min(self.start.y, self.end.y)
        ymax = max(self.start.y, self.end.y)
        zmin = min(self.start.z, self.end.z)
        zmax = max(self.start.z, self.end.z)

        return volmdlr.core.BoundingBox(xmin, xmax, ymin, ymax, zmin, zmax)

    def to_dict(self, *args, **kwargs):
        return {'object_class': 'volmdlr.edges.LineSegment3D',
                'name': self.name,
                'start': self.start.to_dict(),
                'end': self.end.to_dict()
                }

    # def point_at_abscissa(self, abscissa):
    #     return self.start + abscissa * (
    #         self.end - self.start) / self.length()

    def point_belongs(self, point, abs_tol=1e-7):
        point_distance = self.point_distance(point)
        if math.isclose(point_distance, 0, abs_tol=abs_tol):
            return True
        return False

    def normal_vector(self, abscissa=0.):
        return None

    def unit_normal_vector(self, abscissa=0.):
        return None

    # def middle_point(self):
    #     return self.point_at_abscissa(0.5 * self.length())

    def point_distance(self, point):
        distance, point = volmdlr.LineSegment3DPointDistance(
            [(self.start.x, self.start.y, self.start.z),
             (self.end.x, self.end.y, self.end.z)],
            (point.x, point.y, point.z))
        return distance

    def plane_projection2d(self, center, x, y):
        return LineSegment2D(self.start.plane_projection2d(center, x, y),
                             self.end.plane_projection2d(center, x, y))

    # def intersection(self, segment2):
    #     x1 = self.start.x
    #     y1 = self.start.y
    #     z1 = self.start.z
    #     x2 = self.end.x
    #     y2 = self.end.y
    #     z2 = self.end.z
    #     x3 = segment2.start.x
    #     y3 = segment2.start.y
    #     z3 = segment2.start.z
    #     x4 = segment2.end.x
    #     y4 = segment2.end.y
    #     z4 = segment2.end.z
    #
    #     if x3 == 0 and x4 == 0 and y4 - y3 == 0:
    #         x5, y5, z5 = x3, y3, z3
    #         x6, y6, z6 = x4, y4, z4
    #         x3, y3, z3 = x1, y1, z1
    #         x4, y4, z4 = x2, y2, z2
    #         x1, y1, z1 = x5, y5, z5
    #         x2, y2, z2 = x6, y6, z6
    #
    #     elif y3 == 0 and y4 == 0 and x4 - x3 == 0:
    #         x5, y5, z5 = x3, y3, z3
    #         x6, y6, z6 = x4, y4, z4
    #         x3, y3, z3 = x1, y1, z1
    #         x4, y4, z4 = x2, y2, z2
    #         x1, y1, z1 = x5, y5, z5
    #         x2, y2, z2 = x6, y6, z6
    #
    #     res, list_t1 = [], []
    #
    #     # 2 unknown 3eq with t1 et t2 unknown
    #     if (x2 - x1 + y1 - y2) != 0 and (y4 - y3) != 0:
    #         t1 = (x3 - x1 + (x4 - x3) * (y1 - y3) / (y4 - y3)) / (
    #             x2 - x1 + y1 - y2)
    #         t2 = (y1 - y3 + (y2 - y1) * t1) / (y4 - y3)
    #         res1 = z1 + (z2 - z1) * t1
    #         res2 = z3 + (z4 - z3) * t2
    #         list_t1.append(t1)
    #         res.append([res1, res2])
    #
    #     if (z2 - z1 + y1 - y2) != 0 and (y4 - y3) != 0:
    #         t1 = (z3 - z1 + (z4 - z3) * (y1 - y3) / (y4 - y3)) / (
    #             z2 - z1 + y1 - y2)
    #         t2 = (y1 - y3 + (y2 - y1) * t1) / (y4 - y3)
    #         res1 = x1 + (x2 - x1) * t1
    #         res2 = x3 + (x4 - x3) * t2
    #         list_t1.append(t1)
    #         res.append([res1, res2])
    #
    #     if (z2 - z1 + x1 - x2) != 0 and (x4 - x3) != 0:
    #         t1 = (z3 - z1 + (z4 - z3) * (x1 - x3) / (x4 - x3)) / (
    #             z2 - z1 + x1 - x2)
    #         t2 = (x1 - x3 + (x2 - x1) * t1) / (x4 - x3)
    #         res1 = y1 + (y2 - y1) * t1
    #         res2 = y3 + (y4 - y3) * t2
    #         list_t1.append(t1)
    #         res.append([res1, res2])
    #
    #     if len(res) == 0:
    #         return None
    #
    #     for pair, t1 in zip(res, list_t1):
    #         res1, res2 = pair[0], pair[1]
    #         if math.isclose(res1, res2,
    #                         abs_tol=1e-7):  # if there is an intersection point
    #             if t1 >= 0 or t1 <= 1:
    #                 return volmdlr.Point3D(x1 + (x2 - x1) * t1,
    #                                        y1 + (y2 - y1) * t1,
    #                                        z1 + (z2 - z1) * t1)
    #
    #     return None

    def line_intersections(self, line):
        line_self = self.to_line()
        if line_self.skew_to(line):
            return None
        intersection = line_self.intersection(line)
        if intersection and self.point_belongs(intersection):
            return intersection
        return None

    def linesegment_intersections(self, linesegment):
        line1 = self.to_line()
        line2 = linesegment.to_line()
        intersection = line1.intersection(line2)
        if intersection and self.point_belongs(intersection) and linesegment.point_belongs(intersection):
            return [intersection]
        return []

    def rotation(self, center: volmdlr.Point3D,
                 axis: volmdlr.Vector3D, angle: float):
        """
        LineSegment3D rotation
        :param center: rotation center
        :param axis: rotation axis
        :param angle: angle rotation
        :return: a new rotated LineSegment3D
        """
        return LineSegment3D(
            *[point.rotation(center, axis, angle) for point in self.points])

    def rotation_inplace(self, center: volmdlr.Point3D,
                         axis: volmdlr.Vector3D, angle: float):
        """
        Line2D rotation. Object is updated inplace
        :param center: rotation center
        :param axis: rotation axis
        :param angle: rotation angle
        """
        for point in self.points:
            point.rotation_inplace(center, axis, angle)
        self.bounding_box = self._bounding_box()

    def __contains__(self, point):

        point1, point2 = self.start, self.end
        axis = point2 - point1
        test = point.rotation(point1, axis, math.pi)
        if test == point:
            return True

        return False

    def translation(self, offset: volmdlr.Vector3D):
        """
        LineSegment3D translation
        :param offset: translation vector
        :return: A new translated LineSegment3D
        """
        return LineSegment3D(
            *[point.translation(offset) for point in self.points])

    def translation_inplace(self, offset: volmdlr.Vector3D):
        """
        LineSegment3D translation. Object is updated inplace
        :param offset: translation vector
        """
        for point in self.points:
            point.translation_inplace(offset)
        self.bounding_box = self._bounding_box()

    def frame_mapping(self, frame: volmdlr.Frame3D, side: str):
        """
        Changes LineSegment3D frame_mapping and return a new LineSegment3D
        side = 'old' or 'new'
        """
        if side == 'old':
            return LineSegment3D(
                *[frame.old_coordinates(point) for point in self.points])
        elif side == 'new':
            return LineSegment3D(
                *[frame.new_coordinates(point) for point in self.points])
        raise ValueError('Please Enter a valid side: old or new')

    def frame_mapping_inplace(self, frame: volmdlr.Frame3D, side: str):
        """
        Changes vector frame_mapping and the object is updated inplace
        side = 'old' or 'new'
        """
        if side == 'old':
            new_start = frame.old_coordinates(self.start)
            new_end = frame.old_coordinates(self.end)
        elif side == 'new':
            new_start = frame.new_coordinates(self.start)
            new_end = frame.new_coordinates(self.end)
        else:
            raise ValueError('Please Enter a valid side: old or new')
        self.start = new_start
        self.end = new_end
        self.bounding_box = self._bounding_box()

    def copy(self, *args, **kwargs):
        return LineSegment3D(self.start.copy(), self.end.copy())

    def plot(self, ax=None, color='k', alpha=1,
             edge_ends=False, edge_direction=False):
        if ax is None:
            fig = plt.figure()
            ax = fig.add_subplot(111, projection='3d')
        else:
            fig = ax.figure

        points = [self.start, self.end]
        x = [p.x for p in points]
        y = [p.y for p in points]
        z = [p.z for p in points]
        if edge_ends:
            ax.plot(x, y, z, color=color, alpha=alpha, marker='o')
        else:
            ax.plot(x, y, z, color=color, alpha=alpha)
        if edge_direction:
            x, y, z = self.point_at_abscissa(0.5 * self.length())
            u, v, w = 0.05 * self.direction_vector()
            ax.quiver(x, y, z, u, v, w, length=self.length() / 100,
                      arrow_length_ratio=5, normalize=True,
                      pivot='tip', color=color)
        return ax

    def plot2d(self, x_3D, y_3D, ax=None, color='k', width=None):
        if ax is None:
            fig = plt.figure()
            ax = fig.add_subplot(111, projection='3d')
        else:
            fig = ax.figure

        edge2D = self.plane_projection2d(volmdlr.O3D, x_3D, y_3D)
        edge2D.plot(ax=ax, color=color, width=width)
        return ax

    def plot_data(self, x_3D, y_3D, marker=None, color='black', stroke_width=1,
                  dash=False, opacity=1, arrow=False):
        edge2D = self.plane_projection2d(volmdlr.O3D, x_3D, y_3D)
        return edge2D.plot_data(marker, color, stroke_width,
                                dash, opacity, arrow)

    def FreeCADExport(self, name, ndigits=6):
        name = 'primitive' + str(name)
        x1, y1, z1 = round(1000 * self.start, ndigits)
        x2, y2, z2 = round(1000 * self.end, ndigits)
        return '{} = Part.LineSegment(fc.Vector({},{},{}),fc.Vector({},{},{}))\n'.format(
            name, x1, y1, z1, x2, y2, z2)

    def to_line(self):
        return Line3D(self.start, self.end)

    def babylon_script(self, color=(1, 1, 1), name='line', type_='line',
                       parent=None):
        if type_ in ['line', 'dashed']:
            s = 'var myPoints = [];\n'
            s += 'var point1 = new BABYLON.Vector3({},{},{});\n'.format(
                *self.start)
            s += 'myPoints.push(point1);\n'
            s += 'var point2 = new BABYLON.Vector3({},{},{});\n'.format(
                *self.end)
            s += 'myPoints.push(point2);\n'
            if type_ == 'line':
                s += 'var {} = BABYLON.MeshBuilder.CreateLines("lines", {{points: myPoints}}, scene);\n'.format(
                    name)
            elif type_ == 'dashed':
                s += f'var {name} = BABYLON.MeshBuilder.CreateDashedLines("lines", {{points: myPoints, dashNb:20}}, scene);'
            s += '{}.color = new BABYLON.Color3{};\n'.format(name, tuple(color))
        elif type_ == 'tube':
            radius = 0.03 * self.start.point_distance(self.end)
            s = 'var points = [new BABYLON.Vector3({},{},{}), new BABYLON.Vector3({},{},{})];\n'.format(
                *self.start, *self.end)
            s += 'var {} = BABYLON.MeshBuilder.CreateTube("frame_U", {{path: points, radius: {}}}, {});'.format(
                name, radius, parent)
        #            s += 'line.material = red_material;\n'

        else:
            raise NotImplementedError

        if parent is not None:
            s += f'{name}.parent = {parent};\n'

        return s

    def to_2d(self, plane_origin, x1, x2):
        p2d = [p.to_2d(plane_origin, x1, x2) for p in (self.start, self.end)]
        if p2d[0] == p2d[1]:
            return None
        return LineSegment2D(*p2d, name=self.name)

    def to_bspline_curve(self, resolution=10):
        """
        Convert a LineSegment3D to a BSplineCurve3D
        """
        degree = 1
        points = [self.point_at_abscissa(abscissa / self.length())
                  for abscissa in range(resolution + 1)]
        bspline_curve = BSplineCurve3D.from_points_interpolation(points,
                                                                 degree)
        return bspline_curve

    def reverse(self):
        return LineSegment3D(self.end.copy(), self.start.copy())

    def minimum_distance_points(self, other_line):
        """
        Returns the points on this line and the other line that are the closest
        of lines
        """
        u = self.end - self.start
        v = other_line.end - other_line.start
        w = self.start - other_line.start
        a = u.dot(u)
        b = u.dot(v)
        c = v.dot(v)
        d = u.dot(w)
        e = v.dot(w)
        if (a * c - b ** 2) != 0:
            s = (b * e - c * d) / (a * c - b ** 2)
            t = (a * e - b * d) / (a * c - b ** 2)
            p1 = self.start + s * u
            p2 = other_line.start + t * v
            return p1, p2
        else:
            return self.start, other_line.start

    def Matrix_distance(self, other_line):
        u = self.direction_vector()
        v = other_line.direction_vector()
        w = other_line.start - self.start

        a = u.dot(u)
        b = -u.dot(v)
        d = v.dot(v)

        e = w.dot(u)
        f = -w.dot(v)

        A = npy.array([[a, b],
                       [b, d]])
        B = npy.array([e, f])

        res = scp.optimize.lsq_linear(A, B, bounds=(0, 1))
        p1 = self.point_at_abscissa(res.x[0] * self.length())
        p2 = other_line.point_at_abscissa(
            res.x[1] * other_line.length())
        return p1, p2

    def parallel_distance(self, other_linesegment):
        pt_a, pt_b, pt_c = self.start, self.end, other_linesegment.points[0]
        vector = volmdlr.Vector3D((pt_a - pt_b).vector)
        vector.normalize()
        plane1 = volmdlr.faces.Plane3D.from_3_points(pt_a, pt_b, pt_c)
        v = vector.cross(plane1.frame.w)  # distance vector
        # pt_a = k*u + c*v + pt_c
        res = (pt_a - pt_c).vector
        x, y, z = res[0], res[1], res[2]
        u1, u2, u3 = vector.x, vector.y, vector.z
        v1, v2, v3 = v.x, v.y, v.z

        if (u1 * v2 - v1 * u2) != 0 and u1 != 0:
            c = (y * u1 - x * u2) / (u1 * v2 - v1 * u2)
            k = (x - c * v1) / u1
            if math.isclose(k * u3 + c * v3, z, abs_tol=1e-7):
                return k
        elif (u1 * v3 - v1 * u3) != 0 and u1 != 0:
            c = (z * u1 - x * u3) / (u1 * v3 - v1 * u3)
            k = (x - c * v1) / u1
            if math.isclose(k * u2 + c * v2, y, abs_tol=1e-7):
                return k
        elif (v1 * u2 - v2 * u1) != 0 and u2 != 0:
            c = (u2 * x - y * u1) / (v1 * u2 - v2 * u1)
            k = (y - c * v2) / u2
            if math.isclose(k * u3 + c * v3, z, abs_tol=1e-7):
                return k
        elif (v3 * u2 - v2 * u3) != 0 and u2 != 0:
            c = (u2 * z - y * u3) / (v3 * u2 - v2 * u3)
            k = (y - c * v2) / u2
            if math.isclose(k * u1 + c * v1, x, abs_tol=1e-7):
                return k
        elif (u1 * v3 - v1 * u3) != 0 and u3 != 0:
            c = (z * u1 - x * u3) / (u1 * v3 - v1 * u3)
            k = (z - c * v3) / u3
            if math.isclose(k * u2 + c * v2, y, abs_tol=1e-7):
                return k
        elif (u2 * v3 - v2 * u3) != 0 and u3 != 0:
            c = (z * u2 - y * u3) / (u2 * v3 - v2 * u3)
            k = (z - c * v3) / u3
            if math.isclose(k * u1 + c * v1, x, abs_tol=1e-7):
                return k
        else:
            return NotImplementedError

    def minimum_distance(self, element, return_points=False):
        if element.__class__ is Arc3D or element.__class__ is volmdlr.wires.Circle3D:
            pt1, pt2 = element.minimum_distance_points_line(self)
            if return_points:
                return pt1.point_distance(pt2), pt1, pt2
            else:
                return pt1.point_distance(pt2)

        elif element.__class__ is LineSegment3D:
            p1, p2 = self.Matrix_distance(element)
            if return_points:
                return p1.point_distance(p2), p1, p2
            else:
                return p1.point_distance(p2)

        elif element.__class__ is BSplineCurve3D:
            points = element.points
            lines = []
            dist_min = math.inf
            for p1, p2 in zip(points[0:-1], points[1:]):
                lines.append(LineSegment3D(p1, p2))
            for line in lines:
                p1, p2 = self.Matrix_distance(line)
                dist = p1.point_distance(p2)
                if dist < dist_min:
                    dist_min = dist
                    min_points = (p1, p2)
            if return_points:
                p1, p2 = min_points
                return dist_min, p1, p2
            else:
                return dist_min

        else:
            return NotImplementedError

    def extrusion(self, extrusion_vector):
        u = self.unit_direction_vector()
        v = extrusion_vector.copy()
        v.normalize()
        w = u.cross(v)
        l1 = self.length()
        l2 = extrusion_vector.norm()
        # outer_contour = Polygon2D([O2D, Point2D((l1, 0.)),
        #                            Point2D((l1, l2)), Point2D((0., l2))])
        plane = volmdlr.faces.Plane3D(volmdlr.Frame3D(self.start, u, v, w))
        return [plane.rectangular_cut(0, l1, 0, l2)]

    def revolution(self, axis_point, axis, angle):
        axis_line3d = Line3D(axis_point, axis_point + axis)
        if axis_line3d.point_belongs(self.start) and axis_line3d.point_belongs(
                self.end):
            return []

        p1_proj, _ = axis_line3d.point_projection(self.start)
        p2_proj, _ = axis_line3d.point_projection(self.end)
        d1 = self.start.point_distance(p1_proj)
        d2 = self.end.point_distance(p2_proj)
        if not math.isclose(d1, 0., abs_tol=1e-9):
            u = (self.start - p1_proj)  # Unit vector from p1_proj to p1
            u.normalize()
        elif not math.isclose(d2, 0., abs_tol=1e-9):
            u = (self.end - p2_proj)  # Unit vector from p1_proj to p1
            u.normalize()
        else:
            return []
        if u.is_colinear_to(self.direction_vector()):
            # Planar face
            v = axis.cross(u)
            surface = volmdlr.faces.Plane3D(
                volmdlr.Frame3D(p1_proj, u, v, axis))
            r, R = sorted([d1, d2])
            if angle == volmdlr.TWO_PI:
                # Only 2 circles as countours
                outer_contour2d = volmdlr.wires.Circle2D(volmdlr.O2D, R)
                if not math.isclose(r, 0, abs_tol=1e-9):
                    inner_contours2d = [volmdlr.wires.Circle2D(volmdlr.O2D, r)]
                else:
                    inner_contours2d = []
            else:
                inner_contours2d = []
                if math.isclose(r, 0, abs_tol=1e-9):
                    # One arc and 2 lines (pizza slice)
                    arc2_e = volmdlr.Point2D(R, 0)
                    arc2_i = arc2_e.rotation(center=volmdlr.O2D,
                                             angle=0.5 * angle)
                    arc2_s = arc2_e.rotation(center=volmdlr.O2D, angle=angle)
                    arc2 = Arc2D(arc2_s, arc2_i, arc2_e)
                    line1 = LineSegment2D(arc2_e, volmdlr.O2D)
                    line2 = LineSegment2D(volmdlr.O2D, arc2_s)
                    outer_contour2d = volmdlr.wires.Contour2D([arc2, line1,
                                                               line2])

                else:
                    # Two arcs and lines
                    arc1_s = volmdlr.Point2D(R, 0)
                    arc1_i = arc1_s.rotation(center=volmdlr.O2D,
                                             angle=0.5 * angle)
                    arc1_e = arc1_s.rotation(center=volmdlr.O2D, angle=angle)
                    arc1 = Arc2D(arc1_s, arc1_i, arc1_e)

                    arc2_e = volmdlr.Point2D(r, 0)
                    arc2_i = arc2_e.rotation(center=volmdlr.O2D,
                                             angle=0.5 * angle)
                    arc2_s = arc2_e.rotation(center=volmdlr.O2D, angle=angle)
                    arc2 = Arc2D(arc2_s, arc2_i, arc2_e)

                    line1 = LineSegment2D(arc1_e, arc2_s)
                    line2 = LineSegment2D(arc2_e, arc1_s)

                    outer_contour2d = volmdlr.wires.Contour2D([arc1, line1,
                                                               arc2, line2])

            return [volmdlr.faces.PlaneFace3D(surface,
                                              volmdlr.faces.Surface2D(
                                                  outer_contour2d,
                                                  inner_contours2d))]

        elif not math.isclose(d1, d2, abs_tol=1e-9):
            # Conical
            v = axis.cross(u)
            dv = self.direction_vector()
            dv.normalize()

            semi_angle = math.atan2(dv.dot(u), dv.dot(axis))
            cone_origin = p1_proj - d1 / math.tan(semi_angle) * axis
            if semi_angle > 0.5 * math.pi:
                semi_angle = math.pi - semi_angle

                cone_frame = volmdlr.Frame3D(cone_origin, u, -v, -axis)
                angle2 = -angle
            else:
                angle2 = angle
                cone_frame = volmdlr.Frame3D(cone_origin, u, v, axis)

            surface = volmdlr.faces.ConicalSurface3D(cone_frame,
                                                     semi_angle)
            z1 = d1 / math.tan(semi_angle)
            z2 = d2 / math.tan(semi_angle)
            return [surface.rectangular_cut(0, angle2, z1, z2)]
        else:
            # Cylindrical face
            v = axis.cross(u)
            surface = volmdlr.faces.CylindricalSurface3D(
                volmdlr.Frame3D(p1_proj, u, v, axis), d1)
            return [surface.rectangular_cut(0, angle,
                                            0,
                                            (self.end - self.start).dot(axis))]

    def to_step(self, current_id, surface_id=None):
        line = self.to_line()
        content, line_id = line.to_step(current_id)

        current_id = line_id + 1
        start_content, start_id = self.start.to_step(current_id, vertex=True)
        current_id = start_id + 1
        end_content, end_id = self.end.to_step(current_id + 1, vertex=True)
        content += start_content + end_content
        current_id = end_id + 1
        content += "#{} = EDGE_CURVE('{}',#{},#{},#{},.T.);\n".format(
            current_id, self.name,
            start_id, end_id, line_id)
        return content, [current_id]


class BSplineCurve3D(BSplineCurve, volmdlr.core.Primitive3D):
    _non_serializable_attributes = ['curve']

    def __init__(self,
                 degree: int,
                 control_points: List[volmdlr.Point3D],
                 knot_multiplicities: List[int],
                 knots: List[float],
                 weights: List[float] = None,
                 periodic: bool = False,
                 name: str = ''):

        BSplineCurve.__init__(self, degree,
                              control_points,
                              knot_multiplicities,
                              knots,
                              weights,
                              periodic,
                              name)
        volmdlr.core.Primitive3D.__init__(self, name=name)

        self.bounding_box = self._bounding_box()

    def _bounding_box(self):
        bbox = self.curve.bbox
        return volmdlr.core.BoundingBox(bbox[0][0], bbox[1][0],
                                        bbox[0][1], bbox[1][1],
                                        bbox[0][2], bbox[1][2])

    def look_up_table(self, resolution: int = 20, start_parameter: float = 0,
                      end_parameter: float = 1):
        """
        Creates a table of equivalence between the parameter t (evaluation
        of the BSplineCurve) and the cumulative distance.

        :param resolution: The precision of the table. Autoadjusted by the
            algorithm. Default value set to 20
        :type resolution: int, optional
        :param start_parameter: First parameter evaluated in the table.
            Default value set to 0
        :type start_parameter: float, optional
        :param end_parameter: Last parameter evaluated in the table.
            Default value set to 1
        :type start_parameter: float, optional
        :return: Yields a list of tuples containing the parameter and the
            cumulated distance along the BSplineCruve3D from the evaluation of
            start_parameter
        :rtype: Tuple[float, float]
        """
        resolution = max(10, min(resolution, int(self.length() / 1e-4)))
        delta_param = 1 / resolution * (end_parameter - start_parameter)
        distance = 0
        for i in range(resolution + 1):
            if i == 0:
                yield start_parameter, 0
            else:
                param1 = start_parameter + (i - 1) * delta_param
                param2 = start_parameter + i * delta_param
                point1 = volmdlr.Point3D(*self.curve.evaluate_single(param1))
                point2 = volmdlr.Point3D(*self.curve.evaluate_single(param2))
                distance += point1.point_distance(point2)
                yield param2, distance

    def point_at_abscissa(self, abscissa: float, resolution: int = 1000):
        """
        Returns the 3 dimensional point at a given curvilinear abscissa.
        This is an approximation. Resolution parameter can be increased
        for more accurate result.

        :param abscissa: The distance on the BSplineCurve3D from its start
        :type abscissa: float
        :param resolution: The precision of the approximation. Default value
            set to 1000
        :type resolution: int, optional
        :return: The Point3D at the given curvilinear abscissa.
        :rtype: :class:`volmdlr.Point3D`
        """
        if math.isclose(abscissa, 0, abs_tol=1e-10):
            return self.start
        elif math.isclose(abscissa, self.length(), abs_tol=1e-10):
            return self.end
        lut = self.look_up_table(resolution=resolution)
        if 0 < abscissa < self.length():
            last_param = 0
            for t, dist in lut:
                if abscissa < dist:
                    t1 = last_param
                    t2 = t
                    return volmdlr.Point3D(
                        *self.curve.evaluate_single((t1 + t2) / 2))
                last_param = t
        else:
            raise ValueError('Curvilinear abscissa is bigger than length,'
                             ' or negative')

    def normal(self, position: float = 0.0):
        _, normal = operations.normal(self.curve, position, normalize=True)
        normal = volmdlr.Point3D(normal[0], normal[1], normal[2])
        return normal

    def direction_vector(self, abscissa=0.):
        l = self.length()
        if abscissa >= l:
            abscissa2 = l
            abscissa = abscissa2 - 0.001 * l

        else:
            abscissa2 = min(abscissa + 0.001 * l, l)

        tangent = self.point_at_abscissa(abscissa2) - self.point_at_abscissa(
            abscissa)
        return tangent

    def normal_vector(self, abscissa):
        return None

    def unit_normal_vector(self, abscissa):
        return None

    def point3d_to_parameter(self, point: volmdlr.Point3D):
        """
        Search for the value of the normalized evaluation parameter t
        (between 0 and 1) that would return the given point when the
        BSplineCurve3D is evaluated at the t value.
        """
        def f(param):
            p3d = volmdlr.Point3D(*self.curve.evaluate_single(param))
            return point.point_distance(p3d)
        res = scipy.optimize.minimize(fun=f, x0=(0.5), bounds=[(0, 1)],
                                      tol=1e-9)
        return res.x[0]

    def FreeCADExport(self, ip, ndigits=3):
        name = 'primitive{}'.format(ip)
        points = '['
        for i in range(len(self.control_points)):
            point = 'fc.Vector({},{},{}),'.format(self.control_points[i][0],
                                                  self.control_points[i][1],
                                                  self.control_points[i][2])
            points += point
        points = points[:-1]
        points += ']'
        # !!! : A QUOI SERT LE DERNIER ARG DE BSplineCurve (False)?
        # LA MULTIPLICITE EN 3e ARG ET LES KNOTS EN 2e ARG ?
        return '{} = Part.BSplineCurve({},{},{},{},{},{},{})\n'.format(name,
                                                                       points,
                                                                       self.knot_multiplicities,
                                                                       self.knots,
                                                                       self.periodic,
                                                                       self.degree,
                                                                       self.weights,
                                                                       False)

    @classmethod
    def from_step(cls, arguments, object_dict):
        name = arguments[0][1:-1]
        degree = int(arguments[1])
        points = [object_dict[int(i[1:])] for i in arguments[2]]
        lines = [LineSegment3D(pt1, pt2) for pt1, pt2 in zip(points[:-1], points[1:])]
        dir_vector = lines[0].unit_direction_vector()
        if all(line.unit_direction_vector() == dir_vector for line in lines):
            return LineSegment3D(points[0], points[-1])
        # curve_form = arguments[3]
        if arguments[4] == '.F.':
            closed_curve = False
        elif arguments[4] == '.T.':
            closed_curve = True
        else:
            raise ValueError
        # self_intersect = arguments[5]
        knot_multiplicities = [int(i) for i in arguments[6][1:-1].split(",")]
        knots = [float(i) for i in arguments[7][1:-1].split(",")]
        # knot_spec = arguments[8]
        knot_vector = []
        for i, knot in enumerate(knots):
            knot_vector.extend([knot] * knot_multiplicities[i])

        if 9 in range(len(arguments)):
            weight_data = [float(i) for i in arguments[9][1:-1].split(",")]
        else:
            weight_data = None

        # FORCING CLOSED_CURVE = FALSE:
        # closed_curve = False
        return cls(degree, points, knot_multiplicities, knots, weight_data,
                   closed_curve, name)

    def to_step(self, current_id, surface_id=None, curve2d=None):

        points_ids = []
        content = ''
        point_id = current_id
        for point in self.control_points:
            point_content, point_id = point.to_step(point_id,
                                                    vertex=False)
            content += point_content
            points_ids.append(point_id)
            point_id += 1

        curve_id = point_id
        content += "#{} = B_SPLINE_CURVE_WITH_KNOTS('{}',{},({})," \
                   ".UNSPECIFIED.,.F.,.F.,{},{}," \
                   ".UNSPECIFIED.);\n".format(
                       curve_id, self.name, self.degree,
                       volmdlr.core.step_ids_to_str(points_ids),
                       tuple(self.knot_multiplicities),
                       tuple(self.knots))

        if surface_id:
            content += "#{} = SURFACE_CURVE('',#{},(#{}),.PCURVE_S1.);\n".format(
                curve_id + 1, curve_id, curve_id + 2)
            content += "#{} = PCURVE('',#{},#{});\n".format(
                curve_id + 2, surface_id, curve_id + 3)

            # 2D parametric curve
            curve2d_content, curve2d_id = curve2d.to_step(curve_id + 5)

            content += "#{} = DEFINITIONAL_REPRESENTATION('',(#{}),#{});\n".format(
                curve_id + 3, curve2d_id - 1, curve_id + 4)
            content += f"#{curve_id + 4} = ( GEOMETRIC_REPRESENTATION_CONTEXT(2)" \
                       f"PARAMETRIC_REPRESENTATION_CONTEXT() REPRESENTATION_CONTEXT('2D SPACE','') );\n"

            content += curve2d_content
            current_id = curve2d_id
        else:
            current_id = curve_id + 1

        start_content, start_id = self.start.to_step(current_id, vertex=True)
        current_id = start_id + 1
        end_content, end_id = self.end.to_step(current_id + 1, vertex=True)
        content += start_content + end_content
        current_id = end_id + 1
        if surface_id:
            content += "#{} = EDGE_CURVE('{}',#{},#{},#{},.T.);\n".format(
                current_id, self.name,
                start_id, end_id, curve_id + 1)
        else:
            content += "#{} = EDGE_CURVE('{}',#{},#{},#{},.T.);\n".format(
                current_id, self.name,
                start_id, end_id, curve_id)
        return content, [current_id]

    def point_distance(self, pt1):
        distances = []
        for point in self.points:
            #            vmpt = Point3D((point[1], point[2], point[3]))
            distances.append(pt1.point_distance(point))
        return min(distances)

    # def point_belongs(self, point):
    #     polygon_points = self.polygon_points()
    #     for p1, p2 in zip(polygon_points[:-1], polygon_points[1:]):
    #         line = LineSegment3D(p1, p2)
    #         if line.point_belongs(point):
    #             return True
    #     return False

    def rotation(self, center: volmdlr.Point3D, axis: volmdlr.Vector3D, angle: float):
        """
        BSplineCurve3D rotation
        :param center: rotation center
        :param axis: rotation axis
        :param angle: angle rotation
        :return: a new rotated BSplineCurve3D
        """
        new_control_points = [p.rotation(center, axis, angle) for p in
                              self.control_points]
        new_bsplinecurve3d = BSplineCurve3D(self.degree, new_control_points,
                                            self.knot_multiplicities,
                                            self.knots, self.weights,
                                            self.periodic, self.name)
        return new_bsplinecurve3d

    def rotation_inplace(self, center: volmdlr.Point3D, axis: volmdlr.Vector3D, angle: float):
        """
        BSplineCurve3D rotation. Object is updated inplace
        :param center: rotation center
        :param axis: rotation axis
        :param angle: rotation angle
        """
        new_control_points = [p.rotation(center, axis, angle) for p in
                              self.control_points]
        new_bsplinecurve3d = BSplineCurve3D(self.degree, new_control_points,
                                            self.knot_multiplicities,
                                            self.knots, self.weights,
                                            self.periodic, self.name)

        self.control_points = new_control_points
        self.curve = new_bsplinecurve3d.curve
        self.points = new_bsplinecurve3d.points

    def trim(self, point1: volmdlr.Point3D, point2: volmdlr.Point3D):
        if (point1 == self.start and point2 == self.end) \
                or (point1 == self.end and point2 == self.start):
            return self

        elif point1 == self.start and point2 != self.end:
            parameter2 = self.point3d_to_parameter(point2)
            return self.cut_after(parameter2)

        elif point2 == self.start and point1 != self.end:
            parameter1 = self.point3d_to_parameter(point1)
            return self.cut_after(parameter1)

        elif point1 != self.start and point2 == self.end:
            parameter1 = self.point3d_to_parameter(point1)
            return self.cut_before(parameter1)

        elif point2 != self.start and point1 == self.end:
            parameter2 = self.point3d_to_parameter(point2)
            return self.cut_before(parameter2)

        parameter1 = self.point3d_to_parameter(point1)
        parameter2 = self.point3d_to_parameter(point2)
        if parameter1 is None or parameter2 is None:
            raise ValueError('Point not on BSplineCurve for trim method')

        if parameter1 > parameter2:
            parameter1, parameter2 = parameter2, parameter1
            point1, point2 = point2, point1

        bspline_curve = self.cut_before(parameter1)
        new_param2 = bspline_curve.point3d_to_parameter(point2)
        trimmed_bspline_cruve = bspline_curve.cut_after(new_param2)
        return trimmed_bspline_cruve

    def trim_between_evaluations(self, parameter1: float, parameter2: float):
        print('Use BSplineCurve3D.trim instead of trim_between_evaluation')
        parameter1, parameter2 = min([parameter1, parameter2]), \
            max([parameter1, parameter2])

        if math.isclose(parameter1, 0, abs_tol=1e-7) \
                and math.isclose(parameter2, 1, abs_tol=1e-7):
            return self
        elif math.isclose(parameter1, 0, abs_tol=1e-7):
            return self.cut_after(parameter2)
        elif math.isclose(parameter2, 1, abs_tol=1e-7):
            return self.cut_before(parameter1)

        # Cut before
        bspline_curve = self.insert_knot(parameter1, num=self.degree)
        if bspline_curve.weights is not None:
            raise NotImplementedError

        # Cut after
        bspline_curve = bspline_curve.insert_knot(parameter2, num=self.degree)
        if bspline_curve.weights is not None:
            raise NotImplementedError

        # Que faire quand on rajoute un noeud au milieu ?
        # plus simple de passer par cut_after cut_before
        new_ctrlpts = bspline_curve.control_points[bspline_curve.degree:
                                                   -bspline_curve.degree]
        new_multiplicities = bspline_curve.knot_multiplicities[1:-1]
        # new_multiplicities = bspline_curve.knot_multiplicities[2:-5]
        new_multiplicities[-1] += 1
        new_multiplicities[0] += 1
        new_knots = bspline_curve.knots[1:-1]
        # new_knots = bspline_curve.knots[2:-5]
        new_knots = standardize_knot_vector(new_knots)

        return BSplineCurve3D(degree=bspline_curve.degree,
                              control_points=new_ctrlpts,
                              knot_multiplicities=new_multiplicities,
                              knots=new_knots,
                              weights=None,
                              periodic=bspline_curve.periodic,
                              name=bspline_curve.name)

    def cut_before(self, parameter: float):
        # Is a value of parameter below 4e-3 a real need for precision ?
        if math.isclose(parameter, 0, abs_tol=4e-3):
            return self
        elif math.isclose(parameter, 1, abs_tol=4e-3):
            raise ValueError('Nothing will be left from the BSplineCurve3D')
        curves = operations.split_curve(self.curve, parameter)
        return self.from_geomdl_curve(curves[1])

    def cut_after(self, parameter: float):
        # Is a value of parameter below 4e-3 a real need for precision ?
        if math.isclose(parameter, 0, abs_tol=4e-3):
            raise ValueError('Nothing will be left from the BSplineCurve3D')
        if math.isclose(parameter, 1, abs_tol=4e-3):
            return self
        curves = operations.split_curve(self.curve, parameter)
        return self.from_geomdl_curve(curves[0])

    def insert_knot(self, knot: float, num: int = 1):
        """
        Returns a new BSplineCurve3D
        """
        curve_copy = self.curve.__deepcopy__({})
        modified_curve = operations.insert_knot(curve_copy, [knot], num=[num])
        return self.from_geomdl_curve(modified_curve)

    # Copy paste du LineSegment3D
    def plot(self, ax=None, edge_ends=False, color='k', alpha=1,
             edge_direction=False):
        if ax is None:
            fig = plt.figure()
            ax = fig.add_subplot(111, projection='3d')
        else:
            fig = ax.figure

        x = [p.x for p in self.points]
        y = [p.y for p in self.points]
        z = [p.z for p in self.points]
        ax.plot(x, y, z, color=color, alpha=alpha)
        if edge_ends:
            ax.plot(x, y, z, 'o', color=color, alpha=alpha)
        return ax

    def to_2d(self, plane_origin, x1, x2):
        control_points2d = [p.to_2d(plane_origin, x1, x2) for p in
                            self.control_points]
        return BSplineCurve2D(self.degree, control_points2d,
                              self.knot_multiplicities, self.knots,
                              self.weights, self.periodic, self.name)

    def polygon_points(self):
        warnings.warn('polygon_points is deprecated,\
        please use discretization_points instead',
                      DeprecationWarning)
        return self.discretization_points()

    def curvature(self, u: float, point_in_curve: bool = False):
        # u should be in the interval [0,1]
        curve = self.curve
        ders = curve.derivatives(u, 3)  # 3 first derivative
        c1, c2 = volmdlr.Point3D(*ders[1]), volmdlr.Point3D(*ders[2])
        denom = c1.cross(c2)
        if c1 == volmdlr.O3D or c2 == volmdlr.O3D or denom.norm() == 0.0:
            if point_in_curve:
                return 0., volmdlr.Point3D(*ders[0])
            return 0.
        r_c = ((c1.norm()) ** 3) / denom.norm()
        point = volmdlr.Point3D(*ders[0])
        if point_in_curve:
            return 1 / r_c, point
        return 1 / r_c

    def global_maximum_curvature(self, nb_eval: int = 21, point_in_curve: bool = False):
        check = [i / (nb_eval - 1) for i in range(nb_eval)]
        curvatures = []
        for u in check:
            curvatures.append(self.curvature(u, point_in_curve))
        return curvatures

    def maximum_curvature(self, point_in_curve: bool = False):
        """
        Returns the maximum curvature of a curve and the point where it is located
        """
        if point_in_curve:
            maximum_curvarture, point = max(self.global_maximum_curvature(nb_eval=21, point_in_curve=point_in_curve))
            return maximum_curvarture, point
        # print(self.global_maximum_curvature(point_in_curve))
        maximum_curvarture = max(self.global_maximum_curvature(nb_eval=21, point_in_curve=point_in_curve))
        return maximum_curvarture

    def minimum_radius(self, point_in_curve=False):
        """
        Returns the minimum curvature radius of a curve and the point where it is located
        """
        if point_in_curve:
            maximum_curvarture, point = self.maximum_curvature(point_in_curve)
            return 1 / maximum_curvarture, point
        maximum_curvarture = self.maximum_curvature(point_in_curve)
        return 1 / maximum_curvarture

    @classmethod
    def from_geomdl_curve(cls, curve):
        knots = list(sorted(set(curve.knotvector)))
        knot_multiplicities = [curve.knotvector.count(k) for k in knots]
        return cls(degree=curve.degree,
                   control_points=[volmdlr.Point3D(*pts)
                                   for pts in curve.ctrlpts],
                   knots=knots,
                   knot_multiplicities=knot_multiplicities)

    def global_minimum_curvature(self, nb_eval: int = 21):
        check = [i / (nb_eval - 1) for i in range(nb_eval)]
        radius = []
        for u in check:
            radius.append(self.minimum_curvature(u))
        return radius

    def triangulation(self):
        return None

    def linesegment_intersections(self, linesegment: LineSegment3D):
        points = self.discretization_points()
        linesegments = [LineSegment3D(start, end) for start, end in zip(points[:-1], points[1:])]
        for line_segment in linesegments:
            intersection = line_segment.linesegment_intersections(linesegment)
            if intersection:
                return intersection
        return []


class BezierCurve3D(BSplineCurve3D):

    def __init__(self, degree: int, control_points: List[volmdlr.Point3D],
                 name: str = ''):
        knotvector = utilities.generate_knot_vector(degree,
                                                    len(control_points))
        knot_multiplicity = [1] * len(knotvector)

        BSplineCurve3D.__init__(self, degree, control_points,
                                knot_multiplicity, knotvector,
                                None, False, name)


class Arc3D(Arc):
    """
    An arc is defined by a starting point, an end point and an interior point

    """

    def __init__(self, start, interior, end, name=''):
        """

        """
        self._utd_normal = False
        self._utd_center = False
        self._utd_frame = False
        self._utd_is_trigo = False
        self._utd_angle = False
        self._normal = None
        self._frame = None
        self._center = None
        self._is_trigo = None
        self._angle = None
        # self._utd_clockwise_and_trigowise_paths = False
        Arc.__init__(self, start=start, end=end, interior=interior, name=name)
        self._bbox = None
        # self.bounding_box = self._bounding_box()

    @property
    def bounding_box(self):
        if not self._bbox:
            self._bbox = self.get_bounding_box()
        return self._bbox

    @bounding_box.setter
    def bounding_box(self, new_bounding_box):
        self._bbox = new_bounding_box

    def get_bounding_box(self):
        # TODO: implement exact calculation

        points = self.polygon_points()
        xmin = min(point.x for point in points)
        xmax = max(point.x for point in points)
        ymin = min(point.y for point in points)
        ymax = max(point.y for point in points)
        zmin = min(point.z for point in points)
        zmax = max(point.z for point in points)
        return volmdlr.core.BoundingBox(xmin, xmax, ymin, ymax, zmin, zmax)

    @classmethod
    def from_angle(cls, start: volmdlr.Point3D, angle: float,
                   axis_point: volmdlr.Point3D, axis: volmdlr.Vector3D):
        start_gen = start
        int_gen = start_gen.rotation(axis_point, axis, angle / 2)
        end_gen = start_gen.rotation(axis_point, axis, angle)
        if angle == volmdlr.TWO_PI:
            line = Line3D(axis_point, axis_point + axis)
            center, _ = line.point_projection(start)
            radius = center.point_distance(start)
            u = start - center
            v = axis.cross(u)
            return volmdlr.wires.Circle3D(volmdlr.Frame3D(center, u, v, axis),
                                          radius)
        return cls(start_gen, int_gen, end_gen, axis)

    @property
    def normal(self):
        if not self._utd_normal:
            self._normal = self.get_normal()
            self._utd_normal = True
        return self._normal

    def get_normal(self):
        u1 = self.interior - self.start
        u2 = self.interior - self.end
        try:
            u1.normalize()
            u2.normalize()
        except ZeroDivisionError:
            raise ValueError(
                'Start, end and interior points of an arc must be distincts') from ZeroDivisionError

        normal = u2.cross(u1)
        normal.normalize()
        return normal

    @property
    def center(self):
        if not self._utd_center:
            self._center = self.get_center()
            self._utd_center = True
        return self._center

    def get_center(self):
        u1 = self.interior - self.start
        u2 = self.interior - self.end
        if u1 == u2:
            u2 = self.normal.cross(u1)
            u2.normalize()

        v1 = self.normal.cross(u1)  # v1 is normal, equal u2
        v2 = self.normal.cross(u2)  # equal -u1

        p11 = 0.5 * (self.start + self.interior)  # Mid point of segment s,m
        p12 = p11 + v1
        p21 = 0.5 * (self.end + self.interior)  # Mid point of segment s,m
        p22 = p21 + v2

        l1 = Line3D(p11, p12)
        l2 = Line3D(p21, p22)

        try:
            center, _ = l1.minimum_distance_points(l2)
        except ZeroDivisionError:
            raise ValueError(
                'Start, end and interior points  of an arc must be distincts') from ZeroDivisionError

        return center

    @property
    def frame(self):
        if not self._utd_frame:
            self._frame = self.get_frame()
            self._utd_frame = True
        return self._frame

    def get_frame(self):
        vec1 = (self.start - self.center)
        vec1.normalize()
        vec2 = self.normal.cross(vec1)
        frame = volmdlr.Frame3D(self.center, vec1, vec2, self.normal)
        return frame

    @property
    def is_trigo(self):
        if not self._utd_is_trigo:
            self._is_trigo = self.get_arc_direction()
            self._utd_is_trigo = True
        return self._is_trigo

    def get_arc_direction(self):
        """
        Verifies if arc is clockwise of trigowise
        :return:
        """
        clockwise_path, trigowise_path = self.clockwise_and_trigowise_paths
        if clockwise_path > trigowise_path:
            return True
        return False

    @property
    def clockwise_and_trigowise_paths(self):
        """
        :return: clockwise path and trigonomectric path property
        """
        if not self._utd_clockwise_and_trigowise_paths:
            vec1 = (self.start - self.center)
            vec1.normalize()
            vec2 = self.normal.cross(vec1)
            radius_1 = self.start.to_2d(self.center, vec1, vec2)
            radius_2 = self.end.to_2d(self.center, vec1, vec2)
            radius_i = self.interior.to_2d(self.center, vec1, vec2)
            self._clockwise_and_trigowise_paths = \
                self.get_clockwise_and_trigowise_paths(radius_1,
                                                       radius_2,
                                                       radius_i)
            self._utd_clockwise_and_trigowise_paths = True
        return self._clockwise_and_trigowise_paths

    @property
    def angle(self):
        """
        Arc angle property
        :return: arc angle
        """
        if not self._utd_angle:
            self._angle = self.get_angle()
            self._utd_angle = True
        return self._angle

    def get_angle(self):
        """
        Gets the arc angle
        :return: arc angle
        """
        clockwise_path, trigowise_path = \
            self.clockwise_and_trigowise_paths
        if self.is_trigo:
            return trigowise_path
        return clockwise_path

    @property
    def points(self):
        return [self.start, self.interior, self.end]

    def reverse(self):
        return self.__class__(self.end.copy(),
                              self.interior.copy(),
                              self.start.copy())

    def point_at_abscissa(self, abscissa):
        return self.start.rotation(self.center, self.normal,
                                   abscissa / self.radius)

    def normal_vector(self, abscissa):
        theta = abscissa / self.radius
        n_0 = self.center - self.start
        normal = n_0.rotation(self.center, self.normal, theta)
        return normal

    def unit_normal_vector(self, abscissa):
        normal_vector = self.normal_vector(abscissa)
        normal_vector.normalize()
        return normal_vector

    def direction_vector(self, abscissa):
        normal_vector = self.normal_vector(abscissa)
        tangent = normal_vector.cross(self.normal)
        return tangent

    def unit_direction_vector(self, abscissa):
        direction_vector = self.direction_vector(abscissa)
        direction_vector.normalize()
        return direction_vector

    def rotation(self, center: volmdlr.Point3D,
                 axis: volmdlr.Vector3D, angle: float):
        """
        Arc3D rotation
        :param center: rotation center
        :param axis: rotation axis
        :param angle: angle rotation
        :return: a new rotated Arc3D
        """
        new_start = self.start.rotation(center, axis, angle)
        new_interior = self.interior.rotation(center, axis, angle)
        new_end = self.end.rotation(center, axis, angle)
        return Arc3D(new_start, new_interior, new_end, name=self.name)

    def rotation_inplace(self, center: volmdlr.Point3D,
                         axis: volmdlr.Vector3D, angle: float):
        """
        Arc3D rotation. Object is updated inplace
        :param center: rotation center
        :param axis: rotation axis
        :param angle: rotation angle
        """
        self.center.rotation_inplace(center, axis, angle)
        self.start.rotation_inplace(center, axis, angle)
        self.interior.rotation_inplace(center, axis, angle)
        self.end.rotation_inplace(center, axis, angle)
        new_bounding_box = self.get_bounding_box()
        self.bounding_box = new_bounding_box
        for prim in self.primitives:
            prim.rotation_inplace(center, axis, angle)

    def translation(self, offset: volmdlr.Vector3D):
        """
        Arc3D translation
        :param offset: translation vector
        :return: A new translated Arc3D
        """
        new_start = self.start.translation(offset)
        new_interior = self.interior.translation(offset)
        new_end = self.end.translation(offset)
        return Arc3D(new_start, new_interior, new_end, name=self.name)

    def translation_inplace(self, offset: volmdlr.Vector3D):
        """
        Arc3D translation. Object is updated inplace
        :param offset: translation vector
        """
        self.center.translation_inplace(offset)
        self.start.translation_inplace(offset)
        self.interior.translation_inplace(offset)
        self.end.translation_inplace(offset)
        new_bounding_box = self.get_bounding_box()
        self.bounding_box = new_bounding_box
        for prim in self.primitives:
            prim.translation_inplace(offset)

    def plot(self, ax=None, color='k', alpha=1,
             edge_ends=False, edge_direction=False):
        if ax is None:
            fig = plt.figure()
            ax = Axes3D(fig)
        else:
            fig = None
        # if plot_points:
        #     ax.plot([self.interior[0]], [self.interior[1]], [self.interior[2]],
        #             color='b')
        #     ax.plot([self.start[0]], [self.start[1]], [self.start[2]], c='r')
        #     ax.plot([self.end[0]], [self.end[1]], [self.end[2]], c='r')
        #     ax.plot([self.interior[0]], [self.interior[1]], [self.interior[2]],
        #             c='g')
        x = []
        y = []
        z = []
        for pointx, pointy, pointz in self.discretization_points(number_points=25):
            x.append(pointx)
            y.append(pointy)
            z.append(pointz)

        ax.plot(x, y, z, color=color, alpha=alpha)
        if edge_ends:
            self.start.plot(ax=ax)
            self.end.plot(ax=ax)

        if edge_direction:
            x, y, z = self.point_at_abscissa(0.5 * self.length())
            u, v, w = 0.05 * self.unit_direction_vector(0.5 * self.length())
            ax.quiver(x, y, z, u, v, w, length=self.length() / 100,
                      arrow_length_ratio=5, normalize=True,
                      pivot='tip', color=color)
        return ax

    def plot2d(self, center: volmdlr.Point3D = volmdlr.O3D,
               x3d: volmdlr.Vector3D = volmdlr.X3D, y3d: volmdlr.Vector3D = volmdlr.Y3D,
               ax=None, color='k'):

        if ax is None:
            fig = plt.figure()
            ax = fig.add_subplot(111, projection='3d')
        else:
            fig = ax.figure

        # TODO: Enhance this plot
        l = self.length()
        x = []
        y = []
        for i in range(30):
            p = self.point_at_abscissa(i / (29.) * l)
            xi, yi = p.plane_projection2d(center, x3d, y3d)
            x.append(xi)
            y.append(yi)
        ax.plot(x, y, color=color)

        return ax

    def FreeCADExport(self, name, ndigits=6):
        xs, ys, zs = round(1000 * self.start, ndigits)
        xi, yi, zi = round(1000 * self.interior, ndigits)
        xe, ye, ze = round(1000 * self.end, ndigits)
        return '{} = Part.Arc(fc.Vector({},{},{}),fc.Vector({},{},{}),fc.Vector({},{},{}))\n' \
            .format(name, xs, ys, zs, xi, yi, zi, xe, ye, ze)

    def copy(self, *args, **kwargs):
        return Arc3D(self.start.copy(), self.interior.copy(), self.end.copy())

    def frame_mapping_parameters(self, frame: volmdlr.Frame3D, side: str):
        if side == 'old':
            new_start = frame.old_coordinates(self.start.copy())
            new_interior = frame.old_coordinates(self.interior.copy())
            new_end = frame.old_coordinates(self.end.copy())
        elif side == 'new':
            new_start = frame.new_coordinates(self.start.copy())
            new_interior = frame.new_coordinates(self.interior.copy())
            new_end = frame.new_coordinates(self.end.copy())
        else:
            raise ValueError('side value not valid, please specify'
                             'a correct value: \'old\' or \'new\'')
        return new_start, new_interior, new_end

    def frame_mapping(self, frame: volmdlr.Frame3D, side: str):
        """
        Changes vector frame_mapping and return a new Arc3D
        side = 'old' or 'new'
        """
        new_start, new_interior, new_end =\
            self.frame_mapping_parameters(frame, side)

        return Arc3D(new_start, new_interior, new_end, name=self.name)

    def frame_mapping_inplace(self, frame: volmdlr.Frame3D, side: str):
        """
        Changes vector frame_mapping and the object is updated inplace
        side = 'old' or 'new'
        """
        new_start, new_interior, new_end = \
            self.frame_mapping_parameters(frame, side)
        self.start, self.interior, self.end = new_start, new_interior, new_end

    def abscissa(self, point3d: volmdlr.Point3D):
        x, y, _ = self.frame.new_coordinates(point3d)
        u1 = x / self.radius
        u2 = y / self.radius
        theta = volmdlr.core.sin_cos_angle(u1, u2)

        return self.radius * abs(theta)

    def split(self, split_point: volmdlr.Point3D):
        abscissa = self.abscissa(split_point)

        return [Arc3D(self.start,
                      self.point_at_abscissa(0.5 * abscissa),
                      split_point),
                Arc3D(split_point,
                      self.point_at_abscissa(1.5 * abscissa),
                      self.end)
                ]

    def to_2d(self, plane_origin, x, y):
        ps = self.start.to_2d(plane_origin, x, y)
        pi = self.interior.to_2d(plane_origin, x, y)
        pe = self.end.to_2d(plane_origin, x, y)
        return Arc2D(ps, pi, pe, name=self.name)

    def minimum_distance_points_arc(self, other_arc):

        u1 = self.start - self.center
        u1.normalize()
        u2 = self.normal.cross(u1)

        w = other_arc.center - self.center

        u3 = other_arc.start - other_arc.center
        u3.normalize()
        u4 = other_arc.normal.cross(u3)

        r1, r2 = self.radius, other_arc.radius

        a, b, c, d = u1.dot(u1), u1.dot(u2), u1.dot(u3), u1.dot(u4)
        e, f, g = u2.dot(u2), u2.dot(u3), u2.dot(u4)
        h, i = u3.dot(u3), u3.dot(u4)
        j = u4.dot(u4)
        k, l, m, n, o = w.dot(u1), w.dot(u2), w.dot(u3), w.dot(u4), w.dot(w)

        def distance_squared(x):
            return (a * ((math.cos(x[0])) ** 2) * r1 ** 2 + e * (
                    (math.sin(x[0])) ** 2) * r1 ** 2
                    + o + h * ((math.cos(x[1])) ** 2) * r2 ** 2 + j * (
                (math.sin(x[1])) ** 2) * r2 ** 2
                + b * math.sin(2 * x[0]) * r1 ** 2 - 2 * r1 * math.cos(
                        x[0]) * k
                - 2 * r1 * r2 * math.cos(x[0]) * math.cos(x[1]) * c
                - 2 * r1 * r2 * math.cos(x[0]) * math.sin(
                        x[1]) * d - 2 * r1 * math.sin(x[0]) * l
                - 2 * r1 * r2 * math.sin(x[0]) * math.cos(x[1]) * f
                - 2 * r1 * r2 * math.sin(x[0]) * math.sin(
                        x[1]) * g + 2 * r2 * math.cos(x[1]) * m
                + 2 * r2 * math.sin(x[1]) * n + i * math.sin(
                        2 * x[1]) * r2 ** 2)

        x01 = npy.array([self.angle / 2, other_arc.angle / 2])

        res1 = scp.optimize.least_squares(distance_squared, x01,
                                          bounds=[(0, 0), (
                                              self.angle, other_arc.angle)])

        p1 = self.point_at_abscissa(res1.x[0] * r1)
        p2 = other_arc.point_at_abscissa(res1.x[1] * r2)

        return p1, p2

    def minimum_distance_points_line(self, other_line):

        u = other_line.direction_vector()
        k = self.start - self.center
        k.normalize()
        w = self.center - other_line.start
        v = self.normal.cross(k)

        r = self.radius

        a = u.dot(u)
        b = u.dot(v)
        c = u.dot(k)
        d = v.dot(v)
        e = v.dot(k)
        f = k.dot(k)
        g = w.dot(u)
        h = w.dot(v)
        i = w.dot(k)
        j = w.dot(w)

        # x = (s, theta)
        def distance_squared(x):
            return (a * x[0] ** 2 + j + d * (
                    (math.sin(x[1])) ** 2) * r ** 2 + f * (
                (math.cos(x[1])) ** 2) * r ** 2
                - 2 * x[0] * g - 2 * x[0] * r * math.sin(x[1]) * b - 2 * x[
                        0] * r * math.cos(x[1]) * c
                + 2 * r * math.sin(x[1]) * h + 2 * r * math.cos(x[1]) * i
                + math.sin(2 * x[1]) * e * r ** 2)

        x01 = npy.array([0.5, self.angle / 2])
        x02 = npy.array([0.5, 0])
        x03 = npy.array([0.5, self.angle])

        res1 = scp.optimize.least_squares(distance_squared, x01,
                                          bounds=[(0, 0), (1, self.angle)])
        res2 = scp.optimize.least_squares(distance_squared, x02,
                                          bounds=[(0, 0), (1, self.angle)])
        res3 = scp.optimize.least_squares(distance_squared, x03,
                                          bounds=[(0, 0), (1, self.angle)])

        p1 = other_line.point_at_abscissa(
            res1.x[0] * other_line.length())
        p2 = self.point_at_abscissa(res1.x[1] * r)

        res = [res2, res3]
        for couple in res:
            ptest1 = other_line.point_at_abscissa(
                couple.x[0] * other_line.length())
            ptest2 = self.point_at_abscissa(couple.x[1] * r)
            dtest = ptest1.point_distance(ptest2)
            if dtest < d:
                p1, p2 = ptest1, ptest2

        return p1, p2

    def minimum_distance(self, element, return_points=False):
        if element.__class__ is Arc3D or element.__class__.__name__ == 'Circle3D':
            p1, p2 = self.minimum_distance_points_arc(element)
            if return_points:
                return p1.point_distance(p2), p1, p2
            else:
                return p1.point_distance(p2)

        elif element.__class__ is LineSegment3D:
            pt1, pt2 = self.minimum_distance_points_line(element)
            if return_points:
                return pt1.point_distance(pt2), pt1, pt2
            else:
                return pt1.point_distance(pt2)
        else:
            return NotImplementedError

    def extrusion(self, extrusion_vector):
        if self.normal.is_colinear_to(extrusion_vector):
            u = self.start - self.center
            u.normalize()
            w = extrusion_vector.copy()
            w.normalize()
            v = w.cross(u)
            arc2d = self.to_2d(self.center, u, v)
            angle1, angle2 = arc2d.angle1, arc2d.angle2
            if angle2 < angle1:
                angle2 += volmdlr.TWO_PI
            cylinder = volmdlr.faces.CylindricalSurface3D(
                volmdlr.Frame3D(self.center,
                                u,
                                v,
                                w),
                self.radius
            )
            return [cylinder.rectangular_cut(angle1,
                                             angle2,
                                             0, extrusion_vector.norm())]
        else:
            raise NotImplementedError(
                'Elliptic faces not handled: dot={}'.format(
                    self.normal.dot(extrusion_vector)
                ))

    def revolution(self, axis_point: volmdlr.Point3D, axis: volmdlr.Vector3D,
                   angle: float):
        line3d = Line3D(axis_point, axis_point + axis)
        tore_center, _ = line3d.point_projection(self.center)
        if math.isclose(tore_center.point_distance(self.center), 0.,
                        abs_tol=1e-9):
            # Sphere
            start_p, _ = line3d.point_projection(self.start)
            u = self.start - start_p

            if math.isclose(u.norm(), 0, abs_tol=1e-9):
                end_p, _ = line3d.point_projection(self.end)
                u = self.end - end_p
                if math.isclose(u.norm(), 0, abs_tol=1e-9):
                    interior_p, _ = line3d.point_projection(self.interior)
                    u = self.interior - interior_p

            u.normalize()
            v = axis.cross(u)
            arc2d = self.to_2d(self.center, u, axis)

            surface = volmdlr.faces.SphericalSurface3D(
                volmdlr.Frame3D(self.center, u, v, axis), self.radius)

            return [surface.rectangular_cut(0, angle,
                                            arc2d.angle1, arc2d.angle2)]

        else:
            # Toroidal
            u = self.center - tore_center
            u.normalize()
            v = axis.cross(u)
            if not math.isclose(self.normal.dot(u), 0., abs_tol=1e-9):
                raise NotImplementedError(
                    'Outside of plane revolution not supported')

            R = tore_center.point_distance(self.center)
            surface = volmdlr.faces.ToroidalSurface3D(
                volmdlr.Frame3D(tore_center, u, v, axis), R,
                self.radius)
            arc2d = self.to_2d(tore_center, u, axis)
            return [surface.rectangular_cut(0, angle,
                                            arc2d.angle1, arc2d.angle2)]

    def to_step(self, current_id, surface_id=None):
        if self.angle >= math.pi:
            l = self.length()
            arc1, arc2 = self.split(self.point_at_abscissa(0.33 * l))
            arc2, arc3 = arc2.split(self.point_at_abscissa(0.66 * l))
            content, arcs1_id = arc1.to_step_without_splitting(current_id)
            arc2_content, arcs2_id = arc2.to_step_without_splitting(
                arcs1_id[0] + 1)
            arc3_content, arcs3_id = arc3.to_step_without_splitting(
                arcs2_id[0] + 1)
            content += arc2_content + arc3_content
            return content, [arcs1_id[0], arcs2_id[0], arcs3_id[0]]
        return self.to_step_without_splitting(current_id)

    def to_step_without_splitting(self, current_id, surface_id=None):
        u = self.start - self.center
        u.normalize()
        v = self.normal.cross(u)
        frame = volmdlr.Frame3D(self.center, self.normal, u, v)

        content, frame_id = frame.to_step(current_id)
        curve_id = frame_id + 1
        content += "#{} = CIRCLE('{}', #{}, {:.6f});\n".format(curve_id,
                                                               self.name,
                                                               frame_id,
                                                               self.radius * 1000,
                                                               )

        if surface_id:
            content += "#{} = SURFACE_CURVE('',#{},(#{}),.PCURVE_S1.);\n".format(
                curve_id + 1, curve_id, surface_id)
            curve_id += 1

        current_id = curve_id + 1
        start_content, start_id = self.start.to_step(current_id, vertex=True)
        end_content, end_id = self.end.to_step(start_id + 1, vertex=True)
        content += start_content + end_content
        current_id = end_id + 1
        content += "#{} = EDGE_CURVE('{}',#{},#{},#{},.T.);\n".format(
            current_id, self.name,
            start_id, end_id, curve_id)
        return content, [current_id]

    def point_belongs(self, point3d, abs_tol=1e-10):
        '''
        check if a point3d belongs to the arc_3d or not
        '''
        def f(x):
            return (point3d - self.point_at_abscissa(x)).norm()
        length_ = self.length()
        x = npy.linspace(0, length_, 5)
        x_init = []
        for xi in x:
            x_init.append(xi)

        for x0 in x_init:
            z = scp.optimize.least_squares(f, x0=x0, bounds=([0, length_]))
            if z.fun < abs_tol:
                return True
        return False

    def triangulation(self):
        return None

    def middle_point(self):
        return self.point_at_abscissa(self.length() / 2)


class FullArc3D(Arc3D):
    """
    An edge that starts at start_end, ends at the same point after having described
    a circle
    """

    def __init__(self, center: volmdlr.Point3D, start_end: volmdlr.Point3D,
                 normal: volmdlr.Vector3D,
                 name: str = ''):
        self.__center = center
        self.__normal = normal
        interior = start_end.rotation(center, normal, math.pi)
        Arc3D.__init__(self, start=start_end, end=start_end,
                       interior=interior, name=name)  # !!! this is dangerous

    def __hash__(self):
        return hash(self.center) + 5 * hash(self.start_end)

    def __eq__(self, other_arc):
        return (self.center == other_arc.center) \
            and (self.start == other_arc.start)

    @property
    def center(self):
        return self.__center

    @property
    def angle(self):
        return volmdlr.TWO_PI

    @property
    def normal(self):
        return self.__normal

    @property
    def is_trigo(self):
        return True

    def copy(self, *args, **kwargs):
        return FullArc3D(self._center.copy(), self.end.copy(), self._normal.copy())

    def to_2d(self, plane_origin, x1, x2):
        center = self.center.to_2d(plane_origin, x1, x2)
        start_end = self.start.to_2d(plane_origin, x1, x2)
        return FullArc2D(center, start_end)

    def to_step(self, current_id, surface_id=None):
        # Not calling Circle3D.to_step because of circular imports
        u = self.start - self.center
        u.normalize()
        v = self.normal.cross(u)
        frame = volmdlr.Frame3D(self.center, self.normal, u, v)
        content, frame_id = frame.to_step(current_id)
        curve_id = frame_id + 1
        # Not calling Circle3D.to_step because of circular imports
        content += "#{} = CIRCLE('{}',#{},{:.6f});\n".format(curve_id,
                                                             self.name,
                                                             frame_id,
                                                             self.radius * 1000,
                                                             )

        if surface_id:
            content += "#{} = SURFACE_CURVE('',#{},(#{}),.PCURVE_S1.);\n".format(
                curve_id + 1, curve_id, surface_id)
            curve_id += 1

        p1 = (self.center + u * self.radius).to_point()
        # p2 = self.center + v*self.radius
        # p3 = self.center - u*self.radius
        # p4 = self.center - v*self.radius

        p1_content, p1_id = p1.to_step(curve_id + 1, vertex=True)
        content += p1_content
        # p2_content, p2_id = p2.to_step(p1_id+1, vertex=True)
        # p3_content, p3_id = p3.to_step(p2_id+1, vertex=True)
        # p4_content, p4_id = p4.to_step(p3_id+1, vertex=True)
        # content += p1_content + p2_content + p3_content + p4_content

        # arc1_id = p4_id + 1
        # content += "#{} = EDGE_CURVE('{}',#{},#{},#{},.T.);\n".format(arc1_id, self.name,
        #                                                             p1_id, p2_id,
        #                                                             circle_id)

        # arc2_id = arc1_id + 1
        # content += "#{} = EDGE_CURVE('{}',#{},#{},#{},.T.);\n".format(arc2_id, self.name,
        #                                                             p2_id, p3_id,
        #                                                             circle_id)

        # arc3_id = arc2_id + 1
        # content += "#{} = EDGE_CURVE('{}',#{},#{},#{},.T.);\n".format(arc3_id, self.name,
        #                                                             p3_id, p4_id,
        #                                                             circle_id)

        # arc4_id = arc3_id + 1
        # content += "#{} = EDGE_CURVE('{}',#{},#{},#{},.T.);\n".format(arc4_id, self.name,
        #                                                             p4_id, p1_id,
        #                                                             circle_id)

        edge_curve = p1_id + 1
        content += f"#{edge_curve} = EDGE_CURVE('{self.name}',#{p1_id},#{p1_id},#{curve_id},.T.);\n"
        curve_id += 1

        # return content, [arc1_id, arc2_id, arc3_id, arc4_id]
        return content, [edge_curve]

    def plot(self, ax=None, color='k', alpha=1., edge_ends=False,
             edge_direction=False):
        if ax is None:
            ax = Axes3D(plt.figure())

        x = []
        y = []
        z = []
        for px, py, pz in self.discretization_points(number_points=20):
            x.append(px)
            y.append(py)
            z.append(pz)
        x.append(x[0])
        y.append(y[0])
        z.append(z[0])
        ax.plot(x, y, z, color=color, alpha=alpha)

        if edge_ends:
            self.start.plot(ax=ax)
            self.end.plot(ax=ax)

        if edge_direction:
            s = 0.5 * self.length()
            x, y, z = self.point_at_abscissa(s)
            tangent = self.unit_direction_vector(s)
            arrow_length = 0.15 * s
            ax.quiver(x, y, z, *arrow_length * tangent,
                      pivot='tip')

        return ax

    def rotation(self, center: volmdlr.Point3D, axis: volmdlr.Vector3D, angle: float):
        new_start_end = self.start.rotation(center, axis, angle, True)
        new_center = self._center.rotation(center, axis, angle, True)
        new_normal = self._normal.rotation(center, axis, angle, True)
        return FullArc3D(new_center, new_start_end,
                         new_normal, name=self.name)

    def rotation_inplace(self, center: volmdlr.Point3D, axis: volmdlr.Vector3D, angle: float):
        self.start.rotation(center, axis, angle, False)
        self.end.rotation(center, axis, angle, False)
        self._center.rotation(center, axis, angle, False)
        self.interior.rotation(center, axis, angle, False)

    def translation(self, offset: volmdlr.Vector3D):
        new_start_end = self.start.translation(offset, True)
        new_center = self._center.translation(offset, True)
        new_normal = self._normal.translation(offset, True)
        return FullArc3D(new_center, new_start_end,
                         new_normal, name=self.name)

    def translation_inplace(self, offset: volmdlr.Vector3D):
        self.start.translation(offset, False)
        self.end.translation(offset, False)
        self._center.translation(offset, False)
        self.interior.translation(offset, False)

    def linesegment_intersections(self, linesegment: LineSegment3D):
        """
        Calculates the intersections between a fullarc3d and a linesegment3d
        :param linesegment: linesegment3d to verifie intersections
        :return: list of points3d, if there are any intersections, an empty list if otherwise
        """
        distance_center_lineseg = linesegment.point_distance(self.frame.origin)
        if distance_center_lineseg > self.radius:
            return []
        direction_vector = linesegment.direction_vector()
        if math.isclose(self.frame.w.dot(direction_vector), 0, abs_tol=1e-6) and \
                not math.isclose(linesegment.start.z - self.frame.origin.z, 0, abs_tol=1e-6):
            return []

        if linesegment.start.z == linesegment.end.z == self.frame.origin.z:
            quadratic_equation_a = (1 + (direction_vector.y ** 2 / direction_vector.x ** 2))
            quadratic_equation_b = (-2 * (direction_vector.y ** 2 / direction_vector.x ** 2) * linesegment.start.x +
                                    2 * (direction_vector.y / direction_vector.x) * linesegment.start.y)
            quadratic_equation_c = ((linesegment.start.y - (direction_vector.y / direction_vector.x) *
                                     linesegment.start.x) ** 2 - self.radius ** 2)
            delta = (quadratic_equation_b ** 2 - 4 * quadratic_equation_a * quadratic_equation_c)
            x1 = (- quadratic_equation_b + math.sqrt(delta)) / (2 * quadratic_equation_a)
            x2 = (- quadratic_equation_b - math.sqrt(delta)) / (2 * quadratic_equation_a)
            y1 = (direction_vector.y / direction_vector.x) * (x1 - linesegment.start.x) + linesegment.start.y
            y2 = (direction_vector.y / direction_vector.x) * (x2 - linesegment.start.x) + linesegment.start.y
            return [volmdlr.Point3D(x1, y1, self.frame.origin.z), volmdlr.Point3D(x2, y2, self.frame.origin.z)]
        if math.isclose(direction_vector.z, 0, abs_tol=1e-6):
            print(True)
        constant = (self.frame.origin.z - linesegment.start.z) / direction_vector.z
        x_coordinate = constant * direction_vector.x + linesegment.start.x
        y_coordinate = constant * direction_vector.y + linesegment.start.y
        if math.isclose((x_coordinate - self.frame.origin.x) ** 2 + (y_coordinate - self.frame.origin.y) ** 2,
                        self.radius ** 2, abs_tol=1e-6):
            return [volmdlr.Point3D(x_coordinate, y_coordinate, self.frame.origin.z)]
        return []


class ArcEllipse3D(Edge):
    """
    An arc is defined by a starting point, an end point and an interior point
    """

    def __init__(self, start, interior, end, center, major_dir,
                 name=''):  # , extra=None):
        # Extra is an additionnal point if start=end because you need 3 points on the arcellipse to define it
        Edge.__init__(self, start=start, end=end, name=name)
        self.interior = interior
        self.center = center
        major_dir.normalize()
        self.major_dir = major_dir  # Vector for Gradius
        # self.extra = extra

        u1 = (self.interior - self.start)
        u2 = (self.interior - self.end)
        u1.normalize()
        u2.normalize()
        # vec1 = self.start - self.center
        # normal = self.major_dir.cross(vec1)
        # if normal == volmdlr.O3D:
        #     if u1 == u2:
        #         vec1 = self.extra - self.center
        #         normal = self.major_dir.cross(vec1)
        #     else:
        #         vec1 = self.end - self.center
        #         normal = self.major_dir.cross(vec1)
        # normal.normalize()
        # self.normal = normal
        if u1 == u2:
            u2 = (self.interior - self.extra)
            u2.normalize()

        # if normal is None:
        n = u2.cross(u1)
        n.normalize()
        self.normal = n
        # else:
        #     n = normal
        #     n.normalize()
        #     self.normal = normal

        self.minor_dir = self.normal.cross(self.major_dir)

        frame = volmdlr.Frame3D(self.center, self.major_dir, self.minor_dir, self.normal)
        self.frame = frame
        start_new, end_new = frame.new_coordinates(
            self.start), frame.new_coordinates(self.end)
        interior_new, center_new = frame.new_coordinates(
            self.interior), frame.new_coordinates(self.center)

        # from :
        # https://math.stackexchange.com/questions/339126/how-to-draw-an-ellipse-if-a-center-and-3-arbitrary-points-on-it-are-given
        def theta_A_B(s, i, e, c):
            # theta=angle d'inclinaison ellipse par rapport à horizontal(sens horaire),A=demi
            # grd axe, B=demi petit axe
            xs, ys, xi, yi, xe, ye = s[0] - c[0], s[1] - c[1], i[0] - c[0], i[
                1] - c[1], e[0] - c[0], e[1] - c[1]
            A = npy.array(([xs ** 2, ys ** 2, 2 * xs * ys],
                           [xi ** 2, yi ** 2, 2 * xi * yi],
                           [xe ** 2, ye ** 2, 2 * xe * ye]))
            invA = npy.linalg.inv(A)
            One = npy.array(([1],
                             [1],
                             [1]))
            C = npy.dot(invA, One)  # matrice colonne de taille 3
            # theta = 0.5 * math.atan(2 * C[2] / (C[1] - C[0])) + math.pi / 2
            theta = 0.5 * math.atan(2 * C[2] / (C[1] - C[0]))
            c1 = C[0] + C[1]
            c2 = (C[1] - C[0]) / math.cos(2 * theta)
            gdaxe = math.sqrt((2 / (c1 - c2)))
            ptax = math.sqrt((2 / (c1 + c2)))
            return theta, gdaxe, ptax

        if start == end:
            extra_new = frame.new_coordinates(self.extra)
            theta, A, B = theta_A_B(start_new, extra_new, interior_new,
                                    center_new)
        else:
            theta, A, B = theta_A_B(start_new, interior_new, end_new,
                                    center_new)

        self.Gradius = A
        self.Sradius = B
        self.theta = theta

        # Angle pour start
        # center2d = volmdlr.Point2D(center_new.x, center_new.y)
        # start_2d = volmdlr.Point2D(start_new.x, start_new.y)
        # major_dir2d = self.major_dir.to_2d(self.center, self.major_dir, self.normal.cross(self.major_dir))
        # angle1 = volmdlr.core.clockwise_angle(start_2d - center2d, major_dir2d)

        u1, u2 = start_new.x / self.Gradius, start_new.y / self.Sradius
        angle1 = volmdlr.core.sin_cos_angle(u1, u2)
        self.angle_start = angle1
        # Angle pour end
        # end_2d = volmdlr.Point2D(end_new.x, end_new.y)
        # angle2 = volmdlr.core.clockwise_angle(end_2d - center2d, major_dir2d)
        u3, u4 = end_new.x / self.Gradius, end_new.y / self.Sradius
        angle2 = volmdlr.core.sin_cos_angle(u3, u4)
        self.angle_end = angle2
        # Angle pour interior
        # interior_2d = volmdlr.Point2D(interior_new.x, interior_new.y)
        # anglei = volmdlr.core.clockwise_angle(interior_2d - center2d, major_dir2d)
        u5, u6 = interior_new.x / self.Gradius, interior_new.y / self.Sradius
        anglei = volmdlr.core.sin_cos_angle(u5, u6)
        self.angle_interior = anglei
<<<<<<< HEAD
=======

>>>>>>> 12a35c6e
        # Going trigo/clock wise from start to interior
        if anglei < angle1:
            trigowise_path = (anglei + volmdlr.TWO_PI) - angle1
            clockwise_path = angle1 - anglei
        else:
            trigowise_path = anglei - angle1
            clockwise_path = angle1 - anglei + volmdlr.TWO_PI

        # Going trigo wise from interior to interior
        if angle2 < anglei:
            trigowise_path += (angle2 + volmdlr.TWO_PI) - anglei
            clockwise_path += anglei - angle2
        else:
            trigowise_path += angle2 - anglei
            clockwise_path += anglei - angle2 + volmdlr.TWO_PI

        if clockwise_path > trigowise_path:
            self.is_trigo = True
            self.angle = trigowise_path
        else:
            # Clock wise
            self.is_trigo = False
            self.angle = clockwise_path

        if self.start == self.end:
            self.angle = volmdlr.TWO_PI

        if self.is_trigo:
            self.offset_angle = angle1
        else:
            self.offset_angle = angle2

        volmdlr.core.CompositePrimitive3D.__init__(self,
                                                   primitives=self.discretization_points(),
                                                   name=name)

    def discretization_points(self, *, number_points: int = None, angle_resolution: int = 20):
        """
        discretize a Contour to have "n" points
        :param number_points: the number of points (including start and end points)
             if unset, only start and end will be returned
        :param angle_resolution: if set, the sampling will be adapted to have a controlled angular distance. Usefull
            to mesh an arc
        :return: a list of sampled points
        """
<<<<<<< HEAD
        # plane = Plane3D.from_normal(self.center, self.normal)
        # start_new, end_new = self.frame.new_coordinates(
        #     self.start), self.frame.new_coordinates(self.end)
        # interior_new, center_new = self.frame.new_coordinates(
        #     self.interior), self.frame.new_coordinates(self.center)
        # vec1 = start_new - center_new
        # vec2 = end_new - center_new
        # angle = volmdlr.core.vectors3d_angle(vec1, vec2)
        # self.angle_start = volmdlr.core.vectors3d_angle(volmdlr.X3D, start_new - center_new)
        # self.angle_end = volmdlr.core.vectors3d_angle(volmdlr.X3D, end_new - center_new)
        # self.angle_interior = volmdlr.core.vectors3d_angle(volmdlr.X3D, interior_new - center_new)

        if number_points:
            angle_resolution = number_points
=======

        if not number_points:
            if not angle_resolution:
                number_points = 2
            else:
                number_points = math.ceil(angle_resolution * abs(0.5 * self.angle / math.pi)) + 1
>>>>>>> 12a35c6e
        if self.angle_start > self.angle_end:
            if self.angle_start >= self.angle_interior >= self.angle_end:
                angle_start = self.angle_end
                angle_end = self.angle_start
            else:
                angle_end = self.angle_end + volmdlr.TWO_PI
                angle_start = self.angle_start
        elif self.angle_start == self.angle_end:
            angle_start = 0
            angle_end = 2 * math.pi
        else:
            angle_end = self.angle_end
            angle_start = self.angle_start

<<<<<<< HEAD

        discretization_points= [self.frame.old_coordinates(
            volmdlr.Point3D(self.Gradius * math.cos(angle), self.Sradius * math.sin(angle), 0))
            for angle in npy.linspace(angle_start, angle_end, angle_resolution + 1)]
        # angle_start = volmdlr.core.vectors3d_angle(volmdlr.X3D, self.start - volmdlr.O3D)
        # angle_end = volmdlr.core.vectors3d_angle(volmdlr.X3D, self.end - volmdlr.O3D)
        # discretization_points_new = [volmdlr.Point3D(self.Gradius * math.cos(teta), self.Sradius * math.sin(teta), 0)
        #                            #    self.Gradius * math.cos(teta) * self.major_dir
        #                            # + self.Sradius * math.sin(teta) * self.minor_dir
        #                               for teta in npy.linspace(angle_start, angle_end, angle_resolution + 1)]
        # discretization_points = [self.frame.old_coordinates(point) for point in discretization_points_new]
        # discretization_points = [self.frame.origin + self.Gradius * math.cos(teta) * self.major_dir
        #                          + self.Sradius * math.sin(teta) * self.minor_dir
        #                          for teta in npy.linspace(angle_start, angle_end, angle_resolution + 1)]
=======
        discretization_points = [self.frame.old_coordinates(
            volmdlr.Point3D(self.Gradius * math.cos(angle), self.Sradius * math.sin(angle), 0))
            for angle in npy.linspace(angle_start, angle_end, number_points)]
>>>>>>> 12a35c6e
        return discretization_points

    def polygon_points(self, discretization_resolution: int):
        warnings.warn('polygon_points is deprecated,\
        please use discretization_points instead',
                      DeprecationWarning)
        return self.discretization_points(angle_resolution=discretization_resolution)

    def _get_points(self):
        return self.discretization_points()
    points = property(_get_points)

    def to_2d(self, plane_origin, x, y):
        point_start2d = self.start.to_2d(plane_origin, x, y)
        point_interior2d = self.interior.to_2d(plane_origin, x, y)
        point_end2d = self.end.to_2d(plane_origin, x, y)
        center = self.center.to_2d(plane_origin, x, y)
        point_major_dir = self.center + self.Gradius * self.major_dir
        point_major_dir_2d = point_major_dir.to_2d(plane_origin, x, y)
        vector_major_dir_2d = point_major_dir_2d - center
        vector_major_dir_2d.normalize()
<<<<<<< HEAD
        # maj_dir2d = self.major_dir.to_2d(plane_origin, x, y)
        # maj_dir2d.normalize()
        return ArcEllipse2D(ps, pi, pe, center, vector_major_dir_2d, name=self.name)
=======
        return ArcEllipse2D(point_start2d, point_interior2d, point_end2d, center, vector_major_dir_2d, name=self.name)
>>>>>>> 12a35c6e

    def length(self):
        return self.angle * math.sqrt(
            (self.Gradius ** 2 + self.Sradius ** 2) / 2)

    def normal_vector(self, abscissa):
        raise NotImplementedError

    def unit_normal_vector(self, abscissa):
        raise NotImplementedError

    def direction_vector(self, abscissa):
        raise NotImplementedError

    def unit_direction_vector(self, abscissa):
        raise NotImplementedError

    def reverse(self):
        return self.__class__(self.end.copy(),
                              self.interior.copy(),
                              self.start.copy(),
                              self.center.copy(),
                              self.major_dir.copy(),
                              self.name)

<<<<<<< HEAD
    def plot(self, ax=None, color:str='k', alpha=1.0, edge_ends=False, edge_direction=False):
=======
    def plot(self, ax=None, color: str = 'k', alpha=1.0, edge_ends=False, edge_direction=False):
>>>>>>> 12a35c6e
        if ax is None:
            fig = plt.figure()
            ax = Axes3D(fig)
        else:
            fig = None

        ax.plot([self.interior[0]], [self.interior[1]], [self.interior[2]],
                color='b')
        ax.plot([self.start[0]], [self.start[1]], [self.start[2]], c='r')
        ax.plot([self.end[0]], [self.end[1]], [self.end[2]], c='r')
        ax.plot([self.interior[0]], [self.interior[1]], [self.interior[2]],
                c='g')
        x = []
        y = []
        z = []
        for px, py, pz in self.discretization_points(number_points=20):
            x.append(px)
            y.append(py)
            z.append(pz)

<<<<<<< HEAD
=======
        ax.plot(x, y, z, 'k')
>>>>>>> 12a35c6e
        ax.plot(x, y, z, color, alpha=alpha)
        if edge_ends:
            self.start.plot(ax)
            self.end.plot(ax)
        return ax

    def plot2d(self, x3d: volmdlr.Vector3D = volmdlr.X3D, y3d: volmdlr.Vector3D = volmdlr.Y3D,
               ax=None, color='k'):
        if ax is None:
            fig = plt.figure()
            ax = fig.add_subplot(111, projection='3d')
        else:
            fig = ax.figure

        # TODO: Enhance this plot
        l = self.length()
        x = []
        y = []
        for i in range(30):
            p = self.point_at_abscissa(i / (29.) * l)
            xi, yi = p.plane_projection2d(x3d, y3d)
            x.append(xi)
            y.append(yi)
        ax.plot(x, y, color=color)
        return ax

    def FreeCADExport(self, name, ndigits=6):
        xs, ys, zs = round(1000 * self.start, ndigits).vector
        xi, yi, zi = round(1000 * self.interior, ndigits).vector
        xe, ye, ze = round(1000 * self.end, ndigits).vector
        return '{} = Part.Arc(fc.Vector({},{},{}),fc.Vector({},{},{}),fc.Vector({},{},{}))\n'.format(
            name, xs, ys, zs, xi, yi, zi, xe, ye, ze)

    def triangulation(self):
        return None<|MERGE_RESOLUTION|>--- conflicted
+++ resolved
@@ -5258,10 +5258,6 @@
         u5, u6 = interior_new.x / self.Gradius, interior_new.y / self.Sradius
         anglei = volmdlr.core.sin_cos_angle(u5, u6)
         self.angle_interior = anglei
-<<<<<<< HEAD
-=======
-
->>>>>>> 12a35c6e
         # Going trigo/clock wise from start to interior
         if anglei < angle1:
             trigowise_path = (anglei + volmdlr.TWO_PI) - angle1
@@ -5307,29 +5303,12 @@
             to mesh an arc
         :return: a list of sampled points
         """
-<<<<<<< HEAD
-        # plane = Plane3D.from_normal(self.center, self.normal)
-        # start_new, end_new = self.frame.new_coordinates(
-        #     self.start), self.frame.new_coordinates(self.end)
-        # interior_new, center_new = self.frame.new_coordinates(
-        #     self.interior), self.frame.new_coordinates(self.center)
-        # vec1 = start_new - center_new
-        # vec2 = end_new - center_new
-        # angle = volmdlr.core.vectors3d_angle(vec1, vec2)
-        # self.angle_start = volmdlr.core.vectors3d_angle(volmdlr.X3D, start_new - center_new)
-        # self.angle_end = volmdlr.core.vectors3d_angle(volmdlr.X3D, end_new - center_new)
-        # self.angle_interior = volmdlr.core.vectors3d_angle(volmdlr.X3D, interior_new - center_new)
-
-        if number_points:
-            angle_resolution = number_points
-=======
 
         if not number_points:
             if not angle_resolution:
                 number_points = 2
             else:
                 number_points = math.ceil(angle_resolution * abs(0.5 * self.angle / math.pi)) + 1
->>>>>>> 12a35c6e
         if self.angle_start > self.angle_end:
             if self.angle_start >= self.angle_interior >= self.angle_end:
                 angle_start = self.angle_end
@@ -5343,27 +5322,9 @@
         else:
             angle_end = self.angle_end
             angle_start = self.angle_start
-
-<<<<<<< HEAD
-
-        discretization_points= [self.frame.old_coordinates(
-            volmdlr.Point3D(self.Gradius * math.cos(angle), self.Sradius * math.sin(angle), 0))
-            for angle in npy.linspace(angle_start, angle_end, angle_resolution + 1)]
-        # angle_start = volmdlr.core.vectors3d_angle(volmdlr.X3D, self.start - volmdlr.O3D)
-        # angle_end = volmdlr.core.vectors3d_angle(volmdlr.X3D, self.end - volmdlr.O3D)
-        # discretization_points_new = [volmdlr.Point3D(self.Gradius * math.cos(teta), self.Sradius * math.sin(teta), 0)
-        #                            #    self.Gradius * math.cos(teta) * self.major_dir
-        #                            # + self.Sradius * math.sin(teta) * self.minor_dir
-        #                               for teta in npy.linspace(angle_start, angle_end, angle_resolution + 1)]
-        # discretization_points = [self.frame.old_coordinates(point) for point in discretization_points_new]
-        # discretization_points = [self.frame.origin + self.Gradius * math.cos(teta) * self.major_dir
-        #                          + self.Sradius * math.sin(teta) * self.minor_dir
-        #                          for teta in npy.linspace(angle_start, angle_end, angle_resolution + 1)]
-=======
         discretization_points = [self.frame.old_coordinates(
             volmdlr.Point3D(self.Gradius * math.cos(angle), self.Sradius * math.sin(angle), 0))
             for angle in npy.linspace(angle_start, angle_end, number_points)]
->>>>>>> 12a35c6e
         return discretization_points
 
     def polygon_points(self, discretization_resolution: int):
@@ -5385,13 +5346,7 @@
         point_major_dir_2d = point_major_dir.to_2d(plane_origin, x, y)
         vector_major_dir_2d = point_major_dir_2d - center
         vector_major_dir_2d.normalize()
-<<<<<<< HEAD
-        # maj_dir2d = self.major_dir.to_2d(plane_origin, x, y)
-        # maj_dir2d.normalize()
-        return ArcEllipse2D(ps, pi, pe, center, vector_major_dir_2d, name=self.name)
-=======
         return ArcEllipse2D(point_start2d, point_interior2d, point_end2d, center, vector_major_dir_2d, name=self.name)
->>>>>>> 12a35c6e
 
     def length(self):
         return self.angle * math.sqrt(
@@ -5417,11 +5372,7 @@
                               self.major_dir.copy(),
                               self.name)
 
-<<<<<<< HEAD
-    def plot(self, ax=None, color:str='k', alpha=1.0, edge_ends=False, edge_direction=False):
-=======
     def plot(self, ax=None, color: str = 'k', alpha=1.0, edge_ends=False, edge_direction=False):
->>>>>>> 12a35c6e
         if ax is None:
             fig = plt.figure()
             ax = Axes3D(fig)
@@ -5442,10 +5393,7 @@
             y.append(py)
             z.append(pz)
 
-<<<<<<< HEAD
-=======
         ax.plot(x, y, z, 'k')
->>>>>>> 12a35c6e
         ax.plot(x, y, z, color, alpha=alpha)
         if edge_ends:
             self.start.plot(ax)
