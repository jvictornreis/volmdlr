--- conflicted
+++ resolved
@@ -4171,13 +4171,8 @@
         :return: a list with the intersection points.
         """
         intersection = self.line.intersection(linesegment.line)
-<<<<<<< HEAD
-        if intersection and self.point_belongs(intersection, abs_tol) and\
-                linesegment.point_belongs(intersection, abs_tol):
-=======
         if intersection and self.point_belongs(intersection, abs_tol=abs_tol) and\
                 linesegment.point_belongs(intersection, abs_tol=abs_tol):
->>>>>>> d3cf6eb3
             return [intersection]
         return []
 
@@ -5650,11 +5645,7 @@
         linesegment_intersections = []
         intersections = self.line_intersections(linesegment3d.line)
         for intersection in intersections:
-<<<<<<< HEAD
-            if linesegment3d.point_belongs(intersection, abs_tol):
-=======
             if linesegment3d.point_belongs(intersection, abs_tol=abs_tol):
->>>>>>> d3cf6eb3
                 linesegment_intersections.append(intersection)
         return linesegment_intersections
 
