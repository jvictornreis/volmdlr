--- conflicted
+++ resolved
@@ -629,15 +629,9 @@
     def length(self):
         return length_curve(self.curve)
 
-<<<<<<< HEAD
     def point_at_abscissa(self, curvilinear_abscissa):
         length = self.length()
         adim_abs = max(min(curvilinear_abscissa / length, 1.), 0.)
-=======
-    def point_at_abscissa(self, abscissa):
-        l = self.length()
-        adim_abs = max(min(abscissa / l, 1.), 0.)
->>>>>>> 807ebaf9
         return volmdlr.Point2D(*self.curve.evaluate_single(adim_abs))
 
     def tangent(self, position: float = 0.0):
