--- conflicted
+++ resolved
@@ -956,7 +956,6 @@
     def cut_between_two_points(self, point1, point2):
         return LineSegment2D(point1, point2)
 
-<<<<<<< HEAD
     def sort_points_along_line(self, points: List[volmdlr.Point2D]) -> List[
             volmdlr.Point2D]:
         most_distant_point = None
@@ -991,8 +990,6 @@
         """
         return math.isclose(self.point_distance(point2d), 0, abs_tol=abs_tol)
 
-=======
->>>>>>> 4a5f98b1
     def point_distance(self, point2d):
         """
         Calculates the distance of a line2d to a point2d
