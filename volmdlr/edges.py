--- conflicted
+++ resolved
@@ -5289,19 +5289,10 @@
         return self._generic_edge_intersections(arc, abs_tol)
 
     def curve_intersections(self, curve, abs_tol: float = 1e-6):
-<<<<<<< HEAD
-        if self.bounding_box.distance_to_bbox(curve.bounding_box) > abs_tol:
-            return []
-        intersections_points = vm_utils_intersections.get_bsplinecurve_intersections(curve, self, abs_tol=abs_tol)
-        # return intersections_points
-        # method_name = f'{curve.__class__.__name__.lower()[:-2]}_intersections'
-        # return getattr(self, method_name)(curve, abs_tol)
-=======
         """Get the intersections with the specified curve."""
         if self.bounding_box.distance_to_bbox(curve.bounding_box) > abs_tol:
             return []
         intersections_points = vm_utils_intersections.get_bsplinecurve_intersections(curve, self, abs_tol=abs_tol)
->>>>>>> f4a655b9
         return intersections_points
 
     def circle_intersections(self, circle, abs_tol: float = 1e-6):
