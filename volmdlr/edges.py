#!/usr/bin/env python3
# -*- coding: utf-8 -*-
"""
Edges related classes.
"""

import math
import sys
import warnings
from typing import Any, Dict, List, Union

import dessia_common.core as dc
import matplotlib.patches
import matplotlib.pyplot as plt
import numpy as npy
import plot_data.core as plot_data
import scipy.integrate as scipy_integrate
from scipy.optimize import least_squares, minimize, lsq_linear
from geomdl import NURBS, BSpline, fitting, operations, utilities
from geomdl.operations import length_curve, split_curve
from matplotlib import __version__ as _mpl_version
from mpl_toolkits.mplot3d import Axes3D
from packaging import version

import volmdlr.core
import volmdlr.core_compiled
import volmdlr.geometry
import volmdlr.utils.intersections as vm_utils_intersections
from volmdlr import bspline_fitting
from volmdlr.core import EdgeStyle


def standardize_knot_vector(knot_vector):
    """
    Standardize a knot vector to range from 0 to 1.
    """
    first_knot = knot_vector[0]
    last_knot = knot_vector[-1]
    standard_u_knots = []
    if first_knot != 0 or last_knot != 1:
        x = 1 / (last_knot - first_knot)
        y = first_knot / (first_knot - last_knot)
        for u in knot_vector:
            standard_u_knots.append(u * x + y)
        return standard_u_knots
    return knot_vector


def insert_knots_and_mutiplicity(knots, knot_mutiplicities, knot_to_add, num):
    """
    Compute knot-elements and multiplicities based on the global knot vector.

    """
    new_knots = []
    new_knot_mutiplicities = []
    i = 0
    for i, knot in enumerate(knots):
        if knot > knot_to_add:
            new_knots.extend([knot_to_add])
            new_knot_mutiplicities.append(num)
            new_knots.extend(knots[i:])
            new_knot_mutiplicities.extend(knot_mutiplicities[i:])
            break
        new_knots.append(knot)
        new_knot_mutiplicities.append(knot_mutiplicities[i])
    return new_knots, new_knot_mutiplicities, i


class Edge(dc.DessiaObject):
    """
    Defines a simple edge Object.
    """

    def __init__(self, start, end, name=''):
        self.start = start
        self.end = end
        self._length = None
        self._direction_vector = None

        # Disabling super init call for performance
        # dc.DessiaObject.__init__(self, name=name)
        self.name = name

    def __getitem__(self, key):
        if key == 0:
            return self.start
        if key == 1:
            return self.end
        raise IndexError

    def length(self):
        """
        Calculates the edge's length.
        """
        raise NotImplementedError(f'length method not implemented by {self.__class__.__name__}')

    def point_at_abscissa(self, abscissa):
        """
        Calculates the point at given abscissa.

        """
        raise NotImplementedError(f'point_at_abscissa method not implemented by {self.__class__.__name__}')

    def middle_point(self):
        """
        Gets the middle point for an edge.

        :return:
        """
        half_length = self.length() / 2
        middle_point = self.point_at_abscissa(abscissa=half_length)
        return middle_point

    def discretization_points(self, *, number_points: int = None, angle_resolution: int = None):
        """
        Discretize an Edge to have "n" points.

        :param number_points: the number of points (including start and end
            points) if unset, only start and end will be returned
        :param angle_resolution: if set, the sampling will be adapted to have
            a controlled angular distance. Useful to mesh an arc
        :return: a list of sampled points
        """
        if number_points is None or number_points == 1:
            number_points = 2
        if angle_resolution:
            number_points = int(math.pi * angle_resolution)
        step = self.length() / (number_points - 1)
        return [self.point_at_abscissa(i * step) for i in range(number_points)]

    def polygon_points(self, discretization_resolution: int):
        """
        Deprecated method of discretization_points.
        """
        warnings.warn('polygon_points is deprecated,\
        please use discretization_points instead',
                      DeprecationWarning)
        return self.discretization_points(discretization_resolution)

    @classmethod
    def from_step(cls, arguments, object_dict, **kwargs):
        """
        Converts a step primitive to an Edge type object.

        :param arguments: The arguments of the step primitive.
        :type arguments: list
        :param object_dict: The dictionary containing all the step primitives
            that have already been instantiated
        :type object_dict: dict
        :return: The corresponding Edge object
        :rtype: :class:`volmdlr.edges.Edge`
        """
        obj = object_dict[arguments[3]]
        point1 = object_dict[arguments[1]]
        point2 = object_dict[arguments[2]]
        orientation = arguments[4]
        if orientation == '.F.':
            point1, point2 = point2, point1
        if obj.__class__.__name__ == 'LineSegment3D':
            return object_dict[arguments[3]]
        if obj.__class__.__name__ == 'Line3D':
            if not point1.is_close(point2):
                return LineSegment3D(point1, point2, arguments[0][1:-1])
            return None
        if hasattr(obj, 'trim'):
            if obj.__class__.__name__ == 'Circle3D':
                point1, point2 = point2, point1
            return obj.trim(point1, point2)

        raise NotImplementedError(f'Unsupported: {object_dict[arguments[3]]}')

    def normal_vector(self, abscissa):
        """
        Calculates the normal vector the edge at given abscissa.

        :return: the normal vector
        """
        raise NotImplementedError('the normal_vector method must be'
                                  'overloaded by subclassing class')

    def unit_normal_vector(self, abscissa: float = 0.0):
        """
        Calculates the unit normal vector the edge at given abscissa.

        :param abscissa: edge abscissa
        :return: unit normal vector
        """
        vector = self.normal_vector(abscissa)
        vector.normalize()
        return vector

    def direction_vector(self, abscissa):
        """
        Calculates the direction vector the edge at given abscissa.

        :param abscissa: edge abscissa
        :return: direction vector
        """
        raise NotImplementedError('the direction_vector method must be'
                                  'overloaded by subclassing class')

    def unit_direction_vector(self, abscissa: float = 0.0):
        """
        Calculates the unit direction vector the edge at given abscissa.

        :param abscissa: edge abscissa
        :return: unit direction vector
        """
        vector = self.direction_vector(abscissa)
        vector.normalize()
        return vector

    def straight_line_point_belongs(self, point):
        """
        Verifies if a point belongs to the surface created by closing the edge.

        :param point: Point to be verified
        :return: Return True if the point belongs to this surface,
            or False otherwise
        """
        raise NotImplementedError(f'the straight_line_point_belongs method must be'
                                  f' overloaded by {self.__class__.__name__}')

    def touching_points(self, edge2):
        """
        Verifies if two edges are touching each other.

        In case these two edges are touching each other, return these touching points.

        :param edge2: edge2 to verify touching points.
        :return: list of touching points.
        """
        point1, point2 = edge2.start, edge2.end
        point3, point4 = self.start, self.end
        touching_points = []
        for primitive, points in zip([self, edge2], [[point1, point2], [point3, point4]]):
            for point in points:
                if point not in touching_points and primitive.point_belongs(point):
                    touching_points.append(point)
        return touching_points

    def abscissa(self, point, tol: float = 1e-6):
        """
        Computes the abscissa of an Edge.

        :param point: The point located on the edge.
        :type point: Union[:class:`volmdlr.Point2D`, :class:`volmdlr.Point3D`].
        :param tol: The precision in terms of distance. Default value is 1e-4.
        :type tol: float, optional.
        :return: The abscissa of the point.
        :rtype: float
        """
        raise NotImplementedError(f'the abscissa method must be overloaded by {self.__class__.__name__}')

    def local_discretization(self, point1, point2, number_points):
        """
        Gets n discretization points between two given points of the edge.

        :param point1: point 1 on edge.
        :param point2: point 2 on edge.
        :param number_points: number of points to discretize locally.
        :return: list of locally discretized points.
        """
        abscissa1 = self.abscissa(point1)
        abscissa2 = self.abscissa(point2)
        discretized_points_between_1_2 = [self.point_at_abscissa(abscissa) for abscissa
                                          in npy.linspace(abscissa1, abscissa2, num=number_points)]
        return discretized_points_between_1_2


class Line(dc.DessiaObject):
    """
    Abstract class representing a line.

    :param point1: The first point defining the line
    :type point1: Union[:class:`volmdlr.Point2D`, :class:`volmdlr.Point3D`]
    :param point2: The second point defining the line
    :type point2: Union[:class:`volmdlr.Point2D`, :class:`volmdlr.Point3D`]
    :param name: Name of the line. Default value is an empty string
    :type name: str, optional
    """

    def __init__(self, point1, point2, name=''):
        self.point1 = point1
        self.point2 = point2
        self._direction_vector = None
        dc.DessiaObject.__init__(self, name=name)

    def __getitem__(self, key):
        """
        Get a point of the line by its index.
        """
        if key == 0:
            return self.point1
        if key == 1:
            return self.point2
        raise IndexError

    def unit_direction_vector(self, *args, **kwargs):
        """
        Get the unit direction vector of the line.

        :return: The unit direction vector of the line
        :rtype:  Union[:class:`volmdlr.Vector2D`, :class:`volmdlr.Vector3D`]
        """
        vector = self.direction_vector()
        vector.normalize()
        return vector

    def direction_vector(self, *args, **kwargs):
        """
        Get the direction vector of the line.

        :return: The direction vector of the line
        :rtype: Union[:class:`volmdlr.Vector2D`, :class:`volmdlr.Vector3D`]
        """
        if not self._direction_vector:
            self._direction_vector = self.point2 - self.point1
        return self._direction_vector

    def normal_vector(self, *args, **kwargs):
        """
        Get the normal vector of the line.

        :return: The normal vector of the line
        :rtype: Union[:class:`volmdlr.Vector2D`, :class:`volmdlr.Vector3D`]
        """
        return self.direction_vector().normal_vector()

    def unit_normal_vector(self, abscissa=0.):
        """
        Get the unit normal vector of the line.

        :param abscissa: The abscissa of the point from which to calculate
            the normal vector
        :type abscissa: float, optional
        :return: The unit normal vector of the line
        :rtype: Union[:class:`volmdlr.Vector2D`, :class:`volmdlr.Vector3D`]
        """
        return self.unit_direction_vector().normal_vector()

    def point_projection(self, point):
        """
        Calculate the projection of a point onto the line.

        :param point: The point to project
        :type point: Union[:class:`volmdlr.Point2D`, :class:`volmdlr.Point3D`]
        :return: The projection of the point onto the line and the distance
            between the point and the projection
        :rtype: Tuple(Union[:class:`volmdlr.Point2D`,
            :class:`volmdlr.Point3D`], float)
        """
        vector = self.point2 - self.point1
        norm_u = vector.norm()
        t = (point - self.point1).dot(vector) / norm_u ** 2
        projection = self.point1 + t * vector
        projection = projection.to_point()
        return projection, t * norm_u

    def abscissa(self, point):
        """
        Calculate the abscissa of a point on the line.

        :param point: The point for which to calculate the abscissa
        :type point: Union[:class:`volmdlr.Point2D`, :class:`volmdlr.Point3D`]
        :return: The abscissa of the point
        :rtype: float
        """
        vector = self.point2 - self.point1
        norm_u = vector.norm()
        t = (point - self.point1).dot(vector) / norm_u
        return t

    def point_at_abscissa(self, abscissa):
        """
        Returns the point that corresponds to the given abscissa.

        :param abscissa: The abscissa
        :type abscissa: float
        :return: The point that correspods to the given abscissa.
        :rtype: Union[:class:`volmdlr.Point2D`, :class:`volmdlr.Point3D`]
        """
        return self.point1 + (self.point2 - self.point1) * abscissa

    def sort_points_along_line(self, points):
        """
        Sort point along a line.

        :param points: list of points to be sorted.
        :return: sorted points.
        """
        return sorted(points, key=self.abscissa)

    def split(self, split_point):
        """
        Split a line into two lines.

        :param split_point: The point where to split the line
        :type split_point: Union[:class:`volmdlr.Point2D`,
            :class:`volmdlr.Point3D`]
        :return: A list containing two lines
        """
        return [self.__class__(self.point1, split_point),
                self.__class__(split_point, self.point2)]

    def is_between_points(self, point1: Union[volmdlr.Point2D, volmdlr.Point3D],
                          point2: Union[volmdlr.Point2D, volmdlr.Point3D]):
        """
        Verifies if a line is between two points.

        :param point1: The first point
        :type point1: Union[:class:`volmdlr.Point2D`, :class:`volmdlr.Point3D`]
        :param point2: The second point
        :type point2: Union[:class:`volmdlr.Point2D`, :class:`volmdlr.Point3D`]
        :return: True if the line is between the two points, False otherwise
        :rtype: bool
        """

        if point1.is_close(point2):
            return False

        line_segment = LineSegment2D(point1, point2)
        if line_segment.line_intersections(self):
            return True
        return False

    def to_step(self, current_id, surface_id=None):
        """Exports to STEP format."""
        p1_content, p1_id = self.point1.to_step(current_id)
        # p2_content, p2_id = self.point2.to_step(current_id+1)
        current_id = p1_id + 1
        u_content, u_id = self.unit_direction_vector().to_step(current_id)
        current_id = u_id + 1
        content = p1_content + u_content
        content += f"#{current_id} = LINE('{self.name}',#{p1_id},#{u_id});\n"
        return content, [current_id]


class LineSegment(Edge):
    """
    Abstract class.

    """

    def direction_independent_eq(self, linesegment2):
        """
        Verifies if two line segments are the same, not considering its direction.

        """
        if self.start.is_close(linesegment2.start) and self.end.is_close(linesegment2.end):
            return True
        return self.start.is_close(linesegment2.end) and self.end.is_close(linesegment2.start)

    def length(self):
        if not self._length:
            self._length = self.end.point_distance(self.start)
        return self._length

    def abscissa(self, point, tol=1e-6):
        """
        Calculates the abscissa parameter of a Line Segment, at a point.

        :param point: point to verify abscissa.
        :param tol: tolerance.
        :return: abscissa parameter.
        """
        if point.point_distance(self.start) < tol:
            return 0
        if point.point_distance(self.end) < tol:
            return self.length()

        vector = self.end - self.start
        length = vector.norm()
        t = (point - self.start).dot(vector) / length
        if t < -1e-9 or t > length + 1e-9:
            raise ValueError(f'Point is not on linesegment: abscissa={t}')
        return t

    def direction_vector(self, abscissa=0.):
        """
        Returns a direction vector at a given abscissa, it is not normalized.

        :param abscissa: defines where in the line segment
            direction vector is to be calculated.
        :return: The direction vector of the LineSegment.
        """
        if not self._direction_vector:
            self._direction_vector = self.end - self.start
        return self._direction_vector

    def normal_vector(self, abscissa=0.):
        """
        Returns a normal vector at a given abscissa, it is not normalized.

        :param abscissa: defines where in the line_segment
        normal vector is to be calculated.
        :return: The normal vector of the LineSegment.
        """
        return self.direction_vector(abscissa).normal_vector()

    def point_projection(self, point):
        """
        Calculates the projection of a point on a Line Segment.

        :param point: point to be verified.
        :return: point projection.
        """
        point1, point2 = self.start, self.end
        vector = point2 - point1
        norm_u = vector.norm()
        t_param = (point - point1).dot(vector) / norm_u ** 2
        projection = point1 + t_param * vector

        return projection, t_param * norm_u

    def split(self, split_point):
        """
        Split a Line Segment at a given point into two Line Segments.

        :param split_point: splitting point.
        :return: list with the two split line segments.
        """
        if split_point.is_close(self.start):
            return [None, self.copy()]
        if split_point.is_close(self.end):
            return [self.copy(), None]
        return [self.__class__(self.start, split_point),
                self.__class__(split_point, self.end)]

    def middle_point(self):
        """
        Calculates the middle point of a Line Segment.

        :return:
        """
        return 0.5 * (self.start + self.end)

    def point_at_abscissa(self, abscissa):
        """
        Calculates a point in the LineSegment at a given abscissa.

        :param abscissa: abscissa where in the curve the point should be calculated.
        :return: Corresponding point.
        """
        return self.start + self.unit_direction_vector() * abscissa

    def get_geo_lines(self, tag: int, start_point_tag: int, end_point_tag: int):
        """
        Gets the lines that define a LineSegment in a .geo file.

        :param tag: The linesegment index
        :type tag: int
        :param start_point_tag: The linesegment' start point index
        :type start_point_tag: int
        :param end_point_tag: The linesegment' end point index
        :type end_point_tag: int

        :return: A line
        :rtype: str
        """

        return 'Line(' + str(tag) + ') = {' + str(start_point_tag) + ', ' + str(end_point_tag) + '};'

    def get_geo_points(self):
        return [self.start, self.end]

<<<<<<< HEAD
    def get_shared_section(self, other_linesegment):
        """
        Gets the shared section between two line segments.

        :param other_linesegment: other line segment to verify for shared section.
        :return: shared line segment section.
        """
        if self.__class__ != other_linesegment.__class__:
            return []
        if not self.direction_vector().is_colinear_to(other_linesegment.direction_vector()) or \
                (not any(self.point_belongs(point) for point in [other_linesegment.start, other_linesegment.end]) and
                 not any(other_linesegment.point_belongs(point) for point in [self.start, self.end])):
            return []
        if all(self.point_belongs(point) for point in other_linesegment.discretization_points(number_points=5)):
            return [other_linesegment]
        if all(other_linesegment.point_belongs(point) for point in self.discretization_points(number_points=5)):
            return [self]
        new_linesegment_points = []
        for point in [self.start, self.end]:
            if other_linesegment.point_belongs(point) and\
                    not volmdlr.core.point_in_list(point, new_linesegment_points):
                new_linesegment_points.append(point)
        for point in [other_linesegment.start, other_linesegment.end]:
            if self.point_belongs(point) and\
                    not volmdlr.core.point_in_list(point, new_linesegment_points):
                new_linesegment_points.append(point)
        if len(new_linesegment_points) == 1:
            return []
        if len(new_linesegment_points) != 2:
            raise ValueError
        class_ = self.__class__
        return [class_(new_linesegment_points[0], new_linesegment_points[1])]

    def delete_shared_section(self, other_linesegment):
        """
        Deletes from self, the section shared with the other line segment.

        :param other_linesegment:
        :return:
        """
        shared_section = self.get_shared_section(other_linesegment)
        if not shared_section:
            return [self]
        points = []
        for point in [self.start, self.end, shared_section[0].start, shared_section[0].end]:
            if not volmdlr.core.point_in_list(point, points):
                points.append(point)
        points = sorted(points, key=self.start.point_distance)
        new_line_segments = []
        class_ = self.__class__
        for point1, point2 in zip(points[:-1], points[1:]):
            lineseg = class_(point1, point2)
            if not lineseg.direction_independent_eq(shared_section[0]):
                new_line_segments.append(lineseg)
        return new_line_segments
=======
    def to_step(self, current_id, surface_id=None):
        """Exports to STEP format."""
        line = self.to_line()
        content, (line_id,) = line.to_step(current_id)
        current_id = line_id + 1
        start_content, start_id = self.start.to_step(current_id, vertex=True)
        current_id = start_id + 1
        end_content, end_id = self.end.to_step(current_id + 1, vertex=True)
        content += start_content + end_content
        current_id = end_id + 1
        content += f"#{current_id} = EDGE_CURVE('{self.name}',#{start_id},#{end_id},#{line_id},.T.);\n"
        return content, [current_id]
>>>>>>> 9b32b80f


class BSplineCurve(Edge):
    """
    An abstract class for B-spline curves.

    The following rule must be
    respected : `number of knots = number of control points + degree + 1`.

    :param degree: The degree of the B-spline curve.
    :type degree: int
    :param control_points: A list of 2 or 3 dimensional points
    :type control_points: Union[List[:class:`volmdlr.Point2D`],
        List[:class:`volmdlr.Point3D`]]
    :param knot_multiplicities: The vector of multiplicities for each knot
    :type knot_multiplicities: List[int]
    :param knots: The knot vector composed of values between 0 and 1
    :type knots: List[float]
    :param weights: The weight vector applied to the knot vector. Default
        value is None
    :type weights: List[float], optional
    :param periodic: If `True` the B-spline curve is periodic. Default value
        is False
    :type periodic: bool, optional
    :param name: The name of the B-spline curve. Default value is ''
    :type name: str, optional
    """
    _non_serializable_attributes = ['curve']

    def __init__(self,
                 degree: int,
                 control_points: Union[List[volmdlr.Point2D], List[volmdlr.Point3D]],
                 knot_multiplicities: List[int],
                 knots: List[float],
                 weights: List[float] = None,
                 periodic: bool = False,
                 name: str = ''):
        self.control_points = control_points
        self.degree = degree
        knots = standardize_knot_vector(knots)
        self.knots = knots
        self.knot_multiplicities = knot_multiplicities
        self.weights = weights
        self.periodic = periodic

        points = [[*point] for point in control_points]
        if weights is None:
            curve = BSpline.Curve()
            curve.degree = degree
            curve.ctrlpts = points
        else:
            curve = NURBS.Curve()
            curve.degree = degree
            curve.ctrlpts = points
            curve.weights = weights

        knot_vector = []
        for i, knot in enumerate(knots):
            knot_vector.extend([knot] * knot_multiplicities[i])
        curve.knotvector = knot_vector
        curve.delta = 0.01
        curve_points = curve.evalpts
        self.curve = curve

        self._length = None
        self.points = [getattr(volmdlr,
                               f'Point{self.__class__.__name__[-2::]}')(*point)
                       for point in curve_points]

        Edge.__init__(self, self.points[0], self.points[-1], name=name)

    def to_dict(self, *args, **kwargs):
        """Avoids storing points in memo that makes serialization slow."""
        dict_ = self.base_dict()
        dict_['degree'] = self.degree
        dict_['control_points'] = [point.to_dict() for point in self.control_points]
        dict_['knot_multiplicities'] = self.knot_multiplicities
        dict_['knots'] = self.knots
        dict_['weights'] = self.weights
        dict_['periodic'] = self.periodic
        return dict_

    def __hash__(self):
        """
        Return a hash value for the B-spline curve.
        """
        return hash((tuple(self.control_points), self.degree, tuple(self.knots)))

    def __eq__(self, other):
        """
        Return True if the other B-spline curve has the same control points, degree, and knot vector, False otherwise.
        """
        if isinstance(other, self.__class__):
            return (self.control_points == other.control_points
                    and self.degree == other.degree
                    and self.knots == other.knots)
        return False

    def reverse(self):
        """
        Reverses the B-spline's direction by reversing its control points.

        :return: A reversed B-spline curve.
        :rtype: :class:`volmdlr.edges.BSplineCurve`.
        """
        return self.__class__(
            degree=self.degree,
            control_points=self.control_points[::-1],
            knot_multiplicities=self.knot_multiplicities[::-1],
            knots=self.knots[::-1],
            weights=self.weights,
            periodic=self.periodic)

    @classmethod
    def from_geomdl_curve(cls, curve):
        """
        # TODO: to be completed.

        :param curve:
        :type curve:
        :return: A reversed B-spline curve
        :rtype: :class:`volmdlr.edges.BSplineCurve`
        """
        point_dimension = f'Point{cls.__name__[-2::]}'

        knots = list(sorted(set(curve.knotvector)))
        knot_multiplicities = [curve.knotvector.count(k) for k in knots]

        return cls(degree=curve.degree,
                   control_points=[getattr(volmdlr, point_dimension)(*point)
                                   for point in curve.ctrlpts],
                   knots=knots,
                   knot_multiplicities=knot_multiplicities)

    def length(self):
        """
        Returns the length of the B-spline curve.

        :return: The length of the B-spline curve.
        :rtype: float
        """
        if not self._length:
            self._length = length_curve(self.curve)
        return self._length

    def normal_vector(self, abscissa):
        """
        Calculates the normal vector to the BSpline curve at given abscissa.

        :return: the normal vector
        """
        return self.direction_vector(abscissa).deterministic_unit_normal_vector()

    def direction_vector(self, abscissa):
        """
        Calculates the direction vector on the BSpline curve at given abscissa.

        :param abscissa: edge abscissa
        :return: direction vector
        """
        u = abscissa / self.length()
        derivatives = self.derivatives(u, 1)
        return derivatives[1]

    def middle_point(self):
        """
        Computes the 2D or 3D middle point of the B-spline curve.

        :return: The middle point
        :rtype: Union[:class:`volmdlr.Point2D`, :class:`volmdlr.Point3D`]
        """
        return self.point_at_abscissa(self.length() * 0.5)

    def abscissa(self, point: Union[volmdlr.Point2D, volmdlr.Point3D],
                 tol: float = 1e-4):
        """
        Computes the abscissa of a 2D or 3D point using the least square method.

        :param point: The point located on the B-spline curve.
        :type point: Union[:class:`volmdlr.Point2D`, :class:`volmdlr.Point3D`].
        :param tol: The precision in terms of distance. Default value is 1e-4.
        :type tol: float, optional.
        :return: The abscissa of the point.
        :rtype: float
        """
        length = self.length()
        for x0 in [0, length * 0.25, length * 0.5, length * 0.75, length]:
            res = least_squares(lambda u: (point - self.point_at_abscissa(u)).norm(), x0=x0, bounds=([0], [length]))
            if res.fun < tol:
                return res.x[0]

        print('distance =', res.cost)
        print('res.fun:', res.fun)
        # ax = self.plot()
        # point.plot(ax=ax)
        # best_point = self.point_at_abscissa(res.x)
        # best_point.plot(ax=ax, color='r')
        raise ValueError('abscissa not found')

    def split(self, point: Union[volmdlr.Point2D, volmdlr.Point3D],
              tol: float = 1e-5):
        """
        Splits of B-spline curve in two pieces using a 2D or 3D point.

        :param point: The point where the B-spline curve is split
        :type point: Union[:class:`volmdlr.Point2D`, :class:`volmdlr.Point3D`]
        :param tol: The precision in terms of distance. Default value is 1e-4
        :type tol: float, optional
        :return: A list containing the first and second split of the B-spline
            curve
        :rtype: List[:class:`volmdlr.edges.BSplineCurve`]
        """
        if point.point_distance(self.start) < tol:
            return [None, self.copy()]
        if point.point_distance(self.end) < tol:
            return [self.copy(), None]
        adim_abscissa = self.abscissa(point) / self.length()
        curve1, curve2 = split_curve(self.curve, adim_abscissa)

        return [self.__class__.from_geomdl_curve(curve1),
                self.__class__.from_geomdl_curve(curve2)]

    def translation(self, offset: Union[volmdlr.Vector2D, volmdlr.Vector3D]):
        """
        Translates the B-spline curve.

        :param offset: The translation vector
        :type offset: Union[:class:`volmdlr.Vector2D`,
            :class:`volmdlr.Vector3D`]
        :return: A new translated BSplineCurve
        :rtype: :class:`volmdlr.edges.BSplineCurve`
        """
        control_points = [point.translation(offset)
                          for point in self.control_points]
        return self.__class__(self.degree, control_points,
                              self.knot_multiplicities, self.knots,
                              self.weights, self.periodic)

    def translation_inplace(self, offset: Union[volmdlr.Vector2D, volmdlr.Vector3D]):
        """
        Translates the B-spline curve and its parameters are modified inplace.

        :param offset: The translation vector
        :type offset: Union[:class:`volmdlr.Vector2D`,
            :class:`volmdlr.Vector3D`]
        :return: None
        :rtype: None
        """
        warnings.warn("'inplace' methods are deprecated. Use a not inplace method instead.", DeprecationWarning)

        for point in self.control_points:
            point.translation_inplace(offset)

    def point_belongs(self, point: Union[volmdlr.Point2D, volmdlr.Point3D],
                      abs_tol: float = 1e-10):
        """
        Checks if a 2D or 3D point belongs to the B-spline curve or not. It uses the least square method.

        :param point: The point to be checked
        :type point: Union[:class:`volmdlr.Point2D`, :class:`volmdlr.Point3D`]
        :param abs_tol: The precision in terms of distance.
            Default value is 1e-4
        :type abs_tol: float, optional
        :return: `True` if the point belongs to the B-spline curve, `False`
            otherwise
        :rtype: bool
        """
        point_dimension = f'Point{self.__class__.__name__[-2::]}'

        def fun(x):
            return (point - getattr(volmdlr, point_dimension)(*self.curve.evaluate_single(x))).norm()

        x = npy.linspace(0, 1, 5)
        x_init = []
        for xi in x:
            x_init.append(xi)

        for x0 in x_init:
            z = least_squares(fun, x0=x0, bounds=([0, 1]))
            if z.fun < abs_tol:
                return True
        return False

    def merge_with(self, bspline_curve: 'BSplineCurve'):
        """
        Merges consecutive B-spline curves to define a new merged one.

        :param bspline_curve: Another B-spline curve
        :type bspline_curve: :class:`volmdlr.edges.BSplineCurve`
        :return: A merged B-spline curve
        :rtype: :class:`volmdlr.edges.BSplineCurve`
        """
        point_dimension = f'Wire{self.__class__.__name__[-2::]}'
        wire = getattr(volmdlr.wires, point_dimension)(bspline_curve)
        ordered_wire = wire.order_wire()

        points, n = [], 10
        for primitive in ordered_wire.primitives:
            points.extend(primitive.discretization_points(n))
        points.pop(n + 1)

        return self.__class__.from_points_interpolation(
            points, min(self.degree, bspline_curve.degree))

    @classmethod
    def from_bsplines(cls, bsplines: List['BSplineCurve'],
                      discretization_points: int = 10):
        """
        Creates a B-spline curve from a list of B-spline curves.

        :param bsplines: A list of B-spline curve
        :type bsplines: List[:class:`volmdlr.edges.BSplineCurve`]
        :param discretization_points: The number of points for the
            discretization. Default value is 10
        :type discretization_points: int, optional
        :return: A merged B-spline curve
        :rtype: :class:`volmdlr.edges.BSplineCurve`
        """
        point_dimension = f'Wire{cls.__name__[-2::]}'
        wire = getattr(volmdlr.wires, point_dimension)(bsplines)
        ordered_wire = wire.order_wire()

        points, degree = [], []
        for i, primitive in enumerate(ordered_wire.primitives):
            degree.append(primitive.degree)
            if i == 0:
                points.extend(primitive.discretization_points(number_points=discretization_points))
            else:
                points.extend(
                    primitive.discretization_points(number_points=discretization_points)[1::])

        return cls.from_points_interpolation(points, min(degree))

    @classmethod
    def from_points_approximation(cls, points: Union[List[volmdlr.Point2D], List[volmdlr.Point3D]],
                                  degree: int, **kwargs):
        """
        Creates a B-spline curve approximation using least squares method with fixed number of control points.

        It is recommended to specify the
        number of control points.
        Please refer to The NURBS Book (2nd Edition), pp.410-413 for details.

        :param points: The data points
        :type points: Union[List[:class:`volmdlr.Point2D`],
            List[:class:`volmdlr.Point3D`]]
        :param degree: The degree of the output parametric curve
        :type degree: int
        :param kwargs: See below
        :return: A B-spline curve from points approximation
        :rtype: :class:`volmdlr.edges.BSplineCurve`
        :keyword centripetal: Activates centripetal parametrization method.
            Default value is False
        :keyword ctrlpts_size: Number of control points. Default value is
            len(points) - 1
        """
        curve = fitting.approximate_curve([[*point] for point in points],
                                          degree, **kwargs)
        return cls.from_geomdl_curve(curve)

    def tangent(self, position: float = 0.0):
        """
        Evaluates the tangent vector of the B-spline curve at the input parameter value.

        :param position: Value of the parameter, between 0 and 1
        :type position: float
        :return: The tangent vector
        :rtype: Union[:class:`volmdlr.Point2D`, :class:`volmdlr.Point3D`]
        """
        _, tangent = operations.tangent(self.curve, position, normalize=True)

        dimension = f'Vector{self.__class__.__name__[-2::]}'
        tangent = getattr(volmdlr, dimension)(*tangent)

        return tangent

    @classmethod
    def from_points_interpolation(cls, points: Union[List[volmdlr.Point2D], List[volmdlr.Point3D]],
                                  degree: int, periodic: bool = False):
        """
        Creates a B-spline curve interpolation through the data points.

        Please refer to Algorithm A9.1 on The NURBS Book (2nd Edition),
        pp.369-370 for details.

        :param points: The data points
        :type points: Union[List[:class:`volmdlr.Point2D`],
            List[:class:`volmdlr.Point3D`]]
        :param degree: The degree of the output parametric curve
        :type degree: int
        :param periodic: `True` if the curve should be periodic. Default value
            is `False`
        :type periodic: bool, optional
        :return: A B-spline curve from points interpolation
        :rtype: :class:`volmdlr.edges.BSplineCurve`
        """
        class_sufix = cls.__name__[-2:]
        lineseg_class = getattr(sys.modules[__name__], 'LineSegment'+class_sufix)
        lineseg = lineseg_class(points[0], points[-1])
        if all(lineseg.point_belongs(pt) for pt in points):
            return lineseg
        colinear = True
        previous_vec = None
        points_ = [points[0]]
        for i, (point1, point2) in enumerate(zip(points[:-1], points[1:])):
            vec = point2 - point1
            if i == 0:
                previous_vec = vec
            elif not vec.is_colinear_to(previous_vec):
                colinear = False
                points_.append(point2)
            previous_vec = vec
        if not colinear:
            arc_class_ = getattr(sys.modules[__name__], 'Arc'+class_sufix)
            try_arc = arc_class_(points_[0], points_[1], points_[2])
            if all(try_arc.point_belongs(point, 1e-6) for point in points):
                return try_arc
        curve = bspline_fitting.interpolate_curve([[*point] for point in points], degree, centripetal=True)

        bsplinecurve = cls.from_geomdl_curve(curve)
        if not periodic:
            return bsplinecurve
        bsplinecurve.periodic = True
        return bsplinecurve

    def discretization_points(self, *, number_points: int = None, angle_resolution: int = None):
        """
        Linear spaced discretization of the curve.

        :param number_points: The number of points to include in the discretization.
        :type number_points: int
        :param angle_resolution: The resolution of the angle to use when calculating the number of points.
        :type angle_resolution: int
        :return: A list of discretized points on the B-spline curve.
        :rtype: List[`volmdlr.Point2D] or List[`volmdlr.Point3D]
        """

        if angle_resolution:
            number_points = int(math.pi * angle_resolution)

        if len(self.points) == number_points or (not number_points and not angle_resolution):
            return self.points
        curve = self.curve
        curve.delta = 1 / number_points
        curve_points = curve.evalpts

        point_dimension = f'Point{self.__class__.__name__[-2::]}'
        return [getattr(volmdlr, point_dimension)(*point) for point in curve_points]

    def derivatives(self, u, order):
        """
        Evaluates n-th order curve derivatives at the given parameter value.

        The output of this method is list of n-th order derivatives. If ``order`` is ``0``, then it will only output
        the evaluated point. Similarly, if ``order`` is ``2``, then it will output the evaluated point, 1st derivative
        and the 2nd derivative.

        :Example:

        Assuming a curve self is defined on a parametric domain [0.0, 1.0].
        Let's take the curve derivative at the parametric position u = 0.35.

        >>> ders = self.derivatives(u=0.35, order=2)
        >>> ders[0]  # evaluated point, equal to crv.evaluate_single(0.35)
        >>> ders[1]  # 1st derivative at u = 0.35
        >>> ders[2]  # 2nd derivative at u = 0.35

        :param u: parameter value
        :type u: float
        :param order: derivative order
        :type order: int
        :return: a list containing up to {order}-th derivative of the curve
        :rtype: Union[List[`volmdlr.Vector2D`], List[`volmdlr.Vector3D`]]
        """

        return [getattr(volmdlr, f'Vector{self.__class__.__name__[-2::]}')(*point)
                for point in self.curve.derivatives(u, order)]

    def get_geo_lines(self, tag: int, control_points_tags: List[int]):
        """
        Gets the lines that define a BsplineCurve in a .geo file.

        :param tag: The BsplineCurve index
        :type tag: int
        :param start_point_tag: The linesegment' start point index
        :type start_point_tag: int
        :param end_point_tag: The linesegment' end point index
        :type end_point_tag: int

        :return: A line
        :rtype: str
        """

        return 'BSpline(' + str(tag) + ') = {' + str(control_points_tags)[1:-1] + '};'

    def get_geo_points(self):
        return list(self.discretization_points())

    def line_intersections(self, line):
        """
        Calculates the intersections of a BSplineCurve (2D or 3D) with a Line (2D or 3D).

        :param line: line to verify intersections
        :return: list of intersections
        """
        polygon_points = []
        for point in self.points:
            if not volmdlr.core.point_in_list(point, polygon_points):
                polygon_points.append(point)
        list_intersections = []
        length = self.length()
        initial_abscissa = 0
        for points in zip(polygon_points[:-1], polygon_points[1:]):
            linesegment_name = 'LineSegment' + self.__class__.__name__[-2:]
            linesegment = getattr(sys.modules[__name__], linesegment_name)(points[0], points[1])
            intersections = linesegment.line_intersections(line)
            if not intersections and linesegment.direction_vector().is_colinear_to(line.direction_vector()):
                if line.point_distance(linesegment.middle_point()) < 1e-8:
                    list_intersections.append(linesegment.middle_point())
            if intersections and intersections[0] not in list_intersections:
                abscissa = initial_abscissa + linesegment.abscissa(intersections[0])
                if initial_abscissa < length * 0.1:
                    number_points = int(linesegment.length() / 1e-6)
                    list_abscissas = list(
                        n for n in npy.linspace(initial_abscissa, initial_abscissa + linesegment.length(),
                                                number_points))
                else:
                    distance_from_point_to_search = 0.0001 / 2
                    list_abscissas = list(new_abscissa for new_abscissa in npy.linspace(
                        abscissa - distance_from_point_to_search, abscissa + distance_from_point_to_search, 1000))
                intersection = self.select_intersection_point(list_abscissas, intersections)
                list_intersections.append(intersection)
            initial_abscissa += linesegment.length()
        return list_intersections

    def select_intersection_point(self, list_abscissas, intersections):
        """
        Select closest point in curve to intersection point obtained with discretised linesegment.

        :param list_abscissas: list of abscissas to verify the closest point.
        :param intersections: intersection with discretised line.
        :return:
        """
        distance = npy.inf
        intersection = None
        for i_abscissa in list_abscissas:
            point_in_curve = BSplineCurve.point_at_abscissa(self, i_abscissa)
            dist = point_in_curve.point_distance(intersections[0])
            if dist < distance:
                distance = dist
                intersection = point_in_curve
            else:
                break
        return intersection

    def get_linesegment_intersections(self, linesegment):
        """
        Calculates intersections between a BSplineCurve and a LineSegment.

        :param linesegment: linesegment to verify intersections.
        :return: list with the intersections points.
        """
        results = self.line_intersections(linesegment.to_line())
        intersections_points = []
        for result in results:
            if linesegment.point_belongs(result, 1e-5):
                intersections_points.append(result)
        return intersections_points

    def point_at_abscissa(self, abscissa):
        """
        Calculates a point in the BSplineCurve at a given abscissa.

        :param abscissa: abscissa where in the curve the point should be calculated.
        :return: Corresponding point.
        """
        length = self.length()
        adim_abs = max(min(abscissa / length, 1.), 0.)
        point_name = 'Point' + self.__class__.__name__[-2:]
        return getattr(volmdlr, point_name)(*self.curve.evaluate_single(adim_abs))

    def get_shared_section(self, bspline2):
        """
        Gets the shared section between two BSpline curves.

        :param bspline2: other arc to verify for shared section.
        :return: shared arc section.
        """
        if self.__class__ != bspline2.__class__:
            return []
        if self.__class__.__name__[-2:] == '3D':
            if self.bounding_box.distance_to_bbox(bspline2.bounding_box) > 1e-7:
                return []
        elif self.bounding_rectangle.distance_to_b_rectangle(bspline2.bounding_rectangle) > 1e-7:
                return []
        if not any(self.point_belongs(point, abs_tol=1e-6)
                   for point in bspline2.discretization_points(number_points=10)):
            return []
        if all(self.point_belongs(point, abs_tol=1e-6) for point in bspline2.points):
            return [bspline2]
        if all(bspline2.point_belongs(point, abs_tol=1e-6) for point in self.points):
            return [self]
        if self.point_belongs(bspline2.start, abs_tol=1e-6):
            bspline1_, bspline2_ = self.split(bspline2.start)
        elif self.point_belongs(bspline2.end, abs_tol=1e-6):
            bspline1_, bspline2_ = self.split(bspline2.end)
        else:
            raise NotImplementedError
        shared_bspline_section = []
        for bspline in [bspline1_, bspline2_]:
            if bspline and all(bspline2.point_belongs(point)
                               for point in bspline.discretization_points(number_points=10)):
                shared_bspline_section.append(bspline)
                break
        return shared_bspline_section

    def delete_shared_section(self, bspline2):
        """
        Deletes from self, the section shared with the other arc.

        :param bspline2:
        :return:
        """
        shared_section = self.get_shared_section(bspline2)
        if not shared_section:
            return [self]
        if shared_section == self:
            return []
        split_bspline1 = self.split(shared_section[0].start)
        split_bspline2 = self.split(shared_section[0].end)
        new_arcs = []
        shared_section_middle_point = shared_section[0].point_at_abscissa(0.5*shared_section[0].length())
        for arc in split_bspline1 + split_bspline2:
            if arc and not arc.point_belongs(shared_section_middle_point, abs_tol=1e-6):
                new_arcs.append(arc)
        return new_arcs
 
    def straight_line_point_belongs(self, point):
        """
        Verifies if a point belongs to the surface created by closing the edge.

        :param point: Point to be verified
        :return: Return True if the point belongs to this surface,
            or False otherwise
        """
        raise NotImplementedError(f'the straight_line_point_belongs method must be'
                                  f' overloaded by {self.__class__.__name__}')


class Line2D(Line):
    """
    Define an infinite line given by two points.

    """

    def __init__(self, point1: volmdlr.Point2D,
                 point2: volmdlr.Point2D, *, name=''):
        # self.points = [point1, point2]
        Line.__init__(self, point1, point2, name=name)

    def to_3d(self, plane_origin, x1, x2):
        """
        Convert the line to a 3D line.

        :param plane_origin: Origin of the plane in which the line is.
        :type plane_origin: :class:`volmdlr.Point3D`
        :param x1: First direction of the plane in which the line is.
        :type x1: :class:`volmdlr.Vector3D`
        :param x2: Second direction of the plane in which the line is.
        :type x2: :class:`volmdlr.Vector3D`
        :return: The 3D line.
        :rtype: :class:`volmdlr.edges.Line3D`
        """
        points_3d = [point.to_3d(plane_origin, x1, x2) for point in [self.point1, self.point2]]
        return Line3D(*points_3d, self.name)

    def rotation(self, center: volmdlr.Point2D, angle: float):
        """
        Line2D rotation.

        :param center: rotation center.
        :param angle: angle rotation.
        :return: a new rotated Line2D.
        """
        return Line2D(*[point.rotation(center, angle)
                        for point in [self.point1, self.point2]])

    def rotation_inplace(self, center: volmdlr.Point2D, angle: float):
        """
        Line2D rotation. Object is updated inplace.

        :param center: rotation center.
        :param angle: rotation angle.
        """
        warnings.warn("'inplace' methods are deprecated. Use a not inplace method instead.", DeprecationWarning)

        for point in [self.point1, self.point2]:
            point.rotation_inplace(center, angle)

    def translation(self, offset: volmdlr.Vector2D):
        """
        Line2D translation.

        :param offset: translation vector.
        :return: A new translated Line2D.
        """
        return Line2D(*[point.translation(offset) for point in [self.point1, self.point2]])

    def translation_inplace(self, offset: volmdlr.Vector2D):
        """
        Line2D translation. Object is updated inplace.

        :param offset: translation vector.
        """
        warnings.warn("'inplace' methods are deprecated. Use a not inplace method instead.", DeprecationWarning)

        for point in [self.point1, self.point2]:
            point.translation_inplace(offset)

    def frame_mapping(self, frame: volmdlr.Frame2D, side: str):
        """
        Map the line to a new coordinate frame.

        :param frame: The new coordinate frame.
        :type frame: :class:`volmdlr.Frame2D`
        :param side: The side to which the mapping is made. 'old' for the
            original coordinate frame, 'new' for the new one.
        :type side: str
        :return: The mapped line.
        :rtype: :class:`volmdlr.edges.Line2D`
        """
        return Line2D(*[point.frame_mapping(frame, side) for point in [self.point1, self.point2]])

    def plot(self, ax=None, edge_style: EdgeStyle = EdgeStyle()):
        """
        Plot the line.

        :param ax: Matplotlib axis on which to plot the line. If none,
            a new figure is created.
        :type ax: matplotlib.axes._subplots.AxesSubplot, optional
        :param edge_style: data class instance, containing all parameters needed to plot Line 2D.
        :return: The matplotlib axis.
        :rtype: matplotlib.axes._subplots.AxesSubplot
        """
        if ax is None:
            _, ax = plt.subplots()

        if version.parse(_mpl_version) >= version.parse('3.3.2'):
            if edge_style.dashed:
                ax.axline((self.point1.x, self.point1.y),
                          (self.point2.x, self.point2.y),
                          dashes=[30, 5, 10, 5],
                          color=edge_style.color)
            else:
                ax.axline((self.point1.x, self.point1.y),
                          (self.point2.x, self.point2.y),
                          color=edge_style.color)
        else:
            direction_vector = self.direction_vector()
            point3 = self.point1 - 3 * direction_vector
            point4 = self.point2 + 4 * direction_vector
            if edge_style.dashed:
                ax.plot([point3[0], point4[0]], [point3[1], point4[1]], color=edge_style.color,
                        dashes=[30, 5, 10, 5])
            else:
                ax.plot([point3[0], point4[0]], [point3[1], point4[1]], color=edge_style.color)

        return ax

    def plot_data(self, edge_style=None):
        """
        Get plot data for the line.

        :param edge_style: Plotting style for the line.
        :type edge_style: :class:`plot_data.EdgeStyle`, optional
        :return: Plot data for the line.
        :rtype: :class:`plot_data.Line2D`
        """
        return plot_data.Line2D([self.point1.x, self.point1.y],
                                [self.point2.x, self.point2.y],
                                edge_style=edge_style)

    def line_intersections(self, line):
        """
        Calculate the intersection between the two lines.

        :param line: The line to calculate intersections with.
        :type line: :class:`volmdlr.Line2D`
        :return: A list of at most one intersection point between
            the two lines.
        :rtype: List[:class:`volmdlr.Point2D`]
        """

        point = volmdlr.Point2D.line_intersection(self, line)
        if point is not None:
            point_projection1, _ = self.point_projection(point)
            if point_projection1 is None:
                return []

            if line.__class__.__name__ == 'Line2D':
                point_projection2, _ = line.point_projection(point)
                if point_projection2 is None:
                    return []

            return [point_projection1]
        return []

    @staticmethod
    def _compute_data_create_tangent_circle(line, point, other_line):
        """
        Static helper method to compute some data used in create_tangent_circle method.
        """
        if math.isclose(line.point_distance(point), 0, abs_tol=1e-10):
            vector_i = volmdlr.Vector2D(point.x, point.y)
            vector_a = volmdlr.Vector2D(line.point1.x, line.point1.y)
            vector_b = volmdlr.Vector2D(line.point2.x, line.point2.y)
            vector_c = volmdlr.Vector2D(other_line.point1.x, other_line.point1.y)
            vector_d = volmdlr.Vector2D(other_line.point2.x, other_line.point2.y)
        elif math.isclose(other_line.point_distance(point), 0, abs_tol=1e-10):
            vector_i = volmdlr.Vector2D(line.x, point.y)
            vector_c = volmdlr.Vector2D(line.point1.x, line.point1.y)
            vector_d = volmdlr.Vector2D(line.point2.x, line.point2.y)
            vector_a = volmdlr.Vector2D(other_line.point1.x, other_line.point1.y)
            vector_b = volmdlr.Vector2D(other_line.point2.x, other_line.point2.y)
        else:
            raise AttributeError("The point isn't on any of the two lines")
        return vector_i, vector_a, vector_b, vector_c, vector_d

    @staticmethod
    def _change_reference_frame(vector_i, vector_a, vector_b, vector_c, vector_d):
        new_u = volmdlr.Vector2D((vector_b - vector_a))
        new_u.normalize()
        new_v = new_u.unit_normal_vector()
        new_basis = volmdlr.Frame2D(vector_i, new_u, new_v)

        new_a = new_basis.global_to_local_coordinates(vector_a)
        new_b = new_basis.global_to_local_coordinates(vector_b)
        new_c = new_basis.global_to_local_coordinates(vector_c)
        new_d = new_basis.global_to_local_coordinates(vector_d)

        return new_basis, new_a, new_b, new_c, new_d

    @staticmethod
    def compute_tangent_circle_for_parallel_segments(new_basis, new_a, new_c):
        segments_distance = abs(new_c[1] - new_a[1])
        r = segments_distance / 2
        new_circle_center = volmdlr.Point2D((0, npy.sign(new_c[1] - new_a[1]) * r))
        circle_center = new_basis.local_to_global_coordinates(new_circle_center)
        circle = volmdlr.wires.Circle2D(circle_center, r)
        return circle, None

    @staticmethod
    def compute_tangent_circles_for_perpendicular_segments(new_basis, new_a, new_b, new_c, new_d):
        line_ab = Line2D(volmdlr.Point2D(new_a), volmdlr.Point2D(new_b))
        line_cd = Line2D(volmdlr.Point2D(new_c), volmdlr.Point2D(new_d))
        new_pt_k = volmdlr.Point2D.line_intersection(line_ab, line_cd)

        r = abs(new_pt_k[0])
        new_circle_center1 = volmdlr.Point2D((0, r))
        new_circle_center2 = volmdlr.Point2D((0, -r))
        circle_center1 = new_basis.local_to_global_coordinates(new_circle_center1)
        circle_center2 = new_basis.local_to_global_coordinates(new_circle_center2)
        circle1 = volmdlr.wires.Circle2D(circle_center1, r)
        circle2 = volmdlr.wires.Circle2D(circle_center2, r)

        return circle1, circle2

    def create_tangent_circle(self, point, other_line):
        """
        Computes the two circles that are tangent to 2 lines and intersect a point located on one of the two lines.
        """
        # point will be called I(x_I, y_I)
        # self will be (AB)
        # line will be (CD)
        vector_i, vector_a, vector_b, vector_c, vector_d = self._compute_data_create_tangent_circle(
            self, point, other_line)
        # Basis change
        new_basis, new_a, new_b, new_c, new_d = self._change_reference_frame(vector_i, vector_a, vector_b,
                                                                             vector_c, vector_d)

        if new_c[1] == 0 and new_d[1] == 0:
            # Segments are on the same line: no solution
            return None, None

        if math.isclose(self.unit_direction_vector().dot(
                other_line.unit_normal_vector()), 0, abs_tol=1e-06):
            # Parallel segments: one solution
            return self.compute_tangent_circle_for_parallel_segments(new_basis, new_a, new_c)

        if math.isclose(self.unit_direction_vector().dot(
                other_line.unit_direction_vector()), 0, abs_tol=1e-06):
            # Perpendicular segments: 2 solution
            return self.compute_tangent_circles_for_perpendicular_segments(new_basis, new_a, new_b, new_c, new_d)

        # =============================================================================
        # LES SEGMENTS SONT QUELCONQUES
        #   => 2 SOLUTIONS
        # =============================================================================

        line_ab = Line2D(volmdlr.Point2D(new_a), volmdlr.Point2D(new_b))
        line_cd = Line2D(volmdlr.Point2D(new_c), volmdlr.Point2D(new_d))
        new_pt_k = volmdlr.Point2D.line_intersection(line_ab, line_cd)
        pt_k = volmdlr.Point2D(new_basis.local_to_global_coordinates(new_pt_k))

        if pt_k.is_close(vector_i):
            return None, None

        # CHANGEMENT DE REPERE:
        new_u2 = volmdlr.Vector2D(pt_k - vector_i)
        new_u2.normalize()
        new_v2 = new_u2.normal_vector(unit=True)
        new_basis2 = volmdlr.Frame2D(vector_i, new_u2, new_v2)

        new_c = new_basis2.global_to_local_coordinates(vector_c)
        new_d = new_basis2.global_to_local_coordinates(vector_d)
        new_pt_k = new_basis2.global_to_local_coordinates(pt_k)

        teta1 = math.atan2(new_c[1], new_c[0] - new_pt_k[0])
        teta2 = math.atan2(new_d[1], new_d[0] - new_pt_k[0])

        if teta1 < 0:
            teta1 += math.pi
        if teta2 < 0:
            teta2 += math.pi

        if not math.isclose(teta1, teta2, abs_tol=1e-08):
            if math.isclose(teta1, math.pi, abs_tol=1e-08) or math.isclose(
                    teta1, 0., abs_tol=1e-08):
                teta = teta2
            elif math.isclose(teta2, math.pi,
                              abs_tol=1e-08) or math.isclose(teta2, 0.,
                                                             abs_tol=1e-08):
                teta = teta1
        else:
            teta = teta1

        r1 = new_pt_k[0] * math.sin(teta) / (1 + math.cos(teta))
        r2 = new_pt_k[0] * math.sin(teta) / (1 - math.cos(teta))

        new_circle_center1 = volmdlr.Point2D(0, -r1)
        new_circle_center2 = volmdlr.Point2D(0, r2)

        circle_center1 = new_basis2.local_to_global_coordinates(new_circle_center1)
        circle_center2 = new_basis2.local_to_global_coordinates(new_circle_center2)

        if new_basis.global_to_local_coordinates(circle_center1)[1] > 0:
            circle1 = volmdlr.wires.Circle2D(circle_center1, r1)
            circle2 = volmdlr.wires.Circle2D(circle_center2, r2)
        else:
            circle1 = volmdlr.wires.Circle2D(circle_center2, r2)
            circle2 = volmdlr.wires.Circle2D(circle_center1, r1)

        return circle1, circle2

    def cut_between_two_points(self, point1: volmdlr.Point2D,
                               point2: volmdlr.Point2D):
        """
        Cut the line between two points to create a linesegment.

        :param point1: The first point defining the linesegment
        :type point1: :class:`volmdlr.Point2D`
        :param point2: The second point defining the linesegment
        :type point2: :class:`volmdlr.Point2D`
        :return: The created linesegment
        :rtype: :class:`volmdlr.edges.LineSegment2D`
        """
        return LineSegment2D(point1, point2)

    def point_belongs(self, point2d, abs_tol: float = 1e-6):
        """
        Verifies if the point 2D belongs to the line.

        :param point2d: point to be verified.
        :param abs_tol: absolute tolerance to consider in calculus.
        :return: True if point belongs to line, False otherwise.
        """
        return math.isclose(self.point_distance(point2d), 0, abs_tol=abs_tol)

    def point_distance(self, point2d):
        """
        Calculate the shortest distance between a line and a point.

        :param point2d: Point to calculate distance.
        :type point2d: :class:`volmdlr.Point2D`.
        :return: Distance to point.
        :rtype: float.
        """
        vector_r = self.point1 - point2d
        vector_v = self.normal_vector()
        return abs(vector_v.dot(vector_r)) / vector_v.norm()


class BSplineCurve2D(BSplineCurve):
    """
    A class for 2 dimensional B-spline curves.

    The following rule must be
    respected : `number of knots = number of control points + degree + 1`.

    :param degree: The degree of the 2 dimensional B-spline curve
    :type degree: int
    :param control_points: A list of 2 dimensional points
    :type control_points: List[:class:`volmdlr.Point2D`]
    :param knot_multiplicities: The vector of multiplicities for each knot
    :type knot_multiplicities: List[int]
    :param knots: The knot vector composed of values between 0 and 1
    :type knots: List[float]
    :param weights: The weight vector applied to the knot vector. Default
        value is None
    :type weights: List[float], optional
    :param periodic: If `True` the B-spline curve is periodic. Default value
        is False
    :type periodic: bool, optional
    :param name: The name of the B-spline curve. Default value is ''
    :type name: str, optional
    """

    _non_serializable_attributes = ['curve']

    def __init__(self,
                 degree: int,
                 control_points: List[volmdlr.Point2D],
                 knot_multiplicities: List[int],
                 knots: List[float],
                 weights: List[float] = None,
                 periodic: bool = False,
                 name: str = ''):
        self._bounding_rectangle = None

        BSplineCurve.__init__(self, degree,
                              control_points,
                              knot_multiplicities,
                              knots,
                              weights,
                              periodic,
                              name)
        self._bounding_rectangle = None
        self._length = None

    @property
    def bounding_rectangle(self):
        """
        Computes the bounding rectangle of the 2 dimensional B-spline curve.

        :return: The bounding rectangle.
        :rtype: :class:`volmdlr.core.BoundingRectangle`
        """
        if not self._bounding_rectangle:
            self._bounding_rectangle = volmdlr.core.BoundingRectangle.from_points(self.points)
        return self._bounding_rectangle

    def tangent(self, position: float = 0.0):
        """
        Computes the tangent at a given parameter between 0 and 1.

        :param position: The parameter at which the tangent is computed.
        :type position: float
        :return: A 2 dimensional point representing the tangent
        :rtype: :class:`volmdlr.Point2D`
        """
        _, tangent = operations.tangent(self.curve, position,
                                        normalize=True)
        tangent = volmdlr.Point2D(tangent[0], tangent[1])
        return tangent

    def straight_line_area(self):
        """
        Uses shoelace algorithm for evaluating the area.
        """
        points = self.discretization_points(number_points=100)
        x = [point.x for point in points]
        y = [point.y for point in points]
        x1 = [x[-1]] + x[0:-1]
        y1 = [y[-1]] + y[0:-1]
        return 0.5 * abs(sum(i * j for i, j in zip(x, y1))
                         - sum(i * j for i, j in zip(y, x1)))

    def straight_line_center_of_mass(self):
        """Straight line center of mass."""
        polygon_points = self.discretization_points(number_points=100)
        cog = volmdlr.O2D
        for point in polygon_points:
            cog += point
        cog = cog / len(polygon_points)
        return cog

    def plot(self, ax=None, edge_style: EdgeStyle = EdgeStyle()):
        """Plot a BSpline curve 2D."""
        if ax is None:
            _, ax = plt.subplots()

        points = self.points

        x_points = [point.x for point in points]
        y_points = [point.y for point in points]
        ax.plot(x_points, y_points, color=edge_style.color, alpha=edge_style.alpha)
        if edge_style.plot_points:
            for point in points:
                point.plot(ax, color=edge_style.color)
        return ax

    def to_3d(self, plane_origin, x1, x2):
        """Transforms a BSpline Curve 2D in 3D."""
        control_points3d = [point.to_3d(plane_origin, x1, x2) for point in
                            self.control_points]
        return BSplineCurve3D(self.degree, control_points3d,
                              self.knot_multiplicities, self.knots,
                              self.weights, self.periodic)

    def to_step(self, current_id, surface_id=None):
        """Exports to STEP format."""
        points_ids = []
        content = ''
        point_id = current_id
        for point in self.control_points:
            point_content, point_id = point.to_step(point_id,
                                                    vertex=False)
            content += point_content
            points_ids.append(point_id)
            point_id += 1

        content += f"#{point_id} = B_SPLINE_CURVE_WITH_KNOTS('{self.name}',{self.degree}," \
                   f"({volmdlr.core.step_ids_to_str(points_ids)})," \
                   f".UNSPECIFIED.,.F.,.F.,{tuple(self.knot_multiplicities)},{tuple(self.knots)},.UNSPECIFIED.);\n"
        return content, [point_id + 1]

    def rotation(self, center: volmdlr.Point2D, angle: float):
        """
        BSplineCurve2D rotation.

        :param center: rotation center
        :param angle: angle rotation
        :return: a new rotated Line2D
        """
        control_points = [point.rotation(center, angle)
                          for point in self.control_points]
        return BSplineCurve2D(self.degree, control_points,
                              self.knot_multiplicities, self.knots,
                              self.weights, self.periodic)

    def rotation_inplace(self, center: volmdlr.Point2D, angle: float):
        """
        BSplineCurve2D rotation. Object is updated inplace.

        :param center: rotation center
        :param angle: rotation angle
        """
        warnings.warn("'inplace' methods are deprecated. Use a not inplace method instead.", DeprecationWarning)

        for point in self.control_points:
            point.rotation_inplace(center, angle)

    def line_crossings(self, line2d: Line2D):
        polygon_points = self.discretization_points(number_points=50)
        crossings = []
        for p1, p2 in zip(polygon_points[:-1], polygon_points[1:]):
            linesegment = LineSegment2D(p1, p2)
            crossings.extend(linesegment.line_crossings(line2d))
        return crossings

    def reverse(self):
        """
        Reverse the Bspline's direction by reversing its start and end points.

        """

        return self.__class__(degree=self.degree,
                              control_points=self.control_points[::-1],
                              knot_multiplicities=self.knot_multiplicities[::-1],
                              knots=self.knots[::-1],
                              weights=self.weights,
                              periodic=self.periodic)

    def point_distance(self, point):
        """
        Calculates the distance from a given point to a BSplineCurve2D.

        :param point: point 2d.
        :return: distance.
        """
        best_distance = math.inf
        abscissa1 = 0
        abscissa2 = self.abscissa(self.end)
        distance = best_distance
        point1_ = None
        point2_ = None
        while True:
            discretized_points_between_1_2 = []
            for abscissa in npy.linspace(abscissa1, abscissa2, num=8):
                abscissa_point = self.point_at_abscissa(abscissa)
                if not volmdlr.core.point_in_list(abscissa_point, discretized_points_between_1_2):
                    discretized_points_between_1_2.append(abscissa_point)
            if not discretized_points_between_1_2:
                break
            distance = point.point_distance(discretized_points_between_1_2[0])
            for point1, point2 in zip(discretized_points_between_1_2[:-1], discretized_points_between_1_2[1:]):
                line = LineSegment2D(point1, point2)
                dist = line.point_distance(point)
                if dist < distance:
                    point1_ = point1
                    point2_ = point2
                    distance = dist
            if not point1_ or math.isclose(distance, best_distance, abs_tol=1e-6):
                break
            abscissa1 = self.abscissa(point1_)
            abscissa2 = self.abscissa(point2_)
            best_distance = distance
            if math.isclose(abscissa1, abscissa2, abs_tol=1e-6):
                break
        return distance

    def nearest_point_to(self, point):
        """
        Find out the nearest point on the linesegment to point.

        """

        points = self.discretization_points(number_points=500)
        return point.nearest_point(points)

    def linesegment_intersections(self, linesegment2d):
        """
        Calculates intersections between a BSplineCurve2D and a LineSegment2D.

        :param linesegment2d: linesegment to verify intersections.
        :return: list with the intersections points.
        """
        if not self.bounding_rectangle.b_rectangle_intersection(linesegment2d.bounding_rectangle):
            return []
        intersections_points = self.get_linesegment_intersections(linesegment2d)
        return intersections_points

    def axial_symmetry(self, line):
        """
        Finds out the symmetric bsplinecurve2d according to a line.

        """

        points_symmetry = [point.axial_symmetry(line) for point in self.control_points]

        return self.__class__(degree=self.degree,
                              control_points=points_symmetry,
                              knot_multiplicities=self.knot_multiplicities[::-1],
                              knots=self.knots[::-1],
                              weights=self.weights,
                              periodic=self.periodic)

    def offset(self, offset_length: float):
        """
        Offsets a BSplineCurve2D in one of its normal direction.

        :param offset_length: the length taken to offset the BSpline. if positive, the offset is in the normal
            direction of the curve. if negative, in the opposite direction of the normal.
        :return: returns an offset bsplinecurve2D, created with from_points_interpolation.
        """
        unit_normal_vectors = [self.unit_normal_vector(
            self.abscissa(point)) for point in self.points]
        offseted_points = [point.translation(normal_vector * offset_length) for point, normal_vector
                           in zip(self.points, unit_normal_vectors)]
        offseted_bspline = BSplineCurve2D.from_points_interpolation(offseted_points, self.degree,
                                                                    self.periodic)
        return offseted_bspline

    def point_belongs(self, point: volmdlr.Point2D, abs_tol: float = 1e-6):
        """
        Checks if a 2D point belongs to the B-spline curve 2D or not. It uses the point_distance.

        :param point: The point to be checked
        :type point: Union[:class:`volmdlr.Point2D`, :class:`volmdlr.Point3D`]
        :param abs_tol: The precision in terms of distance.
            Default value is 1e-7
        :type abs_tol: float, optional
        :return: `True` if the point belongs to the B-spline curve, `False`
            otherwise
        :rtype: bool
        """
        if self.point_distance(point) < abs_tol:
            return True
        return False


class BezierCurve2D(BSplineCurve2D):
    """
    A class for 2 dimensional Bézier curves.

    :param degree: The degree of the Bézier curve
    :type degree: int
    :param control_points: A list of 2 dimensional points
    :type control_points: List[:class:`volmdlr.Point2D`]
    :param name: The name of the B-spline curve. Default value is ''
    :type name: str, optional
    """

    def __init__(self, degree: int, control_points: List[volmdlr.Point2D],
                 name: str = ''):
        knotvector = utilities.generate_knot_vector(degree,
                                                    len(control_points))
        knot_multiplicity = [1] * len(knotvector)

        BSplineCurve2D.__init__(self, degree, control_points,
                                knot_multiplicity, knotvector,
                                None, False, name)


class LineSegment2D(LineSegment):
    """
    Define a line segment limited by two points.

    """

    def __init__(self, start: volmdlr.Point2D, end: volmdlr.Point2D, *, name: str = ''):
        if start.is_close(end):
            raise NotImplementedError
        # self.points = [start, end]
        self._bounding_rectangle = None
        LineSegment.__init__(self, start, end, name=name)

    def __hash__(self):
        # return self._data_hash()
        # tolerance = 1e-6
        # factor = 1 / tolerance
        # return hash(math.floor(component * factor) / factor for point in [self.start, self.end]
        #             for component in [point.x, point.y])
        return hash(('linesegment2d', self.start, self.end))

    def _data_hash(self):
        return self.start._data_hash() + self.end._data_hash()

    def _data_eq(self, other_object):
        if self.__class__.__name__ != other_object.__class__.__name__:
            return False
        return self.start == other_object.start and self.end == other_object.end

    def __eq__(self, other_object):
        if self.__class__.__name__ != other_object.__class__.__name__:
            return False
        return self.start == other_object.start and self.end == other_object.end

    def to_dict(self, *args, **kwargs):
        return {'object_class': 'volmdlr.edges.LineSegment2D',
                'name': self.name,
                'start': self.start.to_dict(),
                'end': self.end.to_dict()
                }

    # def middle_point(self):
    #     return 0.5 * (self.start + self.end)
    #
    # def point_at_abscissa(self, abscissa):
    #     return self.start + self.unit_direction_vector() * abscissa

    def point_belongs(self, point, abs_tol=1e-6):
        point_distance = self.point_distance(point)
        if math.isclose(point_distance, 0, abs_tol=abs_tol):
            return True
        return False

    @property
    def bounding_rectangle(self):
        if not self._bounding_rectangle:
            self._bounding_rectangle = volmdlr.core.BoundingRectangle(
                min(self.start.x, self.end.x), max(self.start.x, self.end.x),
                min(self.start.y, self.end.y), max(self.start.y, self.end.y))
        return self._bounding_rectangle

    def straight_line_area(self):
        """
        Calculates the area of the LineSegment2D, with line drawn from start to end.

        :return: straight_line_area.
        """
        return 0.

    def straight_line_second_moment_area(self, point: volmdlr.Point2D):
        return 0, 0, 0

    def straight_line_center_of_mass(self):
        """Straight line center of mass."""
        return 0.5 * (self.start + self.end)

    def straight_line_point_belongs(self, point):
        """
        Closing straight line point belongs verification.

        Verifies if a point belongs to the surface created by closing the edge with a
        line between its start and end points.

        :param point: Point to be verified.
        :return: Return True if the point belongs to this surface, or False otherwise.
        """
        return self.point_belongs(point)

    def point_distance(self, point, return_other_point=False):
        """
        Computes the distance of a point to segment of line.

        :param point: point to calculate distance.
        :param return_other_points: Boolean variable to return linesegment's corresponding point or not.
        """
        distance, point = volmdlr.LineSegment2DPointDistance(
            [(self.start.x, self.start.y), (self.end.x, self.end.y)],
            (point.x, point.y))
        if return_other_point:
            return distance, volmdlr.Point2D(*point)
        return distance

    def point_projection(self, point):
        """
        If the projection falls outside the LineSegment2D, returns None.
        """
        point, curv_abs = Line2D.point_projection(Line2D(self.start, self.end),
                                                  point)
        # print('curv_abs :', curv_abs, 'length :', self.length())
        if curv_abs < 0 or curv_abs > self.length():
            if abs(curv_abs) < 1e-6 or math.isclose(curv_abs, self.length(),
                                                    abs_tol=1e-6):
                return point, curv_abs
            return None, curv_abs
        return point, curv_abs

    def line_intersections(self, line: Line2D):
        if self.direction_vector().is_colinear_to(line.direction_vector()):
            return []
        point = volmdlr.Point2D.line_intersection(self, line)
        if point is not None:
            point_projection1, _ = self.point_projection(point)
            intersections = [point_projection1]
            if point_projection1 is None:
                intersections = []

            elif line.__class__.__name__ == 'LineSegment2D':
                point_projection2, _ = line.point_projection(point)
                if point_projection2 is None:
                    intersections = []

            return intersections
        if line.point_belongs(self.start):
            return [self.start]
        if line.point_belongs(self.end):
            return [self.end]
        return []

    def linesegment_intersections(self, linesegment2d: 'LineSegment2D'):
        """
        Touching line segments does not intersect.
        """
        if not self.bounding_rectangle.b_rectangle_intersection(linesegment2d.bounding_rectangle):
            return []
        point = volmdlr.Point2D.line_intersection(self, linesegment2d)
        # TODO: May be these commented conditions should be used for linesegment_crossings
        if point:  # and (point != self.start) and (point != self.end):
            point_projection1, _ = self.point_projection(point)
            if point_projection1 is None:
                return []

            point_projection2, _ = linesegment2d.point_projection(point)
            if point_projection2 is None:
                return []

            return [point_projection1]
        return []

    def line_crossings(self, line: 'Line2D'):
        if self.direction_vector().is_colinear_to(line.direction_vector()):
            return []
        line_intersection = self.line_intersections(line)
        if line_intersection and (line_intersection[0].is_close(self.end) or
                                  line_intersection[0].is_close(self.start)):
            return []
        return line_intersection

    def linesegment_crossings(self, linesegment: 'LineSegment2D'):
        """
        Gives the crossings with a linesegment.
        """
        if self.direction_vector().is_colinear_to(
                linesegment.direction_vector()):
            return []
        return self.linesegment_intersections(linesegment)

    def plot(self, ax=None, edge_style: EdgeStyle = EdgeStyle()):
        """
        Plots the Linesegment2D.
        """
        width = edge_style.width

        if ax is None:
            _, ax = plt.subplots()

        p1, p2 = self.start, self.end
        if edge_style.arrow:
            if edge_style.plot_points:
                ax.plot([p1[0], p2[0]], [p1[1], p2[1]], color=edge_style.color,
                        alpha=edge_style.alpha, style='o-')
            else:
                ax.plot([p1[0], p2[0]], [p1[1], p2[1]], color=edge_style.color,
                        alpha=edge_style.alpha)

            length = ((p1[0] - p2[0]) ** 2 + (p1[1] - p2[1]) ** 2) ** 0.5
            if width is None:
                width = length / 1000.
                head_length = length / 20.
                head_width = head_length / 2.
            else:
                head_width = 2 * width
                head_length = head_width
            ax.arrow(p1[0], p1[1],
                     (p2[0] - p1[0]) / length * (length - head_length),
                     (p2[1] - p1[1]) / length * (length - head_length),
                     head_width=head_width, fc='b', linewidth=0,
                     head_length=head_length, width=width, alpha=0.3)
        else:
            if width is None:
                width = 1
            if edge_style.plot_points:
                ax.plot([p1[0], p2[0]], [p1[1], p2[1]], color=edge_style.color,
                        marker='o', linewidth=width, alpha=edge_style.alpha)
            else:
                ax.plot([p1[0], p2[0]], [p1[1], p2[1]], color=edge_style.color,
                        linewidth=width, alpha=edge_style.alpha)
        return ax

    def to_3d(self, plane_origin, x1, x2):
        start = self.start.to_3d(plane_origin, x1, x2)
        end = self.end.to_3d(plane_origin, x1, x2)
        return LineSegment3D(start, end, name=self.name)

    def reverse(self):
        return LineSegment2D(self.end.copy(), self.start.copy())

    def to_line(self):
        return Line2D(self.start, self.end)

    def rotation(self, center: volmdlr.Point2D, angle: float):
        """
        LineSegment2D rotation.

        :param center: rotation center
        :param angle: angle rotation
        :return: a new rotated LineSegment2D
        """
        return LineSegment2D(self.start.rotation(center, angle),
                             self.end.rotation(center, angle))

    def rotation_inplace(self, center: volmdlr.Point2D, angle: float):
        """
        LineSegment2D rotation. Object is updated inplace.

        :param center: rotation center.
        :param angle: rotation angle.
        """
        warnings.warn("'inplace' methods are deprecated. Use a not inplace method instead.", DeprecationWarning)

        for point in [self.start, self.end]:
            point.rotation_inplace(center, angle)

    def translation(self, offset: volmdlr.Vector2D):
        """
        LineSegment2D translation.

        :param offset: translation vector.
        :return: A new translated LineSegment2D.
        """
        return LineSegment2D(self.start.translation(offset),
                             self.end.translation(offset))

    def translation_inplace(self, offset: volmdlr.Vector2D):
        """
        LineSegment2D translation. Object is updated inplace.

        :param offset: translation vector.
        """
        warnings.warn("'inplace' methods are deprecated. Use a not inplace method instead.", DeprecationWarning)

        for point in [self.start, self.end]:
            point.translation_inplace(offset)

    def frame_mapping(self, frame: volmdlr.Frame2D, side: str):
        """
        Changes vector frame_mapping and return a new LineSegment2D.

        side = 'old' or 'new'.
        """
        if side == 'old':
            new_start = frame.local_to_global_coordinates(self.start)
            new_end = frame.local_to_global_coordinates(self.end)
        elif side == 'new':
            new_start = frame.global_to_local_coordinates(self.start)
            new_end = frame.global_to_local_coordinates(self.end)
        else:
            raise ValueError('Please Enter a valid side: old or new')
        return LineSegment2D(new_start, new_end)

    def frame_mapping_inplace(self, frame: volmdlr.Frame2D, side: str):
        """
        Changes vector frame_mapping and the object is updated inplace.

        :param frame: frame to execute the frame mapping.
        :param side: 'old' or 'new'.
        """
        warnings.warn("'inplace' methods are deprecated. Use a not inplace method instead.", DeprecationWarning)

        if side == 'old':
            new_start = frame.local_to_global_coordinates(self.start)
            new_end = frame.local_to_global_coordinates(self.end)
        elif side == 'new':
            new_start = frame.global_to_local_coordinates(self.start)
            new_end = frame.global_to_local_coordinates(self.end)
        else:
            raise ValueError('Please Enter a valid side: old or new')
        self.start = new_start
        self.end = new_end

    def plot_data(self, edge_style: plot_data.EdgeStyle = None):
        """
        Plot data method for a LineSegment2D.

        :param edge_style: edge style.
        :return: plot_data.LineSegment2D object.
        """
        return plot_data.LineSegment2D([self.start.x, self.start.y],
                                       [self.end.x, self.end.y],
                                       edge_style=edge_style)

    def create_tangent_circle(self, point, other_line):
        circle1, circle2 = Line2D.create_tangent_circle(other_line, point, self)
        if circle1 is not None:
            _, curv_abs1 = Line2D.point_projection(self, circle1.center)
            if curv_abs1 < 0. or curv_abs1 > self.length():
                circle1 = None
        if circle2 is not None:
            _, curv_abs2 = Line2D.point_projection(self, circle2.center)
            if curv_abs2 < 0. or curv_abs2 > self.length():
                circle2 = None
        return circle1, circle2

    def infinite_primitive(self, offset):
        n = -self.unit_normal_vector()
        offset_point_1 = self.start + offset * n
        offset_point_2 = self.end + offset * n

        return Line2D(offset_point_1, offset_point_2)

    def to_wire(self, n: int):
        """
        Convert a linesegment2d to a wire 2D defined with 'n' line_segments.

        """
        warnings.warn('To avoid Circular imports, a new method was created in Wire2D called from_edge.'
                      'You can use it instead of to_wire.')
        raise AttributeError

    def nearest_point_to(self, point):
        """
        Find out the nearest point on the linesegment to point.

        """

        points = self.discretization_points(number_points=500)
        return point.nearest_point(points)

    def axial_symmetry(self, line):
        """
        Finds out the symmetric linesegment2d according to a line.
        """

        points_symmetry = [point.axial_symmetry(line) for point in [self.start, self.end]]

        return self.__class__(points_symmetry[0], points_symmetry[1])


class Arc(Edge):
    """
    Abstract class representing an arc.

    :param start: The starting point
    :type start: Union[:class:`volmdlr.Point2D`, :class:`volmdlr.Point3D`]
    :param end: The finish point
    :type end: Union[:class:`volmdlr.Point2D`, :class:`volmdlr.Point3D`]
    :param interior: An interior point
    :type interior: Union[:class:`volmdlr.Point2D`, :class:`volmdlr.Point3D`]
    :param name: The name of the arc. Default value is an empty string
    :type name: str, optional
    """

    def __init__(self, start,
                 end,
                 interior,
                 name: str = ''):
        Edge.__init__(self, start=start, end=end, name=name)
        self.interior = interior
        self._utd_clockwise_and_trigowise_paths = False
        self._clockwise_and_trigowise_paths = None
        self._radius = None

    @property
    def center(self):
        """
        Gets the arc's center.

        :return: The center of the arc.
        """
        raise NotImplementedError(
            'the property method center must be overloaded by subclassing'
            'class if not a given parameter')

    @property
    def angle(self):
        """
        Gets the angle of the arc.

        :return: The angle of the arc.
        """
        return NotImplementedError(
            'the property method angle must be overloaded by subclassing'
            'class if not a given parameter')

    @property
    def is_trigo(self):
        """
        Verifies if arc is trigonometric wise or clockwise.

        :return: True if trigonometric wise or False otherwise.
        """
        return NotImplementedError(
            'the property method is_trigo must be overloaded by subclassing'
            'class if not a given parameter')

    @property
    def radius(self):
        if not self._radius:
            self._radius = (self.start - self.center).norm()
        return self._radius

    def length(self):
        """
        Calculates the length of the Arc, with its radius, and its arc angle.

        :return: the length of the Arc.
        """
        return self.radius * abs(self.angle)

    def point_at_abscissa(self, abscissa):
        """
        Calculates a point in the Arc at a given abscissa.

        :param abscissa: abscissa where in the curve the point should be calculated.
        :return: Corresponding point.
        """
        if self.is_trigo:
            return self.start.rotation(self.center, abscissa / self.radius)
        return self.start.rotation(self.center, -abscissa / self.radius)

    def normal_vector(self, abscissa: float):
        """
        Get the normal vector of the Arc2D.

        :param abscissa: defines where in the Arc2D the
        normal vector is to be calculated
        :return: The normal vector of the Arc2D
        """
        point = self.point_at_abscissa(abscissa)
        normal_vector = self.center - point
        return normal_vector

    def direction_vector(self, abscissa: float):
        """
        Get direction vector of the Arc2D.

        :param abscissa: defines where in the Arc2D the
        direction vector is to be calculated
        :return: The direction vector of the Arc2D
        """
        return -self.normal_vector(abscissa=abscissa).normal_vector()

    @staticmethod
    def get_clockwise_and_trigowise_paths(radius_1, radius_2, radius_i):
        """
        Get arc paths from radius.

        :param radius_1: radius from center to start point.
        :param radius_2: radius form center to end point.
        :param radius_i: radius from center to interior point.
        :return: the clockwise and trigowise paths.
        """
        angle1 = math.atan2(radius_1.y, radius_1.x)
        anglei = math.atan2(radius_i.y, radius_i.x)
        angle2 = math.atan2(radius_2.y, radius_2.x)

        # Going trigo/clock wise from start to interior
        if anglei < angle1:
            trigowise_path = (anglei + volmdlr.TWO_PI) - angle1
            clockwise_path = angle1 - anglei
        else:
            trigowise_path = anglei - angle1
            clockwise_path = angle1 - anglei + volmdlr.TWO_PI

        # Going trigo wise from interior to interior
        if angle2 < anglei:
            trigowise_path += (angle2 + volmdlr.TWO_PI) - anglei
            clockwise_path += anglei - angle2
        else:
            trigowise_path += angle2 - anglei
            clockwise_path += anglei - angle2 + volmdlr.TWO_PI
        return clockwise_path, trigowise_path

    def middle_point(self):
        """
        Get point in the middle of Arc.
        """
        return self.point_at_abscissa(0.5 * self.length())

    def point_distance(self, point):
        """Returns the minimal distance to a point."""
        points = self.discretization_points(angle_resolution=100)
        return point.point_distance(point.nearest_point(points))

    def discretization_points(self, *, number_points: int = None, angle_resolution: int = None):
        """
        Discretize an Edge to have "n" points.

        :param number_points: the number of points (including start and end points)
             if unset, only start and end will be returned
        :param angle_resolution: if set, the sampling will be adapted to have a controlled angular distance. Useful
            to mesh an arc
        :return: a list of sampled points
        """
        if not number_points:
            if not angle_resolution:
                number_points = 2
            else:
                number_points = math.ceil(self.angle * angle_resolution) + 2

        step = self.length() / (number_points - 1)
        return [self.point_at_abscissa(i * step)
                for i in range(number_points)]

    def polygon_points(self, discretization_resolution: int):
        warnings.warn('polygon_points is deprecated,\
        please use discretization_points instead',
                      DeprecationWarning)
        return self.discretization_points(number_points=discretization_resolution)

    def get_geo_lines(self, tag: int, start_point_tag: int, center_point_tag: int, end_point_tag: int):
        """
        Gets the lines that define an Arc in a .geo file.

        :param tag: The linesegment index
        :type tag: int
        :param start_point_tag: The linesegment' start point index
        :type start_point_tag: int
        :param center_point_tag: The linesegment' center point index
        :type center_point_tag: int
        :param end_point_tag: The line segment's end point index
        :type end_point_tag: int

        :return: A line
        :rtype: str
        """

        return 'Circle(' + str(tag) + ') = {' + str(start_point_tag) + ', ' + \
            str(center_point_tag) + ', ' + str(end_point_tag) + '};'

    def get_geo_points(self):
        """
        Gets the points that define an Arc to use them in a .geo file.

        :return: A list of characteristic arc points
        :rtype: List

        """
        return [self.start, self.center, self.end]

    def reverse(self):
        """
        Gets the reverse version of an arc.

        :return: An arc
        :rtype: Arc
        """

        return self.__class__(start=self.end, interior=self.interior, end=self.start)

    def split(self, split_point):
        """
        Splits arc at a given point.

        :param split_point: splitting point.
        :return: list of two Arc.
        """
        if split_point.is_close(self.start, 1e-6):
            return [None, self.copy()]
        if split_point.is_close(self.end, 1e-6):
            return [self.copy(), None]
        abscissa = self.abscissa(split_point)
        return [self.__class__(self.start, self.point_at_abscissa(0.5 * abscissa), split_point),
                self.__class__(split_point, self.point_at_abscissa((self.abscissa(self.end) -
                                                                    abscissa) * 0.5 + abscissa), self.end)]

    def get_shared_section(self, arc2):
        """
        Gets the shared section between two arcs.

        :param arc2: other arc to verify for shared section.
        :return: shared arc section.
        """
        if self.__class__ != arc2.__class__:
            return []
        if not self.center.is_close(arc2.center) or self.radius != self.radius or \
                not any(self.point_belongs(point) for point in [arc2.start, arc2.interior, arc2.end]):
            return []
        if all(self.point_belongs(point) for point in [arc2.start, arc2.interior, arc2.end]):
            return [arc2]
        if all(arc2.point_belongs(point) for point in [self.start, self.interior, self.end]):
            return [self]
        if self.point_belongs(arc2.start):
            arc1_, arc2_ = self.split(arc2.start)
        elif self.point_belongs(arc2.end):
            arc1_, arc2_ = self.split(arc2.end)
        else:
            raise NotImplementedError
        shared_arc_section = []
        for arc in [arc1_, arc2_]:
            if arc and all(arc2.point_belongs(point) for point in [arc.start, arc.interior, arc.end]):
                shared_arc_section.append(arc)
                break
        return shared_arc_section

    def delete_shared_section(self, arc2):
        """
        Deletes from self, the section shared with the other arc.

        :param arc2:
        :return:
        """
        shared_section = self.get_shared_section(arc2)
        if not shared_section:
            return [self]
        if shared_section == self:
            return []
        split_arcs1 = self.split(shared_section[0].start)
        split_arcs2 = self.split(shared_section[0].end)
        new_arcs = []
        for arc in split_arcs1 + split_arcs2:
            if arc and not arc.point_belongs(shared_section[0].interior):
                new_arcs.append(arc)
        return new_arcs


class Arc2D(Arc):
    """
    Class to draw Arc2D.

    angle: the angle measure always >= 0
    """

    def __init__(self,
                 start: volmdlr.Point2D,
                 interior: volmdlr.Point2D,
                 end: volmdlr.Point2D,
                 name: str = ''):
        self._center = None
        self._is_trigo = None
        self._angle = None
        self._bounding_rectangle = None
        Arc.__init__(self, start=start, end=end, interior=interior, name=name)
        start_to_center = start - self.center
        end_to_center = end - self.center
        angle1 = math.atan2(start_to_center.y, start_to_center.x)
        angle2 = math.atan2(end_to_center.y, end_to_center.x)
        if self.is_trigo:
            self.angle1 = angle1
            self.angle2 = angle2
        else:
            self.angle1 = angle2
            self.angle2 = angle1

    def __hash__(self):
        return hash(('arc2d', self.start, self.interior, self.end))

    def __eq__(self, other_arc):
        if self.__class__.__name__ != other_arc.__class__.__name__:
            return False
        return (self.center == other_arc.center
                and self.start == other_arc.start
                and self.end == other_arc.end
                and self.interior == other_arc.interior)

    @property
    def center(self):
        if not self._center:
            self._center = self.get_center()
        return self._center

    def get_center(self):
        """
        Calculates the center of the Arc.

        :return: asc's center.
        """
        x_interior, y_interior = self.interior.x, self.interior.y
        x_end, y_end = self.end.x, self.end.y
        x_start, y_start = self.start.x, self.start.y
        try:
            matrix_a = volmdlr.Matrix22(2 * (x_start - x_interior), 2 * (y_start - y_interior),
                                        2 * (x_start - x_end), 2 * (y_start - y_end))
            b_vector = - volmdlr.Vector2D(x_interior ** 2 + y_interior ** 2 - x_start ** 2 - y_start ** 2,
                                          x_end ** 2 + y_end ** 2 - x_start ** 2 - y_start ** 2)
            inv_matrix_a = matrix_a.inverse()
            x = inv_matrix_a.vector_multiplication(b_vector)
            center = volmdlr.Point2D(x.x, x.y)
        except ValueError:
            matrix_a = npy.array([[2 * (x_start - x_interior), 2 * (y_start - y_interior)],
                                  [2 * (x_start - x_end), 2 * (y_start - y_end)]])
            b_vector = - npy.array([x_interior ** 2 + y_interior ** 2 - x_start ** 2 - y_start ** 2,
                                    x_end ** 2 + y_end ** 2 - x_start ** 2 - y_start ** 2])
            center = volmdlr.Point2D(*npy.linalg.solve(matrix_a, b_vector))
        return center

    @property
    def is_trigo(self):
        """
        Gives if the edge goes in the trigo direction.
        """
        if not self._is_trigo:
            self._is_trigo = self.get_arc_direction()
        return self._is_trigo

    @property
    def clockwise_and_trigowise_paths(self):
        if not self._clockwise_and_trigowise_paths:
            radius_1 = self.start - self.center
            radius_2 = self.end - self.center
            radius_i = self.interior - self.center
            self._clockwise_and_trigowise_paths = \
                self.get_clockwise_and_trigowise_paths(radius_1,
                                                       radius_2,
                                                       radius_i)
            self._utd_clockwise_and_trigowise_paths = True
        return self._clockwise_and_trigowise_paths

    def get_arc_direction(self):
        """
        Gets arc direction: clockwise or trigonometric.

        :return: True if clockwise. trigowise if False.
        """
        clockwise_path, trigowise_path = \
            self.clockwise_and_trigowise_paths
        if clockwise_path > trigowise_path:
            return True
        return False

    @property
    def angle(self):
        """
        Returns the angle in radians of the arc.
        """
        if not self._angle:
            self._angle = self.get_angle()
        return self._angle

    def get_angle(self):
        """
        Gets arc angle.

        """
        clockwise_path, trigowise_path = \
            self.clockwise_and_trigowise_paths
        if self.is_trigo:
            return trigowise_path
        return clockwise_path

    def _get_points(self):
        return [self.start, self.interior, self.end]

    points = property(_get_points)

    def point_distance(self, point):
        """
        Returns the distance between a point and the edge.
        """
        vector_start = self.start - self.center
        vector_point = point - self.center
        vector_end = self.end - self.center
        if self.is_trigo:
            vector_start, vector_end = vector_end, vector_start
        arc_angle = volmdlr.geometry.clockwise_angle(vector_start, vector_end)
        point_angle = volmdlr.geometry.clockwise_angle(vector_start, vector_point)
        if point_angle <= arc_angle:
            return abs(
                LineSegment2D(point, self.center).length() - self.radius)
        return min(point.point_distance(self.start), point.point_distance(self.end))

    def point_belongs(self, point2d, abs_tol=1e-6):
        """
        Check if a Point2D belongs to the Arc2D.

        """
        distance_point_to_center = point2d.point_distance(self.center)
        if not math.isclose(distance_point_to_center, self.radius, abs_tol=abs_tol):
            return False
        try:
            point_abscissa = self.abscissa(point2d)
        except ValueError:
            return False
        if self.length() >= point_abscissa >= 0:
            return True
        return False

    def to_full_arc_2d(self):
        """
        Convert to a full arc2d.
        """
        return FullArc2D(center=self.center,
                         start_end=self.point_at_abscissa(0),
                         name=self.name)

    def line_intersections(self, line2d: Line2D):
        """
        Calculates the intersection between a line and an Arc2D.

        :param line2d: Line2D to verify intersections.
        :return: a list with intersections points.
        """
        # circle = self.to_circle()
        # circle_intersection_points = circle.line_intersections(line2d)
        full_arc_2d = self.to_full_arc_2d()
        fa2d_intersection_points = full_arc_2d.line_intersections(line2d)
        intersection_points = []
        for pt in fa2d_intersection_points:
            if self.point_belongs(pt):
                intersection_points.append(pt)
        return intersection_points

    def linesegment_intersections(self, linesegment2d: LineSegment2D):
        """
        Calculates the intersection between a LineSegment2D and an Arc2D.

        :param line2d: LineSegment2D to verify intersections.
        :return: a list with intersections points.
        """
        if not self.bounding_rectangle.b_rectangle_intersection(linesegment2d.bounding_rectangle):
            return []
        full_arc_2d = self.to_full_arc_2d()
        fa2d_intersection_points = full_arc_2d.linesegment_intersections(
            linesegment2d)
        intersection_points = []
        for point in fa2d_intersection_points:
            if self.point_belongs(point):
                intersection_points.append(point)
        return intersection_points

    def abscissa(self, point: volmdlr.Point2D, tol=1e-9):
        """
        Returns the abscissa of a given point 2d.
        """
        if point.point_distance(self.start) < tol:
            return 0
        if point.point_distance(self.end) < tol:
            return self.length()

        point_ = point - self.center
        u = self.start - self.center
        u.normalize()
        if self.is_trigo:
            v = u.normal_vector()
        else:
            v = -u.normal_vector()

        x, y = point_.dot(u), point_.dot(v)
        theta = math.atan2(y, x)
        if theta < -tol or theta > self.angle + tol:
            raise ValueError('Point not in arc')

        if theta < 0:
            return 0.
        if theta > self.angle:
            return self.angle * self.radius

        return self.radius * theta

    def area(self):
        """
        Calculates the area of the Arc2D.

        :return: the area of the Arc2D.
        """
        return self.radius ** 2 * self.angle / 2

    def center_of_mass(self):
        """
        Calculates the center of mass of the Arc2D.

        :return: center of mass point.
        """
        #        u=self.middle.vector-self.center.vector
        u = self.middle_point() - self.center
        u.normalize()
        # alpha = abs(self.angle)
        return self.center + 4 / (3 * self.angle) * self.radius * math.sin(
            self.angle * 0.5) * u

    @property
    def bounding_rectangle(self):
        if not self._bounding_rectangle:
            discretization_points = self.discretization_points(number_points=20)
            x_values, y_values = [], []
            for point in discretization_points:
                x_values.append(point.x)
                y_values.append(point.y)
            self._bounding_rectangle = volmdlr.core.BoundingRectangle(min(x_values), max(x_values),
                                                                      min(y_values), max(y_values))
        return self._bounding_rectangle

    def straight_line_area(self):
        """
        Calculates the area of the arc 2D, with line drawn from start to end.

        :return: straight_line_area.
        """
        if self.angle >= math.pi:
            angle = volmdlr.TWO_PI - self.angle
            area = math.pi * self.radius ** 2 - 0.5 * self.radius ** 2 * (
                    angle - math.sin(angle))
        else:
            angle = self.angle
            area = 0.5 * self.radius ** 2 * (angle - math.sin(angle))

        if self.is_trigo:
            return area
        return -area

    def straight_line_second_moment_area(self, point: volmdlr.Point2D):

        if self.angle2 < self.angle1:
            angle2 = self.angle2 + volmdlr.TWO_PI

        else:
            angle2 = self.angle2
        angle1 = self.angle1

        # Full arc section
        moment_area_x1 = self.radius ** 4 / 8 * (angle2 - angle1 + 0.5 * (
                math.sin(2 * angle1) - math.sin(2 * angle2)))
        moment_area_y1 = self.radius ** 4 / 8 * (angle2 - angle1 + 0.5 * (
                math.sin(2 * angle2) - math.sin(2 * angle1)))
        moment_area_xy1 = self.radius ** 4 / 8 * (
                math.cos(angle1) ** 2 - math.cos(angle2) ** 2)

        # Triangle
        moment_area_x2, moment_area_y2, moment_area_xy2 = self._triangle_moment_inertia()
        if moment_area_x2 < 0.:
            moment_area_x2, moment_area_y2, moment_area_xy2 = -moment_area_x2, -moment_area_y2, -moment_area_xy2
        if self.angle < math.pi:
            if self.is_trigo:
                moment_area_x = moment_area_x1 - moment_area_x2
                moment_area_y = moment_area_y1 - moment_area_y2
                moment_area_xy = moment_area_xy1 - moment_area_xy2
            else:
                moment_area_x = moment_area_x2 - moment_area_x1
                moment_area_y = moment_area_y2 - moment_area_y1
                moment_area_xy = moment_area_xy2 - moment_area_xy1
        else:
            if self.is_trigo:
                moment_area_x = moment_area_x1 + moment_area_x2
                moment_area_y = moment_area_y1 + moment_area_y2
                moment_area_xy = moment_area_xy1 + moment_area_xy2
            else:
                moment_area_x = -moment_area_x2 - moment_area_x1
                moment_area_y = -moment_area_y2 - moment_area_y1
                moment_area_xy = -moment_area_xy2 - moment_area_xy1

        return volmdlr.geometry.huygens2d(moment_area_x, moment_area_y, moment_area_xy,
                                          self.straight_line_area(),
                                          self.center,
                                          point)

    def _full_arc_moment_inertia(self, angle1, angle2):
        moment_inertia_x1 = self.radius ** 4 / 8 * (angle2 - angle1 + 0.5 * (
                math.sin(2 * angle1) - math.sin(2 * angle2)))
        moment_inertia_y1 = self.radius ** 4 / 8 * (angle2 - angle1 + 0.5 * (
                math.sin(2 * angle2) - math.sin(2 * angle1)))
        moment_inertia_xy1 = self.radius ** 4 / 8 * (
                math.cos(angle1) ** 2 - math.cos(angle2) ** 2)
        return moment_inertia_x1, moment_inertia_y1, moment_inertia_xy1

    def _triangle_moment_inertia(self):
        xi, yi = self.start - self.center
        xj, yj = self.end - self.center
        moment_inertia_x2 = (yi ** 2 + yi * yj + yj ** 2) * (xi * yj - xj * yi) / 12.
        moment_inertia_y2 = (xi ** 2 + xi * xj + xj ** 2) * (xi * yj - xj * yi) / 12.
        moment_inertia_xy2 = (xi * yj + 2 * xi * yi + 2 * xj * yj + xj * yi) * (
                xi * yj - xj * yi) / 24.
        return moment_inertia_x2, moment_inertia_y2, moment_inertia_xy2

    def straight_line_center_of_mass(self):
        """Straight line center of mass."""
        if self.angle == math.pi:
            return self.center_of_mass()

        u = self.middle_point() - self.center
        u.normalize()
        if self.angle >= math.pi:
            u = -u
        bissec = Line2D(self.center, self.center + u)
        string = Line2D(self.start, self.end)
        point = volmdlr.Point2D.line_intersection(bissec, string)
        a = point.point_distance(self.start)
        height = point.point_distance(self.center)
        triangle_area = height * a
        # alpha = abs(self.angle)
        triangle_cog = self.center + 2 / 3. * height * u
        if self.angle < math.pi:
            cog = (
                          self.center_of_mass() * self.area() - triangle_area * triangle_cog) / abs(
                self.straight_line_area())
        else:
            cog = (
                          self.center_of_mass() * self.area() + triangle_area * triangle_cog) / abs(
                self.straight_line_area())

        return cog

    def straight_line_point_belongs(self, point):
        """
        Verifies if a point belongs to the surface created by closing the edge.

        :param point_2d: Point to be verified.
        :return: Return True if the point belongs to this surface, or False otherwise.
        """
        if self.point_belongs(point):
            return True
        if self.start == self.end:
            if point.point_distance(self.center) <= self.radius:
                return True
        center_distance_point = self.center.point_distance(point)
        straight_line = LineSegment2D(self.start, self.end)
        for edge in [self, straight_line]:
            line_passing_trough_point = Line2D(self.center, point)
            straight_line_intersections = edge.line_intersections(line_passing_trough_point)
            if straight_line_intersections:
                if self.center.point_distance(straight_line_intersections[0]) > center_distance_point:
                    return True
        return False

    def plot(self, ax=None, edge_style: EdgeStyle = EdgeStyle()):
        if ax is None:
            _, ax = plt.subplots()

        if edge_style.plot_points:
            for point in [self.center, self.start, self.interior, self.end]:
                point.plot(ax=ax, color=edge_style.color, alpha=edge_style.alpha)

        ax.add_patch(matplotlib.patches.Arc((self.center.x, self.center.y), 2 * self.radius,
                                            2 * self.radius, angle=0,
                                            theta1=self.angle1 * 0.5 / math.pi * 360,
                                            theta2=self.angle2 * 0.5 / math.pi * 360,
                                            color=edge_style.color,
                                            alpha=edge_style.alpha))
        return ax

    def to_3d(self, plane_origin, x, y):
        point_start = self.start.to_3d(plane_origin, x, y)
        point_interior = self.interior.to_3d(plane_origin, x, y)
        point_end = self.end.to_3d(plane_origin, x, y)

        return Arc3D(point_start, point_interior, point_end, name=self.name)

    def rotation(self, center: volmdlr.Point2D, angle: float):
        """
        Arc2D rotation.

        :param center: rotation center
        :param angle: angle rotation.
        :return: a new rotated Arc2D.
        """
        return Arc2D(*[point.rotation(center, angle, ) for point in
                       [self.start, self.interior, self.end]])

    def rotation_inplace(self, center: volmdlr.Point2D, angle: float):
        """
        Arc2D rotation. Object is updated inplace.

        :param center: rotation center.
        :param angle: rotation angle.
        """
        warnings.warn("'inplace' methods are deprecated. Use a not inplace method instead.", DeprecationWarning)

        self.start.rotation_inplace(center, angle)
        self.interior.rotation_inplace(center, angle)
        self.end.rotation_inplace(center, angle)
        self._angle = None
        self._is_trigo = None
        self._center = None
        self._clockwise_and_trigowise_paths = None

    def translation(self, offset: volmdlr.Vector2D):
        """
        Arc2D translation.

        :param offset: translation vector.
        :return: A new translated Arc2D.
        """
        return Arc2D(*[point.translation(offset) for point in
                       [self.start, self.interior, self.end]])

    def translation_inplace(self, offset: volmdlr.Vector2D):
        """
        Arc2D translation. Object is updated inplace.

        :param offset: translation vector.
        """
        warnings.warn("'inplace' methods are deprecated. Use a not inplace method instead.", DeprecationWarning)

        self.start.translation_inplace(offset)
        self.interior.translation_inplace(offset)
        self.end.translation_inplace(offset)
        self._angle = None
        self._is_trigo = None
        self._center = None
        self._clockwise_and_trigowise_paths = None

    def frame_mapping(self, frame: volmdlr.Frame2D, side: str):
        """
        Changes vector frame_mapping and return a new Arc2D.

        side = 'old' or 'new'
        """
        return Arc2D(*[point.frame_mapping(frame, side) for point in
                       [self.start, self.interior, self.end]])

    def frame_mapping_inplace(self, frame: volmdlr.Frame2D, side: str):
        """
        Changes vector frame_mapping and the object is updated inplace.

        side = 'old' or 'new'
        """
        warnings.warn("'inplace' methods are deprecated. Use a not inplace method instead.", DeprecationWarning)

        self.__init__(*[point.frame_mapping(frame, side) for point in
                        [self.start, self.interior, self.end]])

    def second_moment_area(self, point):
        """
        Second moment area of part of disk.

        """
        if self.angle2 < self.angle1:
            angle2 = self.angle2 + volmdlr.TWO_PI

        else:
            angle2 = self.angle2
        angle1 = self.angle1
        moment_area_x = self.radius ** 4 / 8 * (angle2 - angle1 + 0.5 * (
                math.sin(2 * angle1) - math.sin(2 * angle2)))
        moment_area_y = self.radius ** 4 / 8 * (angle2 - angle1 + 0.5 * (
                math.sin(2 * angle2) - math.sin(2 * angle1)))
        moment_area_xy = self.radius ** 4 / 8 * (
                math.cos(angle1) ** 2 - math.cos(angle2) ** 2)

        # Must be computed at center, so huygens related to center
        return volmdlr.geometry.huygens2d(moment_area_x, moment_area_y, moment_area_xy, self.area(),
                                          self.center, point)

    def plot_data(self, edge_style: plot_data.EdgeStyle = None,
                  anticlockwise: bool = None):
        """
        Plot data method for a Arc2D.

        :param edge_style: edge style.
        :return: plot_data.Arc2D object.
        """
        list_node = self.discretization_points(number_points=20)
        data = []
        for node in list_node:
            data.append({'x': node.x, 'y': node.y})
        return plot_data.Arc2D(cx=self.center.x,
                               cy=self.center.y,
                               r=self.radius,
                               start_angle=self.angle1,
                               end_angle=self.angle2,
                               edge_style=edge_style,
                               data=data,
                               anticlockwise=anticlockwise,
                               name=self.name)

    def copy(self, *args, **kwargs):
        return Arc2D(self.start.copy(),
                     self.interior.copy(),
                     self.end.copy())

    def cut_between_two_points(self, point1, point2):
        """
        Cuts Arc between two points, and return the a new arc bwetween these two points.

        """
        if (point1.is_close(self.start) and point2.is_close(self.end)) or \
                (point2.is_close(self.start) and point1.is_close(self.end)):
            return self
        raise NotImplementedError

    def infinite_primitive(self, offset):
        vector_start_center = self.start - self.center
        vector_start_center.normalize()
        vector_end_center = self.end - self.center
        vector_end_center.normalize()
        vector_interior_center = self.interior - self.center
        vector_interior_center.normalize()
        if self.is_trigo:
            radius = self.radius + offset
            center = self.center

        else:
            radius = self.radius - offset
            if radius < 0:
                return None
            center = self.center
            # mid_point = self.middle_point()
            # vec1 = self.center - mid_point
            # vec1.normalize()
            # vec1 = 2 * offset * math.sqrt(2) * vec1
            # center = self.center.translation(vec1)
        start = center + radius * vector_start_center
        end = center + radius * vector_end_center
        interior = center + radius * vector_interior_center
        return Arc2D(start, interior, end)

    def complementary(self):

        interior = self.middle_point().rotation(self.center, math.pi)
        return Arc2D(self.start, interior, self.end)

    def axial_symmetry(self, line):
        """ Finds out the symmetric arc 2D according to a line. """
        points_symmetry = [point.axial_symmetry(line) for point in [self.start, self.interior, self.end]]

        return self.__class__(start=points_symmetry[0],
                              interior=points_symmetry[1],
                              end=points_symmetry[2])


class FullArc2D(Arc2D):
    """ An edge that starts at start_end, ends at the same point after having described a circle. """

    def __init__(self, center: volmdlr.Point2D, start_end: volmdlr.Point2D,
                 name: str = ''):
        self.__center = center
        self.start_end = start_end
        interior = start_end.rotation(center, math.pi)
        Arc2D.__init__(self, start=start_end, interior=interior,
                       end=start_end, name=name)  # !!! this is dangerous

    @property
    def is_trigo(self):
        return True

    @property
    def center(self):
        return self.__center

    @property
    def angle(self):
        return volmdlr.TWO_PI

    def to_dict(self, use_pointers: bool = False, memo=None, path: str = '#'):
        dict_ = self.base_dict()
        dict_['center'] = self.center.to_dict(use_pointers=use_pointers, memo=memo, path=path + '/center')
        dict_['radius'] = self.radius
        dict_['angle'] = self.angle
        dict_['is_trigo'] = self.is_trigo
        dict_['start_end'] = self.start.to_dict(use_pointers=use_pointers, memo=memo, path=path + '/start_end')
        return dict_

    def copy(self, *args, **kwargs):
        return FullArc2D(self.center.copy(), self.start.copy())

    @classmethod
    def dict_to_object(cls, dict_, global_dict=None, pointers_memo: Dict[str, Any] = None, path: str = '#'):
        center = volmdlr.Point2D.dict_to_object(dict_['center'])
        start_end = volmdlr.Point2D.dict_to_object(dict_['start_end'])

        return cls(center, start_end, name=dict_['name'])

    # def __hash__(self):
    #     return hash(("fullarc", self.center, self.radius, self.start, self.end))
    #     # return hash(self.center) + 5*hash(self.start)

    def __hash__(self):
        return hash((self.__class__.__name__, self.center, self.radius, self.start_end))

    def __eq__(self, other_arc):
        if self.__class__.__name__ != other_arc.__class__.__name__:
            return False
        return (self.center == other_arc.center) \
            and (self.start_end == other_arc.start_end)

    @property
    def bounding_rectangle(self):
        if not self._bounding_rectangle:
            self._bounding_rectangle = volmdlr.core.BoundingRectangle(
                self.center.x - self.radius, self.center.x + self.radius,
                self.center.y - self.radius, self.center.y + self.radius)
        return self._bounding_rectangle

    def straight_line_area(self):
        """
        Calculates the area of the fullarc, with line drawn from start to end.

        :return: straight_line_area.
        """
        area = self.area()
        return area

    def center_of_mass(self):
        return self.center

    def straight_line_center_of_mass(self):
        """Straight line center of mass."""
        return self.center_of_mass()

    def straight_line_point_belongs(self, point):
        """
        Verifies if a point belongs to the surface created by closing the edge.

        :param point2d: Point to be verified.
        :return: Return True if the point belongs to this surface, or False otherwise.
        """
        if point.point_distance(self.center) <= self.radius:
            return True
        return False

    def to_3d(self, plane_origin, x, y):
        center = self.center.to_3d(plane_origin, x, y)
        start = self.start.to_3d(plane_origin, x, y)
        z = x.cross(y)
        z.normalize()

        return FullArc3D(center, start, z)

    def rotation(self, center: volmdlr.Point2D, angle: float):
        new_center = self._center.rotation(center, angle, True)
        new_start_end = self.start.rotation(center, angle, True)
        return FullArc2D(new_center, new_start_end)

    def rotation_inplace(self, center: volmdlr.Point2D, angle: float):
        warnings.warn("'inplace' methods are deprecated. Use a not inplace method instead.", DeprecationWarning)

        self._center.rotation(center, angle, False)
        self.start.rotation(center, angle, False)
        self.interior.rotation(center, angle, False)
        self.end.rotation(center, angle, False)

    def translation(self, offset: volmdlr.Vector2D):
        new_center = self._center.translation(offset)
        new_start_end = self.start.translation(offset)
        return FullArc2D(new_center, new_start_end)

    def translation_inplace(self, offset: volmdlr.Vector2D):
        warnings.warn("'inplace' methods are deprecated. Use a not inplace method instead.", DeprecationWarning)

        self._center.translation_inplace(offset)
        self.start.translation_inplace(offset)
        self.end.translation_inplace(offset)
        self.interior.translation_inplace(offset)

    def frame_mapping(self, frame: volmdlr.Frame2D, side: str):
        """
        Map the 2D full arc to a new frame or its original frame.

        :param frame: The target frame for the mapping.
        :type frame: :class:`volmdlr.Frame2D`
        :param side: Specify whether to map the arc to the new frame ('new')
            or its original frame ('old').
        :type side: str
        :return: The full arc in the specified frame.
        :rtype: :class:`volmdlr.edges.FullArc2D`
        """
        return FullArc2D(*[point.frame_mapping(frame, side) for point in
                           [self._center, self.start]])

    def frame_mapping_inplace(self, frame: volmdlr.Frame2D, side: str):
        warnings.warn("'inplace' methods are deprecated. Use a not inplace method instead.", DeprecationWarning)

        for point in [self._center, self.start, self.end, self.interior]:
            point.frame_mapping_inplace(frame, side)

    def polygonization(self):
        return volmdlr.wires.ClosedPolygon2D(self.discretization_points(angle_resolution=15))

    def plot(self, ax=None, edge_style: EdgeStyle = EdgeStyle()):
        if ax is None:
            _, ax = plt.subplots()

        if self.radius > 0:
            ax.add_patch(matplotlib.patches.Arc((self.center.x, self.center.y),
                                                2 * self.radius,
                                                2 * self.radius,
                                                angle=0,
                                                theta1=0,
                                                theta2=360,
                                                color=edge_style.color,
                                                linestyle=edge_style.linestyle,
                                                linewidth=edge_style.linewidth))
        if edge_style.plot_points:
            ax.plot([self.start.x], [self.start.y], 'o',
                    color=edge_style.color, alpha=edge_style.alpha)
        return ax

    def cut_between_two_points(self, point1, point2):

        x1, y1 = point1 - self.center
        x2, y2 = point2 - self.center

        angle1 = math.atan2(y1, x1)
        angle2 = math.atan2(y2, x2)
        if angle2 < angle1:
            angle2 += volmdlr.TWO_PI
        angle_i = 0.5 * (angle1 + angle2)
        interior = point1.rotation(self.center, angle_i)
        arc = Arc2D(point1, interior, point2)
        if self.is_trigo != arc.is_trigo:
            arc = arc.complementary()

        return arc

    def line_intersections(self, line2d: Line2D, tol=1e-9):
        try:
            if line2d.start.is_close(self.center):
                pt1 = line2d.end
                vec = line2d.start - line2d.end
            else:
                pt1 = line2d.start
                vec = line2d.end - line2d.start
        except AttributeError:
            if line2d.point1.is_close(self.center):
                pt1 = line2d.point2
                vec = line2d.point1 - line2d.point2
            else:
                pt1 = line2d.point1
                vec = line2d.point2 - line2d.point1
        vector1 = vec.dot(vec)
        vector2 = 2 * vec.dot(pt1 - self.center)
        vector3 = pt1.dot(pt1) + self.center.dot(self.center) \
            - 2 * pt1.dot(self.center) - self.radius ** 2

        disc = vector2 ** 2 - 4 * vector1 * vector3
        if math.isclose(disc, 0., abs_tol=tol):
            t_param = -vector2 / (2 * vector1)
            return [pt1 + t_param * vec]

        if disc > 0:
            sqrt_disc = math.sqrt(disc)
            t_param = (-vector2 + sqrt_disc) / (2 * vector1)
            s_param = (-vector2 - sqrt_disc) / (2 * vector1)
            return [pt1 + t_param * vec,
                    pt1 + s_param * vec]

        return []

    def linesegment_intersections(self, linesegment2d: LineSegment2D, tol=1e-9):
        if not self.bounding_rectangle.b_rectangle_intersection(linesegment2d.bounding_rectangle):
            return []
        try:
            if linesegment2d.start.is_close(self.center):
                pt1 = linesegment2d.end
                vec = linesegment2d.start - linesegment2d.end
            else:
                pt1 = linesegment2d.start
                vec = linesegment2d.end - linesegment2d.start
        except AttributeError:
            if linesegment2d.point1.is_close(self.center):
                pt1 = linesegment2d.point2
                vec = linesegment2d.point1 - linesegment2d.point2
            else:
                pt1 = linesegment2d.point1
                vec = linesegment2d.point2 - linesegment2d.point1
        vector1 = vec.dot(vec)
        vector2 = 2 * vec.dot(pt1 - self.center)
        vector3 = pt1.dot(pt1) + self.center.dot(self.center) \
            - 2 * pt1.dot(self.center) - self.radius ** 2

        disc = vector2 ** 2 - 4 * vector1 * vector3
        if math.isclose(disc, 0., abs_tol=tol):
            t_param = -vector2 / (2 * vector1)
            points = [pt1 + t_param * vec]
            if linesegment2d.point_belongs(points[0]):
                return points
            return []

        if disc > 0:
            sqrt_disc = math.sqrt(disc)
            t_param = (-vector2 + sqrt_disc) / (2 * vector1)
            s_param = (-vector2 - sqrt_disc) / (2 * vector1)
            points = [pt1 + t_param * vec, pt1 + s_param * vec]
            valid_points = [pt for pt in points if
                            linesegment2d.point_belongs(pt)]
            return valid_points

        return []

    def reverse(self):
        return self


class ArcEllipse2D(Edge):
    """
    An 2 dimensional elliptical arc.

    :param start: The starting point of the elliptical arc
    :type start: :class:`volmdlr.Point2D`
    :param interior: An interior point of the elliptical arc
    :type interior: :class:`volmdlr.Point2D`
    :param end: The end point of the elliptical arc
    :type end: :class:`volmdlr.Point2D`
    :param center: The center of the ellipse
    :type center: :class:`volmdlr.Point2D`
    :param major_dir: The major direction of the ellipse
    :type major_dir: :class:`volmdlr.Vector2D`
    :param name: The name of the elliptical arc. Default value is ''
    :type name: str, optional
    :param extra: An extra interior point if start is equal to end. Default
        value is None
    :type extra: :class:`volmdlr.Point2D`, optional
    """

    def __init__(self, start: volmdlr.Point2D, interior: volmdlr.Point2D,
                 end: volmdlr.Point2D, center: volmdlr.Point2D,
                 major_dir: volmdlr.Vector2D, name: str = '',
                 extra: volmdlr.Point2D = None):
        Edge.__init__(self, start, end, name)
        self.interior = interior
        self.center = center
        self.extra = extra
        self.major_dir = major_dir
        self.minor_dir = self.major_dir.deterministic_unit_normal_vector()
        frame = volmdlr.Frame2D(self.center, self.major_dir, self.minor_dir)
        self.frame = frame
        start_new = frame.global_to_local_coordinates(self.start)
        end_new = frame.global_to_local_coordinates(self.end)
        interior_new = frame.global_to_local_coordinates(self.interior)
        center_new = frame.global_to_local_coordinates(self.center)
        self._bounding_rectangle = None

        def theta_a_b(start_, iterior_, end_, center_):
            """
            Calculates the major, minor and theta.

            From : https://math.stackexchange.com/questions/339126/how-to-draw-an-ellipse-if-a- \
            center-and-3-arbitrary-points-on-it-are-given.
            theta= ellipse's inclination angle related to the horizontal
            (clockwise), A=semi major axis, B=semi minor axis.

            """
            x_start, y_start, x_interior, y_interior, x_end, y_end = start_[0] - center_[0], start_[1] - center_[1],\
                iterior_[0] - center_[0], iterior_[1] - center_[1], end_[0] - center_[0], end_[1] - center_[1]
            matrix_a = npy.array(([x_start ** 2, y_start ** 2, 2 * x_start * y_start],
                                  [x_interior ** 2, y_interior ** 2, 2 * x_interior * y_interior],
                                  [x_end ** 2, y_end ** 2, 2 * x_end * y_end]))
            inv_matrix_a = npy.linalg.inv(matrix_a)
            matriz_one = npy.array(([1],
                                    [1],
                                    [1]))
            vector_c = npy.dot(inv_matrix_a, matriz_one)
            theta = 0.5 * math.atan(2 * vector_c[2] / (vector_c[1] - vector_c[0]))
            c1 = vector_c[0] + vector_c[1]
            c2 = (vector_c[1] - vector_c[0]) / math.cos(2 * theta)
            gdaxe = math.sqrt((2 / (c1 - c2)))
            ptax = math.sqrt((2 / (c1 + c2)))
            return theta, gdaxe, ptax

        if start.is_close(end):
            extra_new = frame.global_to_local_coordinates(self.extra)
            theta, major_axis, minor_axis = theta_a_b(start_new, extra_new, interior_new,
                                                      center_new)
        else:
            theta, major_axis, minor_axis = theta_a_b(start_new, interior_new, end_new,
                                                      center_new)

        self.major_axis = major_axis
        self.minor_axis = minor_axis
        self.theta = theta

        # Angle pour start
        u1, u2 = start_new.x / self.major_axis, start_new.y / self.minor_axis
        angle1 = volmdlr.geometry.sin_cos_angle(u1, u2)
        self.angle_start = angle1
        # Angle pour end
        u3, u4 = end_new.x / self.major_axis, end_new.y / self.minor_axis
        angle2 = volmdlr.geometry.sin_cos_angle(u3, u4)
        self.angle_end = angle2
        # Angle pour interior
        u5, u6 = interior_new.x / self.major_axis, interior_new.y / self.minor_axis
        anglei = volmdlr.geometry.sin_cos_angle(u5, u6)
        self.angle_interior = anglei
        # Going trigo/clock wise from start to interior
        if anglei < angle1:
            trigowise_path = (anglei + volmdlr.TWO_PI) - angle1
            clockwise_path = angle1 - anglei
        else:
            trigowise_path = anglei - angle1
            clockwise_path = angle1 - anglei + volmdlr.TWO_PI

        # Going trigo wise from interior to interior
        if angle2 < anglei:
            trigowise_path += (angle2 + volmdlr.TWO_PI) - anglei
            clockwise_path += anglei - angle2
        else:
            trigowise_path += angle2 - anglei
            clockwise_path += anglei - angle2 + volmdlr.TWO_PI

        if clockwise_path > trigowise_path:
            self.is_trigo = True
            self.angle = trigowise_path
        else:
            # Clock wise
            self.is_trigo = False
            self.angle = clockwise_path

        if self.start.is_close(self.end) or self.angle == 0:
            self.angle = volmdlr.TWO_PI

        if self.is_trigo:  # sens trigo
            self.offset_angle = angle1
        else:
            self.offset_angle = angle2

    def _get_points(self):
        return self.discretization_points(number_points=20)

    points = property(_get_points)

    def length(self):
        """
        Calculates the length of the arcellipse 2d.

        :return: arc ellipse 2d's length
        """
        length = self.abscissa(self.end)
        return length

    def point_belongs(self, point, abs_tol: float = 1e-6):
        """
        Verifies if a point belongs to the arc ellipse 2d.

        :param point: point to be verified
        :param abs_tol: tolerance applied during calculations
        :return: True if the point belongs, False otherwise
        """
        if not math.isclose((point.x - self.center.x) ** 2 / self.major_axis ** 2 +
                            (point.y - self.center.y) ** 2 / self.minor_axis ** 2, 1, abs_tol=abs_tol) and not \
                math.isclose((point.x - self.center.x) ** 2 / self.minor_axis ** 2 +
                             (point.y - self.center.y) ** 2 / self.major_axis ** 2, 1, abs_tol=abs_tol):
            return False
        new_point = self.frame.global_to_local_coordinates(point)
        u1, u2 = new_point.x / self.major_axis, new_point.y / self.minor_axis
        angle_new_point = volmdlr.geometry.sin_cos_angle(u1, u2)
        if self.angle_start < self.angle_end and self.angle_end >= angle_new_point >= self.angle_start:
            return True
        if self.angle_start > self.angle_end and self.angle_end <= angle_new_point <= self.angle_start:
            return True
        return False

    def abscissa(self, point: volmdlr.Point2D):
        """
        Calculates the abscissa of a given point.

        :param point: point for calculating abscissa
        :return: a float, between 0 and the arc ellipse 2d's length
        """
        if self.point_belongs(point):
            angle_abscissa = volmdlr.geometry.clockwise_angle(point - self.center, self.major_dir)
            angle_start = self.angle_start
            angle_end = angle_abscissa
            if self.angle_start > angle_abscissa > self.angle_end:
                angle_start = angle_abscissa
                angle_end = self.angle_start

            def arc_length(theta):
                return math.sqrt((self.major_axis ** 2) * math.sin(theta) ** 2 +
                                 (self.minor_axis ** 2) * math.cos(theta) ** 2)

            res, _ = scipy_integrate.quad(arc_length, angle_start, angle_end)
            return res
        raise ValueError(f'point {point} does not belong to ellipse')

    @property
    def bounding_rectangle(self):
        """
        Calculates the bounding rectangle for the arc ellipse 2d.

        :return: Bouding Rectangle object.
        """
        if not self._bounding_rectangle:
            discretization_points = self.discretization_points(number_points=20)
            x_values, y_values = [], []
            for point in discretization_points:
                x_values.append(point.x)
                y_values.append(point.y)
            self._bounding_rectangle = volmdlr.core.BoundingRectangle(min(x_values), max(x_values),
                                                                      min(y_values), max(y_values))
        return self._bounding_rectangle

    def straight_line_area(self):
        """
        Calculates the area of the elliptic arc, with line drawn from start to end.

        :return: straight_line_area.
        """
        if self.angle >= math.pi:
            angle = volmdlr.TWO_PI - self.angle
            area = math.pi * self.major_axis * self.minor_axis - 0.5 * self.major_axis * self.minor_axis * (
                    angle - math.sin(angle))
        else:
            angle = self.angle
            area = 0.5 * self.major_axis * self.minor_axis * (angle - math.sin(angle))

        if self.is_trigo:
            return area
        return -area

    def discretization_points(self, *, number_points: int = None, angle_resolution: int = None):
        """
        Discretization of an Edge to have "n" points.

        :param number_points: the number of points (including start and end points)
             if unset, only start and end will be returned.
        :param angle_resolution: if set, the sampling will be adapted to have a controlled angular distance. Useful
            to mesh an arc.
        :return: a list of sampled points.
        """
        if not number_points:
            if not angle_resolution:
                number_points = 2
            else:
                number_points = math.ceil(angle_resolution * abs(0.5 * self.angle / math.pi))
        is_trigo = True
        if self.angle_start > self.angle_end:
            if self.angle_start >= self.angle_interior >= self.angle_end:
                angle_start = self.angle_end
                angle_end = self.angle_start
                is_trigo = False
            else:
                angle_end = self.angle_end + volmdlr.TWO_PI
                angle_start = self.angle_start
        elif self.angle_start == self.angle_end:
            angle_start = 0
            angle_end = 2 * math.pi
        else:
            angle_end = self.angle_end
            angle_start = self.angle_start

        discretization_points = [self.frame.local_to_global_coordinates(
            volmdlr.Point2D(self.major_axis * math.cos(angle), self.minor_axis * math.sin(angle)))
            for angle in npy.linspace(angle_start, angle_end, number_points)]
        if not is_trigo:
            discretization_points = discretization_points[::-1]
        return discretization_points

    def polygon_points(self, discretization_resolution: int):
        warnings.warn('polygon_points is deprecated,\
                please use discretization_points instead',
                      DeprecationWarning)
        return self.discretization_points(angle_resolution=discretization_resolution)

    def to_3d(self, plane_origin, x, y):
        point_start3d = self.start.to_3d(plane_origin, x, y)
        point_interior3d = self.interior.to_3d(plane_origin, x, y)
        point_end3d = self.end.to_3d(plane_origin, x, y)
        point_center3d = self.center.to_3d(plane_origin, x, y)

        a_max2d = self.center + self.major_dir * self.major_axis
        a_max3d = a_max2d.to_3d(plane_origin, x, y)
        new_major_dir = a_max3d - point_center3d
        new_major_dir.normalize()
        return ArcEllipse3D(point_start3d, point_interior3d, point_end3d,
                            point_center3d, new_major_dir, name=self.name)

    def plot(self, ax=None, edge_style: EdgeStyle = EdgeStyle()):
        if ax is None:
            _, ax = plt.subplots()

        self.interior.plot(ax=ax, color='m')
        self.start.plot(ax=ax, color='r')
        self.end.plot(ax=ax, color='b')
        self.center.plot(ax=ax, color='y')

        x = []
        y = []
        for px, py in self.discretization_points(number_points=100):
            x.append(px)
            y.append(py)

        plt.plot(x, y, color=edge_style.color, alpha=edge_style.alpha)
        return ax

    def normal_vector(self, abscissa):
        raise NotImplementedError

    def direction_vector(self, abscissa):
        raise NotImplementedError

    def reverse(self):
        return self.__class__(self.end.copy(), self.interior.copy(), self.start.copy(),
                              self.center.copy(), self.major_dir.copy(), self.name)

    def line_intersections(self, line2d: Line2D):
        """
        Intersections between an Arc Ellipse 2D and a Line 2D.

        :param line2d: Line 2D to verify intersections
        :return: List with all intersections
        """
        ellipse2d_linesegment_intersections = vm_utils_intersections.ellipse2d_line_intersections(self, line2d)
        linesegment_intersections = []
        for inter in ellipse2d_linesegment_intersections:
            if self.point_belongs(inter):
                linesegment_intersections.append(inter)
        return linesegment_intersections

    def linesegment_intersections(self, linesegment2d: LineSegment2D):
        """
        Intersections between an Arc Ellipse 2D and a Line Segment 2D.

        :param linesegment2d: LineSegment 2D to verify intersections.
        :return: List with all intersections.
        """
        if not self.bounding_rectangle.b_rectangle_intersection(linesegment2d.bounding_rectangle):
            return []
        intersections = self.line_intersections(linesegment2d.to_line())
        linesegment_intersections = []
        for inter in intersections:
            if linesegment2d.point_belongs(inter):
                linesegment_intersections.append(inter)
        return linesegment_intersections

    def frame_mapping(self, frame: volmdlr.Frame2D, side: str):
        """
        Changes frame_mapping and return a new Arc Ellipse 2D.

        side = 'old' or 'new'
        """
        if side == 'old':
            return ArcEllipse2D(frame.local_to_global_coordinates(self.start),
                                frame.local_to_global_coordinates(self.interior),
                                frame.local_to_global_coordinates(self.end),
                                frame.local_to_global_coordinates(self.center),
                                self.major_dir)
        if side == 'new':
            point_major_dir = self.center + self.major_dir * self.major_axis
            major_dir = frame.global_to_local_coordinates(point_major_dir)
            major_dir.normalize()
            return ArcEllipse2D(frame.global_to_local_coordinates(self.start),
                                frame.global_to_local_coordinates(self.interior),
                                frame.global_to_local_coordinates(self.end),
                                frame.global_to_local_coordinates(self.center),
                                major_dir)
        raise ValueError('Side should be \'new\' \'old\'')


class Line3D(Line):
    """
    Define an infinite line passing through the 2 points.

    """
    _non_eq_attributes = ['name', 'basis_primitives', 'bounding_box']

    def __init__(self, point1: volmdlr.Point3D, point2: volmdlr.Point3D,
                 name: str = ''):
        Line.__init__(self, point1, point2, name=name)
        # self.points = [point1, point2]
        self._bbox = None

    @property
    def bounding_box(self):
        if not self._bbox:
            self._bbox = self._bounding_box()
        return self._bbox

    @bounding_box.setter
    def bounding_box(self, new_bounding_box):
        self._bbox = new_bounding_box

    def _bounding_box(self):
        xmin = min([self.point1[0], self.point2[0]])
        xmax = max([self.point1[0], self.point2[0]])
        ymin = min([self.point1[1], self.point2[1]])
        ymax = max([self.point1[1], self.point2[1]])
        zmin = min([self.point1[2], self.point2[2]])
        zmax = max([self.point1[2], self.point2[2]])

        return volmdlr.core.BoundingBox(xmin, xmax, ymin, ymax, zmin, zmax)

    def point_belongs(self, point3d):
        if point3d.is_close(self.point1):
            return True
        return self.direction_vector().is_colinear_to(point3d - self.point1)

    def point_distance(self, point):
        """Returns the minimal distance to a point."""
        vector1 = point - self.point1
        vector1.to_vector()
        vector2 = self.point2 - self.point1
        vector2.to_vector()
        return vector1.cross(vector2).norm() / vector2.norm()

    def line_distance(self, line2):
        """
        Calculates the distance between two Line3D.

        :param line2: other Line3D.
        :return: The distance between the two lines.
        """
        direction_vector1 = self.direction_vector()
        direction_vector2 = line2.direction_vector()
        if direction_vector1.is_colinear_to(direction_vector2):
            return direction_vector1.cross(line2.point1 - self.point1).norm() / direction_vector1.norm()
        vector = line2.point1 - self.point1
        line_distance = abs(vector.dot(direction_vector1.cross(direction_vector2))) / direction_vector1.cross(
            direction_vector2).norm()
        return line_distance

    def skew_to(self, line):
        """
        Verifies if two Line3D are skew to each other, that is, they are not parallel and never intersect.

        :param line: other line.
        :return: True if they are skew, False otherwise.
        """
        if self.direction_vector().is_colinear_to(line.direction_vector()):
            return False
        if math.isclose(self.line_distance(line), 0, abs_tol=1e-6):
            return False
        return True

    def intersection(self, line2):
        """
        Calculates the intersection between to Line3D, if there is an intersection.

        :param line: other Line3D
        :return: None if there is no intersection between Lines. A volmdlr.Point3D if there existes an intersection
        """
        direction_vector1 = self.direction_vector()
        direction_vector2 = line2.direction_vector()
        distance_to_line = self.line_distance(line2)
        if direction_vector1.is_colinear_to(direction_vector2) or \
                not math.isclose(distance_to_line, 0, abs_tol=1e-6):
            return None
        if math.isclose(distance_to_line, 0, abs_tol=1e-6) and \
                math.isclose(direction_vector1.dot(direction_vector2), 0, abs_tol=1e-6):
            projected_point, _ = self.point_projection(line2.point1)
            return projected_point
        vector = self.point1 - line2.point1
        t_coefficient = (
                                vector.dot(direction_vector2) * direction_vector2.dot(direction_vector1) -
                                vector.dot(direction_vector1) * direction_vector2.dot(direction_vector2)) / (
                                direction_vector1.dot(direction_vector1) * direction_vector2.dot(direction_vector2) -
                                direction_vector1.dot(direction_vector2) * direction_vector2.dot(direction_vector1))
        # u_coefficient = (vector.dot(direction_vector2) + t_coefficient * direction_vector1.dot(
        # direction_vector2)) / direction_vector2.dot(direction_vector2)
        intersection = self.point1 + t_coefficient * direction_vector1
        return intersection

    def plot(self, ax=None, color='k', alpha=1, dashed=True):
        if ax is None:
            ax = Axes3D(plt.figure())

        # Line segment
        ax.plot([self.point1.x, self.point2.x], [self.point1.y, self.point2.y],
                [self.point1.z, self.point2.z], color=color, alpha=alpha)

        # Drawing 3 times length of segment on each side
        u = self.point2 - self.point1
        v1 = self.point1 - 3 * u
        x1, y1, z1 = v1.x, v1.y, v1.z
        v2 = self.point2 - 3 * u
        x2, y2, z2 = v2.x, v2.y, v2.z
        if dashed:
            ax.plot([x1, x2], [y1, y2], [z1, z2], color=color,
                    dashes=[30, 5, 10, 5])
        else:
            ax.plot([x1, x2], [y1, y2], [z1, z2], color=color)
        return ax

    def plane_projection2d(self, center, x, y):
        return Line2D(self.point1.plane_projection2d(center, x, y),
                      self.point2.plane_projection2d(center, x, y))

    def minimum_distance_points(self, other_line):
        """
        Returns the points on this line and the other line that are the closest of lines.
        """
        u = self.point2 - self.point1
        v = other_line.point2 - other_line.point1
        w = self.point1 - other_line.point1
        u_dot_u = u.dot(u)
        u_dot_v = u.dot(v)
        v_dot_v = v.dot(v)
        u_dot_w = u.dot(w)
        v_dot_w = v.dot(w)

        s_param = (u_dot_v * v_dot_w - v_dot_v * u_dot_w) / (u_dot_u * v_dot_v - u_dot_v ** 2)
        t_param = (u_dot_u * v_dot_w - u_dot_v * u_dot_w) / (u_dot_u * v_dot_v - u_dot_v ** 2)
        point1 = self.point1 + s_param * u
        point2 = other_line.point1 + t_param * v
        return point1, point2

    def rotation(self, center: volmdlr.Point3D, axis: volmdlr.Vector3D, angle: float):
        """
        Line3D rotation.

        :param center: rotation center
        :param axis: rotation axis
        :param angle: angle rotation
        :return: a new rotated Line3D
        """

        return Line3D(*[point.rotation(center, axis, angle) for point in
                        [self.point1, self.point2]])

    def rotation_inplace(self, center: volmdlr.Point3D, axis: volmdlr.Vector3D, angle: float):
        """
        Line3D rotation. Object is updated inplace.

        :param center: rotation center
        :param axis: rotation axis
        :param angle: rotation angle
        """
        warnings.warn("'inplace' methods are deprecated. Use a not inplace method instead.", DeprecationWarning)

        for point in [self.point1, self.point2]:
            point.rotation_inplace(center, axis, angle)
        self._bbox = None

    def translation(self, offset: volmdlr.Vector3D):
        """
        Line3D translation.

        :param offset: translation vector
        :return: A new translated Line3D
        """
        return Line3D(*[point.translation(offset) for point in
                        [self.point1, self.point2]])

    def translation_inplace(self, offset: volmdlr.Vector3D):
        """
        Line3D translation. Object is updated inplace.

        :param offset: translation vector
        """
        warnings.warn("'inplace' methods are deprecated. Use a not inplace method instead.", DeprecationWarning)

        for point in [self.point1, self.point2]:
            point.translation_inplace(offset)
        self._bbox = None

    def frame_mapping(self, frame: volmdlr.Frame3D, side: str):
        """
        Changes vector frame_mapping and return a new Line3D.

        side = 'old' or 'new'
        """
        if side == 'old':
            new_start = frame.local_to_global_coordinates(self.point1)
            new_end = frame.local_to_global_coordinates(self.point2)
        elif side == 'new':
            new_start = frame.global_to_local_coordinates(self.point1)
            new_end = frame.global_to_local_coordinates(self.point2)
        else:
            raise ValueError('Please Enter a valid side: old or new')
        return Line3D(new_start, new_end)

    def frame_mapping_inplace(self, frame: volmdlr.Frame3D, side: str):
        """
        Changes Line3D frame_mapping and the object is updated inplace.

        side = 'old' or 'new'
        """
        warnings.warn("'inplace' methods are deprecated. Use a not inplace method instead.", DeprecationWarning)

        if side == 'old':
            new_start = frame.local_to_global_coordinates(self.point1)
            new_end = frame.local_to_global_coordinates(self.point2)
        elif side == 'new':
            new_start = frame.global_to_local_coordinates(self.point1)
            new_end = frame.global_to_local_coordinates(self.point2)
        else:
            raise ValueError('Please Enter a valid side: old or new')
        self.point1 = new_start
        self.point2 = new_end
        self._bbox = None

    def trim(self, point1: volmdlr.Point3D, point2: volmdlr.Point3D):
        if not self.point_belongs(point1) or not self.point_belongs(point2):
            raise ValueError('Point not on curve')

        return LineSegment3D(point1, point2)

    def copy(self, *args, **kwargs):
        return Line3D(*[point.copy() for point in [self.point1, self.point2]])

    @classmethod
    def from_step(cls, arguments, object_dict, **kwargs):
        """
        Converts a step primitive to an Line3D.

        :param arguments: The arguments of the step primitive.
        :type arguments: list
        :param object_dict: The dictionary containing all the step primitives
            that have already been instantiated
        :type object_dict: dict
        :return: The corresponding Line3D object
        :rtype: :class:`volmdlr.edges.Line3D`
        """
        point1 = object_dict[arguments[1]]
        direction = object_dict[arguments[2]]
        point2 = point1 + direction
        return cls(point1, point2, arguments[0][1:-1])

    def to_2d(self, plane_origin, x, y):
        """
        Transforms a Line3D into an Line2D, given a plane origin and an u and v plane vector.

        :param plane_origin: plane origin.
        :param x: plane u vector.
        :param y: plane v vector.
        :return: Line2D.
        """
        p2d = [point.to_2d(plane_origin, x, y) for point in (self.point1, self.point2)]
        if p2d[0] == p2d[1]:
            return None
        return Line2D(*p2d, name=self.name)


class LineSegment3D(LineSegment):
    """
    Define a line segment limited by two points.

    """

    def __init__(self, start: volmdlr.Point3D, end: volmdlr.Point3D,
                 name: str = ''):
        if start.is_close(end):
            raise NotImplementedError
        # self.points = [start, end]
        LineSegment.__init__(self, start=start, end=end, name=name)
        self._bbox = None

    @property
    def bounding_box(self):
        if not self._bbox:
            self._bbox = self._bounding_box()
        return self._bbox

    @bounding_box.setter
    def bounding_box(self, new_bounding_box):
        self._bbox = new_bounding_box

    def __hash__(self):
        return hash((self.__class__.__name__, self.start, self.end))

    def __eq__(self, other_linesegment3d):
        if other_linesegment3d.__class__ != self.__class__:
            return False
        return (self.start == other_linesegment3d.start
                and self.end == other_linesegment3d.end)

    def _bounding_box(self):

        xmin = min(self.start.x, self.end.x)
        xmax = max(self.start.x, self.end.x)
        ymin = min(self.start.y, self.end.y)
        ymax = max(self.start.y, self.end.y)
        zmin = min(self.start.z, self.end.z)
        zmax = max(self.start.z, self.end.z)

        return volmdlr.core.BoundingBox(xmin, xmax, ymin, ymax, zmin, zmax)

    def to_dict(self, *args, **kwargs):
        return {'object_class': 'volmdlr.edges.LineSegment3D',
                'name': self.name,
                'start': self.start.to_dict(),
                'end': self.end.to_dict()
                }

    # def point_at_abscissa(self, abscissa):
    #     return self.start + abscissa * (
    #         self.end - self.start) / self.length()

    def point_belongs(self, point, abs_tol=1e-7):
        point_distance = self.point_distance(point)
        if math.isclose(point_distance, 0, abs_tol=abs_tol):
            return True
        return False

    def normal_vector(self, abscissa=0.):
        return None

    def unit_normal_vector(self, abscissa=0.):
        return None

    # def middle_point(self):
    #     return self.point_at_abscissa(0.5 * self.length())

    def point_distance(self, point):
        """Returns the minimal distance to a point."""
        distance, point = volmdlr.LineSegment3DPointDistance(
            [(self.start.x, self.start.y, self.start.z),
             (self.end.x, self.end.y, self.end.z)],
            (point.x, point.y, point.z))
        return distance

    def plane_projection2d(self, center, x, y):
        start, end = self.start.plane_projection2d(center, x, y), self.end.plane_projection2d(center, x, y)
        if not start.is_close(end):
            return LineSegment2D(start, end)
        return None

    def line_intersections(self, line):
        line_self = self.to_line()
        if line_self.skew_to(line):
            return []
        intersection = line_self.intersection(line)
        if intersection and self.point_belongs(intersection):
            return [intersection]
        return []

    def linesegment_intersections(self, linesegment):
        line1 = self.to_line()
        line2 = linesegment.to_line()
        intersection = line1.intersection(line2)
        if intersection and self.point_belongs(intersection) and linesegment.point_belongs(intersection):
            return [intersection]
        return []

    def rotation(self, center: volmdlr.Point3D,
                 axis: volmdlr.Vector3D, angle: float):
        """
        LineSegment3D rotation.

        :param center: rotation center
        :param axis: rotation axis
        :param angle: angle rotation
        :return: a new rotated LineSegment3D
        """
        start = self.start.rotation(center, axis, angle)
        end = self.end.rotation(center, axis, angle)
        return LineSegment3D(start, end)

    def rotation_inplace(self, center: volmdlr.Point3D,
                         axis: volmdlr.Vector3D, angle: float):
        """
        Line2D rotation. Object is updated inplace.

        :param center: rotation center
        :param axis: rotation axis
        :param angle: rotation angle
        """
        warnings.warn("'inplace' methods are deprecated. Use a not inplace method instead.", DeprecationWarning)

        for point in self.points:
            point.rotation_inplace(center, axis, angle)
        self._bbox = None

    def __contains__(self, point):

        point1, point2 = self.start, self.end
        axis = point2 - point1
        test = point.rotation(point1, axis, math.pi)
        if test.is_close(point):
            return True

        return False

    def translation(self, offset: volmdlr.Vector3D):
        """
        LineSegment3D translation.

        :param offset: translation vector
        :return: A new translated LineSegment3D
        """
        return LineSegment3D(
            *[point.translation(offset) for point in self.points])

    def translation_inplace(self, offset: volmdlr.Vector3D):
        """
        LineSegment3D translation. Object is updated inplace.

        :param offset: translation vector
        """
        warnings.warn("'inplace' methods are deprecated. Use a not inplace method instead.", DeprecationWarning)

        for point in self.points:
            point.translation_inplace(offset)
        self._bbox = None

    def frame_mapping(self, frame: volmdlr.Frame3D, side: str):
        """
        Changes LineSegment3D frame_mapping and return a new LineSegment3D.

        side = 'old' or 'new'
        """
        if side == 'old':
            return LineSegment3D(
                *[frame.local_to_global_coordinates(point) for point in [self.start, self.end]])
        if side == 'new':
            return LineSegment3D(
                *[frame.global_to_local_coordinates(point) for point in [self.start, self.end]])
        raise ValueError('Please Enter a valid side: old or new')

    def frame_mapping_inplace(self, frame: volmdlr.Frame3D, side: str):
        """
        Changes vector frame_mapping and the object is updated inplace.

        side = 'old' or 'new'
        """
        warnings.warn("'inplace' methods are deprecated. Use a not inplace method instead.", DeprecationWarning)

        if side == 'old':
            new_start = frame.local_to_global_coordinates(self.start)
            new_end = frame.local_to_global_coordinates(self.end)
        elif side == 'new':
            new_start = frame.global_to_local_coordinates(self.start)
            new_end = frame.global_to_local_coordinates(self.end)
        else:
            raise ValueError('Please Enter a valid side: old or new')
        self.start = new_start
        self.end = new_end
        self._bbox = None

    def copy(self, *args, **kwargs):
        return LineSegment3D(self.start.copy(), self.end.copy())

    def plot(self, ax=None, edge_style: EdgeStyle = EdgeStyle()):
        if ax is None:
            fig = plt.figure()
            ax = fig.add_subplot(111, projection='3d')
        else:
            fig = ax.figure

        points = [self.start, self.end]
        x = [point.x for point in points]
        y = [point.y for point in points]
        z = [point.z for point in points]
        if edge_style.edge_ends:
            ax.plot(x, y, z, color=edge_style.color, alpha=edge_style.alpha, marker='o')
        else:
            ax.plot(x, y, z, color=edge_style.color, alpha=edge_style.alpha)
        if edge_style.edge_direction:
            x, y, z = self.point_at_abscissa(0.5 * self.length())
            u, v, w = 0.05 * self.direction_vector()
            ax.quiver(x, y, z, u, v, w, length=self.length() / 100,
                      arrow_length_ratio=5, normalize=True,
                      pivot='tip', color=edge_style.color)
        return ax

    def plot2d(self, x_3d, y_3d, ax=None, color='k', width=None):
        if ax is None:
            fig = plt.figure()
            ax = fig.add_subplot(111, projection='3d')
        else:
            fig = ax.figure

        edge2d = self.plane_projection2d(volmdlr.O3D, x_3d, y_3d)
        edge2d.plot(ax=ax, edge_style=EdgeStyle(color=color, width=width))
        return ax

    def plot_data(self, x_3d, y_3d, marker=None, color='black', stroke_width=1,
                  dash=False, opacity=1, arrow=False):
        edge2d = self.plane_projection2d(volmdlr.O3D, x_3d, y_3d)
        return edge2d.plot_data(marker, color, stroke_width,
                                dash, opacity, arrow)

    def to_line(self):
        return Line3D(self.start, self.end)

    def to_2d(self, plane_origin, x, y):
        """
        Transforms a LineSegment3D into an LineSegment2D, given a plane origin and an u and v plane vector.

        :param plane_origin: plane origin.
        :param x: plane u vector.
        :param y: plane v vector.
        :return: LineSegment2D.
        """
        p2d = [point.to_2d(plane_origin, x, y) for point in (self.start, self.end)]
        if p2d[0].is_close(p2d[1]):
            return None
        return LineSegment2D(*p2d, name=self.name)

    def to_bspline_curve(self, resolution=10):
        """
        Convert a LineSegment3D to a BSplineCurve3D.
        """
        degree = 1
        points = [self.point_at_abscissa(abscissa / self.length())
                  for abscissa in range(resolution + 1)]
        bspline_curve = BSplineCurve3D.from_points_interpolation(points,
                                                                 degree)
        return bspline_curve

    def reverse(self):
        return LineSegment3D(self.end.copy(), self.start.copy())

    def minimum_distance_points(self, other_line):
        """
        Returns the points on this line and the other line that are the closest of lines.
        """
        u = self.end - self.start
        v = other_line.end - other_line.start
        w = self.start - other_line.start
        u_dot_u = u.dot(u)
        u_dot_v = u.dot(v)
        v_dot_v = v.dot(v)
        u_dot_w = u.dot(w)
        v_dot_w = v.dot(w)
        if (u_dot_u * v_dot_v - u_dot_v ** 2) != 0:
            s_param = (u_dot_v * v_dot_w - v_dot_v * u_dot_w) / (u_dot_u * v_dot_v - u_dot_v ** 2)
            t_param = (u_dot_u * v_dot_w - u_dot_v * u_dot_w) / (u_dot_u * v_dot_v - u_dot_v ** 2)
            point1 = self.start + s_param * u
            point2 = other_line.start + t_param * v
            return point1, point2
        return self.start, other_line.start

    def matrix_distance(self, other_line):
        u = self.direction_vector()
        v = other_line.direction_vector()
        w = other_line.start - self.start

        a11 = u.dot(u)
        a12 = -u.dot(v)
        a22 = v.dot(v)

        a_matrix = npy.array([[a11, a12],
                              [a12, a22]])
        b_matrix = npy.array([w.dot(u), -w.dot(v)])

        res = lsq_linear(a_matrix, b_matrix, bounds=(0, 1))
        point1 = self.point_at_abscissa(res.x[0] * self.length())
        point2 = other_line.point_at_abscissa(res.x[1] * other_line.length())
        return point1, point2

    def parallel_distance(self, other_linesegment):
        pt_a, pt_b, pt_c = self.start, self.end, other_linesegment.start
        vector = volmdlr.Vector3D((pt_a - pt_b).vector)
        vector.normalize()
        plane1 = volmdlr.faces.Plane3D.from_3_points(pt_a, pt_b, pt_c)
        v = vector.cross(plane1.frame.w)  # distance vector
        # pt_a = k*u + c*v + pt_c
        res = (pt_a - pt_c).vector
        x, y, z = res[0], res[1], res[2]
        u1, u2, u3 = vector.x, vector.y, vector.z
        v1, v2, v3 = v.x, v.y, v.z

        if (u1 * v2 - v1 * u2) != 0 and u1 != 0:
            c = (y * u1 - x * u2) / (u1 * v2 - v1 * u2)
            k = (x - c * v1) / u1
            if math.isclose(k * u3 + c * v3, z, abs_tol=1e-7):
                return k
        elif (u1 * v3 - v1 * u3) != 0 and u1 != 0:
            c = (z * u1 - x * u3) / (u1 * v3 - v1 * u3)
            k = (x - c * v1) / u1
            if math.isclose(k * u2 + c * v2, y, abs_tol=1e-7):
                return k
        elif (v1 * u2 - v2 * u1) != 0 and u2 != 0:
            c = (u2 * x - y * u1) / (v1 * u2 - v2 * u1)
            k = (y - c * v2) / u2
            if math.isclose(k * u3 + c * v3, z, abs_tol=1e-7):
                return k
        elif (v3 * u2 - v2 * u3) != 0 and u2 != 0:
            c = (u2 * z - y * u3) / (v3 * u2 - v2 * u3)
            k = (y - c * v2) / u2
            if math.isclose(k * u1 + c * v1, x, abs_tol=1e-7):
                return k
        elif (u1 * v3 - v1 * u3) != 0 and u3 != 0:
            c = (z * u1 - x * u3) / (u1 * v3 - v1 * u3)
            k = (z - c * v3) / u3
            if math.isclose(k * u2 + c * v2, y, abs_tol=1e-7):
                return k
        elif (u2 * v3 - v2 * u3) != 0 and u3 != 0:
            c = (z * u2 - y * u3) / (u2 * v3 - v2 * u3)
            k = (z - c * v3) / u3
            if math.isclose(k * u1 + c * v1, x, abs_tol=1e-7):
                return k
        raise NotImplementedError

    def minimum_distance(self, element, return_points=False):
        if element.__class__ is Arc3D or element.__class__ is volmdlr.wires.Circle3D:
            pt1, pt2 = element.minimum_distance_points_line(self)
            if return_points:
                return pt1.point_distance(pt2), pt1, pt2
            return pt1.point_distance(pt2)

        if element.__class__ is LineSegment3D:
            p1, p2 = self.matrix_distance(element)
            if return_points:
                return p1.point_distance(p2), p1, p2
            return p1.point_distance(p2)

        if element.__class__ is BSplineCurve3D:
            points = element.points
            lines = []
            dist_min = math.inf
            for p1, p2 in zip(points[0:-1], points[1:]):
                lines.append(LineSegment3D(p1, p2))
            for line in lines:
                p1, p2 = self.matrix_distance(line)
                dist = p1.point_distance(p2)
                if dist < dist_min:
                    dist_min = dist
                    min_points = (p1, p2)
            if return_points:
                p1, p2 = min_points
                return dist_min, p1, p2
            return dist_min

        raise NotImplementedError

    def extrusion(self, extrusion_vector):
        u = self.unit_direction_vector()
        v = extrusion_vector.copy()
        v.normalize()
        w = u.cross(v)
        length_1 = self.length()
        length_2 = extrusion_vector.norm()
        # outer_contour = Polygon2D([O2D, Point2D((l1, 0.)),
        #                            Point2D((l1, l2)), Point2D((0., l2))])
        plane = volmdlr.faces.Plane3D(volmdlr.Frame3D(self.start, u, v, w))
        return [plane.rectangular_cut(0, length_1, 0, length_2)]

    def _revolution_conical(self, params):
        axis, u, p1_proj, dist1, dist2, angle = params
        v = axis.cross(u)
        dv = self.direction_vector()
        dv.normalize()

        semi_angle = math.atan2(dv.dot(u), dv.dot(axis))
        cone_origin = p1_proj - dist1 / math.tan(semi_angle) * axis
        if semi_angle > 0.5 * math.pi:
            semi_angle = math.pi - semi_angle

            cone_frame = volmdlr.Frame3D(cone_origin, u, -v, -axis)
            angle2 = - angle
        else:
            angle2 = angle
            cone_frame = volmdlr.Frame3D(cone_origin, u, v, axis)

        surface = volmdlr.faces.ConicalSurface3D(cone_frame, semi_angle)
        return [surface.rectangular_cut(0, angle2, z1=dist1 / math.tan(semi_angle), z2=dist2 / math.tan(semi_angle))]

    def _cylindrical_revolution(self, params):
        axis, u, p1_proj, dist1, dist2, angle = params
        v = axis.cross(u)
        surface = volmdlr.faces.CylindricalSurface3D(volmdlr.Frame3D(p1_proj, u, v, axis), dist1)
        return [surface.rectangular_cut(0, angle, 0, (self.end - self.start).dot(axis))]

    def revolution(self, axis_point, axis, angle):
        """
        Returns the face generated by the revolution of the line segments.
        """
        axis_line3d = Line3D(axis_point, axis_point + axis)
        if axis_line3d.point_belongs(self.start) and axis_line3d.point_belongs(
                self.end):
            return []

        p1_proj, _ = axis_line3d.point_projection(self.start)
        p2_proj, _ = axis_line3d.point_projection(self.end)
        distance_1 = self.start.point_distance(p1_proj)
        distance_2 = self.end.point_distance(p2_proj)
        if not math.isclose(distance_1, 0., abs_tol=1e-9):
            u = self.start - p1_proj  # Unit vector from p1_proj to p1
            u.normalize()
        elif not math.isclose(distance_2, 0., abs_tol=1e-9):
            u = self.end - p2_proj  # Unit vector from p1_proj to p1
            u.normalize()
        else:
            return []
        if u.is_colinear_to(self.direction_vector()):
            # Planar face
            v = axis.cross(u)
            surface = volmdlr.faces.Plane3D(
                volmdlr.Frame3D(p1_proj, u, v, axis))
            smaller_r, bigger_r = sorted([distance_1, distance_2])
            if angle == volmdlr.TWO_PI:
                # Only 2 circles as contours
                outer_contour2d = volmdlr.wires.Circle2D(volmdlr.O2D, bigger_r)
                if not math.isclose(smaller_r, 0, abs_tol=1e-9):
                    inner_contours2d = [volmdlr.wires.Circle2D(volmdlr.O2D, smaller_r)]
                else:
                    inner_contours2d = []
            else:
                inner_contours2d = []
                if math.isclose(smaller_r, 0, abs_tol=1e-9):
                    # One arc and 2 lines (pizza slice)
                    arc2_e = volmdlr.Point2D(bigger_r, 0)
                    arc2_i = arc2_e.rotation(center=volmdlr.O2D,
                                             angle=0.5 * angle)
                    arc2_s = arc2_e.rotation(center=volmdlr.O2D, angle=angle)
                    arc2 = Arc2D(arc2_s, arc2_i, arc2_e)
                    line1 = LineSegment2D(arc2_e, volmdlr.O2D)
                    line2 = LineSegment2D(volmdlr.O2D, arc2_s)
                    outer_contour2d = volmdlr.wires.Contour2D([arc2, line1,
                                                               line2])

                else:
                    # Two arcs and lines
                    arc1_s = volmdlr.Point2D(bigger_r, 0)
                    arc1_i = arc1_s.rotation(center=volmdlr.O2D,
                                             angle=0.5 * angle)
                    arc1_e = arc1_s.rotation(center=volmdlr.O2D, angle=angle)
                    arc1 = Arc2D(arc1_s, arc1_i, arc1_e)

                    arc2_e = volmdlr.Point2D(smaller_r, 0)
                    arc2_i = arc2_e.rotation(center=volmdlr.O2D,
                                             angle=0.5 * angle)
                    arc2_s = arc2_e.rotation(center=volmdlr.O2D, angle=angle)
                    arc2 = Arc2D(arc2_s, arc2_i, arc2_e)

                    line1 = LineSegment2D(arc1_e, arc2_s)
                    line2 = LineSegment2D(arc2_e, arc1_s)

                    outer_contour2d = volmdlr.wires.Contour2D([arc1, line1,
                                                               arc2, line2])

            return [volmdlr.faces.PlaneFace3D(surface,
                                              volmdlr.faces.Surface2D(
                                                  outer_contour2d,
                                                  inner_contours2d))]

        if not math.isclose(distance_1, distance_2, abs_tol=1e-9):
            # Conical
            return self._revolution_conical([axis, u, p1_proj, distance_1, distance_2, angle])

        # Cylindrical face
        return self._cylindrical_revolution([axis, u, p1_proj, distance_1, distance_2, angle])


class BSplineCurve3D(BSplineCurve):
    """
    A class for 3 dimensional B-spline curves.

    The following rule must be respected : `number of knots = number of control points + degree + 1`

    :param degree: The degree of the 3 dimensional B-spline curve
    :type degree: int
    :param control_points: A list of 3 dimensional points
    :type control_points: List[:class:`volmdlr.Point3D`]
    :param knot_multiplicities: The vector of multiplicities for each knot
    :type knot_multiplicities: List[int]
    :param knots: The knot vector composed of values between 0 and 1
    :type knots: List[float]
    :param weights: The weight vector applied to the knot vector. Default
        value is None
    :type weights: List[float], optional
    :param periodic: If `True` the B-spline curve is periodic. Default value
        is False
    :type periodic: bool, optional
    :param name: The name of the B-spline curve. Default value is ''
    :type name: str, optional
    """
    _non_serializable_attributes = ['curve']

    def __init__(self,
                 degree: int,
                 control_points: List[volmdlr.Point3D],
                 knot_multiplicities: List[int],
                 knots: List[float],
                 weights: List[float] = None,
                 periodic: bool = False,
                 name: str = ''):

        BSplineCurve.__init__(self, degree,
                              control_points,
                              knot_multiplicities,
                              knots,
                              weights,
                              periodic,
                              name)

        self._bbox = None

    @property
    def bounding_box(self):
        if not self._bbox:
            self._bbox = self._bounding_box()
        return self._bbox

    @bounding_box.setter
    def bounding_box(self, new_bounding_box):
        self._bbox = new_bounding_box

    def _bounding_box(self):
        bbox = self.curve.bbox
        return volmdlr.core.BoundingBox(bbox[0][0], bbox[1][0],
                                        bbox[0][1], bbox[1][1],
                                        bbox[0][2], bbox[1][2])

    def look_up_table(self, resolution: int = 20, start_parameter: float = 0,
                      end_parameter: float = 1):
        """
        Creates a table of equivalence between the parameter t (eval. of the BSplineCurve) and the cumulative distance.

        :param resolution: The precision of the table. Auto-adjusted by the
            algorithm. Default value set to 20
        :type resolution: int, optional
        :param start_parameter: First parameter evaluated in the table.
            Default value set to 0
        :type start_parameter: float, optional
        :param end_parameter: Last parameter evaluated in the table.
            Default value set to 1
        :type start_parameter: float, optional
        :return: Yields a list of tuples containing the parameter and the
            cumulated distance along the BSplineCruve3D from the evaluation of
            start_parameter
        :rtype: Tuple[float, float]
        """
        resolution = max(10, min(resolution, int(self.length() / 1e-4)))
        delta_param = 1 / resolution * (end_parameter - start_parameter)
        distance = 0
        for i in range(resolution + 1):
            if i == 0:
                yield start_parameter, 0
            else:
                param1 = start_parameter + (i - 1) * delta_param
                param2 = start_parameter + i * delta_param
                point1 = volmdlr.Point3D(*self.curve.evaluate_single(param1))
                point2 = volmdlr.Point3D(*self.curve.evaluate_single(param2))
                distance += point1.point_distance(point2)
                yield param2, distance

    def point_at_abscissa(self, abscissa: float, resolution: int = 1000):
        """
        Returns the 3 dimensional point at a given curvilinear abscissa.

        This is an approximation. Resolution parameter can be increased
        for more accurate result.

        :param abscissa: The distance on the BSplineCurve3D from its start
        :type abscissa: float
        :param resolution: The precision of the approximation. Default value
            set to 1000
        :type resolution: int, optional
        :return: The Point3D at the given curvilinear abscissa.
        :rtype: :class:`volmdlr.Point3D`
        """
        if math.isclose(abscissa, 0, abs_tol=1e-10):
            return self.start
        if math.isclose(abscissa, self.length(), abs_tol=1e-10):
            return self.end
        look_up_table = self.look_up_table(resolution=resolution)
        if 0 < abscissa < self.length():
            last_param = 0
            for param, dist in look_up_table:
                if abscissa < dist:
                    param_t1 = last_param
                    param_t2 = param
                    return volmdlr.Point3D(
                        *self.curve.evaluate_single((param_t1 + param_t2) / 2))
                last_param = param
        raise ValueError('Curvilinear abscissa is bigger than length,'
                         ' or negative')

    def normal(self, position: float = 0.0):
        _, normal = operations.normal(self.curve, position, normalize=True)
        normal = volmdlr.Point3D(normal[0], normal[1], normal[2])
        return normal

    def point3d_to_parameter(self, point: volmdlr.Point3D):
        """
        Search for the value of the normalized evaluation parameter t (between 0 and 1).

        :return: the given point when the BSplineCurve3D is evaluated at the t value.
        """

        def f(param):
            p3d = volmdlr.Point3D(*self.curve.evaluate_single(param))
            return point.point_distance(p3d)

        res = minimize(fun=f, x0=0.5, bounds=[(0, 1)], tol=1e-9)
        return res.x[0]

    @classmethod
    def from_step(cls, arguments, object_dict, **kwargs):
        """
        Converts a step primitive to a BSplineCurve3D.

        :param arguments: The arguments of the step primitive.
        :type arguments: list
        :param object_dict: The dictionary containing all the step primitives
            that have already been instantiated
        :type object_dict: dict
        :return: The corresponding BSplineCurve3D.
        :rtype: :class:`volmdlr.edges.BSplineCurve3D`
        """
        name = arguments[0][1:-1]
        degree = int(arguments[1])
        points = [object_dict[int(i[1:])] for i in arguments[2]]
        lines = [LineSegment3D(pt1, pt2) for pt1, pt2 in zip(points[:-1], points[1:]) if not pt1.is_close(pt2)]
        if lines:  # quick fix. Real problem: Tolerance too low (1e-6 m = 0.001mm)
            dir_vector = lines[0].unit_direction_vector()
            if all(line.unit_direction_vector() == dir_vector for line in lines):
                return LineSegment3D(points[0], points[-1])
        # curve_form = arguments[3]
        if arguments[4] == '.F.':
            closed_curve = False
        elif arguments[4] == '.T.':
            closed_curve = True
        else:
            raise ValueError
        # self_intersect = arguments[5]
        knot_multiplicities = [int(i) for i in arguments[6][1:-1].split(",")]
        knots = [float(i) for i in arguments[7][1:-1].split(",")]
        # knot_spec = arguments[8]
        knot_vector = []
        for i, knot in enumerate(knots):
            knot_vector.extend([knot] * knot_multiplicities[i])

        if 9 in range(len(arguments)):
            weight_data = [float(i) for i in arguments[9][1:-1].split(",")]
        else:
            weight_data = None

        # FORCING CLOSED_CURVE = FALSE:
        # closed_curve = False
        return cls(degree, points, knot_multiplicities, knots, weight_data,
                   closed_curve, name)

    def to_step(self, current_id, surface_id=None, curve2d=None):
        """Exports to STEP format."""
        points_ids = []
        content = ''
        point_id = current_id
        for point in self.control_points:
            point_content, point_id = point.to_step(point_id,
                                                    vertex=False)
            content += point_content
            points_ids.append(point_id)
            point_id += 1

        curve_id = point_id
        content += f"#{curve_id} = B_SPLINE_CURVE_WITH_KNOTS('{self.name}',{self.degree}," \
                   f"({volmdlr.core.step_ids_to_str(points_ids)})," \
                   f".UNSPECIFIED.,.F.,.F.,{tuple(self.knot_multiplicities)},{tuple(self.knots)}," \
                   f".UNSPECIFIED.);\n"

        if surface_id:
            content += f"#{curve_id + 1} = SURFACE_CURVE('',#{curve_id},(#{curve_id + 2}),.PCURVE_S1.);\n"
            content += f"#{curve_id + 2} = PCURVE('',#{surface_id},#{curve_id + 3});\n"

            # 2D parametric curve
            curve2d_content, (curve2d_id,) = curve2d.to_step(curve_id + 3)  # 5

            # content += f"#{curve_id + 3} = DEFINITIONAL_REPRESENTATION('',(#{curve2d_id - 1}),#{curve_id + 4});\n"
            # content += f"#{curve_id + 4} = ( GEOMETRIC_REPRESENTATION_CONTEXT(2)" \
            #            f"PARAMETRIC_REPRESENTATION_CONTEXT() REPRESENTATION_CONTEXT('2D SPACE','') );\n"

            content += curve2d_content
            current_id = curve2d_id
        else:
            current_id = curve_id + 1

        start_content, start_id = self.start.to_step(current_id, vertex=True)
        current_id = start_id + 1
        end_content, end_id = self.end.to_step(current_id + 1, vertex=True)
        content += start_content + end_content
        current_id = end_id + 1
        if surface_id:
            content += f"#{current_id} = EDGE_CURVE('{self.name}',#{start_id},#{end_id},#{curve_id + 1},.T.);\n"
        else:
            content += f"#{current_id} = EDGE_CURVE('{self.name}',#{start_id},#{end_id},#{curve_id},.T.);\n"
        return content, [current_id]

    def point_distance(self, pt1):
        """Returns the minimal distance to a point."""
        distances = []
        for point in self.points:
            distances.append(pt1.point_distance(point))
        return min(distances)

    def rotation(self, center: volmdlr.Point3D, axis: volmdlr.Vector3D, angle: float):
        """
        BSplineCurve3D rotation.

        :param center: rotation center
        :param axis: rotation axis
        :param angle: angle rotation
        :return: a new rotated BSplineCurve3D
        """
        new_control_points = [point.rotation(center, axis, angle) for point in
                              self.control_points]
        new_bsplinecurve3d = BSplineCurve3D(self.degree, new_control_points,
                                            self.knot_multiplicities,
                                            self.knots, self.weights,
                                            self.periodic, self.name)
        return new_bsplinecurve3d

    def rotation_inplace(self, center: volmdlr.Point3D, axis: volmdlr.Vector3D, angle: float):
        """
        BSplineCurve3D rotation. Object is updated inplace.

        :param center: rotation center
        :param axis: rotation axis
        :param angle: rotation angle
        """
        warnings.warn("'inplace' methods are deprecated. Use a not inplace method instead.", DeprecationWarning)

        new_control_points = [point.rotation(center, axis, angle) for point in
                              self.control_points]
        new_bsplinecurve3d = BSplineCurve3D(self.degree, new_control_points,
                                            self.knot_multiplicities,
                                            self.knots, self.weights,
                                            self.periodic, self.name)
        self.control_points = new_control_points
        self.curve = new_bsplinecurve3d.curve
        self.points = new_bsplinecurve3d.points
        self._bbox = None

    def trim(self, point1: volmdlr.Point3D, point2: volmdlr.Point3D):
        if (point1.is_close(self.start) and point2.is_close(self.end)) \
                or (point1.is_close(self.end) and point2.is_close(self.start)):
            return self

        if point1.is_close(self.start) and not point2.is_close(self.end):
            return self.cut_after(self.point3d_to_parameter(point2))

        if point2.is_close(self.start) and not point1.is_close(self.end):
            return self.cut_after(self.point3d_to_parameter(point1))

        if not point1.is_close(self.start) and point2.is_close(self.end):
            return self.cut_before(self.point3d_to_parameter(point1))

        if not point2.is_close(self.start) and point1.is_close(self.end):
            return self.cut_before(self.point3d_to_parameter(point2))

        parameter1 = self.point3d_to_parameter(point1)
        parameter2 = self.point3d_to_parameter(point2)
        if parameter1 is None or parameter2 is None:
            raise ValueError('Point not on BSplineCurve for trim method')

        if parameter1 > parameter2:
            parameter1, parameter2 = parameter2, parameter1
            point1, point2 = point2, point1

        bspline_curve = self.cut_before(parameter1)
        new_param2 = bspline_curve.point3d_to_parameter(point2)
        trimmed_bspline_cruve = bspline_curve.cut_after(new_param2)
        return trimmed_bspline_cruve

    def trim_between_evaluations(self, parameter1: float, parameter2: float):
        print('Use BSplineCurve3D.trim instead of trim_between_evaluation')
        parameter1, parameter2 = min([parameter1, parameter2]), \
            max([parameter1, parameter2])

        if math.isclose(parameter1, 0, abs_tol=1e-7) \
                and math.isclose(parameter2, 1, abs_tol=1e-7):
            return self
        if math.isclose(parameter1, 0, abs_tol=1e-7):
            return self.cut_after(parameter2)
        if math.isclose(parameter2, 1, abs_tol=1e-7):
            return self.cut_before(parameter1)

        # Cut before
        bspline_curve = self.insert_knot(parameter1, num=self.degree)
        if bspline_curve.weights is not None:
            raise NotImplementedError

        # Cut after
        bspline_curve = bspline_curve.insert_knot(parameter2, num=self.degree)
        if bspline_curve.weights is not None:
            raise NotImplementedError

        new_ctrlpts = bspline_curve.control_points[bspline_curve.degree:
                                                   -bspline_curve.degree]
        new_multiplicities = bspline_curve.knot_multiplicities[1:-1]
        # new_multiplicities = bspline_curve.knot_multiplicities[2:-5]
        new_multiplicities[-1] += 1
        new_multiplicities[0] += 1
        new_knots = bspline_curve.knots[1:-1]
        # new_knots = bspline_curve.knots[2:-5]
        new_knots = standardize_knot_vector(new_knots)

        return BSplineCurve3D(degree=bspline_curve.degree,
                              control_points=new_ctrlpts,
                              knot_multiplicities=new_multiplicities,
                              knots=new_knots,
                              weights=None,
                              periodic=bspline_curve.periodic,
                              name=bspline_curve.name)

    def cut_before(self, parameter: float):
        # Is a value of parameter below 4e-3 a real need for precision ?
        if math.isclose(parameter, 0, abs_tol=4e-3):
            return self
        if math.isclose(parameter, 1, abs_tol=4e-3):
            return self.reverse()
        #     raise ValueError('Nothing will be left from the BSplineCurve3D')

        curves = operations.split_curve(self.curve, parameter)
        return self.from_geomdl_curve(curves[1])

    def cut_after(self, parameter: float):
        # Is a value of parameter below 4e-3 a real need for precision ?
        if math.isclose(parameter, 0, abs_tol=1e-6):
            #     # raise ValueError('Nothing will be left from the BSplineCurve3D')
            #     curves = operations.split_curve(operations.refine_knotvector(self.curve, [4]), parameter)
            #     return self.from_geomdl_curve(curves[0])
            return self.reverse()
        if math.isclose(parameter, 1, abs_tol=4e-3):
            return self
        curves = operations.split_curve(self.curve, parameter)
        return self.from_geomdl_curve(curves[0])

    def insert_knot(self, knot: float, num: int = 1):
        """
        Returns a new BSplineCurve3D.

        """
        curve_copy = self.curve.__deepcopy__({})
        modified_curve = operations.insert_knot(curve_copy, [knot], num=[num])
        return self.from_geomdl_curve(modified_curve)

    # Copy paste du LineSegment3D
    def plot(self, ax=None, edge_style: EdgeStyle = EdgeStyle()):
        if ax is None:
            fig = plt.figure()
            ax = fig.add_subplot(111, projection='3d')

        x = [point.x for point in self.points]
        y = [point.y for point in self.points]
        z = [point.z for point in self.points]
        ax.plot(x, y, z, color=edge_style.color, alpha=edge_style.alpha)
        if edge_style.edge_ends:
            ax.plot(x, y, z, 'o', color=edge_style.color, alpha=edge_style.alpha)
        return ax

    def to_2d(self, plane_origin, x, y):
        """
        Transforms a BSplineCurve3D into an BSplineCurve2D, given a plane origin and an u and v plane vector.

        :param plane_origin: plane origin.
        :param x: plane u vector.
        :param y: plane v vector.
        :return: BSplineCurve2D.
        """
        control_points2d = [point.to_2d(plane_origin, x, y) for point in
                            self.control_points]
        return BSplineCurve2D(self.degree, control_points2d,
                              self.knot_multiplicities, self.knots,
                              self.weights, self.periodic, self.name)

    def polygon_points(self, discretization_resolution: int):
        warnings.warn('polygon_points is deprecated,\
                please use discretization_points instead',
                      DeprecationWarning)
        return self.discretization_points(angle_resolution=discretization_resolution)

    def curvature(self, u: float, point_in_curve: bool = False):
        # u should be in the interval [0,1]
        ders = self.derivatives(u, 3)  # 3 first derivative
        c1, c2 = ders[1], ders[2]
        denom = c1.cross(c2)
        if c1.is_close(volmdlr.O3D) or c2.is_close(volmdlr.O3D) or denom.norm() == 0.0:
            if point_in_curve:
                return 0., volmdlr.Point3D(*ders[0])
            return 0.
        r_c = ((c1.norm()) ** 3) / denom.norm()
        point = volmdlr.Point3D(*ders[0])
        if point_in_curve:
            return 1 / r_c, point
        return 1 / r_c

    def global_maximum_curvature(self, nb_eval: int = 21, point_in_curve: bool = False):
        check = [i / (nb_eval - 1) for i in range(nb_eval)]
        curvatures = []
        for u in check:
            curvatures.append(self.curvature(u, point_in_curve))
        return curvatures

    def maximum_curvature(self, point_in_curve: bool = False):
        """
        Returns the maximum curvature of a curve and the point where it is located.
        """
        if point_in_curve:
            maximum_curvarture, point = max(self.global_maximum_curvature(nb_eval=21, point_in_curve=point_in_curve))
            return maximum_curvarture, point
        # print(self.global_maximum_curvature(point_in_curve))
        maximum_curvarture = max(self.global_maximum_curvature(nb_eval=21, point_in_curve=point_in_curve))
        return maximum_curvarture

    def minimum_radius(self, point_in_curve=False):
        """
        Returns the minimum curvature radius of a curve and the point where it is located.
        """
        if point_in_curve:
            maximum_curvarture, point = self.maximum_curvature(point_in_curve)
            return 1 / maximum_curvarture, point
        maximum_curvarture = self.maximum_curvature(point_in_curve)
        return 1 / maximum_curvarture

    def global_minimum_curvature(self, nb_eval: int = 21):
        check = [i / (nb_eval - 1) for i in range(nb_eval)]
        radius = []
        for u in check:
            radius.append(self.minimum_curvature(u))
        return radius

    def triangulation(self):
        return None

    def linesegment_intersections(self, linesegment3d: LineSegment3D):
        """
        Calculates intersections between a BSplineCurve3D and a LineSegment3D.

        :param linesegment3d: linesegment to verify intersections.
        :return: list with the intersections points.
        """
        if not self.bounding_box.bbox_intersection(linesegment3d.bounding_box):
            return []
        intersections_points = self.get_linesegment_intersections(linesegment3d)
        return intersections_points


class BezierCurve3D(BSplineCurve3D):
    """
    A class for 3 dimensional Bézier curves.

    :param degree: The degree of the Bézier curve
    :type degree: int
    :param control_points: A list of 3 dimensional points
    :type control_points: List[:class:`volmdlr.Point3D`]
    :param name: The name of the B-spline curve. Default value is ''
    :type name: str, optional
    """

    def __init__(self, degree: int, control_points: List[volmdlr.Point3D],
                 name: str = ''):
        knotvector = utilities.generate_knot_vector(degree,
                                                    len(control_points))
        knot_multiplicity = [1] * len(knotvector)

        BSplineCurve3D.__init__(self, degree, control_points,
                                knot_multiplicity, knotvector,
                                None, False, name)


class Arc3D(Arc):
    """
    An arc is defined by a starting point, an end point and an interior point.

    """

    def __init__(self, start, interior, end, name=''):
        self._utd_normal = False
        self._utd_center = False
        self._utd_frame = False
        self._utd_is_trigo = False
        self._utd_angle = False
        self._normal = None
        self._frame = None
        self._center = None
        self._is_trigo = None
        self._angle = None
        # self._utd_clockwise_and_trigowise_paths = False
        Arc.__init__(self, start=start, end=end, interior=interior, name=name)
        self._bbox = None

    def __hash__(self):
        return hash(('arc3d', self.interior, self.start, self.end))

    def __eq__(self, other_arc):
        if self.__class__.__name__ != other_arc.__class__.__name__:
            return False
        return (self.center == other_arc.center
                and self.start == other_arc.start
                and self.end == other_arc.end
                and self.interior == other_arc.interior)

    @property
    def bounding_box(self):
        if not self._bbox:
            self._bbox = self.get_bounding_box()
        return self._bbox

    @bounding_box.setter
    def bounding_box(self, new_bounding_box):
        self._bbox = new_bounding_box

    def get_bounding_box(self):
        """
        Calculates the bounding box of the Arc3D.

        :return: Bounding Box object.
        """
        # TODO: implement exact calculation

        points = self.discretization_points(angle_resolution=10)
        xmin = min(point.x for point in points)
        xmax = max(point.x for point in points)
        ymin = min(point.y for point in points)
        ymax = max(point.y for point in points)
        zmin = min(point.z for point in points)
        zmax = max(point.z for point in points)
        return volmdlr.core.BoundingBox(xmin, xmax, ymin, ymax, zmin, zmax)

    @classmethod
    def from_angle(cls, start: volmdlr.Point3D, angle: float,
                   axis_point: volmdlr.Point3D, axis: volmdlr.Vector3D):
        """Gives the arc3D from a start, an angle and an axis."""
        start_gen = start
        int_gen = start_gen.rotation(axis_point, axis, angle / 2)
        end_gen = start_gen.rotation(axis_point, axis, angle)
        if angle == volmdlr.TWO_PI:
            line = Line3D(axis_point, axis_point + axis)
            center, _ = line.point_projection(start)
            radius = center.point_distance(start)
            u = start - center
            v = axis.cross(u)
            return volmdlr.wires.Circle3D(volmdlr.Frame3D(center, u, v, axis),
                                          radius)
        return cls(start_gen, int_gen, end_gen, axis)

    @property
    def normal(self):
        if not self._utd_normal:
            self._normal = self.get_normal()
            self._utd_normal = True
        return self._normal

    def get_normal(self):
        u1 = self.interior - self.start
        u2 = self.interior - self.end
        try:
            u1.normalize()
            u2.normalize()
        except ZeroDivisionError:
            raise ValueError(
                'Start, end and interior points of an arc must be distincts') from ZeroDivisionError

        normal = u2.cross(u1)
        normal.normalize()
        return normal

    @property
    def center(self):
        if not self._utd_center:
            self._center = self.get_center()
            self._utd_center = True
        return self._center

    def get_center(self):
        vector_u1 = self.interior - self.start
        vector_u2 = self.interior - self.end
        if vector_u1.is_close(vector_u2):
            vector_u2 = self.normal.cross(vector_u1)
            vector_u2.normalize()

        vector_v1 = self.normal.cross(vector_u1)  # v1 is normal, equal u2
        vector_v2 = self.normal.cross(vector_u2)  # equal -u1

        point11 = 0.5 * (self.start + self.interior)  # Mid-point of segment s,m
        point12 = point11 + vector_v1
        point21 = 0.5 * (self.end + self.interior)  # Mid-point of segment s,m
        point22 = point21 + vector_v2

        line_1 = Line3D(point11, point12)
        line_2 = Line3D(point21, point22)

        try:
            center, _ = line_1.minimum_distance_points(line_2)
        except ZeroDivisionError:
            raise ValueError(
                'Start, end and interior points  of an arc must be distincts') from ZeroDivisionError

        return center

    @property
    def frame(self):
        if not self._utd_frame:
            self._frame = self.get_frame()
            self._utd_frame = True
        return self._frame

    def get_frame(self):
        vec1 = self.start - self.center
        vec1.normalize()
        vec2 = self.normal.cross(vec1)
        frame = volmdlr.Frame3D(self.center, vec1, vec2, self.normal)
        return frame

    @property
    def is_trigo(self):
        if not self._utd_is_trigo:
            self._is_trigo = self.get_arc_direction()
            self._utd_is_trigo = True
        return self._is_trigo

    def get_arc_direction(self):
        """
        Verifies if arc is clockwise or trigowise.

        :return: True if clockwise, False if trigowise.
        """
        clockwise_path, trigowise_path = self.clockwise_and_trigowise_paths
        if clockwise_path > trigowise_path:
            return True
        return False

    @property
    def clockwise_and_trigowise_paths(self):
        """
        :return: clockwise path and trigonometric path property.
        """
        if not self._utd_clockwise_and_trigowise_paths:
            vec1 = self.start - self.center
            vec1.normalize()
            vec2 = self.normal.cross(vec1)
            radius_1 = self.start.to_2d(self.center, vec1, vec2)
            radius_2 = self.end.to_2d(self.center, vec1, vec2)
            radius_i = self.interior.to_2d(self.center, vec1, vec2)
            self._clockwise_and_trigowise_paths = \
                self.get_clockwise_and_trigowise_paths(radius_1,
                                                       radius_2,
                                                       radius_i)
            self._utd_clockwise_and_trigowise_paths = True
        return self._clockwise_and_trigowise_paths

    @property
    def angle(self):
        """
        Arc angle property.

        :return: arc angle.
        """
        if not self._utd_angle:
            self._angle = self.get_angle()
            self._utd_angle = True
        return self._angle

    def get_angle(self):
        """
        Gets the arc angle.

        :return: arc angle.
        """
        clockwise_path, trigowise_path = \
            self.clockwise_and_trigowise_paths
        if self.is_trigo:
            return trigowise_path
        return clockwise_path

    @property
    def points(self):
        return [self.start, self.interior, self.end]

    def reverse(self):
        """
        Defines a new Arc3D, odentical to self, but in the opposite direction.

        """
        return self.__class__(self.end.copy(),
                              self.interior.copy(),
                              self.start.copy())

    def point_at_abscissa(self, abscissa):
        """
        Calculates a point in the Arc3D at a given abscissa.

        :param abscissa: abscissa where in the curve the point should be calculated.
        :return: Corresponding point.
        """
        return self.start.rotation(self.center, self.normal, abscissa / self.radius)

    def direction_vector(self, abscissa):
        """
        Calculates a direction vector at a given abscissa of the Arc3D.

        :param abscissa: abscissa where in the curve the direction vector should be calculated.
        :return: Corresponding direction vector.
        """
        normal_vector = self.normal_vector(abscissa)
        tangent = normal_vector.cross(self.normal)
        return tangent

    def rotation(self, center: volmdlr.Point3D,
                 axis: volmdlr.Vector3D, angle: float):
        """
        Arc3D rotation.

        :param center: rotation center
        :param axis: rotation axis
        :param angle: angle rotation
        :return: a new rotated Arc3D
        """
        new_start = self.start.rotation(center, axis, angle)
        new_interior = self.interior.rotation(center, axis, angle)
        new_end = self.end.rotation(center, axis, angle)
        return Arc3D(new_start, new_interior, new_end, name=self.name)

    def rotation_inplace(self, center: volmdlr.Point3D,
                         axis: volmdlr.Vector3D, angle: float):
        """
        Arc3D rotation. Object is updated inplace.

        :param center: rotation center
        :param axis: rotation axis
        :param angle: rotation angle
        """
        warnings.warn("'inplace' methods are deprecated. Use a not inplace method instead.", DeprecationWarning)

        self.center.rotation_inplace(center, axis, angle)
        self.start.rotation_inplace(center, axis, angle)
        self.interior.rotation_inplace(center, axis, angle)
        self.end.rotation_inplace(center, axis, angle)
        self._bbox = None

    def translation(self, offset: volmdlr.Vector3D):
        """
        Arc3D translation.

        :param offset: translation vector.
        :return: A new translated Arc3D.
        """
        new_start = self.start.translation(offset)
        new_interior = self.interior.translation(offset)
        new_end = self.end.translation(offset)
        return Arc3D(new_start, new_interior, new_end, name=self.name)

    def translation_inplace(self, offset: volmdlr.Vector3D):
        """
        Arc3D translation. Object is updated inplace.

        :param offset: translation vector.
        """
        warnings.warn("'inplace' methods are deprecated. Use a not inplace method instead.", DeprecationWarning)

        self.center.translation_inplace(offset)
        self.start.translation_inplace(offset)
        self.interior.translation_inplace(offset)
        self.end.translation_inplace(offset)
        self._bbox = None

    def plot(self, ax=None, edge_style: EdgeStyle = EdgeStyle()):
        if ax is None:
            ax = plt.figure().add_subplot(111, projection='3d')
        # if plot_points:
        #     ax.plot([self.interior[0]], [self.interior[1]], [self.interior[2]],
        #             color='b')
        #     ax.plot([self.start[0]], [self.start[1]], [self.start[2]], c='r')
        #     ax.plot([self.end[0]], [self.end[1]], [self.end[2]], c='r')
        #     ax.plot([self.interior[0]], [self.interior[1]], [self.interior[2]],
        #             c='g')
        x = []
        y = []
        z = []
        for pointx, pointy, pointz in self.discretization_points(number_points=25):
            x.append(pointx)
            y.append(pointy)
            z.append(pointz)

        ax.plot(x, y, z, color=edge_style.color, alpha=edge_style.alpha)
        if edge_style.edge_ends:
            self.start.plot(ax=ax)
            self.end.plot(ax=ax)

        if edge_style.edge_direction:
            x, y, z = self.point_at_abscissa(0.5 * self.length())
            u, v, w = 0.05 * self.unit_direction_vector(0.5 * self.length())
            ax.quiver(x, y, z, u, v, w, length=self.length() / 100,
                      arrow_length_ratio=5, normalize=True,
                      pivot='tip', color=edge_style.color)
        return ax

    def plot2d(self, center: volmdlr.Point3D = volmdlr.O3D,
               x3d: volmdlr.Vector3D = volmdlr.X3D, y3d: volmdlr.Vector3D = volmdlr.Y3D,
               ax=None, color='k'):

        if ax is None:
            fig = plt.figure()
            ax = fig.add_subplot(111, projection='3d')
        else:
            fig = ax.figure

        # TODO: Enhance this plot
        length = self.length()
        x = []
        y = []
        for i in range(30):
            point = self.point_at_abscissa(i / 29. * length)
            xi, yi = point.plane_projection2d(center, x3d, y3d)
            x.append(xi)
            y.append(yi)
        ax.plot(x, y, color=color)

        return ax

    def copy(self, *args, **kwargs):
        return Arc3D(self.start.copy(), self.interior.copy(), self.end.copy())

    def frame_mapping_parameters(self, frame: volmdlr.Frame3D, side: str):
        if side == 'old':
            new_start = frame.local_to_global_coordinates(self.start.copy())
            new_interior = frame.local_to_global_coordinates(self.interior.copy())
            new_end = frame.local_to_global_coordinates(self.end.copy())
        elif side == 'new':
            new_start = frame.global_to_local_coordinates(self.start.copy())
            new_interior = frame.global_to_local_coordinates(self.interior.copy())
            new_end = frame.global_to_local_coordinates(self.end.copy())
        else:
            raise ValueError('side value not valid, please specify'
                             'a correct value: \'old\' or \'new\'')
        return new_start, new_interior, new_end

    def frame_mapping(self, frame: volmdlr.Frame3D, side: str):
        """
        Changes vector frame_mapping and return a new Arc3D.

        side = 'old' or 'new'
        """
        new_start, new_interior, new_end = \
            self.frame_mapping_parameters(frame, side)

        return Arc3D(new_start, new_interior, new_end, name=self.name)

    def frame_mapping_inplace(self, frame: volmdlr.Frame3D, side: str):
        """
        Changes vector frame_mapping and the object is updated inplace.

        side = 'old' or 'new'
        """
        warnings.warn("'inplace' methods are deprecated. Use a not inplace method instead.", DeprecationWarning)

        new_start, new_interior, new_end = \
            self.frame_mapping_parameters(frame, side)
        self.start, self.interior, self.end = new_start, new_interior, new_end
        self._bbox = None

    def abscissa(self, point3d: volmdlr.Point3D):
        """
        Calculates the abscissa given a point in the Arc3D.

        :param point3d: point to calculate the abscissa.
        :return: corresponding abscissa.
        """
        x, y, _ = self.frame.global_to_local_coordinates(point3d)
        u1 = x / self.radius
        u2 = y / self.radius
        theta = volmdlr.geometry.sin_cos_angle(u1, u2)

        return self.radius * abs(theta)

    def to_2d(self, plane_origin, x, y):
        """
        Transforms a Arc3D into an Arc2D, given a plane origin and an u and v plane vector.

        :param plane_origin: plane origin.
        :param x: plane u vector.
        :param y: plane v vector.
        :return: Arc2D.
        """
        point_start = self.start.to_2d(plane_origin, x, y)
        point_interior = self.interior.to_2d(plane_origin, x, y)
        point_end = self.end.to_2d(plane_origin, x, y)
        return Arc2D(point_start, point_interior, point_end, name=self.name)

    def minimum_distance_points_arc(self, other_arc):

        u1 = self.start - self.center
        u1.normalize()
        u2 = self.normal.cross(u1)

        w = other_arc.center - self.center

        u3 = other_arc.start - other_arc.center
        u3.normalize()
        u4 = other_arc.normal.cross(u3)

        r1, r2 = self.radius, other_arc.radius

        a, b, c, d = u1.dot(u1), u1.dot(u2), u1.dot(u3), u1.dot(u4)
        e, f, g = u2.dot(u2), u2.dot(u3), u2.dot(u4)
        h, i = u3.dot(u3), u3.dot(u4)
        j = u4.dot(u4)
        k, l, m, n, o = w.dot(u1), w.dot(u2), w.dot(u3), w.dot(u4), w.dot(w)

        def distance_squared(x):
            return (a * ((math.cos(x[0])) ** 2) * r1 ** 2 + e * (
                    (math.sin(x[0])) ** 2) * r1 ** 2
                    + o + h * ((math.cos(x[1])) ** 2) * r2 ** 2 + j * (
                            (math.sin(x[1])) ** 2) * r2 ** 2
                    + b * math.sin(2 * x[0]) * r1 ** 2 - 2 * r1 * math.cos(
                        x[0]) * k
                    - 2 * r1 * r2 * math.cos(x[0]) * math.cos(x[1]) * c
                    - 2 * r1 * r2 * math.cos(x[0]) * math.sin(
                        x[1]) * d - 2 * r1 * math.sin(x[0]) * l
                    - 2 * r1 * r2 * math.sin(x[0]) * math.cos(x[1]) * f
                    - 2 * r1 * r2 * math.sin(x[0]) * math.sin(
                        x[1]) * g + 2 * r2 * math.cos(x[1]) * m
                    + 2 * r2 * math.sin(x[1]) * n + i * math.sin(
                        2 * x[1]) * r2 ** 2)

        x01 = npy.array([self.angle / 2, other_arc.angle / 2])

        res1 = least_squares(distance_squared, x01, bounds=[(0, 0), (self.angle, other_arc.angle)])

        point1 = self.point_at_abscissa(res1.x[0] * r1)
        point2 = other_arc.point_at_abscissa(res1.x[1] * r2)

        return point1, point2

    def distance_squared(self, x, u, v, k, w):
        a = u.dot(u)
        b = u.dot(v)
        c = u.dot(k)
        d = v.dot(v)
        e = v.dot(k)
        f = k.dot(k)
        g = w.dot(u)
        h = w.dot(v)
        i = w.dot(k)
        j = w.dot(w)

        r = self.radius
        return (a * x[0] ** 2 + j + d * (
                (math.sin(x[1])) ** 2) * r ** 2 + f * (
                        (math.cos(x[1])) ** 2) * r ** 2
                - 2 * x[0] * g - 2 * x[0] * r * math.sin(x[1]) * b - 2 * x[
                    0] * r * math.cos(x[1]) * c
                + 2 * r * math.sin(x[1]) * h + 2 * r * math.cos(x[1]) * i
                + math.sin(2 * x[1]) * e * r ** 2)

    def minimum_distance_points_line(self, other_line):
        u = other_line.direction_vector()
        k = self.start - self.center
        k.normalize()
        w = self.center - other_line.start
        v = self.normal.cross(k)

        radius = self.radius

        x01 = npy.array([0.5, self.angle / 2])
        x02 = npy.array([0.5, 0])
        x03 = npy.array([0.5, self.angle])

        res1 = least_squares(self.distance_squared, x01, bounds=[(0, 0), (1, self.angle)], args=(u, v, k, w))
        res2 = least_squares(self.distance_squared, x02, bounds=[(0, 0), (1, self.angle)], args=(u, v, k, w))
        res3 = least_squares(self.distance_squared, x03, bounds=[(0, 0), (1, self.angle)], args=(u, v, k, w))

        point1 = other_line.point_at_abscissa(res1.x[0] * other_line.length())
        point2 = self.point_at_abscissa(res1.x[1] * radius)

        res = [res2, res3]
        for couple in res:
            ptest1 = other_line.point_at_abscissa(
                couple.x[0] * other_line.length())
            ptest2 = self.point_at_abscissa(couple.x[1] * radius)
            dtest = ptest1.point_distance(ptest2)
            if dtest < v.dot(v):
                point1, point2 = ptest1, ptest2

        return point1, point2

    def minimum_distance(self, element, return_points=False):
        if element.__class__ is Arc3D or element.__class__.__name__ == 'Circle3D':
            p1, p2 = self.minimum_distance_points_arc(element)
            if return_points:
                return p1.point_distance(p2), p1, p2
            return p1.point_distance(p2)

        if element.__class__ is LineSegment3D:
            pt1, pt2 = self.minimum_distance_points_line(element)
            if return_points:
                return pt1.point_distance(pt2), pt1, pt2
            return pt1.point_distance(pt2)

        return NotImplementedError

    def extrusion(self, extrusion_vector):
        if self.normal.is_colinear_to(extrusion_vector):
            u = self.start - self.center
            u.normalize()
            w = extrusion_vector.copy()
            w.normalize()
            v = w.cross(u)
            arc2d = self.to_2d(self.center, u, v)
            angle1, angle2 = arc2d.angle1, arc2d.angle2
            if angle2 < angle1:
                angle2 += volmdlr.TWO_PI
            cylinder = volmdlr.faces.CylindricalSurface3D(
                volmdlr.Frame3D(self.center,
                                u,
                                v,
                                w),
                self.radius
            )
            return [cylinder.rectangular_cut(angle1, angle2, 0., extrusion_vector.norm())]
        raise NotImplementedError(f'Elliptic faces not handled: dot={self.normal.dot(extrusion_vector)}')

    def revolution(self, axis_point: volmdlr.Point3D, axis: volmdlr.Vector3D,
                   angle: float):
        line3d = Line3D(axis_point, axis_point + axis)
        tore_center, _ = line3d.point_projection(self.center)

        # Sphere
        if math.isclose(tore_center.point_distance(self.center), 0.,
                        abs_tol=1e-6):

            start_p, _ = line3d.point_projection(self.start)
            u = self.start - start_p

            if math.isclose(u.norm(), 0, abs_tol=1e-6):
                end_p, _ = line3d.point_projection(self.end)
                u = self.end - end_p
                if math.isclose(u.norm(), 0, abs_tol=1e-6):
                    interior_p, _ = line3d.point_projection(self.interior)
                    u = self.interior - interior_p

            u.normalize()
            v = axis.cross(u)
            arc2d = self.to_2d(self.center, u, axis)

            surface = volmdlr.faces.SphericalSurface3D(
                volmdlr.Frame3D(self.center, u, v, axis), self.radius)

            return [surface.rectangular_cut(0, angle,
                                            arc2d.angle1, arc2d.angle2)]

        # Toroidal
        u = self.center - tore_center
        u.normalize()
        v = axis.cross(u)
        if not math.isclose(self.normal.dot(u), 0., abs_tol=1e-6):
            raise NotImplementedError(
                'Outside of plane revolution not supported')

        radius = tore_center.point_distance(self.center)
        surface = volmdlr.faces.ToroidalSurface3D(
            volmdlr.Frame3D(tore_center, u, v, axis), radius,
            self.radius)
        arc2d = self.to_2d(tore_center, u, axis)
        return [surface.rectangular_cut(0, angle,
                                        arc2d.angle1, arc2d.angle2)]

    def to_step(self, current_id, surface_id=None):
        """Exports to STEP format."""
        if self.angle >= math.pi:
            length = self.length()
            arc1, arc2 = self.split(self.point_at_abscissa(0.33 * length))
            arc2, arc3 = arc2.split(self.point_at_abscissa(0.66 * length))
            content, arcs1_id = arc1.to_step_without_splitting(current_id)
            arc2_content, arcs2_id = arc2.to_step_without_splitting(
                arcs1_id[0] + 1)
            arc3_content, arcs3_id = arc3.to_step_without_splitting(
                arcs2_id[0] + 1)
            content += arc2_content + arc3_content
            return content, [arcs1_id[0], arcs2_id[0], arcs3_id[0]]
        return self.to_step_without_splitting(current_id)

    def to_step_without_splitting(self, current_id, surface_id=None):
        u = self.start - self.center
        u.normalize()
        v = self.normal.cross(u)
        frame = volmdlr.Frame3D(self.center, self.normal, u, v)

        content, frame_id = frame.to_step(current_id)
        curve_id = frame_id + 1
        content += f"#{curve_id} = CIRCLE('{self.name}', #{frame_id}, {self.radius * 1000});\n"

        if surface_id:
            content += f"#{curve_id + 1} = SURFACE_CURVE('',#{curve_id},(#{surface_id}),.PCURVE_S1.);\n"
            curve_id += 1

        current_id = curve_id + 1
        start_content, start_id = self.start.to_step(current_id, vertex=True)
        end_content, end_id = self.end.to_step(start_id + 1, vertex=True)
        content += start_content + end_content
        current_id = end_id + 1
        content += f"#{current_id} = EDGE_CURVE('{self.name}',#{start_id},#{end_id},#{curve_id},.T.);\n"
        return content, [current_id]

    def point_belongs(self, point3d, abs_tol: float = 1e-6):
        """
        Check if a point 3d belongs to the arc_3d or not.

        :param point3d: point to be verified is on arc
        :return: True if point is on Arc, False otherwise.
        """
        if not math.isclose(point3d.point_distance(self.center), self.radius, abs_tol=abs_tol):
            return False
        # vector1 = self.start - self.center
        # vector2 = self.interior - self.center
        vector = point3d - self.center
        if not math.isclose(vector.dot(self.frame.w), 0.0, abs_tol=abs_tol):
            return False
        point_abscissa = self.abscissa(point3d)
        abscissa_start = self.abscissa(self.start)
        abscissa_end = self.abscissa(self.end)
        if abscissa_start <= point_abscissa <= abscissa_end:
            return True
        return False

    def triangulation(self):
        """
        Triangulation for an Arc3D.

        """
        return None

    def middle_point(self):
        return self.point_at_abscissa(self.length() / 2)

    def line_intersections(self, line3d: Line3D):
        """
        Calculates intersections between an Arc3D and a Line3D.

        :param linesegment3d: linesegment to verify intersections.
        :return: list with intersections points between line and Arc3D.
        """
        circle3d_lineseg_inters = vm_utils_intersections.circle_3d_line_intersections(self, line3d)
        linesegment_intersections = []
        for intersection in circle3d_lineseg_inters:
            if self.point_belongs(intersection, 1e-6):
                linesegment_intersections.append(intersection)
        return linesegment_intersections

    def linesegment_intersections(self, linesegment3d: LineSegment3D):
        """
        Calculates intersections between an Arc3D and a LineSegment3D.

        :param linesegment3d: linesegment to verify intersections.
        :return: list with intersections points between linesegment and Arc3D.
        """
        linesegment_intersections = []
        intersections = self.line_intersections(linesegment3d.to_line())
        for intersection in intersections:
            if linesegment3d.point_belongs(intersection):
                linesegment_intersections.append(intersection)
        return linesegment_intersections


class FullArc3D(Arc3D):
    """
    An edge that starts at start_end, ends at the same point after having described a circle.

    """

    def __init__(self, center: volmdlr.Point3D, start_end: volmdlr.Point3D,
                 normal: volmdlr.Vector3D,
                 name: str = ''):
        self.__center = center
        self.__normal = normal
        self.start_end = start_end
        interior = start_end.rotation(center, normal, math.pi)
        Arc3D.__init__(self, start=start_end, end=start_end,
                       interior=interior, name=name)  # !!! this is dangerous

    def __hash__(self):
        return hash(self.center) + 5 * hash(self.start_end)

    def __eq__(self, other_arc):
        return (self.center == other_arc.center) \
            and (self.start == other_arc.start)

    @property
    def center(self):
        return self.__center

    @property
    def angle(self):
        return volmdlr.TWO_PI

    @property
    def normal(self):
        return self.__normal

    @property
    def is_trigo(self):
        return True

    def copy(self, *args, **kwargs):
        return FullArc3D(self._center.copy(), self.end.copy(), self._normal.copy())

    def to_dict(self, use_pointers: bool = False, memo=None, path: str = '#'):
        dict_ = self.base_dict()
        dict_['center'] = self.center.to_dict(use_pointers=use_pointers, memo=memo, path=path + '/center')
        dict_['radius'] = self.radius
        dict_['angle'] = self.angle
        dict_['is_trigo'] = self.is_trigo
        dict_['start_end'] = self.start.to_dict(use_pointers=use_pointers, memo=memo, path=path + '/start_end')
        dict_['normal'] = self.normal.to_dict(use_pointers=use_pointers, memo=memo, path=path + '/normal')
        dict_['name'] = self.name
        return dict_

    def to_2d(self, plane_origin, x, y):
        """
        Transforms a FullArc3D into an FullArc2D, given a plane origin and an u and v plane vector.

        :param plane_origin: plane origin.
        :param x: plane u vector.
        :param y: plane v vector.
        :return: FullArc2D.
        """
        center = self.center.to_2d(plane_origin, x, y)
        start_end = self.start.to_2d(plane_origin, x, y)
        return FullArc2D(center, start_end)

    def to_step(self, current_id, surface_id=None):
        """Exports to STEP format."""
        # Not calling Circle3D.to_step because of circular imports
        u = self.start - self.center
        u.normalize()
        v = self.normal.cross(u)
        frame = volmdlr.Frame3D(self.center, self.normal, u, v)
        content, frame_id = frame.to_step(current_id)
        curve_id = frame_id + 1
        # Not calling Circle3D.to_step because of circular imports
        content += f"#{curve_id} = CIRCLE('{self.name}',#{frame_id},{self.radius * 1000});\n"

        if surface_id:
            content += f"#{curve_id + 1} = SURFACE_CURVE('',#{curve_id},(#{surface_id}),.PCURVE_S1.);\n"
            curve_id += 1

        point1 = (self.center + u * self.radius).to_point()

        p1_content, p1_id = point1.to_step(curve_id + 1, vertex=True)
        content += p1_content

        edge_curve = p1_id + 1
        content += f"#{edge_curve} = EDGE_CURVE('{self.name}',#{p1_id},#{p1_id},#{curve_id},.T.);\n"
        curve_id += 1

        return content, [edge_curve]

    def plot(self, ax=None, edge_style: EdgeStyle = EdgeStyle()):
        if ax is None:
            ax = Axes3D(plt.figure())

        x = []
        y = []
        z = []
        for px, py, pz in self.discretization_points(number_points=20):
            x.append(px)
            y.append(py)
            z.append(pz)
        x.append(x[0])
        y.append(y[0])
        z.append(z[0])
        ax.plot(x, y, z, color=edge_style.color, alpha=edge_style.alpha)

        if edge_style.edge_ends:
            self.start.plot(ax=ax)
            self.end.plot(ax=ax)
        if edge_style.edge_direction:
            half_length = 0.5 * self.length()
            x, y, z = self.point_at_abscissa(half_length)
            tangent = self.unit_direction_vector(half_length)
            arrow_length = 0.15 * half_length
            ax.quiver(x, y, z, *arrow_length * tangent, pivot='tip')

        return ax

    def rotation(self, center: volmdlr.Point3D, axis: volmdlr.Vector3D, angle: float):
        new_start_end = self.start.rotation(center, axis, angle)
        new_center = self._center.rotation(center, axis, angle)
        new_normal = self._normal.rotation(center, axis, angle)
        return FullArc3D(new_center, new_start_end,
                         new_normal, name=self.name)

    def rotation_inplace(self, center: volmdlr.Point3D, axis: volmdlr.Vector3D, angle: float):
        warnings.warn("'inplace' methods are deprecated. Use a not inplace method instead.", DeprecationWarning)

        self.start.rotation(center, axis, angle, False)
        self.end.rotation(center, axis, angle, False)
        self._center.rotation(center, axis, angle, False)
        self.interior.rotation(center, axis, angle, False)
        self._bbox = None

    def translation(self, offset: volmdlr.Vector3D):
        new_start_end = self.start.translation(offset, True)
        new_center = self._center.translation(offset, True)
        new_normal = self._normal.translation(offset, True)
        return FullArc3D(new_center, new_start_end,
                         new_normal, name=self.name)

    def translation_inplace(self, offset: volmdlr.Vector3D):
        warnings.warn("'inplace' methods are deprecated. Use a not inplace method instead.", DeprecationWarning)

        self.start.translation(offset, False)
        self.end.translation(offset, False)
        self._center.translation(offset, False)
        self.interior.translation(offset, False)
        self._bbox = None

    def linesegment_intersections(self, linesegment3d: LineSegment3D):
        """
        Calculates the intersections between a fullarc 3d and a linesegment3d.

        :param linesegment: linesegment3d to verify intersections.
        :return: list of points 3d, if there are any intersections, an empty list if otherwise.
        """
        distance_center_lineseg = linesegment3d.point_distance(self.frame.origin)
        if distance_center_lineseg > self.radius:
            return []
        direction_vector = linesegment3d.direction_vector()
        if math.isclose(self.frame.w.dot(direction_vector), 0, abs_tol=1e-6) and \
                not math.isclose(linesegment3d.start.z - self.frame.origin.z, 0, abs_tol=1e-6):
            return []

        if linesegment3d.start.z == linesegment3d.end.z == self.frame.origin.z:
            quadratic_equation_a = 1 + (direction_vector.y ** 2 / direction_vector.x ** 2)
            quadratic_equation_b = (-2 * (direction_vector.y ** 2 / direction_vector.x ** 2) * linesegment3d.start.x +
                                    2 * (direction_vector.y / direction_vector.x) * linesegment3d.start.y)
            quadratic_equation_c = (linesegment3d.start.y - (direction_vector.y / direction_vector.x) *
                                    linesegment3d.start.x) ** 2 - self.radius ** 2
            delta = quadratic_equation_b ** 2 - 4 * quadratic_equation_a * quadratic_equation_c
            x1 = (- quadratic_equation_b + math.sqrt(delta)) / (2 * quadratic_equation_a)
            x2 = (- quadratic_equation_b - math.sqrt(delta)) / (2 * quadratic_equation_a)
            y1 = (direction_vector.y / direction_vector.x) * (x1 - linesegment3d.start.x) + linesegment3d.start.y
            y2 = (direction_vector.y / direction_vector.x) * (x2 - linesegment3d.start.x) + linesegment3d.start.y
            return [volmdlr.Point3D(x1, y1, self.frame.origin.z), volmdlr.Point3D(x2, y2, self.frame.origin.z)]
        if math.isclose(direction_vector.z, 0, abs_tol=1e-6):
            print(True)
        constant = (self.frame.origin.z - linesegment3d.start.z) / direction_vector.z
        x_coordinate = constant * direction_vector.x + linesegment3d.start.x
        y_coordinate = constant * direction_vector.y + linesegment3d.start.y
        if math.isclose((x_coordinate - self.frame.origin.x) ** 2 + (y_coordinate - self.frame.origin.y) ** 2,
                        self.radius ** 2, abs_tol=1e-6):
            return [volmdlr.Point3D(x_coordinate, y_coordinate, self.frame.origin.z)]
        return []

    def reverse(self):
        """
        Defines a new FullArc3D, identical to self, but in the opposite direction.

        """
        return self


class ArcEllipse3D(Edge):
    """
    An arc is defined by a starting point, an end point and an interior point.

    """

    def __init__(self, start, interior, end, center, major_dir,
                 name=''):  # , extra=None):
        Edge.__init__(self, start=start, end=end, name=name)
        self.interior = interior
        self.center = center
        major_dir.normalize()
        self.major_dir = major_dir  # Vector for Gradius
        # self.extra = extra

        vector_start_interior = self.interior - self.start
        vector_end_interior = self.interior - self.end
        vector_start_interior.normalize()
        vector_end_interior.normalize()
        if vector_start_interior.is_close(vector_end_interior):
            u2 = self.interior - self.interior
            u2.normalize()

        normal = vector_end_interior.cross(vector_start_interior)
        normal.normalize()
        self.normal = normal

        self.minor_dir = self.normal.cross(self.major_dir)

        frame = volmdlr.Frame3D(self.center, self.major_dir, self.minor_dir, self.normal)
        self.frame = frame
        start_new, end_new = frame.global_to_local_coordinates(
            self.start), frame.global_to_local_coordinates(self.end)
        interior_new, center_new = frame.global_to_local_coordinates(
            self.interior), frame.global_to_local_coordinates(self.center)
        self._bbox = None

        # from :
        # https://math.stackexchange.com/questions/339126/how-to-draw-an-ellipse-if-a-center-and-3-arbitrary-points-on-it-are-given

        def theta_a_b(start_, iterior_, end_, center_):
            """
            center-and-3-arbitrary-points-on-it-are-given.

            theta= ellipse's inclination angle related to the horizontal
            (clockwise),A=semi major axis, B=semi minor axis.

            """
            x_start, y_start, x_interior, y_interior, x_end, y_end = start_[0] - center_[0], start_[1] - center_[1], \
                iterior_[0] - center_[0], iterior_[1] - center_[1], end_[0] - center_[0], end_[1] - center_[1]
            matrix_a = npy.array(([x_start ** 2, y_start ** 2, 2 * x_start * y_start],
                                  [x_interior ** 2, y_interior ** 2, 2 * x_interior * y_interior],
                                  [x_end ** 2, y_end ** 2, 2 * x_end * y_end]))
            inv_matrix_a = npy.linalg.inv(matrix_a)
            identity = npy.array(([1], [1], [1]))
            r1, r2, r3 = npy.dot(inv_matrix_a, identity)  # 3 item column matrix
            theta = 0.5 * math.atan(2 * r3 / (r2 - r1))
            c1 = r1 + r2
            c2 = (r2 - r1) / math.cos(2 * theta)
            gdaxe = math.sqrt((2 / (c1 - c2)))
            ptax = math.sqrt((2 / (c1 + c2)))
            return theta, gdaxe, ptax

        if start.is_close(end):
            extra_new = frame.global_to_local_coordinates(self.interior)
            theta, major_axis, minor_axis = theta_a_b(start_new, extra_new, interior_new, center_new)
        else:
            theta, major_axis, minor_axis = theta_a_b(start_new, interior_new, end_new, center_new)

        self.Gradius = major_axis
        self.Sradius = minor_axis
        self.theta = theta

        # Angle pour start
        start_u1, start_u2 = start_new.x / self.Gradius, start_new.y / self.Sradius
        angle1 = volmdlr.geometry.sin_cos_angle(start_u1, start_u2)
        self.angle_start = angle1
        # Angle pour end
        end_u3, end_u4 = end_new.x / self.Gradius, end_new.y / self.Sradius
        angle2 = volmdlr.geometry.sin_cos_angle(end_u3, end_u4)
        self.angle_end = angle2
        # Angle pour interior
        interior_u5, interior_u6 = interior_new.x / self.Gradius, interior_new.y / self.Sradius
        anglei = volmdlr.geometry.sin_cos_angle(interior_u5, interior_u6)
        self.angle_interior = anglei
        # Going trigo/clock wise from start to interior
        if anglei < angle1:
            trigowise_path = (anglei + volmdlr.TWO_PI) - angle1
            clockwise_path = angle1 - anglei
        else:
            trigowise_path = anglei - angle1
            clockwise_path = angle1 - anglei + volmdlr.TWO_PI

        # Going trigo wise from interior to interior
        if angle2 < anglei:
            trigowise_path += (angle2 + volmdlr.TWO_PI) - anglei
            clockwise_path += anglei - angle2
        else:
            trigowise_path += angle2 - anglei
            clockwise_path += anglei - angle2 + volmdlr.TWO_PI

        if clockwise_path > trigowise_path:
            self.is_trigo = True
            self.angle = trigowise_path
        else:
            # Clock wise
            self.is_trigo = False
            self.angle = clockwise_path

        if self.start.is_close(self.end):
            self.angle = volmdlr.TWO_PI

        if self.is_trigo:
            self.offset_angle = angle1
        else:
            self.offset_angle = angle2

        volmdlr.core.CompositePrimitive3D.__init__(self,
                                                   primitives=self.discretization_points(number_points=20),
                                                   name=name)

    def discretization_points(self, *, number_points: int = None, angle_resolution: int = 20):
        """
        Discretization of a Contour to have "n" points.

        :param number_points: the number of points (including start and end points)
             if unset, only start and end will be returned
        :param angle_resolution: if set, the sampling will be adapted to have a controlled angular distance. Useful
            to mesh an arc
        :return: a list of sampled points
        """
        if not number_points:
            if not angle_resolution:
                number_points = 2
            else:
                number_points = math.ceil(angle_resolution * abs(0.5 * self.angle / math.pi)) + 1
        if self.angle_start > self.angle_end:
            if self.angle_start >= self.angle_interior >= self.angle_end:
                angle_start = self.angle_end
                angle_end = self.angle_start
            else:
                angle_end = self.angle_end + volmdlr.TWO_PI
                angle_start = self.angle_start
        elif self.angle_start == self.angle_end:
            angle_start = 0
            angle_end = 2 * math.pi
        else:
            angle_end = self.angle_end
            angle_start = self.angle_start
        discretization_points = [self.frame.local_to_global_coordinates(
            volmdlr.Point3D(self.Gradius * math.cos(angle), self.Sradius * math.sin(angle), 0))
            for angle in npy.linspace(angle_start, angle_end, number_points)]
        return discretization_points

    def polygon_points(self, discretization_resolution: int):
        warnings.warn('polygon_points is deprecated,\
        please use discretization_points instead',
                      DeprecationWarning)
        return self.discretization_points(angle_resolution=discretization_resolution)

    def _get_points(self):
        return self.discretization_points(number_points=20)

    points = property(_get_points)

    def to_2d(self, plane_origin, x, y):
        """
        Transforms an Arc Ellipse 3D into an Arc Ellipse 2D, given a plane origin and an u and v plane vector.

        :param plane_origin: plane origin.
        :param x: plane u vector.
        :param y: plane v vector.
        :return: ArcEllipse2D.
        """
        point_start2d = self.start.to_2d(plane_origin, x, y)
        point_interior2d = self.interior.to_2d(plane_origin, x, y)
        point_end2d = self.end.to_2d(plane_origin, x, y)
        center = self.center.to_2d(plane_origin, x, y)
        point_major_dir = self.center + self.Gradius * self.major_dir
        point_major_dir_2d = point_major_dir.to_2d(plane_origin, x, y)
        vector_major_dir_2d = point_major_dir_2d - center
        vector_major_dir_2d.normalize()
        return ArcEllipse2D(point_start2d, point_interior2d, point_end2d, center, vector_major_dir_2d, name=self.name)

    def length(self):
        """Computes the length."""
        return self.angle * math.sqrt(
            (self.Gradius ** 2 + self.Sradius ** 2) / 2)

    def normal_vector(self, abscissa):
        raise NotImplementedError

    def direction_vector(self, abscissa):
        raise NotImplementedError

    def reverse(self):
        """
        Reverse the Arc Ellipse 3D.

        :return:
        """
        return self.__class__(self.end.copy(),
                              self.interior.copy(),
                              self.start.copy(),
                              self.center.copy(),
                              self.major_dir.copy(),
                              self.name)

    def plot(self, ax=None, edge_style: EdgeStyle = EdgeStyle()):
        """Plot the arc ellipse."""
        if ax is None:
            fig = plt.figure()
            ax = Axes3D(fig)
        else:
            fig = None

        ax.plot([self.interior[0]], [self.interior[1]], [self.interior[2]],
                color='b')
        ax.plot([self.start[0]], [self.start[1]], [self.start[2]], c='r')
        ax.plot([self.end[0]], [self.end[1]], [self.end[2]], c='r')
        ax.plot([self.interior[0]], [self.interior[1]], [self.interior[2]],
                c='g')
        x = []
        y = []
        z = []
        for px, py, pz in self.discretization_points(number_points=20):
            x.append(px)
            y.append(py)
            z.append(pz)

        ax.plot(x, y, z, edge_style.color, alpha=edge_style.alpha)
        if edge_style.edge_ends:
            self.start.plot(ax)
            self.end.plot(ax)
        return ax

    def plot2d(self, x3d: volmdlr.Vector3D = volmdlr.X3D, y3d: volmdlr.Vector3D = volmdlr.Y3D,
               ax=None, color='k'):
        """
        Plot 2d for an arc ellipse 3d.

        """
        if ax is None:
            fig = plt.figure()
            ax = fig.add_subplot(111, projection='3d')
        else:
            fig = ax.figure

        # TODO: Enhance this plot
        length = self.length()
        x = []
        y = []
        number_points = 30
        for i in range(number_points):
            point = self.point_at_abscissa(i / (number_points - 1) * length)
            xi, yi = point.plane_projection2d(x3d, y3d)
            x.append(xi)
            y.append(yi)
        ax.plot(x, y, color=color)
        return ax

    def triangulation(self):
        """
        Triangulation for an ArcEllipse3D.

        """
        return None

    @property
    def bounding_box(self):
        """
        Getter Bounding Box for an arc ellipse 3d.

        :return: bounding box.
        """
        if not self._bbox:
            self._bbox = self.get_bounding_box()
        return self._bbox

    @bounding_box.setter
    def bounding_box(self, new_bounding_box):
        """
        Bounding Box setter.

        :param new_bounding_box: new bounding box.
        """
        self._bbox = new_bounding_box

    def get_bounding_box(self):
        """
        Calculates the bounding box of the Arc3D.

        :return: a volmdlr.core.BoundingBox object.
        """
        # TODO: implement exact calculation

        points = self.discretization_points(angle_resolution=10)
        xmin = min(point.x for point in points)
        xmax = max(point.x for point in points)
        ymin = min(point.y for point in points)
        ymax = max(point.y for point in points)
        zmin = min(point.z for point in points)
        zmax = max(point.z for point in points)
        return volmdlr.core.BoundingBox(xmin, xmax, ymin, ymax, zmin, zmax)<|MERGE_RESOLUTION|>--- conflicted
+++ resolved
@@ -564,7 +564,6 @@
     def get_geo_points(self):
         return [self.start, self.end]
 
-<<<<<<< HEAD
     def get_shared_section(self, other_linesegment):
         """
         Gets the shared section between two line segments.
@@ -620,7 +619,7 @@
             if not lineseg.direction_independent_eq(shared_section[0]):
                 new_line_segments.append(lineseg)
         return new_line_segments
-=======
+
     def to_step(self, current_id, surface_id=None):
         """Exports to STEP format."""
         line = self.to_line()
@@ -633,7 +632,6 @@
         current_id = end_id + 1
         content += f"#{current_id} = EDGE_CURVE('{self.name}',#{start_id},#{end_id},#{line_id},.T.);\n"
         return content, [current_id]
->>>>>>> 9b32b80f
 
 
 class BSplineCurve(Edge):
