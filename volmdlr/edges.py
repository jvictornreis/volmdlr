#!/usr/bin/env python3
# -*- coding: utf-8 -*-
"""

"""

import math
import warnings
from typing import List, Dict, Any, Union

import matplotlib.patches
import matplotlib.pyplot as plt
import numpy as npy
import scipy as scp
import scipy.optimize

from geomdl import utilities, BSpline, fitting, operations
from geomdl.operations import length_curve, split_curve
from matplotlib import __version__ as _mpl_version
from mpl_toolkits.mplot3d import Axes3D
from packaging import version

import dessia_common as dc
import plot_data.core as plot_data
import volmdlr.core_compiled
import volmdlr.core
import volmdlr.geometry


def standardize_knot_vector(knot_vector):
    u0 = knot_vector[0]
    u1 = knot_vector[-1]
    standard_u_knots = []
    if u0 != 0 or u1 != 1:
        x = 1 / (u1 - u0)
        y = u0 / (u0 - u1)
        for u in knot_vector:
            standard_u_knots.append(u * x + y)
        return standard_u_knots
    return knot_vector


def insert_knots_and_mutiplicity(knots, knot_mutiplicities, knot_to_add, num):
    new_knots = []
    new_knot_mutiplicities = []
    i = 0
    for i, knot in enumerate(knots):
        if knot > knot_to_add:
            new_knots.extend([knot_to_add])
            new_knot_mutiplicities.append(num)
            new_knots.extend(knots[i:])
            new_knot_mutiplicities.extend(knot_mutiplicities[i:])
            break
        new_knots.append(knot)
        new_knot_mutiplicities.append(knot_mutiplicities[i])
    return new_knots, new_knot_mutiplicities, i


class Edge(dc.DessiaObject):
    def __init__(self, start, end, name=''):
        self.start = start
        self.end = end
        self._length = None
        self._direction_vector = None
        dc.DessiaObject.__init__(self, name=name)

    def __getitem__(self, key):
        if key == 0:
            return self.start
        if key == 1:
            return self.end
        raise IndexError

    def length(self):
        """
        Calculates the edge length
        :return: edges\' length
        """
        raise NotImplementedError(f'length method not implememented by {self.__class__.__name__}')

    def point_at_abscissa(self, abscissa):
        """
        Calcultes the point at given abscissa
        """
        raise NotImplementedError(f'point_at_absciss method not implememented by {self.__class__.__name__}')

    def discretization_points(self, *, number_points: int = None, angle_resolution: int = None):
        """
        discretize a Edge to have "n" points
        :param number_points: the number of points (including start and end points)
             if unset, only start and end will be returned
        :param angle_resolution: if set, the sampling will be adapted to have a controlled angular distance. Usefull
            to mesh an arc
        :return: a list of sampled points
        """
        if number_points is None:
            number_points = 2
        step = self.length() / (number_points - 1)
        return [self.point_at_abscissa(i * step) for i in range(number_points)]

    def polygon_points(self, discretization_resolution: int):
        warnings.warn('polygon_points is deprecated,\
        please use discretization_points instead',
                      DeprecationWarning)
        return self.discretization_points(discretization_resolution)

    @classmethod
    def from_step(cls, arguments, object_dict):
        obj = object_dict[arguments[3]]
        p1 = object_dict[arguments[1]]
        p2 = object_dict[arguments[2]]
        orientation = arguments[4]
        if orientation == '.F.':
            p1, p2 = p2, p1
        if obj.__class__.__name__ == 'LineSegment3D':
            return object_dict[arguments[3]]
        if obj.__class__.__name__ == 'Line3D':
            return LineSegment3D(p1, p2, arguments[0][1:-1])
        if hasattr(obj, 'trim'):
            if obj.__class__.__name__ == 'Circle3D':
                p1, p2 = p2, p1
            return obj.trim(p1, p2)

        raise NotImplementedError(f'Unsupported: {object_dict[arguments[3]]}')

    def normal_vector(self, abscissa):
        """
        Calculates the normal vector the edge at given abscissa
        :return: the normal vector
        """
        raise NotImplementedError('the normal_vector method must be'
                                  'overloaded by subclassing class')

    def unit_normal_vector(self, abscissa):
        """
        Calculates the unit normal vector the edge at given abscissa
        :param abscissa: edge abscissa
        :return: unit normal vector
        """
        raise NotImplementedError('the unit_normal_vector method must be'
                                  'overloaded by subclassing class')

    def direction_vector(self, abscissa):
        """
        Calculates the direction vector the edge at given abscissa
        :param abscissa: edge abscissa
        :return: direction vector
        """
        raise NotImplementedError('the direction_vector method must be'
                                  'overloaded by subclassing class')

    def unit_direction_vector(self, abscissa):
        """
        Calculates the unit direction vector the edge at given abscissa
        :param abscissa: edge abscissa
        :return: unit direction vector
        """
        raise NotImplementedError('the unit_direction_vector method must be'
                                  'overloaded by subclassing class')

    def straight_line_point_belongs(self, point):
        """
        Verifies if a point belongs to the surface created by closing the edge with a
        line between its start and end points
        :param point: Point to be verified
        :return: Return True if the point belongs to this surface, or False otherwise
        """
        raise NotImplementedError(f'the unit_direction_vector method must be'
                                  f' overloaded by {self.__class__.__name__}')


class Line(dc.DessiaObject):
    """
    Abstract class
    """

    def __init__(self, point1, point2, name=''):
        self.point1 = point1
        self.point2 = point2
        self._direction_vector = None
        dc.DessiaObject.__init__(self, name=name)

    def __getitem__(self, key):
        if key == 0:
            return self.point1
        elif key == 1:
            return self.point2
        raise IndexError

    def unit_direction_vector(self, *args, **kwargs):
        vector = self.direction_vector()
        vector.normalize()
        return vector

    def direction_vector(self, *args, **kwargs):
        if not self._direction_vector:
            self._direction_vector = self.point2 - self.point1
        return self._direction_vector

    def normal_vector(self, *args, **kwargs):
        return self.direction_vector().normal_vector()

    def unit_normal_vector(self, abscissa=0.):
        return self.unit_direction_vector().normal_vector()

    def point_projection(self, point):

        vector = self.point2 - self.point1
        norm_u = vector.norm()
        t = (point - self.point1).dot(vector) / norm_u ** 2
        projection = self.point1 + t * vector
        projection = projection.to_point()
        return projection, t * norm_u

    def abscissa(self, point):
        vector = self.point2 - self.point1
        norm_u = vector.norm()
        t = (point - self.point1).dot(vector) / norm_u
        return t

    def split(self, split_point):
        return [self.__class__(self.point1, split_point),
                self.__class__(split_point, self.point2)]

    def is_between_points(self, point1: volmdlr.Point2D,
                          point2: volmdlr.Point2D):
        """
        Verifies if a line is between two points
        :param point1: first point
        :type point1: volmdlr.Point2D
        :param point2: second point
        :type point2: volmdlr.Point2D
        returns True is line is between the two given points or False if not
        """

        if point1 == point2:
            return False

        line_segment = LineSegment2D(point1, point2)
        if line_segment.line_intersections(self):
            return True
        return False


class LineSegment(Edge):
    """
    Abstract class
    """

    def length(self):
        if not self._length:
            self._length = self.end.point_distance(self.start)
        return self._length

    def abscissa(self, point, tol=1e-6):
        if point.point_distance(self.start) < tol:
            return 0
        if point.point_distance(self.end) < tol:
            return self.length()

        vector = self.end - self.start
        length = vector.norm()
        t = (point - self.start).dot(vector) / length
        if t < -1e-9 or t > length + 1e-9:
            raise ValueError(f'Point is not on linesegment: abscissa={t}')
        return t

    def unit_direction_vector(self, abscissa=0.):
        """

        :param abscissa: defines where in the line_segement the unit
         direction vector is to be calculated
        :return: The unit direction vector of the LineSegement
        """
        direction_vector = self.direction_vector()
        direction_vector.normalize()
        return direction_vector

    def direction_vector(self, abscissa=0.):
        """
        :param abscissa: defines where in the line_segement
        direction vector is to be calculated
        :return: The direction vector of the LineSegement
        """
        if not self._direction_vector:
            self._direction_vector = self.end - self.start
        return self._direction_vector

    def normal_vector(self, abscissa=0.):
        """
        :param abscissa: defines where in the line_segement
        normal vector is to be calculated
        :return: The normal vector of the LineSegement
        """
        return self.direction_vector(abscissa).normal_vector()

    def unit_normal_vector(self, abscissa=0.):
        """
        :param abscissa: defines where in the line_segement
        unit normal vector is to be calculated
        :return: The unit normal vector of the LineSegement
        """
        return self.unit_direction_vector(abscissa).normal_vector()

    def point_projection(self, point):
        p1, p2 = self.start, self.end
        vector = p2 - p1
        norm_u = vector.norm()
        t = (point - p1).dot(vector) / norm_u ** 2
        projection = p1 + t * vector

        return projection, t * norm_u

    def split(self, split_point):
        if split_point == self.start:
            return [None, self.copy()]
        elif split_point == self.end:
            return [self.copy(), None]
        return [self.__class__(self.start, split_point),
                self.__class__(split_point, self.end)]

    def middle_point(self):
        return 0.5 * (self.start + self.end)

    def point_at_abscissa(self, abscissa):
        return self.start + self.unit_direction_vector() * abscissa


class BSplineCurve(Edge):
    _non_serializable_attributes = ['curve']
    """
    An abstract class for B-spline curves. The following rule must be
    respected : `number of knots = number of control points + degree + 1`

    :param degree: The degree of the B-spline curve
    :type degree: int
    :param control_points: A list of 2 or 3 dimensional points
    :type control_points: Union[List[:class:`volmdlr.Point2D`],
        List[:class:`volmdlr.Point3D`]]
    :param knot_multiplicities: The vector of multiplicities for each knot
    :type knot_multiplicities: List[int]
    :param knots: The knot vector composed of values between 0 and 1
    :type knots: List[float]
    :param weights: The weight vector applied to the knot vector. Default
        value is None
    :type weights: List[float], optional
    :param periodic: If `True` the B-spline curve is periodic. Default value
        is False
    :type periodic: bool, optional
    :param name: The name of the B-spline curve. Default value is ''
    :type name: str, optional
    """

    def __init__(self,
                 degree: int,
                 control_points: Union[List[volmdlr.Point2D],
                                       List[volmdlr.Point3D]],
                 knot_multiplicities: List[int],
                 knots: List[float],
                 weights: List[float] = None,
                 periodic: bool = False,
                 name: str = ''):
        self.control_points = control_points
        self.degree = degree
        knots = standardize_knot_vector(knots)
        self.knots = knots
        self.knot_multiplicities = knot_multiplicities
        self.weights = weights
        self.periodic = periodic
        self.name = name

        curve = BSpline.Curve()
        curve.degree = degree
        if weights is None:
            points = [[*point] for point in control_points]
            curve.ctrlpts = points
        else:
            points_w = [[*point * weights[i], weights[i]] for i, point
                        in enumerate(control_points)]
            curve.ctrlptsw = points_w

        knot_vector = []
        for i, knot in enumerate(knots):
            knot_vector.extend([knot] * knot_multiplicities[i])
        curve.knotvector = knot_vector
        curve.delta = 0.01
        curve_points = curve.evalpts
        self.curve = curve

        self._length = None
        self.points = [getattr(volmdlr,
                               f'Point{self.__class__.__name__[-2::]}')(*p)
                       for p in curve_points]

        start = self.points[0]  # self.point_at_abscissa(0.)
        end = self.points[-1]  # self.point_at_abscissa(self.length())

        Edge.__init__(self, start, end, name=name)

    def reverse(self):
        """
        Reverses the B-spline's direction by reversing its control points.

        :return: A reversed B-spline curve
        :rtype: :class:`volmdlr.edges.BSplineCurve`
        """
        return self.__class__(
            degree=self.degree,
            control_points=self.control_points[::-1],
            knot_multiplicities=self.knot_multiplicities[::-1],
            knots=self.knots[::-1],
            weights=self.weights,
            periodic=self.periodic)

    @classmethod
    def from_geomdl_curve(cls, curve):
        """
        # TODO: to be completed

        :param curve:
        :type curve:
        :return: A reversed B-spline curve
        :rtype: :class:`volmdlr.edges.BSplineCurve`
        """
        point_dimension = f'Point{cls.__name__[-2::]}'

        knots = list(sorted(set(curve.knotvector)))
        knot_multiplicities = [curve.knotvector.count(k) for k in knots]

        return cls(degree=curve.degree,
                   control_points=[getattr(volmdlr, point_dimension)(*p)
                                   for p in curve.ctrlpts],
                   knots=knots,
                   knot_multiplicities=knot_multiplicities)

    def length(self):
        """
        Returns the length of the B-spline curve

        :return: The length of the B-spline curve
        :rtype: float
        """
        if not self._length:
            self._length = length_curve(self.curve)
        return self._length

    def unit_direction_vector(self, abscissa: float):
        """
        Computes the 2D or 3D unit direction vector of B-spline curve at
        a given abscissa.

        :param abscissa: The abscissa on the B-spline curve where the unit
            direction vector will be computed
        :type abscissa: float
        :return: The unit direction vector of the B-spline curve
        :rtype: Union[:class:`volmdlr.Vector2D`, :class:`volmdlr.Vector3D`]
        """
        direction_vector = self.direction_vector(abscissa)
        direction_vector.normalize()
        return direction_vector

    def middle_point(self):
        """
        Computes the 2D or 3D middle point of the B-spline curve.

        :return: The middle point
        :rtype: Union[:class:`volmdlr.Point2D`, :class:`volmdlr.Point3D`]
        """
        return self.point_at_abscissa(self.length() * 0.5)

    def abscissa(self, point: Union[volmdlr.Point2D, volmdlr.Point3D],
                 tol: float = 1e-4):
        """
        Computes the abscissa of a 2D or 3D point using the least square
        method.

        :param point: The point located on the B-spline curve
        :type point: Union[:class:`volmdlr.Point2D`, :class:`volmdlr.Point3D`]
        :param tol: The precision in terms of distance. Default value is 1e-4
        :type tol: float, optional
        :return: The abscissa of the point
        :rtype: float
        """
        length = self.length()
        for x0 in [0, length * 0.25, length * 0.5, length * 0.75, length]:
            res = scp.optimize.least_squares(
                lambda u: (point - self.point_at_abscissa(u)).norm(),
                x0=x0,
                bounds=([0], [length]),
                # ftol=tol / 10,
                # xtol=tol / 10,
                # loss='soft_l1'
            )
            if res.fun < tol:
                return res.x[0]

        print('distance =', res.cost)
        print('res.fun:', res.fun)
        # ax = self.plot()
        # point.plot(ax=ax)
        # best_point = self.point_at_abscissa(res.x)
        # best_point.plot(ax=ax, color='r')
        raise ValueError('abscissa not found')

    def split(self, point: Union[volmdlr.Point2D, volmdlr.Point3D],
              tol: float = 1e-5):
        """
        Splits of B-spline curve in two pieces using a 2D or 3D point.

        :param point: The point where the B-spline curve is split
        :type point: Union[:class:`volmdlr.Point2D`, :class:`volmdlr.Point3D`]
        :param tol: The precision in terms of distance. Default value is 1e-4
        :type tol: float, optional
        :return: A list containing the first and second split of the B-spline
            curve
        :rtype: List[:class:`volmdlr.edges.BSplineCurve`]
        """
        if point.point_distance(self.start) < tol:
            return [None, self.copy()]
        elif point.point_distance(self.end) < tol:
            return [self.copy(), None]
        adim_abscissa = self.abscissa(point) / self.length()
        curve1, curve2 = split_curve(self.curve, adim_abscissa)

        return [self.__class__.from_geomdl_curve(curve1),
                self.__class__.from_geomdl_curve(curve2)]

    def translation(self, offset: Union[volmdlr.Vector2D, volmdlr.Vector3D]):
        """
        Translates the B-spline curve.

        :param offset: The translation vector
        :type offset: Union[:class:`volmdlr.Vector2D`,
            :class:`volmdlr.Vector3D`]
        :return: A new translated BSplineCurve
        :rtype: :class:`volmdlr.edges.BSplineCurve`
        """
        control_points = [point.translation(offset)
                          for point in self.control_points]
        return self.__class__(self.degree, control_points,
                              self.knot_multiplicities, self.knots,
                              self.weights, self.periodic)

    def translation_inplace(self, offset: Union[volmdlr.Vector2D,
                                                volmdlr.Vector3D]):
        """
        Translates the B-spline curve and its parameters are modified inplace.

        :param offset: The translation vector
        :type offset: Union[:class:`volmdlr.Vector2D`,
            :class:`volmdlr.Vector3D`]
        :return: None
        :rtype: None
        """
        for point in self.control_points:
            point.translation_inplace(offset)

    def point_belongs(self, point: Union[volmdlr.Point2D, volmdlr.Point3D],
                      abs_tol: float = 1e-10):
        """
        Checks if a 2D or 3D point belongs to the B-spline curve or not. It
        uses the least square method.

        :param point: The point to be checked
        :type point: Union[:class:`volmdlr.Point2D`, :class:`volmdlr.Point3D`]
        :param abs_tol: The precision in terms of distance.
            Default value is 1e-4
        :type abs_tol: float, optional
        :return: `True` if the point belongs to the B-spline curve, `False`
            otherwise
        :rtype: bool
        """
        point_dimension = f'Point{self.__class__.__name__[-2::]}'

        def f(x):
            return (point - getattr(volmdlr, point_dimension)(*self.curve.evaluate_single(x))).norm()

        x = npy.linspace(0, 1, 5)
        x_init = []
        for xi in x:
            x_init.append(xi)

        for x0 in x_init:
            z = scp.optimize.least_squares(f, x0=x0, bounds=([0, 1]))
            if z.fun < abs_tol:
                return True
        return False

    def merge_with(self, bspline_curve: 'BSplineCurve'):
        """
        Merges consecutive B-spline curves to define a new merged one.

        :param bspline_curve: Another B-spline curve
        :type bspline_curve: :class:`volmdlr.edges.BSplineCurve`
        :return: A merged B-spline curve
        :rtype: :class:`volmdlr.edges.BSplineCurve`
        """
        point_dimension = f'Wire{self.__class__.__name__[-2::]}'
        wire = getattr(volmdlr.wires, point_dimension)(bspline_curve)
        ordered_wire = wire.order_wire()

        points, n = [], 10
        for primitive in ordered_wire.primitives:
            points.extend(primitive.polygon_points(n))
        points.pop(n + 1)

        return self.__class__.from_points_interpolation(
            points, min(self.degree, bspline_curve.degree))

    @classmethod
    def from_bsplines(cls, bsplines: List['BSplineCurve'],
                      discretization_points: int = 10):
        """
        Creates a B-spline curve from a list of B-spline curves.

        :param bsplines: A list of B-spline curve
        :type bsplines: List[:class:`volmdlr.edges.BSplineCurve`]
        :param discretization_points: The number of points for the
            discretization. Default value is 10
        :type discretization_points: int, optional
        :return: A merged B-spline curve
        :rtype: :class:`volmdlr.edges.BSplineCurve`
        """
        point_dimension = f'Wire{cls.__name__[-2::]}'
        wire = getattr(volmdlr.wires, point_dimension)(bsplines)
        ordered_wire = wire.order_wire()

        points, degree = [], []
        for i, primitive in enumerate(ordered_wire.primitives):
            degree.append(primitive.degree)
            if i == 0:
                points.extend(primitive.polygon_points(discretization_points))
            else:
                points.extend(
                    primitive.polygon_points(discretization_points)[1::])

        return cls.from_points_interpolation(points, min(degree))

    @classmethod
    def from_points_approximation(cls, points: Union[List[volmdlr.Point2D],
                                                     List[volmdlr.Point3D]],
                                  degree: int, **kwargs):
        """
        Creates a B-spline curve approximation using least squares method with
        fixed number of control points. It is recommanded to specify the
        number of control points.
        Please refer to The NURBS Book (2nd Edition), pp.410-413 for details.

        :param points: The data points
        :type points: Union[List[:class:`volmdlr.Point2D`],
            List[:class:`volmdlr.Point3D`]]
        :param degree: The degree of the output parametric curve
        :type degree: int
        :param kwargs: See below
        :return: A B-spline curve from points approximation
        :rtype: :class:`volmdlr.edges.BSplineCurve`
        :keyword centripetal: Activates centripetal parametrization method.
            Default value is False
        :keyword ctrlpts_size: Number of control points. Default value is
            len(points) - 1
        """
        curve = fitting.approximate_curve([[*point] for point in points],
                                          degree, **kwargs)
        return cls.from_geomdl_curve(curve)

    def tangent(self, position: float = 0.0):
        """
        Evaluates the tangent vector of the B-spline curve at the input
        parameter value.

        :param position: Value of the parameter, between 0 and 1
        :type position: float
        :return: The tangent vector
        :rtype: Union[:class:`volmdlr.Point2D`, :class:`volmdlr.Point3D`]
        """
        _, tangent = operations.tangent(self.curve, position,
                                        normalize=True)

        dimension = f'Vector{self.__class__.__name__[-2::]}'
        tangent = getattr(volmdlr, dimension)(*tangent)

        return tangent

    @classmethod
    def from_points_interpolation(cls, points: Union[List[volmdlr.Point2D],
                                                     List[volmdlr.Point3D]],
                                  degree: int, periodic: bool = False):
        """
        Creates a B-spline curve interpolation through the data points.
        Please refer to Algorithm A9.1 on The NURBS Book (2nd Edition),
        pp.369-370 for details.

        :param points: The data points
        :type points: Union[List[:class:`volmdlr.Point2D`],
            List[:class:`volmdlr.Point3D`]]
        :param degree: The degree of the output parametric curve
        :type degree: int
        :param periodic: `True` if the curve should be periodic. Default value
            is `False`
        :type periodic: bool, optional
        :return: A B-spline curve from points interpolation
        :rtype: :class:`volmdlr.edges.BSplineCurve`
        """
        curve = fitting.interpolate_curve([[*point] for point in points], degree)

        bsplinecurve = cls.from_geomdl_curve(curve)
        if not periodic:
            return bsplinecurve
        bsplinecurve.periodic = True
        return bsplinecurve


class Line2D(Line):
    """
    Define an infinite line given by two points.
    """

    def __init__(self, point1: volmdlr.Point2D,
                 point2: volmdlr.Point2D, *, name=''):
        self.points = [point1, point2]
        Line.__init__(self, point1, point2, name=name)

    def to_3d(self, plane_origin, x1, x2):
        points_3d = [p.to_3d(plane_origin, x1, x2) for p in self.points]
        return Line3D(*points_3d, self.name)

    def rotation(self, center: volmdlr.Point2D, angle: float):
        """
        Line2D rotation
        :param center: rotation center
        :param angle: angle rotation
        :return: a new rotated Line2D
        """
        return Line2D(*[point.rotation(center, angle)
                        for point in self.points])

    def rotation_inplace(self, center: volmdlr.Point2D, angle: float):
        """
        Line2D rotation. Object is updated inplace
        :param center: rotation center
        :param angle: rotation angle
        """
        for point in self.points:
            point.rotation_inplace(center, angle)

    def translation(self, offset: volmdlr.Vector2D):
        """
        Line2D translation
        :param offset: translation vector
        :return: A new translated Line2D
        """
        return Line2D(*[point.translation(offset) for point in self.points])

    def translation_inplace(self, offset: volmdlr.Vector2D):
        """
        Line2D translation. Object is updated inplace
        :param offset: translation vector
        """
        for point in self.points:
            point.translation_inplace(offset)

    def plot(self, ax=None, color='k', dashed=True):
        if ax is None:
            _, ax = plt.subplots()

        if version.parse(_mpl_version) >= version.parse('3.3.2'):
            if dashed:
                ax.axline((self.point1.x, self.point1.y),
                          (self.point2.x, self.point2.y),
                          dashes=[30, 5, 10, 5],
                          color=color)
            else:
                ax.axline((self.point1.x, self.point1.y),
                          (self.point2.x, self.point2.y),
                          color=color)
        else:
            direction_vector = self.direction_vector()
            point3 = self.point1 - 3 * direction_vector
            point4 = self.point2 + 4 * direction_vector
            if dashed:
                ax.plot([point3[0], point4[0]], [point3[1], point4[1]], color=color,
                        dashes=[30, 5, 10, 5])
            else:
                ax.plot([point3[0], point4[0]], [point3[1], point4[1]], color=color)

        return ax

    def plot_data(self, edge_style=None):
        return plot_data.Line2D([self.point1.x, self.point1.y],
                                [self.point2.x, self.point2.y],
                                edge_style=edge_style)

    def line_intersections(self, line):

        point = volmdlr.Point2D.line_intersection(self, line)
        if point is not None:
            point_projection1, _ = self.point_projection(point)
            if point_projection1 is None:
                return []

            if line.__class__.__name__ == 'Line2D':
                point_projection2, _ = line.point_projection(point)
                if point_projection2 is None:
                    return []

            return [point_projection1]
        return []

    def create_tangent_circle(self, point, other_line):
        """
        Computes the two circles that are tangent to 2 lines and intersect
        a point located on one of the two lines.
        """

        # point will be called I(x_I, y_I)
        # self will be (AB)
        # line will be (CD)

        if math.isclose(self.point_distance(point), 0, abs_tol=1e-10):
            I = volmdlr.Vector2D(point[0], point[1])
            A = volmdlr.Vector2D(self.points[0][0], self.points[0][1])
            B = volmdlr.Vector2D(self.points[1][0], self.points[1][1])
            C = volmdlr.Vector2D(other_line.points[0][0],
                                 other_line.points[0][1])
            D = volmdlr.Vector2D(other_line.points[1][0],
                                 other_line.points[1][1])

        elif math.isclose(other_line.point_distance(point), 0, abs_tol=1e-10):
            I = volmdlr.Vector2D(point[0], point[1])
            C = volmdlr.Vector2D(self.points[0][0], self.points[0][1])
            D = volmdlr.Vector2D(self.points[1][0], self.points[1][1])
            A = volmdlr.Vector2D(other_line.points[0][0],
                                 other_line.points[0][1])
            B = volmdlr.Vector2D(other_line.points[1][0],
                                 other_line.points[1][1])
        else:
            raise AttributeError("The point isn't on any of the two lines")

        # CHANGEMENT DE REPAIRE
        new_u = volmdlr.Vector2D((B - A))
        new_u.normalize()
        new_v = new_u.unit_normal_vector()
        new_basis = volmdlr.Frame2D(I, new_u, new_v)

        new_a = new_basis.new_coordinates(A)
        new_b = new_basis.new_coordinates(B)
        new_c = new_basis.new_coordinates(C)
        new_d = new_basis.new_coordinates(D)

        if new_c[1] == 0 and new_d[1] == 0:
            # Segments are on the same line: no solution
            return None, None

        elif math.isclose(self.unit_direction_vector().dot(
                other_line.unit_normal_vector()), 0, abs_tol=1e-06):
            # Parallel segments: one solution

            segments_distance = abs(new_c[1] - new_a[1])
            r = segments_distance / 2
            new_circle_center = volmdlr.Point2D(
                (0, npy.sign(new_c[1] - new_a[1]) * r))
            circle_center = new_basis.old_coordinates(new_circle_center)
            circle = volmdlr.wires.Circle2D(circle_center, r)

            return circle, None

        elif math.isclose(self.unit_direction_vector().dot(
                other_line.unit_direction_vector()), 0, abs_tol=1e-06):
            # Perpendicular segments: 2 solution
            line_AB = Line2D(volmdlr.Point2D(new_a), volmdlr.Point2D(new_b))
            line_CD = Line2D(volmdlr.Point2D(new_c), volmdlr.Point2D(new_d))
            new_pt_k = volmdlr.Point2D.line_intersection(line_AB, line_CD)

            r = abs(new_pt_k[0])
            new_circle_center1 = volmdlr.Point2D((0, r))
            new_circle_center2 = volmdlr.Point2D((0, -r))
            circle_center1 = new_basis.old_coordinates(new_circle_center1)
            circle_center2 = new_basis.old_coordinates(new_circle_center2)
            circle1 = volmdlr.wires.Circle2D(circle_center1, r)
            circle2 = volmdlr.wires.Circle2D(circle_center2, r)

            return circle1, circle2

        # =============================================================================
        # LES SEGMENTS SONT QUELCONQUES
        #   => 2 SOLUTIONS
        # =============================================================================
        else:

            line_AB = Line2D(volmdlr.Point2D(new_a), volmdlr.Point2D(new_b))
            line_CD = Line2D(volmdlr.Point2D(new_c), volmdlr.Point2D(new_d))
            new_pt_k = volmdlr.Point2D.line_intersection(line_AB, line_CD)
            pt_K = volmdlr.Point2D(new_basis.old_coordinates(new_pt_k))

            if pt_K == I:
                return None, None

            # CHANGEMENT DE REPERE:
            new_u2 = volmdlr.Vector2D(pt_K - I)
            new_u2.normalize()
            new_v2 = new_u2.normalVector(unit=True)
            new_basis2 = volmdlr.Frame2D(I, new_u2, new_v2)

            new_a = new_basis2.new_coordinates(A)
            new_b = new_basis2.new_coordinates(B)
            new_c = new_basis2.new_coordinates(C)
            new_d = new_basis2.new_coordinates(D)
            new_pt_k = new_basis2.new_coordinates(pt_K)

            teta1 = math.atan2(new_c[1], new_c[0] - new_pt_k[0])
            teta2 = math.atan2(new_d[1], new_d[0] - new_pt_k[0])

            if teta1 < 0:
                teta1 += math.pi
            if teta2 < 0:
                teta2 += math.pi

            if not math.isclose(teta1, teta2, abs_tol=1e-08):
                if math.isclose(teta1, math.pi, abs_tol=1e-08) or math.isclose(
                        teta1, 0., abs_tol=1e-08):
                    teta = teta2
                elif math.isclose(teta2, math.pi,
                                  abs_tol=1e-08) or math.isclose(teta2, 0.,
                                                                 abs_tol=1e-08):
                    teta = teta1
            else:
                teta = teta1

            r1 = new_pt_k[0] * math.sin(teta) / (1 + math.cos(teta))
            r2 = new_pt_k[0] * math.sin(teta) / (1 - math.cos(teta))

            new_circle_center1 = volmdlr.Point2D(0, -r1)
            new_circle_center2 = volmdlr.Point2D(0, r2)

            circle_center1 = new_basis2.old_coordinates(new_circle_center1)
            circle_center2 = new_basis2.old_coordinates(new_circle_center2)

            if new_basis.new_coordinates(circle_center1)[1] > 0:
                circle1 = volmdlr.wires.Circle2D(circle_center1, r1)
                circle2 = volmdlr.wires.Circle2D(circle_center2, r2)
            else:
                circle1 = volmdlr.wires.Circle2D(circle_center2, r2)
                circle2 = volmdlr.wires.Circle2D(circle_center1, r1)

            return circle1, circle2

    def cut_between_two_points(self, point1, point2):
        return LineSegment2D(point1, point2)

    def sort_points_along_line(self, points: List[volmdlr.Point2D]) -> List[
            volmdlr.Point2D]:
        most_distant_point = None
        farthest_distance = 0
        for i, point1 in enumerate(points):
            distances = []
            points_to_search = points[:i - 1] + points[i:]
            for point2 in points_to_search:
                distances.append(point1.point_distance(point2))
            max_point_distance = max(distances)
            farthest_point = points_to_search[
                distances.index(max_point_distance)]
            if max_point_distance > farthest_distance:
                most_distant_point = farthest_point
        list_points = [most_distant_point]
        points.remove(most_distant_point)
        distances_to_reference_point = {}
        for point in points:
            distances_to_reference_point[point] = \
                most_distant_point.point_distance(point)
        distances_to_reference_point = dict(
            sorted(distances_to_reference_point.items(),
                   key=lambda item: item[1]))
        list_points.extend(list(distances_to_reference_point.keys()))
        return list_points

    def point_distance(self, point2d):
        """
        Calculates the distance of a line2d to a point2d
        :param point2d: point to calculate distance
        :return: distance to point
        """
        vector_r = self.point1 - point2d
        vector_v = self.normal_vector()
        return abs(vector_v.dot(vector_r)) / vector_v.norm()


class BSplineCurve2D(BSplineCurve):
    _non_serializable_attributes = ['curve']

    def __init__(self,
                 degree: int,
                 control_points: List[volmdlr.Point2D],
                 knot_multiplicities: List[int],
                 knots: List[float],
                 weights: List[float] = None,
                 periodic: bool = False,
                 name: str = ''):

        BSplineCurve.__init__(self, degree,
                              control_points,
                              knot_multiplicities,
                              knots,
                              weights,
                              periodic,
                              name)

    def bounding_rectangle(self):
        points = self.discretization_points()
        points_x = [p.x for p in points]
        points_y = [p.y for p in points]

        return volmdlr.core.BoundingRectangle(min(points_x), max(points_x),
                                              min(points_y), max(points_y))

    def length(self):
        return length_curve(self.curve)

    def tangent(self, position: float = 0.0):
        _, tangent = operations.tangent(self.curve, position,
                                        normalize=True)
        tangent = volmdlr.Point2D(tangent[0], tangent[1])
        return tangent

    def point_at_abscissa(self, abscissa):
        length = self.length()
        adim_abs = max(min(abscissa / length, 1.), 0.)
        return volmdlr.Point2D(*self.curve.evaluate_single(adim_abs))

    def direction_vector(self, abscissa: float):
        """
        :param abscissa: defines where in the BSplineCurve2D the
        direction vector is to be calculated
        :return: The direection vector vector of the BSplineCurve2D
        """
        return self.tangent(abscissa)

    def normal_vector(self, abscissa: float):
        """
        :param abscissa: defines where in the BSplineCurve2D the
        normal vector is to be calculated
        :return: The normal vector of the BSplineCurve2D
        """
        tangent_vector = self.tangent(abscissa)
        normal_vector = tangent_vector.normal_vector()
        return normal_vector

    def unit_normal_vector(self, abscissa: float):
        """
        :param abscissa: defines where in the BSplineCurve2D the
        unit normal vector is to be calculated
        :return: The unit normal vector of the BSplineCurve2D
        """
        normal_vector = self.normal_vector(abscissa)
        normal_vector.normalize()
        return normal_vector

    def straight_line_area(self):
        points = self.discretization_points(number_points=100)
        x = [point.x for point in points]
        y = [point.y for point in points]
        x1 = [x[-1]] + x[0:-1]
        y1 = [y[-1]] + y[0:-1]
        return 0.5 * abs(sum(i * j for i, j in zip(x, y1))
                         - sum(i * j for i, j in zip(y, x1)))

    def straight_line_center_of_mass(self):
        polygon_points = self.discretization_points(number_points=100)
        cog = volmdlr.O2D
        for point in polygon_points:
            cog += point
        cog = cog / len(polygon_points)
        return cog

    def plot(self, ax=None, color='k', alpha=1, plot_points=False):
        if ax is None:
            _, ax = plt.subplots()

        # self.curve.delta = 0.01
        # points = [volmdlr.Point2D(px, py) for (px, py) in self.curve.evalpts]
        length = self.length()
        points = [self.point_at_abscissa(length * i / 50) for i in range(51)]

        x_points = [p.x for p in points]
        y_points = [p.y for p in points]
        ax.plot(x_points, y_points, color=color, alpha=alpha)

        return ax

    def to_3d(self, plane_origin, x1, x2):
        control_points3D = [p.to_3d(plane_origin, x1, x2) for p in
                            self.control_points]
        return BSplineCurve3D(self.degree, control_points3D,
                              self.knot_multiplicities, self.knots,
                              self.weights, self.periodic)

    def to_step(self, current_id, surface_id=None):
        points_ids = []
        content = ''
        point_id = current_id
        for point in self.control_points:
            point_content, point_id = point.to_step(point_id,
                                                    vertex=False)
            content += point_content
            points_ids.append(point_id)
            point_id += 1

        content += "#{} = B_SPLINE_CURVE_WITH_KNOTS('{}',{},({})," \
                   ".UNSPECIFIED.,.F.,.F.,{},{}," \
                   ".UNSPECIFIED.);\n".format(
                        point_id, self.name, self.degree,
                        volmdlr.core.step_ids_to_str(points_ids),
                        tuple(self.knot_multiplicities),
                        tuple(self.knots))
        return content, point_id + 1

<<<<<<< HEAD
    def polygon_points(self, n: int=15):
=======
    def discretization_points(self, *, number_points: int = None, angle_resolution: int = None):
        length = self.length()
        if angle_resolution:
            number_points = angle_resolution
        if not number_points:
            number_points = len(self.points)
        return [self.point_at_abscissa(i * length / number_points) for i in range(number_points + 1)]

    def polygon_points(self, n: int = 15):
>>>>>>> a3f9113a
        warnings.warn('polygon_points is deprecated,\
        please use discretization_points instead',
                      DeprecationWarning)
        return self.discretization_points(n)

    def discretization_points(self, *, number_points: int = 15, angle_resolution: int = 15):
        length = self.length()
        if angle_resolution:
            number_points = angle_resolution
        return [self.point_at_abscissa(i * length / number_points) for i in range(number_points + 1)]

    def rotation(self, center: volmdlr.Point2D, angle: float):
        """
        BSplineCurve2D rotation
        :param center: rotation center
        :param angle: angle rotation
        :return: a new rotated Line2D
        """
        control_points = [point.rotation(center, angle)
                          for point in self.control_points]
        return BSplineCurve2D(self.degree, control_points,
                              self.knot_multiplicities, self.knots,
                              self.weights, self.periodic)

    def rotation_inplace(self, center: volmdlr.Point2D, angle: float):
        """
        BSplineCurve2D rotation. Object is updated inplace
        :param center: rotation center
        :param angle: rotation angle
        """
        for point in self.control_points:
            point.rotation_inplace(center, angle)

    def line_intersections(self, line2d: Line2D):
        polygon_points = self.discretization_points(number_points=201)
        list_intersections = []
        length = self.length()
        initial_abscissa = 0
        for points in zip(polygon_points[:-1], polygon_points[1:]):
            linesegment = LineSegment2D(points[0], points[1])
            intersections = linesegment.line_intersections(line2d)
            initial_abscissa += linesegment.length()
            if intersections:
                if initial_abscissa < length * 0.1:
                    list_abcissas = [initial_abscissa * n for n in
                                     npy.linspace(0, 1, 100)]
                else:
                    list_abcissas = [initial_abscissa * n for n in
                                     npy.linspace(0.9, 1, 100)]
                distance = npy.inf
                for abscissa in list_abcissas:
                    point_in_curve = self.point_at_abscissa(abscissa)
                    dist = point_in_curve.point_distance(intersections[0])
                    if dist < distance:
                        distance = dist
                        intersection = point_in_curve
                list_intersections.append(intersection)
        return list_intersections

    def line_crossings(self, line2d: Line2D):
        polygon_points = self.discretization_points(number_points=50)
        crossings = []
        for p1, p2 in zip(polygon_points[:-1], polygon_points[1:]):
            l = LineSegment2D(p1, p2)
            crossings.extend(l.line_crossings(line2d))
        return crossings

    def to_wire(self, n: int):
        '''
        convert a bspline curve to a wire2d defined with 'n' line_segments
        '''

        u = npy.linspace(0, 1, num=n + 1).tolist()
        points = []
        for u0 in u:
            p = self.curve.evaluate_single(u0)
            points.append(volmdlr.Point2D(p[0], p[1]))

        return volmdlr.wires.Wire2D.from_points(points)

    def reverse(self):
        '''
        reverse the bspline's direction by reversing its start and end points
        '''

        return self.__class__(degree=self.degree,
                              control_points=self.control_points[::-1],
                              knot_multiplicities=self.knot_multiplicities[::-1],
                              knots=self.knots[::-1],
                              weights=self.weights,
                              periodic=self.periodic)

    def point_distance(self, point):
        distance = math.inf
        polygon_points = self.discretization_points(number_points=20)
        for p1, p2 in zip(polygon_points[:-1], polygon_points[1:]):
            line = LineSegment2D(p1, p2)
            dist = line.point_distance(point)
            if dist < distance:
                distance = dist
        return distance

    def nearest_point_to(self, point):
        '''
        find out the nearest point on the linesegment to point
        '''

        points = self.polygon_points(500)
        return point.nearest_point(points)

    def linesegment_intersections(self, linesegment):
        results = self.line_intersections(linesegment.to_line())
        intersections_points = []
        for result in results:
            if linesegment.point_belongs(result, 1e-6):
                intersections_points.append(result)
        return intersections_points

    def axial_symmetry(self, line):
        '''
        finds out the symmetric bsplinecurve2d according to a line
        '''

        points_symmetry = [point.axial_symmetry(line) for point in self.control_points]

        return self.__class__(degree=self.degree,
                              control_points=points_symmetry,
                              knot_multiplicities=self.knot_multiplicities[::-1],
                              knots=self.knots[::-1],
                              weights=self.weights,
                              periodic=self.periodic)


class BezierCurve2D(BSplineCurve2D):

    def __init__(self, degree: int, control_points: List[volmdlr.Point2D],
                 name: str = ''):
        knotvector = utilities.generate_knot_vector(degree,
                                                    len(control_points))
        knot_multiplicity = [1] * len(knotvector)

        BSplineCurve2D.__init__(self, degree, control_points,
                                knot_multiplicity, knotvector,
                                None, False, name)


class LineSegment2D(LineSegment):
    """
    Define a line segment limited by two points
    """

    def __init__(self, start: volmdlr.Point2D, end: volmdlr.Point2D, *, name: str = ''):
        if start == end:
            raise NotImplementedError
        LineSegment.__init__(self, start, end, name=name)

    def __hash__(self):
        return self._data_hash()

    def _data_hash(self):
        return self.start._data_hash() + self.end._data_hash()

    def _data_eq(self, other_object):
        if self.__class__.__name__ != other_object.__class__.__name__:
            return False
        return self.start == other_object.start and self.end == other_object.end

    def __eq__(self, other_object):
        if self.__class__.__name__ != other_object.__class__.__name__:
            return False
        return self.start == other_object.start and self.end == other_object.end

    def to_dict(self, *args, **kwargs):
        return {'object_class': 'volmdlr.edges.LineSegment2D',
                'name': self.name,
                'start': self.start.to_dict(),
                'end': self.end.to_dict()
                }

    # def middle_point(self):
    #     return 0.5 * (self.start + self.end)
    #
    # def point_at_abscissa(self, abscissa):
    #     return self.start + self.unit_direction_vector() * abscissa

    def point_belongs(self, point, abs_tol=1e-6):
        point_distance = self.point_distance(point)
        if math.isclose(point_distance, 0, abs_tol=abs_tol):
            return True
        return False

    def bounding_rectangle(self):
        return volmdlr.core.BoundingRectangle(min(self.start.x, self.end.x), max(self.start.x, self.end.x),
                                              min(self.start.y, self.end.y), max(self.start.y, self.end.y))

    def straight_line_area(self):
        return 0.

    def straight_line_second_moment_area(self, point: volmdlr.Point2D):
        return 0, 0, 0

    def straight_line_center_of_mass(self):
        return 0.5 * (self.start + self.end)

    def straight_line_point_belongs(self, point):
        """
        Verifies if a point belongs to the surface created by closing the edge with a
        line between its start and end points
        :param point: Point to be verified
        :return: Return True if the point belongs to this surface, or False otherwise
        """
        return self.point_belongs(point)

    def point_distance(self, point, return_other_point=False):
        """
        Computes the distance of a point to segment of line
        """
        distance, point = volmdlr.LineSegment2DPointDistance(
            [(self.start.x, self.start.y), (self.end.x, self.end.y)],
            (point.x, point.y))
        if return_other_point:
            return distance, volmdlr.Point2D(*point)
        return distance

    def point_projection(self, point):
        """
        If the projection falls outside the LineSegment2D, returns None.
        """
        point, curv_abs = Line2D.point_projection(Line2D(self.start, self.end),
                                                  point)
        # print('curv_abs :', curv_abs, 'length :', self.length())
        if curv_abs < 0 or curv_abs > self.length():
            if abs(curv_abs) < 1e-6 or math.isclose(curv_abs, self.length(),
                                                    abs_tol=1e-6):
                return point, curv_abs
            return None, curv_abs
        return point, curv_abs

    def line_intersections(self, line: Line2D):
        point = volmdlr.Point2D.line_intersection(self, line)
        if point is not None:
            point_projection1, _ = self.point_projection(point)
            if point_projection1 is None:
                return []

            if line.__class__.__name__ == 'LineSegment2D':
                point_projection2, _ = line.point_projection(point)
                if point_projection2 is None:
                    return []

            return [point_projection1]
        else:
            vector1 = self.start - line.point1
            vector2 = self.start - line.point2
            vector3 = self.end - line.point1
            vector4 = self.end - line.point2
            if math.isclose(vector1.cross(vector2), 0, abs_tol=1e-6):
                return [self.start]
            if math.isclose(vector3.cross(vector4), 0, abs_tol=1e-6):
                return [self.end]
        return []

    def linesegment_intersections(self, linesegment: 'LineSegment2D'):
        """
        touching linesegments does not intersect
        """
        point = volmdlr.Point2D.line_intersection(self, linesegment)
        # TODO: May be these commented conditions should be used for linesegment_crossings
        if point:  # and (point != self.start) and (point != self.end):
            point_projection1, _ = self.point_projection(point)
            if point_projection1 is None:
                return []

            point_projection2, _ = linesegment.point_projection(point)
            if point_projection2 is None:
                return []

            return [point_projection1]
        else:
            return []

    def line_crossings(self, line: 'Line2D'):
        if self.direction_vector().is_colinear_to(line.direction_vector()):
            return []
        else:
            line_intersection = self.line_intersections(line)
            if line_intersection and (line_intersection[0] == self.end or line_intersection[0] == self.start):
                return []
            return line_intersection

    def linesegment_crossings(self, linesegment: 'LineSegment2D'):
        if self.direction_vector().is_colinear_to(
                linesegment.direction_vector()):
            return []
        else:
            return self.linesegment_intersections(linesegment)

    def plot(self, ax=None, color='k', alpha=1, arrow=False, width=None,
             plot_points=False):
        if ax is None:
            _, ax = plt.subplots()

        p1, p2 = self.start, self.end
        if arrow:
            if plot_points:
                ax.plot([p1[0], p2[0]], [p1[1], p2[1]], color=color,
                        alpha=alpha, style='o-')
            else:
                ax.plot([p1[0], p2[0]], [p1[1], p2[1]], color=color,
                        alpha=alpha)

            length = ((p1[0] - p2[0]) ** 2 + (p1[1] - p2[1]) ** 2) ** 0.5
            if width is None:
                width = length / 1000.
                head_length = length / 20.
                head_width = head_length / 2.
            else:
                head_width = 2 * width
                head_length = head_width
            ax.arrow(p1[0], p1[1],
                     (p2[0] - p1[0]) / length * (length - head_length),
                     (p2[1] - p1[1]) / length * (length - head_length),
                     head_width=head_width, fc='b', linewidth=0,
                     head_length=head_length, width=width, alpha=0.3)
        else:
            if width is None:
                width = 1
            if plot_points:
                ax.plot([p1[0], p2[0]], [p1[1], p2[1]], color=color,
                        marker='o', linewidth=width, alpha=alpha)
            else:
                ax.plot([p1[0], p2[0]], [p1[1], p2[1]], color=color,
                        linewidth=width, alpha=alpha)
        return ax

    def to_3d(self, plane_origin, x1, x2):
        start = self.start.to_3d(plane_origin, x1, x2)
        end = self.end.to_3d(plane_origin, x1, x2)
        return LineSegment3D(start, end, name=self.name)

    def reverse(self):
        return LineSegment2D(self.end.copy(), self.start.copy())

    def to_line(self):
        return Line2D(self.start, self.end)

    def rotation(self, center: volmdlr.Point2D, angle: float):
        """
        LineSegment2D rotation
        :param center: rotation center
        :param angle: angle rotation
        :return: a new rotated LineSegment2D
        """
        return LineSegment2D(self.start.rotation(center, angle),
                             self.end.rotation(center, angle))

    def rotation_inplace(self, center: volmdlr.Point2D, angle: float):
        """
        LineSegment2D rotation. Object is updated inplace
        :param center: rotation center
        :param angle: rotation angle
        """
        for point in [self.start, self.end]:
            point.rotation_inplace(center, angle)

    def translation(self, offset: volmdlr.Vector2D):
        """
        LineSegment2D translation
        :param offset: translation vector
        :return: A new translated LineSegment2D
        """
        return LineSegment2D(self.start.translation(offset),
                             self.end.translation(offset))

    def translation_inplace(self, offset: volmdlr.Vector2D):
        """
        LineSegment2D translation. Object is updated inplace
        :param offset: translation vector
        """
        for point in [self.start, self.end]:
            point.translation_inplace(offset)

    def frame_mapping(self, frame: volmdlr.Frame2D, side: str):
        """
        Changes vector frame_mapping and return a new LineSegment2D
        side = 'old' or 'new'
        """
        if side == 'old':
            new_start = frame.old_coordinates(self.start)
            new_end = frame.old_coordinates(self.end)
        elif side == 'new':
            new_start = frame.new_coordinates(self.start)
            new_end = frame.new_coordinates(self.end)
        else:
            raise ValueError('Please Enter a valid side: old or new')
        return LineSegment2D(new_start, new_end)

    def frame_mapping_inplace(self, frame: volmdlr.Frame2D, side: str):
        """
        Changes vector frame_mapping and the object is updated inplace
        side = 'old' or 'new'
        """
        if side == 'old':
            new_start = frame.old_coordinates(self.start)
            new_end = frame.old_coordinates(self.end)
        elif side == 'new':
            new_start = frame.new_coordinates(self.start)
            new_end = frame.new_coordinates(self.end)
        else:
            raise ValueError('Please Enter a valid side: old or new')
        self.start = new_start
        self.end = new_end

    def plot_data(self, edge_style: plot_data.EdgeStyle = None):
        return plot_data.LineSegment2D([self.start.x, self.start.y],
                                       [self.end.x, self.end.y],
                                       edge_style=edge_style)

    def create_tangent_circle(self, point, other_line):
        circle1, circle2 = Line2D.create_tangent_circle(other_line, point, self)
        if circle1 is not None:
            _, curv_abs1 = Line2D.point_projection(self, circle1.center)
            if curv_abs1 < 0. or curv_abs1 > self.length():
                circle1 = None
        if circle2 is not None:
            _, curv_abs2 = Line2D.point_projection(self, circle2.center)
            if curv_abs2 < 0. or curv_abs2 > self.length():
                circle2 = None
        return circle1, circle2

    def infinite_primitive(self, offset):
        n = self.normal_vector()
        offset_point_1 = self.start + offset * n

        offset_point_2 = self.end + offset * n

        return Line2D(offset_point_1, offset_point_2)

    def polygon_points(self, discretization_resolution: int):
        warnings.warn('polygon_points is deprecated,\
        please use discretization_points instead',
                      DeprecationWarning)
        return self.discretization_points(number_points=discretization_resolution)

    def to_wire(self, n: int):
        '''
        convert a linesegment2d to a wire2d defined with 'n' line_segments
        '''

        points = self.discretization_points(number_points=n + 1)
        return volmdlr.wires.Wire2D.from_points(points)

    def nearest_point_to(self, point):
        '''
        find out the nearest point on the linesegment to point
        '''

        points = self.discretization_points(number_points=500)
        return point.nearest_point(points)

    def axial_symmetry(self, line):
        '''
        finds out the symmetric linesegment2d according to a line
        '''

        points_symmetry = [point.axial_symmetry(line) for point in [self.start, self.end]]

        return self.__class__(points_symmetry[0], points_symmetry[1])


class Arc(Edge):
    def __init__(self, start,
                 end,
                 interior,
                 name: str = ''):
        Edge.__init__(self, start=start, end=end, name=name)
        self.interior = interior
        self._utd_clockwise_and_trigowise_paths = False
        self._clockwise_and_trigowise_paths = None
        self._radius = None

    @property
    def center(self):
        """
        Gets the arc's center
        :return: The center of the arc
        """
        raise NotImplementedError(
            'the property method center must be overloaded by subclassing'
            'class if not a given parameter')

    @property
    def angle(self):
        """
        Gets the angle of the arc
        :return: The angle of the arc
        """
        return NotImplementedError(
            'the property method angle must be overloaded by subclassing'
            'class if not a given parameter')

    @property
    def is_trigo(self):
        """
        Verifies if arc is trigowise or clockwise
        :return: True if trigowise or False otherwise
        """
        return NotImplementedError(
            'the property method is_trigo must be overloaded by subclassing'
            'class if not a given parameter')

    @property
    def radius(self):
        if not self._radius:
            self._radius = (self.start - self.center).norm()
        return self._radius

    def length(self):
        """
        Calculates the length of the Arc, with its radius and it arc angle
        :return: the length fo the Arc
        """
        return self.radius * abs(self.angle)

    def point_at_abscissa(self, abscissa):
        if self.is_trigo:
            return self.start.rotation(self.center,
                                       abscissa / self.radius)
        else:
            return self.start.rotation(self.center,
                                       -abscissa / self.radius)

    @staticmethod
    def get_clockwise_and_trigowise_paths(radius_1, radius_2, radius_i):
        """
        :param radius_1: radius from center to start point
        :param radius_2: radius form center ro end point
        :param radius_i: radius from center to interior point
        :return: the clockwise and trigowise paths
        """
        angle1 = math.atan2(radius_1.y, radius_1.x)
        anglei = math.atan2(radius_i.y, radius_i.x)
        angle2 = math.atan2(radius_2.y, radius_2.x)

        # Going trigo/clock wise from start to interior
        if anglei < angle1:
            trigowise_path = (anglei + volmdlr.TWO_PI) - angle1
            clockwise_path = angle1 - anglei
        else:
            trigowise_path = anglei - angle1
            clockwise_path = angle1 - anglei + volmdlr.TWO_PI

        # Going trigo wise from interior to interior
        if angle2 < anglei:
            trigowise_path += (angle2 + volmdlr.TWO_PI) - anglei
            clockwise_path += anglei - angle2
        else:
            trigowise_path += angle2 - anglei
            clockwise_path += anglei - angle2 + volmdlr.TWO_PI
        return clockwise_path, trigowise_path

    def middle_point(self):
        return self.point_at_abscissa(0.5 * self.length())

    def point_distance(self, point):
        points = self.discretization_points(angle_resolution=100)
        return point.point_distance(point.nearest_point(points))

    def discretization_points(self, *, number_points: int = None, angle_resolution: int = None):
        """
        discretize a Edge to have "n" points
        :param number_points: the number of points (including start and end points)
             if unset, only start and end will be returned
        :param angle_resolution: if set, the sampling will be adapted to have a controlled angular distance. Usefull
            to mesh an arc
        :return: a list of sampled points
        """
        if not number_points:
            if not angle_resolution:
                number_points = 2
            else:
                number_points = math.ceil(self.angle * angle_resolution) + 2

        step = self.length() / (number_points - 1)
        return [self.point_at_abscissa(i * step)
                for i in range(number_points)]

    def polygon_points(self, discretization_resolution: int):
        warnings.warn('polygon_points is deprecated,\
        please use discretization_points instead',
                      DeprecationWarning)
        return self.discretization_points(number_points=discretization_resolution)


class Arc2D(Arc):
    """
    angle: the angle measure always >= 0
    """

    def __init__(self,
                 start: volmdlr.Point2D,
                 interior: volmdlr.Point2D,
                 end: volmdlr.Point2D,
                 name: str = ''):
        self._center = None
        self._is_trigo = None
        self._angle = None
        Arc.__init__(self, start=start, end=end, interior=interior, name=name)
        start_to_center = start - self.center
        end_to_center = end - self.center
        angle1 = math.atan2(start_to_center.y, start_to_center.x)
        angle2 = math.atan2(end_to_center.y, end_to_center.x)
        if self.is_trigo:
            self.angle1 = angle1
            self.angle2 = angle2
        else:
            self.angle1 = angle2
            self.angle2 = angle1

    @property
    def center(self):
        if not self._center:
            self._center = self.get_center()
        return self._center

    def get_center(self):
        xi, yi = self.interior.x, self.interior.y
        xe, ye = self.end.x, self.end.y
        xs, ys = self.start.x, self.start.y
        try:
            A = volmdlr.Matrix22(2 * (xs - xi), 2 * (ys - yi),
                                 2 * (xs - xe), 2 * (ys - ye))
            b = - volmdlr.Vector2D(xi ** 2 + yi ** 2 - xs ** 2 - ys ** 2,
                                   xe ** 2 + ye ** 2 - xs ** 2 - ys ** 2)
            inv_A = A.inverse()
            x = inv_A.vector_multiplication(b)
            center = volmdlr.Point2D(x.x, x.y)
        except ValueError:
            A = npy.array([[2 * (xs - xi), 2 * (ys - yi)],
                           [2 * (xs - xe), 2 * (ys - ye)]])
            b = - npy.array([xi ** 2 + yi ** 2 - xs ** 2 - ys ** 2,
                             xe ** 2 + ye ** 2 - xs ** 2 - ys ** 2])
            center = volmdlr.Point2D(*npy.linalg.solve(A, b))
        return center

    def reverse(self):
        return self.__class__(self.end.copy(),
                              self.interior.copy(),
                              self.start.copy())
    @property
    def is_trigo(self):
        if not self._is_trigo:
            self._is_trigo = self.get_arc_direction()
        return self._is_trigo

    @property
    def clockwise_and_trigowise_paths(self):
        if not self._clockwise_and_trigowise_paths:
            radius_1 = self.start - self.center
            radius_2 = self.end - self.center
            radius_i = self.interior - self.center
            self._clockwise_and_trigowise_paths =\
                self.get_clockwise_and_trigowise_paths(radius_1,
                                                       radius_2,
                                                       radius_i)
            self._utd_clockwise_and_trigowise_paths = True
        return self._clockwise_and_trigowise_paths

    def get_arc_direction(self):
        clockwise_path, trigowise_path =\
            self.clockwise_and_trigowise_paths
        if clockwise_path > trigowise_path:
            return True
        return False

    @property
    def angle(self):
        if not self._angle:
            self._angle = self.get_angle()
        return self._angle

    def get_angle(self):
        clockwise_path, trigowise_path = \
            self.clockwise_and_trigowise_paths
        if self.is_trigo:
            return trigowise_path
        return clockwise_path

    def _get_points(self):
        return [self.start, self.interior, self.end]

    points = property(_get_points)

    def point_distance(self, point):
        vector_start = self.start - self.center
        vector_point = point - self.center
        vector_end = self.end - self.center
        if self.is_trigo:
            vector_start, vector_end = vector_end, vector_start
        arc_angle = volmdlr.core.clockwise_angle(vector_start, vector_end)
        point_angle = volmdlr.core.clockwise_angle(vector_start, vector_point)
        if point_angle <= arc_angle:
            return abs(
                LineSegment2D(point, self.center).length() - self.radius)
        else:
            return min(LineSegment2D(point, self.start).length(),
                       LineSegment2D(point, self.end).length())

    def point_belongs(self, point2d, abs_tol=1e-10):
        """
        check if a Point2D belongs to the Arc2D
        """
        vector_start = self.start - self.center
        vector_end = self.end - self.center
        vector_point = point2d - self.center
        r1 = vector_start.norm()
        cp = vector_point.norm()
        if math.isclose(cp, r1, abs_tol=abs_tol):
            if self.get_arc_direction():
                arc_angle = - volmdlr.core.clockwise_angle(vector_start,
                                                           vector_end)
                point_angle = - volmdlr.core.clockwise_angle(vector_start,
                                                             vector_point)

            else:
                arc_angle = volmdlr.core.clockwise_angle(vector_start,
                                                         vector_end)
                point_angle = volmdlr.core.clockwise_angle(vector_start,
                                                           vector_point)
            if point_angle <= arc_angle:
                return True
        return False

    # def to_circle(self):
    #     return volmdlr.wires.Circle2D(self.center, self.radius)

    def to_full_arc_2d(self):
        return FullArc2D(center=self.center,
                         start_end=self.point_at_abscissa(0),
                         name=self.name)

    def line_intersections(self, line2d: Line2D):
        # circle = self.to_circle()
        # circle_intersection_points = circle.line_intersections(line2d)
        full_arc_2d = self.to_full_arc_2d()
        fa2d_intersection_points = full_arc_2d.line_intersections(line2d)
        intersection_points = []
        for pt in fa2d_intersection_points:
            if self.point_belongs(pt):
                intersection_points.append(pt)
        return intersection_points

    def linesegment_intersections(self, linesegment2d: LineSegment2D):
        full_arc_2d = self.to_full_arc_2d()
        fa2d_intersection_points = full_arc_2d.linesegment_intersections(
            linesegment2d)
        intersection_points = []
        for pt in fa2d_intersection_points:
            if self.point_belongs(pt):
                intersection_points.append(pt)
        return intersection_points

    def abscissa(self, point2d: volmdlr.Point2D, tol=1e-9):
        if point2d.point_distance(self.start) < tol:
            return 0
        if point2d.point_distance(self.end) < tol:
            return self.length()

        p = point2d - self.center
        u = self.start - self.center
        u.normalize()
        if self.is_trigo:
            v = u.normal_vector()
        else:
            v = -u.normal_vector()

        x, y = p.dot(u), p.dot(v)
        theta = math.atan2(y, x)
        if theta < -tol or theta > self.angle + tol:
            raise ValueError('Point not in arc')

        if theta < 0:
            return 0.
        if theta > self.angle:
            return self.angle * self.radius

        return self.radius * theta

    def direction_vector(self, abscissa: float):
        """
        :param abscissa: defines where in the Arc2D the
        direction vector is to be calculated
        :return: The direction vector of the Arc2D
        """
        return -self.normal_vector(abscissa=abscissa).normal_vector()

    def unit_direction_vector(self, abscissa: float):
        """
        :param abscissa: defines where in the Arc2D the
        unit direction vector is to be calculated
        :return: The unit direction vector of the Arc2D
        """
        direction_vector = self.direction_vector(abscissa)
        direction_vector.normalize()
        return direction_vector

    def normal_vector(self, abscissa: float):
        """
        :param abscissa: defines where in the Arc2D the
        normal vector is to be calculated
        :return: The normal vector of the Arc2D
        """
        point = self.point_at_abscissa(abscissa)
        # if self.is_trigo:
        normal_vector = self.center - point
        # else:
        #     normal_vector = point - self.center
        return normal_vector

    def unit_normal_vector(self, abscissa: float):
        """
        :param abscissa: defines where in the Arc2D the
        unit normal vector is to be calculated
        :return: The unit normal vector of the Arc2D
        """
        normal_vector = self.normal_vector(abscissa)
        normal_vector.normalize()
        return normal_vector

    def area(self):
        return self.radius ** 2 * self.angle / 2

    def center_of_mass(self):
        #        u=self.middle.vector-self.center.vector
        u = self.middle_point() - self.center
        u.normalize()
        # alpha = abs(self.angle)
        return self.center + 4 / (3 * self.angle) * self.radius * math.sin(
            self.angle * 0.5) * u

    def bounding_rectangle(self):
        # TODO: Enhance this!!!
        return volmdlr.core.BoundingRectangle(self.center.x - self.radius, self.center.x + self.radius,
                                              self.center.y - self.radius, self.center.y + self.radius)

    def straight_line_area(self):
        if self.angle >= math.pi:
            angle = volmdlr.TWO_PI - self.angle
            area = math.pi * self.radius ** 2 - 0.5 * self.radius ** 2 * (
                angle - math.sin(angle))
        else:
            angle = self.angle
            area = 0.5 * self.radius ** 2 * (angle - math.sin(angle))

        if self.is_trigo:
            return area
        return -area

    def straight_line_second_moment_area(self, point: volmdlr.Point2D):

        if self.angle2 < self.angle1:
            angle2 = self.angle2 + volmdlr.TWO_PI

        else:
            angle2 = self.angle2
        angle1 = self.angle1

        # Full arc section
        Ix1 = self.radius ** 4 / 8 * (angle2 - angle1 + 0.5 * (
            math.sin(2 * angle1) - math.sin(2 * angle2)))
        Iy1 = self.radius ** 4 / 8 * (angle2 - angle1 + 0.5 * (
            math.sin(2 * angle2) - math.sin(2 * angle1)))
        Ixy1 = self.radius ** 4 / 8 * (
            math.cos(angle1) ** 2 - math.cos(angle2) ** 2)

        # Triangle
        xi, yi = (self.start - self.center)
        xj, yj = (self.end - self.center)
        Ix2 = (yi ** 2 + yi * yj + yj ** 2) * (xi * yj - xj * yi) / 12.
        Iy2 = (xi ** 2 + xi * xj + xj ** 2) * (xi * yj - xj * yi) / 12.
        Ixy2 = (xi * yj + 2 * xi * yi + 2 * xj * yj + xj * yi) * (
            xi * yj - xj * yi) / 24.
        if Ix2 < 0.:
            Ix2, Iy2, Ixy2 = -Ix2, -Iy2, -Ixy2
        if self.angle < math.pi:
            if self.is_trigo:
                Ix = Ix1 - Ix2
                Iy = Iy1 - Iy2
                Ixy = Ixy1 - Ixy2
            else:
                Ix = Ix2 - Ix1
                Iy = Iy2 - Iy1
                Ixy = Ixy2 - Ixy1
        else:
            # print('Ixy12', Ixy1, Ixy2)
            if self.is_trigo:
                Ix = Ix1 + Ix2
                Iy = Iy1 + Iy2
                Ixy = Ixy1 + Ixy2
            else:
                Ix = -Ix2 - Ix1
                Iy = -Iy2 - Iy1
                Ixy = -Ixy2 - Ixy1

        return volmdlr.geometry.huygens2d(Ix, Iy, Ixy,
                                          self.straight_line_area(),
                                          self.center,
                                          point)

    def straight_line_center_of_mass(self):
        if self.angle == math.pi:
            return self.center_of_mass()

        u = self.middle_point() - self.center
        u.normalize()
        if self.angle >= math.pi:
            u = -u
        bissec = Line2D(self.center, self.center + u)
        string = Line2D(self.start, self.end)
        p = volmdlr.Point2D.line_intersection(bissec, string)
        a = p.point_distance(self.start)
        h = p.point_distance(self.center)
        triangle_area = h * a
        # alpha = abs(self.angle)
        triangle_cog = self.center + 2 / 3. * h * u
        if self.angle < math.pi:
            cog = (
                self.center_of_mass() * self.area() - triangle_area * triangle_cog) / abs(
                self.straight_line_area())
        else:
            cog = (
                self.center_of_mass() * self.area() + triangle_area * triangle_cog) / abs(
                self.straight_line_area())

        # ax = self.plot()
        # bissec.plot(ax=ax, color='grey')
        # self.center.plot(ax=ax)
        # string.plot(ax=ax, color='grey')
        # triangle_cog.plot(ax=ax, color='green')
        # self.center_of_mass().plot(ax=ax, color='red')
        #
        # cog_line = Line2D(volmdlr.O2D, self.center_of_mass()*self.area()-triangle_area*triangle_cog)
        # cog_line.plot(ax=ax)
        #
        # cog.plot(ax=ax, color='b')
        # ax.set_aspect('equal')
        return cog

    def straight_line_point_belongs(self, point):
        """
        Verifies if a point belongs to the surface created by closing the edge with a
        line between its start and end points
        :param point_2d: Point to be verified
        :return: Return True if the point belongs to this surface, or False otherwise
        """
        if self.point_belongs(point_2d):
            return True
        if self.start == self.end:
            if point_2d.point_distance(self.center) <= self.radius:
                return True
        center_distance_point = self.center.point_distance(point)
        straight_line = LineSegment2D(self.start, self.end)
        for edge in [self, straight_line]:
            line_passing_trough_point = Line2D(self.center, point)
            straight_line_intersections = edge.line_intersections(line_passing_trough_point)
            if straight_line_intersections:
                if self.center.point_distance(straight_line_intersections[0]) > center_distance_point:
                    return True
        return False

    def plot(self, ax=None, color='k', alpha=1, plot_points=False):
        if ax is None:
            _, ax = plt.subplots()

        if plot_points:
            for point in [self.center, self.start, self.interior, self.end]:
                point.plot(ax=ax, color=color, alpha=alpha)

        ax.add_patch(matplotlib.patches.Arc((self.center.x, self.center.y), 2 * self.radius,
                                            2 * self.radius, angle=0,
                                            theta1=self.angle1 * 0.5 / math.pi * 360,
                                            theta2=self.angle2 * 0.5 / math.pi * 360,
                                            color=color,
                                            alpha=alpha))
        return ax

    def to_3d(self, plane_origin, x, y):
        ps = self.start.to_3d(plane_origin, x, y)
        pi = self.interior.to_3d(plane_origin, x, y)
        pe = self.end.to_3d(plane_origin, x, y)

        return volmdlr.edges.Arc3D(ps, pi, pe, name=self.name)

    def rotation(self, center: volmdlr.Point2D, angle: float):
        """
        Arc2D rotation
        :param center: rotation center
        :param angle: angle rotation
        :return: a new rotated Arc2D
        """
        return Arc2D(*[point.rotation(center, angle,) for point in
                       [self.start, self.interior, self.end]])

    def rotation_inplace(self, center: volmdlr.Point2D, angle: float):
        """
        Arc2D rotation. Object is updated inplace
        :param center: rotation center
        :param angle: rotation angle
        """
        self.start.rotation_inplace(center, angle)
        self.interior.rotation_inplace(center, angle)
        self.end.rotation_inplace(center, angle)
        self._angle = None
        self._is_trigo = None
        self._center = None
        self._clockwise_and_trigowise_paths = None

    def translation(self, offset: volmdlr.Vector2D):
        """
        Arc2D translation
        :param offset: translation vector
        :return: A new translated Arc2D
        """
        return Arc2D(*[point.translation(offset) for point in
                       [self.start, self.interior, self.end]])

    def translation_inplace(self, offset: volmdlr.Vector2D):
        """
        Arc2D translation. Object is updated inplace
        :param offset: translation vector
        """
        self.start.translation_inplace(offset)
        self.interior.translation_inplace(offset)
        self.end.translation_inplace(offset)
        self._angle = None
        self._is_trigo = None
        self._center = None
        self._clockwise_and_trigowise_paths = None

    def frame_mapping(self, frame: volmdlr.Frame2D, side: str):
        """
        Changes vector frame_mapping and return a new Arc2D
        side = 'old' or 'new'
        """
        return Arc2D(*[point.frame_mapping(frame, side) for point in
                       [self.start, self.interior, self.end]])

    def frame_mapping_inplace(self, frame: volmdlr.Frame2D, side: str):
        """
        Changes vector frame_mapping and the object is updated inplace
        side = 'old' or 'new'
        """
        self.__init__(*[point.frame_mapping(frame, side) for point in
                        [self.start, self.interior, self.end]])

    def second_moment_area(self, point):
        """
        Second moment area of part of disk
        """
        if self.angle2 < self.angle1:
            angle2 = self.angle2 + volmdlr.TWO_PI

        else:
            angle2 = self.angle2
        angle1 = self.angle1

        Ix = self.radius ** 4 / 8 * (angle2 - angle1 + 0.5 * (
            math.sin(2 * angle1) - math.sin(2 * angle2)))
        Iy = self.radius ** 4 / 8 * (angle2 - angle1 + 0.5 * (
            math.sin(2 * angle2) - math.sin(2 * angle1)))
        Ixy = self.radius ** 4 / 8 * (
            math.cos(angle1) ** 2 - math.cos(angle2) ** 2)
        # Ic = npy.array([[Ix, Ixy], [Ixy, Iy]])

        # Must be computed at center, so huygens related to center
        return volmdlr.geometry.huygens2d(Ix, Iy, Ixy, self.area(),
                                          self.center, point)

    def plot_data(self, edge_style: plot_data.EdgeStyle = None,
                  anticlockwise: bool = None):

        list_node = self.discretization_points()
        data = []
        for nd in list_node:
            data.append({'x': nd.x, 'y': nd.y})
        return plot_data.Arc2D(cx=self.center.x,
                               cy=self.center.y,
                               r=self.radius,
                               start_angle=self.angle1,
                               end_angle=self.angle2,
                               edge_style=edge_style,
                               data=data,
                               anticlockwise=anticlockwise,
                               name=self.name)

    def copy(self, *args, **kwargs):
        return Arc2D(self.start.copy(),
                     self.interior.copy(),
                     self.end.copy())

    def split(self, split_point: volmdlr.Point2D):
        abscissa = self.abscissa(split_point)

        return [Arc2D(self.start,
                      self.point_at_abscissa(0.5 * abscissa),
                      split_point),
                Arc2D(split_point,
                      self.point_at_abscissa((self.abscissa(self.end)
                                              - abscissa) * 0.5 + abscissa),
                      self.end)
                ]

    def infinite_primitive(self, offset):

        if not self.is_trigo:
            radius = self.radius + offset
        else:
            radius = self.radius - offset

        return FullArc2D(self.center,
                         self.center + radius * volmdlr.Point2D(1, 0.))

    def complementary(self):

        interior = self.middle_point().rotation(self.center, math.pi)
        return Arc2D(self.start, interior, self.end)

    def to_wire(self, angle_resolution: float = 10.):
        '''
        convert an arc to a wire2d defined with line_segments
        '''

        return volmdlr.wires.Wire2D.from_points(self.polygon_points(angle_resolution))

    def axial_symmetry(self, line):
        '''
        finds out the symmetric arc2d according to a line
        '''

        points_symmetry = [point.axial_symmetry(line) for point in [self.start, self.interior, self.end]]

        return self.__class__(start=points_symmetry[0],
                              interior=points_symmetry[1],
                              end=points_symmetry[2])


class FullArc2D(Arc2D):
    """
    An edge that starts at start_end, ends at the same point after having described
    a circle
    """

    def __init__(self, center: volmdlr.Point2D, start_end: volmdlr.Point2D,
                 name: str = ''):
        self.start_end = start_end
        self.__center = center
        interior = start_end.rotation(center, math.pi)
        Arc2D.__init__(self, start=start_end, interior=interior,
                       end=start_end, name=name)  # !!! this is dangerous

    @property
    def is_trigo(self):
        return True

    @property
    def center(self):
        return self.__center

    @property
    def angle(self):
        return volmdlr.TWO_PI

    def to_dict(self, use_pointers: bool = False, memo=None, path: str = '#'):
        dict_ = self.base_dict()
        dict_['center'] = self.center.to_dict(use_pointers=use_pointers, memo=memo, path=path + '/center')
        dict_['radius'] = self.radius
        dict_['angle'] = self.angle
        dict_['is_trigo'] = self.is_trigo
        dict_['start_end'] = self.start.to_dict(use_pointers=use_pointers, memo=memo, path=path + '/start_end')
        dict_['name'] = self.name
        return dict_

    def copy(self, *args, **kwargs):
        return FullArc2D(self.center.copy(), self.start.copy())

    @classmethod
    def dict_to_object(cls, dict_, global_dict=None, pointers_memo: Dict[str, Any] = None, path: str = '#'):
        center = volmdlr.Point2D.dict_to_object(dict_['center'])
        start_end = volmdlr.Point2D.dict_to_object(dict_['start_end'])

        return cls(center, start_end, name=dict_['name'])

    def __hash__(self):
        return hash(self.radius)
        # return hash(self.center) + 5*hash(self.start)

    def __eq__(self, other_arc):
        if self.__class__.__name__ != other_arc.__class__.__name__:
            return False
        return (self.center == other_arc.center) \
            and (self.start_end == other_arc.start_end)

    def straight_line_area(self):
        area = self.area()
        return area

    def center_of_mass(self):
        return self.center

    def straight_line_center_of_mass(self):
        return self.center_of_mass()

    def straight_line_point_belongs(self, point):
        """
        Verifies if a point belongs to the surface created by closing the edge with a
        line between its start and end points
        :param point2d: Point to be verified
        :return: Return True if the point belongs to this surface, or False otherwise
        """
        if point.point_distance(self.center) <= self.radius:
            return True
        return False

    def to_3d(self, plane_origin, x, y):
        center = self.center.to_3d(plane_origin, x, y)
        start = self.start.to_3d(plane_origin, x, y)
        z = x.cross(y)
        z.normalize()

        return FullArc3D(center, start, z)

    def rotation(self, center: volmdlr.Point2D, angle: float):
        new_center = self._center.rotation(center, angle, True)
        new_start_end = self.start.rotation(center, angle, True)
        return FullArc2D(new_center, new_start_end)

    def rotation_inplace(self, center: volmdlr.Point2D, angle: float):
        self._center.rotation(center, angle, False)
        self.start.rotation(center, angle, False)
        self.interior.rotation(center, angle, False)
        self.end.rotation(center, angle, False)

    def translation(self, offset: volmdlr.Vector2D):
        new_center = self._center.translation(offset)
        new_start_end = self.start.translation(offset)
        return FullArc2D(new_center, new_start_end)

    def translation_inplace(self, offset: volmdlr.Vector2D):
        self._center.translation_inplace(offset)
        self.start.translation_inplace(offset)
        self.end.translation_inplace(offset)
        self.interior.translation_inplace(offset)

    def frame_mapping(self, frame: volmdlr.Frame2D, side: str):
        """
        side = 'old' or 'new'
        """
        return FullArc2D(*[point.frame_mapping(frame, side) for point in
                           [self._center, self.start]])

    def frame_mapping_inplace(self, frame: volmdlr.Frame2D, side: str):
        for p in [self._center, self.start, self.end, self.interior]:
            p.frame_mapping_inplace(frame, side)

    def polygonization(self):
        return volmdlr.wires.ClosedPolygon2D(self.discretization_points(angle_resolution=15))

    def plot(self, ax=None, color='k', alpha=1, plot_points=False,
             linestyle='-', linewidth=1):
        if ax is None:
            _, ax = plt.subplots()

        if self.radius > 0:
            ax.add_patch(matplotlib.patches.Arc((self.center.x, self.center.y),
                                                2 * self.radius,
                                                2 * self.radius,
                                                angle=0,
                                                theta1=0,
                                                theta2=360,
                                                color=color,
                                                linestyle=linestyle,
                                                linewidth=linewidth))
        if plot_points:
            ax.plot([self.start.x], [self.start.y], 'o',
                    color=color, alpha=alpha)
        return ax

    def cut_between_two_points(self, point1, point2):

        x1, y1 = point1 - self.center
        x2, y2 = point2 - self.center

        angle1 = math.atan2(y1, x1)
        angle2 = math.atan2(y2, x2)
        if angle2 < angle1:
            angle2 += volmdlr.TWO_PI
        angle_i = 0.5 * (angle1 + angle2)
        interior = point1.rotation(self.center, angle_i)
        arc = Arc2D(point1, interior, point2)
        if self.is_trigo != arc.is_trigo:
            arc = arc.complementary()

        return arc

    def line_intersections(self, line2d: Line2D, tol=1e-9):
        try:
            if line2d.start == self.center:
                pt1 = line2d.end
                vec = line2d.start - line2d.end
            else:
                pt1 = line2d.start
                vec = line2d.end - line2d.start
        except AttributeError:
            if line2d.point1 == self.center:
                pt1 = line2d.point2
                vec = line2d.point1 - line2d.point2
            else:
                pt1 = line2d.point1
                vec = line2d.point2 - line2d.point1
        a = vec.dot(vec)
        b = 2 * vec.dot(pt1 - self.center)
        c = pt1.dot(pt1) + self.center.dot(self.center) \
            - 2 * pt1.dot(self.center) - self.radius ** 2

        disc = b ** 2 - 4 * a * c
        if math.isclose(disc, 0., abs_tol=tol):
            t1 = -b / (2 * a)
            return [pt1 + t1 * vec]

        elif disc > 0:
            sqrt_disc = math.sqrt(disc)
            t1 = (-b + sqrt_disc) / (2 * a)
            t2 = (-b - sqrt_disc) / (2 * a)
            return [pt1 + t1 * vec,
                    pt1 + t2 * vec]

        return []

    def linesegment_intersections(self, linesegment2d: LineSegment2D, tol=1e-9):
        try:
            if linesegment2d.start == self.center:
                pt1 = linesegment2d.end
                vec = linesegment2d.start - linesegment2d.end
            else:
                pt1 = linesegment2d.start
                vec = linesegment2d.end - linesegment2d.start
        except AttributeError:
            if linesegment2d.point1 == self.center:
                pt1 = linesegment2d.point2
                vec = linesegment2d.point1 - linesegment2d.point2
            else:
                pt1 = linesegment2d.point1
                vec = linesegment2d.point2 - linesegment2d.point1
        a = vec.dot(vec)
        b = 2 * vec.dot(pt1 - self.center)
        c = pt1.dot(pt1) + self.center.dot(self.center) \
            - 2 * pt1.dot(self.center) - self.radius ** 2

        disc = b ** 2 - 4 * a * c
        if math.isclose(disc, 0., abs_tol=tol):
            t1 = -b / (2 * a)
            points = [pt1 + t1 * vec]
            if linesegment2d.point_belongs(points[0]):
                return points
            return []

        elif disc > 0:
            sqrt_disc = math.sqrt(disc)
            t1 = (-b + sqrt_disc) / (2 * a)
            t2 = (-b - sqrt_disc) / (2 * a)
            points = [pt1 + t1 * vec, pt1 + t2 * vec]
            valid_points = [pt for pt in points if
                            linesegment2d.point_belongs(pt)]
            return valid_points

        return []


class ArcEllipse2D(Edge):
    """
    An 2 dimensional elliptical arc.

    :param start: The starting point of the elliptical arc
    :type start: :class:`volmdlr.Point2D`
    :param interior: An interior point of the elliptical arc
    :type interior: :class:`volmdlr.Point2D`
    :param end: The end point of the elliptical arc
    :type end: :class:`volmdlr.Point2D`
    :param center: The center of the ellipse
    :type center: :class:`volmdlr.Point2D`
    :param major_dir: The major direction of the ellipse
    :type major_dir: :class:`volmdlr.Vector2D`
    :param name: The name of the elliptical arc. Default value is ''
    :type name: str, optional
    :param extra: An extra interior point if start is equal to end. Default
        value is None
    :type extra: :class:`volmdlr.Point2D`, optional
    """

    def __init__(self, start: volmdlr.Point2D, interior: volmdlr.Point2D,
                 end: volmdlr.Point2D, center: volmdlr.Point2D,
                 major_dir: volmdlr.Vector2D, name: str = '',
                 extra: volmdlr.Point2D = None):
        Edge.__init__(self, start, end, name)
        self.interior = interior
        self.center = center
        self.extra = extra
        self.major_dir = major_dir
        self.minor_dir = self.major_dir.deterministic_unit_normal_vector()

        frame = volmdlr.Frame2D(self.center, self.major_dir, self.minor_dir)
        start_new, end_new = frame.new_coordinates(
            self.start), frame.new_coordinates(self.end)
        interior_new, center_new = frame.new_coordinates(
            self.interior), frame.new_coordinates(self.center)

        def theta_A_B(s, i, e, c):
            """
            from : https://math.stackexchange.com/questions/339126/how-to-draw-an-ellipse-if-a-center-and-3-arbitrary-points-on-it-are-given
            theta=angle d'inclinaison ellipse par rapport à horizontal(sens horaire),A=demi grd axe, B=demi petit axe
            """
            xs, ys, xi, yi, xe, ye = s[0] - c[0], s[1] - c[1], i[0] - c[0], i[
                1] - c[1], e[0] - c[0], e[1] - c[1]
            A = npy.array(([xs ** 2, ys ** 2, 2 * xs * ys],
                           [xi ** 2, yi ** 2, 2 * xi * yi],
                           [xe ** 2, ye ** 2, 2 * xe * ye]))
            invA = npy.linalg.inv(A)
            One = npy.array(([1],
                             [1],
                             [1]))
            C = npy.dot(invA, One)  # matrice colonne de taille 3
            theta = 0
            c1 = C[0] + C[1]
            c2 = (C[1] - C[0]) / math.cos(2 * theta)
            gdaxe = math.sqrt((2 / (c1 - c2)))
            ptax = math.sqrt((2 / (c1 + c2)))
            return theta, gdaxe, ptax

        if start == end:
            extra_new = frame.new_coordinates(self.extra)
            theta, A, B = theta_A_B(start_new, extra_new, interior_new,
                                    center_new)
        else:
            theta, A, B = theta_A_B(start_new, interior_new, end_new,
                                    center_new)

        self.Gradius = A
        self.Sradius = B
        self.theta = theta

        # Angle pour start
        u1, u2 = start_new.x / self.Gradius, start_new.y / self.Sradius
        angle1 = volmdlr.core.sin_cos_angle(u1, u2)
        # Angle pour end
        u3, u4 = end_new.x / self.Gradius, end_new.y / self.Sradius
        angle2 = volmdlr.core.sin_cos_angle(u3, u4)
        # Angle pour interior
        u5, u6 = interior_new.x / self.Gradius, interior_new.y / self.Sradius
        anglei = volmdlr.core.sin_cos_angle(u5, u6)

        # Going trigo/clock wise from start to interior
        if anglei < angle1:
            trigowise_path = (anglei + volmdlr.TWO_PI) - angle1
            clockwise_path = angle1 - anglei
        else:
            trigowise_path = anglei - angle1
            clockwise_path = angle1 - anglei + volmdlr.TWO_PI

        # Going trigo wise from interior to interior
        if angle2 < anglei:
            trigowise_path += (angle2 + volmdlr.TWO_PI) - anglei
            clockwise_path += anglei - angle2
        else:
            trigowise_path += angle2 - anglei
            clockwise_path += anglei - angle2 + volmdlr.TWO_PI

        if clockwise_path > trigowise_path:
            self.is_trigo = True
            self.angle = trigowise_path
        else:
            # Clock wise
            self.is_trigo = False
            self.angle = clockwise_path

        if self.start == self.end or self.angle == 0:
            self.angle = volmdlr.TWO_PI

        if self.is_trigo:  # sens trigo
            self.offset_angle = angle1
        else:
            self.offset_angle = angle2

    def _get_points(self):
        return self.discretization_points()

    points = property(_get_points)

    def discretization_points(self, *, number_points: int = None, angle_resolution: int = None):
        """
        discretize a Edge to have "n" points
        :param number_points: the number of points (including start and end points)
             if unset, only start and end will be returned
        :param angle_resolution: if set, the sampling will be adapted to have a controlled angular distance. Usefull
            to mesh an arc
        :return: a list of sampled points
        """
        if not number_points:
            if not angle_resolution:
                number_points = 2
            else:
                number_points = math.ceil(angle_resolution * abs(0.5 * self.angle / math.pi))

        step = self.length() / (number_points - 1)
        return [self.point_at_abscissa(i * step)
                for i in range(number_points)]

    def polygon_points(self, discretization_resolution: int):
        warnings.warn('polygon_points is deprecated,\
                please use discretization_points instead',
                      DeprecationWarning)
        return self.discretization_points(discretization_resolution)

    def to_3d(self, plane_origin, x, y):
        ps = self.start.to_3d(plane_origin, x, y)
        pi = self.interior.to_3d(plane_origin, x, y)
        pe = self.end.to_3d(plane_origin, x, y)
        pc = self.center.to_3d(plane_origin, x, y)

        major_dir = self.major_dir.to_3d(plane_origin, x, y)
        major_dir.normalize()

        return ArcEllipse3D(ps, pi, pe, pc, major_dir, name=self.name)

    def plot(self, ax=None, color='k', alpha=1):
        if ax is None:
            _, ax = plt.subplots()

        self.interior.plot(ax=ax, color='m')
        self.start.plot(ax=ax, color='r')
        self.end.plot(ax=ax, color='b')
        self.center.plot(ax=ax, color='y')

        x = []
        y = []
        for px, py in self.discretization_points():
            x.append(px)
            y.append(py)

        plt.plot(x, y, color=color, alpha=alpha)
        return ax

    def normal_vector(self, abscissa):
        raise NotImplementedError

    def unit_normal_vector(self, abscissa):
        raise NotImplementedError

    def direction_vector(self, abscissa):
        raise NotImplementedError

    def unit_direction_vector(self, abscissa):
        raise NotImplementedError

    def straight_line_area(self):
        if self.angle >= math.pi:
            angle = volmdlr.TWO_PI - self.angle
            area = math.pi * self.Gradius * self.Sradius - 0.5 * self.Gradius * self.Sradius * (angle - math.sin(angle))
        else:
            angle = self.angle
            area = 0.5 * self.Gradius * self.Sradius * (angle - math.sin(angle))

        if self.is_trigo:
            return area
        return -area

class Line3D(Line):
    _non_eq_attributes = ['name', 'basis_primitives', 'bounding_box']

    """
    Define an infinite line passing through the 2 points
    """

    def __init__(self, point1: volmdlr.Point3D, point2: volmdlr.Point3D,
                 name: str = ''):
        Line.__init__(self, point1, point2, name=name)
        self.points = [point1, point2]
        self._bbox = None

    @property
    def bouding_box(self):
        if not self._bbox:
            self._bbox = self._bounding_box()
        return self._bbox

    def _bounding_box(self):
        # points = [self.point1, self.point2]
        # xmin = min([pt[0] for pt in points])
        # xmax = max([pt[0] for pt in points])
        # ymin = min([pt[1] for pt in points])
        # ymax = max([pt[1] for pt in points])
        # zmin = min([pt[2] for pt in points])
        # zmax = max([pt[2] for pt in points])

        xmin = min([self.point1[0], self.point2[0]])
        xmax = max([self.point1[0], self.point2[0]])
        ymin = min([self.point1[1], self.point2[1]])
        ymax = max([self.point1[1], self.point2[1]])
        zmin = min([self.point1[2], self.point2[2]])
        zmax = max([self.point1[2], self.point2[2]])

        return volmdlr.core.BoundingBox(xmin, xmax, ymin, ymax, zmin, zmax)

    def point_at_abscissa(self, abscissa):
        return self.point1 + (
            self.point2 - self.point1) * abscissa

    def point_belongs(self, point3d):
        if point3d == self.point1:
            return True
        return self.direction_vector().is_colinear_to(point3d - self.point1)

    def point_distance(self, point):
        vector1 = point - self.point1
        vector1.to_vector()
        vector2 = self.point2 - self.point1
        vector2.to_vector()
        return vector1.cross(vector2).norm() / vector2.norm()

    def line_distance(self, line2):
        """
        Calculates the distance between two Line3D
        :param line2: other Line3D
        :return: The distance between the two lines
        """
        direction_vector1 = self.direction_vector()
        direction_vector2 = line2.direction_vector()
        if direction_vector1.is_colinear_to(direction_vector2):
            return direction_vector1.cross(line2.points[0] - self.points[0]).norm() / direction_vector1.norm()
        vector = line2.points[0] - self.points[0]
        line_distance = abs(vector.dot(direction_vector1.cross(direction_vector2))) / direction_vector1.cross(
            direction_vector2).norm()
        return line_distance

    def skew_to(self, line):
        """
        Verifies if two Line3D are skew to each other, that is, they are not parallel and never intersect
        :param line: othe line
        :return: True if they are skew, False otherwise
        """
        if self.direction_vector().is_colinear_to(line.direction_vector()):
            return False
        if math.isclose(self.line_distance(line), 0, abs_tol=1e-6):
            return False
        return True

    def plot(self, ax=None, color='k', alpha=1, dashed=True):
        if ax is None:
            ax = Axes3D(plt.figure())

        # Line segment
        ax.plot([self.point1.x, self.point2.x], [self.point1.y, self.point2.y],
                [self.point1.z, self.point2.z], color=color, alpha=alpha)

        # Drawing 3 times length of segment on each side
        u = self.point2 - self.point1
        v1 = (self.point1 - 3 * u)
        x1, y1, z1 = v1.x, v1.y, v1.z
        v2 = (self.point2 - 3 * u)
        x2, y2, z2 = v2.x, v2.y, v2.z
        if dashed:
            ax.plot([x1, x2], [y1, y2], [z1, z2], color=color,
                    dashes=[30, 5, 10, 5])
        else:
            ax.plot([x1, x2], [y1, y2], [z1, z2], color=color)
        return ax

    def plane_projection2d(self, center, x, y):
        return Line2D(self.point1.plane_projection2d(center, x, y),
                      self.point2.plane_projection2d(center, x, y))

    def minimum_distance_points(self, other_line):
        """
        Returns the points on this line and the other line that are the closest
        of lines
        """
        u = self.point2 - self.point1
        v = other_line.point2 - other_line.point1
        w = self.point1 - other_line.point1
        a = u.dot(u)
        b = u.dot(v)
        c = v.dot(v)
        d = u.dot(w)
        e = v.dot(w)

        s = (b * e - c * d) / (a * c - b ** 2)
        t = (a * e - b * d) / (a * c - b ** 2)
        p1 = self.point1 + s * u
        p2 = other_line.point1 + t * v
        return p1, p2

    def rotation(self, center: volmdlr.Point3D, axis: volmdlr.Vector3D, angle: float):
        """
        Line3D rotation
        :param center: rotation center
        :param axis: rotation axis
        :param angle: angle rotation
        :return: a new rotated Line3D
        """

        return Line3D(*[p.rotation(center, axis, angle) for p in
                        [self.point1, self.point2]])

    def rotation_inplace(self, center: volmdlr.Point3D, axis: volmdlr.Vector3D, angle: float):
        """
        Line3D rotation. Object is updated inplace
        :param center: rotation center
        :param axis: rotation axis
        :param angle: rotation angle
        """
        for p in [self.point1, self.point2]:
            p.rotation_inplace(center, axis, angle)

    def translation(self, offset: volmdlr.Vector3D):
        """
        Line3D translation
        :param offset: translation vector
        :return: A new translated Line3D
        """
        return Line3D(*[point.translation(offset) for point in
                        [self.point1, self.point2]])

    def translation_inplace(self, offset: volmdlr.Vector3D):
        """
        Line3D translation. Object is updated inplace
        :param offset: translation vector
        """
        for point in [self.point1, self.point2]:
            point.translation_inplace(offset)

    def frame_mapping(self, frame: volmdlr.Frame3D, side: str):
        """
        Changes vector frame_mapping and return a new Line3D
        side = 'old' or 'new'
        """
        if side == 'old':
            new_start = frame.old_coordinates(self.point1)
            new_end = frame.old_coordinates(self.point2)
        elif side == 'new':
            new_start = frame.new_coordinates(self.point1)
            new_end = frame.new_coordinates(self.point2)
        else:
            raise ValueError('Please Enter a valid side: old or new')
        return Line3D(new_start, new_end)

    def frame_mapping_inplace(self, frame: volmdlr.Frame3D, side: str):
        """
        Changes Line3D frame_mapping and the object is updated inplace
        side = 'old' or 'new'
        """
        if side == 'old':
            new_start = frame.old_coordinates(self.point1)
            new_end = frame.old_coordinates(self.point2)
        elif side == 'new':
            new_start = frame.new_coordinates(self.point1)
            new_end = frame.new_coordinates(self.point2)
        else:
            raise ValueError('Please Enter a valid side: old or new')
        self.point1 = new_start
        self.point2 = new_end
        self.bounding_box = self._bounding_box()

    def trim(self, point1: volmdlr.Point3D, point2: volmdlr.Point3D):
        if not self.point_belongs(point1) or not self.point_belongs(point2):
            raise ValueError('Point not on curve')
        return Line3D(point1, point2)

    def copy(self, *args, **kwargs):
        return Line3D(*[p.copy() for p in [self.point1, self.point2]])

    @classmethod
    def from_step(cls, arguments, object_dict):
        point1 = object_dict[arguments[1]]
        direction = object_dict[arguments[2]]
        point2 = point1 + direction
        return cls(point1, point2, arguments[0][1:-1])

    # def intersection(self, line2):
    #
    #     x1 = self.point1.x
    #     y1 = self.point1.y
    #     z1 = self.point1.z
    #     x2 = self.point2.x
    #     y2 = self.point2.y
    #     z2 = self.point2.z
    #     x3 = line2.point1.x
    #     y3 = line2.point1.y
    #     z3 = line2.point1.z
    #     x4 = line2.point2.x
    #     y4 = line2.point2.y
    #     z4 = line2.point2.z
    #
    #     if x3 == 0 and x4 == 0 and y4 - y3 == 0:
    #         x5, y5, z5 = x3, y3, z3
    #         x6, y6, z6 = x4, y4, z4
    #         x3, y3, z3 = x1, y1, z1
    #         x4, y4, z4 = x2, y2, z2
    #         x1, y1, z1 = x5, y5, z5
    #         x2, y2, z2 = x6, y6, z6
    #
    #     elif y3 == 0 and y4 == 0 and x4 - x3 == 0:
    #         x5, y5, z5 = x3, y3, z3
    #         x6, y6, z6 = x4, y4, z4
    #         x3, y3, z3 = x1, y1, z1
    #         x4, y4, z4 = x2, y2, z2
    #         x1, y1, z1 = x5, y5, z5
    #         x2, y2, z2 = x6, y6, z6
    #
    #     res, list_t1 = [], []
    #
    #     # 2 unknown 3eq with t1 et t2 unknown
    #
    #     if (x2 - x1 + y1 - y2) != 0 and (y4 - y3) != 0:
    #         t1 = (x3 - x1 + (x4 - x3) * (y1 - y3) / (y4 - y3)) / (
    #             x2 - x1 + y1 - y2)
    #         t2 = (y1 - y3 + (y2 - y1) * t1) / (y4 - y3)
    #         res1 = z1 + (z2 - z1) * t1
    #         res2 = z3 + (z4 - z3) * t2
    #         list_t1.append(t1)
    #         res.append([res1, res2])
    #
    #     if (z2 - z1 + y1 - y2) != 0 and (y4 - y3) != 0:
    #         t1 = (z3 - z1 + (z4 - z3) * (y1 - y3) / (y4 - y3)) / (
    #             z2 - z1 + y1 - y2)
    #         t2 = (y1 - y3 + (y2 - y1) * t1) / (y4 - y3)
    #         res1 = x1 + (x2 - x1) * t1
    #         res2 = x3 + (x4 - x3) * t2
    #         list_t1.append(t1)
    #         res.append([res1, res2])
    #
    #     if (z2 - z1 + x1 - x2) != 0 and (x4 - x3) != 0:
    #         t1 = (z3 - z1 + (z4 - z3) * (x1 - x3) / (x4 - x3)) / (
    #             z2 - z1 + x1 - x2)
    #         t2 = (x1 - x3 + (x2 - x1) * t1) / (x4 - x3)
    #         res1 = y1 + (y2 - y1) * t1
    #         res2 = y3 + (y4 - y3) * t2
    #         list_t1.append(t1)
    #         res.append([res1, res2])
    #
    #     if len(res) == 0:
    #         return None
    #
    #     for pair, t1 in zip(res, list_t1):
    #         res1, res2 = pair[0], pair[1]
    #         if math.isclose(res1, res2,
    #                         abs_tol=1e-7):  # if there is an intersection point
    #             return volmdlr.Point3D(x1 + (x2 - x1) * t1,
    #                                    y1 + (y2 - y1) * t1,
    #                                    z1 + (z2 - z1) * t1)
    #
    #     return None

    def intersection(self, line):
        """
        Calculates the intersection between to Line3D, if there is an intersection
        :param line: other Line3D
        :return: None if there is no intersection between Lines. A volmdlr.Point3D if there existes an intersection
        """
        direction_vector1 = self.direction_vector()
        direction_vector2 = line.direction_vector()
        distance_to_line = self.line_distance(line)
        if direction_vector1.is_colinear_to(direction_vector2) or\
                not math.isclose(distance_to_line, 0, abs_tol=1e-6):
            return None
        if math.isclose(distance_to_line, 0, abs_tol=1e-6) and\
                math.isclose(direction_vector1.dot(direction_vector2), 0, abs_tol=1e-6):
            projected_point, _ = self.point_projection(line.points[0])
            return projected_point
        x1, y1, z1 = self.points[0].x, self.points[0].y, self.points[0].z
        x2, y2, z2 = line.points[0].x, line.points[0].y, line.points[0].z
        a, b, c = direction_vector1.x, direction_vector1.y, direction_vector1.z
        m, n, p = direction_vector2.x, direction_vector2.y, direction_vector2.z
        vector_components = [a, b, c, m, n, p]
        for i, component in enumerate(vector_components):
            if abs(component) <= 1e-6:
                vector_components[i] = 0.0
        a, b, c, m, n, p = vector_components
        # if a == m == 0 and x2 != x1:
        #     return None
        # if b == n == 0 and y2 != y1:
        #     if a == p == 0 and c != 0 != m:
        #         coefficient_t = (x2 - x1) / -m
        #         coefficient_s = (z2 - z1) / c
        #     else:
        #         return None
        # elif c == p == 0 and z2 != z1:
        #     return None
        # if a == b == 0 and (x2 - x1) * n == (y2 - y1) * m:
        if n * a != b * m:
            coefficient_t = (b * (x2 - x1) - a * (y2 - y1)) / (n * a - b * m)
            coefficient_s = (n * (x2 - x1) - m * (y2 - y1)) / (n * a - b * m)
        elif a == m == 0:
            if math.isclose(x2, x1, abs_tol=1e-6) and c * n != b * p:
                if b != 0:
                    coefficient_t = ((z2 - z1) * b - c * (y2 - y1)) / (c * n - b * p)
                    coefficient_s = ((y2 - y1) + n * coefficient_t) / b
                elif n != 0 and c != 0:
                    coefficient_t = (y2 - y1) / -n
                    coefficient_s = (z2 - z1 + p * coefficient_t) / c
            else:
                raise NotImplementedError
        elif b == n == 0.:
            if math.isclose(y2, y1, abs_tol=1e-6) and c * m != a * p:
                if a != 0.:
                    coefficient_t = ((z2 - z1) * a - c * (x2 - x1)) / (c * m - a * p)
                    coefficient_s = ((x2 - x1) + m * coefficient_t) / a
                elif m != 0 and c != 0:
                    coefficient_t = (x2 - x1) / -m
                    coefficient_s = (z2 - z1 + p * coefficient_t) / c
            else:
                raise NotImplementedError
        elif a == b == 0 and n != 0 != m:
            coefficient_t = (x2 - x1) / m
            coefficient_s = ((z2 - z1) + p * coefficient_t) / c
        elif a == 0 and m != 0 and b != 0:
            coefficient_t = - (x2 - x1) / m
            coefficient_s = ((y2 - y1) + n * coefficient_t) / b
        elif m == 0 and a != 0 and n != 0:
            coefficient_s = - (x2 - x1) / a
            coefficient_t = ((y2 - y1) - b * coefficient_s) / -n
        else:
            print(True)
            raise NotImplementedError
        if math.isclose(c * coefficient_s - p * coefficient_t, z2 - z1, abs_tol=1e-5):
            return volmdlr.Point3D(x1 + coefficient_s * a,
                                   y1 + coefficient_s * b,
                                   z1 + coefficient_s * c)
        return None

    def to_step(self, current_id, surface_id=None):
        p1_content, p1_id = self.point1.to_step(current_id)
        # p2_content, p2_id = self.point2.to_step(current_id+1)
        current_id = p1_id + 1
        u_content, u_id = volmdlr.Vector3D.to_step(
            self.unit_direction_vector(),
            current_id,
            vector=True)
        current_id = u_id + 1
        content = p1_content + u_content
        content += f"#{current_id} = LINE('{self.name}',#{p1_id},#{u_id});\n"
        return content, current_id

    def to_2d(self, plane_origin, x1, x2):
        p2d = [p.to_2d(plane_origin, x1, x2) for p in (self.point1, self.point2)]
        if p2d[0] == p2d[1]:
            return None
        return Line2D(*p2d, name=self.name)


class LineSegment3D(LineSegment):
    """
    Define a line segment limited by two points
    """

    def __init__(self, start: volmdlr.Point3D, end: volmdlr.Point3D,
                 name: str = ''):
        if start == end:
            raise NotImplementedError
        self.points = [start, end]
        LineSegment.__init__(self, start=start, end=end, name=name)
        self._bbox = None

    @property
    def bounding_box(self):
        if not self._bbox:
            self._bbox = self._bounding_box()
        return self._bbox

    @bounding_box.setter
    def bounding_box(self, new_bounding_box):
        self._bbox = new_bounding_box

    def __hash__(self):
        return 2 + hash(self.start) + hash(self.end)

    def __eq__(self, other_linesegment3d):
        if other_linesegment3d.__class__ != self.__class__:
            return False
        return (self.start == other_linesegment3d.start
                and self.end == other_linesegment3d.end)

    def _bounding_box(self):

        xmin = min(self.start.x, self.end.x)
        xmax = max(self.start.x, self.end.x)
        ymin = min(self.start.y, self.end.y)
        ymax = max(self.start.y, self.end.y)
        zmin = min(self.start.z, self.end.z)
        zmax = max(self.start.z, self.end.z)

        return volmdlr.core.BoundingBox(xmin, xmax, ymin, ymax, zmin, zmax)

    def to_dict(self, *args, **kwargs):
        return {'object_class': 'volmdlr.edges.LineSegment3D',
                'name': self.name,
                'start': self.start.to_dict(),
                'end': self.end.to_dict()
                }

    # def point_at_abscissa(self, abscissa):
    #     return self.start + abscissa * (
    #         self.end - self.start) / self.length()

    def point_belongs(self, point, abs_tol=1e-7):
        point_distance = self.point_distance(point)
        if math.isclose(point_distance, 0, abs_tol=abs_tol):
            return True
        return False

    def normal_vector(self, abscissa=0.):
        return None

    def unit_normal_vector(self, abscissa=0.):
        return None

    # def middle_point(self):
    #     return self.point_at_abscissa(0.5 * self.length())

    def point_distance(self, point):
        distance, point = volmdlr.LineSegment3DPointDistance(
            [(self.start.x, self.start.y, self.start.z),
             (self.end.x, self.end.y, self.end.z)],
            (point.x, point.y, point.z))
        return distance

    def plane_projection2d(self, center, x, y):
        return LineSegment2D(self.start.plane_projection2d(center, x, y),
                             self.end.plane_projection2d(center, x, y))

    # def intersection(self, segment2):
    #     x1 = self.start.x
    #     y1 = self.start.y
    #     z1 = self.start.z
    #     x2 = self.end.x
    #     y2 = self.end.y
    #     z2 = self.end.z
    #     x3 = segment2.start.x
    #     y3 = segment2.start.y
    #     z3 = segment2.start.z
    #     x4 = segment2.end.x
    #     y4 = segment2.end.y
    #     z4 = segment2.end.z
    #
    #     if x3 == 0 and x4 == 0 and y4 - y3 == 0:
    #         x5, y5, z5 = x3, y3, z3
    #         x6, y6, z6 = x4, y4, z4
    #         x3, y3, z3 = x1, y1, z1
    #         x4, y4, z4 = x2, y2, z2
    #         x1, y1, z1 = x5, y5, z5
    #         x2, y2, z2 = x6, y6, z6
    #
    #     elif y3 == 0 and y4 == 0 and x4 - x3 == 0:
    #         x5, y5, z5 = x3, y3, z3
    #         x6, y6, z6 = x4, y4, z4
    #         x3, y3, z3 = x1, y1, z1
    #         x4, y4, z4 = x2, y2, z2
    #         x1, y1, z1 = x5, y5, z5
    #         x2, y2, z2 = x6, y6, z6
    #
    #     res, list_t1 = [], []
    #
    #     # 2 unknown 3eq with t1 et t2 unknown
    #     if (x2 - x1 + y1 - y2) != 0 and (y4 - y3) != 0:
    #         t1 = (x3 - x1 + (x4 - x3) * (y1 - y3) / (y4 - y3)) / (
    #             x2 - x1 + y1 - y2)
    #         t2 = (y1 - y3 + (y2 - y1) * t1) / (y4 - y3)
    #         res1 = z1 + (z2 - z1) * t1
    #         res2 = z3 + (z4 - z3) * t2
    #         list_t1.append(t1)
    #         res.append([res1, res2])
    #
    #     if (z2 - z1 + y1 - y2) != 0 and (y4 - y3) != 0:
    #         t1 = (z3 - z1 + (z4 - z3) * (y1 - y3) / (y4 - y3)) / (
    #             z2 - z1 + y1 - y2)
    #         t2 = (y1 - y3 + (y2 - y1) * t1) / (y4 - y3)
    #         res1 = x1 + (x2 - x1) * t1
    #         res2 = x3 + (x4 - x3) * t2
    #         list_t1.append(t1)
    #         res.append([res1, res2])
    #
    #     if (z2 - z1 + x1 - x2) != 0 and (x4 - x3) != 0:
    #         t1 = (z3 - z1 + (z4 - z3) * (x1 - x3) / (x4 - x3)) / (
    #             z2 - z1 + x1 - x2)
    #         t2 = (x1 - x3 + (x2 - x1) * t1) / (x4 - x3)
    #         res1 = y1 + (y2 - y1) * t1
    #         res2 = y3 + (y4 - y3) * t2
    #         list_t1.append(t1)
    #         res.append([res1, res2])
    #
    #     if len(res) == 0:
    #         return None
    #
    #     for pair, t1 in zip(res, list_t1):
    #         res1, res2 = pair[0], pair[1]
    #         if math.isclose(res1, res2,
    #                         abs_tol=1e-7):  # if there is an intersection point
    #             if t1 >= 0 or t1 <= 1:
    #                 return volmdlr.Point3D(x1 + (x2 - x1) * t1,
    #                                        y1 + (y2 - y1) * t1,
    #                                        z1 + (z2 - z1) * t1)
    #
    #     return None

    def line_intersections(self, line):
        line_self = self.to_line()
        if line_self.skew_to(line):
            return None
        intersection = line_self.intersection(line)
        if intersection and self.point_belongs(intersection):
            return intersection
        return None

    def linesegment_intersection(self, linesegment):
        line1 = self.to_line()
        line2 = linesegment.to_line()
        intersection = line1.intersection(line2)
        if intersection and self.point_belongs(intersection) and linesegment.point_belongs(intersection):
            return intersection
        return None

    def rotation(self, center: volmdlr.Point3D,
                 axis: volmdlr.Vector3D, angle: float):
        """
        LineSegment3D rotation
        :param center: rotation center
        :param axis: rotation axis
        :param angle: angle rotation
        :return: a new rotated LineSegment3D
        """
        return LineSegment3D(
            *[point.rotation(center, axis, angle) for point in self.points])

    def rotation_inplace(self, center: volmdlr.Point3D,
                         axis: volmdlr.Vector3D, angle: float):
        """
        Line2D rotation. Object is updated inplace
        :param center: rotation center
        :param axis: rotation axis
        :param angle: rotation angle
        """
        for point in self.points:
            point.rotation_inplace(center, axis, angle)
        self.bounding_box = self._bounding_box()

    def __contains__(self, point):

        point1, point2 = self.start, self.end
        axis = point2 - point1
        test = point.rotation(point1, axis, math.pi)
        if test == point:
            return True

        return False

    def translation(self, offset: volmdlr.Vector3D):
        """
        LineSegment3D translation
        :param offset: translation vector
        :return: A new translated LineSegment3D
        """
        return LineSegment3D(
            *[point.translation(offset) for point in self.points])

    def translation_inplace(self, offset: volmdlr.Vector3D):
        """
        LineSegment3D translation. Object is updated inplace
        :param offset: translation vector
        """
        for point in self.points:
            point.translation_inplace(offset)
        self.bounding_box = self._bounding_box()

    def frame_mapping(self, frame: volmdlr.Frame3D, side: str):
        """
        Changes LineSegment3D frame_mapping and return a new LineSegment3D
        side = 'old' or 'new'
        """
        if side == 'old':
            return LineSegment3D(
                *[frame.old_coordinates(point) for point in self.points])
        elif side == 'new':
            return LineSegment3D(
                *[frame.new_coordinates(point) for point in self.points])
        raise ValueError('Please Enter a valid side: old or new')

    def frame_mapping_inplace(self, frame: volmdlr.Frame3D, side: str):
        """
        Changes vector frame_mapping and the object is updated inplace
        side = 'old' or 'new'
        """
        if side == 'old':
            new_start = frame.old_coordinates(self.start)
            new_end = frame.old_coordinates(self.end)
        elif side == 'new':
            new_start = frame.new_coordinates(self.start)
            new_end = frame.new_coordinates(self.end)
        else:
            raise ValueError('Please Enter a valid side: old or new')
        self.start = new_start
        self.end = new_end
        self.bounding_box = self._bounding_box()

    def copy(self, *args, **kwargs):
        return LineSegment3D(self.start.copy(), self.end.copy())

    def plot(self, ax=None, color='k', alpha=1,
             edge_ends=False, edge_direction=False):
        if ax is None:
            fig = plt.figure()
            ax = fig.add_subplot(111, projection='3d')
        else:
            fig = ax.figure

        points = [self.start, self.end]
        x = [p.x for p in points]
        y = [p.y for p in points]
        z = [p.z for p in points]
        if edge_ends:
            ax.plot(x, y, z, color=color, alpha=alpha, marker='o')
        else:
            ax.plot(x, y, z, color=color, alpha=alpha)
        if edge_direction:
            x, y, z = self.point_at_abscissa(0.5 * self.length())
            u, v, w = 0.05 * self.direction_vector()
            ax.quiver(x, y, z, u, v, w, length=self.length() / 100,
                      arrow_length_ratio=5, normalize=True,
                      pivot='tip', color=color)
        return ax

    def plot2d(self, x_3D, y_3D, ax=None, color='k', width=None):
        if ax is None:
            fig = plt.figure()
            ax = fig.add_subplot(111, projection='3d')
        else:
            fig = ax.figure

        edge2D = self.plane_projection2d(volmdlr.O3D, x_3D, y_3D)
        edge2D.plot(ax=ax, color=color, width=width)
        return ax

    def plot_data(self, x_3D, y_3D, marker=None, color='black', stroke_width=1,
                  dash=False, opacity=1, arrow=False):
        edge2D = self.plane_projection2d(volmdlr.O3D, x_3D, y_3D)
        return edge2D.plot_data(marker, color, stroke_width,
                                dash, opacity, arrow)

    def FreeCADExport(self, name, ndigits=6):
        name = 'primitive' + str(name)
        x1, y1, z1 = round(1000 * self.start, ndigits)
        x2, y2, z2 = round(1000 * self.end, ndigits)
        return '{} = Part.LineSegment(fc.Vector({},{},{}),fc.Vector({},{},{}))\n'.format(
            name, x1, y1, z1, x2, y2, z2)

    def to_line(self):
        return Line3D(self.start, self.end)

    def babylon_script(self, color=(1, 1, 1), name='line', type_='line',
                       parent=None):
        if type_ in ['line', 'dashed']:
            s = 'var myPoints = [];\n'
            s += 'var point1 = new BABYLON.Vector3({},{},{});\n'.format(
                *self.start)
            s += 'myPoints.push(point1);\n'
            s += 'var point2 = new BABYLON.Vector3({},{},{});\n'.format(
                *self.end)
            s += 'myPoints.push(point2);\n'
            if type_ == 'line':
                s += 'var {} = BABYLON.MeshBuilder.CreateLines("lines", {{points: myPoints}}, scene);\n'.format(
                    name)
            elif type_ == 'dashed':
                s += f'var {name} = BABYLON.MeshBuilder.CreateDashedLines("lines", {{points: myPoints, dashNb:20}}, scene);'
            s += '{}.color = new BABYLON.Color3{};\n'.format(name, tuple(color))
        elif type_ == 'tube':
            radius = 0.03 * self.start.point_distance(self.end)
            s = 'var points = [new BABYLON.Vector3({},{},{}), new BABYLON.Vector3({},{},{})];\n'.format(
                *self.start, *self.end)
            s += 'var {} = BABYLON.MeshBuilder.CreateTube("frame_U", {{path: points, radius: {}}}, {});'.format(
                name, radius, parent)
        #            s += 'line.material = red_material;\n'

        else:
            raise NotImplementedError

        if parent is not None:
            s += f'{name}.parent = {parent};\n'

        return s

    def to_2d(self, plane_origin, x1, x2):
        p2d = [p.to_2d(plane_origin, x1, x2) for p in (self.start, self.end)]
        if p2d[0] == p2d[1]:
            return None
        return LineSegment2D(*p2d, name=self.name)

    def to_bspline_curve(self, resolution=10):
        """
        Convert a LineSegment3D to a BSplineCurve3D
        """
        degree = 1
        points = [self.point_at_abscissa(abscissa / self.length())
                  for abscissa in range(resolution + 1)]
        bspline_curve = BSplineCurve3D.from_points_interpolation(points,
                                                                 degree)
        return bspline_curve

    def reverse(self):
        return LineSegment3D(self.end.copy(), self.start.copy())

    def minimum_distance_points(self, other_line):
        """
        Returns the points on this line and the other line that are the closest
        of lines
        """
        u = self.end - self.start
        v = other_line.end - other_line.start
        w = self.start - other_line.start
        a = u.dot(u)
        b = u.dot(v)
        c = v.dot(v)
        d = u.dot(w)
        e = v.dot(w)
        if (a * c - b ** 2) != 0:
            s = (b * e - c * d) / (a * c - b ** 2)
            t = (a * e - b * d) / (a * c - b ** 2)
            p1 = self.start + s * u
            p2 = other_line.start + t * v
            return p1, p2
        else:
            return self.start, other_line.start

    def Matrix_distance(self, other_line):
        u = self.direction_vector()
        v = other_line.direction_vector()
        w = other_line.start - self.start

        a = u.dot(u)
        b = -u.dot(v)
        d = v.dot(v)

        e = w.dot(u)
        f = -w.dot(v)

        A = npy.array([[a, b],
                       [b, d]])
        B = npy.array([e, f])

        res = scp.optimize.lsq_linear(A, B, bounds=(0, 1))
        p1 = self.point_at_abscissa(res.x[0] * self.length())
        p2 = other_line.point_at_abscissa(
            res.x[1] * other_line.length())
        return p1, p2

    def parallel_distance(self, other_linesegment):
        pt_a, pt_b, pt_c = self.start, self.end, other_linesegment.points[0]
        vector = volmdlr.Vector3D((pt_a - pt_b).vector)
        vector.normalize()
        plane1 = volmdlr.faces.Plane3D.from_3_points(pt_a, pt_b, pt_c)
        v = vector.cross(plane1.frame.w)  # distance vector
        # pt_a = k*u + c*v + pt_c
        res = (pt_a - pt_c).vector
        x, y, z = res[0], res[1], res[2]
        u1, u2, u3 = vector.x, vector.y, vector.z
        v1, v2, v3 = v.x, v.y, v.z

        if (u1 * v2 - v1 * u2) != 0 and u1 != 0:
            c = (y * u1 - x * u2) / (u1 * v2 - v1 * u2)
            k = (x - c * v1) / u1
            if math.isclose(k * u3 + c * v3, z, abs_tol=1e-7):
                return k
        elif (u1 * v3 - v1 * u3) != 0 and u1 != 0:
            c = (z * u1 - x * u3) / (u1 * v3 - v1 * u3)
            k = (x - c * v1) / u1
            if math.isclose(k * u2 + c * v2, y, abs_tol=1e-7):
                return k
        elif (v1 * u2 - v2 * u1) != 0 and u2 != 0:
            c = (u2 * x - y * u1) / (v1 * u2 - v2 * u1)
            k = (y - c * v2) / u2
            if math.isclose(k * u3 + c * v3, z, abs_tol=1e-7):
                return k
        elif (v3 * u2 - v2 * u3) != 0 and u2 != 0:
            c = (u2 * z - y * u3) / (v3 * u2 - v2 * u3)
            k = (y - c * v2) / u2
            if math.isclose(k * u1 + c * v1, x, abs_tol=1e-7):
                return k
        elif (u1 * v3 - v1 * u3) != 0 and u3 != 0:
            c = (z * u1 - x * u3) / (u1 * v3 - v1 * u3)
            k = (z - c * v3) / u3
            if math.isclose(k * u2 + c * v2, y, abs_tol=1e-7):
                return k
        elif (u2 * v3 - v2 * u3) != 0 and u3 != 0:
            c = (z * u2 - y * u3) / (u2 * v3 - v2 * u3)
            k = (z - c * v3) / u3
            if math.isclose(k * u1 + c * v1, x, abs_tol=1e-7):
                return k
        else:
            return NotImplementedError

    def minimum_distance(self, element, return_points=False):
        if element.__class__ is Arc3D or element.__class__ is volmdlr.wires.Circle3D:
            pt1, pt2 = element.minimum_distance_points_line(self)
            if return_points:
                return pt1.point_distance(pt2), pt1, pt2
            else:
                return pt1.point_distance(pt2)

        elif element.__class__ is LineSegment3D:
            p1, p2 = self.Matrix_distance(element)
            if return_points:
                return p1.point_distance(p2), p1, p2
            else:
                return p1.point_distance(p2)

        elif element.__class__ is BSplineCurve3D:
            points = element.points
            lines = []
            dist_min = math.inf
            for p1, p2 in zip(points[0:-1], points[1:]):
                lines.append(LineSegment3D(p1, p2))
            for line in lines:
                p1, p2 = self.Matrix_distance(line)
                dist = p1.point_distance(p2)
                if dist < dist_min:
                    dist_min = dist
                    min_points = (p1, p2)
            if return_points:
                p1, p2 = min_points
                return dist_min, p1, p2
            else:
                return dist_min

        else:
            return NotImplementedError

    def extrusion(self, extrusion_vector):
        u = self.unit_direction_vector()
        v = extrusion_vector.copy()
        v.normalize()
        w = u.cross(v)
        l1 = self.length()
        l2 = extrusion_vector.norm()
        # outer_contour = Polygon2D([O2D, Point2D((l1, 0.)),
        #                            Point2D((l1, l2)), Point2D((0., l2))])
        plane = volmdlr.faces.Plane3D(volmdlr.Frame3D(self.start, u, v, w))
        return [plane.rectangular_cut(0, l1, 0, l2)]

    def revolution(self, axis_point, axis, angle):
        axis_line3d = Line3D(axis_point, axis_point + axis)
        if axis_line3d.point_belongs(self.start) and axis_line3d.point_belongs(
                self.end):
            return []

        p1_proj, _ = axis_line3d.point_projection(self.start)
        p2_proj, _ = axis_line3d.point_projection(self.end)
        d1 = self.start.point_distance(p1_proj)
        d2 = self.end.point_distance(p2_proj)
        if not math.isclose(d1, 0., abs_tol=1e-9):
            u = (self.start - p1_proj)  # Unit vector from p1_proj to p1
            u.normalize()
        elif not math.isclose(d2, 0., abs_tol=1e-9):
            u = (self.end - p2_proj)  # Unit vector from p1_proj to p1
            u.normalize()
        else:
            return []
        if u.is_colinear_to(self.direction_vector()):
            # Planar face
            v = axis.cross(u)
            surface = volmdlr.faces.Plane3D(
                volmdlr.Frame3D(p1_proj, u, v, axis))
            r, R = sorted([d1, d2])
            if angle == volmdlr.TWO_PI:
                # Only 2 circles as countours
                outer_contour2d = volmdlr.wires.Circle2D(volmdlr.O2D, R)
                if not math.isclose(r, 0, abs_tol=1e-9):
                    inner_contours2d = [volmdlr.wires.Circle2D(volmdlr.O2D, r)]
                else:
                    inner_contours2d = []
            else:
                inner_contours2d = []
                if math.isclose(r, 0, abs_tol=1e-9):
                    # One arc and 2 lines (pizza slice)
                    arc2_e = volmdlr.Point2D(R, 0)
                    arc2_i = arc2_e.rotation(center=volmdlr.O2D,
                                             angle=0.5 * angle)
                    arc2_s = arc2_e.rotation(center=volmdlr.O2D, angle=angle)
                    arc2 = Arc2D(arc2_s, arc2_i, arc2_e)
                    line1 = LineSegment2D(arc2_e, volmdlr.O2D)
                    line2 = LineSegment2D(volmdlr.O2D, arc2_s)
                    outer_contour2d = volmdlr.wires.Contour2D([arc2, line1,
                                                               line2])

                else:
                    # Two arcs and lines
                    arc1_s = volmdlr.Point2D(R, 0)
                    arc1_i = arc1_s.rotation(center=volmdlr.O2D,
                                             angle=0.5 * angle)
                    arc1_e = arc1_s.rotation(center=volmdlr.O2D, angle=angle)
                    arc1 = Arc2D(arc1_s, arc1_i, arc1_e)

                    arc2_e = volmdlr.Point2D(r, 0)
                    arc2_i = arc2_e.rotation(center=volmdlr.O2D,
                                             angle=0.5 * angle)
                    arc2_s = arc2_e.rotation(center=volmdlr.O2D, angle=angle)
                    arc2 = Arc2D(arc2_s, arc2_i, arc2_e)

                    line1 = LineSegment2D(arc1_e, arc2_s)
                    line2 = LineSegment2D(arc2_e, arc1_s)

                    outer_contour2d = volmdlr.wires.Contour2D([arc1, line1,
                                                               arc2, line2])

            return [volmdlr.faces.PlaneFace3D(surface,
                                              volmdlr.faces.Surface2D(
                                                  outer_contour2d,
                                                  inner_contours2d))]

        elif not math.isclose(d1, d2, abs_tol=1e-9):
            # Conical
            v = axis.cross(u)
            dv = self.direction_vector()
            dv.normalize()

            semi_angle = math.atan2(dv.dot(u), dv.dot(axis))
            cone_origin = p1_proj - d1 / math.tan(semi_angle) * axis
            if semi_angle > 0.5 * math.pi:
                semi_angle = math.pi - semi_angle

                cone_frame = volmdlr.Frame3D(cone_origin, u, -v, -axis)
                angle2 = -angle
            else:
                angle2 = angle
                cone_frame = volmdlr.Frame3D(cone_origin, u, v, axis)

            surface = volmdlr.faces.ConicalSurface3D(cone_frame,
                                                     semi_angle)
            z1 = d1 / math.tan(semi_angle)
            z2 = d2 / math.tan(semi_angle)
            return [surface.rectangular_cut(0, angle2, z1, z2)]
        else:
            # Cylindrical face
            v = axis.cross(u)
            surface = volmdlr.faces.CylindricalSurface3D(
                volmdlr.Frame3D(p1_proj, u, v, axis), d1)
            return [surface.rectangular_cut(0, angle,
                                            0,
                                            (self.end - self.start).dot(axis))]

    def to_step(self, current_id, surface_id=None):
        line = self.to_line()
        content, line_id = line.to_step(current_id)

        current_id = line_id + 1
        start_content, start_id = self.start.to_step(current_id, vertex=True)
        current_id = start_id + 1
        end_content, end_id = self.end.to_step(current_id + 1, vertex=True)
        content += start_content + end_content
        current_id = end_id + 1
        content += "#{} = EDGE_CURVE('{}',#{},#{},#{},.T.);\n".format(
            current_id, self.name,
            start_id, end_id, line_id)
        return content, [current_id]


class BSplineCurve3D(BSplineCurve, volmdlr.core.Primitive3D):
    _non_serializable_attributes = ['curve']

    def __init__(self,
                 degree: int,
                 control_points: List[volmdlr.Point3D],
                 knot_multiplicities: List[int],
                 knots: List[float],
                 weights: List[float] = None,
                 periodic: bool = False,
                 name: str = ''):

        BSplineCurve.__init__(self, degree,
                              control_points,
                              knot_multiplicities,
                              knots,
                              weights,
                              periodic,
                              name)
        volmdlr.core.Primitive3D.__init__(self, name=name)

        self.bounding_box = self._bounding_box()

    def _bounding_box(self):
        bbox = self.curve.bbox
        return volmdlr.core.BoundingBox(bbox[0][0], bbox[1][0],
                                        bbox[0][1], bbox[1][1],
                                        bbox[0][2], bbox[1][2])

    def look_up_table(self, resolution: int = 20, start_parameter: float = 0,
                      end_parameter: float = 1):
        """
        Creates a table of equivalence between the parameter t (evaluation
        of the BSplineCurve) and the cumulative distance.

        :param resolution: The precision of the table. Autoadjusted by the
            algorithm. Default value set to 20
        :type resolution: int, optional
        :param start_parameter: First parameter evaluated in the table.
            Default value set to 0
        :type start_parameter: float, optional
        :param end_parameter: Last parameter evaluated in the table.
            Default value set to 1
        :type start_parameter: float, optional
        :return: Yields a list of tuples containing the parameter and the
            cumulated distance along the BSplineCruve3D from the evaluation of
            start_parameter
        :rtype: Tuple[float, float]
        """
        resolution = max(10, min(resolution, int(self.length() / 1e-4)))
        delta_param = 1 / resolution * (end_parameter - start_parameter)
        distance = 0
        for i in range(resolution + 1):
            if i == 0:
                yield start_parameter, 0
            else:
                param1 = start_parameter + (i - 1) * delta_param
                param2 = start_parameter + i * delta_param
                point1 = volmdlr.Point3D(*self.curve.evaluate_single(param1))
                point2 = volmdlr.Point3D(*self.curve.evaluate_single(param2))
                distance += point1.point_distance(point2)
                yield param2, distance

    def point_at_abscissa(self, abscissa: float, resolution: int = 1000):
        """
        Returns the 3 dimensional point at a given curvilinear abscissa.
        This is an approximation. Resolution parameter can be increased
        for more accurate result.

        :param abscissa: The distance on the BSplineCurve3D from its start
        :type abscissa: float
        :param resolution: The precision of the approximation. Default value
            set to 1000
        :type resolution: int, optional
        :return: The Point3D at the given curvilinear abscissa.
        :rtype: :class:`volmdlr.Point3D`
        """
        if math.isclose(abscissa, 0, abs_tol=1e-10):
            return self.start
        elif math.isclose(abscissa, self.length(), abs_tol=1e-10):
            return self.end
        lut = self.look_up_table(resolution=resolution)
        if 0 < abscissa < self.length():
            last_param = 0
            for t, dist in lut:
                if abscissa < dist:
                    t1 = last_param
                    t2 = t
                    return volmdlr.Point3D(
                        *self.curve.evaluate_single((t1 + t2) / 2))
                last_param = t
        else:
            raise ValueError('Curvilinear abscissa is bigger than length,'
                             ' or negative')

    def normal(self, position: float = 0.0):
        _, normal = operations.normal(self.curve, position, normalize=True)
        normal = volmdlr.Point3D(normal[0], normal[1], normal[2])
        return normal

    def direction_vector(self, abscissa=0.):
        l = self.length()
        if abscissa >= l:
            abscissa2 = l
            abscissa = abscissa2 - 0.001 * l

        else:
            abscissa2 = min(abscissa + 0.001 * l, l)

        tangent = self.point_at_abscissa(abscissa2) - self.point_at_abscissa(
            abscissa)
        return tangent

    def normal_vector(self, abscissa):
        return None

    def unit_normal_vector(self, abscissa):
        return None

    def point3d_to_parameter(self, point: volmdlr.Point3D):
        """
        Search for the value of the normalized evaluation parameter t
        (between 0 and 1) that would return the given point when the
        BSplineCurve3D is evaluated at the t value.
        """
        def f(param):
            p3d = volmdlr.Point3D(*self.curve.evaluate_single(param))
            return point.point_distance(p3d)
        res = scipy.optimize.minimize(fun=f, x0=(0.5), bounds=[(0, 1)],
                                      tol=1e-9)
        return res.x[0]

    def FreeCADExport(self, ip, ndigits=3):
        name = 'primitive{}'.format(ip)
        points = '['
        for i in range(len(self.control_points)):
            point = 'fc.Vector({},{},{}),'.format(self.control_points[i][0],
                                                  self.control_points[i][1],
                                                  self.control_points[i][2])
            points += point
        points = points[:-1]
        points += ']'
        # !!! : A QUOI SERT LE DERNIER ARG DE BSplineCurve (False)?
        # LA MULTIPLICITE EN 3e ARG ET LES KNOTS EN 2e ARG ?
        return '{} = Part.BSplineCurve({},{},{},{},{},{},{})\n'.format(name,
                                                                       points,
                                                                       self.knot_multiplicities,
                                                                       self.knots,
                                                                       self.periodic,
                                                                       self.degree,
                                                                       self.weights,
                                                                       False)

    @classmethod
    def from_step(cls, arguments, object_dict):
        name = arguments[0][1:-1]
        degree = int(arguments[1])
        points = [object_dict[int(i[1:])] for i in arguments[2]]
        lines = [LineSegment3D(pt1, pt2) for pt1, pt2 in zip(points[:-1], points[1:])]
        dir_vector = lines[0].unit_direction_vector()
        if all(line.unit_direction_vector() == dir_vector for line in lines):
            return LineSegment3D(points[0], points[-1])
        # curve_form = arguments[3]
        if arguments[4] == '.F.':
            closed_curve = False
        elif arguments[4] == '.T.':
            closed_curve = True
        else:
            raise ValueError
        # self_intersect = arguments[5]
        knot_multiplicities = [int(i) for i in arguments[6][1:-1].split(",")]
        knots = [float(i) for i in arguments[7][1:-1].split(",")]
        # knot_spec = arguments[8]
        knot_vector = []
        for i, knot in enumerate(knots):
            knot_vector.extend([knot] * knot_multiplicities[i])

        if 9 in range(len(arguments)):
            weight_data = [float(i) for i in arguments[9][1:-1].split(",")]
        else:
            weight_data = None

        # FORCING CLOSED_CURVE = FALSE:
        # closed_curve = False
        return cls(degree, points, knot_multiplicities, knots, weight_data,
                   closed_curve, name)

    def to_step(self, current_id, surface_id=None, curve2d=None):

        points_ids = []
        content = ''
        point_id = current_id
        for point in self.control_points:
            point_content, point_id = point.to_step(point_id,
                                                    vertex=False)
            content += point_content
            points_ids.append(point_id)
            point_id += 1

        curve_id = point_id
        content += "#{} = B_SPLINE_CURVE_WITH_KNOTS('{}',{},({})," \
                   ".UNSPECIFIED.,.F.,.F.,{},{}," \
                   ".UNSPECIFIED.);\n".format(
                       curve_id, self.name, self.degree,
                       volmdlr.core.step_ids_to_str(points_ids),
                       tuple(self.knot_multiplicities),
                       tuple(self.knots))

        if surface_id:
            content += "#{} = SURFACE_CURVE('',#{},(#{}),.PCURVE_S1.);\n".format(
                curve_id + 1, curve_id, curve_id + 2)
            content += "#{} = PCURVE('',#{},#{});\n".format(
                curve_id + 2, surface_id, curve_id + 3)

            # 2D parametric curve
            curve2d_content, curve2d_id = curve2d.to_step(curve_id + 5)

            content += "#{} = DEFINITIONAL_REPRESENTATION('',(#{}),#{});\n".format(
                curve_id + 3, curve2d_id - 1, curve_id + 4)
            content += f"#{curve_id + 4} = ( GEOMETRIC_REPRESENTATION_CONTEXT(2)" \
                       f"PARAMETRIC_REPRESENTATION_CONTEXT() REPRESENTATION_CONTEXT('2D SPACE','') );\n"

            content += curve2d_content
            current_id = curve2d_id
        else:
            current_id = curve_id + 1

        start_content, start_id = self.start.to_step(current_id, vertex=True)
        current_id = start_id + 1
        end_content, end_id = self.end.to_step(current_id + 1, vertex=True)
        content += start_content + end_content
        current_id = end_id + 1
        if surface_id:
            content += "#{} = EDGE_CURVE('{}',#{},#{},#{},.T.);\n".format(
                current_id, self.name,
                start_id, end_id, curve_id + 1)
        else:
            content += "#{} = EDGE_CURVE('{}',#{},#{},#{},.T.);\n".format(
                current_id, self.name,
                start_id, end_id, curve_id)
        return content, [current_id]

    def point_distance(self, pt1):
        distances = []
        for point in self.points:
            #            vmpt = Point3D((point[1], point[2], point[3]))
            distances.append(pt1.point_distance(point))
        return min(distances)

    # def point_belongs(self, point):
    #     polygon_points = self.polygon_points()
    #     for p1, p2 in zip(polygon_points[:-1], polygon_points[1:]):
    #         line = LineSegment3D(p1, p2)
    #         if line.point_belongs(point):
    #             return True
    #     return False

    def rotation(self, center: volmdlr.Point3D, axis: volmdlr.Vector3D, angle: float):
        """
        BSplineCurve3D rotation
        :param center: rotation center
        :param axis: rotation axis
        :param angle: angle rotation
        :return: a new rotated BSplineCurve3D
        """
        new_control_points = [p.rotation(center, axis, angle) for p in
                              self.control_points]
        new_bsplinecurve3d = BSplineCurve3D(self.degree, new_control_points,
                                            self.knot_multiplicities,
                                            self.knots, self.weights,
                                            self.periodic, self.name)
        return new_bsplinecurve3d

    def rotation_inplace(self, center: volmdlr.Point3D, axis: volmdlr.Vector3D, angle: float):
        """
        BSplineCurve3D rotation. Object is updated inplace
        :param center: rotation center
        :param axis: rotation axis
        :param angle: rotation angle
        """
        new_control_points = [p.rotation(center, axis, angle) for p in
                              self.control_points]
        new_bsplinecurve3d = BSplineCurve3D(self.degree, new_control_points,
                                            self.knot_multiplicities,
                                            self.knots, self.weights,
                                            self.periodic, self.name)

        self.control_points = new_control_points
        self.curve = new_bsplinecurve3d.curve
        self.points = new_bsplinecurve3d.points

    def trim(self, point1: volmdlr.Point3D, point2: volmdlr.Point3D):
        if (point1 == self.start and point2 == self.end) \
                or (point1 == self.end and point2 == self.start):
            return self

        elif point1 == self.start and point2 != self.end:
            parameter2 = self.point3d_to_parameter(point2)
            return self.cut_after(parameter2)

        elif point2 == self.start and point1 != self.end:
            parameter1 = self.point3d_to_parameter(point1)
            return self.cut_after(parameter1)

        elif point1 != self.start and point2 == self.end:
            parameter1 = self.point3d_to_parameter(point1)
            return self.cut_before(parameter1)

        elif point2 != self.start and point1 == self.end:
            parameter2 = self.point3d_to_parameter(point2)
            return self.cut_before(parameter2)

        parameter1 = self.point3d_to_parameter(point1)
        parameter2 = self.point3d_to_parameter(point2)
        if parameter1 is None or parameter2 is None:
            raise ValueError('Point not on BSplineCurve for trim method')

        if parameter1 > parameter2:
            parameter1, parameter2 = parameter2, parameter1
            point1, point2 = point2, point1

        bspline_curve = self.cut_before(parameter1)
        new_param2 = bspline_curve.point3d_to_parameter(point2)
        trimmed_bspline_cruve = bspline_curve.cut_after(new_param2)
        return trimmed_bspline_cruve

    def trim_between_evaluations(self, parameter1: float, parameter2: float):
        print('Use BSplineCurve3D.trim instead of trim_between_evaluation')
        parameter1, parameter2 = min([parameter1, parameter2]), \
            max([parameter1, parameter2])

        if math.isclose(parameter1, 0, abs_tol=1e-7) \
                and math.isclose(parameter2, 1, abs_tol=1e-7):
            return self
        elif math.isclose(parameter1, 0, abs_tol=1e-7):
            return self.cut_after(parameter2)
        elif math.isclose(parameter2, 1, abs_tol=1e-7):
            return self.cut_before(parameter1)

        # Cut before
        bspline_curve = self.insert_knot(parameter1, num=self.degree)
        if bspline_curve.weights is not None:
            raise NotImplementedError

        # Cut after
        bspline_curve = bspline_curve.insert_knot(parameter2, num=self.degree)
        if bspline_curve.weights is not None:
            raise NotImplementedError

        # Que faire quand on rajoute un noeud au milieu ?
        # plus simple de passer par cut_after cut_before
        new_ctrlpts = bspline_curve.control_points[bspline_curve.degree:
                                                   -bspline_curve.degree]
        new_multiplicities = bspline_curve.knot_multiplicities[1:-1]
        # new_multiplicities = bspline_curve.knot_multiplicities[2:-5]
        new_multiplicities[-1] += 1
        new_multiplicities[0] += 1
        new_knots = bspline_curve.knots[1:-1]
        # new_knots = bspline_curve.knots[2:-5]
        new_knots = standardize_knot_vector(new_knots)

        return BSplineCurve3D(degree=bspline_curve.degree,
                              control_points=new_ctrlpts,
                              knot_multiplicities=new_multiplicities,
                              knots=new_knots,
                              weights=None,
                              periodic=bspline_curve.periodic,
                              name=bspline_curve.name)

    def cut_before(self, parameter: float):
        # Is a value of parameter below 4e-3 a real need for precision ?
        if math.isclose(parameter, 0, abs_tol=4e-3):
            return self
        elif math.isclose(parameter, 1, abs_tol=4e-3):
            raise ValueError('Nothing will be left from the BSplineCurve3D')
        curves = operations.split_curve(self.curve, parameter)
        return self.from_geomdl_curve(curves[1])

    def cut_after(self, parameter: float):
        # Is a value of parameter below 4e-3 a real need for precision ?
        if math.isclose(parameter, 0, abs_tol=4e-3):
            raise ValueError('Nothing will be left from the BSplineCurve3D')
        if math.isclose(parameter, 1, abs_tol=4e-3):
            return self
        curves = operations.split_curve(self.curve, parameter)
        return self.from_geomdl_curve(curves[0])

    def insert_knot(self, knot: float, num: int = 1):
        """
        Returns a new BSplineCurve3D
        """
        curve_copy = self.curve.__deepcopy__({})
        modified_curve = operations.insert_knot(curve_copy, [knot], num=[num])
        return self.from_geomdl_curve(modified_curve)

    # Copy paste du LineSegment3D
    def plot(self, ax=None, edge_ends=False, color='k', alpha=1,
             edge_direction=False):
        if ax is None:
            fig = plt.figure()
            ax = fig.add_subplot(111, projection='3d')
        else:
            fig = ax.figure

        x = [p.x for p in self.points]
        y = [p.y for p in self.points]
        z = [p.z for p in self.points]
        ax.plot(x, y, z, color=color, alpha=alpha)
        if edge_ends:
            ax.plot(x, y, z, 'o', color=color, alpha=alpha)
        return ax

    def to_2d(self, plane_origin, x1, x2):
        control_points2d = [p.to_2d(plane_origin, x1, x2) for p in
                            self.control_points]
        return BSplineCurve2D(self.degree, control_points2d,
                              self.knot_multiplicities, self.knots,
                              self.weights, self.periodic, self.name)

    def polygon_points(self):
        warnings.warn('polygon_points is deprecated,\
        please use discretization_points instead',
                      DeprecationWarning)
        return self.discretization_points()

    def curvature(self, u: float, point_in_curve: bool = False):
        # u should be in the interval [0,1]
        curve = self.curve
        ders = curve.derivatives(u, 3)  # 3 first derivative
        c1, c2 = volmdlr.Point3D(*ders[1]), volmdlr.Point3D(*ders[2])
        denom = c1.cross(c2)
        if c1 == volmdlr.O3D or c2 == volmdlr.O3D or denom.norm() == 0.0:
            if point_in_curve:
                return 0., volmdlr.Point3D(*ders[0])
            return 0.
        r_c = ((c1.norm()) ** 3) / denom.norm()
        point = volmdlr.Point3D(*ders[0])
        if point_in_curve:
            return 1 / r_c, point
        return 1 / r_c

    def global_maximum_curvature(self, nb_eval: int = 21, point_in_curve: bool = False):
        check = [i / (nb_eval - 1) for i in range(nb_eval)]
        curvatures = []
        for u in check:
            curvatures.append(self.curvature(u, point_in_curve))
        return curvatures

    def maximum_curvature(self, point_in_curve: bool = False):
        """
        Returns the maximum curvature of a curve and the point where it is located
        """
        if point_in_curve:
            maximum_curvarture, point = max(self.global_maximum_curvature(nb_eval=21, point_in_curve=point_in_curve))
            return maximum_curvarture, point
        # print(self.global_maximum_curvature(point_in_curve))
        maximum_curvarture = max(self.global_maximum_curvature(nb_eval=21, point_in_curve=point_in_curve))
        return maximum_curvarture

    def minimum_radius(self, point_in_curve=False):
        """
        Returns the minimum curvature radius of a curve and the point where it is located
        """
        if point_in_curve:
            maximum_curvarture, point = self.maximum_curvature(point_in_curve)
            return 1 / maximum_curvarture, point
        maximum_curvarture = self.maximum_curvature(point_in_curve)
        return 1 / maximum_curvarture

    @classmethod
    def from_geomdl_curve(cls, curve):
        knots = list(sorted(set(curve.knotvector)))
        knot_multiplicities = [curve.knotvector.count(k) for k in knots]
        return cls(degree=curve.degree,
                   control_points=[volmdlr.Point3D(*pts)
                                   for pts in curve.ctrlpts],
                   knots=knots,
                   knot_multiplicities=knot_multiplicities)

    def global_minimum_curvature(self, nb_eval: int = 21):
        check = [i / (nb_eval - 1) for i in range(nb_eval)]
        radius = []
        for u in check:
            radius.append(self.minimum_curvature(u))
        return radius

    def triangulation(self):
        return None

    def linesegment_intersection(self, linesegment: LineSegment3D):
        points = self.discretization_points()
        linesegments = [LineSegment3D(start, end) for start, end in zip(points[:-1], points[1:])]
        for line_segment in linesegments:
            intersection = line_segment.linesegment_intersection(linesegment)
            if intersection:
                return intersection
        return None


class BezierCurve3D(BSplineCurve3D):

    def __init__(self, degree: int, control_points: List[volmdlr.Point3D],
                 name: str = ''):
        knotvector = utilities.generate_knot_vector(degree,
                                                    len(control_points))
        knot_multiplicity = [1] * len(knotvector)

        BSplineCurve3D.__init__(self, degree, control_points,
                                knot_multiplicity, knotvector,
                                None, False, name)


class Arc3D(Arc):
    """
    An arc is defined by a starting point, an end point and an interior point

    """

    def __init__(self, start, interior, end, name=''):
        """

        """
        self._utd_normal = False
        self._utd_center = False
        self._utd_frame = False
        self._utd_is_trigo = False
        self._utd_angle = False
        self._normal = None
        self._frame = None
        self._center = None
        self._is_trigo = None
        self._angle = None
        # self._utd_clockwise_and_trigowise_paths = False
        Arc.__init__(self, start=start, end=end, interior=interior, name=name)
        self._bbox = None
        # self.bounding_box = self._bounding_box()

    @property
    def bounding_box(self):
        if not self._bbox:
            self._bbox = self.get_bounding_box()
        return self._bbox

    @bounding_box.setter
    def bounding_box(self, new_bounding_box):
        self._bbox = new_bounding_box

    def get_bounding_box(self):
        # TODO: implement exact calculation

        points = self.polygon_points()
        xmin = min(point.x for point in points)
        xmax = max(point.x for point in points)
        ymin = min(point.y for point in points)
        ymax = max(point.y for point in points)
        zmin = min(point.z for point in points)
        zmax = max(point.z for point in points)
        return volmdlr.core.BoundingBox(xmin, xmax, ymin, ymax, zmin, zmax)

    @classmethod
    def from_angle(cls, start: volmdlr.Point3D, angle: float,
                   axis_point: volmdlr.Point3D, axis: volmdlr.Vector3D):
        start_gen = start
        int_gen = start_gen.rotation(axis_point, axis, angle / 2)
        end_gen = start_gen.rotation(axis_point, axis, angle)
        if angle == volmdlr.TWO_PI:
            line = Line3D(axis_point, axis_point + axis)
            center, _ = line.point_projection(start)
            radius = center.point_distance(start)
            u = start - center
            v = axis.cross(u)
            return volmdlr.wires.Circle3D(volmdlr.Frame3D(center, u, v, axis),
                                          radius)
        return cls(start_gen, int_gen, end_gen, axis)

    @property
    def normal(self):
        if not self._utd_normal:
            self._normal = self.get_normal()
            self._utd_normal = True
        return self._normal

    def get_normal(self):
        u1 = self.interior - self.start
        u2 = self.interior - self.end
        try:
            u1.normalize()
            u2.normalize()
        except ZeroDivisionError:
            raise ValueError(
                'Start, end and interior points of an arc must be distincts') from ZeroDivisionError

        normal = u2.cross(u1)
        normal.normalize()
        return normal

    @property
    def center(self):
        if not self._utd_center:
            self._center = self.get_center()
            self._utd_center = True
        return self._center

    def get_center(self):
        u1 = self.interior - self.start
        u2 = self.interior - self.end
        if u1 == u2:
            u2 = self.normal.cross(u1)
            u2.normalize()

        v1 = self.normal.cross(u1)  # v1 is normal, equal u2
        v2 = self.normal.cross(u2)  # equal -u1

        p11 = 0.5 * (self.start + self.interior)  # Mid point of segment s,m
        p12 = p11 + v1
        p21 = 0.5 * (self.end + self.interior)  # Mid point of segment s,m
        p22 = p21 + v2

        l1 = Line3D(p11, p12)
        l2 = Line3D(p21, p22)

        try:
            center, _ = l1.minimum_distance_points(l2)
        except ZeroDivisionError:
            raise ValueError(
                'Start, end and interior points  of an arc must be distincts') from ZeroDivisionError

        return center

    @property
    def frame(self):
        if not self._utd_frame:
            self._frame = self.get_frame()
            self._utd_frame = True
        return self._frame

    def get_frame(self):
        vec1 = (self.start - self.center)
        vec1.normalize()
        vec2 = self.normal.cross(vec1)
        frame = volmdlr.Frame3D(self.center, vec1, vec2, self.normal)
        return frame

    @property
    def is_trigo(self):
        if not self._utd_is_trigo:
            self._is_trigo = self.get_arc_direction()
            self._utd_is_trigo = True
        return self._is_trigo

    def get_arc_direction(self):
        """
        Verifies if arc is clockwise of trigowise
        :return:
        """
        clockwise_path, trigowise_path = self.clockwise_and_trigowise_paths
        if clockwise_path > trigowise_path:
            return True
        return False

    @property
    def clockwise_and_trigowise_paths(self):
        """
        :return: clockwise path and trigonomectric path property
        """
        if not self._utd_clockwise_and_trigowise_paths:
            vec1 = (self.start - self.center)
            vec1.normalize()
            vec2 = self.normal.cross(vec1)
            radius_1 = self.start.to_2d(self.center, vec1, vec2)
            radius_2 = self.end.to_2d(self.center, vec1, vec2)
            radius_i = self.interior.to_2d(self.center, vec1, vec2)
            self._clockwise_and_trigowise_paths = \
                self.get_clockwise_and_trigowise_paths(radius_1,
                                                       radius_2,
                                                       radius_i)
            self._utd_clockwise_and_trigowise_paths = True
        return self._clockwise_and_trigowise_paths

    @property
    def angle(self):
        """
        Arc angle property
        :return: arc angle
        """
        if not self._utd_angle:
            self._angle = self.get_angle()
            self._utd_angle = True
        return self._angle

    def get_angle(self):
        """
        Gets the arc angle
        :return: arc angle
        """
        clockwise_path, trigowise_path = \
            self.clockwise_and_trigowise_paths
        if self.is_trigo:
            return trigowise_path
        return clockwise_path

    @property
    def points(self):
        return [self.start, self.interior, self.end]

    def reverse(self):
        return self.__class__(self.end.copy(),
                              self.interior.copy(),
                              self.start.copy())

    def point_at_abscissa(self, abscissa):
        return self.start.rotation(self.center, self.normal,
                                   abscissa / self.radius)

    def normal_vector(self, abscissa):
        theta = abscissa / self.radius
        n_0 = self.center - self.start
        normal = n_0.rotation(self.center, self.normal, theta)
        return normal

    def unit_normal_vector(self, abscissa):
        normal_vector = self.normal_vector(abscissa)
        normal_vector.normalize()
        return normal_vector

    def direction_vector(self, abscissa):
        normal_vector = self.normal_vector(abscissa)
        tangent = normal_vector.cross(self.normal)
        return tangent

    def unit_direction_vector(self, abscissa):
        direction_vector = self.direction_vector(abscissa)
        direction_vector.normalize()
        return direction_vector

    def rotation(self, center: volmdlr.Point3D,
                 axis: volmdlr.Vector3D, angle: float):
        """
        Arc3D rotation
        :param center: rotation center
        :param axis: rotation axis
        :param angle: angle rotation
        :return: a new rotated Arc3D
        """
        new_start = self.start.rotation(center, axis, angle)
        new_interior = self.interior.rotation(center, axis, angle)
        new_end = self.end.rotation(center, axis, angle)
        return Arc3D(new_start, new_interior, new_end, name=self.name)

    def rotation_inplace(self, center: volmdlr.Point3D,
                         axis: volmdlr.Vector3D, angle: float):
        """
        Arc3D rotation. Object is updated inplace
        :param center: rotation center
        :param axis: rotation axis
        :param angle: rotation angle
        """
        self.center.rotation_inplace(center, axis, angle)
        self.start.rotation_inplace(center, axis, angle)
        self.interior.rotation_inplace(center, axis, angle)
        self.end.rotation_inplace(center, axis, angle)
        new_bounding_box = self.get_bounding_box()
        self.bounding_box = new_bounding_box
        for prim in self.primitives:
            prim.rotation_inplace(center, axis, angle)

    def translation(self, offset: volmdlr.Vector3D):
        """
        Arc3D translation
        :param offset: translation vector
        :return: A new translated Arc3D
        """
        new_start = self.start.translation(offset)
        new_interior = self.interior.translation(offset)
        new_end = self.end.translation(offset)
        return Arc3D(new_start, new_interior, new_end, name=self.name)

    def translation_inplace(self, offset: volmdlr.Vector3D):
        """
        Arc3D translation. Object is updated inplace
        :param offset: translation vector
        """
        self.center.translation_inplace(offset)
        self.start.translation_inplace(offset)
        self.interior.translation_inplace(offset)
        self.end.translation_inplace(offset)
        new_bounding_box = self.get_bounding_box()
        self.bounding_box = new_bounding_box
        for prim in self.primitives:
            prim.translation_inplace(offset)

    def plot(self, ax=None, color='k', alpha=1,
             edge_ends=False, edge_direction=False):
        if ax is None:
            fig = plt.figure()
            ax = Axes3D(fig)
        else:
            fig = None
        # if plot_points:
        #     ax.plot([self.interior[0]], [self.interior[1]], [self.interior[2]],
        #             color='b')
        #     ax.plot([self.start[0]], [self.start[1]], [self.start[2]], c='r')
        #     ax.plot([self.end[0]], [self.end[1]], [self.end[2]], c='r')
        #     ax.plot([self.interior[0]], [self.interior[1]], [self.interior[2]],
        #             c='g')
        x = []
        y = []
        z = []

        for pointx, pointy, pointz in self.discretization_points(number_points=25):
            x.append(pointx)
            y.append(pointy)
            z.append(pointz)

        ax.plot(x, y, z, color=color, alpha=alpha)
        if edge_ends:
            self.start.plot(ax=ax)
            self.end.plot(ax=ax)

        if edge_direction:
            x, y, z = self.point_at_abscissa(0.5 * self.length())
            u, v, w = 0.05 * self.unit_direction_vector(0.5 * self.length())
            ax.quiver(x, y, z, u, v, w, length=self.length() / 100,
                      arrow_length_ratio=5, normalize=True,
                      pivot='tip', color=color)
        return ax

    def plot2d(self, center: volmdlr.Point3D = volmdlr.O3D,
               x3d: volmdlr.Vector3D = volmdlr.X3D, y3d: volmdlr.Vector3D = volmdlr.Y3D,
               ax=None, color='k'):

        if ax is None:
            fig = plt.figure()
            ax = fig.add_subplot(111, projection='3d')
        else:
            fig = ax.figure

        # TODO: Enhance this plot
        l = self.length()
        x = []
        y = []
        for i in range(30):
            p = self.point_at_abscissa(i / (29.) * l)
            xi, yi = p.plane_projection2d(center, x3d, y3d)
            x.append(xi)
            y.append(yi)
        ax.plot(x, y, color=color)

        return ax

    def FreeCADExport(self, name, ndigits=6):
        xs, ys, zs = round(1000 * self.start, ndigits)
        xi, yi, zi = round(1000 * self.interior, ndigits)
        xe, ye, ze = round(1000 * self.end, ndigits)
        return '{} = Part.Arc(fc.Vector({},{},{}),fc.Vector({},{},{}),fc.Vector({},{},{}))\n' \
            .format(name, xs, ys, zs, xi, yi, zi, xe, ye, ze)

    def copy(self, *args, **kwargs):
        return Arc3D(self.start.copy(), self.interior.copy(), self.end.copy())

    def frame_mapping_parameters(self, frame: volmdlr.Frame3D, side: str):
        if side == 'old':
            new_start = frame.old_coordinates(self.start.copy())
            new_interior = frame.old_coordinates(self.interior.copy())
            new_end = frame.old_coordinates(self.end.copy())
        elif side == 'new':
            new_start = frame.new_coordinates(self.start.copy())
            new_interior = frame.new_coordinates(self.interior.copy())
            new_end = frame.new_coordinates(self.end.copy())
        else:
            raise ValueError('side value not valid, please specify'
                             'a correct value: \'old\' or \'new\'')
        return new_start, new_interior, new_end

    def frame_mapping(self, frame: volmdlr.Frame3D, side: str):
        """
        Changes vector frame_mapping and return a new Arc3D
        side = 'old' or 'new'
        """
        new_start, new_interior, new_end =\
            self.frame_mapping_parameters(frame, side)

        return Arc3D(new_start, new_interior, new_end, name=self.name)

    def frame_mapping_inplace(self, frame: volmdlr.Frame3D, side: str):
        """
        Changes vector frame_mapping and the object is updated inplace
        side = 'old' or 'new'
        """
        new_start, new_interior, new_end = \
            self.frame_mapping_parameters(frame, side)
        self.start, self.interior, self.end = new_start, new_interior, new_end

    def abscissa(self, point3d: volmdlr.Point3D):
        x, y, _ = self.frame.new_coordinates(point3d)
        u1 = x / self.radius
        u2 = y / self.radius
        theta = volmdlr.core.sin_cos_angle(u1, u2)

        return self.radius * abs(theta)

    def split(self, split_point: volmdlr.Point3D):
        abscissa = self.abscissa(split_point)

        return [Arc3D(self.start,
                      self.point_at_abscissa(0.5 * abscissa),
                      split_point),
                Arc3D(split_point,
                      self.point_at_abscissa(1.5 * abscissa),
                      self.end)
                ]

    def to_2d(self, plane_origin, x, y):
        ps = self.start.to_2d(plane_origin, x, y)
        pi = self.interior.to_2d(plane_origin, x, y)
        pe = self.end.to_2d(plane_origin, x, y)
        return Arc2D(ps, pi, pe, name=self.name)

    def minimum_distance_points_arc(self, other_arc):

        u1 = self.start - self.center
        u1.normalize()
        u2 = self.normal.cross(u1)

        w = other_arc.center - self.center

        u3 = other_arc.start - other_arc.center
        u3.normalize()
        u4 = other_arc.normal.cross(u3)

        r1, r2 = self.radius, other_arc.radius

        a, b, c, d = u1.dot(u1), u1.dot(u2), u1.dot(u3), u1.dot(u4)
        e, f, g = u2.dot(u2), u2.dot(u3), u2.dot(u4)
        h, i = u3.dot(u3), u3.dot(u4)
        j = u4.dot(u4)
        k, l, m, n, o = w.dot(u1), w.dot(u2), w.dot(u3), w.dot(u4), w.dot(w)

        def distance_squared(x):
            return (a * ((math.cos(x[0])) ** 2) * r1 ** 2 + e * (
                    (math.sin(x[0])) ** 2) * r1 ** 2
                    + o + h * ((math.cos(x[1])) ** 2) * r2 ** 2 + j * (
                (math.sin(x[1])) ** 2) * r2 ** 2
                + b * math.sin(2 * x[0]) * r1 ** 2 - 2 * r1 * math.cos(
                        x[0]) * k
                - 2 * r1 * r2 * math.cos(x[0]) * math.cos(x[1]) * c
                - 2 * r1 * r2 * math.cos(x[0]) * math.sin(
                        x[1]) * d - 2 * r1 * math.sin(x[0]) * l
                - 2 * r1 * r2 * math.sin(x[0]) * math.cos(x[1]) * f
                - 2 * r1 * r2 * math.sin(x[0]) * math.sin(
                        x[1]) * g + 2 * r2 * math.cos(x[1]) * m
                + 2 * r2 * math.sin(x[1]) * n + i * math.sin(
                        2 * x[1]) * r2 ** 2)

        x01 = npy.array([self.angle / 2, other_arc.angle / 2])

        res1 = scp.optimize.least_squares(distance_squared, x01,
                                          bounds=[(0, 0), (
                                              self.angle, other_arc.angle)])

        p1 = self.point_at_abscissa(res1.x[0] * r1)
        p2 = other_arc.point_at_abscissa(res1.x[1] * r2)

        return p1, p2

    def minimum_distance_points_line(self, other_line):

        u = other_line.direction_vector()
        k = self.start - self.center
        k.normalize()
        w = self.center - other_line.start
        v = self.normal.cross(k)

        r = self.radius

        a = u.dot(u)
        b = u.dot(v)
        c = u.dot(k)
        d = v.dot(v)
        e = v.dot(k)
        f = k.dot(k)
        g = w.dot(u)
        h = w.dot(v)
        i = w.dot(k)
        j = w.dot(w)

        # x = (s, theta)
        def distance_squared(x):
            return (a * x[0] ** 2 + j + d * (
                    (math.sin(x[1])) ** 2) * r ** 2 + f * (
                (math.cos(x[1])) ** 2) * r ** 2
                - 2 * x[0] * g - 2 * x[0] * r * math.sin(x[1]) * b - 2 * x[
                        0] * r * math.cos(x[1]) * c
                + 2 * r * math.sin(x[1]) * h + 2 * r * math.cos(x[1]) * i
                + math.sin(2 * x[1]) * e * r ** 2)

        x01 = npy.array([0.5, self.angle / 2])
        x02 = npy.array([0.5, 0])
        x03 = npy.array([0.5, self.angle])

        res1 = scp.optimize.least_squares(distance_squared, x01,
                                          bounds=[(0, 0), (1, self.angle)])
        res2 = scp.optimize.least_squares(distance_squared, x02,
                                          bounds=[(0, 0), (1, self.angle)])
        res3 = scp.optimize.least_squares(distance_squared, x03,
                                          bounds=[(0, 0), (1, self.angle)])

        p1 = other_line.point_at_abscissa(
            res1.x[0] * other_line.length())
        p2 = self.point_at_abscissa(res1.x[1] * r)

        res = [res2, res3]
        for couple in res:
            ptest1 = other_line.point_at_abscissa(
                couple.x[0] * other_line.length())
            ptest2 = self.point_at_abscissa(couple.x[1] * r)
            dtest = ptest1.point_distance(ptest2)
            if dtest < d:
                p1, p2 = ptest1, ptest2

        return p1, p2

    def minimum_distance(self, element, return_points=False):
        if element.__class__ is Arc3D or element.__class__.__name__ == 'Circle3D':
            p1, p2 = self.minimum_distance_points_arc(element)
            if return_points:
                return p1.point_distance(p2), p1, p2
            else:
                return p1.point_distance(p2)

        elif element.__class__ is LineSegment3D:
            pt1, pt2 = self.minimum_distance_points_line(element)
            if return_points:
                return pt1.point_distance(pt2), pt1, pt2
            else:
                return pt1.point_distance(pt2)
        else:
            return NotImplementedError

    def extrusion(self, extrusion_vector):
        if self.normal.is_colinear_to(extrusion_vector):
            u = self.start - self.center
            u.normalize()
            w = extrusion_vector.copy()
            w.normalize()
            v = w.cross(u)
            arc2d = self.to_2d(self.center, u, v)
            angle1, angle2 = arc2d.angle1, arc2d.angle2
            if angle2 < angle1:
                angle2 += volmdlr.TWO_PI
            cylinder = volmdlr.faces.CylindricalSurface3D(
                volmdlr.Frame3D(self.center,
                                u,
                                v,
                                w),
                self.radius
            )
            return [cylinder.rectangular_cut(angle1,
                                             angle2,
                                             0, extrusion_vector.norm())]
        else:
            raise NotImplementedError(
                'Elliptic faces not handled: dot={}'.format(
                    self.normal.dot(extrusion_vector)
                ))

    def revolution(self, axis_point: volmdlr.Point3D, axis: volmdlr.Vector3D,
                   angle: float):
        line3d = Line3D(axis_point, axis_point + axis)
        tore_center, _ = line3d.point_projection(self.center)
        if math.isclose(tore_center.point_distance(self.center), 0.,
                        abs_tol=1e-9):
            # Sphere
            start_p, _ = line3d.point_projection(self.start)
            u = self.start - start_p

            if math.isclose(u.norm(), 0, abs_tol=1e-9):
                end_p, _ = line3d.point_projection(self.end)
                u = self.end - end_p
                if math.isclose(u.norm(), 0, abs_tol=1e-9):
                    interior_p, _ = line3d.point_projection(self.interior)
                    u = self.interior - interior_p

            u.normalize()
            v = axis.cross(u)
            arc2d = self.to_2d(self.center, u, axis)

            surface = volmdlr.faces.SphericalSurface3D(
                volmdlr.Frame3D(self.center, u, v, axis), self.radius)

            return [surface.rectangular_cut(0, angle,
                                            arc2d.angle1, arc2d.angle2)]

        else:
            # Toroidal
            u = self.center - tore_center
            u.normalize()
            v = axis.cross(u)
            if not math.isclose(self.normal.dot(u), 0., abs_tol=1e-9):
                raise NotImplementedError(
                    'Outside of plane revolution not supported')

            R = tore_center.point_distance(self.center)
            surface = volmdlr.faces.ToroidalSurface3D(
                volmdlr.Frame3D(tore_center, u, v, axis), R,
                self.radius)
            arc2d = self.to_2d(tore_center, u, axis)
            return [surface.rectangular_cut(0, angle,
                                            arc2d.angle1, arc2d.angle2)]

    def to_step(self, current_id, surface_id=None):
        if self.angle >= math.pi:
            l = self.length()
            arc1, arc2 = self.split(self.point_at_abscissa(0.33 * l))
            arc2, arc3 = arc2.split(self.point_at_abscissa(0.66 * l))
            content, arcs1_id = arc1.to_step_without_splitting(current_id)
            arc2_content, arcs2_id = arc2.to_step_without_splitting(
                arcs1_id[0] + 1)
            arc3_content, arcs3_id = arc3.to_step_without_splitting(
                arcs2_id[0] + 1)
            content += arc2_content + arc3_content
            return content, [arcs1_id[0], arcs2_id[0], arcs3_id[0]]
        return self.to_step_without_splitting(current_id)

    def to_step_without_splitting(self, current_id, surface_id=None):
        u = self.start - self.center
        u.normalize()
        v = self.normal.cross(u)
        frame = volmdlr.Frame3D(self.center, self.normal, u, v)

        content, frame_id = frame.to_step(current_id)
        curve_id = frame_id + 1
        content += "#{} = CIRCLE('{}', #{}, {:.6f});\n".format(curve_id,
                                                               self.name,
                                                               frame_id,
                                                               self.radius * 1000,
                                                               )

        if surface_id:
            content += "#{} = SURFACE_CURVE('',#{},(#{}),.PCURVE_S1.);\n".format(
                curve_id + 1, curve_id, surface_id)
            curve_id += 1

        current_id = curve_id + 1
        start_content, start_id = self.start.to_step(current_id, vertex=True)
        end_content, end_id = self.end.to_step(start_id + 1, vertex=True)
        content += start_content + end_content
        current_id = end_id + 1
        content += "#{} = EDGE_CURVE('{}',#{},#{},#{},.T.);\n".format(
            current_id, self.name,
            start_id, end_id, curve_id)
        return content, [current_id]

    def point_belongs(self, point3d, abs_tol=1e-10):
        '''
        check if a point3d belongs to the arc_3d or not
        '''
        def f(x):
            return (point3d - self.point_at_abscissa(x)).norm()
        length_ = self.length()
        x = npy.linspace(0, length_, 5)
        x_init = []
        for xi in x:
            x_init.append(xi)

        for x0 in x_init:
            z = scp.optimize.least_squares(f, x0=x0, bounds=([0, length_]))
            if z.fun < abs_tol:
                return True
        return False

    def triangulation(self):
        return None

    def middle_point(self):
        return self.point_at_abscissa(self.length() / 2)


class FullArc3D(Arc3D):
    """
    An edge that starts at start_end, ends at the same point after having described
    a circle
    """

    def __init__(self, center: volmdlr.Point3D, start_end: volmdlr.Point3D,
                 normal: volmdlr.Vector3D,
                 name: str = ''):
        self.__center = center
        self.__normal = normal
        interior = start_end.rotation(center, normal, math.pi)
        Arc3D.__init__(self, start=start_end, end=start_end,
                       interior=interior, name=name)  # !!! this is dangerous

    def __hash__(self):
        return hash(self.center) + 5 * hash(self.start_end)

    def __eq__(self, other_arc):
        return (self.center == other_arc.center) \
            and (self.start == other_arc.start)

    @property
    def center(self):
        return self.__center

    @property
    def angle(self):
        return volmdlr.TWO_PI

    @property
    def normal(self):
        return self.__normal

    @property
    def is_trigo(self):
        return True

    def copy(self, *args, **kwargs):
        return FullArc3D(self._center.copy(), self.end.copy(), self._normal.copy())

    def to_2d(self, plane_origin, x1, x2):
        center = self.center.to_2d(plane_origin, x1, x2)
        start_end = self.start.to_2d(plane_origin, x1, x2)
        return FullArc2D(center, start_end)

    def to_step(self, current_id, surface_id=None):
        # Not calling Circle3D.to_step because of circular imports
        u = self.start - self.center
        u.normalize()
        v = self.normal.cross(u)
        frame = volmdlr.Frame3D(self.center, self.normal, u, v)
        content, frame_id = frame.to_step(current_id)
        curve_id = frame_id + 1
        # Not calling Circle3D.to_step because of circular imports
        content += "#{} = CIRCLE('{}',#{},{:.6f});\n".format(curve_id,
                                                             self.name,
                                                             frame_id,
                                                             self.radius * 1000,
                                                             )

        if surface_id:
            content += "#{} = SURFACE_CURVE('',#{},(#{}),.PCURVE_S1.);\n".format(
                curve_id + 1, curve_id, surface_id)
            curve_id += 1

        p1 = (self.center + u * self.radius).to_point()
        # p2 = self.center + v*self.radius
        # p3 = self.center - u*self.radius
        # p4 = self.center - v*self.radius

        p1_content, p1_id = p1.to_step(curve_id + 1, vertex=True)
        content += p1_content
        # p2_content, p2_id = p2.to_step(p1_id+1, vertex=True)
        # p3_content, p3_id = p3.to_step(p2_id+1, vertex=True)
        # p4_content, p4_id = p4.to_step(p3_id+1, vertex=True)
        # content += p1_content + p2_content + p3_content + p4_content

        # arc1_id = p4_id + 1
        # content += "#{} = EDGE_CURVE('{}',#{},#{},#{},.T.);\n".format(arc1_id, self.name,
        #                                                             p1_id, p2_id,
        #                                                             circle_id)

        # arc2_id = arc1_id + 1
        # content += "#{} = EDGE_CURVE('{}',#{},#{},#{},.T.);\n".format(arc2_id, self.name,
        #                                                             p2_id, p3_id,
        #                                                             circle_id)

        # arc3_id = arc2_id + 1
        # content += "#{} = EDGE_CURVE('{}',#{},#{},#{},.T.);\n".format(arc3_id, self.name,
        #                                                             p3_id, p4_id,
        #                                                             circle_id)

        # arc4_id = arc3_id + 1
        # content += "#{} = EDGE_CURVE('{}',#{},#{},#{},.T.);\n".format(arc4_id, self.name,
        #                                                             p4_id, p1_id,
        #                                                             circle_id)

        edge_curve = p1_id + 1
        content += f"#{edge_curve} = EDGE_CURVE('{self.name}',#{p1_id},#{p1_id},#{curve_id},.T.);\n"
        curve_id += 1

        # return content, [arc1_id, arc2_id, arc3_id, arc4_id]
        return content, [edge_curve]

    def plot(self, ax=None, color='k', alpha=1., edge_ends=False,
             edge_direction=False):
        if ax is None:
            ax = Axes3D(plt.figure())

        x = []
        y = []
        z = []
        for px, py, pz in self.discretization_points(number_points=20):
            x.append(px)
            y.append(py)
            z.append(pz)
        x.append(x[0])
        y.append(y[0])
        z.append(z[0])
        ax.plot(x, y, z, color=color, alpha=alpha)

        if edge_ends:
            self.start.plot(ax=ax)
            self.end.plot(ax=ax)

        if edge_direction:
            s = 0.5 * self.length()
            x, y, z = self.point_at_abscissa(s)
            tangent = self.unit_direction_vector(s)
            arrow_length = 0.15 * s
            ax.quiver(x, y, z, *arrow_length * tangent,
                      pivot='tip')

        return ax

    def rotation(self, center: volmdlr.Point3D, axis: volmdlr.Vector3D, angle: float):
        new_start_end = self.start.rotation(center, axis, angle, True)
        new_center = self._center.rotation(center, axis, angle, True)
        new_normal = self._normal.rotation(center, axis, angle, True)
        return FullArc3D(new_center, new_start_end,
                         new_normal, name=self.name)

    def rotation_inplace(self, center: volmdlr.Point3D, axis: volmdlr.Vector3D, angle: float):
        self.start.rotation(center, axis, angle, False)
        self.end.rotation(center, axis, angle, False)
        self._center.rotation(center, axis, angle, False)
        self.interior.rotation(center, axis, angle, False)

    def translation(self, offset: volmdlr.Vector3D):
        new_start_end = self.start.translation(offset, True)
        new_center = self._center.translation(offset, True)
        new_normal = self._normal.translation(offset, True)
        return FullArc3D(new_center, new_start_end,
                         new_normal, name=self.name)

    def translation_inplace(self, offset: volmdlr.Vector3D):
        self.start.translation(offset, False)
        self.end.translation(offset, False)
        self._center.translation(offset, False)
        self.interior.translation(offset, False)


class ArcEllipse3D(Edge):
    """
    An arc is defined by a starting point, an end point and an interior point
    """

    def __init__(self, start, interior, end, center, major_dir,
                 name=''):  # , extra=None):
        # Extra is an additionnal point if start=end because you need 3 points on the arcellipse to define it
        Edge.__init__(self, start=start, end=end, name=name)
        self.interior = interior
        self.center = center
        major_dir.normalize()
        self.major_dir = major_dir  # Vector for Gradius
        # self.extra = extra

        u1 = (self.interior - self.start)
        u2 = (self.interior - self.end)
        u1.normalize()
        u2.normalize()

        if u1 == u2:
            u2 = (self.interior - self.extra)
            u2.normalize()

        # if normal is None:
        n = u2.cross(u1)
        n.normalize()
        self.normal = n
        # else:
        #     n = normal
        #     n.normalize()
        #     self.normal = normal

        self.minor_dir = self.normal.cross(self.major_dir)

        frame = volmdlr.Frame3D(self.center, self.major_dir, self.minor_dir, self.normal)
        self.frame = frame
        start_new, end_new = frame.new_coordinates(
            self.start), frame.new_coordinates(self.end)
        interior_new, center_new = frame.new_coordinates(
            self.interior), frame.new_coordinates(self.center)

        # from :
        # https://math.stackexchange.com/questions/339126/how-to-draw-an-ellipse-if-a-center-and-3-arbitrary-points-on-it-are-given
        def theta_A_B(s, i, e, c):
            # theta=angle d'inclinaison ellipse par rapport à horizontal(sens horaire),A=demi
            # grd axe, B=demi petit axe
            xs, ys, xi, yi, xe, ye = s[0] - c[0], s[1] - c[1], i[0] - c[0], i[
                1] - c[1], e[0] - c[0], e[1] - c[1]
            A = npy.array(([xs ** 2, ys ** 2, 2 * xs * ys],
                           [xi ** 2, yi ** 2, 2 * xi * yi],
                           [xe ** 2, ye ** 2, 2 * xe * ye]))
            invA = npy.linalg.inv(A)
            One = npy.array(([1],
                             [1],
                             [1]))
            C = npy.dot(invA, One)  # matrice colonne de taille 3
            theta = 0.5 * math.atan(2 * C[2] / (C[1] - C[0]))
            c1 = C[0] + C[1]
            c2 = (C[1] - C[0]) / math.cos(2 * theta)
            gdaxe = math.sqrt((2 / (c1 - c2)))
            ptax = math.sqrt((2 / (c1 + c2)))
            return theta, gdaxe, ptax

        if start == end:
            extra_new = frame.new_coordinates(self.extra)
            theta, A, B = theta_A_B(start_new, extra_new, interior_new,
                                    center_new)
        else:
            theta, A, B = theta_A_B(start_new, interior_new, end_new,
                                    center_new)

        self.Gradius = A
        self.Sradius = B
        self.theta = theta

        # Angle pour start
        u1, u2 = start_new.x / self.Gradius, start_new.y / self.Sradius
        angle1 = volmdlr.core.sin_cos_angle(u1, u2)
        self.angle_start = angle1
        # Angle pour end
        u3, u4 = end_new.x / self.Gradius, end_new.y / self.Sradius
        angle2 = volmdlr.core.sin_cos_angle(u3, u4)
        self.angle_end = angle2
        # Angle pour interior
        u5, u6 = interior_new.x / self.Gradius, interior_new.y / self.Sradius
        anglei = volmdlr.core.sin_cos_angle(u5, u6)
        self.angle_interior = anglei

        # Going trigo/clock wise from start to interior
        if anglei < angle1:
            trigowise_path = (anglei + volmdlr.TWO_PI) - angle1
            clockwise_path = angle1 - anglei
        else:
            trigowise_path = anglei - angle1
            clockwise_path = angle1 - anglei + volmdlr.TWO_PI

        # Going trigo wise from interior to interior
        if angle2 < anglei:
            trigowise_path += (angle2 + volmdlr.TWO_PI) - anglei
            clockwise_path += anglei - angle2
        else:
            trigowise_path += angle2 - anglei
            clockwise_path += anglei - angle2 + volmdlr.TWO_PI

        if clockwise_path > trigowise_path:
            self.is_trigo = True
            self.angle = trigowise_path
        else:
            # Clock wise
            self.is_trigo = False
            self.angle = clockwise_path

        if self.start == self.end:
            self.angle = volmdlr.TWO_PI

        if self.is_trigo:
            self.offset_angle = angle1
        else:
            self.offset_angle = angle2

        volmdlr.core.CompositePrimitive3D.__init__(self,
                                                   primitives=self.discretization_points(),
                                                   name=name)

    def discretization_points(self, *, number_points: int = None, angle_resolution: int = 20):
        """
        discretize a Contour to have "n" points
        :param number_points: the number of points (including start and end points)
             if unset, only start and end will be returned
        :param angle_resolution: if set, the sampling will be adapted to have a controlled angular distance. Usefull
            to mesh an arc
        :return: a list of sampled points
        """

        if not number_points:
            if not angle_resolution:
                number_points = 2
            else:
                number_points = math.ceil(angle_resolution * abs(0.5 * self.angle / math.pi)) + 1
        if self.angle_start > self.angle_end:
            if self.angle_start >= self.angle_interior >= self.angle_end:
                angle_start = self.angle_end
                angle_end = self.angle_start
            else:
                angle_end = self.angle_end + volmdlr.TWO_PI
                angle_start = self.angle_start
        elif self.angle_start == self.angle_end:
            angle_start = 0
            angle_end = 2 * math.pi
        else:
            angle_end = self.angle_end
            angle_start = self.angle_start

        discretization_points = [self.frame.old_coordinates(
            volmdlr.Point3D(self.Gradius * math.cos(angle), self.Sradius * math.sin(angle), 0))
            for angle in npy.linspace(angle_start, angle_end, number_points)]
        return discretization_points

    def polygon_points(self, discretization_resolution: int):
        warnings.warn('polygon_points is deprecated,\
        please use discretization_points instead',
                      DeprecationWarning)
        return self.discretization_points(angle_resolution=discretization_resolution)

    def _get_points(self):
        return self.discretization_points()

    points = property(_get_points)

    def to_2d(self, plane_origin, x, y):
        point_start2d = self.start.to_2d(plane_origin, x, y)
        point_interior2d = self.interior.to_2d(plane_origin, x, y)
        point_end2d = self.end.to_2d(plane_origin, x, y)
        center = self.center.to_2d(plane_origin, x, y)
        point_major_dir = self.center + self.Gradius * self.major_dir
        point_major_dir_2d = point_major_dir.to_2d(plane_origin, x, y)
        vector_major_dir_2d = point_major_dir_2d - center
        vector_major_dir_2d.normalize()
        return ArcEllipse2D(point_start2d, point_interior2d, point_end2d, center, vector_major_dir_2d, name=self.name)

    def length(self):
        return self.angle * math.sqrt(
            (self.Gradius ** 2 + self.Sradius ** 2) / 2)

    def normal_vector(self, abscissa):
        raise NotImplementedError

    def unit_normal_vector(self, abscissa):
        raise NotImplementedError

    def direction_vector(self, abscissa):
        raise NotImplementedError

    def unit_direction_vector(self, abscissa):
        raise NotImplementedError

    def reverse(self):
        return self.__class__(self.end.copy(),
                              self.interior.copy(),
                              self.start.copy(),
                              self.center.copy(),
                              self.major_dir.copy(),
                              self.name)

    def plot(self, ax=None, color: str = 'k', alpha=1.0, edge_ends=False, edge_direction=False):
        if ax is None:
            fig = plt.figure()
            ax = Axes3D(fig)
        else:
            fig = None

        ax.plot([self.interior[0]], [self.interior[1]], [self.interior[2]],
                color='b')
        ax.plot([self.start[0]], [self.start[1]], [self.start[2]], c='r')
        ax.plot([self.end[0]], [self.end[1]], [self.end[2]], c='r')
        ax.plot([self.interior[0]], [self.interior[1]], [self.interior[2]],
                c='g')
        x = []
        y = []
        z = []
        for px, py, pz in self.discretization_points(number_points=20):
            x.append(px)
            y.append(py)
            z.append(pz)

        ax.plot(x, y, z, 'k')
        ax.plot(x, y, z, color, alpha=alpha)
        if edge_ends:
            self.start.plot(ax)
            self.end.plot(ax)
        return ax

    def plot2d(self, x3d: volmdlr.Vector3D = volmdlr.X3D, y3d: volmdlr.Vector3D = volmdlr.Y3D,
               ax=None, color='k'):
        if ax is None:
            fig = plt.figure()
            ax = fig.add_subplot(111, projection='3d')
        else:
            fig = ax.figure

        # TODO: Enhance this plot
        l = self.length()
        x = []
        y = []
        for i in range(30):
            p = self.point_at_abscissa(i / (29.) * l)
            xi, yi = p.plane_projection2d(x3d, y3d)
            x.append(xi)
            y.append(yi)
        ax.plot(x, y, color=color)
        return ax

    def FreeCADExport(self, name, ndigits=6):
        xs, ys, zs = round(1000 * self.start, ndigits).vector
        xi, yi, zi = round(1000 * self.interior, ndigits).vector
        xe, ye, ze = round(1000 * self.end, ndigits).vector
        return '{} = Part.Arc(fc.Vector({},{},{}),fc.Vector({},{},{}),fc.Vector({},{},{}))\n'.format(
            name, xs, ys, zs, xi, yi, zi, xe, ye, ze)

    def point_at_abscissa(self, abscissa):
        if self.is_trigo:
            return self.start.rotation(self.center, self.normal,
                                       abscissa / self.Gradius)
        else:
            return self.start.rotation(self.center, self.normal,
                                       -abscissa / self.Gradius)
    def triangulation(self):
        return None<|MERGE_RESOLUTION|>--- conflicted
+++ resolved
@@ -1113,9 +1113,6 @@
                         tuple(self.knots))
         return content, point_id + 1
 
-<<<<<<< HEAD
-    def polygon_points(self, n: int=15):
-=======
     def discretization_points(self, *, number_points: int = None, angle_resolution: int = None):
         length = self.length()
         if angle_resolution:
@@ -1125,17 +1122,10 @@
         return [self.point_at_abscissa(i * length / number_points) for i in range(number_points + 1)]
 
     def polygon_points(self, n: int = 15):
->>>>>>> a3f9113a
         warnings.warn('polygon_points is deprecated,\
         please use discretization_points instead',
                       DeprecationWarning)
         return self.discretization_points(n)
-
-    def discretization_points(self, *, number_points: int = 15, angle_resolution: int = 15):
-        length = self.length()
-        if angle_resolution:
-            number_points = angle_resolution
-        return [self.point_at_abscissa(i * length / number_points) for i in range(number_points + 1)]
 
     def rotation(self, center: volmdlr.Point2D, angle: float):
         """
