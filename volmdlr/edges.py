--- conflicted
+++ resolved
@@ -343,14 +343,7 @@
             self._length = self.end.point_distance(self.start)
         return self._length
 
-<<<<<<< HEAD
-    def abscissa(self, point):
-        u = self.end - self.start
-        length = u.norm()
-        t = (point - self.start).dot(u) / length
-        if t < -1e-5 or t > length + 1e-5:
-=======
-    def abscissa(self, point, tol=1e-6):
+    def abscissa(self, point, tol=1e-5): #dev: 1e-6
         if point.point_distance(self.start) < tol:
             return 0
         if point.point_distance(self.end) < tol:
@@ -359,8 +352,8 @@
         vector = self.end - self.start
         length = vector.norm()
         t = (point - self.start).dot(vector) / length
-        if t < -1e-9 or t > length + 1e-9:
->>>>>>> 7f181862
+        if t < -1e-5 or t > length + 1e-5: #dev: 1e-9
+
             raise ValueError(f'Point is not on linesegment: abscissa={t}')
         return t
 
@@ -660,17 +653,10 @@
         for point in self.control_points:
             point.translation_inplace(offset)
 
-<<<<<<< HEAD
-    def point_belongs(self, point, abs_tol=1e-6):
-        '''
-        check if a point belongs to the bspline_curve or not
-        '''
-=======
     def point_belongs(self, point: Union[volmdlr.Point2D, volmdlr.Point3D],
-                      abs_tol: float = 1e-10):
+                      abs_tol: float = 1e-6): #dev: 1e-10
         """
         Checks if a 2D or 3D point belongs to the B-spline curve or not. It uses the least square method.
->>>>>>> 7f181862
 
         :param point: The point to be checked
         :type point: Union[:class:`volmdlr.Point2D`, :class:`volmdlr.Point3D`]
@@ -1203,11 +1189,6 @@
                                               min(points_y), max(points_y))
 
     def length(self):
-<<<<<<< HEAD
-        if not self._length:
-            self._length = length_curve(self.curve)
-        return self._length
-=======
         """
         Computes the length of the 2 dimensional B-spline curve.
 
@@ -1215,7 +1196,6 @@
         :rtype: float
         """
         return length_curve(self.curve)
->>>>>>> 7f181862
 
     def tangent(self, position: float = 0.0):
         """
@@ -3413,6 +3393,10 @@
     #         self.end - self.start) / self.length()
 
     def point_belongs(self, point, abs_tol=1e-7):
+        # distance = self.start.point_distance(point) + self.end.point_distance(
+        #     point)
+        # if math.isclose(distance, self.length(), abs_tol=abs_tol): #HEAD
+
         point_distance = self.point_distance(point)
         if math.isclose(point_distance, 0, abs_tol=abs_tol):
             return True
@@ -5223,6 +5207,23 @@
             start_id, end_id, curve_id)
         return content, [current_id]
 
+    # def point_belongs(self, point3d, abs_tol=1e-10): #HEAD
+    #     '''
+    #     check if a point3d belongs to the arc_3d or not
+    #     '''
+    #     def f(x):
+    #         return (point3d - self.point_at_abscissa(x)).norm()
+    #     length_ = self.length()
+    #     x = npy.linspace(0, length_, 5)
+    #     x_init = []
+    #     for xi in x:
+    #         x_init.append(xi)
+
+    #     for x0 in x_init:
+    #         z = scp.optimize.least_squares(f, x0=x0, bounds=([0, length_]))
+    #         if z.fun < abs_tol:
+    #             return True
+
     def point_belongs(self, point3d, abs_tol: float = 1e-6):
         """
         Check if a point3d belongs to the arc_3d or not.
