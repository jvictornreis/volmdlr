#!/usr/bin/env python3
# -*- coding: utf-8 -*-
"""
Edges related classes.
"""
import math
import sys
import warnings
from itertools import product
from typing import List, Union, Dict, Any

import dessia_common.core as dc
import matplotlib.patches
import matplotlib.pyplot as plt
import numpy as npy
import plot_data.core as plot_data
import plot_data.colors
import scipy.integrate as scipy_integrate
from scipy.optimize import least_squares
from geomdl import NURBS, BSpline

from volmdlr.nurbs.operations import split_curve
from volmdlr.nurbs.core import evaluate_curve, derivatives_curve
from volmdlr.nurbs import fitting
import volmdlr.nurbs.helpers as nurbs_helpers

import volmdlr.core
import volmdlr.core_compiled
import volmdlr.geometry
from volmdlr import curves as volmdlr_curves
import volmdlr.utils.common_operations as vm_common_operations
import volmdlr.utils.intersections as vm_utils_intersections
from volmdlr.core import EdgeStyle


class Edge(dc.DessiaObject):
    """
    Defines a simple edge Object.
    """

    def __init__(self, start, end, name=''):
        self.start = start
        self.end = end
        self._length = None
        self._direction_vector_memo = None
        self._unit_direction_vector_memo = None
        self._reverse = None
        self._middle_point = None
        # Disabling super init call for performance
        # dc.DessiaObject.__init__(self, name=name)
        self.name = name

    def __getitem__(self, key):
        if key == 0:
            return self.start
        if key == 1:
            return self.end
        raise IndexError

    def is_close(self, other_edge, tol: float = 1e-6):
        """
        Verify if two edges are equal, considering a certain tolerance.

        """
        raise NotImplementedError(f'is_close method not implemented by {self.__class__.__name__}')

    def get_reverse(self):
        """
        Gets the same edge, but in the opposite direction.

        """
        raise NotImplementedError(f'get_reverse method not implemented by {self.__class__.__name__}')

    def split(self, split_point, tol: float = 1e-6):
        """
        Gets the same edge, but in the opposite direction.

        """
        raise NotImplementedError(f'split method not implemented by {self.__class__.__name__}')

    def reverse(self):
        if self._reverse is None:
            self._reverse = self.get_reverse()
        return self._reverse

    def direction_independent_is_close(self, other_edge, tol: float = 1e-6):
        """
        Verifies if two line segments are the same, not considering its direction.

        """
        if not isinstance(self, other_edge.__class__):
            return False
        if self.is_close(other_edge, tol):
            return True
        return self.reverse().is_close(other_edge, tol)

    def length(self):
        """
        Calculates the edge's length.
        """
        raise NotImplementedError(f'length method not implemented by {self.__class__.__name__}')

    def point_at_abscissa(self, abscissa):
        """
        Calculates the point at given abscissa.

        """
        raise NotImplementedError(f'point_at_abscissa method not implemented by {self.__class__.__name__}')

    def middle_point(self):
        """
        Gets the middle point for an edge.

        :return:
        """
        if not self._middle_point:
            half_length = self.length() / 2
            self._middle_point = self.point_at_abscissa(abscissa=half_length)
        return self._middle_point

    def discretization_points(self, *, number_points: int = None, angle_resolution: int = None):
        """
        Discretize an Edge to have "n" points.

        :param number_points: the number of points (including start and end
            points) if unset, only start and end will be returned
        :param angle_resolution: if set, the sampling will be adapted to have
            a controlled angular distance. Useful to mesh an arc
        :return: a list of sampled points
        """
        if angle_resolution:
            number_points = int(angle_resolution * (self.length() / math.pi))
        if number_points is None or number_points <= 1:
            number_points = 2
        step = self.length() / (number_points - 1)
        return [self.point_at_abscissa(i * step) for i in range(number_points)]

    def polygon_points(self, discretization_resolution: int):
        """
        Deprecated method of discretization_points.
        """
        warnings.warn('polygon_points is deprecated,\
        please use discretization_points instead',
                      DeprecationWarning)
        return self.discretization_points(number_points=discretization_resolution)

    @classmethod
    def from_step(cls, arguments, object_dict, **kwargs):
        """
        Converts a step primitive to an Edge type object.

        :param arguments: The arguments of the step primitive.
        :type arguments: list
        :param object_dict: The dictionary containing all the step primitives
            that have already been instantiated
        :type object_dict: dict
        :return: The corresponding Edge object
        :rtype: :class:`volmdlr.edges.Edge`
        """
        obj = object_dict[arguments[3]]
        point1 = object_dict[arguments[1]]
        point2 = object_dict[arguments[2]]
        same_sense = bool(arguments[4] == ".T.")
        if obj.__class__.__name__ == 'LineSegment3D':
            return object_dict[arguments[3]]
        if obj.__class__.__name__ == 'Line3D':
            if not same_sense:
                obj = obj.reverse()
            if not point1.is_close(point2):
                return LineSegment3D(point1, point2, obj, arguments[0][1:-1])
            return None

        if hasattr(obj, 'trim'):
            trimmed_edge = obj.trim(point1, point2, same_sense)
            trimmed_edge.name = arguments[0][1:-1]
            return trimmed_edge

        raise NotImplementedError(f'Unsupported #{arguments[3]}: {object_dict[arguments[3]]}')

    def normal_vector(self, abscissa):
        """
        Calculates the normal vector the edge at given abscissa.

        :return: the normal vector
        """
        raise NotImplementedError('the normal_vector method must be'
                                  'overloaded by subclassing class')

    def unit_normal_vector(self, abscissa: float = 0.0):
        """
        Calculates the unit normal vector the edge at given abscissa.

        :param abscissa: edge abscissa
        :return: unit normal vector
        """
        vector = self.normal_vector(abscissa).copy(deep=True)
        vector = vector.unit_vector()
        return vector

    def direction_vector(self, abscissa):
        """
        Calculates the direction vector the edge at given abscissa.

        :param abscissa: edge abscissa
        :return: direction vector
        """
        raise NotImplementedError('the direction_vector method must be'
                                  'overloaded by subclassing class')

    def unit_direction_vector(self, abscissa: float = 0.0):
        """
        Calculates the unit direction vector the edge at given abscissa.

        :param abscissa: edge abscissa
        :return: unit direction vector
        """
        if not self._unit_direction_vector_memo:
            self._unit_direction_vector_memo = {}
        if abscissa not in self._unit_direction_vector_memo:
            vector = self.direction_vector(abscissa).copy(deep=True)
            vector = vector.unit_vector()
            self._unit_direction_vector_memo[abscissa] = vector
        return self._unit_direction_vector_memo[abscissa]

    def straight_line_point_belongs(self, point):
        """
        Verifies if a point belongs to the surface created by closing the edge.

        :param point: Point to be verified
        :return: Return True if the point belongs to this surface,
            or False otherwise
        """
        raise NotImplementedError(f'the straight_line_point_belongs method must be'
                                  f' overloaded by {self.__class__.__name__}')

    def touching_points(self, edge2):
        """
        Verifies if two edges are touching each other.

        In case these two edges are touching each other, return these touching points.

        :param edge2: edge2 to verify touching points.
        :return: list of touching points.
        """
        point1, point2 = edge2.start, edge2.end
        point3, point4 = self.start, self.end
        touching_points = []
        for primitive, points in zip([self, edge2], [[point1, point2], [point3, point4]]):
            for point in points:
                if point not in touching_points and primitive.point_belongs(point):
                    touching_points.append(point)
        return touching_points

    def _get_intersection_sections(self, edge2):
        """
        Identify the sections where there may exist intersection between any two edges.

        :param edge2: other edge.
        :return: list containing the sections pairs to further search for intersections.
        """
        def edge3d_section_validator(line_seg1, line_seg2):
            return line_seg1.bounding_box.bbox_intersection(line_seg2.bounding_box)

        def edge2d_section_validator(line_seg1, line_seg2):
            return line_seg1.linesegment_intersections(line_seg2)

        # min_dist, pt1, pt2 = self.minimum_distance(edge2, True)
        lineseg_class_ = getattr(sys.modules[__name__], 'LineSegment' + self.__class__.__name__[-2:])
        section_validor_ = edge2d_section_validator
        if lineseg_class_ == LineSegment3D:
            section_validor_ = edge3d_section_validator
        bspline_discretized_points1 = []
        for point in self.discretization_points(number_points=30):
            if not volmdlr.core.point_in_list(point, bspline_discretized_points1):
                bspline_discretized_points1.append(point)
        line_segments1 = [lineseg_class_(point1, point2) for point1, point2 in
                          zip(bspline_discretized_points1[:-1], bspline_discretized_points1[1:])]
        edge_discretized_points2 = []
        for point in edge2.discretization_points(number_points=30):
            if not volmdlr.core.point_in_list(point, edge_discretized_points2):
                edge_discretized_points2.append(point)
        line_segments2 = [lineseg_class_(point1, point2) for point1, point2 in
                          zip(edge_discretized_points2[:-1], edge_discretized_points2[1:])]
        intersection_section_pairs = []
        for lineseg1, lineseg2 in product(line_segments1, line_segments2):
            valid_section = section_validor_(lineseg1, lineseg2)
            if valid_section:
                intersection_section_pairs.append((self.split_between_two_points(lineseg1.start, lineseg1.end),
                                                   edge2.split_between_two_points(lineseg2.start, lineseg2.end)))
        return intersection_section_pairs

    def _generic_edge_intersections(self, edge2, abs_tol: float = 1e-6):
        """
        General method to calculate the intersection of any two edges.

        :param edge2: other edge
        :param abs_tol: tolerance.
        :return: intersections between the two edges.
        """
        intersections = []
        for edge_extremity in [self.start, self.end]:
            if edge2.point_belongs(edge_extremity):
                intersections.append(edge_extremity)
        for edge_extremity in [edge2.start, edge2.end]:
            if self.point_belongs(edge_extremity):
                intersections.append(edge_extremity)
        intersection_section_pairs = self._get_intersection_sections(edge2)
        for bspline, edge2_ in intersection_section_pairs:
            min_dist, point_min_dist_1, _ = bspline.minimum_distance(edge2_, True)
            if not math.isclose(min_dist, 0.0, abs_tol=1e-6):
                continue
            intersections_points = vm_utils_intersections.get_bsplinecurve_intersections(
                edge2_, bspline, abs_tol=abs_tol)
            if not intersections_points:
                intersections.append(point_min_dist_1)
            for intersection in intersections_points:
                if not volmdlr.core.point_in_list(intersection, intersections):
                    intersections.append(intersection)
            # intersections.extend(intersections_points)
        return intersections

    def intersections(self, edge2: 'Edge', abs_tol: float = 1e-6):
        """
        Gets the intersections between two edges.

        :param edge2: other edge.
        :param abs_tol: tolerance.
        :return: list of intersection points.
        """
        method_name = f'{edge2.__class__.__name__.lower()[:-2]}_intersections'
        if hasattr(self, method_name):
            intersections = getattr(self, method_name)(edge2, abs_tol)
            return intersections
        method_name = f'{self.__class__.__name__.lower()[:-2]}_intersections'
        if hasattr(edge2, method_name):
            intersections = getattr(edge2, method_name)(self, abs_tol)
            return intersections
        return self._generic_edge_intersections(edge2, abs_tol)

    def validate_crossings(self, edge, intersection):
        """Validates the intersections as crossings: edge not touching the other at one end, or in a tangent point."""
        if not volmdlr.core.point_in_list(intersection, [self.start, self.end, edge.start, edge.end]):
            tangent1 = self.unit_direction_vector(self.abscissa(intersection))
            tangent2 = edge.unit_direction_vector(edge.abscissa(intersection))
            if math.isclose(abs(tangent1.dot(tangent2)), 1, abs_tol=1e-6):
                return None
        else:
            return None
        return intersection

    def crossings(self, edge):
        """
        Gets the crossings between two edges.

        """
        valid_crossings = []
        intersections = self.intersections(edge)
        for intersection in intersections:
            crossing = self.validate_crossings(edge, intersection)
            if crossing:
                valid_crossings.append(crossing)
        return valid_crossings

    def abscissa(self, point, tol: float = 1e-6):
        """
        Computes the abscissa of an Edge.

        :param point: The point located on the edge.
        :type point: Union[:class:`volmdlr.Point2D`, :class:`volmdlr.Point3D`].
        :param tol: The precision in terms of distance. Default value is 1e-4.
        :type tol: float, optional.
        :return: The abscissa of the point.
        :rtype: float
        """
        raise NotImplementedError(f'the abscissa method must be overloaded by {self.__class__.__name__}')

    def local_discretization(self, point1, point2, number_points: int = 10):
        """
        Gets n discretization points between two given points of the edge.

        :param point1: point 1 on edge.
        :param point2: point 2 on edge.
        :param number_points: number of points to discretize locally.
        :return: list of locally discretized points.
        """
        abscissa1 = self.abscissa(point1)
        abscissa2 = self.abscissa(point2)
        return vm_common_operations.get_abscissa_discretization(self, abscissa1, abscissa2, number_points, False)

    def split_between_two_points(self, point1, point2):
        """
        Split edge between two points.

        :param point1: point 1.
        :param point2: point 2.
        :return: edge split.
        """
        split1 = self.split(point1)
        if split1[0] and split1[0].point_belongs(point2, abs_tol=1e-6):
            split2 = split1[0].split(point2)
        else:
            split2 = split1[1].split(point2)
        new_split_edge = None
        for split_edge in split2:
            if split_edge and split_edge.point_belongs(point1, 1e-4) and split_edge.point_belongs(point2, 1e-4):
                new_split_edge = split_edge
                break
        return new_split_edge

    def point_distance_to_edge(self, point):
        """
        Calculates the distance from a given point to an edge.

        :param point: point.
        :return: distance to edge.
        """
        return vm_common_operations.get_point_distance_to_edge(self, point, self.start, self.end)

    @property
    def simplify(self):
        """Search another simplified edge that can represent the edge."""
        return self

    def is_point_edge_extremity(self, other_point, abs_tol: float = 1e-6):
        """
        Verifies if a point is the start or the end of the edge.

        :param other_point: other point to verify if it is any end of the edge.
        :param abs_tol: tolerance.
        :return: True of False.
        """
        if self.start.is_close(other_point, abs_tol):
            return True
        if self.end.is_close(other_point, abs_tol):
            return True
        return False

    def _generic_minimum_distance(self, element, return_points=False):
        """
        Gets the minimum distance between two elements.

        This is a generalized method in a case an analytical method has not yet been defined.

        :param element: other element.
        :param return_points: Weather to return the corresponding points or not.
        :return: distance to edge.
        """
        n = max(1, int(self.length() / element.length()))
        best_distance = math.inf
        distance_points = None
        distance = best_distance

        point1_edge1_ = self.start
        point2_edge1_ = self.end

        point1_edge2_ = element.start
        point2_edge2_ = element.end
        # min_dist_point1 = None
        # min_dist_point2 = None
        linesegment_class_ = getattr(sys.modules[__name__], 'LineSegment' + self.__class__.__name__[-2:])
        while True:
            edge1_discretized_points_between_1_2 = self.local_discretization(point1_edge1_, point2_edge1_,
                                                                             number_points=10 * n)
            edge2_discretized_points_between_1_2 = element.local_discretization(point1_edge2_, point2_edge2_)
            if not edge1_discretized_points_between_1_2:
                break
            distance = edge2_discretized_points_between_1_2[0].point_distance(edge1_discretized_points_between_1_2[0])
            distance_points = [edge2_discretized_points_between_1_2[0], edge1_discretized_points_between_1_2[0]]
            for point1_edge1, point2_edge1 in zip(edge1_discretized_points_between_1_2[:-1],
                                                  edge1_discretized_points_between_1_2[1:]):
                lineseg1 = linesegment_class_(point1_edge1, point2_edge1)
                for point1_edge2, point2_edge2 in zip(edge2_discretized_points_between_1_2[:-1],
                                                      edge2_discretized_points_between_1_2[1:]):
                    lineseg2 = linesegment_class_(point1_edge2, point2_edge2)
                    dist, min_dist_point1_, min_dist_point2_ = lineseg1.minimum_distance(lineseg2, True)
                    if dist < distance:
                        point1_edge1_, point2_edge1_ = point1_edge1, point2_edge1
                        point1_edge2_, point2_edge2_ = point1_edge2, point2_edge2
                        distance = dist
                        distance_points = [min_dist_point1_, min_dist_point2_]
            if math.isclose(distance, best_distance, abs_tol=1e-6):
                break
            best_distance = distance
            # best_distance_points = distance_points
            n = 1
        if return_points:
            return distance, distance_points[0], distance_points[1]
        return distance

    def minimum_distance(self, element, return_points=False):
        """
        Evaluates the minimal distance between the edge and another specified primitive.

        :param element: Another primitive object to compute the distance to.
        :param return_points: (optional) If True, return the closest points on both primitives.
        :type return_points: bool

        :return: The minimum distance between the edge and the specified primitive.
            tuple, optional: A tuple containing the closest points if return_points is True.
        """
        method_name_ = 'distance_' + element.__class__.__name__.lower()[:-2]
        if hasattr(self, method_name_):
            return getattr(self, method_name_)(element, return_points)
        method_name_ = 'distance_to_' + self.__class__.__name__.lower()[:-2]
        if hasattr(element, method_name_):
            return getattr(element, method_name_)(self, return_points)
        return self._generic_minimum_distance(element, return_points)

    def abscissa_discretization(self, abscissa1, abscissa2, max_number_points: int = 10,
                                return_abscissas: bool = True):
        """
        Gets n discretization points between two given points of the edge.

        :param abscissa1: Initial abscissa.
        :param abscissa2: Final abscissa.
        :param max_number_points: Expected number of points to discretize locally.
        :param return_abscissas: By default, returns also a list of abscissas corresponding to the
            discretization points
        :return: list of locally discretized point and a list containing the abscissas' values.
        """
        return vm_common_operations.get_abscissa_discretization(self, abscissa1, abscissa2,
                                                                max_number_points, return_abscissas)

    def sort_points_along_curve(self, points: List[Union[volmdlr.Point2D, volmdlr.Point3D]]):
        """
        Sort point along a curve.

        :param points: list of points to be sorted.
        :return: sorted points.
        """
        return sorted(points, key=self.abscissa)


class LineSegment(Edge):
    """
    Abstract class.

    """

    def __init__(self, start: Union[volmdlr.Point2D, volmdlr.Point3D], end: Union[volmdlr.Point2D, volmdlr.Point3D],
                 line: [volmdlr_curves.Line2D, volmdlr_curves.Line3D] = None, name: str = ''):
        self.line = line
        Edge.__init__(self, start, end, name)

    def length(self):
        """Gets the length of a Line Segment."""
        if not self._length:
            self._length = self.end.point_distance(self.start)
        return self._length

    def abscissa(self, point, tol=1e-6):
        """
        Calculates the abscissa parameter of a Line Segment, at a point.

        :param point: point to verify abscissa.
        :param tol: tolerance.
        :return: abscissa parameter.
        """
        if point.point_distance(self.start) < tol:
            return 0
        if point.point_distance(self.end) < tol:
            return self.length()

        vector = self.end - self.start
        length = vector.norm()
        t_param = (point - self.start).dot(vector) / length
        if t_param < -1e-9 or t_param > length + 1e-9:
            raise ValueError(f'Point is not on linesegment: abscissa={t_param}')
        return t_param

    def direction_vector(self, abscissa=0.):
        """
        Returns a direction vector at a given abscissa, it is not normalized.

        :param abscissa: defines where in the line segment
            direction vector is to be calculated.
        :return: The direction vector of the LineSegment.
        """
        if not self._direction_vector_memo:
            self._direction_vector_memo = {}
        if abscissa not in self._direction_vector_memo:
            self._direction_vector_memo[abscissa] = self.end - self.start
        return self._direction_vector_memo[abscissa]

    def normal_vector(self, abscissa=0.):
        """
        Returns a normal vector at a given abscissa, it is not normalized.

        :param abscissa: defines where in the line_segment
        normal vector is to be calculated.
        :return: The normal vector of the LineSegment.
        """
        return self.direction_vector(abscissa).normal_vector()

    def point_projection(self, point):
        """
        Calculates the projection of a point on a Line Segment.

        :param point: point to be verified.
        :return: point projection.
        """
        point1, point2 = self.start, self.end
        vector = point2 - point1
        norm_u = vector.norm()
        t_param = (point - point1).dot(vector) / norm_u ** 2
        projection = point1 + t_param * vector

        return projection, t_param * norm_u

    def split(self, split_point, tol: float = 1e-6):
        """
        Split a Line Segment at a given point into two Line Segments.

        :param split_point: splitting point.
        :param tol: tolerance.
        :return: list with the two split line segments.
        """
        if split_point.is_close(self.start, tol):
            return [None, self.copy()]
        if split_point.is_close(self.end, tol):
            return [self.copy(), None]
        return [self.__class__(self.start, split_point),
                self.__class__(split_point, self.end)]

    def middle_point(self):
        """
        Calculates the middle point of a Line Segment.

        :return:
        """
        if not self._middle_point:
            self._middle_point = 0.5 * (self.start + self.end)
        return self._middle_point

    def point_at_abscissa(self, abscissa):
        """
        Calculates a point in the LineSegment at a given abscissa.

        :param abscissa: abscissa where in the curve the point should be calculated.
        :return: Corresponding point.
        """
        return self.start + self.unit_direction_vector() * abscissa

    def get_geo_lines(self, tag: int, start_point_tag: int, end_point_tag: int):
        """
        Gets the lines that define a LineSegment in a .geo file.

        :param tag: The linesegment index
        :type tag: int
        :param start_point_tag: The linesegment' start point index
        :type start_point_tag: int
        :param end_point_tag: The linesegment' end point index
        :type end_point_tag: int

        :return: A line
        :rtype: str
        """

        return 'Line(' + str(tag) + ') = {' + str(start_point_tag) + ', ' + str(end_point_tag) + '};'

    def get_geo_points(self):
        return [self.start, self.end]

    def get_shared_section(self, other_linesegment, abs_tol: float = 1e-6):
        """
        Gets the shared section between two line segments.

        :param other_linesegment: other line segment to verify for shared section.
        :param abs_tol: tolerance.
        :return: shared line segment section.
        """
        if self.__class__ != other_linesegment.__class__:
            if self.__class__ == other_linesegment.simplify.__class__:
                return self.get_shared_section(other_linesegment.simplify)
            return []
        if not self.direction_vector().is_colinear_to(other_linesegment.direction_vector()) or \
                (not any(self.point_belongs(point, abs_tol)
                         for point in [other_linesegment.start, other_linesegment.end]) and
                 not any(other_linesegment.point_belongs(point, abs_tol) for point in [self.start, self.end])):
            return []
        if all(self.point_belongs(point) for point in other_linesegment.discretization_points(number_points=5)):
            return [other_linesegment]
        if all(other_linesegment.point_belongs(point) for point in self.discretization_points(number_points=5)):
            return [self]
        new_linesegment_points = []
        for point in [self.start, self.end]:
            if other_linesegment.point_belongs(point, abs_tol=abs_tol) and\
                    not volmdlr.core.point_in_list(point, new_linesegment_points):
                new_linesegment_points.append(point)
        for point in [other_linesegment.start, other_linesegment.end]:
            if self.point_belongs(point, abs_tol=abs_tol) and\
                    not volmdlr.core.point_in_list(point, new_linesegment_points):
                new_linesegment_points.append(point)
        if len(new_linesegment_points) == 1:
            return []
        if len(new_linesegment_points) != 2:
            raise ValueError
        class_ = self.__class__
        return [class_(new_linesegment_points[0], new_linesegment_points[1])]

    def delete_shared_section(self, other_linesegment, abs_tol: float = 1e-6):
        """
        Deletes from self, the section shared with the other line segment.

        :param other_linesegment:
        :param abs_tol: tolerance.
        :return:
        """
        shared_section = self.get_shared_section(other_linesegment, abs_tol)
        if not shared_section:
            return [self]
        points = []
        for point in [self.start, self.end, shared_section[0].start, shared_section[0].end]:
            if not volmdlr.core.point_in_list(point, points):
                points.append(point)
        points = sorted(points, key=self.start.point_distance)
        new_line_segments = []
        class_ = self.__class__
        for point1, point2 in zip(points[:-1], points[1:]):
            lineseg = class_(point1, point2)
            if not lineseg.direction_independent_is_close(shared_section[0]):
                new_line_segments.append(lineseg)
        return new_line_segments

    def straight_line_point_belongs(self, point):
        """
        Closing straight line point belongs verification.

        Verifies if a point belongs to the surface created by closing the edge with a
        line between its start and end points.

        :param point: Point to be verified.
        :return: Return True if the point belongs to this surface, or False otherwise.
        """
        return self.point_belongs(point)

    def point_belongs(self, point: Union[volmdlr.Point2D, volmdlr.Point3D], abs_tol: float = 1e-6):
        """
        Checks if a point belongs to the line segment. It uses the point_distance.

        :param point: The point to be checked
        :type point: Union[:class:`volmdlr.Point2D`, :class:`volmdlr.Point3D`]
        :param abs_tol: The precision in terms of distance.
            Default value is 1e-6
        :type abs_tol: float, optional
        :return: `True` if the point belongs to the B-spline curve, `False`
            otherwise
        :rtype: bool
        """
        point_distance = self.point_distance(point)
        if math.isclose(point_distance, 0, abs_tol=abs_tol):
            return True
        return False

    def point_distance(self, point):
        """
        Abstract method.
        """
        raise NotImplementedError('the point_distance method must be'
                                  'overloaded by subclassing class')

    def to_step(self, current_id, *args, **kwargs):
        """Exports to STEP format."""
        line = self.line
        content, line_id = line.to_step(current_id)

        current_id = line_id + 1
        start_content, start_id = self.start.to_step(current_id, vertex=True)
        current_id = start_id + 1
        end_content, end_id = self.end.to_step(current_id + 1, vertex=True)
        content += start_content + end_content
        current_id = end_id + 1
        content += f"#{current_id} = EDGE_CURVE('{self.name}',#{start_id},#{end_id},#{line_id},.T.);\n"
        return content, current_id

    def is_close(self, other_edge, tol: float = 1e-6):
        """
        Checks if two line segments are the same considering the Euclidean distance.

        :param other_edge: other line segment.
        :param tol: The tolerance under which the Euclidean distance is considered equal to 0, defaults to 1e-6.
        :type tol: float, optional.
        """

        if isinstance(other_edge, self.__class__):
            if (self.start.is_close(other_edge.start, tol)
                    and self.end.is_close(other_edge.end, tol)):
                return True
        return False


class BSplineCurve(Edge):
    """
    An abstract class for B-spline curves.

    The following rule must be
    respected : `number of knots = number of control points + degree + 1`.

    :param degree: The degree of the B-spline curve.
    :type degree: int
    :param control_points: A list of 2 or 3-dimensional points
    :type control_points: Union[List[:class:`volmdlr.Point2D`],
        List[:class:`volmdlr.Point3D`]]
    :param knot_multiplicities: The vector of multiplicities for each knot
    :type knot_multiplicities: List[int]
    :param knots: The knot vector composed of values between 0 and 1
    :type knots: List[float]
    :param weights: The weight vector applied to the knot vector. Default
        value is None
    :type weights: List[float], optional
    :param periodic: If `True` the B-spline curve is periodic. Default value
        is False
    :type periodic: bool, optional
    :param name: The name of the B-spline curve. Default value is ''
    :type name: str, optional
    """

    def __init__(self,
                 degree: int,
                 control_points: Union[List[volmdlr.Point2D], List[volmdlr.Point3D]],
                 knot_multiplicities: List[int],
                 knots: List[float],
                 weights: List[float] = None,
                 name: str = ''):
        self.ctrlpts = [[*point] for point in control_points]
        self.degree = degree
        self.knots = nurbs_helpers.standardize_knot_vector(knots)
        self.knot_multiplicities = knot_multiplicities
        self.weights = weights

        Edge.__init__(self, control_points[0], control_points[-1], name=name)
        self._simplified = None
        self._delta = 0.01
        self._length = None
        self._eval_points = None
        self.ctrlptsw = None
        self.rational = False
        if self.weights:
            self.rational = True
            ctrlptsw = []
            for point, w in zip(self.control_points, weights):
                temp = [float(c * w) for c in point]
                temp.append(float(w))
                ctrlptsw.append(temp)
            self.ctrlptsw = ctrlptsw

    def __hash__(self):
        """
        Return a hash value for the B-spline curve.
        """
        return hash((tuple(self.control_points), self.degree, tuple(self.knots)))

    def __eq__(self, other):
        """
        Return True if the other B-spline curve has the same control points, degree, and knot vector, False otherwise.
        """
        if isinstance(other, self.__class__) and self.rational == other.rational:
            common_check = (self.control_points == other.control_points
                            and self.degree == other.degree
                            and self.knots == other.knots)
            if self.weights is None:
                return common_check
            return common_check and self.weights == other.weights
        return False

    def _data_eq(self, other):
        """
        Defines dessia common object equality.
        """
        return self == other

    @property
    def control_points(self):
        """Return the control points of the bspline curve."""
        point_name = "Point" + self.__class__.__name__[-2:]
        return [getattr(volmdlr, point_name)(*point) for point in self.ctrlpts]

    @property
    def knotvector(self):
        """Return the knot vector."""
        knot_vector = []
        for knot, knot_mut in zip(self.knots, self.knot_multiplicities):
            knot_vector.extend([knot] * knot_mut)
        return knot_vector

    @property
    def periodic(self):
        """Return True if the BSpline is periodic."""
        control_points = self.control_points
        return control_points[0].is_close(control_points[-1])

    @property
    def points(self):
        """
        Evaluate the BSpline points based on the set delta value of the curve.
        """
        if self._eval_points is None:
            self.evaluate()
        point_name = f'Point{self.__class__.__name__[-2:]}'
        return [getattr(volmdlr, point_name)(*point) for point in self._eval_points]

    @property
    def data(self):
        """
        Returns a dictionary of the BSpline data.
        """
        datadict = {
            "degree": self.degree,
            "knotvector": self.knotvector,
            "size": len(self.ctrlpts),
            "sample_size": self.sample_size,
            "rational": bool(self.weights),
            "dimension": 3 if self.__class__.__name__[-2:] == "3D" else 2,
            "precision": 18
        }
        if self.weights:
            datadict["control_points"] = tuple(self.ctrlptsw)
        else:
            datadict["control_points"] = tuple(self.ctrlpts)
        return datadict

    @property
    def sample_size(self):
        """
        Sample size.

        Sample size defines the number of evaluated points to generate. It also sets the ``delta`` property.

        :getter: Gets sample size
        :setter: Sets sample size
        :type: int
        """
        s_size = math.floor((1.0 / self.delta) + 0.5)
        return int(s_size)

    @sample_size.setter
    def sample_size(self, value):
        if not isinstance(value, int):
            raise ValueError("Sample size must be an integer value")

        # To make it operate like linspace, we have to know the starting and ending points.
        start = self.knotvector[self.degree]
        stop = self.knotvector[-(self.degree + 1)]

        # Set delta value
        self.delta = (stop - start) / float(value)

    @property
    def delta(self):
        """
        Evaluation delta.

        Evaluation delta corresponds to the *step size* while ``evaluate`` function iterates on the knot vector to
        generate curve points. Decreasing step size results in generation of more curve points.
        Therefore, smaller the delta value, smoother the curve.

        :getter: Gets the delta value
        :setter: Sets the delta value
        :type: float
        """
        return self._delta

    @delta.setter
    def delta(self, value):
        # Delta value for surface evaluation should be between 0 and 1
        if float(value) <= 0 or float(value) >= 1:
            raise ValueError("Curve evaluation delta should be between 0.0 and 1.0")

        # Clean up the curve points list
        self._points = None
        self._eval_points = None

        # Set new delta value
        self._delta = float(value)

    @property
    def domain(self):
        """
        Domain.

        Domain is determined using the knot vector(s).

        :getter: Gets the domain
        """
        return self.knotvector[self.degree], self.knotvector[-(self.degree + 1)]

    def to_geomdl(self):
        """Converts the BSpline curve into a geomdl curve."""
        if self.weights is None:
            curve = BSpline.Curve()
            curve.degree = self.degree
            curve.ctrlpts = self.ctrlpts
        else:
            curve = NURBS.Curve()
            curve.degree = self.degree
            curve.ctrlpts = self.ctrlpts
            curve.weights = self.weights
        curve.knotvector = self.knotvector
        curve.delta = self.delta
        return curve

    def to_dict(self, *args, **kwargs):
        """Avoids storing points in memo that makes serialization slow."""
        dict_ = self.base_dict()
        dict_['degree'] = self.degree
        dict_['control_points'] = [point.to_dict() for point in self.control_points]
        dict_['knot_multiplicities'] = self.knot_multiplicities
        dict_['knots'] = self.knots
        dict_['weights'] = self.weights
        return dict_

    def evaluate(self, **kwargs):
        """
        Evaluates the curve.

        The evaluated points are stored in :py:attr:`evalpts` property.

        Keyword Arguments:

            * ``start``: start parameter
            * ``stop``: stop parameter

        The ``start`` and ``stop`` parameters allow evaluation of a curve segment in the range *[start, stop]*, i.e.
        the curve will also be evaluated at the ``stop`` parameter value.

        The following examples illustrate the usage of the keyword arguments.

        """

        # Find evaluation start and stop parameter values
        start = kwargs.get('start', self.knotvector[self.degree])
        stop = kwargs.get('stop', self.knotvector[-(self.degree + 1)])

        # # Check parameters
        # if self._kv_normalize:
        #     if not utilities.check_params([start, stop]):
        #         raise GeomdlException("Parameters should be between 0 and 1")

        # Clean up the curve points
        self._points = None

        # Evaluate and cache
        self._eval_points = npy.asarray(evaluate_curve(self.data, start=start, stop=stop), dtype=npy.float64)

    def evaluate_single(self, u):
        """
        Calculates a point in the BSplineCurve at a given parameter u.

        :param u: Curve parameter. Must be a value between 0 and 1.
        :type u: float
        :return: Corresponding point.
        :rtype: Union[volmdlr.Point2D, Union[volmdlr.Point3D]
        """
        point_name = 'Point' + self.__class__.__name__[-2:]
        return getattr(volmdlr, point_name)(*evaluate_curve(self.data, u, u)[0])

    def derivatives(self, u, order):
        """
        Evaluates n-th order curve derivatives at the given parameter value.

        The output of this method is list of n-th order derivatives. If ``order`` is ``0``, then it will only output
        the evaluated point. Similarly, if ``order`` is ``2``, then it will output the evaluated point, 1st derivative
        and the 2nd derivative.

        :Example:

        Assuming a curve self is defined on a parametric domain [0.0, 1.0].
        Let's take the curve derivative at the parametric position u = 0.35.

        >>> derivatives = self.derivatives(u=0.35, order=2)
        >>> derivatives[0]  # evaluated point, equal to crv.evaluate_single(0.35)
        >>> derivatives[1]  # 1st derivative at u = 0.35
        >>> derivatives[2]  # 2nd derivative at u = 0.35

        :param u: parameter value
        :type u: float
        :param order: derivative order
        :type order: int
        :return: a list containing up to {order}-th derivative of the curve
        :rtype: Union[List[`volmdlr.Vector2D`], List[`volmdlr.Vector3D`]]
        """
        vector_name = 'Vector' + self.__class__.__name__[-2:]
        datadict = {
            "degree": self.degree,
            "knotvector": self.knotvector,
            "size": len(self.ctrlpts),
            "sample_size": self.sample_size,
            "rational": bool(self.weights),
            "dimension": 3 if vector_name == "Vector3D" else 2,
        }
        if self.weights:
            datadict["control_points"] = tuple(self.ctrlptsw)
        else:
            datadict["control_points"] = tuple(self.ctrlpts)
        return [getattr(volmdlr, vector_name)(*point)
                for point in derivatives_curve(datadict, u, order)]

    def split(self, point: Union[volmdlr.Point2D, volmdlr.Point3D],
              tol: float = 1e-6):
        """
        Splits of B-spline curve in two pieces using a 2D or 3D point.

        :param point: The point where the B-spline curve is split
        :type point: Union[:class:`volmdlr.Point2D`, :class:`volmdlr.Point3D`]
        :param tol: The precision in terms of distance. Default value is 1e-6
        :type tol: float, optional
        :return: A list containing the first and second split of the B-spline
            curve
        :rtype: List[:class:`volmdlr.edges.BSplineCurve`]
        """
        if point.is_close(self.start, tol):
            return [None, self.copy()]
        if point.is_close(self.end, tol):
            return [self.copy(), None]
        adim_abscissa = self.point_to_parameter(point)
        return split_curve(self, adim_abscissa)

    def get_reverse(self):
        """
        Reverses the BSpline's direction by reversing its control points.

        :return: A reversed B-Spline curve.
        :rtype: :class:`volmdlr.edges.BSplineCurve`.
        """
        return self.__class__(
            degree=self.degree,
            control_points=self.control_points[::-1],
            knot_multiplicities=self.knot_multiplicities[::-1],
            knots=self.knots[::-1],
            weights=self.weights,
        )

    @property
    def simplify(self):
        """Search another simplified edge that can represent the bspline."""
        if self.length() < 1e-6:
            return self
        class_sufix = self.__class__.__name__[-2:]
        if self._simplified is None:
            points = self.points
            if self.periodic:
                fullarc_class_ = getattr(sys.modules[__name__], 'FullArc' + class_sufix)
                n = len(points)
                try_fullarc = fullarc_class_.from_3_points(points[0], points[int(0.5 * n)],
                                                           points[int(0.75 * n)])

                if all(try_fullarc.point_belongs(point, 1e-6) for point in points):
                    self._simplified = try_fullarc
                    return try_fullarc
            else:
                lineseg_class = getattr(sys.modules[__name__], 'LineSegment' + class_sufix)
                lineseg = lineseg_class(points[0], points[-1])
                if all(lineseg.point_belongs(pt) for pt in points):
                    self._simplified = lineseg
                    return lineseg
                interior = self.point_at_abscissa(0.5 * self.length())
                vector1 = interior - self.start
                vector2 = interior - self.end
                if vector1.is_colinear_to(vector2) or vector1.norm() == 0 or vector2.norm() == 0:
                    return self
                arc_class_ = getattr(sys.modules[__name__], 'Arc' + class_sufix)
                try_arc = arc_class_.from_3_points(self.start, interior, self.end)
                if all(try_arc.point_belongs(point, 1e-6) for point in points):
                    self._simplified = try_arc
                    return try_arc
            self._simplified = self
        return self._simplified

    @classmethod
    def from_geomdl_curve(cls, curve, name: str = ""):
        """
        # TODO: to be completed.

        :param curve:
        :type curve:
        :param name: curve name.
        :return: A reversed B-spline curve
        :rtype: :class:`volmdlr.edges.BSplineCurve`
        """
        point_dimension = f'Point{cls.__name__[-2::]}'

        knots = list(sorted(set(curve.knotvector)))
        knot_multiplicities = [curve.knotvector.count(k) for k in knots]
        return cls(degree=curve.degree,
                   control_points=[getattr(volmdlr, point_dimension)(*point)
                                   for point in curve.ctrlpts],
                   knots=knots,
                   knot_multiplicities=knot_multiplicities,
                   weights=curve.weights, name=name)

    def length(self):
        """
        Returns the length of the B-spline curve.

        :return: The length of the B-spline curve.
        :rtype: float
        """
        if not self._length:
            if self._eval_points is None and self.delta == 0.01:
                self.evaluate()
                points = self._eval_points
            elif self.delta == 0.01:
                points = self._eval_points
            else:
                datadict = self.data
                datadict["sample_size"] = 100
                start, stop = self.domain
                points = npy.asarray(evaluate_curve(datadict, start=start, stop=stop), dtype=npy.float64)

            differences = npy.diff(points, axis=0)

            squared_distances = npy.sum(differences ** 2, axis=1)

            self._length = npy.sum(npy.sqrt(squared_distances))
            # self._length = length_curve(self.curve)
        return self._length

    def normal_vector(self, abscissa):
        """
        Calculates the normal vector to the BSpline curve at given abscissa.

        :return: the normal vector
        """
        return self.direction_vector(abscissa).deterministic_unit_normal_vector()

    def direction_vector(self, abscissa):
        """
        Calculates the direction vector on the BSpline curve at given abscissa.

        :param abscissa: edge abscissa
        :return: direction vector
        """
        u = self.abscissa_to_parameter(abscissa)
        derivatives = self.derivatives(u, 1)
        return derivatives[1]

    def point_to_parameter(self, point: Union[volmdlr.Point2D, volmdlr.Point3D]):
        """
        Search for the value of the normalized evaluation parameter u.

        :return: the given point when the BSplineCurve3D is evaluated at the u value.
        """
        abscissa = self.abscissa(point)
        u = max(min(abscissa / self.length(), 1.), 0.0)
        u_min, u_max = self.domain
        if u_min != 0 or u_max != 1.0:
            u = u * (u_max - u_min) + u_min
        return u

    def abscissa_to_parameter(self, abscissa: float):
        """
        Search for the value of the normalized evaluation parameter u.

        :return: the given point when the BSplineCurve3D is evaluated at the u value.
        """
        u = max(min(abscissa / self.length(), 1.), 0.0)
        u_min, u_max = self.domain
        if u_min != 0 or u_max != 1.0:
            u = u * (u_max - u_min) + u_min
        return u

    def abscissa(self, point: Union[volmdlr.Point2D, volmdlr.Point3D],
                 tol: float = 1e-6):
        """
        Computes the abscissa of a 2D or 3D point using the least square method.

        :param point: The point located on the B-spline curve.
        :type point: Union[:class:`volmdlr.Point2D`, :class:`volmdlr.Point3D`].
        :param tol: The precision in terms of distance. Default value is 1e-6.
        :type tol: float, optional.
        :return: The abscissa of the point.
        :rtype: float
        """
        if point.is_close(self.start):
            return 0
        if point.is_close(self.end):
            return self.length()
        length = self.length()
        point_array = npy.array(list(point), dtype=npy.float64)
        distances = npy.linalg.norm(self._eval_points - point_array, axis=1)
        index = npy.argmin(distances)
        u_min, u_max = self.domain
        u0 = u_min + index * (u_max - u_min) / (self.sample_size - 1)
        u, convergence_sucess = self.point_invertion(u0, point)
<<<<<<< HEAD
        if u_min != 0 or u_max != 1.0:
            u = (u - u_min) / (u_max - u_min)
=======
>>>>>>> 48568096
        abscissa = u * length
        if convergence_sucess:  # sometimes we don't achieve convergence with a given initial guess
            return abscissa

        def evaluate_point_distance(u_param):
            return (point - self.evaluate_single(u_param)).norm()
        results = [(abscissa, evaluate_point_distance(u))]
<<<<<<< HEAD
        initial_condition_list = npy.linspace(u_min, u_max, 10).tolist()
=======
        initial_condition_list = [0, 0.15, 0.25, 0.35, 0.5, 0.65, 0.75, 0.9, 1]
>>>>>>> 48568096
        initial_condition_list.sort(key=evaluate_point_distance)
        for u0 in initial_condition_list[:2]:
            u, convergence_sucess = self.point_invertion(u0, point)
            if u_min != 0 or u_max != 1.0:
                u = (u - u_min) / (u_max - u_min)
            abscissa = u * length
            if convergence_sucess:  # sometimes we don't achieve convergence with a given initial guess
                return abscissa
            dist = evaluate_point_distance(u)
            if dist < tol:
                return abscissa
            results.append((abscissa, dist))
        result = min(results, key=lambda r: r[1])[0]
        return result

    def _point_inversion_funcs(self, u, point):
        """
        Helper function to evaluate Newton-Rapshon terms.
        """
        curve_derivatives = self.derivatives(u, 2)
        distance_vector = curve_derivatives[0] - point
        func = curve_derivatives[1].dot(distance_vector)
        func_first_derivative = curve_derivatives[2].dot(distance_vector) + curve_derivatives[1].norm() ** 2
        return func, func_first_derivative, curve_derivatives, distance_vector

    def point_invertion(self, u0: float, point, maxiter: int = 50, tol1: float = 1e-6, tol2: float = 1e-8):
        """
        Finds the equivalent B-Spline curve parameter u to a given a point 3D or 2D using an initial guess u0.

        :param u0: An initial guess between 0 and 1.
        :type u0: float
        :param point: Point to evaluation.
        :type point: Union[volmdlr.Point2D, volmdlr.Point3D]
        :param maxiter: Maximum number of iterations.
        :type maxiter: int
        :param tol1: Distance tolerance to stop.
        :type tol1: float
        :param tol2: Zero cos tolerance to stop.
        :type tol2: float
        :return: u parameter and convergence check
        :rtype: int, bool
        """
        if maxiter == 0:
            return u0, False
        func, func_first_derivative, curve_derivatives, distance_vector = self._point_inversion_funcs(u0, point)
        if self._check_convergence(curve_derivatives, distance_vector, tol1=tol1, tol2=tol2):
            return u0, True
        new_u = u0 - func / (func_first_derivative + 1e-18)
        new_u = self._check_bounds(new_u)
        residual = (new_u - u0) * curve_derivatives[1]
        if residual.norm() <= 1e-6:
            return u0, False
        u0 = new_u
        return self.point_invertion(u0, point, maxiter=maxiter - 1)

    @staticmethod
    def _check_convergence(curve_derivatives, distance_vector, tol1: float = 1e-6, tol2: float = 1e-8):
        """
        Helper function to check convergence of point_invertion method.
        """
        distance = distance_vector.norm()
        if distance <= tol1:
            return True
        if curve_derivatives[1].norm() == 0.0:
            return False
        zero_cos = abs(curve_derivatives[1].dot(distance_vector)) / curve_derivatives[1].norm() * distance
        if distance <= tol1 and zero_cos <= tol2:
            return True
        return False

    def _check_bounds(self, u):
        """
        Helper function to check if evaluated parameters in point_invertion method are contained in the bspline domain.
        """
        a, b = self.domain
        if self.periodic:
            if u < a:
                u = b - (a - u)
            elif u > b:
                u = a + (u - b)
        if u < a:
            u = a

        elif u > b:
            u = b
        return u

    def translation(self, offset: Union[volmdlr.Vector2D, volmdlr.Vector3D]):
        """
        Translates the B-spline curve.

        :param offset: The translation vector
        :type offset: Union[:class:`volmdlr.Vector2D`,
            :class:`volmdlr.Vector3D`]
        :return: A new translated BSplineCurve
        :rtype: :class:`volmdlr.edges.BSplineCurve`
        """
        control_points = [point.translation(offset)
                          for point in self.control_points]
        return self.__class__(self.degree, control_points,
                              self.knot_multiplicities, self.knots,
                              self.weights)

    def point_belongs(self, point: Union[volmdlr.Point2D, volmdlr.Point3D], abs_tol: float = 1e-6):
        """
        Checks if a 2D or 3D point belongs to the B-spline curve or not. It uses the point_distance.

        :param point: The point to be checked.
        :type point: Union[:class:`volmdlr.Point2D`, :class:`volmdlr.Point3D`]
        :param abs_tol: The precision in terms of distance.
            Default value is 1e-6
        :type abs_tol: float, optional.
        :return: `True` if the point belongs to the B-spline curve, `False`
            otherwise
        :rtype: bool
        """

        if self.point_distance(point) < abs_tol:
            return True
        return False

    def point_distance(self, point: Union[volmdlr.Point2D, volmdlr.Point3D]):
        """
        Calculates the distance from a given point to a BSplineCurve2D or 3D.

        :param point: The point to be checked.
        :type point: Union[:class:`volmdlr.Point2D`, :class:`volmdlr.Point3D`]
        :return: distance.
        """

        return self.point_distance_to_edge(point)

    def merge_with(self, bspline_curve: 'BSplineCurve'):
        """
        Merges consecutive B-spline curves to define a new merged one.

        :param bspline_curve: Another B-spline curve
        :type bspline_curve: :class:`volmdlr.edges.BSplineCurve`
        :return: A merged B-spline curve
        :rtype: :class:`volmdlr.edges.BSplineCurve`
        """
        point_dimension = f'Wire{self.__class__.__name__[-2::]}'
        wire = getattr(volmdlr.wires, point_dimension)(bspline_curve)
        ordered_wire = wire.order_wire()

        points, n = [], 10
        for primitive in ordered_wire.primitives:
            points.extend(primitive.discretization_points(n))
        points.pop(n + 1)

        return self.__class__.from_points_interpolation(points, min(self.degree, bspline_curve.degree))

    @classmethod
    def from_bsplines(cls, bsplines: List['BSplineCurve'],
                      discretization_points: int = 10, name: str = ''):
        """
        Creates a B-spline curve from a list of B-spline curves.

        :param bsplines: A list of B-spline curve
        :type bsplines: List[:class:`volmdlr.edges.BSplineCurve`]
        :param discretization_points: The number of points for the
            discretization. Default value is 10
        :type discretization_points: int, optional.
        :param name: object's name.
        :return: A merged B-spline curve
        :rtype: :class:`volmdlr.edges.BSplineCurve`
        """
        point_dimension = f'Wire{cls.__name__[-2::]}'
        wire = getattr(volmdlr.wires, point_dimension)(bsplines)
        ordered_wire = wire.order_wire()

        points, degree = [], []
        for i, primitive in enumerate(ordered_wire.primitives):
            degree.append(primitive.degree)
            if i == 0:
                points.extend(primitive.discretization_points(number_points=discretization_points))
            else:
                points.extend(
                    primitive.discretization_points(number_points=discretization_points)[1::])

        return cls.from_points_interpolation(points, min(degree), name=name)

    @classmethod
    def from_points_approximation(cls, points: Union[List[volmdlr.Point2D], List[volmdlr.Point3D]],
                                  degree: int, name: str = "", **kwargs):
        """
        Creates a B-spline curve approximation using least squares method with fixed number of control points.

        It is recommended to specify the
        number of control points.
        Please refer to The NURBS Book (2nd Edition), pp.410-413 for details.

        :param points: The data points
        :type points: Union[List[:class:`volmdlr.Point2D`],
            List[:class:`volmdlr.Point3D`]]
        :param degree: The degree of the output parametric curve
        :type degree: int
        :param name: (optional) Curve name.
        :param kwargs: See below
        :return: A B-spline curve from points approximation
        :rtype: :class:`volmdlr.edges.BSplineCurve`
        :keyword centripetal: Activates centripetal parametrization method.
            Default value is False
        :keyword ctrlpts_size: Number of control points. Default value is
            len(points) - 1
        """
        point_name = 'Point' + points[0].__class__.__name__[-2:]
        control_points, knots, knot_multiplicities = fitting.approximate_curve(
            npy.asarray([npy.asarray([*point], dtype=npy.float64) for point in points], dtype=npy.float64),
            degree, **kwargs)
        control_points = [getattr(volmdlr, point_name)(*point) for point in control_points]
        return cls(degree, control_points, knot_multiplicities, knots, name=name)

    def tangent(self, position: float = 0.0, normalize: bool = True):
        """
        Evaluates the tangent vector of the B-spline curve at the input parameter value.

        :param position: Value of the parameter, between 0 and 1
        :type position: float
        :param normalize: By default return a normalized tangent vector.
        :return: The tangent vector
        :rtype: Union[:class:`volmdlr.Point2D`, :class:`volmdlr.Point3D`]
        """
        # 1st derivative of the curve gives the tangent
        ders = self.derivatives(position, 1)
        tangent = ders[1].unit_vector() if normalize else ders[1]
        return tangent

    @classmethod
    def from_points_interpolation(cls, points: Union[List[volmdlr.Point2D], List[volmdlr.Point3D]],
                                  degree: int, centripetal: bool = True, name: str = " "):
        """
        Creates a B-spline curve interpolation through the data points.

        Please refer to Algorithm A9.1 on The NURBS Book (2nd Edition),
        pp.369-370 for details.

        :param points: The data points
        :type points: Union[List[:class:`volmdlr.Point2D`],
            List[:class:`volmdlr.Point3D`]]
        :param degree: The degree of the output parametric curve
        :type degree: int
        :param centripetal: Please refer to Algorithm A9.1 on The NURBS Book (2nd Edition),
        pp.369-370 for details.
        :type centripetal: bool
        :param name: curve name.
        :return: A B-spline curve from points interpolation
        :rtype: :class:`volmdlr.edges.BSplineCurve`
        """
        set_points = set(points)
        if len(set_points) < len(points) - 1:
            warnings.warn("Not able to perform point interpolation."
                          "There are repeated points not in the edges of the point list.")
            return None
        point_name = 'Point' + points[0].__class__.__name__[-2:]
        ctrlpts, knots, knot_multiplicities = fitting.interpolate_curve(
            npy.asarray([npy.asarray([*point], dtype=npy.float64) for point in points], dtype=npy.float64),
            degree, centripetal=centripetal)
        ctrlpts = [getattr(volmdlr, point_name)(*point) for point in ctrlpts]
        return cls(degree, ctrlpts, knot_multiplicities, knots, name=name)

    def discretization_points(self, *, number_points: int = None, angle_resolution: int = None):
        """
        Linear spaced discretization of the curve.

        :param number_points: The number of points to include in the discretization.
        :type number_points: int
        :param angle_resolution: The resolution of the angle to use when calculating the number of points.
        :type angle_resolution: int
        :return: A list of discretized points on the B-spline curve.
        :rtype: List[`volmdlr.Point2D] or List[`volmdlr.Point3D]
        """

        if angle_resolution:
            number_points = int(math.pi * angle_resolution)

        if self.sample_size == number_points or (not number_points and not angle_resolution):
            return self.points

        datadict = self.data
        datadict["sample_size"] = number_points
        start, stop = self.domain
        points_list = evaluate_curve(datadict, start, stop)
        point_name = 'Point' + self.__class__.__name__[-2:]
        return [getattr(volmdlr, point_name)(*point) for point in points_list]

    def get_geo_lines(self, tag: int, control_points_tags: List[int]):
        """
        Gets the lines that define a BsplineCurve in a .geo file.

        :param tag: The BsplineCurve index
        :type tag: int
        :param start_point_tag: The linesegment' start point index
        :type start_point_tag: int
        :param end_point_tag: The linesegment' end point index
        :type end_point_tag: int

        :return: A line
        :rtype: str
        """

        return 'BSpline(' + str(tag) + ') = {' + str(control_points_tags)[1:-1] + '};'

    def get_geo_points(self):
        """Gets the points that define a BsplineCurve in a .geo file."""
        return list(self.discretization_points())

    def line_intersections(self, line, tol: float = 1e-6):
        """
        Calculates the intersections of a BSplineCurve (2D or 3D) with a Line (2D or 3D).

        :param line: line to verify intersections
        :return: list of intersections
        """
        polygon_points = []
        for point in self.points:
            if not volmdlr.core.point_in_list(point, polygon_points):
                polygon_points.append(point)
        list_intersections = []
        initial_abscissa = 0
        linesegment_name = 'LineSegment' + self.__class__.__name__[-2:]
        for points in zip(polygon_points[:-1], polygon_points[1:]):
            linesegment = getattr(sys.modules[__name__], linesegment_name)(points[0], points[1])
            intersections = linesegment.line_intersections(line)

            if not intersections and linesegment.direction_vector().is_colinear_to(line.direction_vector()):
                if line.point_distance(linesegment.middle_point()) < (tol * 0.01):
                    list_intersections.append(linesegment.middle_point())
            if intersections and intersections[0] not in list_intersections:
                if self.point_belongs(intersections[0], tol):
                    list_intersections.append(intersections[0])
                    continue
                abs1 = self.abscissa(linesegment.start)
                abs2 = self.abscissa(linesegment.end)
                list_abscissas = list(new_abscissa for new_abscissa in npy.linspace(abs1, abs2, 1000))
                intersection = self.select_intersection_point(list_abscissas, intersections, line)
                list_intersections.append(intersection)
            initial_abscissa += linesegment.length()
        return list_intersections

    def select_intersection_point(self, list_abscissas, intersections, line, abs_tol: float = 1e-7):
        """
        Select closest point in curve to intersection point obtained with discretized linesegment.

        :param list_abscissas: list of abscissas to verify the closest point.
        :param intersections: intersection with discretized line.
        :param line: other line.
        :param abs_tol: tolerance allowed.
        :return:
        """
        distance = npy.inf
        intersection = None
        for i_abscissa in list_abscissas:
            point_in_curve = BSplineCurve.point_at_abscissa(self, i_abscissa)
            if line.point_distance(point_in_curve) <= abs_tol:
                return point_in_curve
            dist = point_in_curve.point_distance(intersections[0])
            if dist < distance:
                distance = dist
                intersection = point_in_curve
            else:
                break
        return intersection

    def get_linesegment_intersections(self, linesegment):
        """
        Calculates intersections between a BSplineCurve and a LineSegment.

        :param linesegment: linesegment to verify intersections.
        :return: list with the intersections points.
        """
        results = self.line_intersections(linesegment.line)
        intersections_points = []
        for result in results:
            if linesegment.point_belongs(result, 1e-5):
                intersections_points.append(result)
        return intersections_points

    def point_at_abscissa(self, abscissa):
        """
        Calculates a point in the BSplineCurve at a given abscissa.

        :param abscissa: abscissa where in the curve the point should be calculated.
        :return: Corresponding point.
        """
        u = self.abscissa_to_parameter(abscissa)
        point_name = 'Point' + self.__class__.__name__[-2:]
        return getattr(volmdlr, point_name)(*self.evaluate_single(u))

    def get_shared_section(self, other_bspline2, abs_tol: float = 1e-6):
        """
        Gets the shared section between two BSpline curves.

        :param other_bspline2: other arc to verify for shared section.
        :param abs_tol: tolerance.
        :return: shared arc section.
        """
        if self.__class__ != other_bspline2.__class__:
            if self.simplify.__class__ == other_bspline2.__class__:
                return self.simplify.get_shared_section(other_bspline2, abs_tol)
            return []
        if not self.is_shared_section_possible(other_bspline2, 1e-7):
            return []
        if not any(self.point_belongs(point, abs_tol=abs_tol)
                   for point in other_bspline2.discretization_points(number_points=10)):
            return []
        if all(self.point_belongs(point, abs_tol=abs_tol) for point in other_bspline2.points):
            return [other_bspline2]
        if all(other_bspline2.point_belongs(point, abs_tol=abs_tol) for point in self.points):
            return [self]
        if self.point_belongs(other_bspline2.start, abs_tol=abs_tol):
            bspline1_, bspline2_ = self.split(other_bspline2.start, tol=abs_tol)
        elif self.point_belongs(other_bspline2.end, abs_tol=abs_tol):
            bspline1_, bspline2_ = self.split(other_bspline2.end, tol=abs_tol)
        else:
            return []
            # raise NotImplementedError
        return self._get_shared_section_from_split(bspline1_, bspline2_, other_bspline2, abs_tol)

    def is_shared_section_possible(self, other_bspline2, tol):
        """
        Verifies if it there is any possibility of the two bsplines share a section.

        :param other_bspline2: other bspline.
        :param tol: tolerance used.
        :return: True or False.
        """
        raise NotImplementedError(f"is_shared_section_possible is not yet implemented by {self.__class__.__name__}")

    @staticmethod
    def _get_shared_section_from_split(bspline1_, bspline2_, other_bspline2, abs_tol):
        """
        Helper function to get_shared_section.
        """
        shared_bspline_section = []
        for bspline in [bspline1_, bspline2_]:
            if bspline and all(other_bspline2.point_belongs(point, abs_tol=abs_tol)
                               for point in bspline.discretization_points(number_points=10)):
                shared_bspline_section.append(bspline)
                break
        return shared_bspline_section

    def delete_shared_section(self, other_bspline2, abs_tol: float = 1e-6):
        """
        Deletes from self, the section shared with the other arc.

        :param other_bspline2:
        :param abs_tol: tolerance.
        :return:
        """
        shared_section = self.get_shared_section(other_bspline2, abs_tol)
        if not shared_section:
            return [self]
        if shared_section == self:
            return []
        split_bspline1 = self.split(shared_section[0].start)
        split_bspline2 = self.split(shared_section[0].end)
        new_arcs = []
        shared_section_middle_point = shared_section[0].point_at_abscissa(0.5 * shared_section[0].length())
        for arc in split_bspline1 + split_bspline2:
            if arc and not arc.point_belongs(shared_section_middle_point, abs_tol=abs_tol):
                new_arcs.append(arc)
        return new_arcs

    def straight_line_point_belongs(self, point):
        """
        Verifies if a point belongs to the surface created by closing the edge.

        :param point: Point to be verified
        :return: Return True if the point belongs to this surface,
            or False otherwise
        """
        raise NotImplementedError(f'the straight_line_point_belongs method must be'
                                  f' overloaded by {self.__class__.__name__}')

    def point_projection(self, point):
        """
        Calculates the projection of a point on the B-Spline.

        :param point: point to be verified.
        :return: point projection.
        """
        return [self.point_at_abscissa(self.abscissa(point))]

    def local_discretization(self, point1, point2, number_points: int = 10, tol: float = 1e-6):
        """
        Gets n discretization points between two given points of the edge.

        :param point1: point 1 on edge.
        :param point2: point 2 on edge.
        :param number_points: number of points to discretize locally.
        :return: list of locally discretized points.
        """
        abscissa1 = self.abscissa(point1)
        abscissa2 = self.abscissa(point2)
        # special case periodical bsplinecurve
        if self.periodic and math.isclose(abscissa2, 0.0, abs_tol=tol):
            abscissa2 = self.length()
        discretized_points_between_1_2 = []
        for abscissa in npy.linspace(abscissa1, abscissa2, num=number_points):
            abscissa_point = self.point_at_abscissa(abscissa)
            if not volmdlr.core.point_in_list(abscissa_point, discretized_points_between_1_2, tol=tol):
                discretized_points_between_1_2.append(abscissa_point)
        return discretized_points_between_1_2

    def is_close(self, other_edge, tol: float = 1e-6):
        """
        Checks if two bsplines are the same considering the Euclidean distance.

        :param other_edge: other bspline.
        :param tol: The tolerance under which the Euclidean distance is considered equal to 0, defaults to 1e-6.
        :type tol: float, optional
        """
        if isinstance(other_edge, self.__class__):
            if self.start.is_close(other_edge.start) and self.end.is_close(other_edge.end):
                is_true = True
                for point in other_edge.discretization_points(number_points=10):
                    if not self.point_belongs(point):
                        is_true = False
                        break
                if is_true:
                    return True
        return False

    def frame_mapping(self, frame: Union[volmdlr.Frame3D, volmdlr.Frame2D], side: str):
        """
        Returns a new Revolution Surface positioned in the specified frame.

        :param frame: Frame of reference
        :type frame: `volmdlr.Frame3D`
        :param side: 'old' or 'new'
        """
        new_control_points = [control_point.frame_mapping(frame, side) for control_point in self.control_points]
        return self.__class__(self.degree, new_control_points, self.knot_multiplicities, self.knots, self.weights,
                              self.name)


class BSplineCurve2D(BSplineCurve):
    """
    A class for 2-dimensional B-spline curves.

    The following rule must be
    respected : `number of knots = number of control points + degree + 1`.

    :param degree: The degree of the 2-dimensional B-spline curve
    :type degree: int
    :param control_points: A list of 2-dimensional points
    :type control_points: List[:class:`volmdlr.Point2D`]
    :param knot_multiplicities: The vector of multiplicities for each knot
    :type knot_multiplicities: List[int]
    :param knots: The knot vector composed of values between 0 and 1
    :type knots: List[float]
    :param weights: The weight vector applied to the knot vector. Default
        value is None
    :type weights: List[float], optional
    :param periodic: If `True` the B-spline curve is periodic. Default value
        is False
    :type periodic: bool, optional
    :param name: The name of the B-spline curve. Default value is ''
    :type name: str, optional
    """

    def __init__(self,
                 degree: int,
                 control_points: List[volmdlr.Point2D],
                 knot_multiplicities: List[int],
                 knots: List[float],
                 weights: List[float] = None,
                 name: str = ''):
        self._bounding_rectangle = None

        BSplineCurve.__init__(self, degree,
                              control_points,
                              knot_multiplicities,
                              knots,
                              weights,
                              name)
        self._bounding_rectangle = None
        self._length = None

    @property
    def bounding_rectangle(self):
        """
        Computes the bounding rectangle of the 2-dimensional B-spline curve.

        :return: The bounding rectangle.
        :rtype: :class:`volmdlr.core.BoundingRectangle`
        """
        if not self._bounding_rectangle:
            self._bounding_rectangle = volmdlr.core.BoundingRectangle.from_points(self.points)
        return self._bounding_rectangle

    def straight_line_area(self):
        """
        Uses shoelace algorithm for evaluating the area.
        """
        points = self.discretization_points(number_points=100)
        x = [point.x for point in points]
        y = [point.y for point in points]
        x1 = [x[-1]] + x[0:-1]
        y1 = [y[-1]] + y[0:-1]
        return 0.5 * abs(sum(i * j for i, j in zip(x, y1))
                         - sum(i * j for i, j in zip(y, x1)))

    def straight_line_center_of_mass(self):
        """Straight line center of mass."""
        polygon_points = self.discretization_points(number_points=100)
        cog = volmdlr.O2D
        for point in polygon_points:
            cog += point
        cog = cog / len(polygon_points)
        return cog

    def plot(self, ax=None, edge_style: EdgeStyle = EdgeStyle()):
        """Plot a B-Spline curve 2D."""
        if ax is None:
            _, ax = plt.subplots()

        points = self.points

        x_points = [point.x for point in points]
        y_points = [point.y for point in points]
        ax.plot(x_points, y_points, color=edge_style.color, alpha=edge_style.alpha)
        if edge_style.plot_points:
            for point in points:
                point.plot(ax, color=edge_style.color)
        return ax

    def to_3d(self, plane_origin, x1, x2):
        """Transforms a B-Spline Curve 2D in 3D."""
        control_points3d = [point.to_3d(plane_origin, x1, x2) for point in
                            self.control_points]
        return BSplineCurve3D(self.degree, control_points3d,
                              self.knot_multiplicities, self.knots,
                              self.weights)

    def to_step(self, current_id, *args, **kwargs):
        """Exports to STEP format."""
        points_ids = []
        content = ''
        point_id = current_id
        for point in self.control_points:
            point_content, point_id = point.to_step(point_id,
                                                    vertex=False)
            content += point_content
            points_ids.append(point_id)
            point_id += 1

        content += f"#{point_id} = B_SPLINE_CURVE_WITH_KNOTS('{self.name}',{self.degree}," \
                   f"({volmdlr.core.step_ids_to_str(points_ids)})," \
                   f".UNSPECIFIED.,.F.,.F.,{tuple(self.knot_multiplicities)},{tuple(self.knots)},.UNSPECIFIED.);\n"
        return content, point_id + 1

    def rotation(self, center: volmdlr.Point2D, angle: float):
        """
        BSplineCurve2D rotation.

        :param center: rotation center
        :param angle: angle rotation
        :return: a new rotated Line2D
        """
        control_points = [point.rotation(center, angle)
                          for point in self.control_points]
        return BSplineCurve2D(self.degree, control_points,
                              self.knot_multiplicities, self.knots,
                              self.weights)

    def line_crossings(self, line2d: volmdlr_curves.Line2D):
        """Bspline Curve crossings with a line 2d."""
        polygon_points = self.discretization_points(number_points=50)
        crossings = []
        for p1, p2 in zip(polygon_points[:-1], polygon_points[1:]):
            linesegment = LineSegment2D(p1, p2)
            crossings.extend(linesegment.line_crossings(line2d))
        return crossings

    def get_reverse(self):
        """
        Reverse the BSpline's direction by reversing its start and end points.

        """

        return self.__class__(degree=self.degree,
                              control_points=self.control_points[::-1],
                              knot_multiplicities=self.knot_multiplicities[::-1],
                              knots=self.knots[::-1],
                              weights=self.weights)

    def nearest_point_to(self, point):
        """
        Find out the nearest point on the linesegment to point.

        """

        points = self.discretization_points(number_points=500)
        return point.nearest_point(points)

    def linesegment_intersections(self, linesegment2d, abs_tol: float = 1e-6):
        """
        Calculates intersections between a BSpline Curve 2D and a Line Segment 2D.

        :param linesegment2d: line segment to verify intersections.
        :param abs_tol: tolerance.
        :return: list with the intersections points.
        """
        if self.bounding_rectangle.distance_to_b_rectangle(linesegment2d.bounding_rectangle) > abs_tol:
            return []
        intersections_points = vm_utils_intersections.get_bsplinecurve_intersections(
            linesegment2d, self, abs_tol=abs_tol)
        return intersections_points

    def arc_intersections(self, arc, abs_tol=1e-6):
        """
        Calculates intersections between a BSpline Curve 2D and an arc 2D.

        :param arc: arc to verify intersections.
        :param abs_tol: tolerance.
        :return: list with the intersections points.
        """
        if self.bounding_rectangle.distance_to_b_rectangle(arc.bounding_rectangle) > abs_tol:
            return []
        return self._generic_edge_intersections(arc, abs_tol)

    def bsplinecurve_intersections(self, bspline, abs_tol=1e-6):
        """
        Calculates intersections between a two BSpline Curve 2D.

        :param bspline: bspline to verify intersections.
        :param abs_tol: tolerance.
        :return: list with the intersections points.
        """
        if self.bounding_rectangle.distance_to_b_rectangle(bspline.bounding_rectangle) > abs_tol:
            return []
        return self._generic_edge_intersections(bspline, abs_tol)

    def axial_symmetry(self, line):
        """
        Finds out the symmetric bsplinecurve2d according to a line.

        """

        points_symmetry = [point.axial_symmetry(line) for point in self.control_points]

        return self.__class__(degree=self.degree,
                              control_points=points_symmetry,
                              knot_multiplicities=self.knot_multiplicities[::-1],
                              knots=self.knots[::-1],
                              weights=self.weights)

    def offset(self, offset_length: float):
        """
        Offsets a BSplineCurve2D in one of its normal direction.

        :param offset_length: the length taken to offset the BSpline. if positive, the offset is in the normal
            direction of the curve. if negative, in the opposite direction of the normal.
        :return: returns an offset bsplinecurve2D, created with from_points_interpolation.
        """
        points = self.points
        unit_normal_vectors = [self.unit_normal_vector(
            self.abscissa(point)) for point in points]
        offseted_points = [point.translation(normal_vector * offset_length) for point, normal_vector
                           in zip(points, unit_normal_vectors)]
        offseted_bspline = BSplineCurve2D.from_points_interpolation(offseted_points, self.degree)
        return offseted_bspline

    def is_shared_section_possible(self, other_bspline2, tol):
        """
        Verifies if it there is any possibility of the two bsplines share a section.

        :param other_bspline2: other bspline.
        :param tol: tolerance used.
        :return: True or False.
        """
        if self.bounding_rectangle.distance_to_b_rectangle(other_bspline2.bounding_rectangle) > tol:
            return False
        return True

    def normal(self, position: float = 0.0):
        """Normal vector to BPlineCurve2D."""
        der = self.derivatives(position, 1)
        tangent = der[1].unit_vector()
        return tangent.rotation(der[0], 0.5 * math.pi)


class BezierCurve2D(BSplineCurve2D):
    """
    A class for 2-dimensional Bézier curves.

    :param degree: The degree of the Bézier curve.
    :type degree: int
    :param control_points: A list of 2-dimensional points
    :type control_points: List[:class:`volmdlr.Point2D`]
    :param name: The name of the B-spline curve. Default value is ''
    :type name: str, optional
    """

    def __init__(self, degree: int, control_points: List[volmdlr.Point2D],
                 name: str = ''):
        knotvector = nurbs_helpers.generate_knot_vector(degree,
                                                        len(control_points))
        knot_multiplicity = [1] * len(knotvector)

        BSplineCurve2D.__init__(self, degree, control_points,
                                knot_multiplicity, knotvector,
                                None, name)


class LineSegment2D(LineSegment):
    """
    Define a line segment limited by two points.

    """

    def __init__(self, start: volmdlr.Point2D, end: volmdlr.Point2D, *,
                 line: volmdlr_curves.Line2D = None, name: str = ''):
        if start.is_close(end, 1e-6):
            raise NotImplementedError('Start & end of linesegment2D are equal')
        self._bounding_rectangle = None
        self.line = line
        if not line:
            self.line = volmdlr_curves.Line2D(start, end)
        LineSegment.__init__(self, start, end, self.line, name=name)

    def copy(self, deep=True, memo=None):
        """
        A specified copy of a LineSegment2D.
        """
        return self.__class__(start=self.start.copy(deep, memo), end=self.end.copy(deep, memo), name=self.name)

    def __hash__(self):
        return hash(('linesegment2d', self.start, self.end, self.line))

    def _data_hash(self):
        return self.start._data_hash() + self.end._data_hash()

    def _data_eq(self, other_object):
        if self.__class__.__name__ != other_object.__class__.__name__:
            return False
        return self.start == other_object.start and self.end == other_object.end

    def __eq__(self, other_object):
        if self.__class__.__name__ != other_object.__class__.__name__:
            return False
        return self.start == other_object.start and self.end == other_object.end

    def to_dict(self, *args, **kwargs):
        """Stores all Line Segment 2D in a dict object."""
        return {'object_class': 'volmdlr.edges.LineSegment2D',
                'name': self.name,
                'start': self.start.to_dict(),
                'end': self.end.to_dict()
                }

    @property
    def bounding_rectangle(self):
        """
        Evaluates the bounding rectangle of the Line segment.
        """
        if not self._bounding_rectangle:
            self._bounding_rectangle = volmdlr.core.BoundingRectangle(
                min(self.start.x, self.end.x), max(self.start.x, self.end.x),
                min(self.start.y, self.end.y), max(self.start.y, self.end.y))
        return self._bounding_rectangle

    def straight_line_area(self):
        """
        Calculates the area of the LineSegment2D, with line drawn from start to end.

        :return: straight_line_area.
        """
        return 0.

    def straight_line_second_moment_area(self, *args, **kwargs):
        """Straight line second moment area for a line segment."""
        return 0, 0, 0

    def straight_line_center_of_mass(self):
        """Straight line center of mass."""
        return 0.5 * (self.start + self.end)

    def point_distance(self, point, return_other_point=False):
        """
        Computes the distance of a point to segment of line.

        :param point: point to calculate distance.
        :param return_other_point: Boolean variable to return line segment's corresponding point or not.
        """
        distance, point = volmdlr.linesegment2d_point_distance((self.start.x, self.start.y),
                                                               (self.end.x, self.end.y), (point.x, point.y))
        if return_other_point:
            return distance, volmdlr.Point2D(*point)
        return distance

    def point_projection(self, point):
        """
        If the projection falls outside the LineSegment2D, returns None.
        """
        point, curv_abs = volmdlr_curves.Line2D.point_projection(self.line, point)
        if curv_abs < 0 or curv_abs > self.length():
            if abs(curv_abs) < 1e-6 or math.isclose(curv_abs, self.length(),
                                                    abs_tol=1e-6):
                return point, curv_abs
            return None, curv_abs
        return point, curv_abs

    def line_intersections(self, line: volmdlr_curves.Line2D):
        """Line Segment intersections with volmdlr_curves.Line2D."""
        if self.direction_vector().is_colinear_to(line.direction_vector()):
            return []
        point = volmdlr.Point2D.line_intersection(self, line)
        if point is not None:
            point_projection1, _ = self.point_projection(point)
            intersections = [point_projection1]
            if point_projection1 is None:
                intersections = []

            elif line.__class__.__name__ == 'LineSegment2D':
                point_projection2, _ = line.point_projection(point)
                if point_projection2 is None:
                    intersections = []

            return intersections
        if line.point_belongs(self.start):
            return [self.start]
        if line.point_belongs(self.end):
            return [self.end]
        return []

    def linesegment_intersections(self, linesegment2d: 'LineSegment2D', abs_tol=1e-6):
        """
        Touching line segments does not intersect.
        """
        if self.bounding_rectangle.distance_to_b_rectangle(linesegment2d.bounding_rectangle) > abs_tol:
            return []
        if self.direction_vector(0.0).is_colinear_to(linesegment2d.direction_vector(0.0), abs_tol=abs_tol):
            return []
        point = volmdlr.Point2D.line_intersection(self, linesegment2d)
        # TODO: May be these commented conditions should be used for linesegment_crossings
        if point:  # and (point != self.start) and (point != self.end):
            point_projection1, _ = self.point_projection(point)
            if point_projection1 is None:
                return []

            point_projection2, _ = linesegment2d.point_projection(point)
            if point_projection2 is None:
                return []

            return [point_projection1]
        return []

    def line_crossings(self, line: 'volmdlr.curves.Line2D'):
        """Line Segment crossings with line 2d."""
        if self.direction_vector().is_colinear_to(line.direction_vector()):
            return []
        line_intersection = self.line_intersections(line)
        if line_intersection and (line_intersection[0].is_close(self.end) or
                                  line_intersection[0].is_close(self.start)):
            return []
        return line_intersection

    def plot(self, ax=None, edge_style: EdgeStyle = EdgeStyle()):
        """
        Plots the Linesegment2D.
        """
        width = edge_style.width

        if ax is None:
            _, ax = plt.subplots()

        p1, p2 = self.start, self.end
        if edge_style.arrow:
            if edge_style.plot_points:
                ax.plot([p1[0], p2[0]], [p1[1], p2[1]], color=edge_style.color,
                        alpha=edge_style.alpha, style='o-')
            else:
                ax.plot([p1[0], p2[0]], [p1[1], p2[1]], color=edge_style.color,
                        alpha=edge_style.alpha)

            length = ((p1[0] - p2[0]) ** 2 + (p1[1] - p2[1]) ** 2) ** 0.5
            if width is None:
                width = length / 1000.
                head_length = length / 20.
                head_width = head_length / 2.
            else:
                head_width = 2 * width
                head_length = head_width
            ax.arrow(p1[0], p1[1],
                     (p2[0] - p1[0]) / length * (length - head_length),
                     (p2[1] - p1[1]) / length * (length - head_length),
                     head_width=head_width, fc='b', linewidth=0,
                     head_length=head_length, width=width, alpha=0.3)
        else:
            if width is None:
                width = 1
            if edge_style.plot_points:
                ax.plot([p1[0], p2[0]], [p1[1], p2[1]], color=edge_style.color,
                        marker='o', linewidth=width, alpha=edge_style.alpha)
            else:
                ax.plot([p1[0], p2[0]], [p1[1], p2[1]], color=edge_style.color,
                        linewidth=width, alpha=edge_style.alpha)
        return ax

    def to_3d(self, plane_origin, x1, x2):
        """
        Transforms the Line segment 2D into a 3D line segment.

        :param plane_origin: The origin of plane to draw the Line segment 3D.
        :type plane_origin: volmdlr.Point3D
        :param x1: First direction of the plane
        :type x1: volmdlr.Vector3D
        :param x2: Second direction of the plane.
        :type x2: volmdlr.Vector3D
        :return: A 3D line segment.
        :rtype: LineSegment3D
        """
        start = self.start.to_3d(plane_origin, x1, x2)
        end = self.end.to_3d(plane_origin, x1, x2)
        return LineSegment3D(start, end, name=self.name)

    def get_reverse(self):
        """
        Invert the sense of the line segment.
        """
        return LineSegment2D(self.end.copy(), self.start.copy())

    def rotation(self, center: volmdlr.Point2D, angle: float):
        """
        LineSegment2D rotation.

        :param center: rotation center
        :param angle: angle rotation
        :return: a new rotated LineSegment2D
        """
        return LineSegment2D(self.start.rotation(center, angle), self.end.rotation(center, angle))

    def translation(self, offset: volmdlr.Vector2D):
        """
        LineSegment2D translation.

        :param offset: translation vector.
        :return: A new translated LineSegment2D.
        """
        return LineSegment2D(self.start.translation(offset), self.end.translation(offset))

    def frame_mapping(self, frame: volmdlr.Frame2D, side: str):
        """
        Changes vector frame_mapping and return a new LineSegment2D.

        side = 'old' or 'new'.
        """
        if side == 'old':
            new_start = frame.local_to_global_coordinates(self.start)
            new_end = frame.local_to_global_coordinates(self.end)
        elif side == 'new':
            new_start = frame.global_to_local_coordinates(self.start)
            new_end = frame.global_to_local_coordinates(self.end)
        else:
            raise ValueError('Please Enter a valid side: old or new')
        return LineSegment2D(new_start, new_end)

    def plot_data(self, edge_style: plot_data.EdgeStyle = None):
        """
        Plot data method for a LineSegment2D.

        :param edge_style: edge style.
        :return: plot_data.LineSegment2D object.
        """
        return plot_data.LineSegment2D([self.start.x, self.start.y],
                                       [self.end.x, self.end.y],
                                       edge_style=edge_style)

    def create_tangent_circle(self, point, other_line):
        """Create a circle tangent to a LineSegment."""
        circle1, circle2 = other_line.create_tangent_circle(point, self.line)
        if circle1 is not None:
            _, curv_abs1 = self.line.point_projection(circle1.center)
            if curv_abs1 < 0. or curv_abs1 > self.length():
                circle1 = None
        if circle2 is not None:
            _, curv_abs2 = self.line.point_projection(circle2.center)
            if curv_abs2 < 0. or curv_abs2 > self.length():
                circle2 = None
        return circle1, circle2

    def infinite_primitive(self, offset):
        """Get an infinite primitive."""
        n = -self.unit_normal_vector()
        offset_point_1 = self.start + offset * n
        offset_point_2 = self.end + offset * n

        return volmdlr_curves.Line2D(offset_point_1, offset_point_2)

    def nearest_point_to(self, point):
        """
        Find out the nearest point on the linesegment to point.

        """

        points = self.discretization_points(number_points=500)
        return point.nearest_point(points)

    def axial_symmetry(self, line):
        """
        Finds out the symmetric linesegment2d according to a line.
        """

        points_symmetry = [point.axial_symmetry(line) for point in [self.start, self.end]]

        return self.__class__(points_symmetry[0], points_symmetry[1])

    def closest_point_on_segment(self, point):
        """Gets the closest point on the line segment and another given point."""
        segment_vector = self.direction_vector()
        p_vector = point - self.start
        p_vector = p_vector.to_vector()
        t_param = p_vector.dot(segment_vector) / segment_vector.dot(segment_vector)
        t_param = max(0, min(t_param, 1))
        closest_point = volmdlr.Point2D(self.start.x + t_param * segment_vector[0],
                                        self.start.y + t_param * segment_vector[1])
        return closest_point

    def distance_linesegment(self, linesegment, return_points=False):
        """
        Calculates the minimum distance between two line segments.

        :param linesegment: other line segment.
        :param return_points: boolean weather to return the minimum distance corresponding points or not.
        :return: minimum distance / minimal distance with corresponding points.
        """
        intersections = self.linesegment_intersections(linesegment)
        if intersections:
            if return_points:
                return 0.0, intersections[0], intersections[0]
            return 0.0
        closest_point_on_self_to_start = self.closest_point_on_segment(linesegment.start)
        closest_point_on_self_to_end = self.closest_point_on_segment(linesegment.end)
        closest_point_on_lineseg_to_start = linesegment.closest_point_on_segment(self.start)
        closest_point_on_lineseg_to_end = linesegment.closest_point_on_segment(self.end)
        min_dist, min_dist_point1, min_dist_point2 = math.inf, None, None
        for point1, point2 in zip([closest_point_on_self_to_start, closest_point_on_self_to_end,
                                   closest_point_on_lineseg_to_start, closest_point_on_lineseg_to_end],
                                  [linesegment.start, linesegment.end, self.start, self.end]):
            dist = point1.point_distance(point2)
            if dist < min_dist:
                min_dist = dist
                min_dist_point1, min_dist_point2 = point1, point2
        if return_points:
            return min_dist, min_dist_point1, min_dist_point2
        return min_dist


class ArcMixin:
    """
    Abstract class representing an arc.

    :param circle: arc related circle curve.
    :type circle: Union['volmdlr.curves.Circle2D', 'volmdlr.curves.Circle2D'].
    # :param start: The starting point
    # :type start: Union[:class:`volmdlr.Point2D`, :class:`volmdlr.Point3D`]
    # :param end: The finish point
    # :type end: Union[:class:`volmdlr.Point2D`, :class:`volmdlr.Point3D`]
    # :param name: The name of the arc. Default value is an empty string
    # :type name: str, optional
    """

    def __init__(self, circle, start, end, is_trigo: bool = True, name: str = ''):
        # Edge.__init__(self, start=start, end=end, name=name)
        self.start = start
        self.end = end
        self.circle = circle
        self.center = circle.center
        self.is_trigo = is_trigo
        self._length = None
        self.name = name

    def length(self):
        """
        Calculates the length of the Arc, with its radius, and its arc angle.

        :return: the length of the Arc.
        """
        if not self._length:
            self._length = self.circle.radius * abs(self.angle)
        return self._length

    def point_at_abscissa(self, abscissa):
        """
        Calculates a point in the Arc at a given abscissa.

        :param abscissa: abscissa where in the curve the point should be calculated.
        :return: Corresponding point.
        """
        if self.is_trigo:
            return self.start.rotation(self.circle.center, abscissa / self.circle.radius)
        return self.start.rotation(self.circle.center, -abscissa / self.circle.radius)

    def normal_vector(self, abscissa: float):
        """
        Get the normal vector of the Arc2D.

        :param abscissa: defines where in the Arc2D the
        normal vector is to be calculated
        :return: The normal vector of the Arc2D
        """
        point = self.point_at_abscissa(abscissa)
        normal_vector = self.circle.center - point
        normal_vector = normal_vector.to_vector()
        return normal_vector

    def direction_vector(self, abscissa: float):
        """
        Get direction vector of the Arc2D.

        :param abscissa: defines where in the Arc2D the
        direction vector is to be calculated
        :return: The direction vector of the Arc2D
        """
        return -self.normal_vector(abscissa=abscissa).normal_vector()

    def point_distance(self, point):
        """Returns the minimal distance to a point."""
        if self.point_belongs(point):
            return 0
        if self.circle.center.is_close(point):
            return self.circle.radius
        class_sufix = self.__class__.__name__[-2:]
        linesegment_class = getattr(sys.modules[__name__], 'LineSegment' + class_sufix)
        linesegment = linesegment_class(self.circle.center, point)
        if linesegment.length() > self.circle.radius:
            if self.linesegment_intersections(linesegment):
                return linesegment.length() - self.circle.radius
            return min(self.start.point_distance(point), self.end.point_distance(point))
        vector_to_point = point - self.circle.center
        vector_to_point = vector_to_point.unit_vector()
        projected_point = self.circle.center + self.circle.radius * vector_to_point
        if self.point_belongs(projected_point):
            return self.circle.radius - linesegment.length()
        return min(self.start.point_distance(point), self.end.point_distance(point))

    def discretization_points(self, *, number_points: int = None, angle_resolution: int = 20):
        """
        Discretize an Edge to have "n" points.

        :param number_points: the number of points (including start and end points)
             if unset, only start and end will be returned
        :param angle_resolution: if set, the sampling will be adapted to have a controlled angular distance. Useful
            to mesh an arc
        :return: a list of sampled points
        """
        if not number_points:
            if not angle_resolution:
                number_points = 2
            else:
                number_points = max(math.ceil(self.angle * angle_resolution) + 1, 2)

        step = self.length() / (number_points - 1)
        return [self.point_at_abscissa(i * step)
                for i in range(number_points)]

    def get_geo_lines(self, tag: int, start_point_tag: int, center_point_tag: int, end_point_tag: int):
        """
        Gets the lines that define an Arc in a .geo file.

        :param tag: The linesegment index
        :type tag: int
        :param start_point_tag: The linesegment' start point index
        :type start_point_tag: int
        :param center_point_tag: The linesegment' center point index
        :type center_point_tag: int
        :param end_point_tag: The line segment's end point index
        :type end_point_tag: int

        :return: A line
        :rtype: str
        """

        return 'Circle(' + str(tag) + ') = {' + str(start_point_tag) + ', ' + \
            str(center_point_tag) + ', ' + str(end_point_tag) + '};'

    def get_geo_points(self):
        """
        Gets the points that define an Arc to use them in a .geo file.

        :return: A list of characteristic arc points
        :rtype: List

        """
        return [self.start, self.circle.center, self.end]

    def get_reverse(self):
        """
        Gets the reverse version of an arc.

        :return: An arc
        """

        return self.__class__(self.circle, start=self.end, end=self.start, is_trigo=not self.is_trigo)

    def split(self, split_point, tol: float = 1e-6):
        """
        Splits arc at a given point.

        :param split_point: splitting point.
        :param tol: tolerance.
        :return: list of two Arc.
        """
        if split_point.is_close(self.start, tol):
            return [None, self.copy()]
        if split_point.is_close(self.end, tol):
            return [self.copy(), None]
        if self.__class__.__name__[-2:] == "2D":
            return [self.__class__(self.circle, self.start, split_point, self.is_trigo),
                    self.__class__(self.circle, split_point, self.end, self.is_trigo)]
        return [self.__class__(self.circle, self.start, split_point),
                self.__class__(self.circle, split_point, self.end)]

    def get_shared_section(self, other_arc2, abs_tol: float = 1e-6):
        """
        Gets the shared section between two arcs.

        :param other_arc2: other arc to verify for shared section.
        :param abs_tol: tolerance.
        :return: shared arc section.
        """
        if self.__class__ != other_arc2.__class__:
            if self.__class__ == other_arc2.simplify.__class__:
                return self.get_shared_section(other_arc2.simplify, abs_tol)
            return []
        if not self.circle.center.is_close(other_arc2.circle.center) or self.circle.radius != self.circle.radius or \
                not any(self.point_belongs(point) for point in [other_arc2.start,
                                                                other_arc2.middle_point(), other_arc2.end]):
            return []
        if all(self.point_belongs(point, abs_tol) for point in
               [other_arc2.start, other_arc2.middle_point(), other_arc2.end]):
            return [other_arc2]
        if all(other_arc2.point_belongs(point, abs_tol) for point in
               [self.start, self.point_at_abscissa(self.length() * .5), self.end]):
            return [self]
        if self.point_belongs(other_arc2.start, abs_tol):
            arc1_, arc2_ = self.split(other_arc2.start, abs_tol)
        elif self.point_belongs(other_arc2.end, abs_tol):
            arc1_, arc2_ = self.split(other_arc2.end, abs_tol)
        else:
            raise NotImplementedError
        shared_arc_section = []
        for arc in [arc1_, arc2_]:
            if arc and all(other_arc2.point_belongs(point, abs_tol)
                           for point in [arc.start, arc.middle_point(), arc.end]):
                shared_arc_section.append(arc)
                break
        return shared_arc_section

    def delete_shared_section(self, other_arc2, abs_tol: float = 1e-6):
        """
        Deletes from self, the section shared with the other arc.

        :param other_arc2:
        :param abs_tol: tolerance.
        :return:
        """
        shared_section = self.get_shared_section(other_arc2, abs_tol)
        if not shared_section:
            return [self]
        if shared_section == self:
            return []
        split_arcs1 = self.split(shared_section[0].start)
        split_arcs2 = self.split(shared_section[0].end)
        new_arcs = []
        for arc in split_arcs1 + split_arcs2:
            if arc and not arc.point_belongs(shared_section[0].middle_point(), abs_tol):
                new_arcs.append(arc)
        return new_arcs

    def is_close(self, other_edge, tol: float = 1e-6):
        """
        Checks if two arc are the same considering the Euclidean distance.

        :param other_edge: other arc.
        :param tol: The tolerance under which the Euclidean distance is considered equal to 0, defaults to 1e-6
        :type tol: float, optional
        """

        if isinstance(other_edge, self.__class__):
            if (self.start.is_close(other_edge.start, tol) and self.end.is_close(other_edge.end, tol)
                    and self.circle.center.is_close(other_edge.circle.center, tol)
                    and self.point_belongs(other_edge.middle_point(), tol)):
                return True
        return False


class FullArcMixin(ArcMixin):
    """
    Abstract class for representing a circle with a start and end points that are the same.
    """

    def __init__(self, circle: Union[volmdlr.curves.Circle2D, volmdlr.curves.Circle3D],
                 start_end: Union[volmdlr.Point2D, volmdlr.Point3D], name: str = ''):
        self.circle = circle
        self.start_end = start_end
        ArcMixin.__init__(self, circle=circle, start=start_end, end=start_end, name=name)  # !!! this is dangerous

    @property
    def angle(self):
        """Angle of Full Arc. """
        return volmdlr.TWO_PI

    def split(self, split_point, tol: float = 1e-6):
        """
        Splits arc at a given point.

        :param split_point: splitting point.
        :param tol: tolerance.
        :return: list of two Arc.
        """
        if split_point.is_close(self.start, tol):
            return [None, self.copy()]
        if split_point.is_close(self.end, tol):
            return [self.copy(), None]
        class_ = getattr(sys.modules[__name__], 'Arc' + self.__class__.__name__[-2:])
        return [class_(self.circle, self.start, split_point, self.is_trigo),
                class_(self.circle, split_point, self.end, self.is_trigo)]

    @classmethod
    def from_curve(cls, circle, name: str = ''):
        """Creates A full arc, 2d or 3d, from circle."""
        return cls(circle, circle.center + circle.frame.u * circle.radius, name=name)


class Arc2D(ArcMixin, Edge):
    """
    Class to draw Arc2D.

    angle: the angle measure always >= 0
    """

    def __init__(self, circle: 'volmdlr.curves.Circle2D',
                 start: volmdlr.Point2D,
                 end: volmdlr.Point2D,
                 is_trigo: bool = True,
                 name: str = ''):
        # self._center = center
        self.circle = circle
        self.is_trigo = is_trigo
        self._angle = None
        self._bounding_rectangle = None
        ArcMixin.__init__(self, circle, start, end, is_trigo, name=name)
        Edge.__init__(self, start=start, end=end, name=name)
        start_to_center = start - self.circle.center
        end_to_center = end - self.circle.center
        angle1 = math.atan2(start_to_center.y, start_to_center.x)
        angle2 = math.atan2(end_to_center.y, end_to_center.x)
        if self.is_trigo:
            self.angle1 = angle1
            self.angle2 = angle2
            if self.angle2 == 0.0:
                self.angle2 = volmdlr.TWO_PI
        else:
            self.angle1 = angle2
            self.angle2 = angle1

    def __hash__(self):
        return hash(('arc2d', self.circle, self.start, self.end, self.is_trigo))

    def __eq__(self, other_arc):
        if self.__class__.__name__ != other_arc.__class__.__name__:
            return False
        return (self.circle == other_arc.circle and self.start == other_arc.start
                and self.end == other_arc.end and self.is_trigo == other_arc.is_trigo)

    @classmethod
    def from_3_points(cls, point1, point2, point3, name: str = ''):
        """
        Creates a circle 2d from 3 points.

        :return: circle 2d.
        """
        circle = volmdlr_curves.Circle2D.from_3_points(point1, point2, point3)
        arc = cls(circle, point1, point3)
        if not arc.point_belongs(point2):
            return cls(circle, point1, point3, False, name=name)
        return arc

    @property
    def angle(self):
        """
        Returns the angle in radians of the arc.
        """
        if not self._angle:
            self._angle = self.get_angle()
        return self._angle

    def get_angle(self):
        """
        Gets arc angle.

        """
        clockwise_arc = self.reverse() if self.is_trigo else self
        vector_start = clockwise_arc.start - clockwise_arc.circle.center
        vector_end = clockwise_arc.end - clockwise_arc.circle.center
        arc_angle = volmdlr.geometry.clockwise_angle(vector_start, vector_end)
        return arc_angle

    def _get_points(self):
        return [self.start, self.end]

    points = property(_get_points)

    def point_belongs(self, point, abs_tol=1e-6):
        """
        Check if a Point2D belongs to the Arc2D.

        """
        distance_point_to_center = point.point_distance(self.circle.center)
        if not math.isclose(distance_point_to_center, self.circle.radius, rel_tol=0.005):
            return False
        if point.is_close(self.start, abs_tol) or point.is_close(self.end, abs_tol):
            return True
        clockwise_arc = self.reverse() if self.is_trigo else self
        vector_start = clockwise_arc.start - clockwise_arc.circle.center
        vector_end = clockwise_arc.end - clockwise_arc.circle.center
        vector_point = point - clockwise_arc.circle.center
        arc_angle = volmdlr.geometry.clockwise_angle(vector_start, vector_end)
        point_start_angle = volmdlr.geometry.clockwise_angle(vector_start, vector_point)
        point_end_angle = volmdlr.geometry.clockwise_angle(vector_point, vector_end)
        if math.isclose(arc_angle, point_start_angle + point_end_angle, rel_tol=0.01):
            return True
        return False

    def to_full_arc_2d(self):
        """
        Convert to a full arc2d.
        """
        return FullArc2D(circle=self.circle, start_end=self.point_at_abscissa(0), name=self.name)

    def line_intersections(self, line2d: volmdlr_curves.Line2D):
        """
        Calculates the intersection between a line and an Arc2D.

        :param line2d: Line2D to verify intersections.
        :return: a list with intersections points.
        """
        full_arc_2d = self.to_full_arc_2d()
        fa2d_intersection_points = full_arc_2d.line_intersections(line2d)
        intersection_points = []
        for point in fa2d_intersection_points:
            if self.point_belongs(point):
                intersection_points.append(point)
        return intersection_points

    def linesegment_intersections(self, linesegment2d: LineSegment2D, abs_tol=1e-6):
        """
        Calculates the intersection between a LineSegment2D and an Arc2D.

        :param linesegment2d: LineSegment2D to verify intersections.
        :param abs_tol: tolerance.
        :return: a list with intersections points.
        """
        if self.bounding_rectangle.distance_to_b_rectangle(linesegment2d.bounding_rectangle) > abs_tol:
            return []
        full_arc_2d = self.to_full_arc_2d()
        fa2d_intersection_points = full_arc_2d.linesegment_intersections(linesegment2d, abs_tol)
        intersection_points = []
        for point in fa2d_intersection_points:
            if self.point_belongs(point, abs_tol):
                intersection_points.append(point)
        return intersection_points

    def bsplinecurve_intersections(self, bspline, abs_tol: float = 1e-6):
        """
        Intersections between an arc 2d and bspline curve 2d.

        :param bspline: bspline curve 2d.
        :param abs_tol: tolerance.
        :return: list of intersection points.
        """
        intersections = bspline.arc_intersections(self, abs_tol)
        return intersections

    def arc_intersections(self, arc, abs_tol: float = 1e-6):
        """Intersections between two arc 2d."""
        circle_intersections = vm_utils_intersections.get_circle_intersections(self.circle, arc.circle)
        arc_intersections = [inter for inter in circle_intersections if self.point_belongs(inter, abs_tol)]
        return arc_intersections

    def arcellipse_intersections(self, arcellipse, abs_tol: float = 1e-6):
        """
        Intersections between an arc 2d and arc-ellipse 2d.

        :param arcellipse: arc-ellipse 2d.
        :param abs_tol: tolerance
        :return: list of intersection points.
        """
        if self.bounding_rectangle.distance_to_b_rectangle(arcellipse.bounding_rectangle) > abs_tol:
            return []
        intersections = vm_utils_intersections.get_bsplinecurve_intersections(arcellipse, self, abs_tol)
        return intersections

    def abscissa(self, point: volmdlr.Point2D, tol=1e-6):
        """
        Returns the abscissa of a given point 2d.

        """
        if not math.isclose(point.point_distance(self.circle.center), self.circle.radius, abs_tol=tol):
            raise ValueError('Point not in arc')
        if point.point_distance(self.start) < tol:
            return 0
        if point.point_distance(self.end) < tol:
            return self.length()
        clockwise_arc = self.reverse() if self.is_trigo else self
        vector_start = clockwise_arc.start - clockwise_arc.circle.center
        vector_end = clockwise_arc.end - clockwise_arc.circle.center
        vector_point = point - clockwise_arc.circle.center
        arc_angle = volmdlr.geometry.clockwise_angle(vector_start, vector_end)
        point_start_angle = volmdlr.geometry.clockwise_angle(vector_start, vector_point)
        point_end_angle = volmdlr.geometry.clockwise_angle(vector_point, vector_end)
        if math.isclose(arc_angle, point_start_angle + point_end_angle, abs_tol=tol):
            if self.is_trigo:
                return self.length() - self.circle.radius * point_start_angle
            return self.circle.radius * point_start_angle
        raise ValueError('Point not in arc')

    def area(self):
        """
        Calculates the area of the Arc2D.

        :return: the area of the Arc2D.
        """
        return self.circle.radius ** 2 * self.angle / 2

    def center_of_mass(self):
        """
        Calculates the center of mass of the Arc2D.

        :return: center of mass point.
        """
        u = self.middle_point() - self.circle.center
        u = u.unit_vector()
        return self.circle.center + 4 / (3 * self.angle) * self.circle.radius * math.sin(
            self.angle * 0.5) * u

    @property
    def bounding_rectangle(self):
        """Gets the bounding rectangle for an Arc 2D."""
        if not self._bounding_rectangle:
            discretization_points = self.discretization_points(number_points=20)
            x_values, y_values = [], []
            for point in discretization_points:
                x_values.append(point.x)
                y_values.append(point.y)
            self._bounding_rectangle = volmdlr.core.BoundingRectangle(min(x_values), max(x_values),
                                                                      min(y_values), max(y_values))
        return self._bounding_rectangle

    def straight_line_area(self):
        """
        Calculates the area of the arc 2D, with line drawn from start to end.

        :return: straight_line_area.
        """
        if self.angle >= math.pi:
            angle = volmdlr.TWO_PI - self.angle
            area = math.pi * self.circle.radius ** 2 - 0.5 * self.circle.radius ** 2 * (
                    angle - math.sin(angle))
        else:
            angle = self.angle
            area = 0.5 * self.circle.radius ** 2 * (angle - math.sin(angle))

        if self.is_trigo:
            return area
        return -area

    def straight_line_second_moment_area(self, point: volmdlr.Point2D):
        """Straight line second moment area for an Arc 2D."""
        if self.angle2 < self.angle1:
            angle2 = self.angle2 + volmdlr.TWO_PI

        else:
            angle2 = self.angle2
        angle1 = self.angle1

        # Full arc section
        moment_area_x1 = self.circle.radius ** 4 / 8 * (angle2 - angle1 + 0.5 * (
                math.sin(2 * angle1) - math.sin(2 * angle2)))
        moment_area_y1 = self.circle.radius ** 4 / 8 * (angle2 - angle1 + 0.5 * (
                math.sin(2 * angle2) - math.sin(2 * angle1)))
        moment_area_xy1 = self.circle.radius ** 4 / 8 * (
                math.cos(angle1) ** 2 - math.cos(angle2) ** 2)

        # Triangle
        moment_area_x2, moment_area_y2, moment_area_xy2 = self._triangle_moment_inertia()
        if moment_area_x2 < 0.:
            moment_area_x2, moment_area_y2, moment_area_xy2 = -moment_area_x2, -moment_area_y2, -moment_area_xy2
        if self.angle < math.pi:
            if self.is_trigo:
                moment_area_x = moment_area_x1 - moment_area_x2
                moment_area_y = moment_area_y1 - moment_area_y2
                moment_area_xy = moment_area_xy1 - moment_area_xy2
            else:
                moment_area_x = moment_area_x2 - moment_area_x1
                moment_area_y = moment_area_y2 - moment_area_y1
                moment_area_xy = moment_area_xy2 - moment_area_xy1
        else:
            if self.is_trigo:
                moment_area_x = moment_area_x1 + moment_area_x2
                moment_area_y = moment_area_y1 + moment_area_y2
                moment_area_xy = moment_area_xy1 + moment_area_xy2
            else:
                moment_area_x = -moment_area_x2 - moment_area_x1
                moment_area_y = -moment_area_y2 - moment_area_y1
                moment_area_xy = -moment_area_xy2 - moment_area_xy1

        return volmdlr.geometry.huygens2d(moment_area_x, moment_area_y, moment_area_xy,
                                          self.straight_line_area(),
                                          self.circle.center,
                                          point)

    def _full_arc_moment_inertia(self, angle1, angle2):
        moment_inertia_x1 = self.circle.radius ** 4 / 8 * (angle2 - angle1 + 0.5 * (
                math.sin(2 * angle1) - math.sin(2 * angle2)))
        moment_inertia_y1 = self.circle.radius ** 4 / 8 * (angle2 - angle1 + 0.5 * (
                math.sin(2 * angle2) - math.sin(2 * angle1)))
        moment_inertia_xy1 = self.circle.radius ** 4 / 8 * (
                math.cos(angle1) ** 2 - math.cos(angle2) ** 2)
        return moment_inertia_x1, moment_inertia_y1, moment_inertia_xy1

    def _triangle_moment_inertia(self):
        xi, yi = self.start - self.circle.center
        xj, yj = self.end - self.circle.center
        moment_inertia_x2 = (yi ** 2 + yi * yj + yj ** 2) * (xi * yj - xj * yi) / 12.
        moment_inertia_y2 = (xi ** 2 + xi * xj + xj ** 2) * (xi * yj - xj * yi) / 12.
        moment_inertia_xy2 = (xi * yj + 2 * xi * yi + 2 * xj * yj + xj * yi) * (
                xi * yj - xj * yi) / 24.
        return moment_inertia_x2, moment_inertia_y2, moment_inertia_xy2

    def straight_line_center_of_mass(self):
        """Straight line center of mass."""
        if self.angle == math.pi:
            return self.center_of_mass()

        u = self.middle_point() - self.circle.center
        u = u.unit_vector()
        if self.angle >= math.pi:
            u = -u
        bissec = volmdlr_curves.Line2D(self.circle.center, self.circle.center + u)
        string = volmdlr_curves.Line2D(self.start, self.end)
        point = volmdlr.Point2D.line_intersection(bissec, string)
        a = point.point_distance(self.start)
        height = point.point_distance(self.circle.center)
        triangle_area = height * a
        triangle_cog = self.circle.center + 2 / 3. * height * u
        if self.angle < math.pi:
            cog = (
                          self.center_of_mass() * self.area() - triangle_area * triangle_cog) / abs(
                self.straight_line_area())
        else:
            cog = (
                          self.center_of_mass() * self.area() + triangle_area * triangle_cog) / abs(
                self.straight_line_area())

        return cog

    def straight_line_point_belongs(self, point):
        """
        Verifies if a point belongs to the surface created by closing the edge.

        :param point: Point to be verified.
        :return: Return True if the point belongs to this surface, or False otherwise.
        """
        if self.point_belongs(point):
            return True
        if self.start == self.end:
            if point.point_distance(self.circle.center) <= self.circle.radius:
                return True
        center_distance_point = self.circle.center.point_distance(point)
        straight_line = LineSegment2D(self.start, self.end)
        for edge in [self, straight_line]:
            line_passing_trough_point = volmdlr_curves.Line2D(self.circle.center, point)
            straight_line_intersections = edge.line_intersections(line_passing_trough_point)
            if straight_line_intersections:
                if self.circle.center.point_distance(straight_line_intersections[0]) > center_distance_point:
                    return True
        return False

    def plot(self, ax=None, edge_style: EdgeStyle = EdgeStyle()):
        """Plot arc 2d with Matplotlib."""
        if ax is None:
            _, ax = plt.subplots()

        if edge_style.plot_points:
            for point in [self.circle.center, self.circle.start, self.circle.end]:
                point.plot(ax=ax, color=edge_style.color, alpha=edge_style.alpha)

        ax.add_patch(matplotlib.patches.Arc((self.circle.center.x, self.circle.center.y), 2 * self.circle.radius,
                                            2 * self.circle.radius, angle=0,
                                            theta1=self.angle1 * 0.5 / math.pi * 360,
                                            theta2=self.angle2 * 0.5 / math.pi * 360,
                                            color=edge_style.color,
                                            alpha=edge_style.alpha))
        return ax

    def to_3d(self, plane_origin, x, y):
        """
        Transforms the arc 2D into a 3D arc.

        :param plane_origin: The origin of plane to draw the arc 3D.
        :type plane_origin: volmdlr.Point3D
        :param x: First direction of the plane
        :type x: volmdlr.Vector3D
        :param y: Second direction of the plane.
        :type y: volmdlr.Vector3D
        :return: A 3D arc.
        :type: Arc3D.
        """
        circle3d = self.circle.to_3d(plane_origin, x, y)
        point_start = self.start.to_3d(plane_origin, x, y)
        point_interior = self.middle_point().to_3d(plane_origin, x, y)
        point_end = self.end.to_3d(plane_origin, x, y)
        arc = Arc3D(circle3d, point_start, point_end, name=self.name)
        if not arc.point_belongs(point_interior):
            circle3d = volmdlr_curves.Circle3D(volmdlr.Frame3D(
                circle3d.center, circle3d.frame.u, -circle3d.frame.v, circle3d.frame.u.cross(-circle3d.frame.v)),
                circle3d.radius)
            arc = Arc3D(circle3d, point_start, point_end, name=self.name)
        return arc

    def rotation(self, center: volmdlr.Point2D, angle: float):
        """
        Arc2D rotation.

        :param center: rotation center
        :param angle: angle rotation.
        :return: a new rotated Arc2D.
        """
        return Arc2D(*[point.rotation(center, angle) if point else point for point in
                       [self.circle, self.start, self.end]])

    def translation(self, offset: volmdlr.Vector2D):
        """
        Arc2D translation.

        :param offset: translation vector.
        :return: A new translated Arc2D.
        """
        return Arc2D(*[point.translation(offset) if point else point for point in
                       [self.circle, self.start, self.end]])

    def frame_mapping(self, frame: volmdlr.Frame2D, side: str):
        """
        Changes vector frame_mapping and return a new Arc2D.

        side = 'old' or 'new'
        """
        return Arc2D(self.circle.frame_mapping(frame, side), self.start.frame_mapping(frame, side),
                     self.end.frame_mapping(frame, side))

    def second_moment_area(self, point):
        """
        Second moment area of part of disk.

        """
        if self.angle2 < self.angle1:
            angle2 = self.angle2 + volmdlr.TWO_PI

        else:
            angle2 = self.angle2
        angle1 = self.angle1
        moment_area_x = self.circle.radius ** 4 / 8 * (angle2 - angle1 + 0.5 * (
                math.sin(2 * angle1) - math.sin(2 * angle2)))
        moment_area_y = self.circle.radius ** 4 / 8 * (angle2 - angle1 + 0.5 * (
                math.sin(2 * angle2) - math.sin(2 * angle1)))
        moment_area_xy = self.circle.radius ** 4 / 8 * (
                math.cos(angle1) ** 2 - math.cos(angle2) ** 2)

        # Must be computed at center, so huygens related to center
        return volmdlr.geometry.huygens2d(moment_area_x, moment_area_y, moment_area_xy, self.area(),
                                          self.circle.center, point)

    def plot_data(self, edge_style: plot_data.EdgeStyle = None, anticlockwise: bool = None):
        """
        Plot data method for a Arc2D.

        :param edge_style: edge style.
        :return: plot_data.Arc2D object.
        """
        list_node = self.discretization_points(number_points=20)
        data = []
        for node in list_node:
            data.append({'x': node.x, 'y': node.y})
        return plot_data.Arc2D(cx=self.circle.center.x,
                               cy=self.circle.center.y,
                               r=self.circle.radius,
                               start_angle=self.angle1,
                               end_angle=self.angle2,
                               edge_style=edge_style,
                               data=data,
                               anticlockwise=anticlockwise,
                               name=self.name)

    def copy(self, *args, **kwargs):
        """
        Creates and returns a deep copy of the Arc2D object.

        :param *args: Variable-length argument list.
        :param **kwargs: Arbitrary keyword arguments.
        :return: A new Arc2D object that is a deep copy of the original.

        """
        return Arc2D(self.circle.copy(), self.start.copy(), self.end.copy(), self.is_trigo)

    def cut_between_two_points(self, point1, point2):
        """
        Cuts Arc between two points, and return a new arc between these two points.
        """
        if (point1.is_close(self.start) and point2.is_close(self.end)) or \
                (point2.is_close(self.start) and point1.is_close(self.end)):
            return self
        raise NotImplementedError

    def infinite_primitive(self, offset):
        """Create an offset curve from a distance of the original curve."""
        vector_start_center = self.start - self.circle.center
        vector_start_center = vector_start_center.unit_vector()
        vector_end_center = self.end - self.circle.center
        vector_end_center = vector_end_center.unit_vector()
        if self.is_trigo:
            radius = self.circle.radius + offset
            center = self.circle.center
        else:
            radius = self.circle.radius - offset
            if radius < 0:
                return None
            center = self.circle.center
        new_circle = volmdlr_curves.Circle2D(center, radius)
        start = center + radius * vector_start_center
        end = center + radius * vector_end_center
        return Arc2D(new_circle, start, end, self.is_trigo)

    def complementary(self):
        """Gets the complementary Arc 2D. """
        return Arc2D(self.circle, self.end, self.start, self.is_trigo)

    def axial_symmetry(self, line):
        """ Finds out the symmetric arc 2D according to a line. """
        points_symmetry = [point.axial_symmetry(line) for point in [self.start, self.end]]

        return self.__class__(self.circle, start=points_symmetry[0],
                              end=points_symmetry[1], is_trigo=self.is_trigo)


class FullArc2D(FullArcMixin, Arc2D):
    """ An edge that starts at start_end, ends at the same point after having described a circle. """

    def __init__(self, circle: 'volmdlr.curves.Circle2D', start_end: volmdlr.Point2D,
                 name: str = ''):
        # self.interior = start_end.rotation(center, math.pi)
        self._bounding_rectangle = None
        FullArcMixin.__init__(self, circle=circle, start_end=start_end, name=name)
        Arc2D.__init__(self, circle=circle, start=start_end, end=start_end, name=name)
        self.angle1 = 0.0
        self.angle2 = volmdlr.TWO_PI

    def to_dict(self, use_pointers: bool = False, memo=None, path: str = '#', id_method=True, id_memo=None):
        dict_ = self.base_dict()
        dict_['circle'] = self.circle.to_dict(use_pointers=use_pointers, memo=memo,
                                              id_method=id_method, id_memo=id_memo, path=path + '/circle')
        dict_['angle'] = self.angle
        dict_['is_trigo'] = self.is_trigo
        dict_['start_end'] = self.start.to_dict(use_pointers=use_pointers, memo=memo,
                                                id_method=id_method, id_memo=id_memo, path=path + '/start_end')
        return dict_

    def copy(self, *args, **kwargs):
        """Creates a copy of a fullarc 2d."""
        return FullArc2D(self.circle.copy(), self.start.copy())

    @classmethod
    def dict_to_object(cls, dict_, *args, **kwargs):
        circle = volmdlr_curves.Circle2D.dict_to_object(dict_['circle'])
        start_end = volmdlr.Point2D.dict_to_object(dict_['start_end'])

        return cls(circle, start_end, name=dict_['name'])

    def __hash__(self):
        return hash((self.__class__.__name__, self.circle, self.start_end))

    def __eq__(self, other_arc):
        if self.__class__.__name__ != other_arc.__class__.__name__:
            return False
        return (self.circle == other_arc.circle) \
            and (self.start_end == other_arc.start_end)

    @property
    def bounding_rectangle(self):
        """Gets the bounding rectangle for a full arc 2d."""
        if not self._bounding_rectangle:
            self._bounding_rectangle = volmdlr.core.BoundingRectangle(
                self.circle.center.x - self.circle.radius, self.circle.center.x + self.circle.radius,
                self.circle.center.y - self.circle.radius, self.circle.center.y + self.circle.radius)
        return self._bounding_rectangle

    def straight_line_area(self):
        """
        Calculates the area of the full arc, with line drawn from start to end.

        :return: straight_line_area.
        """
        area = self.area()
        return area

    def center_of_mass(self):
        """Gets the center of the full arc 2d."""
        return self.circle.center

    def straight_line_center_of_mass(self):
        """Straight line center of mass."""
        return self.center_of_mass()

    def straight_line_point_belongs(self, point):
        """
        Verifies if a point belongs to the surface created by closing the edge.

        :param point: Point to be verified.
        :return: Return True if the point belongs to this surface, or False otherwise.
        """
        if point.point_distance(self.circle.center) <= self.circle.radius:
            return True
        return False

    def to_3d(self, plane_origin, x, y):
        """
        Transforms the full arc 2D into a 3D full arc.

        :param plane_origin: The origin of plane to draw the full arc 3D.
        :type plane_origin: volmdlr.Point3D
        :param x: First direction of the plane
        :type x: volmdlr.Vector3D
        :param y: Second direction of the plane.
        :type y: volmdlr.Vector3D
        :return: A 3D full arc.
        :type: Full Arc 3D.
        """
        circle = self.circle.to_3d(plane_origin, x, y)
        start = self.start.to_3d(plane_origin, x, y)
        return FullArc3D(circle, start)

    def rotation(self, center: volmdlr.Point2D, angle: float):
        """Rotation of a full arc 2D."""
        new_circle = self.circle.rotation(center, angle)
        new_start_end = self.start.rotation(center, angle)
        return FullArc2D(new_circle, new_start_end)

    def translation(self, offset: volmdlr.Vector2D):
        """Translation of a full arc 2D."""
        new_circle = self.circle.translation(offset)
        new_start_end = self.start.translation(offset)
        return FullArc2D(new_circle, new_start_end)

    def frame_mapping(self, frame: volmdlr.Frame2D, side: str):
        """
        Map the 2D full arc to a new frame or its original frame.

        :param frame: The target frame for the mapping.
        :type frame: :class:`volmdlr.Frame2D`
        :param side: Specify whether to map the arc to the new frame ('new')
            or its original frame ('old').
        :type side: str
        :return: The full arc in the specified frame.
        :rtype: :class:`volmdlr.edges.FullArc2D`
        """
        return FullArc2D(*[point.frame_mapping(frame, side) for point in
                           [self.circle, self.start]])

    def polygonization(self):
        return volmdlr.wires.ClosedPolygon2D(self.discretization_points(angle_resolution=15))

    def plot(self, ax=None, edge_style: EdgeStyle = EdgeStyle()):
        """Plots a fullarc using Matplotlib."""
        return vm_common_operations.plot_circle(self.circle, ax, edge_style)

    def cut_between_two_points(self, point1, point2):
        """
        Cuts a full arc between two points on the fullarc.

        This method calculates the angles between the circle's center and the two points
        in order to determine the starting and ending angles of the arc. It then creates
        an Arc2D object representing the cut arc. If the original arc and the cut arc have
        opposite rotation directions, the cut arc is flipped to match the original arc's
        direction.

        :param point1: The first point defining the cut arc.
        :param point2: The second point defining the cut arc.

        :return: The cut arc between the two points.
        :rtype: Arc2D.
        """
        x1, y1 = point1 - self.circle.center
        x2, y2 = point2 - self.circle.center
        angle1 = math.atan2(y1, x1)
        angle2 = math.atan2(y2, x2)
        if angle2 < angle1:
            angle2 += volmdlr.TWO_PI
        arc = Arc2D(self.circle, point1, point2, self.is_trigo)
        if self.is_trigo != arc.is_trigo:
            arc = arc.complementary()
        return arc

    def line_intersections(self, line2d: volmdlr_curves.Line2D, tol=1e-9):
        """Full Arc 2D intersections with a Line 2D."""
        return self.circle.line_intersections(line2d, tol)

    def linesegment_intersections(self, linesegment2d: LineSegment2D, abs_tol=1e-9):
        """Full arc 2D intersections with a line segment."""
        return self.circle.linesegment_intersections(linesegment2d, abs_tol)

    def get_reverse(self):
        """Reverse of full arc 2D."""
        return self

    def point_belongs(self, point: volmdlr.Point2D, abs_tol: float = 1e-6):
        """
        Returns if given point belongs to the FullArc2D.
        """
        distance = point.point_distance(self.circle.center)
        return math.isclose(distance, self.circle.radius, abs_tol=abs_tol)


class ArcEllipse2D(Edge):
    """
    An 2-dimensional elliptical arc.

    :param ellipse: An ellipse curve, as base for the arc ellipse.
    :type ellipse: volmdlr.curves.Ellipse2D.
    :param start: The starting point of the elliptical arc
    :type start: :class:`volmdlr.Point2D`
    :param end: The end point of the elliptical arc
    :type end: :class:`volmdlr.Point2D`
    :param name: The name of the elliptical arc. Default value is ''
    :type name: str, optional
    """

    def __init__(self, ellipse: volmdlr_curves.Ellipse2D, start: volmdlr.Point2D,
                 end: volmdlr.Point2D, name: str = ''):
        Edge.__init__(self, start, end, name)
        self.ellipse = ellipse
        self.angle_start, self.angle_end = self.get_start_end_angles()
        self.angle = self.angle_end - self.angle_start
        self.center = ellipse.center
        self._bounding_rectangle = None
        self._reverse = None

    def get_start_end_angles(self):
        local_start_point = self.ellipse.frame.global_to_local_coordinates(self.start)
        u1, u2 = local_start_point.x / self.ellipse.major_axis, local_start_point.y / self.ellipse.minor_axis
        start_angle = volmdlr.geometry.sin_cos_angle(u1, u2)
        local_end_point = self.ellipse.frame.global_to_local_coordinates(self.end)
        u1, u2 = local_end_point.x / self.ellipse.major_axis, local_end_point.y / self.ellipse.minor_axis
        end_angle = volmdlr.geometry.sin_cos_angle(u1, u2)
        if self.ellipse.is_trigo and end_angle == 0.0:
            end_angle = volmdlr.TWO_PI
        return start_angle, end_angle

    @classmethod
    def from_3_points_and_center(cls, start, interior, end, center, name: str = ''):
        """
        Creates an arcellipse using 3 points and a center.

        :param start: start point.
        :param interior: interior point.
        :param end: end point.
        :param center: ellipse's point.
        :param name: object's name.
        :return: An arc-ellipse2D object.
        """
        vector_center_start = start - center
        vector_center_end = end - center
        if vector_center_start.norm() >= vector_center_end.norm():
            x1 = start.x - center.x
            y1 = start.y - center.y
            x2 = end.x - center.x
            y2 = end.y - center.y
        else:
            x2 = start.x - center.x
            y2 = start.y - center.y
            x1 = end.x - center.x
            y1 = end.y - center.y
        if vector_center_start.is_colinear_to(vector_center_end) or abs(x1) == abs(x2):
            x2 = interior.x - center.x
            y2 = interior.y - center.y
            if abs(x1) == abs(x2):
                raise ValueError(f"Interior point{interior} is not valid. Try specifying another interior point.")
        minor_axis = math.sqrt((x1 ** 2 * y2 ** 2 - x2 ** 2 * y1 ** 2) / (x1 ** 2 - x2 ** 2))
        if abs(y1) != minor_axis:
            major_axis = math.sqrt(x1 ** 2 / (1 - (y1 ** 2 / minor_axis ** 2)))
        elif abs(y2) != minor_axis:
            major_axis = math.sqrt(x2 ** 2 / (1 - (y2 ** 2 / minor_axis ** 2)))
        else:
            raise NotImplementedError
        arcellipse = cls(volmdlr_curves.Ellipse2D(
            major_axis, minor_axis, volmdlr.Frame2D(center, volmdlr.X2D, volmdlr.Y2D)), start, end, name=name)
        if not arcellipse.point_belongs(interior):
            arcellipse = cls(volmdlr_curves.Ellipse2D(
                major_axis, minor_axis, volmdlr.Frame2D(center, volmdlr.X2D, -volmdlr.Y2D)), start, end, name=name)

        return arcellipse

    def _get_points(self):
        return self.discretization_points(number_points=20)

    points = property(_get_points)

    def length(self):
        """
        Calculates the length of the arc-ellipse 2d.

        :return: arc ellipse 2d's length
        """
        if not self._length:
            self._length = self.abscissa(self.end)
        return self._length

    def point_belongs(self, point, abs_tol: float = 1e-6):
        """
        Verifies if a point belongs to the arc ellipse 2d.

        :param point: point to be verified
        :param abs_tol: tolerance applied during calculations
        :return: True if the point belongs, False otherwise
        """
        if self.start.is_close(point, abs_tol) or self.end.is_close(point, abs_tol):
            return True
        point_in_local_coords = self.ellipse.frame.global_to_local_coordinates(point)
        local_ellipse = self.frame_mapping(self.ellipse.frame, 'new')
        if not math.isclose((point_in_local_coords.x -
                             local_ellipse.ellipse.center.x) ** 2 / local_ellipse.ellipse.major_axis ** 2 +
                            (point_in_local_coords.y -
                             local_ellipse.ellipse.center.y) ** 2 / local_ellipse.ellipse.minor_axis ** 2,
                            1, abs_tol=abs_tol) and\
                not math.isclose((point_in_local_coords.x -
                                  local_ellipse.ellipse.center.x) ** 2 / local_ellipse.ellipse.minor_axis ** 2 +
                                 (point_in_local_coords.y -
                                  local_ellipse.ellipse.center.y) ** 2 / local_ellipse.ellipse.major_axis ** 2,
                                 1, abs_tol=abs_tol):
            return False
        clockwise_arcellipse = self.reverse() if self.ellipse.is_trigo else self
        vector_start = clockwise_arcellipse.start - clockwise_arcellipse.ellipse.center
        vector_end = clockwise_arcellipse.end - clockwise_arcellipse.ellipse.center
        vector_point = point - clockwise_arcellipse.ellipse.center
        arc_angle = volmdlr.geometry.clockwise_angle(vector_start, vector_end)
        point_start_angle = volmdlr.geometry.clockwise_angle(vector_start, vector_point)
        point_end_angle = volmdlr.geometry.clockwise_angle(vector_point, vector_end)
        if math.isclose(arc_angle, point_start_angle + point_end_angle, abs_tol=1e-5):
            return True
        return False

    def valid_abscissa_start_end_angle(self, angle_abscissa):
        """Get valid abscissa angle for start and end."""
        angle_start = self.angle_start
        angle_end = angle_abscissa
        if self.angle_start > angle_abscissa >= self.angle_end:
            if angle_abscissa >= 0.0:
                angle_abscissa += 2 * math.pi
                angle_end = angle_abscissa
            else:
                angle_start = angle_abscissa
                angle_end = self.angle_start
        elif self.angle_start > self.angle_end >= angle_abscissa:
            angle_start = self.angle_start - 2 * math.pi
        return angle_start, angle_end

    def point_at_abscissa(self, abscissa):
        """Get a point at given abscissa."""
        if math.isclose(abscissa, 0.0, abs_tol=1e-6):
            return self.start
        if math.isclose(abscissa, self.length(), abs_tol=1e-6):
            return self.end
        if not self.ellipse.is_trigo:
            arc_ellipse_trigo = self.reverse()
            new_abscissa = self.length() - abscissa
            return arc_ellipse_trigo.point_at_abscissa(new_abscissa)
        discretized_points = self.discretization_points(number_points=100)
        aproximation_abscissa = 0
        aproximation_point = None
        for point1, point2 in zip(discretized_points[:-1], discretized_points[1:]):
            dist1 = point1.point_distance(point2)
            if aproximation_abscissa + dist1 > abscissa:
                aproximation_point = point1
                break
            aproximation_abscissa += dist1
        initial_point = self.ellipse.frame.global_to_local_coordinates(aproximation_point)
        u1, u2 = initial_point.x / self.ellipse.major_axis, initial_point.y / self.ellipse.minor_axis
        initial_angle = volmdlr.geometry.sin_cos_angle(u1, u2)
        angle_start, initial_angle = self.valid_abscissa_start_end_angle(initial_angle)
        abscissa_angle = vm_common_operations.ellipse_abscissa_angle_integration(
            self.ellipse, abscissa, angle_start, initial_angle)
        x = self.ellipse.major_axis * math.cos(abscissa_angle)
        y = self.ellipse.minor_axis * math.sin(abscissa_angle)
        return self.ellipse.frame.local_to_global_coordinates(volmdlr.Point2D(x, y))

    def abscissa(self, point: volmdlr.Point2D, tol: float = 1e-6):
        """
        Calculates the abscissa of a given point.

        :param point: point for calculating abscissa
        :param tol: tolerance.
        :return: a float, between 0 and the arc ellipse 2d's length
        """
        if self.start.is_close(point, tol):
            return 0.0
        if self.end.is_close(point, tol):
            if self._length:
                return self._length
            if not self.ellipse.is_trigo:
                arc_ellipse_trigo = self.reverse()
                abscissa_end = arc_ellipse_trigo.abscissa(self.start)
                return abscissa_end
        if self.point_belongs(point, 1e-4):
            if not self.ellipse.is_trigo:
                arc_ellipse_trigo = self.reverse()
                abscissa_point = arc_ellipse_trigo.abscissa(point)
                return self.length() - abscissa_point
            new_point = self.ellipse.frame.global_to_local_coordinates(point)
            u1, u2 = new_point.x / self.ellipse.major_axis, new_point.y / self.ellipse.minor_axis
            angle_abscissa = volmdlr.geometry.sin_cos_angle(u1, u2)
            if angle_abscissa == 0.0 and point.is_close(self.end):
                angle_abscissa = 2 * math.pi
            angle_start, angle_end = self.valid_abscissa_start_end_angle(angle_abscissa)

            def ellipse_arc_length(theta):
                return math.sqrt((self.ellipse.major_axis ** 2) * math.sin(theta) ** 2 +
                                 (self.ellipse.minor_axis ** 2) * math.cos(theta) ** 2)

            res, _ = scipy_integrate.quad(ellipse_arc_length, angle_start, angle_end)
            return res
        raise ValueError(f'point {point} does not belong to ellipse')

    @property
    def bounding_rectangle(self):
        """
        Calculates the bounding rectangle for the arc ellipse 2d.

        :return: Bounding Rectangle object.
        """
        if not self._bounding_rectangle:
            discretization_points = self.discretization_points(number_points=20)
            x_values, y_values = [], []
            for point in discretization_points:
                x_values.append(point.x)
                y_values.append(point.y)
            self._bounding_rectangle = volmdlr.core.BoundingRectangle(min(x_values), max(x_values),
                                                                      min(y_values), max(y_values))
        return self._bounding_rectangle

    def straight_line_area(self):
        """
        Calculates the area of the elliptic arc, with line drawn from start to end.

        :return: straight_line_area.
        """
        if self.angle >= math.pi:
            angle = volmdlr.TWO_PI - self.angle
            area = math.pi * self.ellipse.major_axis * self.ellipse.minor_axis -\
                0.5 * self.ellipse.major_axis * self.ellipse.minor_axis * (angle - math.sin(angle))
        else:
            angle = self.angle
            area = 0.5 * self.ellipse.major_axis * self.ellipse.minor_axis * (angle - math.sin(angle))

        if self.ellipse.is_trigo:
            return area
        return -area

    def discretization_points(self, *, number_points: int = None, angle_resolution: int = None):
        """
        Discretization of an Edge to have "n" points.

        :param number_points: the number of points (including start and end points)
             if unset, only start and end will be returned.
        :param angle_resolution: if set, the sampling will be adapted to have a controlled angular distance. Useful
            to mesh an arc.
        :return: a list of sampled points.
        """

        if not number_points:
            if not angle_resolution:
                number_points = 2
            else:
                number_points = math.ceil(angle_resolution * abs(self.angle / math.pi)) + 2
        if self.angle_start > self.angle_end:
            angle_end = self.angle_end + volmdlr.TWO_PI
            angle_start = self.angle_start
        elif self.angle_start == self.angle_end:
            angle_start = 0
            angle_end = 2 * math.pi
        else:
            angle_end = self.angle_end
            angle_start = self.angle_start
        discretization_points = [self.ellipse.frame.local_to_global_coordinates(
            volmdlr.Point2D(self.ellipse.major_axis * math.cos(angle), self.ellipse.minor_axis * math.sin(angle)))
            for angle in npy.linspace(angle_start, angle_end, number_points)]
        return discretization_points

    def to_3d(self, plane_origin, x, y):
        """
        Transforms the arc of ellipse 2D into a 3D arc of ellipse.

        :param plane_origin: The origin of plane to draw the arc of ellipse 3D.
        :type plane_origin: volmdlr.Point3D
        :param x: First direction of the plane
        :type x: volmdlr.Vector3D
        :param y: Second direction of the plane.
        :type y: volmdlr.Vector3D
        :return: A 3D arc of ellipse.
        :type: ArcEllipse3D.
        """
        interior2d = self.point_at_abscissa(self.length() * 0.5)
        ellipse3d = self.ellipse.to_3d(plane_origin, x, y)
        start3d = self.start.to_3d(plane_origin, x, y)
        end3d = self.end.to_3d(plane_origin, x, y)
        interior3d = interior2d.to_3d(plane_origin, x, y)
        arcellipse = ArcEllipse3D(ellipse3d, start3d, end3d)
        if not arcellipse.point_belongs(interior3d):
            raise NotImplementedError
        return ArcEllipse3D(ellipse3d, start3d, end3d)

    def plot(self, ax=None, edge_style: EdgeStyle = EdgeStyle()):
        """
        Plot arc-ellipse 2d using Matplotlib.

        :param ax: Matplotlib plot if there exists any.
        :param edge_style: edge styles.
        :return: Matplotlib plot
        """
        if ax is None:
            _, ax = plt.subplots()

        self.start.plot(ax=ax, color='r')
        self.end.plot(ax=ax, color='b')
        self.ellipse.center.plot(ax=ax, color='y')

        return vm_common_operations.plot_from_discretization_points(ax, edge_style, self, number_points=100)

    def normal_vector(self, abscissa):
        """
        Calculates the normal vector to an ellipse at a given abscissa.

        :param abscissa: The abscissa value at which the normal vector is to be calculated.
        :type abscissa: float.
        :return: The normal vector to the ellipse at the given abscissa.
        :rtype: volmdlr.Vector2D.

        :raises: ValueError If the abscissa is out of range.
        """
        tangent_vector = self.direction_vector(abscissa)
        return tangent_vector.normal_vector()

    def direction_vector(self, abscissa):
        """
        Calculates the tangent vector to an ellipse at a given abscissa.

        :param abscissa: The abscissa value at which the tangent vector is to be calculated.
        :type abscissa: float.
        :return: The tangent vector to the ellipse at the given abscissa.
        :rtype: volmdlr.Vector2D.

        :raises: ValueError If the abscissa is out of range.
        """
        point_at_abscissa = self.point_at_abscissa(abscissa)

        # Convert the point to local coordinates within the ellipse's frame
        point_at_abscissa_at_local_coord = self.ellipse.frame.global_to_local_coordinates(point_at_abscissa)

        # Calculate the slope of the tangent line at the given abscissa
        dy_dx = -(self.ellipse.minor_axis ** 2 * point_at_abscissa_at_local_coord.x) / (
                self.ellipse.major_axis ** 2 * point_at_abscissa_at_local_coord.y)

        # Construct the second point on the tangent line still on ellipse's frame.
        tangent_second_point = point_at_abscissa_at_local_coord + 1 * volmdlr.Point2D(1, dy_dx)

        # Convert the second point back to global coordinates
        global_coord_second_point = self.ellipse.frame.local_to_global_coordinates(tangent_second_point)

        tangent_vector = global_coord_second_point - point_at_abscissa
        tangent_vector = tangent_vector.to_vector()

        return tangent_vector

    def get_reverse(self):
        ellipse = self.ellipse.__class__(self.ellipse.major_axis, self.ellipse.minor_axis,
                                         volmdlr.Frame2D(self.ellipse.center, self.ellipse.frame.u,
                                                         -self.ellipse.frame.v))
        return self.__class__(ellipse, self.end.copy(), self.start.copy(), self.name + '_reverse')

    def line_intersections(self, line2d: volmdlr_curves.Line2D):
        """
        Intersections between an Arc Ellipse 2D and a Line 2D.

        :param line2d: Line 2D to verify intersections
        :return: List with all intersections
        """
        ellipse2d_linesegment_intersections = vm_utils_intersections.ellipse2d_line_intersections(
            self.ellipse, line2d)
        linesegment_intersections = []
        for inter in ellipse2d_linesegment_intersections:
            if self.point_belongs(inter):
                linesegment_intersections.append(inter)
        return linesegment_intersections

    def linesegment_intersections(self, linesegment2d: LineSegment2D, abs_tol=1e-6):
        """
        Intersections between an Arc Ellipse 2D and a Line Segment 2D.

        :param linesegment2d: LineSegment 2D to verify intersections.
        :param abs_tol: tolerance.
        :return: List with all intersections.
        """
        if self.bounding_rectangle.distance_to_b_rectangle(linesegment2d.bounding_rectangle) > abs_tol:
            return []
        intersections = self.line_intersections(linesegment2d.line)
        linesegment_intersections = []
        for inter in intersections:
            if linesegment2d.point_belongs(inter, abs_tol):
                linesegment_intersections.append(inter)
        return linesegment_intersections

    def bsplinecurve_intersections(self, bspline, abs_tol: float = 1e-6):
        """
        Intersections between an Arc Ellipse 2D and a bSpline 2D.

        :param bspline: bspline 2D to verify intersections.
        :param abs_tol: tolerance.
        :return: List with all intersections.
        """
        if self.bounding_rectangle.distance_to_b_rectangle(bspline.bounding_rectangle) > abs_tol:
            return []
        intersections = vm_utils_intersections.get_bsplinecurve_intersections(self, bspline, abs_tol)
        return intersections

    def rotation(self, center, angle: float):
        """
        Rotation of ellipse around a center and an angle.

        :param center: center of the rotation.
        :param angle: angle to rotated of.
        :return: a rotated new ellipse.
        """
        return ArcEllipse2D(self.ellipse.rotation(center, angle), self.start.rotation(center, angle),
                            self.end.rotation(center, angle))

    def frame_mapping(self, frame: volmdlr.Frame2D, side: str):
        """
        Changes frame_mapping and return a new Arc Ellipse 2D.

        side = 'old' or 'new'
        """
        return ArcEllipse2D(self.ellipse.frame_mapping(frame, side),
                            self.start.frame_mapping(frame, side),
                            self.end.frame_mapping(frame, side))

    def translation(self, offset: volmdlr.Vector2D):
        """
        Translates the Arc ellipse given an offset vector.

        :param offset: offset vector
        :return: new translated arc ellipse 2d.
        """
        return ArcEllipse2D(self.ellipse.translation(offset),
                            self.start.translation(offset),
                            self.end.translation(offset))

    def point_distance(self, point):
        """
        Calculates the distance from a given point to an Arc Ellipse 2d.

        :param point: point 2d.
        :return: distance.
        """
        return self.point_distance_to_edge(point)

    def straight_line_point_belongs(self, point):
        """
        Verifies if a point belongs to the surface created by closing the edge.

        :param point: Point to be verified
        :return: Return True if the point belongs to this surface,
            or False otherwise
        """
        raise NotImplementedError(f'the straight_line_point_belongs method must be'
                                  f' overloaded by {self.__class__.__name__}')

    def split(self, split_point, tol: float = 1e-6):
        """
        Splits arc-ellipse at a given point.

        :param split_point: splitting point.
        :param tol: tolerance.
        :return: list of two Arc-Ellipse.
        """
        if split_point.is_close(self.start, tol):
            return [None, self.copy()]
        if split_point.is_close(self.end, tol):
            return [self.copy(), None]
        return [self.__class__(self.ellipse, self.start, split_point),
                self.__class__(self.ellipse, split_point, self.end)]

    def is_close(self, other_edge, tol: float = 1e-6):
        """
        Checks if two arc-ellipse are the same considering the Euclidean distance.

        :param other_edge: other arc-ellipse.
        :param tol: The tolerance under which the Euclidean distance is considered equal to 0, defaults to 1e-6.
        :type tol: float, optional
        """

        if isinstance(other_edge, self.__class__):
            if (self.start.is_close(other_edge.start, tol) and self.end.is_close(other_edge.end, tol)
                    and self.ellipse.center.is_close(other_edge.ellipse.center, tol) and
                    self.point_belongs(other_edge.point_at_abscissa(other_edge.length() * 0.5), tol)):
                return True
        return False

    def complementary(self):
        """Gets the complementary arc of ellipse."""
        return self.__class__(self.ellipse, self.end, self.start, name=self.name + '_complementary')


class FullArcEllipse(Edge):
    """
    Abstract class to define an ellipse.
    """

    def __init__(self, ellipse: Union[volmdlr_curves.Ellipse2D, volmdlr_curves.Ellipse3D],
                 start_end: Union[volmdlr.Point2D, volmdlr.Point3D], name: str = ''):
        self.start_end = start_end
        self.ellipse = ellipse
        self.is_trigo = True
        self.angle_start = 0.0
        self.center = ellipse.center
        self.angle_end = volmdlr.TWO_PI
        Edge.__init__(self, start=start_end, end=start_end, name=name)

    def length(self):
        """
        Calculates the length of the ellipse.

        Ramanujan's approximation for the perimeter of the ellipse.
        P = math.pi * (a + b) [ 1 + (3h) / (10 + √(4 - 3h) ) ], where h = (a - b)**2/(a + b)**2.

        :return: Perimeter of the ellipse
        :rtype: float
        """
        return self.ellipse.length()

    def point_belongs(self, point: Union[volmdlr.Point2D, volmdlr.Point3D], abs_tol: float = 1e-6):
        """
        Verifies if a given point lies on the ellipse.

        :param point: point to be verified.
        :param abs_tol: Absolute tolerance to consider the point on the ellipse.
        :return: True is point lies on the ellipse, False otherwise
        """
        new_point = self.ellipse.frame.global_to_local_coordinates(point)
        return math.isclose(round(new_point.x ** 2 / self.ellipse.major_axis ** 2 +
                            new_point.y ** 2 / self.ellipse.minor_axis ** 2, 2), 1.0, abs_tol=abs_tol)

    def get_reverse(self):
        """
        Defines a new FullArcEllipse, identical to self, but in the opposite direction.

        """
        ellipse = self.ellipse.reverse()
        return self.__class__(ellipse, self.start_end)

    def straight_line_point_belongs(self, point):
        """
        Verifies if a point belongs to the surface created by closing the edge.

        :param point: Point to be verified
        :return: Return True if the point belongs to this surface,
            or False otherwise
        """
        raise NotImplementedError(f'the straight_line_point_belongs method must be'
                                  f' overloaded by {self.__class__.__name__}')

    def abscissa(self, point, tol: float = 1e-6):
        """
        Computes the abscissa of an Edge.

        :param point: The point located on the edge.
        :type point: Union[:class:`volmdlr.Point2D`, :class:`volmdlr.Point3D`].
        :param tol: The precision in terms of distance. Default value is 1e-4.
        :type tol: float, optional.
        :return: The abscissa of the point.
        :rtype: float
        """
        raise NotImplementedError(f'the abscissa method must be overloaded by {self.__class__.__name__}')

    @classmethod
    def from_curve(cls, ellipse, name: str = ''):
        """Creates a fullarc ellipse from a ellipse curve."""
        return cls(ellipse, ellipse.center + ellipse.frame.u * ellipse.major_axis, name=name)


class FullArcEllipse2D(FullArcEllipse, ArcEllipse2D):
    """
    Defines a FullArcEllipse2D.
    """

    def __init__(self, ellipse: volmdlr_curves.Ellipse2D, start_end: volmdlr.Point2D, name: str = ''):
        FullArcEllipse.__init__(self, ellipse, start_end, name)
        ArcEllipse2D.__init__(self, ellipse, start_end, start_end, name)
        self.theta = volmdlr.geometry.clockwise_angle(self.ellipse.major_dir, volmdlr.X2D)
        if self.theta == math.pi * 2:
            self.theta = 0.0
        self._bounding_rectangle = None

    def discretization_points(self, *, number_points: int = None, angle_resolution: int = 20):
        """
        Calculates the discretized points for the ellipse.

        :param number_points: number of point to have in the discretized points.
        :param angle_resolution: the angle resolution to be used to discretize points.
        :return: discretized points.
        """
        return self.ellipse.discretization_points(number_points=number_points, angle_resolution=angle_resolution)

    def to_3d(self, plane_origin, x, y):
        """
        Transforms the full arc of ellipse 2D into a 3D full arc of ellipse.

        :param plane_origin: The origin of plane to draw the full arc of ellipse 3D.
        :type plane_origin: volmdlr.Point3D
        :param x: First direction of the plane
        :type x: volmdlr.Vector3D
        :param y: Second direction of the plane.
        :type y: volmdlr.Vector3D
        :return: A 3D full arc of ellipse.
        :rtype: FullArcEllipse3D
        """
        point_start_end3d = self.start_end.to_3d(plane_origin, x, y)
        ellipse = self.ellipse.to_3d(plane_origin, x, y)
        return FullArcEllipse3D(ellipse, point_start_end3d, name=self.name + "_3D")

    def frame_mapping(self, frame: volmdlr.Frame2D, side: str):
        """
        Changes frame_mapping and return a new FullArcEllipse2D.

        :param frame: Local coordinate system.
        :type frame: volmdlr.Frame2D
        :param side: 'old' will perform a transformation from local to global coordinates. 'new' will
            perform a transformation from global to local coordinates.
        :type side: str
        :return: A new transformed FulLArcEllipse2D.
        :rtype: FullArcEllipse2D
        """
        return FullArcEllipse2D(self.ellipse.frame_mapping(frame, side),
                                self.start_end.frame_mapping(frame, side))

    def translation(self, offset: volmdlr.Vector2D):
        """
        FullArcEllipse2D translation.

        :param offset: translation vector.
        :type offset: volmdlr.Vector2D
        :return: A new translated FullArcEllipse2D.
        :rtype: FullArcEllipse2D
        """
        return FullArcEllipse2D(self.ellipse.translation(offset), self.start_end.translation(offset), self.name)

    def abscissa(self, point: Union[volmdlr.Point2D, volmdlr.Point3D], tol: float = 1e-6):
        """
        Calculates the abscissa of a given point.

        :param point: point for calculating abscissa.
        :param tol: tolerance.
        :return: a float, between 0 and the ellipse's length.
        """
        return self.ellipse.abscissa(point, tol)

    def plot(self, ax=None, edge_style: EdgeStyle = EdgeStyle()):
        """
        Matplotlib plot for an ellipse.

        """
        if ax is None:
            _, ax = plt.subplots()
        ax = vm_common_operations.plot_from_discretization_points(
            ax, edge_style=edge_style, element=self, number_points=50)
        if edge_style.equal_aspect:
            ax.set_aspect('equal')
        return ax


class LineSegment3D(LineSegment):
    """
    Define a line segment limited by two points.

    """

    def __init__(self, start: volmdlr.Point3D, end: volmdlr.Point3D, line: volmdlr_curves.Line3D = None,
                 name: str = ''):
        if start.is_close(end):
            raise NotImplementedError('Start and end of Linesegment3D are equal')
        self.line = line
        if not line:
            self.line = volmdlr_curves.Line3D(start, end)
        LineSegment.__init__(self, start=start, end=end, line=self.line, name=name)
        self._bbox = None

    @property
    def bounding_box(self):
        """Gets bounding box for Line Segment 3D. """
        if not self._bbox:
            self._bbox = self._bounding_box()
        return self._bbox

    @bounding_box.setter
    def bounding_box(self, new_bounding_box):
        """Sets new value to Line Segment's Bounding box."""
        self._bbox = new_bounding_box

    def __hash__(self):
        return hash((self.__class__.__name__, self.start, self.end))

    def __eq__(self, other_linesegment3d):
        if other_linesegment3d.__class__ != self.__class__:
            return False
        return (self.start == other_linesegment3d.start
                and self.end == other_linesegment3d.end)

    def _bounding_box(self):
        """
        Calculates the bounding box for a line segment 3D.

        :return: Bounding box for line segment 3d.
        """

        xmin = min(self.start.x, self.end.x)
        xmax = max(self.start.x, self.end.x)
        ymin = min(self.start.y, self.end.y)
        ymax = max(self.start.y, self.end.y)
        zmin = min(self.start.z, self.end.z)
        zmax = max(self.start.z, self.end.z)

        return volmdlr.core.BoundingBox(xmin, xmax, ymin, ymax, zmin, zmax)

    def to_dict(self, *args, **kwargs):
        """Stores all Line Segment 3D in a dict object."""
        return {'object_class': 'volmdlr.edges.LineSegment3D',
                'name': self.name,
                'start': self.start.to_dict(),
                'end': self.end.to_dict()
                }

    def normal_vector(self, abscissa=0.):
        """
        Returns the normal vector to the curve at the specified abscissa.
        """
        direction_vector = self.direction_vector()
        return direction_vector.deterministic_normal_vector()

    def unit_normal_vector(self, abscissa=0.):
        """Calculates the Line segment's unit normal vector."""
        return self.normal_vector().unit_vector()

    def point_distance(self, point):
        """Returns the minimal distance to a point."""
        distance, point = volmdlr.linesegment3d_point_distance((self.start.x, self.start.y, self.start.z),
                                                               (self.end.x, self.end.y, self.end.z),
                                                               (point.x, point.y, point.z))
        return distance

    def plane_projection2d(self, center, x, y):
        """
        Calculates the projection of a line segment 3d on to a plane.

        :param center: plane center.
        :param x: plane u direction.
        :param y: plane v direction.
        :return: line segment 3d.
        """
        start, end = self.start.plane_projection2d(center, x, y), self.end.plane_projection2d(center, x, y)
        if not start.is_close(end):
            return LineSegment2D(start, end)
        return None

    def line_intersections(self, line):
        """
        Gets the intersection between a line segment 3d and line3D.

        :param line: other line.
        :return: a list with the intersection points.
        """
        line_self = self.line
        if line_self.skew_to(line):
            return []
        intersection = line_self.intersection(line)
        if intersection and self.point_belongs(intersection):
            return [intersection]
        return []

    def linesegment_intersections(self, linesegment, abs_tol: float = 1e-6):
        """
        Gets the intersection between a line segment 3d and another line segment 3D.

        :param linesegment: other line segment.
        :param abs_tol: tolerance.
        :return: a list with the intersection points.
        """
        intersection = self.line.intersection(linesegment.line)
        if intersection and self.point_belongs(intersection, abs_tol=abs_tol) and\
                linesegment.point_belongs(intersection, abs_tol=abs_tol):
            return [intersection]
        return []

    def rotation(self, center: volmdlr.Point3D,
                 axis: volmdlr.Vector3D, angle: float):
        """
        LineSegment3D rotation.

        :param center: rotation center
        :param axis: rotation axis
        :param angle: angle rotation
        :return: a new rotated LineSegment3D
        """
        start = self.start.rotation(center, axis, angle)
        end = self.end.rotation(center, axis, angle)
        return LineSegment3D(start, end)

    def __contains__(self, point):

        point1, point2 = self.start, self.end
        axis = point2 - point1
        test = point.rotation(point1, axis, math.pi)
        if test.is_close(point):
            return True

        return False

    def translation(self, offset: volmdlr.Vector3D):
        """
        LineSegment3D translation.

        :param offset: translation vector
        :return: A new translated LineSegment3D
        """
        return LineSegment3D(
            self.start.translation(offset), self.end.translation(offset))

    def frame_mapping(self, frame: volmdlr.Frame3D, side: str):
        """
        Changes LineSegment3D frame_mapping and return a new LineSegment3D.

        side = 'old' or 'new'
        """
        if side == 'old':
            return LineSegment3D(
                *[frame.local_to_global_coordinates(point) for point in [self.start, self.end]])
        if side == 'new':
            return LineSegment3D(
                *[frame.global_to_local_coordinates(point) for point in [self.start, self.end]])
        raise ValueError('Please Enter a valid side: old or new')

    def copy(self, *args, **kwargs):
        """Returns a copy of the line segment."""
        return LineSegment3D(self.start.copy(), self.end.copy())

    def plot(self, ax=None, edge_style: EdgeStyle = EdgeStyle()):
        """Plots the Line segment 3d using matplotlib."""
        if ax is None:
            fig = plt.figure()
            ax = fig.add_subplot(111, projection='3d')

        points = [self.start, self.end]
        x = [point.x for point in points]
        y = [point.y for point in points]
        z = [point.z for point in points]
        if edge_style.edge_ends:
            ax.plot(x, y, z, color=edge_style.color, alpha=edge_style.alpha, marker='o')
        else:
            ax.plot(x, y, z, color=edge_style.color, alpha=edge_style.alpha)
        if edge_style.edge_direction:
            x, y, z = self.point_at_abscissa(0.5 * self.length())
            u, v, w = 0.05 * self.direction_vector()
            ax.quiver(x, y, z, u, v, w, length=self.length() / 100,
                      arrow_length_ratio=5, normalize=True,
                      pivot='tip', color=edge_style.color)
        return ax

    def plot2d(self, x_3d, y_3d, ax=None, color='k', width=None):
        """Creates a 2d plot of the Line segment 3d using matplotlib."""
        if ax is None:
            fig = plt.figure()
            ax = fig.add_subplot(111, projection='3d')

        edge2d = self.plane_projection2d(volmdlr.O3D, x_3d, y_3d)
        edge2d.plot(ax=ax, edge_style=EdgeStyle(color=color, width=width))
        return ax

    def plot_data(self, x_3d, y_3d, edge_style=plot_data.EdgeStyle(color_stroke=plot_data.colors.BLACK,
                                                                   line_width=1, dashline=None)):
        """Plot a Line Segment 3D object using dessia's plot_data library."""
        edge2d = self.plane_projection2d(volmdlr.O3D, x_3d, y_3d)
        return edge2d.plot_data(edge_style)

    def to_2d(self, plane_origin, x, y):
        """
        Transforms a LineSegment3D into an LineSegment2D, given a plane origin and an u and v plane vector.

        :param plane_origin: plane origin.
        :param x: plane u vector.
        :param y: plane v vector.
        :return: LineSegment2D.
        """
        p2d = [point.to_2d(plane_origin, x, y) for point in (self.start, self.end)]
        if p2d[0].is_close(p2d[1]):
            return None
        return LineSegment2D(*p2d, name=self.name)

    def to_bspline_curve(self, resolution=10):
        """
        Convert a LineSegment3D to a BSplineCurve3D.
        """
        degree = 1
        points = [self.point_at_abscissa(abscissa / self.length())
                  for abscissa in range(resolution + 1)]
        bspline_curve = BSplineCurve3D.from_points_interpolation(points, degree)
        return bspline_curve

    def get_reverse(self):
        """
        Gets the reverse of the Line Segment.
        """
        return LineSegment3D(self.end.copy(), self.start.copy())

    def minimum_distance_points(self, other_line):
        """
        Returns the points on this line and on the other line that are the closest of lines.
        """
        u = self.end - self.start
        v = other_line.end - other_line.start
        w = self.start - other_line.start
        u_dot_u = u.dot(u)
        u_dot_v = u.dot(v)
        v_dot_v = v.dot(v)
        u_dot_w = u.dot(w)
        v_dot_w = v.dot(w)
        if (u_dot_u * v_dot_v - u_dot_v ** 2) != 0:
            s_param = (u_dot_v * v_dot_w - v_dot_v * u_dot_w) / (u_dot_u * v_dot_v - u_dot_v ** 2)
            t_param = (u_dot_u * v_dot_w - u_dot_v * u_dot_w) / (u_dot_u * v_dot_v - u_dot_v ** 2)
            point1 = self.start + s_param * u
            point2 = other_line.start + t_param * v
            return point1, point2
        return self.start, other_line.start

    def matrix_distance(self, other_line):
        """
        Gets the points corresponding to the distance between to lines using matrix distance.

        :param other_line: Other line.
        :return: Two points corresponding to the distance between to lines.
        """
        return volmdlr.core_compiled.LineSegment3DDistance([self.start, self.end], [other_line.start, other_line.end])

    def parallel_distance(self, other_linesegment):
        """Calculates the parallel distance between two Line Segments 3D."""
        pt_a, pt_b, pt_c = self.start, self.end, other_linesegment.start
        vector = volmdlr.Vector3D((pt_a - pt_b).vector)
        vector = vector.unit_vector()
        plane1 = volmdlr.surfaces.Plane3D.from_3_points(pt_a, pt_b, pt_c)
        v = vector.cross(plane1.frame.w)  # distance vector
        # pt_a = k*u + c*v + pt_c
        res = (pt_a - pt_c).vector
        x, y, z = res[0], res[1], res[2]
        u1, u2, u3 = vector.x, vector.y, vector.z
        v1, v2, v3 = v.x, v.y, v.z

        if (u1 * v2 - v1 * u2) != 0 and u1 != 0:
            c = (y * u1 - x * u2) / (u1 * v2 - v1 * u2)
            k = (x - c * v1) / u1
            if math.isclose(k * u3 + c * v3, z, abs_tol=1e-7):
                return k
        elif (u1 * v3 - v1 * u3) != 0 and u1 != 0:
            c = (z * u1 - x * u3) / (u1 * v3 - v1 * u3)
            k = (x - c * v1) / u1
            if math.isclose(k * u2 + c * v2, y, abs_tol=1e-7):
                return k
        elif (v1 * u2 - v2 * u1) != 0 and u2 != 0:
            c = (u2 * x - y * u1) / (v1 * u2 - v2 * u1)
            k = (y - c * v2) / u2
            if math.isclose(k * u3 + c * v3, z, abs_tol=1e-7):
                return k
        elif (v3 * u2 - v2 * u3) != 0 and u2 != 0:
            c = (u2 * z - y * u3) / (v3 * u2 - v2 * u3)
            k = (y - c * v2) / u2
            if math.isclose(k * u1 + c * v1, x, abs_tol=1e-7):
                return k
        elif (u1 * v3 - v1 * u3) != 0 and u3 != 0:
            c = (z * u1 - x * u3) / (u1 * v3 - v1 * u3)
            k = (z - c * v3) / u3
            if math.isclose(k * u2 + c * v2, y, abs_tol=1e-7):
                return k
        elif (u2 * v3 - v2 * u3) != 0 and u3 != 0:
            c = (z * u2 - y * u3) / (u2 * v3 - v2 * u3)
            k = (z - c * v3) / u3
            if math.isclose(k * u1 + c * v1, x, abs_tol=1e-7):
                return k
        raise NotImplementedError

    def distance_linesegment(self, linesegment, return_points=False):
        """
        Calculates the minimum distance between two line segments in 3d.

        :param linesegment: other line segment.
        :param return_points: boolean weather to return the minimum distance corresponding points or not.
        :return: minimum distance / minimal distance with corresponding points.
        """
        p1, p2 = self.minimum_distance_points(linesegment)
        if not self.point_belongs(p1):
            p1 = self.start if self.start.point_distance(p1) < self.end.point_distance(p1) else self.end
        if not linesegment.point_belongs(p2):
            p2 = linesegment.start if linesegment.start.point_distance(p2) <\
                                      linesegment.end.point_distance(p2) else linesegment.end
        if return_points:
            return p1.point_distance(p2), p1, p2
        return p1.point_distance(p2)

    def distance_arc(self, arc3d, return_points=False):
        """
        Calculates the minimum distance between a line segment and an arc in 3d.

        :param arc3d: other line segment.
        :param return_points: boolean weather to return the minimum distance corresponding points or not.
        :return: minimum distance / minimal distance with corresponding points.
        """
        return arc3d.distance_linesegment(self, return_points)

    def extrusion(self, extrusion_vector):
        """
        Extrusion of a Line Segment 3D, in a specific extrusion direction.

        :param extrusion_vector: the extrusion vector used.
        :return: An extruded Plane Face 3D.
        """
        u = self.unit_direction_vector()
        v = extrusion_vector.copy()
        v = v.unit_vector()
        w = u.cross(v)
        length_1 = self.length()
        length_2 = extrusion_vector.norm()
        plane = volmdlr.surfaces.Plane3D(volmdlr.Frame3D(self.start, u, v, w))
        return [volmdlr.faces.PlaneFace3D.from_surface_rectangular_cut(plane, 0, length_1, 0, length_2)]

    def _conical_revolution(self, params):
        """Creates a conical revolution of a Line Segment 3D."""
        axis, u, p1_proj, dist1, dist2, angle = params
        v = axis.cross(u)
        direction_vector = self.direction_vector()
        direction_vector = direction_vector.unit_vector()

        semi_angle = math.atan2(direction_vector.dot(u), direction_vector.dot(axis))
        cone_origin = p1_proj - dist1 / math.tan(semi_angle) * axis
        if semi_angle > 0.5 * math.pi:
            semi_angle = math.pi - semi_angle

            cone_frame = volmdlr.Frame3D(cone_origin, u, -v, -axis)
            angle2 = - angle
        else:
            angle2 = angle
            cone_frame = volmdlr.Frame3D(cone_origin, u, v, axis)

        surface = volmdlr.surfaces.ConicalSurface3D(cone_frame, semi_angle)
        return [volmdlr.faces.ConicalFace3D.from_surface_rectangular_cut(
            surface, 0, angle2, z1=dist1 / math.tan(semi_angle), z2=dist2 / math.tan(semi_angle))]

    def _cylindrical_revolution(self, params):
        """Creates a cylindrical revolution of a Line Segment 3D."""
        axis, u, p1_proj, dist1, _, angle = params
        v = axis.cross(u)
        surface = volmdlr.surfaces.CylindricalSurface3D(volmdlr.Frame3D(p1_proj, u, v, axis), dist1)
        return [volmdlr.faces.CylindricalFace3D.from_surface_rectangular_cut(
            surface, 0, angle, 0, (self.end - self.start).dot(axis))]

    def revolution(self, axis_point, axis, angle):
        """
        Returns the face generated by the revolution of the line segments.
        """
        axis_line3d = volmdlr_curves.Line3D(axis_point, axis_point + axis)
        if axis_line3d.point_belongs(self.start) and axis_line3d.point_belongs(
                self.end):
            return []

        p1_proj, _ = axis_line3d.point_projection(self.start)
        p2_proj, _ = axis_line3d.point_projection(self.end)
        distance_1 = self.start.point_distance(p1_proj)
        distance_2 = self.end.point_distance(p2_proj)
        if not math.isclose(distance_1, 0., abs_tol=1e-9):
            u = self.start - p1_proj  # Unit vector from p1_proj to p1
            u = u.unit_vector()
        elif not math.isclose(distance_2, 0., abs_tol=1e-9):
            u = self.end - p2_proj  # Unit vector from p1_proj to p1
            u = u.unit_vector()
        else:
            return []
        if u.is_colinear_to(self.direction_vector()):
            # Planar face
            v = axis.cross(u)
            surface = volmdlr.surfaces.Plane3D(
                volmdlr.Frame3D(p1_proj, u, v, axis))
            smaller_r, bigger_r = sorted([distance_1, distance_2])
            if angle == volmdlr.TWO_PI:
                # Only 2 circles as contours
                bigger_circle = volmdlr_curves.Circle2D(volmdlr.O2D, bigger_r)
                outer_contour2d = volmdlr.wires.Contour2D(
                    bigger_circle.split_at_abscissa(bigger_circle.length() * 0.5))
                if not math.isclose(smaller_r, 0, abs_tol=1e-9):
                    smaller_circle = volmdlr_curves.Circle2D(volmdlr.O2D, smaller_r)
                    inner_contours2d = [volmdlr.wires.Contour2D(
                        smaller_circle.split_at_abscissa(smaller_circle.length() * 0.5))]
                else:
                    inner_contours2d = []
            else:
                inner_contours2d = []
                if math.isclose(smaller_r, 0, abs_tol=1e-9):
                    # One arc and 2 lines (pizza slice)
                    arc2_e = volmdlr.Point2D(bigger_r, 0)
                    arc2_i = arc2_e.rotation(center=volmdlr.O2D,
                                             angle=0.5 * angle)
                    arc2_s = arc2_e.rotation(center=volmdlr.O2D, angle=angle)
                    arc2 = Arc2D.from_3_points(arc2_s, arc2_i, arc2_e)
                    line1 = LineSegment2D(arc2_e, volmdlr.O2D)
                    line2 = LineSegment2D(volmdlr.O2D, arc2_s)
                    outer_contour2d = volmdlr.wires.Contour2D([arc2, line1, line2])

                else:
                    # Two arcs and lines
                    arc1_s = volmdlr.Point2D(bigger_r, 0)
                    arc1_i = arc1_s.rotation(center=volmdlr.O2D,
                                             angle=0.5 * angle)
                    arc1_e = arc1_s.rotation(center=volmdlr.O2D, angle=angle)
                    arc1 = Arc2D.from_3_points(arc1_s, arc1_i, arc1_e)

                    arc2_e = volmdlr.Point2D(smaller_r, 0)
                    arc2_i = arc2_e.rotation(center=volmdlr.O2D,
                                             angle=0.5 * angle)
                    arc2_s = arc2_e.rotation(center=volmdlr.O2D, angle=angle)
                    arc2 = Arc2D.from_3_points(arc2_s, arc2_i, arc2_e)

                    line1 = LineSegment2D(arc1_e, arc2_s)
                    line2 = LineSegment2D(arc2_e, arc1_s)

                    outer_contour2d = volmdlr.wires.Contour2D([arc1, line1,
                                                               arc2, line2])

            return [volmdlr.faces.PlaneFace3D(surface,
                                              volmdlr.surfaces.Surface2D(
                                                  outer_contour2d,
                                                  inner_contours2d))]

        if not math.isclose(distance_1, distance_2, abs_tol=1e-9):
            # Conical
            return self._conical_revolution([axis, u, p1_proj, distance_1, distance_2, angle])

        # Cylindrical face
        return self._cylindrical_revolution([axis, u, p1_proj, distance_1, distance_2, angle])

    def trim(self, point1: volmdlr.Point3D, point2: volmdlr.Point3D):
        """Trims a Line Segment at two given points."""
        if not self.point_belongs(point1) or not self.point_belongs(point2):
            raise ValueError('Point not on curve')

        return LineSegment3D(point1, point2)

    def sweep(self, *args):
        """
        Line Segment 3D is used as path for sweeping given section through it.

        :return:
        """
        section_contour2d, section_contour3d = args
        if section_contour3d is None:
            start_tangent = self.unit_direction_vector(0.)
            normal = self.unit_normal_vector(0.)
            if normal is None:
                normal = start_tangent.deterministic_unit_normal_vector()
            tangent_normal_orthonormal = start_tangent.cross(normal)
            section_contour3d = section_contour2d.to_3d(self.start, normal, tangent_normal_orthonormal)
        new_faces = []
        for contour_primitive in section_contour3d.primitives:
            new_faces.extend(contour_primitive.extrusion(self.length()
                                                         * self.unit_direction_vector()))
        return new_faces


class BSplineCurve3D(BSplineCurve):
    """
    A class for 3-dimensional B-spline curves.

    The following rule must be respected : `number of knots = number of control points + degree + 1`

    :param degree: The degree of the 3-dimensional B-spline curve
    :type degree: int
    :param control_points: A list of 3-dimensional points
    :type control_points: List[:class:`volmdlr.Point3D`]
    :param knot_multiplicities: The vector of multiplicities for each knot
    :type knot_multiplicities: List[int]
    :param knots: The knot vector composed of values between 0 and 1
    :type knots: List[float]
    :param weights: The weight vector applied to the knot vector. Default
        value is None
    :type weights: List[float], optional
    :param periodic: If `True` the B-spline curve is periodic. Default value
        is False
    :type periodic: bool, optional
    :param name: The name of the B-spline curve. Default value is ''
    :type name: str, optional
    """

    def __init__(self,
                 degree: int,
                 control_points: List[volmdlr.Point3D],
                 knot_multiplicities: List[int],
                 knots: List[float],
                 weights: List[float] = None,
                 name: str = ''):

        BSplineCurve.__init__(self, degree,
                              control_points,
                              knot_multiplicities,
                              knots,
                              weights,
                              name)

        self._bbox = None

    @property
    def bounding_box(self):
        if not self._bbox:
            self._bbox = self._bounding_box()
        return self._bbox

    @bounding_box.setter
    def bounding_box(self, new_bounding_box):
        self._bbox = new_bounding_box

    def _bounding_box(self):
        """Creates a bounding box from the bspline points."""
        return volmdlr.core.BoundingBox.from_points(self.discretization_points())

    def look_up_table(self, resolution: int = 20, start_parameter: float = 0,
                      end_parameter: float = 1):
        """
        Creates a table of equivalence between parameter t (evaluation of BSplineCurve) and the cumulative distance.

        :param resolution: The precision of the table. Auto-adjusted by the
            algorithm. Default value set to 20
        :type resolution: int, optional
        :param start_parameter: First parameter evaluated in the table.
            Default value set to 0
        :type start_parameter: float, optional
        :param end_parameter: Last parameter evaluated in the table.
            Default value set to 1
        :type start_parameter: float, optional
        :return: Yields a list of tuples containing the parameter and the
            cumulated distance along the BSplineCruve3D from the evaluation of
            start_parameter
        :rtype: Tuple[float, float]
        """
        resolution = max(10, min(resolution, int(self.length() / 1e-4)))
        delta_param = 1 / resolution * (end_parameter - start_parameter)
        distance = 0
        for i in range(resolution + 1):
            if i == 0:
                yield start_parameter, 0
            else:
                param1 = start_parameter + (i - 1) * delta_param
                param2 = start_parameter + i * delta_param
                point1 = self.evaluate_single(param1)
                point2 = self.evaluate_single(param2)
                distance += point1.point_distance(point2)
                yield param2, distance

    def normal(self, position: float = 0.0):
        der = self.derivatives(position, 1)
        point1 = self.evaluate_single(0.0)
        points = [point1]
        count = 1
        u = 0.1
        while count < 3 and u <= 0.9:
            point = self.evaluate_single(u)
            if not volmdlr.core.point_in_list(point, points):
                points.append(point)
                count += 1
            u += 0.1
        if count < 3:
            raise NotImplementedError("BSplineCurve3D is a line segment")
        vec1 = points[1] - point1
        vec2 = points[2] - point1
        plane_normal = vec1.cross(vec2)
        normal = plane_normal.cross(der[1])
        return normal.unit_vector()

    def get_direction_vector(self, abscissa=0.0):
        """
        Calculates direction vector at given abscissa value (value between o and bspline length).

        """
        length = self.length()
        if abscissa >= length:
            abscissa2 = length
            abscissa = abscissa2 - 0.001 * length

        else:
            abscissa2 = min(abscissa + 0.001 * length, length)

        tangent = self.point_at_abscissa(abscissa2) - self.point_at_abscissa(
            abscissa)
        return tangent

    def direction_vector(self, abscissa=0.):
        """
        Gets direction vector at given abscissa value (value between o and bspline length).

        """
        if not self._direction_vector_memo:
            self._direction_vector_memo = {}
        if abscissa not in self._direction_vector_memo:
            self._direction_vector_memo[abscissa] = self.get_direction_vector(abscissa)
        return self._direction_vector_memo[abscissa]

    @classmethod
    def from_step(cls, arguments, object_dict, **kwargs):
        """
        Converts a step primitive to a BSplineCurve3D.

        :param arguments: The arguments of the step primitive.
        :type arguments: list
        :param object_dict: The dictionary containing all the step primitives
            that have already been instantiated
        :type object_dict: dict
        :return: The corresponding BSplineCurve3D.
        :rtype: :class:`volmdlr.edges.BSplineCurve3D`
        """
        name = arguments[0][1:-1]
        degree = int(arguments[1])
        points = [object_dict[int(i[1:])] for i in arguments[2]]
        lines = [LineSegment3D(pt1, pt2) for pt1, pt2 in zip(points[:-1], points[1:]) if not pt1.is_close(pt2)]
        if lines and not points[0].is_close(points[-1]):
            # quick fix. Real problem: Tolerance too low (1e-6 m = 0.001mm)
            dir_vector = lines[0].unit_direction_vector()
            if all(line.unit_direction_vector() == dir_vector for line in lines):
                return LineSegment3D(points[0], points[-1])

        knot_multiplicities = [int(i) for i in arguments[6][1:-1].split(",")]
        knots = [float(i) for i in arguments[7][1:-1].split(",")]
        knot_vector = []
        for i, knot in enumerate(knots):
            knot_vector.extend([knot] * knot_multiplicities[i])

        if 9 in range(len(arguments)):
            weight_data = [float(i) for i in arguments[9][1:-1].split(",")]
        else:
            weight_data = None

        return cls(degree, points, knot_multiplicities, knots, weight_data, name)

    def to_step(self, current_id, surface_id=None, curve2d=None):
        """Exports to STEP format."""
        points_ids = []
        content = ''
        point_id = current_id
        for point in self.control_points:
            point_content, point_id = point.to_step(point_id,
                                                    vertex=False)
            content += point_content
            points_ids.append(point_id)
            point_id += 1

        curve_id = point_id
        content += f"#{curve_id} = B_SPLINE_CURVE_WITH_KNOTS('{self.name}',{self.degree}," \
                   f"({volmdlr.core.step_ids_to_str(points_ids)})," \
                   f".UNSPECIFIED.,.F.,.F.,{tuple(self.knot_multiplicities)},{tuple(self.knots)}," \
                   f".UNSPECIFIED.);\n"

        if surface_id and curve2d:
            content += f"#{curve_id + 1} = SURFACE_CURVE('',#{curve_id},(#{curve_id + 2}),.PCURVE_S1.);\n"
            content += f"#{curve_id + 2} = PCURVE('',#{surface_id},#{curve_id + 3});\n"

            # 2D parametric curve
            curve2d_content, curve2d_id = curve2d.to_step(curve_id + 3)  # 5

            # content += f"#{curve_id + 3} = DEFINITIONAL_REPRESENTATION('',(#{curve2d_id - 1}),#{curve_id + 4});\n"
            # content += f"#{curve_id + 4} = ( GEOMETRIC_REPRESENTATION_CONTEXT(2)" \
            #            f"PARAMETRIC_REPRESENTATION_CONTEXT() REPRESENTATION_CONTEXT('2D SPACE','') );\n"

            content += curve2d_content
            current_id = curve2d_id
        else:
            current_id = curve_id + 1

        start_content, start_id = self.start.to_step(current_id, vertex=True)
        current_id = start_id + 1
        end_content, end_id = self.end.to_step(current_id + 1, vertex=True)
        content += start_content + end_content
        current_id = end_id + 1
        if surface_id:
            content += f"#{current_id} = EDGE_CURVE('{self.name}',#{start_id},#{end_id},#{curve_id},.T.);\n"
        else:
            content += f"#{current_id} = EDGE_CURVE('{self.name}',#{start_id},#{end_id},#{curve_id},.T.);\n"
        return content, current_id

    def rotation(self, center: volmdlr.Point3D, axis: volmdlr.Vector3D, angle: float):
        """
        BSplineCurve3D rotation.

        :param center: rotation center
        :param axis: rotation axis
        :param angle: angle rotation
        :return: a new rotated BSplineCurve3D
        """
        new_control_points = [point.rotation(center, axis, angle) for point in
                              self.control_points]
        new_bsplinecurve3d = BSplineCurve3D(self.degree, new_control_points,
                                            self.knot_multiplicities,
                                            self.knots, self.weights, self.name)
        return new_bsplinecurve3d

    def trim(self, point1: volmdlr.Point3D, point2: volmdlr.Point3D, same_sense: bool = True):
        """
        Trims a bspline curve between two points.

        :param point1: point 1 used to trim.
        :param point2: point2 used to trim.
        :same_sense: Used for periodical curves only. Indicates whether the curve direction agrees with (True)
            or is in the opposite direction (False) to the edge direction. By default, it's assumed True
        :return: New BSpline curve between these two points.
        """
        # if self.periodic and not point1.is_close(point2):
        #     return self.trim_with_interpolation(point1, point2, same_sense)
        bsplinecurve = self
        if not same_sense:
            bsplinecurve = self.reverse()
        if (point1.is_close(bsplinecurve.start) and point2.is_close(bsplinecurve.end)) \
                or (point1.is_close(bsplinecurve.end) and point2.is_close(bsplinecurve.start)):
            return bsplinecurve

        if point1.is_close(bsplinecurve.start) and not point2.is_close(bsplinecurve.end):
            return bsplinecurve.cut_after(bsplinecurve.point_to_parameter(point2))

        if point2.is_close(bsplinecurve.start) and not point1.is_close(bsplinecurve.end):
            if self.periodic:
                bsplinecurve = bsplinecurve.cut_before(bsplinecurve.point_to_parameter(point1))
            else:
                bsplinecurve = bsplinecurve.cut_after(bsplinecurve.point_to_parameter(point1))
            return bsplinecurve

        if not point1.is_close(bsplinecurve.start) and point2.is_close(bsplinecurve.end):
            return bsplinecurve.cut_before(bsplinecurve.point_to_parameter(point1))

        if not point2.is_close(bsplinecurve.start) and point1.is_close(bsplinecurve.end):
            if self.periodic:
                bsplinecurve = bsplinecurve.cut_after(bsplinecurve.point_to_parameter(point2))
            else:
                bsplinecurve = bsplinecurve.cut_before(bsplinecurve.point_to_parameter(point2))
            return bsplinecurve

        parameter1 = bsplinecurve.point_to_parameter(point1)
        parameter2 = bsplinecurve.point_to_parameter(point2)
        if parameter1 is None or parameter2 is None:
            raise ValueError('Point not on BSplineCurve for trim method')

        if parameter1 > parameter2:
            parameter1, parameter2 = parameter2, parameter1
            point1, point2 = point2, point1

        bsplinecurve = bsplinecurve.cut_before(parameter1)
        new_param2 = bsplinecurve.point_to_parameter(point2)
        trimmed_bspline_cruve = bsplinecurve.cut_after(new_param2)
        return trimmed_bspline_cruve

    def trim_with_interpolation(self, point1: volmdlr.Point3D, point2: volmdlr.Point3D, same_sense: bool = True):
        """
        Creates a new BSplineCurve3D between point1 and point2 using interpolation method.
        """
        bspline_curve = self
        if not same_sense:
            bspline_curve = self.reverse()
        n = len(bspline_curve.control_points)
        local_discretization = bspline_curve.local_discretization(point1, point2, n, tol=1e-8)
        if len(local_discretization) <= bspline_curve.degree:
            return bspline_curve
        return bspline_curve.__class__.from_points_interpolation(local_discretization, bspline_curve.degree)

    def trim_between_evaluations(self, parameter1: float, parameter2: float):
        """
        Trims the Bspline between two abscissa evaluation parameters.

        :param parameter1: evaluation parameter 1, bigger than 0 and smaller than its length.
        :param parameter2: evaluation parameter 2, bigger than 0 and smaller than its length.
        """
        warnings.warn('Use BSplineCurve3D.trim instead of trim_between_evaluation')
        parameter1, parameter2 = min([parameter1, parameter2]), \
            max([parameter1, parameter2])

        if math.isclose(parameter1, 0, abs_tol=1e-7) \
                and math.isclose(parameter2, 1, abs_tol=1e-7):
            return self
        if math.isclose(parameter1, 0, abs_tol=1e-7):
            return self.cut_after(parameter2)
        if math.isclose(parameter2, 1, abs_tol=1e-7):
            return self.cut_before(parameter1)

        # Cut before
        bspline_curve = self.insert_knot(parameter1, num=self.degree)
        if bspline_curve.weights is not None:
            raise NotImplementedError

        # Cut after
        bspline_curve = bspline_curve.insert_knot(parameter2, num=self.degree)
        if bspline_curve.weights is not None:
            raise NotImplementedError

        new_ctrlpts = bspline_curve.control_points[bspline_curve.degree:
                                                   -bspline_curve.degree]
        new_multiplicities = bspline_curve.knot_multiplicities[1:-1]
        # new_multiplicities = bspline_curve.knot_multiplicities[2:-5]
        new_multiplicities[-1] += 1
        new_multiplicities[0] += 1
        new_knots = bspline_curve.knots[1:-1]
        # new_knots = bspline_curve.knots[2:-5]
        new_knots = nurbs_helpers.standardize_knot_vector(new_knots)

        return BSplineCurve3D(degree=bspline_curve.degree,
                              control_points=new_ctrlpts,
                              knot_multiplicities=new_multiplicities,
                              knots=new_knots,
                              weights=None,
                              name=bspline_curve.name)

    def cut_before(self, parameter: float):
        """
        Returns the right side of the split curve at a given parameter.

        :param parameter: parameter value that specifies where to split the curve.
        :type parameter: float
        """
        # Is a value of parameter below 4e-3 a real need for precision ?
        a, b = self.domain
        if math.isclose(parameter, a, abs_tol=1e-6):
            return self
        if math.isclose(parameter, b, abs_tol=1e-6):
            return self.reverse()
        #     raise ValueError('Nothing will be left from the BSplineCurve3D')

        curves = volmdlr.nurbs.operations.split_curve(self, round(parameter, 7))
        return curves[1]

    def cut_after(self, parameter: float):
        """
        Returns the left side of the split curve at a given parameter.

        :param parameter: parameter value that specifies where to split the curve.
        :type parameter: float
        """
        # Is a value of parameter below 4e-3 a real need for precision ?
        a, b = self.domain
        if math.isclose(parameter, a, abs_tol=1e-6):
            return self.reverse()
        if math.isclose(parameter, b, abs_tol=1e-6):
            return self
        curves = volmdlr.nurbs.operations.split_curve(self, round(parameter, 7))
        return curves[0]

    def insert_knot(self, knot: float, num: int = 1):
        """
        Returns a new BSplineCurve3D.

        """
        return volmdlr.nurbs.operations.insert_knot_curve(self, [knot], num=[num])

    # Copy paste du LineSegment3D
    def plot(self, ax=None, edge_style: EdgeStyle = EdgeStyle()):
        if ax is None:
            fig = plt.figure()
            ax = fig.add_subplot(111, projection='3d')
        points = self.points
        x = [point.x for point in points]
        y = [point.y for point in points]
        z = [point.z for point in points]
        ax.plot(x, y, z, color=edge_style.color, alpha=edge_style.alpha)
        if edge_style.edge_ends:
            ax.plot(x, y, z, 'o', color=edge_style.color, alpha=edge_style.alpha)
        return ax

    def to_2d(self, plane_origin, x, y):
        """
        Transforms a BSplineCurve3D into an BSplineCurve2D, given a plane origin and an u and v plane vector.

        :param plane_origin: plane origin.
        :param x: plane u vector.
        :param y: plane v vector.
        :return: BSplineCurve2D.
        """
        control_points2d = [point.to_2d(plane_origin, x, y) for point in
                            self.control_points]
        return BSplineCurve2D(self.degree, control_points2d,
                              self.knot_multiplicities, self.knots,
                              self.weights, self.name)

    def curvature(self, u: float, point_in_curve: bool = False):
        """
        Returns the curvature of a curve and the point where it is located.
        """
        ders = self.derivatives(u, 3)  # 3 first derivative
        c1, c2 = ders[1], ders[2]
        denom = c1.cross(c2)
        if c1.is_close(volmdlr.O3D) or c2.is_close(volmdlr.O3D) or denom.norm() == 0.0:
            if point_in_curve:
                return 0., volmdlr.Point3D(*ders[0])
            return 0.
        r_c = ((c1.norm()) ** 3) / denom.norm()
        point = volmdlr.Point3D(*ders[0])
        if point_in_curve:
            return 1 / r_c, point
        return 1 / r_c

    def global_maximum_curvature(self, nb_eval: int = 21, point_in_curve: bool = False):
        """
        Returns the global maximum curvature of a curve and the point where it is located.
        """
        check = [i / (nb_eval - 1) for i in range(nb_eval)]
        curvatures = []
        for u in check:
            curvatures.append(self.curvature(u, point_in_curve))
        return curvatures

    def maximum_curvature(self, point_in_curve: bool = False):
        """
        Returns the maximum curvature of a curve and the point where it is located.
        """
        if point_in_curve:
            maximum_curvarture, point = max(self.global_maximum_curvature(nb_eval=21, point_in_curve=point_in_curve))
            return maximum_curvarture, point
        maximum_curvarture = max(self.global_maximum_curvature(nb_eval=21, point_in_curve=point_in_curve))
        return maximum_curvarture

    def minimum_radius(self, point_in_curve=False):
        """
        Returns the minimum curvature radius of a curve and the point where it is located.
        """
        if point_in_curve:
            maximum_curvarture, point = self.maximum_curvature(point_in_curve)
            return 1 / maximum_curvarture, point
        maximum_curvarture = self.maximum_curvature(point_in_curve)
        return 1 / maximum_curvarture

    # def global_minimum_curvature(self, nb_eval: int = 21):
    #     check = [i / (nb_eval - 1) for i in range(nb_eval)]
    #     radius = []
    #     for u in check:
    #         radius.append(self.minimum_curvature(u))
    #     return radius

    def triangulation(self):
        """Triangulation method for a BSplineCurve3D."""
        return None

    def linesegment_intersections(self, linesegment3d: LineSegment3D, abs_tol: float = 1e-6):
        """
        Calculates intersections between a BSplineCurve3D and a LineSegment3D.

        :param linesegment3d: linesegment to verify intersections.
        :param abs_tol: tolerance.
        :return: list with the intersections points.
        """
        if not self.bounding_box.bbox_intersection(linesegment3d.bounding_box):
            return []
        intersection_section_pairs = self._get_intersection_sections(linesegment3d)
        intersections = []
        for bspline, edge2_ in intersection_section_pairs:
            intersections_points = bspline.get_linesegment_intersections(edge2_)
            for inter in intersections_points:
                if not volmdlr.core.point_in_list(inter, intersections, abs_tol):
                    intersections.append(inter)
        return intersections

    def arc_intersections(self, arc, abs_tol=1e-6):
        """
        Calculates intersections between a BSpline Curve 3D and an arc 3D.

        :param arc: arc to verify intersections.
        :param abs_tol: tolerance.
        :return: list with the intersections points.
        """
        if self.bounding_box.distance_to_bbox(arc.bounding_box) > abs_tol:
            return []
        return self._generic_edge_intersections(arc, abs_tol)

    def is_shared_section_possible(self, other_bspline2, tol):
        """
        Verifies if it there is any possibility of the two bsplines share a section.

        :param other_bspline2: other bspline.
        :param tol: tolerance used.
        :return: True or False.
        """
        if self.bounding_box.distance_to_bbox(other_bspline2.bounding_box) > tol:
            return False
        return True

    def sweep(self, *args):
        """
        Bspline 3D is used as path for sweeping given section through it.

        :return:
        """
        new_faces = []
        tangents = []
        section_contour2d, _ = args
        points = self.points
        for k, _ in enumerate(points):
            position = k / (len(points) - 1)
            tangents.append(self.unit_direction_vector(position * self.length()))

        contours = []
        for point, tan in zip(points, tangents):
            normal = tan.deterministic_unit_normal_vector()
            v_vector = tan.cross(normal)
            section_contour3d = section_contour2d.to_3d(point, normal, v_vector)
            contours.append(section_contour3d)

        polys = [volmdlr.wires.ClosedPolygon3D(c.discretization_points(number_points=36)) for c in contours]

        size_v, size_u = len(polys[0].points), len(polys)
        degree_u, degree_v = 3, 3

        points_3d = []
        for poly in polys:
            points_3d.extend(poly.points)

        bspline_surface3d = volmdlr.surfaces.BSplineSurface3D.from_points_interpolation(points_3d, size_u,
                                                                                       size_v,degree_u, degree_v)

        outer_contour = volmdlr.wires.Contour2D([volmdlr.edges.LineSegment2D(volmdlr.O2D, volmdlr.X2D.to_point()),
                                                 volmdlr.edges.LineSegment2D(
                                                     volmdlr.X2D.to_point(), (volmdlr.X2D + volmdlr.Y2D).to_point()),
                                                 volmdlr.edges.LineSegment2D(
                                                     (volmdlr.X2D + volmdlr.Y2D).to_point(), volmdlr.Y2D.to_point()),
                                                 volmdlr.edges.LineSegment2D(volmdlr.Y2D.to_point(), volmdlr.O2D)])
        surf2d = volmdlr.surfaces.Surface2D(outer_contour, [])

        bsface3d = volmdlr.faces.BSplineFace3D(bspline_surface3d, surf2d)
        new_faces.append(bsface3d)
        return new_faces

    def revolution(self, axis_point, axis, angle):
        """
        Returns the face generated by the revolution of the BSpline Curve 3D.
        """
        surface = volmdlr.surfaces.RevolutionSurface3D(self, axis_point, axis)
        face = volmdlr.faces.RevolutionFace3D.from_surface_rectangular_cut(surface, 0, angle, 0, self.length())
        return face


class BezierCurve3D(BSplineCurve3D):
    """
    A class for 3-dimensional Bézier curves.

    :param degree: The degree of the Bézier curve
    :type degree: int
    :param control_points: A list of 3-dimensional points
    :type control_points: List[:class:`volmdlr.Point3D`]
    :param name: The name of the B-spline curve. Default value is ''
    :type name: str, optional
    """

    def __init__(self, degree: int, control_points: List[volmdlr.Point3D],
                 name: str = ''):
        knotvector = nurbs_helpers.generate_knot_vector(degree,
                                                        len(control_points))
        knot_multiplicity = [1] * len(knotvector)

        BSplineCurve3D.__init__(self, degree, control_points,
                                knot_multiplicity, knotvector,
                                None, name)


class Arc3D(ArcMixin, Edge):
    """
    An arc is defined by a starting point, an end point and an interior point.

    """

    def __init__(self, circle, start, end, name=''):
        ArcMixin.__init__(self, circle, start=start, end=end, name=name)
        Edge.__init__(self, start=start, end=end, name=name)
        self._angle = None
        self.frame = self.circle.frame
        self.radius = self.circle.radius
        self.angle_start, self.angle_end = self.get_start_end_angles()
        self._bbox = None

    def __hash__(self):
        return hash(('arc3d', self.circle, self.start, self.end, self.is_trigo))

    def __eq__(self, other_arc):
        if self.__class__.__name__ != other_arc.__class__.__name__:
            return False
        return (self.circle == other_arc.circle and self.start == other_arc.start
                and self.end == other_arc.end and self.is_trigo == other_arc.is_trigo)

    def to_dict(self, use_pointers: bool = False, memo=None, path: str = '#', id_method=True, id_memo=None):
        """Saves the object parameters into a dictionary."""
        dict_ = self.base_dict()
        dict_['circle'] = self.circle.to_dict(use_pointers=use_pointers, memo=memo,
                                              id_method=id_method, id_memo=id_memo, path=path + '/circle')
        dict_['start'] = self.start.to_dict(use_pointers=use_pointers, memo=memo,
                                            id_method=id_method, id_memo=id_memo, path=path + '/start')
        dict_['end'] = self.end.to_dict(use_pointers=use_pointers, memo=memo,
                                        id_method=id_method, id_memo=id_memo, path=path + '/end')
        return dict_

    def _arc_point_angle(self, point):
        """Helper function to calculate the angle of point on a trigonometric arc."""
        local_start_point = self.circle.frame.global_to_local_coordinates(point)
        u1, u2 = local_start_point.x / self.radius, local_start_point.y / self.radius
        point_angle = volmdlr.geometry.sin_cos_angle(u1, u2)
        return point_angle

    def get_arc_point_angle(self, point):
        """Returns the angle of point on a trigonometric arc."""
        point_theta = self._arc_point_angle(point)
        if self.angle_start > point_theta:
            point_theta += volmdlr.TWO_PI
        return point_theta

    def get_start_end_angles(self):
        """Returns the start and end angle of the arc."""
        start_angle = self._arc_point_angle(self.start)
        end_angle = self._arc_point_angle(self.end)
        if start_angle >= end_angle:
            end_angle += volmdlr.TWO_PI
        return start_angle, end_angle

    @property
    def bounding_box(self):
        """Bounding box for Arc 3D."""
        if not self._bbox:
            self._bbox = self.get_bounding_box()
        return self._bbox

    @bounding_box.setter
    def bounding_box(self, new_bounding_box):
        self._bbox = new_bounding_box

    def get_bounding_box(self):
        """
        Calculates the bounding box of the Arc3D.

        :return: Bounding Box object.
        """
        # TODO: implement exact calculation

        points = self.discretization_points(angle_resolution=5)
        xmin = min(point.x for point in points)
        xmax = max(point.x for point in points)
        ymin = min(point.y for point in points)
        ymax = max(point.y for point in points)
        zmin = min(point.z for point in points)
        zmax = max(point.z for point in points)
        return volmdlr.core.BoundingBox(xmin, xmax, ymin, ymax, zmin, zmax)

    @classmethod
    def from_angle(cls, start: volmdlr.Point3D, angle: float,
                   axis_point: volmdlr.Point3D, axis: volmdlr.Vector3D, name: str = ''):
        """Gives the arc3D from a start, an angle and an axis."""
        start_gen = start
        end_gen = start_gen.rotation(axis_point, axis, angle)
        line = volmdlr_curves.Line3D(axis_point, axis_point + axis)
        center, _ = line.point_projection(start)
        radius = center.point_distance(start)
        u = start - center
        v = axis.cross(u)
        circle = volmdlr.curves.Circle3D(volmdlr.Frame3D(center, u, v, axis), radius)
        if angle == volmdlr.TWO_PI:
            return circle
        return cls(circle, start_gen, end_gen, name=name)

    @classmethod
    def from_3_points(cls, point1, point2, point3, name: str = ''):
        """
        Creates an Arc 3d using three points.

        :param point1: start point.
        :param point2: interior point.
        :param point3: end point.
        :param name: object's name.
        :return: Arc 3D.
        """
        circle = volmdlr_curves.Circle3D.from_3_points(point1, point2, point3)
        arc = cls(circle, point1, point3, name=name)
        return arc

    @property
    def angle(self):
        """
        Arc angle property.

        :return: arc angle.
        """
        if not self._angle:
            self._angle = self.angle_end - self.angle_start
        return self._angle

    @property
    def points(self):
        return [self.start, self.end]

    def get_reverse(self):
        """
        Defines a new Arc3D, identical to self, but in the opposite direction.

        """
        circle3d = self.circle.reverse()
        return self.__class__(circle3d, self.end, self.start, self.name + '_reverse')

    def abscissa(self, point: volmdlr.Point3D, tol: float = 1e-6):
        """
        Calculates the abscissa given a point in the Arc3D.

        :param point: point to calculate the abscissa.
        :param tol: (Optional) Confusion distance to consider points equal. Default 1e-6.
        :return: corresponding abscissa.
        """
        if point.point_distance(self.start) <= tol:
            return 0
        if point.point_distance(self.end) <= tol:
            return self.length()
        point_theta = self.get_arc_point_angle(point)
        if not self.angle_start <= point_theta <= self.angle_end:
            raise ValueError(f"{point} not in Arc3D.")
        return self.radius * abs(point_theta - self.angle_start)

    def point_at_abscissa(self, abscissa):
        """
        Calculates a point in the Arc3D at a given abscissa.

        :param abscissa: abscissa where in the curve the point should be calculated.
        :return: Corresponding point.
        """
        if abscissa > self.length() + 1e-6:
            raise ValueError(f"{abscissa} abscissa is not on the curve. max length of arc is {self.length()}.")
        return self.start.rotation(self.circle.center, self.circle.normal, abscissa / self.radius)

    def direction_vector(self, abscissa):
        """
        Calculates a direction vector at a given abscissa of the Arc3D.

        :param abscissa: abscissa where in the curve the direction vector should be calculated.
        :return: Corresponding direction vector.
        """
        normal_vector = self.normal_vector(abscissa)
        tangent = normal_vector.cross(self.circle.normal)
        return tangent

    def rotation(self, center: volmdlr.Point3D,
                 axis: volmdlr.Vector3D, angle: float):
        """
        Arc3D rotation.

        :param center: rotation center
        :param axis: rotation axis
        :param angle: angle rotation
        :return: a new rotated Arc3D
        """
        circle = self.circle.rotation(center, axis, angle)
        new_start = self.start.rotation(center, axis, angle)
        new_end = self.end.rotation(center, axis, angle)
        return Arc3D(circle, new_start, new_end, name=self.name)

    def translation(self, offset: volmdlr.Vector3D):
        """
        Arc3D translation.

        :param offset: translation vector.
        :return: A new translated Arc3D.
        """
        new_circle = self.circle.translation(offset)
        new_start = self.start.translation(offset)
        new_end = self.end.translation(offset)
        return Arc3D(new_circle, new_start, new_end, name=self.name)

    def frame_mapping(self, frame: volmdlr.Frame3D, side: str):
        """
        Changes vector frame_mapping and return a new Arc3D.

        side = 'old' or 'new'
        """
        new_circle = self.circle.frame_mapping(frame, side)
        new_start = self.start.frame_mapping(frame, side)
        new_end = self.end.frame_mapping(frame, side)
        return Arc3D(new_circle, new_start, new_end, name=self.name)

    def plot(self, ax=None, edge_style: EdgeStyle = EdgeStyle()):
        """Plot method for Arc 3D using Matplotlib."""
        if ax is None:
            ax = plt.figure().add_subplot(111, projection='3d')
        ax = vm_common_operations.plot_from_discretization_points(
            ax, edge_style=edge_style, element=self, number_points=25)
        if edge_style.edge_ends:
            self.start.plot(ax=ax, color='r')
            self.end.plot(ax=ax, color='b')

        if edge_style.edge_direction:
            x, y, z = self.point_at_abscissa(0.5 * self.length())
            u, v, w = 0.05 * self.unit_direction_vector(0.5 * self.length())
            ax.quiver(x, y, z, u, v, w, length=self.length() / 100,
                      arrow_length_ratio=5, normalize=True,
                      pivot='tip', color=edge_style.color)
        return ax

    def plot2d(self, center: volmdlr.Point3D = volmdlr.O3D,
               x3d: volmdlr.Vector3D = volmdlr.X3D, y3d: volmdlr.Vector3D = volmdlr.Y3D,
               ax=None, color='k'):

        if ax is None:
            fig = plt.figure()
            ax = fig.add_subplot(111, projection='3d')

        # TODO: Enhance this plot
        length = self.length()
        x = []
        y = []
        for i in range(30):
            point = self.point_at_abscissa(i / 29. * length)
            xi, yi = point.plane_projection2d(center, x3d, y3d)
            x.append(xi)
            y.append(yi)
        ax.plot(x, y, color=color)

        return ax

    def copy(self, *args, **kwargs):
        return Arc3D(self.circle.copy(), self.start.copy(), self.end.copy())

    def to_2d(self, plane_origin, x, y):
        """
        Transforms a Arc3D into an Arc2D, given a plane origin and an u and v plane vector.

        :param plane_origin: plane origin.
        :param x: plane u vector.
        :param y: plane v vector.
        :return: Arc2D.
        """
        circle2d = self.circle.to_2d(plane_origin, x, y)
        point_start = self.start.to_2d(plane_origin, x, y)
        point_interior = self.middle_point().to_2d(plane_origin, x, y)
        point_end = self.end.to_2d(plane_origin, x, y)
        arc = Arc2D(circle2d, point_start, point_end, self.is_trigo, name=self.name)
        if not arc.point_belongs(point_interior):
            arc = Arc2D(circle2d, point_start, point_end, False, name=self.name)
        return arc

    def minimum_distance_points_arc(self, other_arc):
        """Calculates the minimum distance points between two arcs."""
        u1 = self.start - self.circle.center
        u1 = u1.unit_vector()
        u2 = self.circle.normal.cross(u1)

        w = other_arc.circle.center - self.circle.center

        u3 = other_arc.start - other_arc.circle.center
        u3 = u3.unit_vector()
        u4 = other_arc.circle.normal.cross(u3)

        radius1, radius2 = self.radius, other_arc.radius

        u1_u1, u1_u2, u1_u3, u1_u4 = u1.dot(u1), u1.dot(u2), u1.dot(u3), u1.dot(u4)
        u2_u2, u2_u3, u2_u4 = u2.dot(u2), u2.dot(u3), u2.dot(u4)
        u3_u3, u3_u4 = u3.dot(u3), u3.dot(u4)
        u4_u4 = u4.dot(u4)
        w_u1, w_u2, w_u3, w_u4, w_w = w.dot(u1), w.dot(u2), w.dot(u3), w.dot(u4), w.dot(w)

        def distance_squared(x):
            return (u1_u1 * ((math.cos(x[0])) ** 2) * radius1 ** 2 + u2_u2 * (
                    (math.sin(x[0])) ** 2) * radius1 ** 2
                    + w_w + u3_u3 * ((math.cos(x[1])) ** 2) * radius2 ** 2 + u4_u4 * (
                            (math.sin(x[1])) ** 2) * radius2 ** 2
                    + u1_u2 * math.sin(2 * x[0]) * radius1 ** 2 - 2 * radius1 * math.cos(
                        x[0]) * w_u1
                    - 2 * radius1 * radius2 * math.cos(x[0]) * math.cos(x[1]) * u1_u3
                    - 2 * radius1 * radius2 * math.cos(x[0]) * math.sin(
                        x[1]) * u1_u4 - 2 * radius1 * math.sin(x[0]) * w_u2
                    - 2 * radius1 * radius2 * math.sin(x[0]) * math.cos(x[1]) * u2_u3
                    - 2 * radius1 * radius2 * math.sin(x[0]) * math.sin(
                        x[1]) * u2_u4 + 2 * radius2 * math.cos(x[1]) * w_u3
                    + 2 * radius2 * math.sin(x[1]) * w_u4 + u3_u4 * math.sin(
                        2 * x[1]) * radius2 ** 2)

        x01 = npy.array([self.angle / 2, other_arc.angle / 2])

        res1 = least_squares(distance_squared, x01, bounds=[(0, 0), (self.angle, other_arc.angle)])

        point1 = self.point_at_abscissa(res1.x[0] * radius1)
        point2 = other_arc.point_at_abscissa(res1.x[1] * radius2)

        return point1, point2

    def distance_linesegment(self, linesegment3d, return_points=False):
        """
        Gets the minimum distance between an Arc 3D and Line Segment 3D.

        :param linesegment3d: other line segment 3d.
        :param return_points: boolean to decide weather to return the corresponding minimal distance points or not.
        :return: minimum distance / minimal distance with corresponding points.
        """
        point1, point2 = vm_common_operations.minimum_distance_points_circle3d_linesegment3d(self, linesegment3d)
        if return_points:
            return point1.point_distance(point2), point1, point2
        return point1.point_distance(point2)

    def distance_arc(self, arc3d, return_points=False):
        """
        Gets the minimum distance between two Arcs 3D.

        :param arc3d: other arc 3d.
        :param return_points: boolean to decide weather to return the corresponding minimal distance points or not.
        :return: minimum distance / minimal distance with corresponding points.
        """
        p1, p2 = self.minimum_distance_points_arc(arc3d)
        if return_points:
            return p1.point_distance(p2), p1, p2
        return p1.point_distance(p2)

    def extrusion(self, extrusion_vector):
        """Extrudes an arc 3d in the given extrusion vector direction."""
        if self.circle.normal.is_colinear_to(extrusion_vector):
            u = self.start - self.circle.center
            u = u.unit_vector()
            w = extrusion_vector.copy()
            w = w.unit_vector()
            v = w.cross(u)
            arc2d = self.to_2d(self.circle.center, u, v)
            angle1, angle2 = arc2d.angle1, arc2d.angle2
            if angle2 < angle1:
                angle2 += volmdlr.TWO_PI
            cylinder = volmdlr.surfaces.CylindricalSurface3D(
                volmdlr.Frame3D(self.circle.center, u, v, w),
                self.radius
            )
            return [volmdlr.faces.CylindricalFace3D.from_surface_rectangular_cut(
                cylinder, angle1, angle2, 0., extrusion_vector.norm())]
        raise NotImplementedError(f'Elliptic faces not handled: dot={self.circle.normal.dot(extrusion_vector)}')

    def revolution(self, axis_point: volmdlr.Point3D, axis: volmdlr.Vector3D,
                   angle: float):
        line3d = volmdlr_curves.Line3D(axis_point, axis_point + axis)
        tore_center, _ = line3d.point_projection(self.circle.center)

        # Sphere
        if math.isclose(tore_center.point_distance(self.circle.center), 0.,
                        abs_tol=1e-6):

            start_p, _ = line3d.point_projection(self.start)
            u = self.start - start_p

            if math.isclose(u.norm(), 0, abs_tol=1e-6):
                end_p, _ = line3d.point_projection(self.end)
                u = self.end - end_p
                if math.isclose(u.norm(), 0, abs_tol=1e-6):
                    interior_p, _ = line3d.point_projection(self.middle_point())
                    u = self.middle_point - interior_p

            u = u.unit_vector()
            v = axis.cross(u)
            arc2d = self.to_2d(self.circle.center, u, axis)

            surface = volmdlr.surfaces.SphericalSurface3D(
                volmdlr.Frame3D(self.circle.center, u, v, axis), self.radius)

            return [volmdlr.faces.SphericalFace3D.from_surface_rectangular_cut(surface, 0, angle,
                                                                               arc2d.angle1, arc2d.angle2)]

        # Toroidal
        u = self.circle.center - tore_center
        u = u.unit_vector()
        v = axis.cross(u)
        if not math.isclose(self.circle.normal.dot(u), 0., abs_tol=1e-6):
            raise NotImplementedError(
                'Outside of plane revolution not supported')

        radius = tore_center.point_distance(self.circle.center)
        # from volmdlr import surfaces, faces
        surface = volmdlr.surfaces.ToroidalSurface3D(
            volmdlr.Frame3D(tore_center, u, v, axis), radius,
            self.radius)
        arc2d = self.to_2d(tore_center, u, axis)
        return [volmdlr.faces.ToroidalFace3D.from_surface_rectangular_cut(
            surface, 0, angle, arc2d.angle1, arc2d.angle2)]

    def to_step(self, current_id, *args, **kwargs):
        """
        Converts the object to a STEP representation.

        :param current_id: The ID of the last written primitive.
        :type current_id: int
        :return: The STEP representation of the object and the last ID.
        :rtype: tuple[str, list[int]]
        """
        content, frame_id = self.circle.frame.to_step(current_id)
        curve_id = frame_id + 1
        content += f"#{curve_id} = CIRCLE('{self.name}', #{frame_id}, {self.radius * 1000});\n"

        current_id = curve_id
        start_content, start_id = self.start.to_step(current_id, vertex=True)
        end_content, end_id = self.end.to_step(start_id + 1, vertex=True)
        content += start_content + end_content
        current_id = end_id + 1
        content += f"#{current_id} = EDGE_CURVE('{self.name}',#{start_id},#{end_id},#{curve_id},.T.);\n"
        return content, current_id

    def point_belongs(self, point, abs_tol: float = 1e-6):
        """
        Check if a point 3d belongs to the arc_3d or not.

        :param point: point to be verified is on arc.
        :param abs_tol: tolerance allowed.
        :return: True if point is on Arc, False otherwise.
        """
        # point_local_coordinates = self.circle.frame.global_to_local_coordinates(point)
        if not math.isclose(point.point_distance(self.circle.center), self.radius, abs_tol=abs_tol):
            return False
        vector = point - self.circle.center
        if not math.isclose(vector.dot(self.circle.frame.w), 0.0, abs_tol=abs_tol):
            return False
        point_theta = self.get_arc_point_angle(point)
        if not self.angle_start <= point_theta <= self.angle_end:
            return False
        return True

    def triangulation(self):
        """
        Triangulation for an Arc3D.

        """
        return None

    def line_intersections(self, line3d: volmdlr_curves.Line3D):
        """
        Calculates intersections between an Arc3D and a Line3D.

        :param line3d: line to verify intersections.
        :return: list with intersections points between line and Arc3D.
        """
        if line3d.point_belongs(self.start):
            return [self.start]
        if line3d.point_belongs(self.end):
            return [self.end]
        circle3d_lineseg_inters = vm_utils_intersections.circle_3d_line_intersections(self.circle, line3d)
        linesegment_intersections = []
        for intersection in circle3d_lineseg_inters:
            if self.point_belongs(intersection, 1e-6):
                linesegment_intersections.append(intersection)
        return linesegment_intersections

    def linesegment_intersections(self, linesegment3d: LineSegment3D, abs_tol: float = 1e-6):
        """
        Calculates intersections between an Arc3D and a LineSegment3D.

        :param linesegment3d: linesegment to verify intersections.
        :param abs_tol: tolerance to be considered while validating an intersection.
        :return: list with intersections points between linesegment and Arc3D.
        """
        linesegment_intersections = []
        intersections = self.line_intersections(linesegment3d.line)
        for intersection in intersections:
            if linesegment3d.point_belongs(intersection, abs_tol=abs_tol):
                linesegment_intersections.append(intersection)
        return linesegment_intersections

    def arc_intersections(self, other_arc, abs_tol: 1e-6):
        """
        Calculates intersections between two Arc3D.

        :param other_arc: Arc 3D to verify intersections.
        :param abs_tol: tolerance.
        :return: list with intersections points between the two Arc3D.
        """
        circle_intersections = self.circle.circle_intersections(other_arc.circle)
        intersections = []
        for intersection in circle_intersections:
            if self.point_belongs(intersection, abs_tol) and other_arc.point_belongs(intersection, abs_tol):
                intersections.append(intersection)
        return intersections

    def arcellipse_intersections(self, arcellipse3d, abs_tol: float = 1e-6):
        """
        Calculates intersections between two Arc3D.

        :param arcellipse3d: ArcEllipse 3D to verify intersections.
        :param abs_tol: Tolerance.
        :return: List with intersections points between ArcEllipse3D and Arc3D.
        """
        ellipse_intersections = self.circle.ellipse_intersections(arcellipse3d.ellipse, abs_tol)
        intersections = []
        for intersection in ellipse_intersections:
            if self.point_belongs(intersection, abs_tol) and arcellipse3d.point_belongs(intersection, abs_tol):
                intersections.append(intersection)
        return intersections

    def complementary(self):
        """Creates the corresponding complementary arc."""
        return Arc3D(self.circle, self.end, self.start)

    def sweep(self, *args):
        """
        Arc 3D is used as path for sweeping given section through it.

        :return:
        """
        new_faces = []
        section_contour2d, section_contour3d = args
        if section_contour3d is None:
            start_tangent = self.unit_direction_vector(0.)
            normal = self.unit_normal_vector(0.)
            tangent_normal_orthonormal = start_tangent.cross(normal)
            section_contour3d = section_contour2d.to_3d(self.start, normal, tangent_normal_orthonormal)
        for contour_primitive in section_contour3d.primitives:
            new_faces.extend(contour_primitive.revolution(
                self.circle.center, self.circle.normal, self.angle))
        return new_faces


class FullArc3D(FullArcMixin, Arc3D):
    """
    An edge that starts at start_end, ends at the same point after having described a circle.

    """

    def __init__(self, circle: volmdlr.curves.Circle3D, start_end: volmdlr.Point3D,
                 name: str = ''):
        self._utd_frame = None
        self._bbox = None
        FullArcMixin.__init__(self, circle=circle, start_end=start_end, name=name)
        Arc3D.__init__(self, circle=circle, start=start_end, end=start_end, name=name)

    def __hash__(self):
        return hash(('Fullarc3D', self.circle, self.start_end))

    def __eq__(self, other_arc):
        return (self.circle == other_arc.circle) \
            and (self.start == other_arc.start)

    def copy(self, *args, **kwargs):
        return FullArc3D(self.circle.copy(), self.end.copy())

    def to_dict(self, use_pointers: bool = False, memo=None, path: str = '#'):
        dict_ = self.base_dict()
        dict_['circle'] = self.circle.to_dict(use_pointers=use_pointers, memo=memo, path=path + '/circle')
        dict_['angle'] = self.angle
        dict_['is_trigo'] = self.is_trigo
        dict_['start_end'] = self.start.to_dict(use_pointers=use_pointers, memo=memo, path=path + '/start_end')
        dict_['name'] = self.name
        return dict_

    def to_2d(self, plane_origin, x, y):
        """
        Transforms a FullArc3D into an FullArc2D, given a plane origin and an u and v plane vector.

        :param plane_origin: plane origin.
        :param x: plane u vector.
        :param y: plane v vector.
        :return: FullArc2D.
        """
        circle = self.circle.to_2d(plane_origin, x, y)
        start_end = self.start.to_2d(plane_origin, x, y)
        return FullArc2D(circle, start_end)

    def to_step(self, current_id, surface_id=None):
        """Exports to STEP format."""
        content, frame_id = self.circle.frame.to_step(current_id)
        # Not calling Circle3D.to_step because of circular imports
        u = self.start - self.circle.center
        u = u.unit_vector()
        curve_id = frame_id + 1
        # Not calling Circle3D.to_step because of circular imports
        content += f"#{curve_id} = CIRCLE('{self.name}',#{frame_id},{self.radius * 1000});\n"

        point1 = (self.circle.center + u * self.radius).to_point()

        p1_content, p1_id = point1.to_step(curve_id, vertex=True)
        content += p1_content

        edge_curve = p1_id + 1
        content += f"#{edge_curve} = EDGE_CURVE('{self.name}',#{p1_id},#{p1_id},#{curve_id},.T.);\n"

        return content, edge_curve

    def plot(self, ax=None, edge_style: EdgeStyle = EdgeStyle(), show_frame=False):
        if ax is None:
            ax = plt.figure().add_subplot(111, projection='3d')
        if show_frame:
            self.circle.frame.plot(ax, ratio=self.radius)
        ax = vm_common_operations.plot_from_discretization_points(
            ax, edge_style=edge_style, element=self, number_points=25, close_plot=True)
        if edge_style.edge_ends:
            self.start.plot(ax=ax)
            self.end.plot(ax=ax)
        if edge_style.edge_direction:
            half_length = 0.5 * self.length()
            x, y, z = self.point_at_abscissa(half_length)
            tangent = self.unit_direction_vector(half_length)
            arrow_length = 0.15 * half_length
            ax.quiver(x, y, z, *arrow_length * tangent, pivot='tip')

        return ax

    def rotation(self, center: volmdlr.Point3D, axis: volmdlr.Vector3D, angle: float):
        """
        Rotates the FullArc3D object around a specified axis by a given angle.

        :param center: The center point of rotation.
        :type center: (volmdlr.Point3D)
        :param axis: The axis of rotation.
        :type axis: (volmdlr.Vector3D)
        :param angle: The angle of rotation in radians.
        :type angle: (float)

        :return: A new FullArc3D object that is the result of the rotation.
        :rtype: FullArc3D:
        """
        new_start_end = self.start.rotation(center, axis, angle)
        new_circle = self.circle.rotation(center, axis, angle)
        return FullArc3D(new_circle, new_start_end, name=self.name)

    def translation(self, offset: volmdlr.Vector3D):
        """
        Translates the FullArc3D object by a specified offset.

        :param offset: The translation offset vector.
        :type offset: (volmdlr.Vector3D).
        :return: A new FullArc3D object that is the result of the translation.
        :rtype: FullArc3D.
        """
        new_start_end = self.start.translation(offset)
        new_circle = self.circle.translation(offset)
        return FullArc3D(new_circle, new_start_end, name=self.name)

    def frame_mapping(self, frame: volmdlr.Frame3D, side: str):
        """
        Changes vector frame_mapping and return a new FullArc3D.

        side = 'old' or 'new'
        """
        new_circle = self.circle.frame_mapping(frame, side)
        new_start_end = self.start_end.frame_mapping(frame, side)
        return FullArc3D(new_circle, new_start_end, name=self.name)

    def linesegment_intersections(self, linesegment3d: LineSegment3D):
        """
        Calculates the intersections between a full arc 3d and a line segment 3d.

        :param linesegment3d: linesegment 3d to verify intersections.
        :return: list of points 3d, if there are any intersections, an empty list if otherwise.
        """
        distance_center_lineseg = linesegment3d.point_distance(self.circle.frame.origin)
        if distance_center_lineseg > self.radius:
            return []
        return self.circle.linesegment_intersections(linesegment3d)

    def get_reverse(self):
        """
        Defines a new FullArc3D, identical to self, but in the opposite direction.

        """
        circle = self.circle.reverse()
        return self.__class__(circle, self.start_end)

    def point_belongs(self, point: volmdlr.Point3D, abs_tol: float = 1e-6):
        """
        Returns if given point belongs to the FullArc3D.
        """
        distance = point.point_distance(self.circle.center)
        vec = volmdlr.Vector3D(*point - self.circle.center)
        dot = self.circle.normal.dot(vec)
        return math.isclose(distance, self.radius, abs_tol=abs_tol) \
            and math.isclose(dot, 0, abs_tol=abs_tol)

    @classmethod
    def from_3_points(cls, point1, point2, point3, name: str = ''):
        fullarc = cls(volmdlr_curves.Circle3D.from_3_points(point1, point2, point3), point1, name=name)
        return fullarc

    def split(self, split_point, tol: float = 1e-6):
        """
        Splits the circle into two arcs at a given point.

        :param split_point: splitting point.
        :param tol: tolerance.
        :return: list of two arcs.
        """
        if split_point.is_close(self.start, tol) or split_point.is_close(self.end, tol):
            raise ValueError("Point should be different of start and end.")
        if not self.point_belongs(split_point, 1e-5):
            raise ValueError("Point not on the circle.")
        return [Arc3D(self.circle, self.start, split_point),
                Arc3D(self.circle, split_point, self.end)]

    @classmethod
    def from_center_normal(cls, center: volmdlr.Point3D, normal: volmdlr.Vector3D,
                           start_end: volmdlr.Point3D, name: str = ''):
        u_vector = normal.deterministic_unit_normal_vector()
        v_vector = normal.cross(u_vector)
        circle = volmdlr_curves.Circle3D(volmdlr.Frame3D(center, u_vector, v_vector, normal),
                                         center.point_distance(start_end))
        return cls(circle, start_end, name=name)

    @classmethod
    def from_curve(cls, circle, start_end=None, name: str = ''):
        """
        Initialize a full arc from a circle.
        """
        if start_end is None:
            start_end = circle.center + circle.frame.u * circle.radius
        return cls(circle, start_end, name=name)


class ArcEllipse3D(Edge):
    """
    An arc is defined by a starting point, an end point and an interior point.

    """

    def __init__(self, ellipse: volmdlr_curves.Ellipse3D, start: volmdlr.Point3D, end: volmdlr.Point3D, name=''):
        Edge.__init__(self, start=start, end=end, name=name)
        self.ellipse = ellipse
        self.angle_start, self.angle_end = self.get_start_end_angles()
        self.angle = self.angle_end - self.angle_start
        self.center = ellipse.center
        self._self_2d = None
        self._length = None
        self._bbox = None

    def get_start_end_angles(self):
        local_start_point = self.ellipse.frame.global_to_local_coordinates(self.start)
        u1, u2 = local_start_point.x / self.ellipse.major_axis, local_start_point.y / self.ellipse.minor_axis
        start_angle = volmdlr.geometry.sin_cos_angle(u1, u2)
        local_end_point = self.ellipse.frame.global_to_local_coordinates(self.end)
        u1, u2 = local_end_point.x / self.ellipse.major_axis, local_end_point.y / self.ellipse.minor_axis
        end_angle = volmdlr.geometry.sin_cos_angle(u1, u2)
        if math.isclose(end_angle, 0.0, abs_tol=1e-6):
            end_angle = volmdlr.TWO_PI
        return start_angle, end_angle

    @property
    def self_2d(self):
        if not self._self_2d:
            self._self_2d = self.to_2d(self.ellipse.center, self.ellipse.frame.u, self.ellipse.frame.v)
        return self._self_2d

    def discretization_points(self, *, number_points: int = None, angle_resolution: int = 20):
        """
        Discretization of a Contour to have "n" points.

        :param number_points: the number of points (including start and end points)
             if unset, only start and end will be returned
        :param angle_resolution: if set, the sampling will be adapted to have a controlled angular distance. Useful
            to mesh an arc
        :return: a list of sampled points
        """
        if not number_points:
            if not angle_resolution:
                number_points = 2
            else:
                number_points = math.ceil(angle_resolution * abs(0.5 * self.angle / math.pi)) + 1
        angle_end = self.angle_end
        angle_start = self.angle_start
        if self.angle_start == self.angle_end:
            angle_start = 0
            angle_end = 2 * math.pi
        else:
            if angle_end < angle_start:
                angle_end = self.angle_end + volmdlr.TWO_PI

        discretization_points = [self.ellipse.frame.local_to_global_coordinates(
            volmdlr.Point3D(self.ellipse.major_axis * math.cos(angle),
                            self.ellipse.minor_axis * math.sin(angle), 0))
            for angle in npy.linspace(angle_start, angle_end, number_points)]
        return discretization_points

    def to_2d(self, plane_origin, x, y):
        """
        Transforms an Arc Ellipse 3D into an Arc Ellipse 2D, given a plane origin and an u and v plane vector.

        :param plane_origin: plane origin.
        :param x: plane u vector.
        :param y: plane v vector.
        :return: ArcEllipse2D.
        """
        point_start2d = self.start.to_2d(plane_origin, x, y)
        point_end2d = self.end.to_2d(plane_origin, x, y)
        ellipse2d = self.ellipse.to_2d(plane_origin, x, y)
        return ArcEllipse2D(ellipse2d, point_start2d, point_end2d)

    def length(self):
        """Computes the length."""
        if not self._length:
            self._length = self.self_2d.length()
        return self._length

    def normal_vector(self, abscissa):
        return self.direction_vector(abscissa).deterministic_normal_vector()

    def direction_vector(self, abscissa):
        direction_vector_2d = self.self_2d.direction_vector(abscissa)
        direction_vector_3d = direction_vector_2d.to_3d(
            self.ellipse.center, self.ellipse.frame.u, self.ellipse.frame.v)
        return direction_vector_3d

    def abscissa(self, point: volmdlr.Point3D, tol: float = 1e-6):
        """
        Calculates the abscissa a given point.

        :param point: point to calculate abscissa.
        :param tol: tolerance allowed.
        :return: abscissa
        """
        if point.point_distance(self.start) < tol:
            return 0
        point2d = point.to_2d(self.ellipse.center, self.ellipse.major_dir, self.ellipse.minor_dir)
        return self.self_2d.abscissa(point2d)

    def plot(self, ax=None, edge_style: EdgeStyle = EdgeStyle()):
        """Plot the arc ellipse."""
        if ax is None:
            ax = plt.figure().add_subplot(111, projection='3d')

        ax.plot([self.start[0]], [self.start[1]], [self.start[2]], c='r')
        ax.plot([self.end[0]], [self.end[1]], [self.end[2]], c='b')
        ax = vm_common_operations.plot_from_discretization_points(
            ax, edge_style=edge_style, element=self, number_points=25)
        if edge_style.edge_ends:
            self.start.plot(ax, 'r')
            self.end.plot(ax, 'b')
        return ax

    def plot2d(self, x3d: volmdlr.Vector3D = volmdlr.X3D, y3d: volmdlr.Vector3D = volmdlr.Y3D,
               ax=None, color='k'):
        """
        Plot 2d for an arc ellipse 3d.

        """
        if ax is None:
            fig = plt.figure()
            ax = fig.add_subplot(111, projection='3d')

        # TODO: Enhance this plot
        length = self.length()
        x = []
        y = []
        number_points = 30
        for i in range(number_points):
            point = self.point_at_abscissa(i / (number_points - 1) * length)
            xi, yi = point.plane_projection2d(x3d, y3d)
            x.append(xi)
            y.append(yi)
        ax.plot(x, y, color=color)
        return ax

    def triangulation(self):
        """
        Triangulation for an ArcEllipse3D.

        """
        return None

    @property
    def bounding_box(self):
        """
        Getter Bounding Box for an arc ellipse 3d.

        :return: bounding box.
        """
        if not self._bbox:
            self._bbox = self.get_bounding_box()
        return self._bbox

    @bounding_box.setter
    def bounding_box(self, new_bounding_box):
        """
        Bounding Box setter.

        :param new_bounding_box: new bounding box.
        """
        self._bbox = new_bounding_box

    def get_bounding_box(self):
        """
        Calculates the bounding box of the Arc3D.

        :return: Bounding Box object.
        """
        # TODO: implement exact calculation

        points = self.discretization_points(angle_resolution=10)
        xmin = min(point.x for point in points)
        xmax = max(point.x for point in points)
        ymin = min(point.y for point in points)
        ymax = max(point.y for point in points)
        zmin = min(point.z for point in points)
        zmax = max(point.z for point in points)
        return volmdlr.core.BoundingBox(xmin, xmax, ymin, ymax, zmin, zmax)

    def rotation(self, center: volmdlr.Point3D, axis: volmdlr.Vector3D, angle: float):
        """
        Arc-Ellipse3D rotation.

        :param center: rotation center.
        :param axis: rotation axis.
        :param angle: angle rotation.
        :return: a new rotated Arc-Ellipse3D.
        """
        new_start = self.start.rotation(center, axis, angle)
        new_end = self.end.rotation(center, axis, angle)
        new_ellipse3d = self.ellipse.rotation(center, axis, angle)
        return ArcEllipse3D(new_ellipse3d, new_start, new_end)

    def translation(self, offset: volmdlr.Vector3D):
        """
        ArcEllipse3D translation.

        :param offset: translation vector.
        :return: A new translated ArcEllipse3D.
        """
        new_start = self.start.translation(offset)
        new_end = self.end.translation(offset)
        new_ellipse3d = self.ellipse.translation(offset)
        return ArcEllipse3D(new_ellipse3d, new_start, new_end)

    def frame_mapping(self, frame: volmdlr.Frame3D, side: str):
        """
        Changes frame_mapping and return a new ArcEllipse3D.

        :param frame: Local coordinate system.
        :type frame: volmdlr.Frame3D
        :param side: 'old' will perform a transformation from local to global coordinates. 'new' will
            perform a transformation from global to local coordinates.
        :type side: str
        :return: A new transformed ArcEllipse3D.
        :rtype: ArcEllipse3D
        """
        return ArcEllipse3D(self.ellipse.frame_mapping(frame, side), self.start.frame_mapping(frame, side),
                            self.end.frame_mapping(frame, side))

    def point_belongs(self, point, abs_tol: float = 1e-6):
        """
        Verifies if a given point lies on the arc of ellipse 3D.

        :param point: point to be verified.
        :param abs_tol: Absolute tolerance to consider the point on the curve.
        :return: True is point lies on the arc of ellipse, False otherwise
        """
        point2d = point.to_2d(self.ellipse.center, self.ellipse.major_dir, self.ellipse.minor_dir)
        return self.self_2d.point_belongs(point2d, abs_tol=abs_tol)

    def is_close(self, other_edge, tol: float = 1e-6):
        """
        Checks if two arc-ellipse are the same considering the Euclidean distance.

        :param other_edge: other arc-ellipse.
        :param tol: The tolerance under which the Euclidean distance is considered equal to 0, defaults to 1e-6.
        :type tol: float, optional
        """

        if isinstance(other_edge, self.__class__):
            if (self.start.is_close(other_edge.start, tol) and self.end.is_close(other_edge.end, tol)
                    and self.ellipse.center.is_close(other_edge.ellipse3d.center, tol)
                    and self.point_belongs(other_edge.point_at_abscissa(other_edge.length() * 0.5), tol)):
                return True
        return False

    def complementary(self):
        """Gets the complementary arc of ellipse."""
        return self.__class__(self.ellipse, self.end, self.start)

    def point_at_abscissa(self, abscissa):
        """
        Calculates the point at a given abscissa.

        :param abscissa: abscissa to calculate point.
        :return: volmdlr.Point3D
        """
        point2d = self.self_2d.point_at_abscissa(abscissa)
        return point2d.to_3d(self.ellipse.center, self.ellipse.major_dir, self.ellipse.minor_dir)

    def split(self, split_point, tol: float = 1e-6):
        """
        Splits arc-ellipse at a given point.

        :param split_point: splitting point.
        :param tol: tolerance.
        :return: list of two Arc-Ellipse.
        """
        if split_point.is_close(self.start, tol):
            return [None, self.copy()]
        if split_point.is_close(self.end, tol):
            return [self.copy(), None]
        return [self.__class__(self.ellipse, self.start, split_point),
                self.__class__(self.ellipse, split_point, self.end)]

    def get_reverse(self):
        """Gets the same ellipse but in the reverse direction."""
        new_frame = volmdlr.Frame3D(self.ellipse.frame.origin, self.ellipse.frame.u, -self.ellipse.frame.v,
                                    self.ellipse.frame.u.cross(-self.ellipse.frame.v))
        ellipse3d = volmdlr_curves.Ellipse3D(self.ellipse.major_axis, self.ellipse.minor_axis, new_frame)
        return self.__class__(ellipse3d, self.end, self.start, self.name + '_reverse')

    def linesegment_intersections(self, linesegment, abs_tol: float = 1e-6):
        """
        Gets the intersections between an Ellipse 3D and a Line Segment 3D.

        :param linesegment: The other linesegment.
        :param abs_tol: The absolute tolerance.
        :return: A list with the intersections points between the two edges.
        """
        ellipse_linesegment_intersections = self.ellipse.linesegment_intersections(linesegment, abs_tol)
        intersections = []
        for intersection in ellipse_linesegment_intersections:
            if self.point_belongs(intersection, abs_tol):
                intersections.append(intersection)
        return intersections

    def arcellipse_intersections(self, arcellipse3d, abs_tol: float = 1e-6):
        """
        Gets the intersections between an Ellipse 3D and a Line Segment 3D.

        :param arcellipse3d: The other linesegment.
        :param abs_tol: The absolute tolerance.
        :return: A list with the intersections points between the two edges.
        """
        ellipse_intersections = self.ellipse.ellipse_intersections(arcellipse3d.ellipse, abs_tol)
        intersections = []
        for intersection in ellipse_intersections:
            if self.point_belongs(intersection, abs_tol) and arcellipse3d.point_belongs(intersection, abs_tol):
                intersections.append(intersection)
        return intersections


class FullArcEllipse3D(FullArcEllipse, ArcEllipse3D):
    """
    Defines a FullArcEllipse3D.
    """

    def __init__(self, ellipse: volmdlr_curves.Ellipse3D, start_end: volmdlr.Point3D, name: str = ''):
        self.ellipse = ellipse
        self.normal = self.ellipse.normal
        center2d = self.ellipse.center.to_2d(self.ellipse.center,
                                             self.ellipse.major_dir, self.ellipse.minor_dir)
        point_major_dir = self.ellipse.center + self.ellipse.major_axis * self.ellipse.major_dir
        point_major_dir_2d = point_major_dir.to_2d(
            self.ellipse.center, self.ellipse.major_dir, self.ellipse.minor_dir)
        vector_major_dir_2d = (point_major_dir_2d - center2d).to_vector()
        self.theta = volmdlr.geometry.clockwise_angle(vector_major_dir_2d, volmdlr.X2D)
        if self.theta == math.pi * 2:
            self.theta = 0.0
        self._bbox = None

        FullArcEllipse.__init__(self, self.ellipse, start_end, name)
        ArcEllipse3D.__init__(self, self.ellipse, start_end, start_end)

    def to_dict(self, use_pointers: bool = False, memo=None, path: str = '#'):
        dict_ = self.base_dict()
        dict_["ellipse"] = self.ellipse.to_dict(use_pointers=use_pointers, memo=memo, path=path + '/ellipse')
        dict_['start_end'] = self.start_end.to_dict(use_pointers=use_pointers, memo=memo, path=path + '/start_end')
        return dict_

    @classmethod
    def dict_to_object(cls, dict_, global_dict=None, pointers_memo: Dict[str, Any] = None, path: str = '#'):
        ellipse = volmdlr_curves.Ellipse3D.dict_to_object(dict_['ellipse'])
        start_end = volmdlr.Point3D.dict_to_object(dict_['start_end'])

        return cls(ellipse, start_end, name=dict_['name'])

    def discretization_points(self, *, number_points: int = None, angle_resolution: int = 20):
        """
        Discretize a Contour to have "n" points.

        :param number_points: the number of points (including start and end points)
             if unset, only start and end will be returned.
        :param angle_resolution: if set, the sampling will be adapted to have a controlled angular distance. Useful
            to mesh an arc.
        :return: a list of sampled points.
        """
        return self.ellipse.discretization_points(number_points=number_points, angle_resolution=angle_resolution)

    def to_2d(self, plane_origin, x, y):
        """
        Transforms a FullArcEllipse3D into an FullArcEllipse2D, given an plane origin and a u and v plane vector.

        :param plane_origin: plane origin.
        :param x: plane u vector.
        :param y: plane v vector.
        :return: FullArcEllipse2D.
        """
        point_start_end2d = self.start_end.to_2d(plane_origin, x, y)
        ellipse2d = self.ellipse.to_2d(plane_origin, x, y)
        return FullArcEllipse2D(ellipse2d, point_start_end2d, name=self.name)

    def frame_mapping(self, frame: volmdlr.Frame3D, side: str):
        """
        Changes frame_mapping and return a new FullArcEllipse3D.

        :param frame: Local coordinate system.
        :type frame: volmdlr.Frame3D
        :param side: 'old' will perform a transformation from local to global coordinates. 'new' will
            perform a transformation from global to local coordinates.
        :type side: str
        :return: A new transformed FulLArcEllipse3D.
        :rtype: FullArcEllipse3D
        """
        return FullArcEllipse3D(self.ellipse.frame_mapping(frame, side),
                                self.start_end.frame_mapping(frame, side), name=self.name)

    def translation(self, offset: volmdlr.Vector3D):
        """
        Ellipse3D translation.

        :param offset: translation vector.
        :type offset: volmdlr.Vector3D
        :return: A new translated FullArcEllipse3D.
        :rtype: FullArcEllipse3D
        """
        return FullArcEllipse3D(self.ellipse.translation(offset), self.start_end.translation(offset), self.name)

    def abscissa(self, point: volmdlr.Point3D, tol: float = 1e-6):
        """
        Calculates the abscissa a given point.

        :param point: point to calculate abscissa.
        :param tol: tolerance allowed.
        :return: abscissa
        """
        point2d = point.to_2d(self.ellipse.center, self.ellipse.major_dir, self.ellipse.minor_dir)
        return self.self_2d.abscissa(point2d, tol=tol)

    def split(self, split_point, tol: float = 1e-6):
        """
        Splits the ellipse into two arc of ellipse at a given point.

        :param split_point: splitting point.
        :param tol: tolerance.
        :return: list of two Arc of ellipse.
        """
        if split_point.is_close(self.start, tol) or split_point.is_close(self.end, tol):
            return [self, None]
        if not self.point_belongs(split_point, 1e-5):
            raise ValueError("Point not on the ellipse.")
        return [ArcEllipse3D(self.ellipse, self.start_end, split_point),
                ArcEllipse3D(self.ellipse, split_point, self.start_end)]

    def plot(self, ax=None, edge_style: EdgeStyle = EdgeStyle()):
        """Ellipse plot."""
        return self.ellipse.plot(ax, edge_style)<|MERGE_RESOLUTION|>--- conflicted
+++ resolved
@@ -1282,11 +1282,8 @@
         u_min, u_max = self.domain
         u0 = u_min + index * (u_max - u_min) / (self.sample_size - 1)
         u, convergence_sucess = self.point_invertion(u0, point)
-<<<<<<< HEAD
         if u_min != 0 or u_max != 1.0:
             u = (u - u_min) / (u_max - u_min)
-=======
->>>>>>> 48568096
         abscissa = u * length
         if convergence_sucess:  # sometimes we don't achieve convergence with a given initial guess
             return abscissa
@@ -1294,11 +1291,7 @@
         def evaluate_point_distance(u_param):
             return (point - self.evaluate_single(u_param)).norm()
         results = [(abscissa, evaluate_point_distance(u))]
-<<<<<<< HEAD
         initial_condition_list = npy.linspace(u_min, u_max, 10).tolist()
-=======
-        initial_condition_list = [0, 0.15, 0.25, 0.35, 0.5, 0.65, 0.75, 0.9, 1]
->>>>>>> 48568096
         initial_condition_list.sort(key=evaluate_point_distance)
         for u0 in initial_condition_list[:2]:
             u, convergence_sucess = self.point_invertion(u0, point)
