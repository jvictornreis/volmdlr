--- conflicted
+++ resolved
@@ -745,33 +745,6 @@
                               self.knot_multiplicities, self.knots,
                               self.weights, self.periodic)
 
-<<<<<<< HEAD
-    def rotation(self, center, angle, copy=True):
-        if copy:
-            control_points = [p.rotation(center, angle, copy=True)
-                              for p in self.control_points]
-            return BSplineCurve2D(self.degree, control_points,
-                                  self.knot_multiplicities, self.knots,
-                                  self.weights, self.periodic)
-        else:
-            for p in self.control_points:
-                p.rotation(center, angle, copy=False)
-
-    def translation(self, offset, copy=True):
-        if copy:
-            control_points = [p.translation(offset, copy=True)
-                              for p in self.control_points]
-            return BSplineCurve2D(self.degree, control_points,
-                                  self.knot_multiplicities, self.knots,
-                                  self.weights, self.periodic)
-        else:
-            for p in self.control_points:
-                p.translation(offset, copy=False)
-=======
-    def polygon_points(self, n=15):
-        l = self.length()
-        return [self.point_at_abscissa(i * l / n) for i in range(n + 1)]
-
     def rotation(self, center: volmdlr.Point2D, angle: float):
         """
         BSplineCurve2D rotation
@@ -813,7 +786,6 @@
         """
         for point in self.control_points:
             point.translation_inplace(offset)
->>>>>>> 7d89de76
 
     def line_intersections(self, line2d: Line2D):
         polygon_points = self.discretization_points(200)
