--- conflicted
+++ resolved
@@ -914,13 +914,10 @@
         return False
 
     def nearest_point_to(self, point):
-<<<<<<< HEAD
-=======
         '''
         find out the nearest point on the linesegment to point
         '''
 
->>>>>>> de3c1e0e
         points = self.polygon_points(500)
         return point.nearest_point(points)
 
@@ -935,11 +932,7 @@
         points, n = [], 10
         for primitive in ordered_wire.primitives:
             points.extend(primitive.polygon_points(n))
-<<<<<<< HEAD
-        points.pop(n+1)
-=======
         points.pop(n + 1)
->>>>>>> de3c1e0e
 
         return volmdlr.edges.BSplineCurve2D.from_points_interpolation(points, min(self.degree, bspline_curve.degree))
 
@@ -952,15 +945,11 @@
         return intersections_points
 
     @classmethod
-<<<<<<< HEAD
-    def from_bsplines(cls, bsplines, discretization_points = 10):
-=======
     def from_bsplines(cls, bsplines, discretization_points=10):
         '''
         define a bspline_curve using a list of bsplines
         '''
 
->>>>>>> de3c1e0e
         wire = volmdlr.wires.Wire2D(bsplines)
         ordered_wire = wire.order_wire()
 
@@ -974,8 +963,6 @@
 
         return cls.from_points_interpolation(points, min(degree))
 
-<<<<<<< HEAD
-=======
     def axial_symmetry(self, line):
         '''
         finds out the symmetric bsplinecurve2d according to a line
@@ -990,7 +977,6 @@
                               weights=self.weights,
                               periodic=self.periodic)
 
->>>>>>> de3c1e0e
 
 class BezierCurve2D(BSplineCurve2D):
 
@@ -1351,17 +1337,6 @@
         '''
         convert a linesegment2d to a wire2d defined with 'n' line_segments
         '''
-<<<<<<< HEAD
-
-        points = self.discretise(n)
-        return volmdlr.wires.Wire2D.from_points(points)
-
-    def nearest_point_to(self, point):
-        points = self.discretization_points(500)
-        return point.nearest_point(points)
-
-=======
->>>>>>> de3c1e0e
 
         points = self.discretise(n)
         return volmdlr.wires.Wire2D.from_points(points)
@@ -1997,8 +1972,6 @@
 
         return volmdlr.wires.Wire2D.from_points(self.polygon_points(angle_resolution))
 
-<<<<<<< HEAD
-=======
     def axial_symmetry(self, line):
         '''
         finds out the symmetric arc2d according to a line
@@ -2010,7 +1983,6 @@
                               interior=points_symmetry[1],
                               end=points_symmetry[2])
 
->>>>>>> de3c1e0e
 
 class FullArc2D(Arc2D):
     """
@@ -3832,17 +3804,11 @@
         return [BSplineCurve3D.from_geomdl_curve(curve1),
                 BSplineCurve3D.from_geomdl_curve(curve2)]
 
-<<<<<<< HEAD
-    def abscissa(self, point3d):
-=======
-    def triangulation(self):
-        return None
-
     def abscissa(self, point3d):
         '''
         copied from BSplineCurve2D
         '''
->>>>>>> de3c1e0e
+
         l = self.length()
 
         res = scp.optimize.least_squares(
@@ -3862,6 +3828,9 @@
             best_point.plot(ax=ax, color='r')
             raise ValueError('abscissa not found')
         return res.x[0]
+
+    def triangulation(self):
+        return None
 
 
 class BezierCurve3D(BSplineCurve3D):
