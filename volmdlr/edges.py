--- conflicted
+++ resolved
@@ -437,13 +437,9 @@
 
     def _generic_minimum_distance(self, element, return_points=False):
         """
-<<<<<<< HEAD
-        Calculates the distance from a given point to an edge.
-=======
-        Gets the minimum distance two methods.
+        Gets the minimum distance between two elements.
 
         This is a generalized method in a case an analytical method has not yet been defined.
->>>>>>> c347a8cb
 
         :param element: other element.
         :param return_points: Weather to return the corresponding points or not.
