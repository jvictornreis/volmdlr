--- conflicted
+++ resolved
@@ -1207,7 +1207,6 @@
         point_name = 'Point' + self.__class__.__name__[-2:]
         return getattr(volmdlr, point_name)(*self.curve.evaluate_single(adim_abs))
 
-<<<<<<< HEAD
     def evaluate_single(self, u):
         """
         Calculates a point in the BSplineCurve at a given parameter u.
@@ -1220,8 +1219,6 @@
         point_name = 'Point' + self.__class__.__name__[-2:]
         return getattr(volmdlr, point_name)(*self.curve.evaluate_single(u))
 
-=======
->>>>>>> da54d59a
     def straight_line_point_belongs(self, point):
         """
         Verifies if a point belongs to the surface created by closing the edge.
@@ -4841,7 +4838,6 @@
         normal = volmdlr.Point3D(normal[0], normal[1], normal[2])
         return normal
 
-<<<<<<< HEAD
     def direction_vector(self, abscissa=0.):
         length = self.length()
         if abscissa >= length:
@@ -4855,8 +4851,6 @@
             abscissa)
         return tangent
 
-=======
->>>>>>> da54d59a
     def point3d_to_parameter(self, point: volmdlr.Point3D):
         """
         Search for the value of the normalized evaluation parameter t (between 0 and 1).
@@ -6109,7 +6103,6 @@
             y1 = (direction_vector.y / direction_vector.x) * (x1 - linesegment3d.start.x) + linesegment3d.start.y
             y2 = (direction_vector.y / direction_vector.x) * (x2 - linesegment3d.start.x) + linesegment3d.start.y
             return [volmdlr.Point3D(x1, y1, self.frame.origin.z), volmdlr.Point3D(x2, y2, self.frame.origin.z)]
-
         constant = (self.frame.origin.z - linesegment3d.start.z) / direction_vector.z
         x_coordinate = constant * direction_vector.x + linesegment3d.start.x
         y_coordinate = constant * direction_vector.y + linesegment3d.start.y
@@ -6334,7 +6327,6 @@
     def direction_vector(self, abscissa):
         raise NotImplementedError
 
-<<<<<<< HEAD
     def abscissa(self, point: volmdlr.Point3D):
         """
         Calculates the abscissa a given point.
@@ -6347,8 +6339,6 @@
         point2d = point.to_2d(self.center, self.major_dir, vector_2)
         return ellipse_2d.abscissa(point2d)
 
-=======
->>>>>>> da54d59a
     def reverse(self):
         """
         Reverse the Arc Ellipse 3D.
