--- conflicted
+++ resolved
@@ -3637,8 +3637,6 @@
                                name=self.name)
 
     def copy(self, *args, **kwargs):
-<<<<<<< HEAD
-=======
         """
         Creates and returns a deep copy of the Arc2D object.
 
@@ -3646,7 +3644,6 @@
         :param **kwargs: Arbitrary keyword arguments.
         :return: A new Arc2D object that is a deep copy of the original.
         """
->>>>>>> 9afdd1ca
         center = self.center.copy() if self.center else None
         return Arc2D(self.start.copy(),
                      self.interior.copy(),
@@ -4715,8 +4712,6 @@
 
             res, _ = scipy_integrate.quad(arc_length, angle_start, angle_abscissa)
             return res
-        self.save_to_file("ellipse_point_belongs.json")
-        point.save_to_file("ellipse_point_belongs_point.json")
         raise ValueError(f'point {point} does not belong to ellipse')
 
     def normal_vector(self, abscissa):
