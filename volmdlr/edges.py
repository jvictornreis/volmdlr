--- conflicted
+++ resolved
@@ -3595,12 +3595,9 @@
         self.interior = start_end.rotation(center, math.pi)
         self._bounding_rectangle = None
         FullArc.__init__(self, center=center, start_end=start_end, name=name)
-<<<<<<< HEAD
-=======
         Arc2D.__init__(self, start=start_end, interior=self.interior, end=start_end)
         self.angle1 = 0.0
         self.angle2 = volmdlr.TWO_PI
->>>>>>> d971b837
 
     def to_dict(self, use_pointers: bool = False, memo=None, path: str = '#'):
         dict_ = self.base_dict()
@@ -3833,20 +3830,12 @@
     def reverse(self):
         return self
 
-<<<<<<< HEAD
-    def point_belongs(self, point: volmdlr.Point2D, tol: float = 1e-6):
-=======
     def point_belongs(self, point: volmdlr.Point2D, abs_tol: float = 1e-6):
->>>>>>> d971b837
         """
         Returns if given point belongs to the FullArc2D.
         """
         distance = point.point_distance(self.center)
-<<<<<<< HEAD
-        return math.isclose(distance, self.radius, abs_tol=tol)
-=======
         return math.isclose(distance, self.radius, abs_tol=abs_tol)
->>>>>>> d971b837
 
 
 class ArcEllipse2D(Edge):
@@ -3889,39 +3878,10 @@
         self._bounding_rectangle = None
         self._reverse = None
 
-<<<<<<< HEAD
-        # vector_center_interior = interior_new - center_new
-        vector_center_start = start_new - center_new
-        vector_center_end = end_new - center_new
-        if vector_center_start.norm() >= vector_center_end.norm():
-            x1 = start_new.x - center_new.x
-            y1 = start_new.y - center_new.y
-            x2 = end_new.x - center_new.x
-            y2 = end_new.y - center_new.y
-        else:
-            x2 = start_new.x - center_new.x
-            y2 = start_new.y - center_new.y
-            x1 = end_new.x - center_new.x
-            y1 = end_new.y - center_new.y
-        if vector_center_start.is_colinear_to(vector_center_end) or abs(x1) == abs(x2):
-            x2 = interior_new.x - center_new.x
-            y2 = interior_new.y - center_new.y
-            if abs(x1) == abs(x2):
-                raise ValueError(f"Interior point{interior} is not valid. Try specifying another interior point.")
-        minor_axis = math.sqrt((x1 ** 2 * y2 ** 2 - x2 ** 2 * y1 ** 2) / (x1 ** 2 - x2 ** 2))
-        if (1 - (y1 ** 2 / minor_axis ** 2)) == 0.0:
-            if abs(y1) != abs(y2) and abs(interior_new.y) != abs(y2):
-                x1 = interior_new.x - center_new.x
-                y1 = interior_new.y - center_new.y
-            else:
-                raise NotImplementedError
-        major_axis = math.sqrt(x1 ** 2 / (1 - (y1 ** 2 / minor_axis ** 2)))
-=======
         if abs(self.end.x) == abs(self.interior.x) == abs(self.start.x):
             raise ValueError(f"Interior point{self.interior} is not valid. Try specifying another interior point.")
         major_axis, minor_axis = self.get_major_minor_axis_with_formula(
             start_new, end_new, interior_new, center_new)
->>>>>>> d971b837
         self.major_axis = major_axis
         self.minor_axis = minor_axis
 
@@ -6749,20 +6709,12 @@
     def __init__(self, center: volmdlr.Point3D, start_end: volmdlr.Point3D,
                  normal: volmdlr.Vector3D,
                  name: str = ''):
-<<<<<<< HEAD
-        self.__normal = normal
-        self._utd_frame = None
-        self._bbox = None
-        self.interior = start_end.rotation(center, normal, math.pi)
-        FullArc.__init__(self, center=center, start_end=start_end, name=name)
-=======
         self._utd_frame = None
         self._bbox = None
         self.__normal = None
         self.interior = start_end.rotation(center, normal, math.pi)
         FullArc.__init__(self, center=center, start_end=start_end, name=name)
         Arc3D.__init__(self, start=start_end, interior=self.interior, end=start_end)
->>>>>>> d971b837
 
     def __hash__(self):
         return hash(self.center) + 5 * hash(self.start_end)
@@ -6939,9 +6891,6 @@
         vec = volmdlr.Vector3D(*point - self.center)
         dot = self.normal.dot(vec)
         return math.isclose(distance, self.radius, abs_tol=abs_tol) \
-<<<<<<< HEAD
-            and math.isclose(dot, 0, abs_tol=abs_tol)
-=======
                 and math.isclose(dot, 0, abs_tol=abs_tol)
 
     @classmethod
@@ -6974,7 +6923,6 @@
         except ZeroDivisionError as error:
             raise ValueError('Start, end and interior points  of an arc must be distincts') from error
         return cls(center=center, start_end=point1, normal=normal)
->>>>>>> d971b837
 
 
 class ArcEllipse3D(Edge):
