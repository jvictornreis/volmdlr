#!/usr/bin/env python3
# -*- coding: utf-8 -*-
"""

"""
from packaging import version
import math
import numpy as npy
import scipy as scp

from geomdl import utilities, BSpline, fitting, operations

from geomdl.operations import length_curve, split_curve

from mpl_toolkits.mplot3d import Axes3D
from matplotlib import __version__ as _mpl_version
import matplotlib.pyplot as plt
import matplotlib.patches
from typing import List

import dessia_common as dc
import volmdlr.core
import volmdlr.geometry
import plot_data.core as plot_data


def standardize_knot_vector(knot_vector):
    u0 = knot_vector[0]
    u1 = knot_vector[-1]
    standard_u_knots = []
    if u0 != 0 or u1 != 1:
        x = 1 / (u1 - u0)
        y = u0 / (u0 - u1)
        for u in knot_vector:
            standard_u_knots.append(u * x + y)
        return standard_u_knots
    else:
        return knot_vector


class Edge(dc.DessiaObject):
    def __init__(self, start, end, name=''):
        self.start = start
        self.end = end
        dc.DessiaObject.__init__(self, name=name)

    def __getitem__(self, key):
        if key == 0:
            return self.start
        elif key == 1:
            return self.end
        else:
            raise IndexError

    def polygon_points(self, min_x_density=None, min_y_density=None):
        n = 0  # Number of points to insert between start and end
        if min_x_density:
            dx = abs(self.start[0] - self.end[0])
            n = max(n, math.floor(dx * min_x_density))
        if min_y_density:
            dy = abs(self.start[1] - self.end[1])
            n = max(n, math.floor(dy * min_y_density))

        if n:
            l = self.length()
            return [self.point_at_abscissa(i * l / (n + 1)) for i in
                    range(n + 2)]
        else:
            return [self.start, self.end]

    @classmethod
    def from_step(cls, arguments, object_dict):
        if object_dict[arguments[3]].__class__.__name__ == 'Line3D':
            return LineSegment3D(object_dict[arguments[1]],
                                 object_dict[arguments[2]], arguments[0][1:-1])

        elif object_dict[arguments[3]].__class__.__name__ == 'Circle3D':
            # We supposed that STEP file is reading on trigo way
            circle = object_dict[arguments[3]]
            p1 = object_dict[arguments[1]]
            p2 = object_dict[arguments[2]]

            if p1 == p2:
                return FullArc3D(circle.frame.origin, p1, circle.frame.w)
            else:
                p1, p2 = p2, p1
                circle.frame.normalize()
                interior3d = volmdlr.core.clockwise_interior_from_circle3d(
                    p1, p2, circle)
                return volmdlr.edges.Arc3D(p1, interior3d, p2,
                                           name=arguments[0][1:-1])

        elif object_dict[arguments[3]].__class__ is volmdlr.wires.Ellipse3D:
            majorax = object_dict[arguments[3]].major_axis
            minorax = object_dict[arguments[3]].minor_axis
            center = object_dict[arguments[3]].center
            normal = object_dict[arguments[3]].normal
            normal.normalize()
            majordir = object_dict[arguments[3]].major_dir
            majordir.normalize()
            minordir = normal.cross(majordir)
            minordir.normalize()
            frame = volmdlr.Frame3D(center, majordir, minordir, normal)
            p1 = object_dict[
                arguments[1]]  # on part du principe que p1 suivant majordir
            p2 = object_dict[arguments[2]]
            # if p1 == p2:
            #     angle = 5 * math.pi / 4
            #     xtra = volmdlr.Point3D(majorax * math.cos(math.pi / 2),
            #                            minorax * math.sin(math.pi / 2), 0)
            #     extra = frame.old_coordinates(xtra)
            # else:
            #     extra = None
            ## Positionnement des points dans leur frame
            p1_new, p2_new = frame.new_coordinates(
                p1), frame.new_coordinates(p2)
            # Angle pour le p1
            u1, u2 = p1_new.x / majorax, p1_new.y / minorax
            theta1 = volmdlr.core.sin_cos_angle(u1, u2)
            # Angle pour le p2
            u3, u4 = p2_new.x / majorax, p2_new.y / minorax
            theta2 = volmdlr.core.sin_cos_angle(u3, u4)

            if theta1 > theta2:  # sens trigo
                angle = math.pi + (theta1 + theta2) / 2
            else:
                angle = (theta1 + theta2) / 2

            p_3 = volmdlr.Point3D(majorax * math.cos(angle),
                                  minorax * math.sin(angle), 0)
            p3 = frame.old_coordinates(p_3)

            arcellipse = ArcEllipse3D(p1, p3, p2, center, majordir,
                                      arguments[0][1:-1])

            return arcellipse

        elif object_dict[arguments[3]].__class__.__name__ == 'BSplineCurve3D':
            # BSplineCurve3D à couper à gauche et à droite avec les points ci dessus ?
            return object_dict[arguments[3]]

        else:
            raise NotImplementedError(
                'Unsupported: {}'.format(object_dict[arguments[3]]))


class Line(dc.DessiaObject):
    """
    Abstract class
    """

    def __init__(self, point1, point2, name=''):
        self.point1 = point1
        self.point2 = point2
        dc.DessiaObject.__init__(self, name=name)

    def __getitem__(self, key):
        if key == 0:
            return self.point1
        elif key == 1:
            return self.point2
        else:
            raise IndexError

    def unit_direction_vector(self, abscissa=0.):
        u = self.direction_vector()
        u.normalize()
        return u

    def direction_vector(self, abscissa=0.):
        return self.point2 - self.point1

    def normal_vector(self, abscissa=0.):
        return self.direction_vector().normal_vector()

    def unit_normal_vector(self, abscissa=0.):
        return self.unit_direction_vector().normal_vector()

    def point_projection(self, point):

        u = self.point2 - self.point1
        norm_u = u.norm()
        t = (point - self.point1).dot(u) / norm_u ** 2
        projection = self.point1 + t * u

        return projection, t * norm_u

    def abscissa(self, point):
        u = self.point2 - self.point1
        norm_u = u.norm()
        t = (point - self.point1).dot(u) / norm_u
        return t

    def split(self, split_point):
        return [self.__class__(self.point1, split_point),
                self.__class__(split_point, self.point2)]


class LineSegment(Edge):
    """
    Abstract class
    """

    def abscissa(self, point):
        u = self.end - self.start
        length = u.norm()
        t = (point - self.start).dot(u) / length
        if t < -1e-9 or t > length + 1e-9:
            raise ValueError(
                'Point is not on linesegment: abscissa={}'.format(t))
        return t

    def unit_direction_vector(self, abscissa=0.):
        u = self.end - self.start
        u.normalize()

        return u

    def direction_vector(self, s=0):
        '''
        '''
        return self.unit_direction_vector()
        # return self.end - self.start

    def normal_vector(self, abscissa=0.):
        return self.unit_direction_vector().normal_vector()

    def point_projection(self, point):
        p1, p2 = self.points
        u = p2 - p1
        norm_u = u.norm()
        t = (point - p1).dot(u) / norm_u ** 2
        projection = p1 + t * u

        return projection, t * norm_u

    def split(self, split_point):
        return [self.__class__(self.start, split_point),
                self.__class__(split_point, self.end)]


class Line2D(Line):
    """
    Define an infinite line given by two points.
    """

    def __init__(self, point1, point2, *, name=''):
        self.points = [point1, point2]
        Line.__init__(self, point1, point2, name=name)

    def to_3d(self, plane_origin, x1, x2):
        p3D = [p.to_3d(plane_origin, x1, x2) for p in self.points]
        return Line2D(*p3D, self.name)

    def rotation(self, center, angle, copy=True):
        if copy:
            return Line2D(
                *[p.rotation(center, angle, copy=True) for p in self.points])
        else:
            for p in self.points:
                p.rotation(center, angle, copy=False)

    def translation(self, offset, copy=True):
        if copy:
            return Line2D(
                *[p.translation(offset, copy=True) for p in self.points])
        else:
            for p in self.points:
                p.translation(offset, copy=False)

    def plot(self, ax=None, color='k', dashed=True):
        if ax is None:
            fig, ax = plt.subplots()

        if version.parse(_mpl_version) >= version.parse('3.3.2'):
            if dashed:
                ax.axline((self.point1.x, self.point1.y),
                          (self.point2.x, self.point2.y),
                          dashes=[30, 5, 10, 5],
                          color=color)
            else:
                ax.axline((self.point1.x, self.point1.y),
                          (self.point2.x, self.point2.y),
                          color=color)
        else:
            u = self.direction_vector()
            p3 = self.point1 - 3 * u
            p4 = self.point2 + 4 * u
            if dashed:
                ax.plot([p3[0], p4[0]], [p3[1], p4[1]], color=color,
                        dashes=[30, 5, 10, 5])
            else:
                ax.plot([p3[0], p4[0]], [p3[1], p4[1]], color=color)

        return ax

    def plot_data(self, edge_style=None):
        return plot_data.Line2D([self.point1.x, self.point1.y],
                                [self.point2.x, self.point2.y],
                                edge_style=edge_style)

    def line_intersections(self, line):

        point = volmdlr.Point2D.line_intersection(self, line)
        if point is not None:
            point_projection1, _ = self.point_projection(point)
            if point_projection1 is None:
                return []

            if line.__class__.__name__ == 'Line2D':
                point_projection2, _ = line.point_projection(point)
                if point_projection2 is None:
                    return []

            return [point_projection1]
        else:
            return []

    def create_tangent_circle(self, point, other_line):
        """
        Computes the two circles that are tangent to 2 lines and intersect
        a point located on one of the two lines.
        """

        # point will be called I(x_I, y_I)
        # self will be (AB)
        # line will be (CD)

        if math.isclose(self.point_distance(point), 0, abs_tol=1e-10):
            I = volmdlr.Vector2D(point[0], point[1])
            A = volmdlr.Vector2D(self.points[0][0], self.points[0][1])
            B = volmdlr.Vector2D(self.points[1][0], self.points[1][1])
            C = volmdlr.Vector2D(other_line.points[0][0],
                                 other_line.points[0][1])
            D = volmdlr.Vector2D(other_line.points[1][0],
                                 other_line.points[1][1])

        elif math.isclose(other_line.point_distance(point), 0, abs_tol=1e-10):
            I = volmdlr.Vector2D(point[0], point[1])
            C = volmdlr.Vector2D(self.points[0][0], self.points[0][1])
            D = volmdlr.Vector2D(self.points[1][0], self.points[1][1])
            A = volmdlr.Vector2D(other_line.points[0][0],
                                 other_line.points[0][1])
            B = volmdlr.Vector2D(other_line.points[1][0],
                                 other_line.points[1][1])
        else:
            raise AttributeError("The point isn't on any of the two lines")

        # CHANGEMENT DE REPAIRE
        new_u = volmdlr.Vector2D((B - A))
        new_u.normalize()
        new_v = new_u.unit_normal_vector()
        new_basis = volmdlr.Frame2D(I, new_u, new_v)

        new_A = new_basis.new_coordinates(A)
        new_B = new_basis.new_coordinates(B)
        new_C = new_basis.new_coordinates(C)
        new_D = new_basis.new_coordinates(D)

        if new_C[1] == 0 and new_D[1] == 0:
            # Segments are on the same line: no solution
            return None, None

        elif math.isclose(self.unit_direction_vector().dot(
                other_line.unit_normal_vector()), 0, abs_tol=1e-06):
            # Parallel segments: one solution

            segments_distance = abs(new_C[1] - new_A[1])
            r = segments_distance / 2
            new_circle_center = volmdlr.Point2D(
                (0, npy.sign(new_C[1] - new_A[1]) * r))
            circle_center = new_basis.old_coordinates(new_circle_center)
            circle = volmdlr.wires.Circle2D(circle_center, r)

            return circle, None

        elif math.isclose(self.unit_direction_vector().dot(
                other_line.unit_direction_vector()), 0, abs_tol=1e-06):
            # Perpendicular segments: 2 solution
            line_AB = Line2D(volmdlr.Point2D(new_A), volmdlr.Point2D(new_B))
            line_CD = Line2D(volmdlr.Point2D(new_C), volmdlr.Point2D(new_D))
            new_pt_K = volmdlr.Point2D.line_intersection(line_AB, line_CD)

            r = abs(new_pt_K[0])
            new_circle_center1 = volmdlr.Point2D((0, r))
            new_circle_center2 = volmdlr.Point2D((0, -r))
            circle_center1 = new_basis.old_coordinates(new_circle_center1)
            circle_center2 = new_basis.old_coordinates(new_circle_center2)
            circle1 = volmdlr.wires.Circle2D(circle_center1, r)
            circle2 = volmdlr.wires.Circle2D(circle_center2, r)

            return circle1, circle2

        # =============================================================================
        # LES SEGMENTS SONT QUELCONQUES
        #   => 2 SOLUTIONS
        # =============================================================================
        else:

            line_AB = Line2D(volmdlr.Point2D(new_A), volmdlr.Point2D(new_B))
            line_CD = Line2D(volmdlr.Point2D(new_C), volmdlr.Point2D(new_D))
            new_pt_K = volmdlr.Point2D.line_intersection(line_AB, line_CD)
            pt_K = volmdlr.Point2D(new_basis.old_coordinates(new_pt_K))

            if pt_K == I:
                return None, None

            # CHANGEMENT DE REPERE:
            new_u2 = volmdlr.Vector2D(pt_K - I)
            new_u2.normalize()
            new_v2 = new_u2.normalVector(unit=True)
            new_basis2 = volmdlr.Frame2D(I, new_u2, new_v2)

            new_A = new_basis2.new_coordinates(A)
            new_B = new_basis2.new_coordinates(B)
            new_C = new_basis2.new_coordinates(C)
            new_D = new_basis2.new_coordinates(D)
            new_pt_K = new_basis2.new_coordinates(pt_K)

            teta1 = math.atan2(new_C[1], new_C[0] - new_pt_K[0])
            teta2 = math.atan2(new_D[1], new_D[0] - new_pt_K[0])

            if teta1 < 0:
                teta1 += math.pi
            if teta2 < 0:
                teta2 += math.pi

            if not math.isclose(teta1, teta2, abs_tol=1e-08):
                if math.isclose(teta1, math.pi, abs_tol=1e-08) or math.isclose(
                        teta1, 0., abs_tol=1e-08):
                    teta = teta2
                elif math.isclose(teta2, math.pi,
                                  abs_tol=1e-08) or math.isclose(teta2, 0.,
                                                                 abs_tol=1e-08):
                    teta = teta1
            else:
                teta = teta1

            r1 = new_pt_K[0] * math.sin(teta) / (1 + math.cos(teta))
            r2 = new_pt_K[0] * math.sin(teta) / (1 - math.cos(teta))

            new_circle_center1 = volmdlr.Point2D(0, -r1)
            new_circle_center2 = volmdlr.Point2D(0, r2)

            circle_center1 = new_basis2.old_coordinates(new_circle_center1)
            circle_center2 = new_basis2.old_coordinates(new_circle_center2)

            if new_basis.new_coordinates(circle_center1)[1] > 0:
                circle1 = volmdlr.wires.Circle2D(circle_center1, r1)
                circle2 = volmdlr.wires.Circle2D(circle_center2, r2)
            else:
                circle1 = volmdlr.wires.Circle2D(circle_center2, r2)
                circle2 = volmdlr.wires.Circle2D(circle_center1, r1)

            return circle1, circle2

    def cut_between_two_points(self, point1, point2):
        return LineSegment2D(point1, point2)


class BSplineCurve2D(Edge):
    _non_serializable_attributes = ['curve']

    def __init__(self,
                 degree: int,
                 control_points: List[volmdlr.Point2D],
                 knot_multiplicities: List[int],
                 knots: List[float],
                 weights=None, periodic=False, name=''):
        self.control_points = control_points
        self.degree = degree
        knots = standardize_knot_vector(knots)
        self.knots = knots
        self.knot_multiplicities = knot_multiplicities
        self.weights = weights
        self.periodic = periodic

        curve = BSpline.Curve()
        curve.degree = degree
        if weights is None:
            P = [(control_points[i][0], control_points[i][1]) for i in
                 range(len(control_points))]
            curve.ctrlpts = P
        else:
            Pw = [(control_points[i][0] * weights[i],
                   control_points[i][1] * weights[i], weights[i]) for i in
                  range(len(control_points))]
            curve.ctrlptsw = Pw
        knot_vector = []
        for i, knot in enumerate(knots):
            knot_vector.extend([knot] * knot_multiplicities[i])
        curve.knotvector = knot_vector

        self.curve = curve
        start = self.point_at_abscissa(0.)
        end = self.point_at_abscissa(self.length())

        Edge.__init__(self, start, end, name=name)

    @classmethod
    def from_geomdl_curve(cls, curve):
        knots = list(sorted(set(curve.knotvector)))
        knot_multiplicities = [curve.knotvector.count(k) for k in knots]
        return BSplineCurve2D(degree=curve.degree,
                              control_points=curve.ctrlpts,
                              knots=knots,
                              knot_multiplicities=knot_multiplicities
                              )

    def bounding_rectangle(self):
        points = self.polygon_points()
        points_x = [p.x for p in points]
        points_y = [p.y for p in points]

        return (min(points_x), max(points_x),
                min(points_y), max(points_y))

    def length(self):
        return length_curve(self.curve)

    def point_at_abscissa(self, curvilinear_abscissa):
        l = self.length()
        adim_abs = curvilinear_abscissa / l
        if adim_abs > 1:
            adim_abs = 1
        if adim_abs < 0:
            adim_abs = 0.
        return volmdlr.Point2D(*self.curve.evaluate_single(adim_abs))

    def abscissa(self, point2d):
        l = self.length()
        res = scp.optimize.minimize_scalar(
            # f,
            lambda u: (point2d - self.point_at_abscissa(u)).norm(),
            method='bounded',
            bounds=(0., l)
        )
        if res.fun > 1e-4:
            print(res.fun)
            ax = self.plot()
            point2d.plot(ax=ax)
            best_point = self.point_at_abscissa(res.x)
            best_point.plot(ax=ax, color='r')
            raise ValueError('abscissa not found')

        return res.x

    def split(self, point2d):
        adim_abscissa = self.abscissa(point2d) / self.length()
        curve1, curve2 = split_curve(self.curve, adim_abscissa)

        return [BSplineCurve2D.from_geomdl_curve(curve1),
                BSplineCurve2D.from_geomdl_curve(curve2)]

    @classmethod
    def from_points_interpolation(cls, points, degree):
        curve = fitting.interpolate_curve([(p.x, p.y) for p in points], degree)
        return cls.from_geomdl_curve(curve)

    def straight_line_area(self):
        l = self.length()
        points = self.polygon_points()
        polygon = volmdlr.wires.ClosedPolygon2D(points)

        return polygon.area()

    def plot(self, ax=None, color='k', alpha=1, plot_points=False):
        if ax is None:
            _, ax = plt.subplots()

        # self.curve.delta = 0.01
        # points = [volmdlr.Point2D(px, py) for (px, py) in self.curve.evalpts]
        l = self.length()
        points = [self.point_at_abscissa(l * i / 50) for i in range(51)]

        xp = [p.x for p in points]
        yp = [p.y for p in points]
        ax.plot(xp, yp, color=color, alpha=alpha)

        return ax

    def to_3d(self, plane_origin, x1, x2):
        control_points3D = [p.to_3d(plane_origin, x1, x2) for p in
                            self.control_points]
        return BSplineCurve3D(self.degree, control_points3D,
                              self.knot_multiplicities, self.knots,
                              self.weights, self.periodic)

    def polygon_points(self, n=15):
        l = self.length()
        return [self.point_at_abscissa(i * l / n) for i in range(n + 1)]

    def rotation(self, center, angle, copy=True):
        if copy:
            control_points = [p.rotation(center, angle, copy=True) \
                              for p in self.control_points]
            return BSplineCurve2D(self.degree, control_points,
                                  self.knot_multiplicities, self.knots,
                                  self.weights, self.periodic)
        else:
            for p in self.control_points:
                p.rotation(center, angle, copy=False)

    def translation(self, offset, copy=True):
        if copy:
            control_points = [p.translation(offset, copy=True) \
                              for p in self.control_points]
            return BSplineCurve2D(self.degree, control_points,
                                  self.knot_multiplicities, self.knots,
                                  self.weights, self.periodic)
        else:
            for p in self.control_points:
                p.translation(offset, copy=False)

    def line_intersections(self, line2d: Line2D):
        polygon_points = self.polygon_points()
        intersections = []
        for p1, p2 in zip(polygon_points[:-1], polygon_points[1:]):
            l = LineSegment2D(p1, p2)
            intersections.extend(l.line_intersections(line2d))
        return intersections

    def line_crossings(self, line2d: Line2D):
        polygon_points = self.polygon_points()
        crossings = []
        for p1, p2 in zip(polygon_points[:-1], polygon_points[1:]):
            l = LineSegment2D(p1, p2)
            crossings.extend(l.line_crossings(line2d))
        return crossings


class BezierCurve2D(BSplineCurve2D):

    def __init__(self, degree: int, control_points: List[volmdlr.Point2D],
                 name: str = ''):
        knotvector = utilities.generate_knot_vector(degree,
                                                    len(control_points))
        knot_multiplicity = [1] * len(knotvector)

        BSplineCurve2D.__init__(self, degree, control_points,
                                knot_multiplicity, knotvector,
                                None, False, name)


class LineSegment2D(LineSegment):
    """
    Define a line segment limited by two points
    """

    def __init__(self, start, end, *, name=''):
        Edge.__init__(self, start, end, name=name)

    def __hash__(self):
        return self._data_hash()

    def _data_hash(self):
        return self.start._data_hash() + self.end._data_hash()

    def _data_eq(self, other_object):
        if self.__class__.__name__ != other_object.__class__.__name__:
            return False
        return self.start == other_object.start and self.end == other_object.end

    def __eq__(self, other_object):
        if self.__class__.__name__ != other_object.__class__.__name__:
            return False
        return self.start == other_object.start and self.end == other_object.end

    def length(self):
        return self.end.point_distance(self.start)

    def middle_point(self):
        return 0.5 * (self.start + self.end)

    def point_at_abscissa(self, curvilinear_abscissa):
        return self.start + self.unit_direction_vector() * curvilinear_abscissa

    def point_belongs(self, point):
<<<<<<< HEAD
        distance = self.start.point_distance(point) + self.end.point_distance(point)
        if math.isclose(distance, self.length(), abs_tol = 1e-4 ): #1e-7
=======
        distance = self.start.point_distance(point) + self.end.point_distance(
            point)
        if math.isclose(distance, self.length(), abs_tol=1e-7):
>>>>>>> ed12c1d4
            return True
        return False

    def bounding_rectangle(self):
        return (min(self.start.x, self.end.x), max(self.start.x, self.end.x),
                min(self.start.y, self.end.y), max(self.start.y, self.end.y))

    def straight_line_area(self):
        return 0.

    def straight_line_second_moment_area(self, point: volmdlr.Point2D):
        return 0, 0, 0

    def straight_line_center_of_mass(self):
        return 0.5 * (self.start + self.end)

    def point_distance(self, point, return_other_point=False):
        """
        Computes the distance of a point to segment of line
        """
        if self.start == self.end:
            if return_other_point:
                return 0, point

            return 0
        distance, point = volmdlr.core_compiled.LineSegment2DPointDistance(
            [(self.start.x, self.start.y), (self.end.x, self.end.y)],
            (point.x, point.y))
        if return_other_point:
            return distance, point

        return distance

    def point_projection(self, point):
        """
        If the projection falls outside the LineSegment2D, returns None.
        """
        point, curv_abs = Line2D.point_projection(Line2D(self.start, self.end),
                                                  point)
        # print('curv_abs :', curv_abs, 'length :', self.length())
        if curv_abs < 0 or curv_abs > self.length():
            if abs(curv_abs) < 1e-6 or math.isclose(curv_abs, self.length(),
                                                    abs_tol=1e-6):
                return point, curv_abs
            return None, curv_abs
        return point, curv_abs

    def line_intersections(self, line: Line2D):
        point = volmdlr.Point2D.line_intersection(self, line)
        if point is not None:
            point_projection1, _ = self.point_projection(point)
            if point_projection1 is None:
                return []

            if line.__class__.__name__ == 'LineSegment2D':
                point_projection2, _ = line.point_projection(point)
                if point_projection2 is None:
                    return []

            return [point_projection1]
        else:
            return []

    def linesegment_intersections(self, linesegment: 'LineSegment2D'):
        """
        touching linesegments does not intersect
        """
        point = volmdlr.Point2D.line_intersection(self, linesegment)
        if point and (point != self.start) and (point != self.end):
            point_projection1, _ = self.point_projection(point)
            if point_projection1 is None:
                return []

            point_projection2, _ = linesegment.point_projection(point)
            if point_projection2 is None:
                return []

            return [point_projection1]
        else:
            return []

    def line_crossings(self, line: 'Line2D'):
        if self.direction_vector().is_colinear_to(line.direction_vector()):
            return []
        else:
            return self.line_intersections(line)

    def linesegment_crossings(self, linesegment: 'LineSegment2D'):
        if self.direction_vector().is_colinear_to(
                linesegment.direction_vector()):
            return []
        else:
            return self.linesegment_intersections(linesegment)

    def discretise(self, n: float):
        segment_to_nodes = {}

        nodes = []
        if n * self.length() < 1:
            segment_to_nodes[self] = [self.start, self.end]
        else:
            n0 = int(math.ceil(n * self.length()))
            l0 = self.length() / n0

            for k in range(n0):
                node = self.point_at_abscissa(k * l0)
                nodes.append(node)

            if self.end not in nodes:
                nodes.append(self.end)

            if self.start not in nodes:
                nodes.insert(0, self.start)

            segment_to_nodes[self] = nodes

        return segment_to_nodes[self]

    def plot(self, ax=None, color='k', alpha=1, arrow=False, width=None,
             plot_points=False):
        if ax is None:
            fig, ax = plt.subplots()

        p1, p2 = self.start, self.end
        if arrow:
            if plot_points:
                ax.plot([p1[0], p2[0]], [p1[1], p2[1]], color=color,
                        alpha=alpha, style='o-')
            else:
                ax.plot([p1[0], p2[0]], [p1[1], p2[1]], color=color,
                        alpha=alpha)

            length = ((p1[0] - p2[0]) ** 2 + (p1[1] - p2[1]) ** 2) ** 0.5
            if width is None:
                width = length / 1000.
                head_length = length / 20.
                head_width = head_length / 2.
            else:
                head_width = 2 * width
                head_length = head_width
            ax.arrow(p1[0], p1[1],
                     (p2[0] - p1[0]) / length * (length - head_length),
                     (p2[1] - p1[1]) / length * (length - head_length),
                     head_width=head_width, fc='b', linewidth=0,
                     head_length=head_length, width=width, alpha=0.3)
        else:
            if width is None:
                width = 1
            if plot_points:
                ax.plot([p1[0], p2[0]], [p1[1], p2[1]], color=color,
                        marker='o', linewidth=width, alpha=alpha)
            else:
                ax.plot([p1[0], p2[0]], [p1[1], p2[1]], color=color,
                        linewidth=width, alpha=alpha)
        return ax

    def to_3d(self, plane_origin, x1, x2):
        start = self.start.to_3d(plane_origin, x1, x2)
        end = self.end.to_3d(plane_origin, x1, x2)
        return LineSegment3D(start, end, name=self.name)

    def reverse(self):
        return LineSegment2D(self.end.copy(), self.start.copy())

    def to_line(self):
        return Line2D(self.start, self.end)

    def rotation(self, center, angle, copy=True):
        if copy:
            return LineSegment2D(self.start.rotation(center, angle, copy=True),
                                 self.end.rotation(center, angle, copy=True))
        else:
            for p in [self.start, self.end]:
                p.rotation(center, angle, copy=False)

    def translation(self, offset, copy=True):
        if copy:
            return LineSegment2D(self.start.translation(offset, copy=True),
                                 self.end.translation(offset, copy=True))
        else:
            for p in [self.start, self.end]:
                p.translation(offset, copy=False)

    def frame_mapping(self, frame, side, copy=True):
        """
        side = 'old' or 'new'
        """
        if side == 'old':
            if copy:
                return LineSegment2D(frame.old_coordinates(self.start),
                                     frame.old_coordinates(self.end))
            else:
                self.start = frame.old_coordinates(self.start)
                self.end = frame.old_coordinates(self.end)
        if side == 'new':
            if copy:
                return LineSegment2D(frame.new_coordinates(self.start),
                                     frame.new_coordinates(self.end))
            else:
                self.start = frame.new_coordinates(self.start)
                self.end = frame.new_coordinates(self.end)

    def plot_data(self, edge_style: plot_data.EdgeStyle = None):
        return plot_data.LineSegment2D([self.start.x, self.start.y],
                                       [self.end.x, self.end.y],
                                       edge_style=edge_style)

    def CreateTangentCircle(self, point, other_line):
        circle1, circle2 = Line2D.CreateTangentCircle(other_line, point, self)
        if circle1 is not None:
            point_J1, curv_abs1 = Line2D.point_projection(self, circle1.center)
            if curv_abs1 < 0. or curv_abs1 > self.length():
                circle1 = None
        if circle2 is not None:
            point_J2, curv_abs2 = Line2D.point_projection(self, circle2.center)
            if curv_abs2 < 0. or curv_abs2 > self.length():
                circle2 = None
        return circle1, circle2

    def polygon_points(self, angle_resolution=0):
        return [self.start, self.end]

    def polygon_points(self, min_x_density=None, min_y_density=None):
        n = 0  # Number of points to insert between start and end
        if min_x_density:
            dx = abs(self.start[0] - self.end[0])
            n = max(n, math.floor(dx * min_x_density))
        if min_y_density:
            dy = abs(self.start[1] - self.end[1])
            n = max(n, math.floor(dy * min_y_density))

        if n:
            l = self.length()
            return [self.point_at_abscissa(i * l / (n + 1)) for i in
                    range(n + 2)]
        else:
            return [self.start, self.end]

    def infinite_primitive(self, offset):
        n = self.normal_vector()
        offset_point_1 = self.start + offset * \
                         n

        offset_point_2 = self.end + offset * \
                         n

        return Line2D(offset_point_1, offset_point_2)

    # def border_primitive(self,infinite_primitive:volmdlr.core.Primitive2D,intersection,position):
    #     if position == 0 :
    #         return LineSegment2D(infinite_primitive.point1,intersection)
    #     else :
    #         return LineSegment2D(intersection,infinite_primitive.point2)


class Arc2D(Edge):
    """
    angle: the angle measure always >= 0
    """

    def __init__(self,
                 start: volmdlr.Point2D,
                 interior: volmdlr.Point2D,
                 end: volmdlr.Point2D,
                 name: str = ''):

        Edge.__init__(self, start=start, end=end, name=name)
        self.interior = interior
        xi, yi = interior.x, interior.y
        xe, ye = end.x, end.y
        xs, ys = start.x, start.y
        try:
            A = volmdlr.Matrix22(2 * (xs - xi), 2 * (ys - yi),
                                 2 * (xs - xe), 2 * (ys - ye))
            b = - volmdlr.Vector2D(xi ** 2 + yi ** 2 - xs ** 2 - ys ** 2,
                                   xe ** 2 + ye ** 2 - xs ** 2 - ys ** 2)
            inv_A = A.inverse()
            x = inv_A.vector_multiplication(b)
            self.center = volmdlr.Point2D(x.x, x.y)
        except ValueError:
            A = npy.array([[2 * (xs - xi), 2 * (ys - yi)],
                           [2 * (xs - xe), 2 * (ys - ye)]])
            b = - npy.array([xi ** 2 + yi ** 2 - xs ** 2 - ys ** 2,
                             xe ** 2 + ye ** 2 - xs ** 2 - ys ** 2])
            self.center = volmdlr.Point2D(*npy.linalg.solve(A, b))

        r1 = self.start - self.center
        r2 = self.end - self.center
        ri = self.interior - self.center

        self.radius = r1.norm()
        angle1 = math.atan2(r1.y, r1.x)
        anglei = math.atan2(ri.y, ri.x)
        angle2 = math.atan2(r2.y, r2.x)

        # Going trigo/clock wise from start to interior
        if anglei < angle1:
            trigowise_path = (anglei + volmdlr.TWO_PI) - angle1
            clockwise_path = angle1 - anglei
        else:
            trigowise_path = anglei - angle1
            clockwise_path = angle1 - anglei + volmdlr.TWO_PI

        # Going trigo wise from interior to interior
        if angle2 < anglei:
            trigowise_path += (angle2 + volmdlr.TWO_PI) - anglei
            clockwise_path += anglei - angle2
        else:
            trigowise_path += angle2 - anglei
            clockwise_path += anglei - angle2 + volmdlr.TWO_PI

        if clockwise_path > trigowise_path:
            self.is_trigo = True
            self.angle1 = angle1
            self.angle2 = angle2
            self.angle = trigowise_path
        else:
            # Clock wise
            self.is_trigo = False
            self.angle1 = angle2
            self.angle2 = angle1
            self.angle = clockwise_path

    def _get_points(self):
        return [self.start, self.interior, self.end]

    points = property(_get_points)

    def polygon_points(self, angle_resolution: float = 10.):
        number_points_tesselation = math.ceil(
            angle_resolution * abs(self.angle) / 2 / math.pi)
        number_points_tesselation = max(number_points_tesselation, 5)
        l = self.length()
        return [self.point_at_abscissa(
            i / (number_points_tesselation - 1) * l) for i in
            range(number_points_tesselation)]

    def point_belongs(self, point2d: volmdlr.Point2D,
                      tol: float = 1e-9) -> bool:
        """
        Computes if the point belongs to the pizza slice drawn by the arc and its center
        """
        radius = self.center.point_distance(point2d)
        if radius > self.radius + tol:
            return False

        theta_tol = tol / radius * self.radius
        p = point2d - self.center
        u = self.start - self.center
        u.normalize()
        if self.is_trigo:
            v = u.normal_vector()
        else:
            v = -u.normal_vector()

        x, y = p.dot(u), p.dot(v)
        theta = math.atan2(y, x)
        if theta < -theta_tol or theta > self.angle + theta_tol:
            return False

        return True

    def point_distance(self, point):
        vector_start = self.start - self.center
        vector_point = point - self.center
        vector_end = self.end - self.center
        if self.is_trigo:
            vector_start, vector_end = vector_end, vector_start
        arc_angle = volmdlr.core.clockwise_angle(vector_start, vector_end)
        point_angle = volmdlr.core.clockwise_angle(vector_start, vector_point)
        if point_angle <= arc_angle:
            return abs(
                LineSegment2D(point, self.center).length() - self.radius)
        else:
            return min(LineSegment2D(point, self.start).length(),
                       LineSegment2D(point, self.end).length())

    def to_circle(self):
        return volmdlr.wires.Circle2D(self.center, self.radius)

    def line_intersections(self, line2d: Line2D):
        circle = self.to_circle()
        circle_intersection_points = circle.line_intersections(line2d)

        # print(circle_intersection_points)
        intersection_points = []
        for pt in circle_intersection_points:
            if self.point_belongs(pt):
                intersection_points.append(pt)
        return intersection_points

    def length(self):
        return self.radius * abs(self.angle)

    def point_at_abscissa(self, curvilinear_abscissa):
        if self.is_trigo:
            return self.start.rotation(self.center,
                                       curvilinear_abscissa / self.radius)
            # return self.start.rotation(self.center, curvilinear_abscissa*self.angle)
        else:
            return self.start.rotation(self.center,
                                       -curvilinear_abscissa / self.radius)
            # return self.start.rotation(self.center, -curvilinear_abscissa*self.angle)

    def abscissa(self, point2d: volmdlr.Point2D, tol=1e-9):
        p = point2d - self.center
        u = self.start - self.center
        u.normalize()
        if self.is_trigo:
            v = u.normal_vector()
        else:
            v = -u.normal_vector()

        x, y = p.dot(u), p.dot(v)
        theta = math.atan2(y, x)
        if theta < -tol or theta > self.angle + tol:
            raise ValueError('Point not in arc')

        if theta < 0:
            return 0.
        if theta > self.angle:
            return self.angle * self.radius

        return self.radius * theta

    def direction_vector(self, abscissa: float):
        return -self.normal_vector(abscissa=abscissa).normal_vector()

    def normal_vector(self, abscissa: float):
        point = self.point_at_abscissa(abscissa)
        if self.is_trigo:
            u = self.center - point
        else:
            u = point - self.center
        u.normalize()
        return u

    def middle_point(self):
        l = self.length()
        return self.point_at_abscissa(0.5 * l)

    def area(self):
        return self.radius ** 2 * self.angle / 2

    def center_of_mass(self):
        #        u=self.middle.vector-self.center.vector
        u = self.middle_point() - self.center
        u.normalize()
        # alpha = abs(self.angle)
        return self.center + 4 / (3 * self.angle) * self.radius * math.sin(
            self.angle * 0.5) * u

    def bounding_rectangle(self):
        # TODO: Enhance this!!!
        return (self.center.x - self.radius, self.center.x + self.radius,
                self.center.y - self.radius, self.center.y + self.radius)

    def straight_line_area(self):
        if self.angle >= math.pi:
            angle = volmdlr.TWO_PI - self.angle
            area = math.pi * self.radius ** 2 - 0.5 * self.radius ** 2 * (
                    angle - math.sin(angle))
        else:
            angle = self.angle
            area = 0.5 * self.radius ** 2 * (angle - math.sin(angle))

        if self.is_trigo:
            return area
        else:
            return -area

    def straight_line_second_moment_area(self, point: volmdlr.Point2D):

        if self.angle2 < self.angle1:
            angle2 = self.angle2 + volmdlr.TWO_PI

        else:
            angle2 = self.angle2
        angle1 = self.angle1

        # Full arc section
        Ix1 = self.radius ** 4 / 8 * (angle2 - angle1 + 0.5 * (
                math.sin(2 * angle1) - math.sin(2 * angle2)))
        Iy1 = self.radius ** 4 / 8 * (angle2 - angle1 + 0.5 * (
                math.sin(2 * angle2) - math.sin(2 * angle1)))
        Ixy1 = self.radius ** 4 / 8 * (
                math.cos(angle1) ** 2 - math.cos(angle2) ** 2)

        # Triangle
        xi, yi = (self.start - self.center)
        xj, yj = (self.end - self.center)
        Ix2 = (yi ** 2 + yi * yj + yj ** 2) * (xi * yj - xj * yi) / 12.
        Iy2 = (xi ** 2 + xi * xj + xj ** 2) * (xi * yj - xj * yi) / 12.
        Ixy2 = (xi * yj + 2 * xi * yi + 2 * xj * yj + xj * yi) * (
                xi * yj - xj * yi) / 24.
        if Ix2 < 0.:
            Ix2, Iy2, Ixy2 = -Ix2, -Iy2, -Ixy2
        if self.angle < math.pi:
            if self.is_trigo:
                Ix = Ix1 - Ix2
                Iy = Iy1 - Iy2
                Ixy = Ixy1 - Ixy2
            else:
                Ix = Ix2 - Ix1
                Iy = Iy2 - Iy1
                Ixy = Ixy2 - Ixy1
        else:
            # print('Ixy12', Ixy1, Ixy2)
            if self.is_trigo:
                Ix = Ix1 + Ix2
                Iy = Iy1 + Iy2
                Ixy = Ixy1 + Ixy2
            else:
                Ix = -Ix2 - Ix1
                Iy = -Iy2 - Iy1
                Ixy = -Ixy2 - Ixy1

        return volmdlr.geometry.huygens2d(Ix, Iy, Ixy,
                                          self.straight_line_area(),
                                          self.center,
                                          point)

    def straight_line_center_of_mass(self):
        if self.angle == math.pi:
            return self.center_of_mass()

        u = self.middle_point() - self.center
        u.normalize()
        if self.angle >= math.pi:
            u = -u
        bissec = Line2D(self.center, self.center + u)
        string = Line2D(self.start, self.end)
        p = volmdlr.Point2D.line_intersection(bissec, string)
        a = p.point_distance(self.start)
        h = p.point_distance(self.center)
        triangle_area = h * a
        alpha = abs(self.angle)
        triangle_cog = self.center + 2 / 3. * h * u
        if self.angle < math.pi:
            cog = (
                          self.center_of_mass() * self.area() - triangle_area * triangle_cog) / abs(
                self.straight_line_area())
        else:
            cog = (
                          self.center_of_mass() * self.area() + triangle_area * triangle_cog) / abs(
                self.straight_line_area())

        # ax = self.plot()
        # bissec.plot(ax=ax, color='grey')
        # self.center.plot(ax=ax)
        # string.plot(ax=ax, color='grey')
        # triangle_cog.plot(ax=ax, color='green')
        # self.center_of_mass().plot(ax=ax, color='red')
        #
        # cog_line = Line2D(volmdlr.O2D, self.center_of_mass()*self.area()-triangle_area*triangle_cog)
        # cog_line.plot(ax=ax)
        #
        # cog.plot(ax=ax, color='b')
        # ax.set_aspect('equal')
        return cog

    def plot(self, ax=None, color='k', alpha=1, plot_points=False):
        if ax is None:
            fig, ax = plt.subplots()

        if plot_points:
            for p in [self.center, self.start, self.interior, self.end]:
                p.plot(ax=ax, color=color, alpha=alpha)

        ax.add_patch(matplotlib.patches.Arc(self.center, 2 * self.radius,
                                            2 * self.radius, angle=0,
                                            theta1=self.angle1 * 0.5 / math.pi * 360,
                                            theta2=self.angle2 * 0.5 / math.pi * 360,
                                            color=color,
                                            alpha=alpha))

        return ax

    def to_3d(self, plane_origin, x, y):
        ps = self.start.to_3d(plane_origin, x, y)
        pi = self.interior.to_3d(plane_origin, x, y)
        pe = self.end.to_3d(plane_origin, x, y)

        return volmdlr.edges.Arc3D(ps, pi, pe, name=self.name)

    def rotation(self, center, angle, copy=True):
        if copy:
            return Arc2D(*[p.rotation(center, angle, copy=True) for p in
                           [self.start, self.interior, self.end]])
        else:
            self.__init__(*[p.rotation(center, angle, copy=True) for p in
                            [self.start, self.interior, self.end]])

    def translation(self, offset, copy=True):
        if copy:
            return Arc2D(*[p.translation(offset, copy=True) for p in
                           [self.start, self.interior, self.end]])
        else:
            self.__init__(*[p.translation(offset, copy=True) for p in
                            [self.start, self.interior, self.end]])

    def frame_mapping(self, frame, side, copy=True):
        """
        side = 'old' or 'new'
        """
        if copy:
            return Arc2D(*[p.frame_mapping(frame, side, copy=True) for p in
                           [self.start, self.interior, self.end]])
        else:
            self.__init__(*[p.frame_mapping(frame, side, copy=True) for p in
                            [self.start, self.interior, self.end]])

    def second_moment_area(self, point):
        """
        Second moment area of part of disk
        """
        if self.angle2 < self.angle1:
            angle2 = self.angle2 + volmdlr.TWO_PI

        else:
            angle2 = self.angle2
        angle1 = self.angle1

        Ix = self.radius ** 4 / 8 * (angle2 - angle1 + 0.5 * (
                math.sin(2 * angle1) - math.sin(2 * angle2)))
        Iy = self.radius ** 4 / 8 * (angle2 - angle1 + 0.5 * (
                math.sin(2 * angle2) - math.sin(2 * angle1)))
        Ixy = self.radius ** 4 / 8 * (
                math.cos(angle1) ** 2 - math.cos(angle2) ** 2)
        Ic = npy.array([[Ix, Ixy], [Ixy, Iy]])

        # Must be computed at center, so huygens related to center
        return volmdlr.geometry.huygens2d(Ix, Iy, Ixy, self.area(),
                                          self.center, point)

    def discretise(self, n: float):

        arc_to_nodes = {}
        nodes = []
        if n * self.length() < 1:
            arc_to_nodes[self] = [self.start, self.end]
        else:
            n0 = int(math.ceil(n * self.length()))
            l0 = self.length() / n0

            for k in range(n0):
                node = self.point_at_abscissa(k * l0)

                nodes.append(node)
            nodes.insert(len(nodes), self.end)

            arc_to_nodes[self] = nodes

        return arc_to_nodes[self]

    def plot_data(self, edge_style: plot_data.EdgeStyle = None,
                  anticlockwise: bool = None):

        list_node = self.polygon_points()
        data = []
        for nd in list_node:
            data.append({'x': nd.x, 'y': nd.y})
        return plot_data.Arc2D(cx=self.center.x,
                               cy=self.center.y,
                               r=self.radius,
                               start_angle=self.angle1,
                               end_angle=self.angle2,
                               edge_style=edge_style,
                               data=data,
                               anticlockwise=anticlockwise,
                               name=self.name)

    def copy(self):
        return Arc2D(self.start.copy(),
                     self.interior.copy(),
                     self.end.copy())

    def split(self, split_point: volmdlr.Point2D):
        abscissa = self.abscissa(split_point)

        return [Arc2D(self.start,
                      self.point_at_abscissa(0.5 * abscissa),
                      split_point),
                Arc2D(split_point,
                      self.point_at_abscissa(1.5 * abscissa),
                      self.end)
                ]

    def polygon_points(self, angle_resolution=10):

        # densities = []
        # for d in [min_x_density, min_y_density]:
        #     if d:
        #         densities.append(d)
        # if densities:
        #     number_points = max(number_points,
        #                         min(densities) * self.angle * self.radius)
        number_points = math.ceil(self.angle * angle_resolution)
        l = self.length()
        return [self.point_at_abscissa(i * l / number_points) \
                for i in range(number_points + 1)]

    def infinite_primitive(self, offset):

        if not self.is_trigo:
            radius = self.radius + offset
        else:
            radius = self.radius - offset

        return FullArc2D(self.center,
                         self.center + radius * volmdlr.Point2D(1, 0.),
                         is_trigo=self.is_trigo)

    def complementary(self):

        interior = self.middle_point().rotation(self.center, math.pi)
        return Arc2D(self.start, interior, self.end)


class FullArc2D(Edge):
    """
    An edge that starts at start_end, ends at the same point after having described
    a circle
    """

    def __init__(self, center: volmdlr.Point2D, start_end: volmdlr.Point2D,
                 is_trigo=True,
                 name: str = ''):
        self.center = center
        self.radius = center.point_distance(start_end)
        self.angle = volmdlr.TWO_PI
        self.is_trigo = is_trigo

        Edge.__init__(self, start_end, start_end,
                      name=name)  # !!! this is dangerous

    def __hash__(self):
        return hash(self.radius)
        # return hash(self.center) + 5*hash(self.start)

    def __eq__(self, other_arc):
        if self.__class__.__name__ != other_arc.__class__.__name__:
            return False
        return (self.center == other_arc.center) \
               and (self.start_end == other_arc.start_end)

    def bounding_rectangle(self):

        xmin = self.center.x - self.radius
        xmax = self.center.x + self.radius
        ymin = self.center.y - self.radius
        ymax = self.center.y + self.radius
        return xmin, xmax, ymin, ymax

    def area(self):
        return math.pi * self.radius ** 2

    def straight_line_area(self):
        area = self.area()
        if self.is_trigo:
            return area
        else:
            return -area

    def to_3d(self, plane_origin, x, y):
        center = self.center.to_3d(plane_origin, x, y)
        start = self.start.to_3d(plane_origin, x, y)
        z = x.cross(y)
        z.normalize()

        return FullArc3D(center, start, z)

    def length(self):
        return volmdlr.TWO_PI * self.radius

    def point_at_abscissa(self, abscissa):
        angle = abscissa / self.radius
        return self.start.rotation(self.center, angle)

    def polygon_points(self, angle_resolution=10):
        number_points = math.ceil(self.angle * angle_resolution)
        l = self.length()
        return [self.point_at_abscissa(i * l / number_points) \
                for i in range(number_points + 1)]

    def polygonization(self):
        # def polygon_points(self, points_per_radian=10):
        # densities = []
        # for d in [min_x_density, min_y_density]:
        #     if d:
        #         densities.append(d)
        # if densities:
        #     number_points = max(number_points,
        #                         min(densities) * self.angle * self.radius)

        return volmdlr.wires.ClosedPolygon2D(self.polygon_points())

    def plot(self, ax=None, color='k', alpha=1, plot_points=False,
             linestyle='-', linewidth=1):
        if ax is None:
            fig, ax = plt.subplots()

        if self.radius > 0:
            ax.add_patch(matplotlib.patches.Arc((self.center.x, self.center.y),
                                                2 * self.radius,
                                                2 * self.radius,
                                                angle=0,
                                                theta1=0,
                                                theta2=360,
                                                color=color,
                                                linestyle=linestyle,
                                                linewidth=linewidth))
        if plot_points:
            ax.plot([self.start.x], [self.start.y], 'o',
                    color=color, alpha=alpha)
        return ax

    def cut_between_two_points(self, point1, point2):

        x1, y1 = point1 - self.center
        x2, y2 = point2 - self.center

        angle1 = math.atan2(y1, x1)
        angle2 = math.atan2(y2, x2)
        if angle2 < angle1:
            angle2 += volmdlr.TWO_PI
        angle_i = 0.5 * (angle1 + angle2)
        interior = point1.rotation(self.center, angle_i)
        arc = Arc2D(point1, interior, point2)
        if self.is_trigo != arc.is_trigo:
            arc = arc.complementary()

        return arc

    def line_intersections(self, line2d: Line2D, tol=1e-9):
        # Duplicate from circle
        Q = self.center
        if line2d.points[0] == self.center:
            P1 = line2d.points[1]
            V = line2d.points[0] - line2d.points[1]
        else:
            P1 = line2d.points[0]
            V = line2d.points[1] - line2d.points[0]
        a = V.dot(V)
        b = 2 * V.dot(P1 - Q)
        c = P1.dot(P1) + Q.dot(Q) - 2 * P1.dot(Q) - self.radius ** 2

        disc = b ** 2 - 4 * a * c
        if math.isclose(disc, 0., abs_tol=tol):
            t1 = -b / (2 * a)
            return [P1 + t1 * V]

        elif disc > 0:
            sqrt_disc = math.sqrt(disc)
            t1 = (-b + sqrt_disc) / (2 * a)
            t2 = (-b - sqrt_disc) / (2 * a)
            return [P1 + t1 * V,
                    P1 + t2 * V]
        else:
            return []


class ArcEllipse2D(Edge):
    """

    """

    def __init__(self, start, interior, end, center, major_dir, name='',
                 extra=None):
        Edge.__init__(self, start, end, name)
        self.interior = interior
        self.center = center
        self.extra = extra
        self.major_dir = major_dir
        self.minor_dir = self.major_dir.deterministic_unit_normal_vector()

        frame = volmdlr.Frame2D(self.center, self.major_dir, self.minor_dir)
        start_new, end_new = frame.new_coordinates(
            self.start), frame.new_coordinates(self.end)
        interior_new, center_new = frame.new_coordinates(
            self.interior), frame.new_coordinates(self.center)

        #### from : https://math.stackexchange.com/questions/339126/how-to-draw-an-ellipse-if-a-center-and-3-arbitrary-points-on-it-are-given
        def theta_A_B(s, i, e,
                      c):  # theta=angle d'inclinaison ellipse par rapport à horizontal(sens horaire),A=demi grd axe, B=demi petit axe
            xs, ys, xi, yi, xe, ye = s[0] - c[0], s[1] - c[1], i[0] - c[0], i[
                1] - c[1], e[0] - c[0], e[1] - c[1]
            A = npy.array(([xs ** 2, ys ** 2, 2 * xs * ys],
                           [xi ** 2, yi ** 2, 2 * xi * yi],
                           [xe ** 2, ye ** 2, 2 * xe * ye]))
            invA = npy.linalg.inv(A)
            One = npy.array(([1],
                             [1],
                             [1]))
            C = npy.dot(invA, One)  # matrice colonne de taille 3
            theta = 0
            c1 = C[0] + C[1]
            c2 = (C[1] - C[0]) / math.cos(2 * theta)
            gdaxe = math.sqrt((2 / (c1 - c2)))
            ptax = math.sqrt((2 / (c1 + c2)))
            return theta, gdaxe, ptax

        if start == end:
            extra_new = frame.new_coordinates(self.extra)
            theta, A, B = theta_A_B(start_new, extra_new, interior_new,
                                    center_new)
        else:
            theta, A, B = theta_A_B(start_new, interior_new, end_new,
                                    center_new)

        self.Gradius = A
        self.Sradius = B
        self.theta = theta

        # Angle pour start
        u1, u2 = start_new.x / self.Gradius, start_new.y / self.Sradius
        angle1 = volmdlr.core.sin_cos_angle(u1, u2)
        # Angle pour end
        u3, u4 = end_new.x / self.Gradius, end_new.y / self.Sradius
        angle2 = volmdlr.core.sin_cos_angle(u3, u4)
        # Angle pour interior
        u5, u6 = interior_new.x / self.Gradius, interior_new.y / self.Sradius
        anglei = volmdlr.core.sin_cos_angle(u5, u6)

        # Going trigo/clock wise from start to interior
        if anglei < angle1:
            trigowise_path = (anglei + volmdlr.TWO_PI) - angle1
            clockwise_path = angle1 - anglei
        else:
            trigowise_path = anglei - angle1
            clockwise_path = angle1 - anglei + volmdlr.TWO_PI

        # Going trigo wise from interior to interior
        if angle2 < anglei:
            trigowise_path += (angle2 + volmdlr.TWO_PI) - anglei
            clockwise_path += anglei - angle2
        else:
            trigowise_path += angle2 - anglei
            clockwise_path += anglei - angle2 + volmdlr.TWO_PI

        if clockwise_path > trigowise_path:
            self.is_trigo = True
            self.angle = trigowise_path
        else:
            # Clock wise
            self.is_trigo = False
            self.angle = clockwise_path

        if self.start == self.end or self.angle == 0:
            self.angle = volmdlr.volmdlr.TWO_PI

        if self.is_trigo:  # sens trigo
            self.offset_angle = angle1
        else:
            self.offset_angle = angle2

    def _get_points(self):
        return self.polygon_points()

    points = property(_get_points)

    def polygon_points(self, angle_resolution=40):
        number_points_tesselation = math.ceil(
            angle_resolution * abs(0.5 * self.angle / math.pi))

        frame2d = volmdlr.Frame2D(self.center, self.major_dir, self.minor_dir)

        polygon_points_2D = [(volmdlr.Point2D((self.Gradius * math.cos(
            self.offset_angle + self.angle * i / (number_points_tesselation)),
                                               self.Sradius * math.sin(
                                                   self.offset_angle + self.angle * i / (
                                                       number_points_tesselation)))))
                             for i in
                             range(number_points_tesselation + 1)]

        global_points = []
        for pt in polygon_points_2D:
            global_points.append(frame2d.old_coordinates(pt))

        return global_points

    def to_3d(self, plane_origin, x, y):
        ps = self.start.to_3d(plane_origin, x, y)
        pi = self.interior.to_3d(plane_origin, x, y)
        pe = self.end.to_3d(plane_origin, x, y)
        pc = self.center.to_3d(plane_origin, x, y)
        if self.extra is None:
            pextra = None
        else:
            pextra = self.extra.to_3d(plane_origin, x, y)
        if ps == pe:
            p3 = pextra
        else:
            p3 = pe
        plane = volmdlr.faces.Plane3D.from_3_points(ps, pi, p3)
        n = plane.normal
        major_dir = self.major_dir.to_3d(plane_origin, x, y)
        major_dir.normalize()

        return ArcEllipse3D(ps, pi, pe, pc, major_dir, normal=n,
                            name=self.name, extra=pextra)

    def plot(self, ax=None, color='k', alpha=1):
        if ax is None:
            _, ax = plt.subplots()

        self.interior.plot(ax=ax, color='m')
        self.start.plot(ax=ax, color='r')
        self.end.plot(ax=ax, color='b')
        self.center.plot(ax=ax, color='y')

        x = []
        y = []
        for px, py in self.polygon_points():
            x.append(px)
            y.append(py)

        plt.plot(x, y, color=color, alpha=alpha)
        return ax


class Line3D(Line):
    _non_eq_attributes = ['name', 'basis_primitives', 'bounding_box']

    """
    Define an infinite line passing through the 2 points
    """

    def __init__(self, point1: volmdlr.Point3D, point2: volmdlr.Point3D,
                 name: str = ''):
        Line.__init__(self, point1, point2, name=name)
        self.bounding_box = self._bounding_box()

    def _bounding_box(self):
        # points = [self.point1, self.point2]
        # xmin = min([pt[0] for pt in points])
        # xmax = max([pt[0] for pt in points])
        # ymin = min([pt[1] for pt in points])
        # ymax = max([pt[1] for pt in points])
        # zmin = min([pt[2] for pt in points])
        # zmax = max([pt[2] for pt in points])

        xmin = min([self.point1[0], self.point2[0]])
        xmax = max([self.point1[0], self.point2[0]])
        ymin = min([self.point1[1], self.point2[1]])
        ymax = max([self.point1[1], self.point2[1]])
        zmin = min([self.point1[2], self.point2[2]])
        zmax = max([self.point1[2], self.point2[2]])

        return volmdlr.core.BoundingBox(xmin, xmax, ymin, ymax, zmin, zmax)

    def point_at_abscissa(self, curvilinear_abscissa):
        return self.point1 + (
                self.point2 - self.point1) * curvilinear_abscissa

    def point_belongs(self, point3d):
        if point3d == self.point1:
            v = point3d - self.point2
        else:
            v = point3d - self.point1

        return self.direction_vector().is_colinear_to(v)

    def plot(self, ax=None, color='k', alpha=1, dashed=True):
        if ax is None:
            ax = Axes3D(plt.figure())

        # Line segment
        x = [self.point1.x, self.point2.x]
        y = [self.point1.y, self.point2.y]
        z = [self.point1.z, self.point2.z]
        ax.plot(x, y, z, color=color, alpha=alpha)

        # Drawing 3 times length of segment on each side
        u = self.point2 - self.point1
        v1 = (self.point1 - 3 * u)
        x1, y1, z1 = v1.x, v1.y, v1.z
        v2 = (self.point2 - 3 * u)
        x2, y2, z2 = v2.x, v2.y, v2.z
        if dashed:
            ax.plot([x1, x2], [y1, y2], [z1, z2], color=color,
                    dashes=[30, 5, 10, 5])
        else:
            ax.plot([x1, x2], [y1, y2], [z1, z2], color=color)
        return ax

    def plane_projection2d(self, center, x, y):
        return Line2D(self.points[0].plane_projection2d(center, x, y),
                      self.point2.plane_projection2d(center, x, y))

    def minimum_distance_points(self, other_line):
        """
        Returns the points on this line and the other line that are the closest
        of lines
        """
        u = self.point2 - self.point1
        v = other_line.point2 - other_line.point1
        w = self.point1 - other_line.point1
        a = u.dot(u)
        b = u.dot(v)
        c = v.dot(v)
        d = u.dot(w)
        e = v.dot(w)

        s = (b * e - c * d) / (a * c - b ** 2)
        t = (a * e - b * d) / (a * c - b ** 2)
        p1 = self.point1 + s * u
        p2 = other_line.point1 + t * v
        return p1, p2

    def rotation(self, center, axis, angle, copy=True):
        if copy:
            return Line3D(*[p.rotation(center, axis, angle, copy=True) for p in
                            self.points])
        else:
            for p in self.points:
                p.rotation(center, axis, angle, copy=False)

    def translation(self, offset, copy=True):
        if copy:
            return Line3D(
                *[p.translation(offset, copy=True) for p in self.points])
        else:
            for p in self.points:
                p.translation(offset, copy=False)

    def frame_mapping(self, frame, side, copy=True):
        """
        side = 'old' or 'new'
        """
        if side == 'old':
            if copy:
                return Line3D(*[frame.old_coordinates(p) for p in self.points])
            else:
                for p in self.points:
                    self.points = [frame.old_coordinates(p) for p in
                                   self.points]
        if side == 'new':
            if copy:
                return Line3D(*[frame.new_coordinates(p) for p in self.points])
            else:
                for p in self.points:
                    self.points = [frame.new_coordinates(p) for p in
                                   self.points]

    def copy(self):
        return Line3D(*[p.copy() for p in self.points])

    @classmethod
    def from_step(cls, arguments, object_dict):
        point1 = object_dict[arguments[1]]
        direction = object_dict[arguments[2]]
        point2 = point1 + direction
        return cls(point1, point2, arguments[0][1:-1])

    def intersection(self, line2):

        x1 = self.point1.x
        y1 = self.point1.y
        z1 = self.point1.z
        x2 = self.point2.x
        y2 = self.point2.y
        z2 = self.point2.z
        x3 = line2.point1.x
        y3 = line2.point1.y
        z3 = line2.point1.z
        x4 = line2.point2.x
        y4 = line2.point2.y
        z4 = line2.point2.z

        if x3 == 0 and x4 == 0 and y4 - y3 == 0:
            x5, y5, z5 = x3, y3, z3
            x6, y6, z6 = x4, y4, z4
            x3, y3, z3 = x1, y1, z1
            x4, y4, z4 = x2, y2, z2
            x1, y1, z1 = x5, y5, z5
            x2, y2, z2 = x6, y6, z6

        elif y3 == 0 and y4 == 0 and x4 - x3 == 0:
            x5, y5, z5 = x3, y3, z3
            x6, y6, z6 = x4, y4, z4
            x3, y3, z3 = x1, y1, z1
            x4, y4, z4 = x2, y2, z2
            x1, y1, z1 = x5, y5, z5
            x2, y2, z2 = x6, y6, z6

        res, list_t1 = [], []

        # 2 unknown 3eq with t1 et t2 unknown

        if (x2 - x1 + y1 - y2) != 0 and (y4 - y3) != 0:
            t1 = (x3 - x1 + (x4 - x3) * (y1 - y3) / (y4 - y3)) / (
                    x2 - x1 + y1 - y2)
            t2 = (y1 - y3 + (y2 - y1) * t1) / (y4 - y3)
            res1 = z1 + (z2 - z1) * t1
            res2 = z3 + (z4 - z3) * t2
            list_t1.append(t1)
            res.append([res1, res2])

        if (z2 - z1 + y1 - y2) != 0 and (y4 - y3) != 0:
            t1 = (z3 - z1 + (z4 - z3) * (y1 - y3) / (y4 - y3)) / (
                    z2 - z1 + y1 - y2)
            t2 = (y1 - y3 + (y2 - y1) * t1) / (y4 - y3)
            res1 = x1 + (x2 - x1) * t1
            res2 = x3 + (x4 - x3) * t2
            list_t1.append(t1)
            res.append([res1, res2])

        if (z2 - z1 + x1 - x2) != 0 and (x4 - x3) != 0:
            t1 = (z3 - z1 + (z4 - z3) * (x1 - x3) / (x4 - x3)) / (
                    z2 - z1 + x1 - x2)
            t2 = (x1 - x3 + (x2 - x1) * t1) / (x4 - x3)
            res1 = y1 + (y2 - y1) * t1
            res2 = y3 + (y4 - y3) * t2
            list_t1.append(t1)
            res.append([res1, res2])

        if len(res) == 0:
            return None

        for pair, t1 in zip(res, list_t1):
            res1, res2 = pair[0], pair[1]
            if math.isclose(res1, res2,
                            abs_tol=1e-7):  # if there is an intersection point
                return volmdlr.Point3D(x1 + (x2 - x1) * t1,
                                       y1 + (y2 - y1) * t1,
                                       z1 + (z2 - z1) * t1)

        return None

    def to_step(self, current_id):
        p1_content, p1_id = self.point1.to_step(current_id)
        # p2_content, p2_id = self.point2.to_step(current_id+1)
        current_id = p1_id + 1
        u_content, u_id = volmdlr.Vector3D.to_step(
            self.unit_direction_vector(),
            current_id,
            vector=True)
        current_id = u_id + 1
        content = p1_content + u_content
        content += "#{} = LINE('{}',#{},#{});\n".format(current_id, self.name,
                                                        p1_id, u_id)
        return content, current_id


class LineSegment3D(LineSegment):
    """
    Define a line segment limited by two points
    """

    def __init__(self, start: volmdlr.Point3D, end: volmdlr.Point3D,
                 name: str = ''):
        self.points = [start, end]
        LineSegment.__init__(self, start=start, end=end, name=name)

        self._utd_bounding_box = False

    @property
    def bounding_box(self):
        if not self._utd_bounding_box:
            self._bbox = self._bounding_box()
            self._utd_bounding_box = True
        return self._bbox

    def __hash__(self):
        return 2 + hash(self.start) + hash(self.end)

    def __eq__(self, other_linesegment3d):
        if other_linesegment3d.__class__ != self.__class__:
            return False
        return (self.start == other_linesegment3d.start
                and self.end == other_linesegment3d.end)

    def _bounding_box(self):

        xmin = min(self.start.x, self.end.x)
        xmax = max(self.start.x, self.end.x)
        ymin = min(self.start.y, self.end.y)
        ymax = max(self.start.y, self.end.y)
        zmin = min(self.start.z, self.end.z)
        zmax = max(self.start.z, self.end.z)

        return volmdlr.core.BoundingBox(xmin, xmax, ymin, ymax, zmin, zmax)

    def length(self):
        return self.end.point_distance(self.start)

    def point_at_abscissa(self, curvilinear_abscissa):
        return self.start + curvilinear_abscissa * (
                self.end - self.start) / self.length()

    def point_belongs(self, point):
        distance = self.start.point_distance(point) + self.end.point_distance(
            point)
        if math.isclose(distance, self.length(), abs_tol=1e-7):
            return True
        return False

    def normal_vector(self, abscissa=0.):
        return None

    def unit_normal_vector(self, abscissa=0.):
        return None

    def middle_point(self):
        l = self.length()
        return self.point_at_abscissa(0.5 * l)

    def point_distance(self, point):
        vector1 = point - self.start
        vector1.to_vector()
        vector2 = point - self.end
        vector2.to_vector()
        vector3 = self.end - self.start
        vector3.to_vector()
        return vector1.cross(vector2).norm() / vector3.norm()

    def plane_projection2d(self, center, x, y):
        return LineSegment2D(self.start.plane_projection2d(center, x, y),
                             self.end.plane_projection2d(center, x, y))

    def intersection(self, segment2):
        x1 = self.start.x
        y1 = self.start.y
        z1 = self.start.z
        x2 = self.end.x
        y2 = self.end.y
        z2 = self.end.z
        x3 = segment2.start.x
        y3 = segment2.start.y
        z3 = segment2.start.z
        x4 = segment2.end.x
        y4 = segment2.end.y
        z4 = segment2.end.z

        if x3 == 0 and x4 == 0 and y4 - y3 == 0:
            x5, y5, z5 = x3, y3, z3
            x6, y6, z6 = x4, y4, z4
            x3, y3, z3 = x1, y1, z1
            x4, y4, z4 = x2, y2, z2
            x1, y1, z1 = x5, y5, z5
            x2, y2, z2 = x6, y6, z6

        elif y3 == 0 and y4 == 0 and x4 - x3 == 0:
            x5, y5, z5 = x3, y3, z3
            x6, y6, z6 = x4, y4, z4
            x3, y3, z3 = x1, y1, z1
            x4, y4, z4 = x2, y2, z2
            x1, y1, z1 = x5, y5, z5
            x2, y2, z2 = x6, y6, z6

        res, list_t1 = [], []

        # 2 unknown 3eq with t1 et t2 unknown
        if (x2 - x1 + y1 - y2) != 0 and (y4 - y3) != 0:
            t1 = (x3 - x1 + (x4 - x3) * (y1 - y3) / (y4 - y3)) / (
                    x2 - x1 + y1 - y2)
            t2 = (y1 - y3 + (y2 - y1) * t1) / (y4 - y3)
            res1 = z1 + (z2 - z1) * t1
            res2 = z3 + (z4 - z3) * t2
            list_t1.append(t1)
            res.append([res1, res2])

        if (z2 - z1 + y1 - y2) != 0 and (y4 - y3) != 0:
            t1 = (z3 - z1 + (z4 - z3) * (y1 - y3) / (y4 - y3)) / (
                    z2 - z1 + y1 - y2)
            t2 = (y1 - y3 + (y2 - y1) * t1) / (y4 - y3)
            res1 = x1 + (x2 - x1) * t1
            res2 = x3 + (x4 - x3) * t2
            list_t1.append(t1)
            res.append([res1, res2])

        if (z2 - z1 + x1 - x2) != 0 and (x4 - x3) != 0:
            t1 = (z3 - z1 + (z4 - z3) * (x1 - x3) / (x4 - x3)) / (
                    z2 - z1 + x1 - x2)
            t2 = (x1 - x3 + (x2 - x1) * t1) / (x4 - x3)
            res1 = y1 + (y2 - y1) * t1
            res2 = y3 + (y4 - y3) * t2
            list_t1.append(t1)
            res.append([res1, res2])

        if len(res) == 0:
            return None

        for pair, t1 in zip(res, list_t1):
            res1, res2 = pair[0], pair[1]
            if math.isclose(res1, res2,
                            abs_tol=1e-7):  # if there is an intersection point
                if t1 >= 0 or t1 <= 1:
                    return volmdlr.Point3D(x1 + (x2 - x1) * t1,
                                           y1 + (y2 - y1) * t1,
                                           z1 + (z2 - z1) * t1)

        return None

    # def line_intersection2(self, linesegment2):
    #     x1 = self.start.x
    #     y1 = self.start.y
    #     z1 = self.start.z
    #     x2 = self.end.x
    #     y2 = self.end.y
    #     z2 = self.end.z
    #     x3 = linesegment2.start.x
    #     y3 = linesegment2.start.y
    #     z3 = linesegment2.start.z
    #     x4 = linesegment2.end.x
    #     y4 = linesegment2.end.y
    #     z4 = linesegment2.end.z

    #     #z1 - z3 = [-z2, z4]

    #     A = npy.array([[-x2, x4], [-y2, y4]])
    #     B = npy.array([x1 - x3, y1 - y3])
    #     # solution
    #     solution = npy.linalg.inv(A).dot(B)
    #     print('solution :', solution)

    #     alpha = float(solution[0])
    #     beta = float(solution[1])
    #     print('final result :', z1 - z3 == alpha * (-z2) + beta * z4)

    #     if z1 - z3 == alpha * (-z2) + beta * z4:
    #         x = x1 + alpha * x2
    #         y = y1 + alpha * y2
    #         z = z1 + alpha * z2
    #         return volmdlr.Point3D(x, y, z)
    #     else:
    #         return None

    # def linesegment_intersection(self, linesegment2):
    #     intersection = self.line_intersection2(linesegment2)
    #     print('intersection :', intersection)
    #     if intersection != None:
    #         print('disance start to intersection point :', self.start.point_distance(intersection))
    #         print('length :', self.length())
    #         if self.start.point_distance(intersection) < self.length() :
    #             return intersection
    #         else:
    #             return None
    #     return None
    def linesegment_intersection(self, linesegment):
        intersection = self.intersection(linesegment)
        if intersection != None:
            if intersection == self.start or intersection == self.end:
                return intersection
            else:
                if self.point_belongs(
                        intersection) and linesegment.point_belongs(
                    intersection):
                    return intersection
                else:
                    return None
        return None

    def rotation(self, center, axis, angle, copy=True):
        if copy:
            return LineSegment3D(
                *[p.rotation(center, axis, angle, copy=True) for p in
                  self.points])
        else:
            Edge.rotation(self, center, axis, angle, copy=False)
            self.bounding_box = self._bounding_box()

    def __contains__(self, point):

        point1, point2 = self.start, self.end
        axis = point2 - point1
        test = point.rotation(point1, axis, math.pi)
        if test == point:
            return True
        else:
            return False

    def translation(self, offset, copy=True):
        if copy:
            return LineSegment3D(
                *[p.translation(offset, copy=True) for p in self.points])
        else:
            Edge.translation(self, offset, copy=False)
            self.bounding_box = self._bounding_box()

    def frame_mapping(self, frame, side, copy=True):
        """
        side = 'old' or 'new'
        """
        if side == 'old':
            if copy:
                return LineSegment3D(
                    *[frame.old_coordinates(p) for p in self.points])
            else:
                Edge.frame_mapping(self, frame, side, copy=False)
                self.bounding_box = self._bounding_box()
        if side == 'new':
            if copy:
                return LineSegment3D(
                    *[frame.new_coordinates(p) for p in self.points])
            else:
                Edge.frame_mapping(self, frame, side, copy=False)
                self.bounding_box = self._bounding_box()

    def copy(self):
        return LineSegment3D(self.start.copy(), self.end.copy())

    def plot(self, ax=None, color='k', alpha=1,
             edge_ends=False, edge_direction=False):
        if ax is None:
            fig = plt.figure()
            ax = fig.add_subplot(111, projection='3d')
        else:
            fig = ax.figure

        points = [self.start, self.end]
        x = [p.x for p in points]
        y = [p.y for p in points]
        z = [p.z for p in points]
        if edge_ends:
            ax.plot(x, y, z, color=color, alpha=alpha, marker='o')
        else:
            ax.plot(x, y, z, color=color, alpha=alpha)
        if edge_direction:
            x, y, z = self.point_at_abscissa(0.5 * self.length())
            u, v, w = 0.05 * self.direction_vector()
            ax.quiver(x, y, z, u, v, w, length=0.15 * self.length(),
                      pivot='tip')
        return ax

    def plot2d(self, x_3D, y_3D, ax=None, color='k', width=None):
        if ax is None:
            fig = plt.figure()
            ax = fig.add_subplot(111, projection='3d')
        else:
            fig = ax.figure

        edge2D = self.plane_projection2d(volmdlr.O3D, x_3D, y_3D)
        edge2D.plot(ax=ax, color=color, width=width)
        return ax

    def plot_data(self, x_3D, y_3D, marker=None, color='black', stroke_width=1,
                  dash=False, opacity=1, arrow=False):
        edge2D = self.plane_projection2d(volmdlr.O3D, x_3D, y_3D)
        return edge2D.plot_data(marker, color, stroke_width,
                                dash, opacity, arrow)

    def FreeCADExport(self, name, ndigits=6):
        name = 'primitive' + str(name)
        x1, y1, z1 = round(1000 * self.start, ndigits)
        x2, y2, z2 = round(1000 * self.end, ndigits)
        return '{} = Part.LineSegment(fc.Vector({},{},{}),fc.Vector({},{},{}))\n'.format(
            name, x1, y1, z1, x2, y2, z2)

    def to_line(self):
        return Line3D(self.start, self.end)

    def babylon_script(self, color=(1, 1, 1), name='line', type_='line',
                       parent=None):
        if type_ == 'line' or type_ == 'dashed':
            s = 'var myPoints = [];\n'
            s += 'var point1 = new BABYLON.Vector3({},{},{});\n'.format(
                *self.start)
            s += 'myPoints.push(point1);\n'
            s += 'var point2 = new BABYLON.Vector3({},{},{});\n'.format(
                *self.end)
            s += 'myPoints.push(point2);\n'
            if type_ == 'line':
                s += 'var {} = BABYLON.MeshBuilder.CreateLines("lines", {{points: myPoints}}, scene);\n'.format(
                    name)
            elif type_ == 'dashed':
                s += 'var {} = BABYLON.MeshBuilder.CreateDashedLines("lines", {{points: myPoints, dashNb:20}}, scene);'.format(
                    name)
            s += '{}.color = new BABYLON.Color3{};\n'.format(name,
                                                             tuple(color))
        elif type_ == 'tube':
            radius = 0.03 * self.start.point_distance(self.end)
            s = 'var points = [new BABYLON.Vector3({},{},{}), new BABYLON.Vector3({},{},{})];\n'.format(
                *self.start, *self.end)
            s += 'var {} = BABYLON.MeshBuilder.CreateTube("frame_U", {{path: points, radius: {}}}, {});'.format(
                name, radius, parent)
        #            s += 'line.material = red_material;\n'

        else:
            raise NotImplementedError

        if parent is not None:
            s += '{}.parent = {};\n'.format(name, parent)

        return s

    def to_2d(self, plane_origin, x1, x2):
        p2D = [p.to_2d(plane_origin, x1, x2) for p in (self.start, self.end)]
        return LineSegment2D(*p2D, name=self.name)

    def reverse(self):
        return LineSegment3D(self.end.copy(), self.start.copy())

    def minimum_distance_points(self, other_line):
        """
        Returns the points on this line and the other line that are the closest
        of lines
        """
        u = self.end - self.start
        v = other_line.end - other_line.start
        w = self.start - other_line.start
        a = u.dot(u)
        b = u.dot(v)
        c = v.dot(v)
        d = u.dot(w)
        e = v.dot(w)
        if (a * c - b ** 2) != 0:
            s = (b * e - c * d) / (a * c - b ** 2)
            t = (a * e - b * d) / (a * c - b ** 2)
            p1 = self.start + s * u
            p2 = other_line.start + t * v
            return p1, p2
        else:
            return self.start, other_line.start

    def Matrix_distance(self, other_line):
        u = self.direction_vector()
        v = other_line.direction_vector()
        w = other_line.start - self.start

        a = u.dot(u)
        b = -u.dot(v)
        d = v.dot(v)

        e = w.dot(u)
        f = -w.dot(v)

        A = npy.array([[a, b],
                       [b, d]])
        B = npy.array([e, f])

        res = scp.optimize.lsq_linear(A, B, bounds=(0, 1))
        p1 = self.point_at_abscissa(res.x[0] * self.length())
        p2 = other_line.point_at_abscissa(
            res.x[1] * other_line.length())
        return p1, p2

    def parallele_distance(self, other_linesegment):
        ptA, ptB, ptC = self.start, self.end, other_linesegment.points[0]
        u = volmdlr.Vector3D((ptA - ptB).vector)
        u.normalize()
        plane1 = volmdlr.faces.Plane3D.from_3_points(ptA, ptB, ptC)
        v = u.cross(plane1.normal)  # distance vector
        # ptA = k*u + c*v + ptC
        res = (ptA - ptC).vector
        x, y, z = res[0], res[1], res[2]
        u1, u2, u3 = u.x, u.y, u.z
        v1, v2, v3 = v.x, v.y, v.z

        if (u1 * v2 - v1 * u2) != 0 and u1 != 0:
            c = (y * u1 - x * u2) / (u1 * v2 - v1 * u2)
            k = (x - c * v1) / u1
            if math.isclose(k * u3 + c * v3, z, abs_tol=1e-7):
                return k
        elif (u1 * v3 - v1 * u3) != 0 and u1 != 0:
            c = (z * u1 - x * u3) / (u1 * v3 - v1 * u3)
            k = (x - c * v1) / u1
            if math.isclose(k * u2 + c * v2, y, abs_tol=1e-7):
                return k
        elif (v1 * u2 - v2 * u1) != 0 and u2 != 0:
            c = (u2 * x - y * u1) / (v1 * u2 - v2 * u1)
            k = (y - c * v2) / u2
            if math.isclose(k * u3 + c * v3, z, abs_tol=1e-7):
                return k
        elif (v3 * u2 - v2 * u3) != 0 and u2 != 0:
            c = (u2 * z - y * u3) / (v3 * u2 - v2 * u3)
            k = (y - c * v2) / u2
            if math.isclose(k * u1 + c * v1, x, abs_tol=1e-7):
                return k
        elif (u1 * v3 - v1 * u3) != 0 and u3 != 0:
            c = (z * u1 - x * u3) / (u1 * v3 - v1 * u3)
            k = (z - c * v3) / u3
            if math.isclose(k * u2 + c * v2, y, abs_tol=1e-7):
                return k
        elif (u2 * v3 - v2 * u3) != 0 and u3 != 0:
            c = (z * u2 - y * u3) / (u2 * v3 - v2 * u3)
            k = (z - c * v3) / u3
            if math.isclose(k * u1 + c * v1, x, abs_tol=1e-7):
                return k
        else:
            return NotImplementedError

    def minimum_distance(self, element, return_points=False):
        if element.__class__ is Arc3D or element.__class__ is volmdlr.wires.Circle3D:
            pt1, pt2 = element.minimum_distance_points_line(self)
            if return_points:
                return pt1.point_distance(pt2), pt1, pt2
            else:
                return pt1.point_distance(pt2)

        elif element.__class__ is LineSegment3D:
            p1, p2 = self.Matrix_distance(element)
            if return_points:
                return p1.point_distance(p2), p1, p2
            else:
                return p1.point_distance(p2)

        elif element.__class__ is BSplineCurve3D:
            points = element.points
            lines = []
            dist_min = math.inf
            for p1, p2 in zip(points[0:-1], points[1:]):
                lines.append(LineSegment3D(p1, p2))
            for l in lines:
                p1, p2 = self.Matrix_distance(l)
                dist = p1.point_distance(p2)
                if dist < dist_min:
                    dist_min = dist
                    min_points = (p1, p2)
            if return_points:
                p1, p2 = min_points
                return dist_min, p1, p2
            else:
                return dist_min

        else:
            return NotImplementedError

    def extrusion(self, extrusion_vector):
        u = self.unit_direction_vector()
        v = extrusion_vector.copy()
        v.normalize()
        w = u.cross(v)
        l1 = self.length()
        l2 = extrusion_vector.norm()
        # outer_contour = Polygon2D([O2D, Point2D((l1, 0.)),
        #                            Point2D((l1, l2)), Point2D((0., l2))])
        plane = volmdlr.faces.Plane3D(volmdlr.Frame3D(self.start, u, v, w))
        return [plane.rectangular_cut(0, l1, 0, l2)]

    def revolution(self, axis_point, axis, angle):
        axis_line3d = Line3D(axis_point, axis_point + axis)
        if axis_line3d.point_belongs(self.start) and axis_line3d.point_belongs(
                self.end):
            return []

        p1_proj, _ = axis_line3d.point_projection(self.start)
        p2_proj, _ = axis_line3d.point_projection(self.end)
        d1 = self.start.point_distance(p1_proj)
        d2 = self.end.point_distance(p2_proj)
        if not math.isclose(d1, 0., abs_tol=1e-9):
            u = (self.start - p1_proj)  # Unit vector from p1_proj to p1
            u.normalize()
        elif not math.isclose(d2, 0., abs_tol=1e-9):
            u = (self.end - p2_proj)  # Unit vector from p1_proj to p1
            u.normalize()
        else:
            return []
        if u.is_colinear_to(self.direction_vector()):
            # Planar face
            v = axis.cross(u)
            surface = volmdlr.faces.Plane3D(
                volmdlr.Frame3D(p1_proj, u, v, axis))
            r, R = sorted([d1, d2])
            if angle == volmdlr.TWO_PI:
                # Only 2 circles as countours
                outer_contour2d = volmdlr.wires.Circle2D(volmdlr.O2D, R)
                if not math.isclose(r, 0, abs_tol=1e-9):
                    inner_contours2d = [volmdlr.wires.Circle2D(volmdlr.O2D, r)]
                else:
                    inner_contours2d = []
            else:
                inner_contours2d = []
                if math.isclose(r, 0, abs_tol=1e-9):
                    # One arc and 2 lines (pizza slice)
                    arc2_e = volmdlr.Point2D(R, 0)
                    arc2_i = arc2_e.rotation(center=volmdlr.O2D,
                                             angle=0.5 * angle)
                    arc2_s = arc2_e.rotation(center=volmdlr.O2D, angle=angle)
                    arc2 = Arc2D(arc2_s, arc2_i, arc2_e)
                    line1 = LineSegment2D(arc2_e, volmdlr.O2D)
                    line2 = LineSegment2D(volmdlr.O2D, arc2_s)
                    outer_contour2d = volmdlr.wires.Contour2D([arc2, line1,
                                                               line2])

                else:
                    # Two arcs and lines
                    arc1_s = volmdlr.Point2D(R, 0)
                    arc1_i = arc1_s.rotation(center=volmdlr.O2D,
                                             angle=0.5 * angle)
                    arc1_e = arc1_s.rotation(center=volmdlr.O2D, angle=angle)
                    arc1 = Arc2D(arc1_s, arc1_i, arc1_e)

                    arc2_e = volmdlr.Point2D(r, 0)
                    arc2_i = arc2_e.rotation(center=volmdlr.O2D,
                                             angle=0.5 * angle)
                    arc2_s = arc2_e.rotation(center=volmdlr.O2D, angle=angle)
                    arc2 = Arc2D(arc2_s, arc2_i, arc2_e)

                    line1 = LineSegment2D(arc1_e, arc2_s)
                    line2 = LineSegment2D(arc2_e, arc1_s)

                    outer_contour2d = volmdlr.wires.Contour2D([arc1, line1,
                                                               arc2, line2])

            return [volmdlr.faces.PlaneFace3D(surface,
                                              volmdlr.faces.Surface2D(
                                                  outer_contour2d,
                                                  inner_contours2d))]

        elif not math.isclose(d1, d2, abs_tol=1e-9):
            # Conical
            v = axis.cross(u)
            dv = self.direction_vector()
            dv.normalize()

            semi_angle = math.atan2(dv.dot(u), dv.dot(axis))
            cone_origin = p1_proj - d1 / math.tan(semi_angle) * axis
            if semi_angle > 0.5 * math.pi:
                semi_angle = math.pi - semi_angle

                cone_frame = volmdlr.Frame3D(cone_origin, u, -v, -axis)
                angle2 = -angle
            else:
                angle2 = angle
                cone_frame = volmdlr.Frame3D(cone_origin, u, v, axis)

            surface = volmdlr.faces.ConicalSurface3D(cone_frame,
                                                     semi_angle)
            z1 = d1 / math.tan(semi_angle)
            z2 = d2 / math.tan(semi_angle)
            return [surface.rectangular_cut(0, angle2, z1, z2)]
        else:
            # Cylindrical face
            v = axis.cross(u)
            surface = volmdlr.faces.CylindricalSurface3D(
                volmdlr.Frame3D(p1_proj, u, v, axis), d1)
            return [surface.rectangular_cut(0, angle,
                                            0,
                                            (self.end - self.start).dot(axis))]

    def to_step(self, current_id, surface_id=None):
        line = self.to_line()
        content, line_id = line.to_step(current_id)

        if surface_id:
            content += "#{} = SURFACE_CURVE('',#{},(#{}),.PCURVE_S1.);\n".format(
                line_id + 1, line_id, surface_id)
            line_id += 1

        current_id = line_id + 1
        start_content, start_id = self.start.to_step(current_id, vertex=True)
        current_id = start_id + 1
        end_content, end_id = self.end.to_step(current_id + 1, vertex=True)
        content += start_content + end_content
        current_id = end_id + 1
        content += "#{} = EDGE_CURVE('{}',#{},#{},#{},.T.);\n".format(
            current_id, self.name,
            start_id, end_id, line_id)
        return content, [current_id]


class BSplineCurve3D(Edge, volmdlr.core.Primitive3D):
    _non_serializable_attributes = ['curve']

    def __init__(self, degree, control_points, knot_multiplicities, knots,
                 weights=None, periodic=False, name=''):
        volmdlr.core.Primitive3D.__init__(self, name=name)
        self.control_points = control_points
        self.degree = degree
        knots = standardize_knot_vector(knots)
        self.knots = knots
        self.knot_multiplicities = knot_multiplicities
        self.weights = weights
        self.periodic = periodic
        self.name = name

        curve = BSpline.Curve()
        curve.degree = degree
        if weights is None:
            P = [(control_points[i][0], control_points[i][1],
                  control_points[i][2]) for i in range(len(control_points))]
            curve.ctrlpts = P
        else:
            Pw = [(control_points[i][0] * weights[i],
                   control_points[i][1] * weights[i],
                   control_points[i][2] * weights[i], weights[i]) for i in
                  range(len(control_points))]
            curve.ctrlptsw = Pw
        knot_vector = []
        for i, knot in enumerate(knots):
            knot_vector.extend([knot] * knot_multiplicities[i])
        curve.knotvector = knot_vector
        curve.delta = 0.01
        curve_points = curve.evalpts

        self.curve = curve
        self.points = [volmdlr.Point3D(p[0], p[1], p[2]) for p in curve_points]
        Edge.__init__(self, start=self.points[0], end=self.points[-1])

    def reverse(self):
        return self.__class__(degree=self.degree,
                              control_points=self.control_points[::-1],
                              knot_multiplicities=self.knot_multiplicities[
                                                  ::-1],
                              knots=self.knots[::-1],
                              weights=self.weights,
                              periodic=self.periodic)

    def length(self):
        """

        """
        # length = 0
        # for k in range(0, len(self.points) - 1):
        #     length += (self.points[k] - self.points[k + 1]).norm()
        # return length
        return length_curve(self.curve)

    def normal(self, position: float = 0.0):
        point, normal = operations.normal(self.curve, position, normalize=True)
        normal = volmdlr.Point3D(normal[0], normal[1], normal[2])
        return normal

    def tangent(self, position: float = 0.0):
        point, tangent = operations.tangent(self.curve, position,
                                            normalize=True)
        tangent = volmdlr.Point3D(tangent[0], tangent[1], tangent[2])
        return tangent

    def binormal(self, position: float = 0.0):
        
        " The binormal vector is the cross product of unit tangent and unit normal vectors "

        point, binormal = operations.binormal(self.curve, position,
                                              normalize=True)
        binormal = volmdlr.Point3D(binormal[0], binormal[1], binormal[2])
        return binormal

    def point_at_abscissa(self, curvilinear_abscissa):
        unit_abscissa = curvilinear_abscissa / self.length()
        return volmdlr.Point3D(*self.curve.evaluate_single(unit_abscissa))
        # # copy paste from wire3D
        # length = 0.
        # primitives = []
        # for k in range(0, len(self.points) - 1):
        #     primitives.append(
        #         LineSegment3D(self.points[k], self.points[k + 1]))
        # for primitive in primitives:
        #     primitive_length = primitive.length()
        #     if length + primitive_length >= curvilinear_abscissa:
        #         return primitive.point_at_abscissa(
        #             curvilinear_abscissa - length)
        #     length += primitive_length
        # # Outside of length
        # raise ValueError

    def FreeCADExport(self, ip, ndigits=3):
        name = 'primitive{}'.format(ip)
        points = '['
        for i in range(len(self.control_points)):
            point = 'fc.Vector({},{},{}),'.format(self.control_points[i][0],
                                                  self.control_points[i][1],
                                                  self.control_points[i][2])
            points += point
        points = points[:-1]
        points += ']'
        # !!! : A QUOI SERT LE DERNIER ARG DE BSplineCurve (False)?
        # LA MULTIPLICITE EN 3e ARG ET LES KNOTS EN 2e ARG ?
        return '{} = Part.BSplineCurve({},{},{},{},{},{},{})\n'.format(name,
                                                                       points,
                                                                       self.knot_multiplicities,
                                                                       self.knots,
                                                                       self.periodic,
                                                                       self.degree,
                                                                       self.weights,
                                                                       False)

    @classmethod
    def from_step(cls, arguments, object_dict):
        name = arguments[0][1:-1]
        degree = int(arguments[1])
        points = [object_dict[int(i[1:])] for i in arguments[2]]
        # curve_form = arguments[3]
        if arguments[4] == '.F.':
            closed_curve = False
        elif arguments[4] == '.T.':
            closed_curve = True
        else:
            raise ValueError
        # self_intersect = arguments[5]
        knot_multiplicities = [int(i) for i in arguments[6][1:-1].split(",")]
        knots = [float(i) for i in arguments[7][1:-1].split(",")]
        # knot_spec = arguments[8]
        knot_vector = []
        for i, knot in enumerate(knots):
            knot_vector.extend([knot] * knot_multiplicities[i])

        if 9 in range(len(arguments)):
            weight_data = [float(i) for i in arguments[9][1:-1].split(",")]
        else:
            weight_data = None

        # FORCING CLOSED_CURVE = FALSE:
        closed_curve = False
        return cls(degree, points, knot_multiplicities, knots, weight_data,
                   closed_curve, name)

    def to_step(self, current_id, surface_id=None):

        points_ids = []
        content = ''
        for point in self.points:
            point_content, point_id = point.to_step(current_id,
                                                    vertex=True)
            content += point_content
            points_ids.append(point_id)

        curve_id = point_id + 1
        content += "#{} = B_SPLINE_CURVE_WITH_KNOTS('{}',{},({})," \
                   ".UNSPECIFIED.,.F.,.F.,({}),{}," \
                   ".PIECEWISE_BEZIER_KNOTS.);\n".format(curve_id,
                                                         self.name,
                                                         self.degree,
                                                         volmdlr.core.step_ids_to_str(
                                                             points_ids),
                                                         volmdlr.core.step_ids_to_str(
                                                             self.knot_multiplicities),
                                                         tuple(self.knots)
                                                         )

        if surface_id:
            content += "#{} = SURFACE_CURVE('',#{},(#{}),.PCURVE_S1.);\n".format(
                curve_id + 1, curve_id, surface_id)
            curve_id += 1

        current_id = curve_id + 1
        start_content, start_id = self.start.to_step(current_id, vertex=True)
        current_id = start_id + 1
        end_content, end_id = self.end.to_step(current_id + 1, vertex=True)
        content += start_content + end_content
        current_id = end_id + 1
        content += "#{} = EDGE_CURVE('{}',#{},#{},#{},.T.);\n".format(
            current_id, self.name,
            start_id, end_id, curve_id)
        return content, [current_id]

    @classmethod
    def from_points_interpolation(cls, points, degree):
        curve = fitting.interpolate_curve([(p.x, p.y, p.z) for p in points],
                                          degree)
        return cls.from_geomdl_curve(curve)

    def point_distance(self, pt1):
        distances = []
        for point in self.points:
            #            vmpt = Point3D((point[1], point[2], point[3]))
            distances.append(pt1.point_distance(point))
        return min(distances)

    def rotation(self, center, axis, angle, copy=True):
        new_control_points = [p.rotation(center, axis, angle, True) for p in
                              self.control_points]
        new_BSplineCurve3D = BSplineCurve3D(self.degree, new_control_points,
                                            self.knot_multiplicities,
                                            self.knots, self.weights,
                                            self.periodic, self.name)
        if copy:
            return new_BSplineCurve3D
        else:
            self.control_points = new_control_points
            self.curve = new_BSplineCurve3D.curve
            self.points = new_BSplineCurve3D.points

    def translation(self, offset, copy=True):
        new_control_points = [p.translation(offset, True) for p in
                              self.control_points]
        new_BSplineCurve3D = BSplineCurve3D(self.degree, new_control_points,
                                            self.knot_multiplicities,
                                            self.knots, self.weights,
                                            self.periodic, self.name)
        if copy:
            return new_BSplineCurve3D
        else:
            self.control_points = new_control_points
            self.curve = new_BSplineCurve3D.curve
            self.points = new_BSplineCurve3D.points

    # Copy paste du LineSegment3D
    def plot(self, ax=None, edge_ends=False, color='k', alpha=1,
             edge_direction=False):
        if ax is None:
            fig = plt.figure()
            ax = fig.add_subplot(111, projection='3d')
        else:
            fig = ax.figure

        x = [p.x for p in self.points]
        y = [p.y for p in self.points]
        z = [p.z for p in self.points]
        ax.plot(x, y, z, color=color, alpha=alpha)
        if edge_ends:
            ax.plot(x, y, z, 'o', color=color, alpha=alpha)
        return ax

    def to_2d(self, plane_origin, x1, x2):
        control_points2D = [p.to_2d(plane_origin, x1, x2) for p in
                            self.control_points]
        return BSplineCurve2D(self.degree, control_points2D,
                              self.knot_multiplicities, self.knots,
                              self.weights, self.periodic, self.name)

    def polygon_points(self):
        return self.points

    def unit_direction_vector(self, abscissa=0.):
        l = self.length()
        if abscissa >= l:
            abscissa2 = l
            abscissa = abscissa2 - 0.001 * l

        else:
            abscissa2 = abscissa + 0.001 * l
            if abscissa2 > l:
                abscissa2 = l

        tangent = self.point_at_abscissa(abscissa2) - self.point_at_abscissa(
            abscissa)
        tangent.normalize()
        return tangent

    def unit_normal_vector(self, abscissa):
        return None

    def curvature(self, u: float, point_in_curve: bool = False):
        # u should be in the interval [0,1]
        curve = self.curve
        ders = curve.derivatives(u, 3)  # 3 first derivative
        c1, c2 = volmdlr.Point3D(*ders[1]), volmdlr.Point3D(*ders[2])
        denom = c1.cross(c2)
        if c1 == volmdlr.O3D or c2 == volmdlr.O3D or denom.norm() == 0.0:
            if point_in_curve:
                return 0., volmdlr.Point3D(*ders[0])
            return 0.
        r_c = ((c1.norm()) ** 3) / denom.norm()
        point = volmdlr.Point3D(*ders[0])
        if point_in_curve:
            return 1 / r_c, point
        return 1 / r_c

    def global_maximum_curvature(self, nb_eval: int = 21, point_in_curve: bool = False):
        check = [i / (nb_eval - 1) for i in range(nb_eval)]
        curvatures = []
        for u in check:
            curvatures.append(self.curvature(u, point_in_curve))
        return curvatures

    def maximum_curvature(self, point_in_curve: bool = False):
        """
        Returns the maximum curvature of a curve and the point where it is located
        """
        if point_in_curve:
            maximum_curvarture, point = max(self.global_maximum_curvature(nb_eval=21, point_in_curve=point_in_curve))
            return maximum_curvarture, point
        # print(self.global_maximum_curvature(point_in_curve))
        maximum_curvarture = max(self.global_maximum_curvature(nb_eval=21, point_in_curve=point_in_curve))
        return maximum_curvarture

    def minimum_radius(self, point_in_curve=False):
        """
        Returns the minimum curvature radius of a curve and the point where it is located
        """
        if point_in_curve:
            maximum_curvarture, point = self.maximum_curvature(point_in_curve)
            return 1 / maximum_curvarture, point
        maximum_curvarture = self.maximum_curvature(point_in_curve)
        return 1 / maximum_curvarture

    @classmethod
    def from_geomdl_curve(cls, curve):
        knots = list(sorted(set(curve.knotvector)))
        knot_multiplicities = [curve.knotvector.count(k) for k in knots]
        return BSplineCurve3D(degree=curve.degree,
                              control_points=curve.ctrlpts,
                              knots=knots,
                              knot_multiplicities=knot_multiplicities
                              )

class BezierCurve3D(BSplineCurve3D):

    def __init__(self, degree: int, control_points: List[volmdlr.Point3D],
                 name: str = ''):
        knotvector = utilities.generate_knot_vector(degree,
                                                    len(control_points))
        knot_multiplicity = [1] * len(knotvector)

        BSplineCurve3D.__init__(self, degree, control_points,
                                knot_multiplicity, knotvector,
                                None, False, name)


class Arc3D(Edge):
    """
    An arc is defined by a starting point, an end point and an interior point

    """

    def __init__(self, start, interior, end, name=''):
        """

        """
        self.interior = interior
        Edge.__init__(self, start=start, end=end, name=name)
        self.setup_arc(start, interior, end, name=name)

    @classmethod
    def from_angle(cls, start: volmdlr.Point3D, angle: float,
                   axis_point: volmdlr.Point3D, axis: volmdlr.Vector3D):
        start_gen = start
        int_gen = start_gen.rotation(axis_point, axis, angle / 2, copy=True)
        end_gen = start_gen.rotation(axis_point, axis, angle, copy=True)
        if angle == volmdlr.volmdlr.TWO_PI:
            line = Line3D(axis_point, axis_point + axis)
            center, _ = line.point_projection(start)
            radius = center.point_distance(start)
            u = start - center
            v = axis.cross(u)
            return volmdlr.wires.Circle3D(volmdlr.Frame3D(center, u, v, axis),
                                          radius)
        return cls(start_gen, int_gen, end_gen, axis)

    def setup_arc(self, start, interior, end, name=''):
        u1 = (self.interior - self.start)
        u2 = (self.interior - self.end)
        try:
            u1.normalize()
            u2.normalize()
        except ZeroDivisionError:
            raise ValueError(
                'Start, end and interior points of an arc must be distincts')

        self.normal = u2.cross(u1)
        self.normal.normalize()

        if u1 == u2:
            u2 = self.normal.cross(u1)
            u2.normalize()

        v1 = self.normal.cross(u1)  # v1 is normal, equal u2
        v2 = self.normal.cross(u2)  # equal -u1

        p11 = 0.5 * (start + interior)  # Mid point of segment s,m
        p12 = p11 + v1
        p21 = 0.5 * (end + interior)  # Mid point of segment s,m
        p22 = p21 + v2

        l1 = Line3D(p11, p12)
        l2 = Line3D(p21, p22)

        try:
            c1, _ = l1.minimum_distance_points(l2)
        except ZeroDivisionError:
            raise ValueError(
                'Start, end and interior points  of an arc must be distincts')

        self.center = c1
        self.radius = (self.center - self.start).norm()

        # Determining angle

        vec1 = (self.start - self.center)
        vec1.normalize()
        vec2 = self.normal.cross(vec1)
        self.frame = volmdlr.Frame3D(self.center, vec1, vec2, self.normal)

        r1 = self.start.to_2d(self.center, vec1, vec2)
        r2 = self.end.to_2d(self.center, vec1, vec2)
        ri = self.interior.to_2d(self.center, vec1, vec2)

        angle1 = math.atan2(r1.y, r1.x)
        anglei = math.atan2(ri.y, ri.x)
        angle2 = math.atan2(r2.y, r2.x)

        # Going trigo/clock wise from start to interior
        if anglei < angle1:
            trigowise_path = (anglei + volmdlr.TWO_PI) - angle1
            clockwise_path = angle1 - anglei
        else:
            trigowise_path = anglei - angle1
            clockwise_path = angle1 - anglei + volmdlr.TWO_PI

        # Going trigo wise from interior to interior
        if angle2 < anglei:
            trigowise_path += (angle2 + volmdlr.TWO_PI) - anglei
            clockwise_path += anglei - angle2
        else:
            trigowise_path += angle2 - anglei
            clockwise_path += anglei - angle2 + volmdlr.TWO_PI

        if clockwise_path > trigowise_path:
            self.is_trigo = True
            self.angle = trigowise_path
        else:
            # Clock wise
            self.is_trigo = False
            self.angle = clockwise_path

        # if self.angle > math.pi:
        #     # Inverting normal to be sure to have a right defined normal for rotation
        #     self.normal = -self.normal

    @property
    def points(self):
        return [self.start, self.interior, self.end]

    def reverse(self):
        return self.__class__(self.end.copy(),
                              self.interior.copy(),
                              self.start.copy())

    def polygon_points(self, angle_resolution=40):
        number_points = int(angle_resolution * self.angle + 1)
        l = self.length()
        polygon_points_3D = [self.point_at_abscissa(
            l * i / (number_points)) for i in
            range(number_points + 1)]
        return polygon_points_3D

    def length(self):
        return self.radius * abs(self.angle)

    def point_at_abscissa(self, curvilinear_abscissa):
        return self.start.rotation(self.center, self.normal,
                                   curvilinear_abscissa / self.radius,
                                   copy=True)

    def unit_direction_vector(self, abscissa):
        theta = abscissa / self.radius
        t0 = self.normal.cross(self.start - self.center)
        t0.normalize()
        tangent = t0.rotation(self.center, self.normal, theta, copy=True)
        return tangent

    def unit_normal_vector(self, abscissa):
        return self.normal.cross(self.unit_direction_vector(abscissa))

    def normal_vector(self, abscissa):
        return self.normal.cross(self.unit_direction_vector(abscissa))

    def rotation(self, rot_center, axis, angle, copy=True):
        if copy:
            new_start = self.start.rotation(rot_center, axis, angle, True)
            new_interior = self.interior.rotation(rot_center, axis, angle,
                                                  True)
            new_end = self.end.rotation(rot_center, axis, angle, True)
            return Arc3D(new_start, new_interior, new_end, name=self.name)
        else:
            self.center.rotation(rot_center, axis, angle, False)
            self.start.rotation(rot_center, axis, angle, False)
            self.interior.rotation(rot_center, axis, angle, False)
            self.end.rotation(rot_center, axis, angle, False)
            [p.rotation(rot_center, axis, angle, False) for p in
             self.primitives]

    def translation(self, offset, copy=True):
        if copy:
            new_start = self.start.translation(offset, True)
            new_interior = self.interior.translation(offset, True)
            new_end = self.end.translation(offset, True)
            return Arc3D(new_start, new_interior, new_end, name=self.name)
        else:
            self.center.translation(offset, False)
            self.start.translation(offset, False)
            self.interior.translation(offset, False)
            self.end.translation(offset, False)
            [p.translation(offset, False) for p in self.primitives]

    def plot(self, ax=None, color='k', alpha=1,
             edge_ends=False, edge_direction=False):
        if ax is None:
            fig = plt.figure()
            ax = Axes3D(fig)
        else:
            fig = None
        # if plot_points:
        #     ax.plot([self.interior[0]], [self.interior[1]], [self.interior[2]],
        #             color='b')
        #     ax.plot([self.start[0]], [self.start[1]], [self.start[2]], c='r')
        #     ax.plot([self.end[0]], [self.end[1]], [self.end[2]], c='r')
        #     ax.plot([self.interior[0]], [self.interior[1]], [self.interior[2]],
        #             c='g')
        x = []
        y = []
        z = []
        for px, py, pz in self.polygon_points():
            x.append(px)
            y.append(py)
            z.append(pz)

        ax.plot(x, y, z, color=color, alpha=alpha)
        if edge_ends:
            self.start.plot(ax=ax)
            self.end.plot(ax=ax)

        if edge_direction:
            x, y, z = self.point_at_abscissa(0.5 * self.length())
            u, v, w = 0.05 * self.unit_direction_vector(0.5 * self.length())
            ax.quiver(x, y, z, u, v, w, length=0.1,
                      arrow_length_ratio=0.01, normalize=True)

        return ax

    def plot2d(self, center=volmdlr.O3D,
               x3d=volmdlr.X3D, y3D=volmdlr.Y3D,
               ax=None, color='k'):
        if ax is None:
            fig = plt.figure()
            ax = fig.add_subplot(111, projection='3d')
        else:
            fig = ax.figure

        # TODO: Enhance this plot
        l = self.length()
        x = []
        y = []
        for i in range(30):
            p = self.point_at_abscissa(i / (29.) * l)
            xi, yi = p.plane_projection2d(center, volmdlr.X3D, volmdlr.Y3D)
            x.append(xi)
            y.append(yi)
        ax.plot(x, y, color=color)

        return ax

    def FreeCADExport(self, name, ndigits=6):
        xs, ys, zs = round(1000 * self.start, ndigits)
        xi, yi, zi = round(1000 * self.interior, ndigits)
        xe, ye, ze = round(1000 * self.end, ndigits)
        return '{} = Part.Arc(fc.Vector({},{},{}),fc.Vector({},{},{}),fc.Vector({},{},{}))\n' \
            .format(name, xs, ys, zs, xi, yi, zi, xe, ye, ze)

    def copy(self):
        return Arc3D(self.start.copy(), self.interior.copy(), self.end.copy())

    def frame_mapping(self, frame, side, copy=True):
        """
        side = 'old' or 'new'
        """
        if side == 'old':
            new_start = frame.old_coordinates(self.start.copy())
            new_interior = frame.old_coordinates(self.interior.copy())
            new_end = frame.old_coordinates(self.end.copy())
            if copy:
                return Arc3D(new_start, new_interior, new_end, normal=None,
                             name=self.name)
            else:
                self.start, self.interior, self.end = new_start, new_interior, new_end
                self.setup_arc(self.start, self.interior, self.end)

        if side == 'new':
            new_start = frame.new_coordinates(self.start.copy())
            new_interior = frame.new_coordinates(self.interior.copy())
            new_end = frame.new_coordinates(self.end.copy())
            if copy:
                return Arc3D(new_start, new_interior, new_end, normal=None,
                             name=self.name)
            else:
                self.start, self.interior, self.end = new_start, new_interior, new_end
                self.setup_arc(self.start, self.interior, self.end)

    def abscissa(self, point3d: volmdlr.Point3D):
        x, y, z = self.frame.new_coordinates(point3d)
        u1 = x / self.radius
        u2 = y / self.radius
        theta = volmdlr.core.sin_cos_angle(u1, u2)

        return self.radius * abs(theta)

    def split(self, split_point: volmdlr.Point3D):
        abscissa = self.abscissa(split_point)

        return [Arc3D(self.start,
                      self.point_at_abscissa(0.5 * abscissa),
                      split_point),
                Arc3D(split_point,
                      self.point_at_abscissa(1.5 * abscissa),
                      self.end)
                ]

    def to_2d(self, plane_origin, x, y):
        ps = self.start.to_2d(plane_origin, x, y)
        pi = self.interior.to_2d(plane_origin, x, y)
        pe = self.end.to_2d(plane_origin, x, y)
        return Arc2D(ps, pi, pe, name=self.name)

    def minimum_distance_points_arc(self, other_arc):

        u1 = self.start - self.center
        u1.normalize()
        u2 = self.normal.cross(u1)

        w = other_arc.center - self.center

        u3 = other_arc.start - other_arc.center
        u3.normalize()
        u4 = other_arc.normal.cross(u3)

        r1, r2 = self.radius, other_arc.radius

        a, b, c, d = u1.dot(u1), u1.dot(u2), u1.dot(u3), u1.dot(u4)
        e, f, g = u2.dot(u2), u2.dot(u3), u2.dot(u4)
        h, i = u3.dot(u3), u3.dot(u4)
        j = u4.dot(u4)
        k, l, m, n, o = w.dot(u1), w.dot(u2), w.dot(u3), w.dot(u4), w.dot(w)

        def distance_squared(x):
            return (a * ((math.cos(x[0])) ** 2) * r1 ** 2 + e * (
                    (math.sin(x[0])) ** 2) * r1 ** 2
                    + o + h * ((math.cos(x[1])) ** 2) * r2 ** 2 + j * (
                            (math.sin(x[1])) ** 2) * r2 ** 2
                    + b * math.sin(2 * x[0]) * r1 ** 2 - 2 * r1 * math.cos(
                        x[0]) * k
                    - 2 * r1 * r2 * math.cos(x[0]) * math.cos(x[1]) * c
                    - 2 * r1 * r2 * math.cos(x[0]) * math.sin(
                        x[1]) * d - 2 * r1 * math.sin(x[0]) * l
                    - 2 * r1 * r2 * math.sin(x[0]) * math.cos(x[1]) * f
                    - 2 * r1 * r2 * math.sin(x[0]) * math.sin(
                        x[1]) * g + 2 * r2 * math.cos(x[1]) * m
                    + 2 * r2 * math.sin(x[1]) * n + i * math.sin(
                        2 * x[1]) * r2 ** 2)

        x01 = npy.array([self.angle / 2, other_arc.angle / 2])

        res1 = scp.optimize.least_squares(distance_squared, x01,
                                          bounds=[(0, 0), (
                                              self.angle, other_arc.angle)])

        p1 = self.point_at_abscissa(res1.x[0] * r1)
        p2 = other_arc.point_at_abscissa(res1.x[1] * r2)

        return p1, p2

    def minimum_distance_points_line(self, other_line):

        u = other_line.direction_vector()
        k = self.start - self.center
        k.normalize()
        w = self.center - other_line.start
        v = self.normal.cross(k)

        r = self.radius

        a = u.dot(u)
        b = u.dot(v)
        c = u.dot(k)
        d = v.dot(v)
        e = v.dot(k)
        f = k.dot(k)
        g = w.dot(u)
        h = w.dot(v)
        i = w.dot(k)
        j = w.dot(w)

        # x = (s, theta)
        def distance_squared(x):
            return (a * x[0] ** 2 + j + d * (
                    (math.sin(x[1])) ** 2) * r ** 2 + f * (
                            (math.cos(x[1])) ** 2) * r ** 2
                    - 2 * x[0] * g - 2 * x[0] * r * math.sin(x[1]) * b - 2 * x[
                        0] * r * math.cos(x[1]) * c
                    + 2 * r * math.sin(x[1]) * h + 2 * r * math.cos(x[1]) * i
                    + math.sin(2 * x[1]) * e * r ** 2)

        x01 = npy.array([0.5, self.angle / 2])
        x02 = npy.array([0.5, 0])
        x03 = npy.array([0.5, self.angle])

        res1 = scp.optimize.least_squares(distance_squared, x01,
                                          bounds=[(0, 0), (1, self.angle)])
        res2 = scp.optimize.least_squares(distance_squared, x02,
                                          bounds=[(0, 0), (1, self.angle)])
        res3 = scp.optimize.least_squares(distance_squared, x03,
                                          bounds=[(0, 0), (1, self.angle)])

        p1 = other_line.point_at_abscissa(
            res1.x[0] * other_line.length())
        p2 = self.point_at_abscissa(res1.x[1] * r)

        res = [res2, res3]
        for couple in res:
            ptest1 = other_line.point_at_abscissa(
                couple.x[0] * other_line.length())
            ptest2 = self.point_at_abscissa(couple.x[1] * r)
            dtest = ptest1.point_distance(ptest2)
            if dtest < d:
                p1, p2 = ptest1, ptest2

        return p1, p2

    def minimum_distance(self, element, return_points=False):
        if element.__class__ is Arc3D or element.__class__.__name__ == 'Circle3D':
            p1, p2 = self.minimum_distance_points_arc(element)
            if return_points:
                return p1.point_distance(p2), p1, p2
            else:
                return p1.point_distance(p2)

        elif element.__class__ is LineSegment3D:
            pt1, pt2 = self.minimum_distance_points_line(element)
            if return_points:
                return pt1.point_distance(pt2), pt1, pt2
            else:
                return pt1.point_distance(pt2)
        else:
            return NotImplementedError

    def extrusion(self, extrusion_vector):
        if self.normal.is_colinear_to(extrusion_vector):
            u = self.start - self.center
            u.normalize()
            w = extrusion_vector.copy()
            w.normalize()
            v = w.cross(u)
            arc2d = self.to_2d(self.center, u, v)
            angle1, angle2 = arc2d.angle1, arc2d.angle2
            if angle2 < angle1:
                angle2 += volmdlr.TWO_PI
            cylinder = volmdlr.faces.CylindricalSurface3D(
                volmdlr.Frame3D(self.center,
                                u,
                                v,
                                w),
                self.radius
            )
            return [cylinder.rectangular_cut(angle1,
                                             angle2,
                                             0, extrusion_vector.norm())]
        else:
            raise NotImplementedError(
                'Elliptic faces not handled: dot={}'.format(
                    self.normal.dot(extrusion_vector)
                ))

    def revolution(self, axis_point: volmdlr.Point3D, axis: volmdlr.Vector3D,
                   angle: float):
        line3d = Line3D(axis_point, axis_point + axis)
        tore_center, _ = line3d.point_projection(self.center)
        if math.isclose(tore_center.point_distance(self.center), 0.,
                        abs_tol=1e-9):
            # Sphere
            start_p, _ = line3d.point_projection(self.start)
            u = self.start - start_p

            if math.isclose(u.norm(), 0, abs_tol=1e-9):
                end_p, _ = line3d.point_projection(self.end)
                u = self.end - end_p
                if math.isclose(u.norm(), 0, abs_tol=1e-9):
                    interior_p, _ = line3d.point_projection(self.interior)
                    u = self.interior - interior_p

            u.normalize()
            v = axis.cross(u)
            arc2d = self.to_2d(self.center, u, axis)

            surface = volmdlr.faces.SphericalSurface3D(
                volmdlr.Frame3D(self.center, u, v, axis), self.radius)
            surface.plot()
            return [surface.rectangular_cut(0, angle,
                                            arc2d.angle1, arc2d.angle2)]

        else:
            # Toroidal
            u = self.center - tore_center
            u.normalize()
            v = axis.cross(u)
            if not math.isclose(self.normal.dot(u), 0., abs_tol=1e-9):
                raise NotImplementedError(
                    'Outside of plane revolution not supported')

            R = tore_center.point_distance(self.center)
            surface = volmdlr.faces.ToroidalSurface3D(
                volmdlr.Frame3D(tore_center, u, v, axis), R,
                self.radius)
            arc2d = self.to_2d(tore_center, u, axis)
            return [surface.rectangular_cut(0, angle,
                                            arc2d.angle1, arc2d.angle2)]

    def to_step(self, current_id):
        if self.angle >= math.pi:
            l = self.length()
            arc1, arc2 = self.split(self.point_at_abscissa(0.33 * l))
            arc2, arc3 = arc2.split(self.point_at_abscissa(0.66 * l))
            content, arcs1_id = arc1.to_step_without_splitting(current_id)
            arc2_content, arcs2_id = arc2.to_step_without_splitting(
                arcs1_id[0] + 1)
            arc3_content, arcs3_id = arc3.to_step_without_splitting(
                arcs2_id[0] + 1)
            content += arc2_content + arc3_content
            return content, [arcs1_id[0], arcs2_id[0], arcs3_id[0]]
        else:
            return self.to_step_without_splitting(current_id)

    def to_step_without_splitting(self, current_id, surface_id=None):
        u = self.start - self.center
        u.normalize()
        v = self.normal.cross(u)
        frame = volmdlr.Frame3D(self.center, self.normal, u, v)

        content, frame_id = frame.to_step(current_id)
        curve_id = frame_id + 1
        content += "#{} = CIRCLE('{}', #{}, {:.6f});\n".format(curve_id,
                                                               self.name,
                                                               frame_id,
                                                               self.radius * 1000,
                                                               )

        if surface_id:
            content += "#{} = SURFACE_CURVE('',#{},(#{}),.PCURVE_S1.);\n".format(
                curve_id + 1, curve_id, surface_id)
            curve_id += 1

        current_id = curve_id + 1
        start_content, start_id = self.start.to_step(current_id, vertex=True)
        end_content, end_id = self.end.to_step(start_id + 1, vertex=True)
        content += start_content + end_content
        current_id = end_id + 1
        content += "#{} = EDGE_CURVE('{}',#{},#{},#{},.T.);\n".format(
            current_id, self.name,
            start_id, end_id, curve_id)
        return content, [current_id]


class FullArc3D(Edge):
    """
    An edge that starts at start_end, ends at the same point after having described
    a circle
    """

    def __init__(self, center: volmdlr.Point3D, start_end: volmdlr.Point3D,
                 normal: volmdlr.Vector3D,
                 name: str = ''):
        self.center = center
        self.normal = normal
        self.radius = center.point_distance(start_end)
        self.angle = volmdlr.TWO_PI

        Edge.__init__(self, start_end, start_end,
                      name=name)  # !!! this is dangerous

    def __hash__(self):
        return hash(self.center) + 5 * hash(self.start_end)

    def __eq__(self, other_arc):
        return (self.center == other_arc.center) \
               and (self.start == other_arc.start)

    def to_2d(self, plane_origin, x1, x2):
        center = self.center.to_2d(plane_origin, x1, x2)
        start_end = self.start.to_2d(plane_origin, x1, x2)
        return FullArc2D(center, start_end)

    def length(self):
        return volmdlr.TWO_PI * self.radius

    def point_at_abscissa(self, abscissa):
        angle = abscissa / self.radius
        return self.start.rotation(self.center, self.normal, angle)

    def unit_direction_vector(self, curvilinear_abscissa):
        theta = curvilinear_abscissa / self.radius
        t0 = self.normal.cross(self.start - self.center)
        t0.normalize()
        tangent = t0.rotation(self.center, self.normal, theta, copy=True)
        return tangent

    def polygon_points(self, angle_resolution=10):
        npoints = int(angle_resolution * volmdlr.TWO_PI) + 2
        polygon_points_3D = [self.start.rotation(self.center,
                                                 self.normal,
                                                 volmdlr.TWO_PI / (
                                                         npoints - 1) * i
                                                 ) \
                             for i in range(npoints)]
        return polygon_points_3D

    def to_step(self, current_id, surface_id=None):
        # Not calling Circle3D.to_step because of circular imports
        u = self.start - self.center
        u.normalize()
        v = self.normal.cross(u)
        frame = volmdlr.Frame3D(self.center, self.normal, u, v)
        content, frame_id = frame.to_step(current_id)
        curve_id = frame_id + 1
        # Not calling Circle3D.to_step because of circular imports
        content += "#{} = CIRCLE('{}',#{},{:.6f});\n".format(curve_id,
                                                             self.name,
                                                             frame_id,
                                                             self.radius * 1000,
                                                             )

        if surface_id:
            content += "#{} = SURFACE_CURVE('',#{},(#{}),.PCURVE_S1.);\n".format(
                curve_id + 1, curve_id, surface_id)
            curve_id += 1

        p1 = (self.center + u * self.radius).to_point()
        # p2 = self.center + v*self.radius
        # p3 = self.center - u*self.radius
        # p4 = self.center - v*self.radius

        p1_content, p1_id = p1.to_step(curve_id + 1, vertex=True)
        content += p1_content
        # p2_content, p2_id = p2.to_step(p1_id+1, vertex=True)
        # p3_content, p3_id = p3.to_step(p2_id+1, vertex=True)
        # p4_content, p4_id = p4.to_step(p3_id+1, vertex=True)
        # content += p1_content + p2_content + p3_content + p4_content 

        # arc1_id = p4_id + 1
        # content += "#{} = EDGE_CURVE('{}',#{},#{},#{},.T.);\n".format(arc1_id, self.name,
        #                                                             p1_id, p2_id,
        #                                                             circle_id)

        # arc2_id = arc1_id + 1
        # content += "#{} = EDGE_CURVE('{}',#{},#{},#{},.T.);\n".format(arc2_id, self.name,
        #                                                             p2_id, p3_id,
        #                                                             circle_id)

        # arc3_id = arc2_id + 1
        # content += "#{} = EDGE_CURVE('{}',#{},#{},#{},.T.);\n".format(arc3_id, self.name,
        #                                                             p3_id, p4_id,
        #                                                             circle_id)

        # arc4_id = arc3_id + 1
        # content += "#{} = EDGE_CURVE('{}',#{},#{},#{},.T.);\n".format(arc4_id, self.name,
        #                                                             p4_id, p1_id,
        #                                                             circle_id)

        edge_curve = p1_id + 1
        content += "#{} = EDGE_CURVE('{}',#{},#{},#{},.T.);\n".format(
            edge_curve, self.name,
            p1_id, p1_id,
            curve_id)
        curve_id += 1

        # return content, [arc1_id, arc2_id, arc3_id, arc4_id]
        return content, [edge_curve]

    def plot(self, ax=None, color='k', alpha=1., edge_ends=False,
             edge_direction=False):
        if ax is None:
            fig = plt.figure()
            ax = Axes3D(fig)

        x = []
        y = []
        z = []
        for px, py, pz in self.polygon_points():
            x.append(px)
            y.append(py)
            z.append(pz)
        x.append(x[0])
        y.append(y[0])
        z.append(z[0])
        ax.plot(x, y, z, color=color, alpha=alpha)

        if edge_ends:
            self.start.plot(ax=ax)
            self.end.plot(ax=ax)

        if edge_direction:
            s = 0.5 * self.length()
            x, y, z = self.point_at_abscissa(s)
            tangent = self.unit_direction_vector(s)
            arrow_length = 0.15 * s
            ax.quiver(x, y, z, *arrow_length * tangent,
                      pivot='tip')

        return ax


class ArcEllipse3D(Edge):
    """
    An arc is defined by a starting point, an end point and an interior point

    """

    def __init__(self, start, interior, end, center, major_dir,
                 name=''):  # , extra=None):
        # Extra is an additionnal point if start=end because you need 3 points on the arcellipse to define it
        Edge.__init__(self, start=start, end=end, name=name)
        self.interior = interior
        self.center = center
        major_dir.normalize()
        self.major_dir = major_dir  # Vector for Gradius
        # self.extra = extra

        u1 = (self.interior - self.start)
        u2 = (self.interior - self.end)
        u1.normalize()
        u2.normalize()

        if u1 == u2:
            u2 = (self.interior - self.extra)
            u2.normalize()

        # if normal is None:
        n = u2.cross(u1)
        n.normalize()
        self.normal = n
        # else:
        #     n = normal
        #     n.normalize()
        #     self.normal = normal

        self.minor_dir = self.normal.cross(self.major_dir)

        frame = volmdlr.Frame3D(self.center, self.major_dir, self.minor_dir,
                                self.normal)
        start_new, end_new = frame.new_coordinates(
            self.start), frame.new_coordinates(self.end)
        interior_new, center_new = frame.new_coordinates(
            self.interior), frame.new_coordinates(self.center)

        #### from : https://math.stackexchange.com/questions/339126/how-to-draw-an-ellipse-if-a-center-and-3-arbitrary-points-on-it-are-given
        def theta_A_B(s, i, e,
                      c):  # theta=angle d'inclinaison ellipse par rapport à horizontal(sens horaire),A=demi grd axe, B=demi petit axe
            xs, ys, xi, yi, xe, ye = s[0] - c[0], s[1] - c[1], i[0] - c[0], i[
                1] - c[1], e[0] - c[0], e[1] - c[1]
            A = npy.array(([xs ** 2, ys ** 2, 2 * xs * ys],
                           [xi ** 2, yi ** 2, 2 * xi * yi],
                           [xe ** 2, ye ** 2, 2 * xe * ye]))
            invA = npy.linalg.inv(A)
            One = npy.array(([1],
                             [1],
                             [1]))
            C = npy.dot(invA, One)  # matrice colonne de taille 3
            theta = 0.5 * math.atan(2 * C[2] / (C[1] - C[0]))
            c1 = C[0] + C[1]
            c2 = (C[1] - C[0]) / math.cos(2 * theta)
            gdaxe = math.sqrt((2 / (c1 - c2)))
            ptax = math.sqrt((2 / (c1 + c2)))
            return theta, gdaxe, ptax

        if start == end:
            extra_new = frame.new_coordinates(self.extra)
            theta, A, B = theta_A_B(start_new, extra_new, interior_new,
                                    center_new)
        else:
            theta, A, B = theta_A_B(start_new, interior_new, end_new,
                                    center_new)

        self.Gradius = A
        self.Sradius = B
        self.theta = theta

        # Angle pour start
        u1, u2 = start_new.x / self.Gradius, start_new.y / self.Sradius
        angle1 = volmdlr.core.sin_cos_angle(u1, u2)
        # Angle pour end
        u3, u4 = end_new.x / self.Gradius, end_new.y / self.Sradius
        angle2 = volmdlr.core.sin_cos_angle(u3, u4)
        # Angle pour interior
        u5, u6 = interior_new.x / self.Gradius, interior_new.y / self.Sradius
        anglei = volmdlr.core.sin_cos_angle(u5, u6)

        # Going trigo/clock wise from start to interior
        if anglei < angle1:
            trigowise_path = (anglei + volmdlr.TWO_PI) - angle1
            clockwise_path = angle1 - anglei
        else:
            trigowise_path = anglei - angle1
            clockwise_path = angle1 - anglei + volmdlr.TWO_PI

        # Going trigo wise from interior to interior
        if angle2 < anglei:
            trigowise_path += (angle2 + volmdlr.TWO_PI) - anglei
            clockwise_path += anglei - angle2
        else:
            trigowise_path += angle2 - anglei
            clockwise_path += anglei - angle2 + volmdlr.TWO_PI

        if clockwise_path > trigowise_path:
            self.is_trigo = True
            self.angle = trigowise_path
        else:
            # Clock wise
            self.is_trigo = False
            self.angle = clockwise_path

        if self.start == self.end:
            self.angle = volmdlr.TWO_PI

        if self.is_trigo:
            self.offset_angle = angle1
        else:
            self.offset_angle = angle2

        volmdlr.core.CompositePrimitive3D.__init__(self,
                                                   primitives=self.polygon_points(),
                                                   name=name)

    def _get_points(self):
        return self.polygon_points()

    points = property(_get_points)

    def polygon_points(self, resolution_for_ellipse=40):
        number_points_tesselation = math.ceil(
            resolution_for_ellipse * abs(0.5 * self.angle / math.pi))

        frame3d = volmdlr.Frame3D(self.center, self.major_dir,
                                  self.minor_dir, self.normal)

        polygon_points_3D = [volmdlr.Point3D(self.Gradius * math.cos(
            self.offset_angle + self.angle * i / (number_points_tesselation)),
                                             self.Sradius * math.sin(
                                                 self.offset_angle + self.angle * i / (
                                                     number_points_tesselation)),
                                             0) for i in
                             range(number_points_tesselation + 1)]

        global_points = []
        for pt in polygon_points_3D:
            global_points.append(frame3d.old_coordinates(pt))

        return global_points

    def to_2d(self, plane_origin, x, y):
        ps = self.start.to_2d(plane_origin, x, y)
        pi = self.interior.to_2d(plane_origin, x, y)
        pe = self.end.to_2d(plane_origin, x, y)
        center = self.center.to_2d(plane_origin, x, y)

        maj_dir2d = self.major_dir.to_2d(plane_origin, x, y)
        maj_dir2d.normalize()
        return ArcEllipse2D(ps, pi, pe, center, maj_dir2d, name=self.name)

    def length(self):
        return self.angle * math.sqrt(
            (self.Gradius ** 2 + self.Sradius ** 2) / 2)

    def plot(self, ax=None):
        if ax is None:
            fig = plt.figure()
            ax = Axes3D(fig)
        else:
            fig = None

        ax.plot([self.interior[0]], [self.interior[1]], [self.interior[2]],
                color='b')
        ax.plot([self.start[0]], [self.start[1]], [self.start[2]], c='r')
        ax.plot([self.end[0]], [self.end[1]], [self.end[2]], c='r')
        ax.plot([self.interior[0]], [self.interior[1]], [self.interior[2]],
                c='g')
        x = []
        y = []
        z = []
        for px, py, pz in self.polygon_points():
            x.append(px)
            y.append(py)
            z.append(pz)

        ax.plot(x, y, z, 'k')
        return ax

    def plot2d(self, x3d, y3D, ax, color='k'):
        if ax is None:
            fig = plt.figure()
            ax = fig.add_subplot(111, projection='3d')
        else:
            fig = ax.figure

        # TODO: Enhance this plot
        l = self.length()
        x = []
        y = []
        for i in range(30):
            p = self.point_at_abscissa(i / (29.) * l)
            xi, yi = p.plane_projection2d(volmdlr.X3D, volmdlr.Y3D)
            x.append(xi)
            y.append(yi)
        ax.plot(x, y, color=color)

        return ax

    def FreeCADExport(self, name, ndigits=6):
        xs, ys, zs = round(1000 * self.start, ndigits).vector
        xi, yi, zi = round(1000 * self.interior, ndigits).vector
        xe, ye, ze = round(1000 * self.end, ndigits).vector
        return '{} = Part.Arc(fc.Vector({},{},{}),fc.Vector({},{},{}),fc.Vector({},{},{}))\n'.format(
            name, xs, ys, zs, xi, yi, zi, xe, ye, ze)<|MERGE_RESOLUTION|>--- conflicted
+++ resolved
@@ -676,14 +676,9 @@
         return self.start + self.unit_direction_vector() * curvilinear_abscissa
 
     def point_belongs(self, point):
-<<<<<<< HEAD
-        distance = self.start.point_distance(point) + self.end.point_distance(point)
-        if math.isclose(distance, self.length(), abs_tol = 1e-4 ): #1e-7
-=======
         distance = self.start.point_distance(point) + self.end.point_distance(
             point)
-        if math.isclose(distance, self.length(), abs_tol=1e-7):
->>>>>>> ed12c1d4
+        if math.isclose(distance, self.length(), abs_tol=1e-4):
             return True
         return False
 
