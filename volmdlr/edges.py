--- conflicted
+++ resolved
@@ -3054,15 +3054,9 @@
         :return: circle 2d.
         """
         circle = volmdlr_curves.Circle2D.from_3_points(point1, point2, point3)
-<<<<<<< HEAD
         arc = cls(circle=circle, start=point1, end=point3, reference_path=reference_path, name=name)
         if not arc.point_belongs(point2):
             return cls(circle=circle.reverse(), start=point1, end=point3, reference_path=reference_path, name=name)
-=======
-        arc = cls(circle=circle, start=point1, end=point3, name=name)
-        if not arc.point_belongs(point2):
-            return cls(circle=circle.reverse(), start=point1, end=point3, name=name)
->>>>>>> 5d18d9af
         return arc
 
     @property
@@ -3586,16 +3580,16 @@
         return dict_
 
     @classmethod
-    def from_3_points(cls, point1, point2, point3, name: str = ''):
+    def from_3_points(cls, point1, point2, point3, reference_path: str = volmdlr.PATH_ROOT, name: str = ''):
         """
         Creates a circle 2d from 3 points.
 
         :return: circle 2d.
         """
         circle = volmdlr_curves.Circle2D.from_3_points(point1, point2, point3)
-        arc = cls(circle=circle, start_end=point1, name=name)
+        arc = cls(circle=circle, start_end=point1, reference_path=reference_path, name=name)
         if not arc.point_belongs(point2):
-            return cls(circle=circle.reverse(), start_end=point1, name=name)
+            return cls(circle=circle.reverse(), start_end=point1, reference_path=reference_path, name=name)
         return arc
 
     def copy(self, *args, **kwargs):
