--- conflicted
+++ resolved
@@ -360,12 +360,9 @@
 
         return 'Line(' + str(tag) + ') = {' + str(start_point_tag) + ', ' + str(end_point_tag) + '};'
 
-<<<<<<< HEAD
-=======
     def get_geo_points(self):
         return [self.start, self.end]
 
->>>>>>> 15db83e6
 
 class BSplineCurve(Edge):
     _non_serializable_attributes = ['curve']
@@ -765,12 +762,9 @@
 
         return 'BSpline(' + str(tag) + ') = {' + str(control_points_tags)[1:-1] + '};'
 
-<<<<<<< HEAD
-=======
     def get_geo_points(self):
         return list(self.discretization_points())
 
->>>>>>> 15db83e6
 
 class Line2D(Line):
     """
@@ -1829,12 +1823,9 @@
         return 'Circle(' + str(tag) + ') = {' + str(start_point_tag) + ', ' + \
             str(center_point_tag) + ', ' + str(end_point_tag) + '};'
 
-<<<<<<< HEAD
-=======
     def get_geo_points(self):
         return [self.start, self.center, self.end]
 
->>>>>>> 15db83e6
 
 class Arc2D(Arc):
     """
