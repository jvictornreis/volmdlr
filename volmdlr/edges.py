#!/usr/bin/env python3
# -*- coding: utf-8 -*-
"""

"""

import math
import warnings
from typing import List, Dict, Any, Union

import matplotlib.patches
import matplotlib.pyplot as plt
import numpy as npy
import scipy as scp
import scipy.optimize
import scipy.integrate as scipy_integrate

from geomdl import utilities, BSpline, fitting, operations
from geomdl.operations import length_curve, split_curve
from matplotlib import __version__ as _mpl_version
from mpl_toolkits.mplot3d import Axes3D
from packaging import version

import dessia_common as dc
import plot_data.core as plot_data
import volmdlr.core_compiled
import volmdlr.core
import volmdlr.geometry


def standardize_knot_vector(knot_vector):
    u0 = knot_vector[0]
    u1 = knot_vector[-1]
    standard_u_knots = []
    if u0 != 0 or u1 != 1:
        x = 1 / (u1 - u0)
        y = u0 / (u0 - u1)
        for u in knot_vector:
            standard_u_knots.append(u * x + y)
        return standard_u_knots
    return knot_vector


def insert_knots_and_mutiplicity(knots, knot_mutiplicities, knot_to_add, num):
    new_knots = []
    new_knot_mutiplicities = []
    i = 0
    for i, knot in enumerate(knots):
        if knot > knot_to_add:
            new_knots.extend([knot_to_add])
            new_knot_mutiplicities.append(num)
            new_knots.extend(knots[i:])
            new_knot_mutiplicities.extend(knot_mutiplicities[i:])
            break
        new_knots.append(knot)
        new_knot_mutiplicities.append(knot_mutiplicities[i])
    return new_knots, new_knot_mutiplicities, i


class Edge(dc.DessiaObject):
    def __init__(self, start, end, name=''):
        self.start = start
        self.end = end
        self._length = None
        self._direction_vector = None
        dc.DessiaObject.__init__(self, name=name)

    def __getitem__(self, key):
        if key == 0:
            return self.start
        if key == 1:
            return self.end
        raise IndexError

    def length(self):
        """
        Calculates the edge length
        :return: edges\' length
        """
        raise NotImplementedError(f'length method not implememented by {self.__class__.__name__}')

    def point_at_abscissa(self, abscissa):
        """
        Calcultes the point at given abscissa
        """
        raise NotImplementedError(f'point_at_abscissa method not implememented by {self.__class__.__name__}')

    def middle_point(self):
        discretization_points = self.discretization_points(number_points=3)
        return discretization_points[1]

    def discretization_points(self, *, number_points: int = None, angle_resolution: int = None):
        """
        discretize a Edge to have "n" points
        :param number_points: the number of points (including start and end points)
             if unset, only start and end will be returned
        :param angle_resolution: if set, the sampling will be adapted to have a controlled angular distance. Usefull
            to mesh an arc
        :return: a list of sampled points
        """
        if number_points is None:
            number_points = 2
        step = self.length() / (number_points - 1)
        return [self.point_at_abscissa(i * step) for i in range(number_points)]

    def polygon_points(self, discretization_resolution: int):
        warnings.warn('polygon_points is deprecated,\
        please use discretization_points instead',
                      DeprecationWarning)
        return self.discretization_points(discretization_resolution)

    @classmethod
    def from_step(cls, arguments, object_dict):
        obj = object_dict[arguments[3]]
        p1 = object_dict[arguments[1]]
        p2 = object_dict[arguments[2]]
        orientation = arguments[4]
        if orientation == '.F.':
            p1, p2 = p2, p1
        if obj.__class__.__name__ == 'LineSegment3D':
            return object_dict[arguments[3]]
        if obj.__class__.__name__ == 'Line3D':
            return LineSegment3D(p1, p2, arguments[0][1:-1])
        if hasattr(obj, 'trim'):
            if obj.__class__.__name__ == 'Circle3D':
                p1, p2 = p2, p1
            return obj.trim(p1, p2)

        raise NotImplementedError(f'Unsupported: {object_dict[arguments[3]]}')

    def normal_vector(self, abscissa):
        """
        Calculates the normal vector the edge at given abscissa
        :return: the normal vector
        """
        raise NotImplementedError('the normal_vector method must be'
                                  'overloaded by subclassing class')

    def unit_normal_vector(self, abscissa):
        """
        Calculates the unit normal vector the edge at given abscissa
        :param abscissa: edge abscissa
        :return: unit normal vector
        """
        raise NotImplementedError('the unit_normal_vector method must be'
                                  'overloaded by subclassing class')

    def direction_vector(self, abscissa):
        """
        Calculates the direction vector the edge at given abscissa
        :param abscissa: edge abscissa
        :return: direction vector
        """
        raise NotImplementedError('the direction_vector method must be'
                                  'overloaded by subclassing class')

    def unit_direction_vector(self, abscissa):
        """
        Calculates the unit direction vector the edge at given abscissa
        :param abscissa: edge abscissa
        :return: unit direction vector
        """
        raise NotImplementedError('the unit_direction_vector method must be'
                                  'overloaded by subclassing class')

    def straight_line_point_belongs(self, point):
        """
        Verifies if a point belongs to the surface created by closing the edge with a
        line between its start and end points
        :param point: Point to be verified
        :return: Return True if the point belongs to this surface, or False otherwise
        """
        raise NotImplementedError(f'the straight_line_point_belongs method must be'
                                  f' overloaded by {self.__class__.__name__}')


class Line(dc.DessiaObject):
    """
    Abstract class
    """

    def __init__(self, point1, point2, name=''):
        self.point1 = point1
        self.point2 = point2
        self._direction_vector = None
        dc.DessiaObject.__init__(self, name=name)

    def __getitem__(self, key):
        if key == 0:
            return self.point1
        elif key == 1:
            return self.point2
        raise IndexError

    def unit_direction_vector(self, *args, **kwargs):
        vector = self.direction_vector()
        vector.normalize()
        return vector

    def direction_vector(self, *args, **kwargs):
        if not self._direction_vector:
            self._direction_vector = self.point2 - self.point1
        return self._direction_vector

    def normal_vector(self, *args, **kwargs):
        return self.direction_vector().normal_vector()

    def unit_normal_vector(self, abscissa=0.):
        return self.unit_direction_vector().normal_vector()

    def point_projection(self, point):

        vector = self.point2 - self.point1
        norm_u = vector.norm()
        t = (point - self.point1).dot(vector) / norm_u ** 2
        projection = self.point1 + t * vector
        projection = projection.to_point()
        return projection, t * norm_u

    def abscissa(self, point):
        vector = self.point2 - self.point1
        norm_u = vector.norm()
        t = (point - self.point1).dot(vector) / norm_u
        return t

    def sort_points_along_line(self, points):

        return sorted(points, key=lambda point: self.abscissa(point))

    def split(self, split_point):
        return [self.__class__(self.point1, split_point),
                self.__class__(split_point, self.point2)]

    def is_between_points(self, point1: volmdlr.Point2D,
                          point2: volmdlr.Point2D):
        """
        Verifies if a line is between two points
        :param point1: first point
        :type point1: volmdlr.Point2D
        :param point2: second point
        :type point2: volmdlr.Point2D
        returns True is line is between the two given points or False if not
        """

        if point1 == point2:
            return False

        line_segment = LineSegment2D(point1, point2)
        if line_segment.line_intersections(self):
            return True
        return False


class LineSegment(Edge):
    """
    Abstract class
    """

    def length(self):
        if not self._length:
            self._length = self.end.point_distance(self.start)
        return self._length

    def abscissa(self, point, tol=1e-6):
        if point.point_distance(self.start) < tol:
            return 0
        if point.point_distance(self.end) < tol:
            return self.length()

        vector = self.end - self.start
        length = vector.norm()
        t = (point - self.start).dot(vector) / length
        if t < -1e-9 or t > length + 1e-9:
            raise ValueError(f'Point is not on linesegment: abscissa={t}')
        return t

    def unit_direction_vector(self, abscissa=0.):
        """

        :param abscissa: defines where in the line_segement the unit
         direction vector is to be calculated
        :return: The unit direction vector of the LineSegement
        """
        direction_vector = self.direction_vector()
        direction_vector.normalize()
        return direction_vector

    def direction_vector(self, abscissa=0.):
        """
        :param abscissa: defines where in the line_segement
        direction vector is to be calculated
        :return: The direction vector of the LineSegement
        """
        if not self._direction_vector:
            self._direction_vector = self.end - self.start
        return self._direction_vector

    def normal_vector(self, abscissa=0.):
        """
        :param abscissa: defines where in the line_segement
        normal vector is to be calculated
        :return: The normal vector of the LineSegement
        """
        return self.direction_vector(abscissa).normal_vector()

    def unit_normal_vector(self, abscissa=0.):
        """
        :param abscissa: defines where in the line_segement
        unit normal vector is to be calculated
        :return: The unit normal vector of the LineSegement
        """
        return self.unit_direction_vector(abscissa).normal_vector()

    def point_projection(self, point):
        p1, p2 = self.start, self.end
        vector = p2 - p1
        norm_u = vector.norm()
        t = (point - p1).dot(vector) / norm_u ** 2
        projection = p1 + t * vector

        return projection, t * norm_u

    def split(self, split_point):
        if split_point == self.start:
            return [None, self.copy()]
        elif split_point == self.end:
            return [self.copy(), None]
        return [self.__class__(self.start, split_point),
                self.__class__(split_point, self.end)]

    def middle_point(self):
        return 0.5 * (self.start + self.end)

    def point_at_abscissa(self, abscissa):
        return self.start + self.unit_direction_vector() * abscissa


class BSplineCurve(Edge):
    _non_serializable_attributes = ['curve']
    """
    An abstract class for B-spline curves. The following rule must be
    respected : `number of knots = number of control points + degree + 1`

    :param degree: The degree of the B-spline curve
    :type degree: int
    :param control_points: A list of 2 or 3 dimensional points
    :type control_points: Union[List[:class:`volmdlr.Point2D`],
        List[:class:`volmdlr.Point3D`]]
    :param knot_multiplicities: The vector of multiplicities for each knot
    :type knot_multiplicities: List[int]
    :param knots: The knot vector composed of values between 0 and 1
    :type knots: List[float]
    :param weights: The weight vector applied to the knot vector. Default
        value is None
    :type weights: List[float], optional
    :param periodic: If `True` the B-spline curve is periodic. Default value
        is False
    :type periodic: bool, optional
    :param name: The name of the B-spline curve. Default value is ''
    :type name: str, optional
    """

    def __init__(self,
                 degree: int,
                 control_points: Union[List[volmdlr.Point2D],
                                       List[volmdlr.Point3D]],
                 knot_multiplicities: List[int],
                 knots: List[float],
                 weights: List[float] = None,
                 periodic: bool = False,
                 name: str = ''):
        self.control_points = control_points
        self.degree = degree
        knots = standardize_knot_vector(knots)
        self.knots = knots
        self.knot_multiplicities = knot_multiplicities
        self.weights = weights
        self.periodic = periodic
        self.name = name

        curve = BSpline.Curve()
        curve.degree = degree
        if weights is None:
            points = [[*point] for point in control_points]
            curve.ctrlpts = points
        else:
            points_w = [[*point * weights[i], weights[i]] for i, point
                        in enumerate(control_points)]
            curve.ctrlptsw = points_w

        knot_vector = []
        for i, knot in enumerate(knots):
            knot_vector.extend([knot] * knot_multiplicities[i])
        curve.knotvector = knot_vector
        curve.delta = 0.01
        curve_points = curve.evalpts
        self.curve = curve

        self._length = None
        self.points = [getattr(volmdlr,
                               f'Point{self.__class__.__name__[-2::]}')(*p)
                       for p in curve_points]

        start = self.points[0]  # self.point_at_abscissa(0.)
        end = self.points[-1]  # self.point_at_abscissa(self.length())

        Edge.__init__(self, start, end, name=name)

    def reverse(self):
        """
        Reverses the B-spline's direction by reversing its control points.

        :return: A reversed B-spline curve
        :rtype: :class:`volmdlr.edges.BSplineCurve`
        """
        return self.__class__(
            degree=self.degree,
            control_points=self.control_points[::-1],
            knot_multiplicities=self.knot_multiplicities[::-1],
            knots=self.knots[::-1],
            weights=self.weights,
            periodic=self.periodic)

    @classmethod
    def from_geomdl_curve(cls, curve):
        """
        # TODO: to be completed

        :param curve:
        :type curve:
        :return: A reversed B-spline curve
        :rtype: :class:`volmdlr.edges.BSplineCurve`
        """
        point_dimension = f'Point{cls.__name__[-2::]}'

        knots = list(sorted(set(curve.knotvector)))
        knot_multiplicities = [curve.knotvector.count(k) for k in knots]

        return cls(degree=curve.degree,
                   control_points=[getattr(volmdlr, point_dimension)(*p)
                                   for p in curve.ctrlpts],
                   knots=knots,
                   knot_multiplicities=knot_multiplicities)

    def length(self):
        """
        Returns the length of the B-spline curve

        :return: The length of the B-spline curve
        :rtype: float
        """
        if not self._length:
            self._length = length_curve(self.curve)
        return self._length

    def unit_direction_vector(self, abscissa: float):
        """
        Computes the 2D or 3D unit direction vector of B-spline curve at
        a given abscissa.

        :param abscissa: The abscissa on the B-spline curve where the unit
            direction vector will be computed
        :type abscissa: float
        :return: The unit direction vector of the B-spline curve
        :rtype: Union[:class:`volmdlr.Vector2D`, :class:`volmdlr.Vector3D`]
        """
        direction_vector = self.direction_vector(abscissa)
        direction_vector.normalize()
        return direction_vector

    def middle_point(self):
        """
        Computes the 2D or 3D middle point of the B-spline curve.

        :return: The middle point
        :rtype: Union[:class:`volmdlr.Point2D`, :class:`volmdlr.Point3D`]
        """
        return self.point_at_abscissa(self.length() * 0.5)

    def abscissa(self, point: Union[volmdlr.Point2D, volmdlr.Point3D],
                 tol: float = 1e-4):
        """
        Computes the abscissa of a 2D or 3D point using the least square
        method.

        :param point: The point located on the B-spline curve
        :type point: Union[:class:`volmdlr.Point2D`, :class:`volmdlr.Point3D`]
        :param tol: The precision in terms of distance. Default value is 1e-4
        :type tol: float, optional
        :return: The abscissa of the point
        :rtype: float
        """
        length = self.length()
        for x0 in [0, length * 0.25, length * 0.5, length * 0.75, length]:
            res = scp.optimize.least_squares(
                lambda u: (point - self.point_at_abscissa(u)).norm(),
                x0=x0,
                bounds=([0], [length]),
                # ftol=tol / 10,
                # xtol=tol / 10,
                # loss='soft_l1'
            )
            if res.fun < tol:
                return res.x[0]

        print('distance =', res.cost)
        print('res.fun:', res.fun)
        # ax = self.plot()
        # point.plot(ax=ax)
        # best_point = self.point_at_abscissa(res.x)
        # best_point.plot(ax=ax, color='r')
        raise ValueError('abscissa not found')

    def split(self, point: Union[volmdlr.Point2D, volmdlr.Point3D],
              tol: float = 1e-5):
        """
        Splits of B-spline curve in two pieces using a 2D or 3D point.

        :param point: The point where the B-spline curve is split
        :type point: Union[:class:`volmdlr.Point2D`, :class:`volmdlr.Point3D`]
        :param tol: The precision in terms of distance. Default value is 1e-4
        :type tol: float, optional
        :return: A list containing the first and second split of the B-spline
            curve
        :rtype: List[:class:`volmdlr.edges.BSplineCurve`]
        """
        if point.point_distance(self.start) < tol:
            return [None, self.copy()]
        elif point.point_distance(self.end) < tol:
            return [self.copy(), None]
        adim_abscissa = self.abscissa(point) / self.length()
        curve1, curve2 = split_curve(self.curve, adim_abscissa)

        return [self.__class__.from_geomdl_curve(curve1),
                self.__class__.from_geomdl_curve(curve2)]

    def translation(self, offset: Union[volmdlr.Vector2D, volmdlr.Vector3D]):
        """
        Translates the B-spline curve.

        :param offset: The translation vector
        :type offset: Union[:class:`volmdlr.Vector2D`,
            :class:`volmdlr.Vector3D`]
        :return: A new translated BSplineCurve
        :rtype: :class:`volmdlr.edges.BSplineCurve`
        """
        control_points = [point.translation(offset)
                          for point in self.control_points]
        return self.__class__(self.degree, control_points,
                              self.knot_multiplicities, self.knots,
                              self.weights, self.periodic)

    def translation_inplace(self, offset: Union[volmdlr.Vector2D,
                                                volmdlr.Vector3D]):
        """
        Translates the B-spline curve and its parameters are modified inplace.

        :param offset: The translation vector
        :type offset: Union[:class:`volmdlr.Vector2D`,
            :class:`volmdlr.Vector3D`]
        :return: None
        :rtype: None
        """
        for point in self.control_points:
            point.translation_inplace(offset)

    def point_belongs(self, point: Union[volmdlr.Point2D, volmdlr.Point3D],
                      abs_tol: float = 1e-10):
        """
        Checks if a 2D or 3D point belongs to the B-spline curve or not. It
        uses the least square method.

        :param point: The point to be checked
        :type point: Union[:class:`volmdlr.Point2D`, :class:`volmdlr.Point3D`]
        :param abs_tol: The precision in terms of distance.
            Default value is 1e-4
        :type abs_tol: float, optional
        :return: `True` if the point belongs to the B-spline curve, `False`
            otherwise
        :rtype: bool
        """
        point_dimension = f'Point{self.__class__.__name__[-2::]}'

        def f(x):
            return (point - getattr(volmdlr, point_dimension)(*self.curve.evaluate_single(x))).norm()

        x = npy.linspace(0, 1, 5)
        x_init = []
        for xi in x:
            x_init.append(xi)

        for x0 in x_init:
            z = scp.optimize.least_squares(f, x0=x0, bounds=([0, 1]))
            if z.fun < abs_tol:
                return True
        return False

    def merge_with(self, bspline_curve: 'BSplineCurve'):
        """
        Merges consecutive B-spline curves to define a new merged one.

        :param bspline_curve: Another B-spline curve
        :type bspline_curve: :class:`volmdlr.edges.BSplineCurve`
        :return: A merged B-spline curve
        :rtype: :class:`volmdlr.edges.BSplineCurve`
        """
        point_dimension = f'Wire{self.__class__.__name__[-2::]}'
        wire = getattr(volmdlr.wires, point_dimension)(bspline_curve)
        ordered_wire = wire.order_wire()

        points, n = [], 10
        for primitive in ordered_wire.primitives:
            points.extend(primitive.polygon_points(n))
        points.pop(n + 1)

        return self.__class__.from_points_interpolation(
            points, min(self.degree, bspline_curve.degree))

    @classmethod
    def from_bsplines(cls, bsplines: List['BSplineCurve'],
                      discretization_points: int = 10):
        """
        Creates a B-spline curve from a list of B-spline curves.

        :param bsplines: A list of B-spline curve
        :type bsplines: List[:class:`volmdlr.edges.BSplineCurve`]
        :param discretization_points: The number of points for the
            discretization. Default value is 10
        :type discretization_points: int, optional
        :return: A merged B-spline curve
        :rtype: :class:`volmdlr.edges.BSplineCurve`
        """
        point_dimension = f'Wire{cls.__name__[-2::]}'
        wire = getattr(volmdlr.wires, point_dimension)(bsplines)
        ordered_wire = wire.order_wire()

        points, degree = [], []
        for i, primitive in enumerate(ordered_wire.primitives):
            degree.append(primitive.degree)
            if i == 0:
                points.extend(primitive.polygon_points(discretization_points))
            else:
                points.extend(
                    primitive.polygon_points(discretization_points)[1::])

        return cls.from_points_interpolation(points, min(degree))

    @classmethod
    def from_points_approximation(cls, points: Union[List[volmdlr.Point2D],
                                                     List[volmdlr.Point3D]],
                                  degree: int, **kwargs):
        """
        Creates a B-spline curve approximation using least squares method with
        fixed number of control points. It is recommanded to specify the
        number of control points.
        Please refer to The NURBS Book (2nd Edition), pp.410-413 for details.

        :param points: The data points
        :type points: Union[List[:class:`volmdlr.Point2D`],
            List[:class:`volmdlr.Point3D`]]
        :param degree: The degree of the output parametric curve
        :type degree: int
        :param kwargs: See below
        :return: A B-spline curve from points approximation
        :rtype: :class:`volmdlr.edges.BSplineCurve`
        :keyword centripetal: Activates centripetal parametrization method.
            Default value is False
        :keyword ctrlpts_size: Number of control points. Default value is
            len(points) - 1
        """
        curve = fitting.approximate_curve([[*point] for point in points],
                                          degree, **kwargs)
        return cls.from_geomdl_curve(curve)

    def tangent(self, position: float = 0.0):
        """
        Evaluates the tangent vector of the B-spline curve at the input
        parameter value.

        :param position: Value of the parameter, between 0 and 1
        :type position: float
        :return: The tangent vector
        :rtype: Union[:class:`volmdlr.Point2D`, :class:`volmdlr.Point3D`]
        """
        _, tangent = operations.tangent(self.curve, position,
                                        normalize=True)

        dimension = f'Vector{self.__class__.__name__[-2::]}'
        tangent = getattr(volmdlr, dimension)(*tangent)

        return tangent

    @classmethod
    def from_points_interpolation(cls, points: Union[List[volmdlr.Point2D],
                                                     List[volmdlr.Point3D]],
                                  degree: int, periodic: bool = False):
        """
        Creates a B-spline curve interpolation through the data points.
        Please refer to Algorithm A9.1 on The NURBS Book (2nd Edition),
        pp.369-370 for details.

        :param points: The data points
        :type points: Union[List[:class:`volmdlr.Point2D`],
            List[:class:`volmdlr.Point3D`]]
        :param degree: The degree of the output parametric curve
        :type degree: int
        :param periodic: `True` if the curve should be periodic. Default value
            is `False`
        :type periodic: bool, optional
        :return: A B-spline curve from points interpolation
        :rtype: :class:`volmdlr.edges.BSplineCurve`
        """
        curve = fitting.interpolate_curve([[*point] for point in points], degree)

        bsplinecurve = cls.from_geomdl_curve(curve)
        if not periodic:
            return bsplinecurve
        bsplinecurve.periodic = True
        return bsplinecurve


class Line2D(Line):
    """
    Define an infinite line given by two points.
    """

    def __init__(self, point1: volmdlr.Point2D,
                 point2: volmdlr.Point2D, *, name=''):
        self.points = [point1, point2]
        Line.__init__(self, point1, point2, name=name)

    def to_3d(self, plane_origin, x1, x2):
        points_3d = [p.to_3d(plane_origin, x1, x2) for p in self.points]
        return Line3D(*points_3d, self.name)

    def rotation(self, center: volmdlr.Point2D, angle: float):
        """
        Line2D rotation
        :param center: rotation center
        :param angle: angle rotation
        :return: a new rotated Line2D
        """
        return Line2D(*[point.rotation(center, angle)
                        for point in self.points])

    def rotation_inplace(self, center: volmdlr.Point2D, angle: float):
        """
        Line2D rotation. Object is updated inplace
        :param center: rotation center
        :param angle: rotation angle
        """
        for point in self.points:
            point.rotation_inplace(center, angle)

    def translation(self, offset: volmdlr.Vector2D):
        """
        Line2D translation
        :param offset: translation vector
        :return: A new translated Line2D
        """
        return Line2D(*[point.translation(offset) for point in self.points])

    def translation_inplace(self, offset: volmdlr.Vector2D):
        """
        Line2D translation. Object is updated inplace
        :param offset: translation vector
        """
        for point in self.points:
            point.translation_inplace(offset)

    def plot(self, ax=None, color='k', dashed=True):
        if ax is None:
            _, ax = plt.subplots()

        if version.parse(_mpl_version) >= version.parse('3.3.2'):
            if dashed:
                ax.axline((self.point1.x, self.point1.y),
                          (self.point2.x, self.point2.y),
                          dashes=[30, 5, 10, 5],
                          color=color)
            else:
                ax.axline((self.point1.x, self.point1.y),
                          (self.point2.x, self.point2.y),
                          color=color)
        else:
            direction_vector = self.direction_vector()
            point3 = self.point1 - 3 * direction_vector
            point4 = self.point2 + 4 * direction_vector
            if dashed:
                ax.plot([point3[0], point4[0]], [point3[1], point4[1]], color=color,
                        dashes=[30, 5, 10, 5])
            else:
                ax.plot([point3[0], point4[0]], [point3[1], point4[1]], color=color)

        return ax

    def plot_data(self, edge_style=None):
        return plot_data.Line2D([self.point1.x, self.point1.y],
                                [self.point2.x, self.point2.y],
                                edge_style=edge_style)

    def line_intersections(self, line):

        point = volmdlr.Point2D.line_intersection(self, line)
        if point is not None:
            point_projection1, _ = self.point_projection(point)
            if point_projection1 is None:
                return []

            if line.__class__.__name__ == 'Line2D':
                point_projection2, _ = line.point_projection(point)
                if point_projection2 is None:
                    return []

            return [point_projection1]
        return []

    def create_tangent_circle(self, point, other_line):
        """
        Computes the two circles that are tangent to 2 lines and intersect
        a point located on one of the two lines.
        """

        # point will be called I(x_I, y_I)
        # self will be (AB)
        # line will be (CD)

        if math.isclose(self.point_distance(point), 0, abs_tol=1e-10):
            I = volmdlr.Vector2D(point[0], point[1])
            A = volmdlr.Vector2D(self.points[0][0], self.points[0][1])
            B = volmdlr.Vector2D(self.points[1][0], self.points[1][1])
            C = volmdlr.Vector2D(other_line.points[0][0],
                                 other_line.points[0][1])
            D = volmdlr.Vector2D(other_line.points[1][0],
                                 other_line.points[1][1])

        elif math.isclose(other_line.point_distance(point), 0, abs_tol=1e-10):
            I = volmdlr.Vector2D(point[0], point[1])
            C = volmdlr.Vector2D(self.points[0][0], self.points[0][1])
            D = volmdlr.Vector2D(self.points[1][0], self.points[1][1])
            A = volmdlr.Vector2D(other_line.points[0][0],
                                 other_line.points[0][1])
            B = volmdlr.Vector2D(other_line.points[1][0],
                                 other_line.points[1][1])
        else:
            raise AttributeError("The point isn't on any of the two lines")

        # CHANGEMENT DE REPAIRE
        new_u = volmdlr.Vector2D((B - A))
        new_u.normalize()
        new_v = new_u.unit_normal_vector()
        new_basis = volmdlr.Frame2D(I, new_u, new_v)

        new_a = new_basis.new_coordinates(A)
        new_b = new_basis.new_coordinates(B)
        new_c = new_basis.new_coordinates(C)
        new_d = new_basis.new_coordinates(D)

        if new_c[1] == 0 and new_d[1] == 0:
            # Segments are on the same line: no solution
            return None, None

        elif math.isclose(self.unit_direction_vector().dot(
                other_line.unit_normal_vector()), 0, abs_tol=1e-06):
            # Parallel segments: one solution

            segments_distance = abs(new_c[1] - new_a[1])
            r = segments_distance / 2
            new_circle_center = volmdlr.Point2D(
                (0, npy.sign(new_c[1] - new_a[1]) * r))
            circle_center = new_basis.old_coordinates(new_circle_center)
            circle = volmdlr.wires.Circle2D(circle_center, r)

            return circle, None

        elif math.isclose(self.unit_direction_vector().dot(
                other_line.unit_direction_vector()), 0, abs_tol=1e-06):
            # Perpendicular segments: 2 solution
            line_AB = Line2D(volmdlr.Point2D(new_a), volmdlr.Point2D(new_b))
            line_CD = Line2D(volmdlr.Point2D(new_c), volmdlr.Point2D(new_d))
            new_pt_k = volmdlr.Point2D.line_intersection(line_AB, line_CD)

            r = abs(new_pt_k[0])
            new_circle_center1 = volmdlr.Point2D((0, r))
            new_circle_center2 = volmdlr.Point2D((0, -r))
            circle_center1 = new_basis.old_coordinates(new_circle_center1)
            circle_center2 = new_basis.old_coordinates(new_circle_center2)
            circle1 = volmdlr.wires.Circle2D(circle_center1, r)
            circle2 = volmdlr.wires.Circle2D(circle_center2, r)

            return circle1, circle2

        # =============================================================================
        # LES SEGMENTS SONT QUELCONQUES
        #   => 2 SOLUTIONS
        # =============================================================================
        else:

            line_AB = Line2D(volmdlr.Point2D(new_a), volmdlr.Point2D(new_b))
            line_CD = Line2D(volmdlr.Point2D(new_c), volmdlr.Point2D(new_d))
            new_pt_k = volmdlr.Point2D.line_intersection(line_AB, line_CD)
            pt_K = volmdlr.Point2D(new_basis.old_coordinates(new_pt_k))

            if pt_K == I:
                return None, None

            # CHANGEMENT DE REPERE:
            new_u2 = volmdlr.Vector2D(pt_K - I)
            new_u2.normalize()
            new_v2 = new_u2.normalVector(unit=True)
            new_basis2 = volmdlr.Frame2D(I, new_u2, new_v2)

            new_a = new_basis2.new_coordinates(A)
            new_b = new_basis2.new_coordinates(B)
            new_c = new_basis2.new_coordinates(C)
            new_d = new_basis2.new_coordinates(D)
            new_pt_k = new_basis2.new_coordinates(pt_K)

            teta1 = math.atan2(new_c[1], new_c[0] - new_pt_k[0])
            teta2 = math.atan2(new_d[1], new_d[0] - new_pt_k[0])

            if teta1 < 0:
                teta1 += math.pi
            if teta2 < 0:
                teta2 += math.pi

            if not math.isclose(teta1, teta2, abs_tol=1e-08):
                if math.isclose(teta1, math.pi, abs_tol=1e-08) or math.isclose(
                        teta1, 0., abs_tol=1e-08):
                    teta = teta2
                elif math.isclose(teta2, math.pi,
                                  abs_tol=1e-08) or math.isclose(teta2, 0.,
                                                                 abs_tol=1e-08):
                    teta = teta1
            else:
                teta = teta1

            r1 = new_pt_k[0] * math.sin(teta) / (1 + math.cos(teta))
            r2 = new_pt_k[0] * math.sin(teta) / (1 - math.cos(teta))

            new_circle_center1 = volmdlr.Point2D(0, -r1)
            new_circle_center2 = volmdlr.Point2D(0, r2)

            circle_center1 = new_basis2.old_coordinates(new_circle_center1)
            circle_center2 = new_basis2.old_coordinates(new_circle_center2)

            if new_basis.new_coordinates(circle_center1)[1] > 0:
                circle1 = volmdlr.wires.Circle2D(circle_center1, r1)
                circle2 = volmdlr.wires.Circle2D(circle_center2, r2)
            else:
                circle1 = volmdlr.wires.Circle2D(circle_center2, r2)
                circle2 = volmdlr.wires.Circle2D(circle_center1, r1)

            return circle1, circle2

    def cut_between_two_points(self, point1, point2):
        return LineSegment2D(point1, point2)

    def sort_points_along_line(self, points: List[volmdlr.Point2D]) -> List[
            volmdlr.Point2D]:
        most_distant_point = None
        farthest_distance = 0
        for i, point1 in enumerate(points):
            distances = []
            points_to_search = points[:i - 1] + points[i:]
            for point2 in points_to_search:
                distances.append(point1.point_distance(point2))
            max_point_distance = max(distances)
            farthest_point = points_to_search[
                distances.index(max_point_distance)]
            if max_point_distance > farthest_distance:
                most_distant_point = farthest_point
        list_points = [most_distant_point]
        points.remove(most_distant_point)
        distances_to_reference_point = {}
        for point in points:
            distances_to_reference_point[point] = \
                most_distant_point.point_distance(point)
        distances_to_reference_point = dict(
            sorted(distances_to_reference_point.items(),
                   key=lambda item: item[1]))
        list_points.extend(list(distances_to_reference_point.keys()))
        return list_points

    def point_distance(self, point2d):
        """
        Calculates the distance of a line2d to a point2d
        :param point2d: point to calculate distance
        :return: distance to point
        """
        vector_r = self.point1 - point2d
        vector_v = self.normal_vector()
        return abs(vector_v.dot(vector_r)) / vector_v.norm()


class BSplineCurve2D(BSplineCurve):
    _non_serializable_attributes = ['curve']

    def __init__(self,
                 degree: int,
                 control_points: List[volmdlr.Point2D],
                 knot_multiplicities: List[int],
                 knots: List[float],
                 weights: List[float] = None,
                 periodic: bool = False,
                 name: str = ''):

        BSplineCurve.__init__(self, degree,
                              control_points,
                              knot_multiplicities,
                              knots,
                              weights,
                              periodic,
                              name)

    def bounding_rectangle(self):
        points = self.discretization_points(number_points=50)
        points_x = [p.x for p in points]
        points_y = [p.y for p in points]

        return volmdlr.core.BoundingRectangle(min(points_x), max(points_x),
                                              min(points_y), max(points_y))

    def length(self):
        return length_curve(self.curve)

    def tangent(self, position: float = 0.0):
        _, tangent = operations.tangent(self.curve, position,
                                        normalize=True)
        tangent = volmdlr.Point2D(tangent[0], tangent[1])
        return tangent

    def point_at_abscissa(self, abscissa):
        length = self.length()
        adim_abs = max(min(abscissa / length, 1.), 0.)
        return volmdlr.Point2D(*self.curve.evaluate_single(adim_abs))

    def direction_vector(self, abscissa: float):
        """
        :param abscissa: defines where in the BSplineCurve2D the
        direction vector is to be calculated
        :return: The direection vector vector of the BSplineCurve2D
        """
        return self.tangent(abscissa)

    def normal_vector(self, abscissa: float):
        """
        :param abscissa: defines where in the BSplineCurve2D the
        normal vector is to be calculated
        :return: The normal vector of the BSplineCurve2D
        """
        tangent_vector = self.tangent(abscissa)
        normal_vector = tangent_vector.normal_vector()
        return normal_vector

    def unit_normal_vector(self, abscissa: float):
        """
        :param abscissa: defines where in the BSplineCurve2D the
        unit normal vector is to be calculated
        :return: The unit normal vector of the BSplineCurve2D
        """
        normal_vector = self.normal_vector(abscissa)
        normal_vector.normalize()
        return normal_vector

    def straight_line_area(self):
        points = self.discretization_points(number_points=100)
        x = [point.x for point in points]
        y = [point.y for point in points]
        x1 = [x[-1]] + x[0:-1]
        y1 = [y[-1]] + y[0:-1]
        return 0.5 * abs(sum(i * j for i, j in zip(x, y1))
                         - sum(i * j for i, j in zip(y, x1)))

    def straight_line_center_of_mass(self):
        polygon_points = self.discretization_points(number_points=100)
        cog = volmdlr.O2D
        for point in polygon_points:
            cog += point
        cog = cog / len(polygon_points)
        return cog

    def plot(self, ax=None, color='k', alpha=1, plot_points=False):
        if ax is None:
            _, ax = plt.subplots()

        # self.curve.delta = 0.01
        # points = [volmdlr.Point2D(px, py) for (px, py) in self.curve.evalpts]
        length = self.length()
        points = [self.point_at_abscissa(length * i / 50) for i in range(51)]

        x_points = [p.x for p in points]
        y_points = [p.y for p in points]
        ax.plot(x_points, y_points, color=color, alpha=alpha)

        return ax

    def to_3d(self, plane_origin, x1, x2):
        control_points3D = [p.to_3d(plane_origin, x1, x2) for p in
                            self.control_points]
        return BSplineCurve3D(self.degree, control_points3D,
                              self.knot_multiplicities, self.knots,
                              self.weights, self.periodic)

    def to_step(self, current_id, surface_id=None):
        points_ids = []
        content = ''
        point_id = current_id
        for point in self.control_points:
            point_content, point_id = point.to_step(point_id,
                                                    vertex=False)
            content += point_content
            points_ids.append(point_id)
            point_id += 1

        content += "#{} = B_SPLINE_CURVE_WITH_KNOTS('{}',{},({})," \
                   ".UNSPECIFIED.,.F.,.F.,{},{}," \
                   ".UNSPECIFIED.);\n".format(
                        point_id, self.name, self.degree,
                        volmdlr.core.step_ids_to_str(points_ids),
                        tuple(self.knot_multiplicities),
                        tuple(self.knots))
        return content, point_id + 1

    def discretization_points(self, *, number_points: int = 50, angle_resolution: int = None):
        length = self.length()
        if angle_resolution:
            number_points = angle_resolution
<<<<<<< HEAD
=======
        if not number_points:
            number_points = len(self.points)
>>>>>>> f80eb190
        return [self.point_at_abscissa(i * length / number_points) for i in range(number_points + 1)]

    def polygon_points(self, n: int = 15):
        warnings.warn('polygon_points is deprecated,\
        please use discretization_points instead',
                      DeprecationWarning)
        return self.discretization_points(number_points=n)

    def rotation(self, center: volmdlr.Point2D, angle: float):
        """
        BSplineCurve2D rotation
        :param center: rotation center
        :param angle: angle rotation
        :return: a new rotated Line2D
        """
        control_points = [point.rotation(center, angle)
                          for point in self.control_points]
        return BSplineCurve2D(self.degree, control_points,
                              self.knot_multiplicities, self.knots,
                              self.weights, self.periodic)

    def rotation_inplace(self, center: volmdlr.Point2D, angle: float):
        """
        BSplineCurve2D rotation. Object is updated inplace
        :param center: rotation center
        :param angle: rotation angle
        """
        for point in self.control_points:
            point.rotation_inplace(center, angle)

    def line_intersections(self, line2d: Line2D):
        polygon_points = self.discretization_points(number_points=201)
        list_intersections = []
        length = self.length()
        initial_abscissa = 0
        for points in zip(polygon_points[:-1], polygon_points[1:]):
            linesegment = LineSegment2D(points[0], points[1])
            intersections = linesegment.line_intersections(line2d)
            initial_abscissa += linesegment.length()
            if intersections:
                if initial_abscissa < length * 0.1:
                    list_abcissas = [initial_abscissa * n for n in
                                     npy.linspace(0, 1, 100)]
                else:
                    list_abcissas = [initial_abscissa * n for n in
                                     npy.linspace(0.9, 1, 100)]
                distance = npy.inf
                for abscissa in list_abcissas:
                    point_in_curve = self.point_at_abscissa(abscissa)
                    dist = point_in_curve.point_distance(intersections[0])
                    if dist < distance:
                        distance = dist
                        intersection = point_in_curve
                list_intersections.append(intersection)
        return list_intersections

    def line_crossings(self, line2d: Line2D):
        polygon_points = self.discretization_points(number_points=50)
        crossings = []
        for p1, p2 in zip(polygon_points[:-1], polygon_points[1:]):
            l = LineSegment2D(p1, p2)
            crossings.extend(l.line_crossings(line2d))
        return crossings

    def to_wire(self, n: int):
        '''
        convert a bspline curve to a wire2d defined with 'n' line_segments
        '''

        u = npy.linspace(0, 1, num=n + 1).tolist()
        points = []
        for u0 in u:
            p = self.curve.evaluate_single(u0)
            points.append(volmdlr.Point2D(p[0], p[1]))

        return volmdlr.wires.Wire2D.from_points(points)

    def reverse(self):
        '''
        reverse the bspline's direction by reversing its start and end points
        '''

        return self.__class__(degree=self.degree,
                              control_points=self.control_points[::-1],
                              knot_multiplicities=self.knot_multiplicities[::-1],
                              knots=self.knots[::-1],
                              weights=self.weights,
                              periodic=self.periodic)

    def point_distance(self, point):
        distance = math.inf
        polygon_points = self.discretization_points(number_points=20)
        for p1, p2 in zip(polygon_points[:-1], polygon_points[1:]):
            line = LineSegment2D(p1, p2)
            dist = line.point_distance(point)
            if dist < distance:
                distance = dist
        return distance

    def nearest_point_to(self, point):
        '''
        find out the nearest point on the linesegment to point
        '''

        points = self.polygon_points(500)
        return point.nearest_point(points)

    def linesegment_intersections(self, linesegment):
        results = self.line_intersections(linesegment.to_line())
        intersections_points = []
        for result in results:
            if linesegment.point_belongs(result, 1e-6):
                intersections_points.append(result)
        return intersections_points

    def axial_symmetry(self, line):
        '''
        finds out the symmetric bsplinecurve2d according to a line
        '''

        points_symmetry = [point.axial_symmetry(line) for point in self.control_points]

        return self.__class__(degree=self.degree,
                              control_points=points_symmetry,
                              knot_multiplicities=self.knot_multiplicities[::-1],
                              knots=self.knots[::-1],
                              weights=self.weights,
                              periodic=self.periodic)


class BezierCurve2D(BSplineCurve2D):

    def __init__(self, degree: int, control_points: List[volmdlr.Point2D],
                 name: str = ''):
        knotvector = utilities.generate_knot_vector(degree,
                                                    len(control_points))
        knot_multiplicity = [1] * len(knotvector)

        BSplineCurve2D.__init__(self, degree, control_points,
                                knot_multiplicity, knotvector,
                                None, False, name)


class LineSegment2D(LineSegment):
    """
    Define a line segment limited by two points
    """

    def __init__(self, start: volmdlr.Point2D, end: volmdlr.Point2D, *, name: str = ''):
        if start == end:
            raise NotImplementedError
        LineSegment.__init__(self, start, end, name=name)

    def __hash__(self):
        return self._data_hash()

    def _data_hash(self):
        return self.start._data_hash() + self.end._data_hash()

    def _data_eq(self, other_object):
        if self.__class__.__name__ != other_object.__class__.__name__:
            return False
        return self.start == other_object.start and self.end == other_object.end

    def __eq__(self, other_object):
        if self.__class__.__name__ != other_object.__class__.__name__:
            return False
        return self.start == other_object.start and self.end == other_object.end

    def direction_independent_eq(self, linesegment2):
        """Verifies if two linesegments are the same, not considering its direction"""
        if self == linesegment2:
            return True
        return self.start == linesegment2.end and self.end == linesegment2.start

    def to_dict(self, *args, **kwargs):
        return {'object_class': 'volmdlr.edges.LineSegment2D',
                'name': self.name,
                'start': self.start.to_dict(),
                'end': self.end.to_dict()
                }

    # def middle_point(self):
    #     return 0.5 * (self.start + self.end)
    #
    # def point_at_abscissa(self, abscissa):
    #     return self.start + self.unit_direction_vector() * abscissa

    def point_belongs(self, point, abs_tol=1e-6):
        point_distance = self.point_distance(point)
        if math.isclose(point_distance, 0, abs_tol=abs_tol):
            return True
        return False

    def bounding_rectangle(self):
        return volmdlr.core.BoundingRectangle(min(self.start.x, self.end.x), max(self.start.x, self.end.x),
                                              min(self.start.y, self.end.y), max(self.start.y, self.end.y))

    def straight_line_area(self):
        return 0.

    def straight_line_second_moment_area(self, point: volmdlr.Point2D):
        return 0, 0, 0

    def straight_line_center_of_mass(self):
        return 0.5 * (self.start + self.end)

    def straight_line_point_belongs(self, point):
        """
        Verifies if a point belongs to the surface created by closing the edge with a
        line between its start and end points
        :param point: Point to be verified
        :return: Return True if the point belongs to this surface, or False otherwise
        """
        return self.point_belongs(point)

    def point_distance(self, point, return_other_point=False):
        """
        Computes the distance of a point to segment of line
        """
        distance, point = volmdlr.LineSegment2DPointDistance(
            [(self.start.x, self.start.y), (self.end.x, self.end.y)],
            (point.x, point.y))
        if return_other_point:
            return distance, volmdlr.Point2D(*point)
        return distance

    def point_projection(self, point):
        """
        If the projection falls outside the LineSegment2D, returns None.
        """
        point, curv_abs = Line2D.point_projection(Line2D(self.start, self.end),
                                                  point)
        # print('curv_abs :', curv_abs, 'length :', self.length())
        if curv_abs < 0 or curv_abs > self.length():
            if abs(curv_abs) < 1e-6 or math.isclose(curv_abs, self.length(),
                                                    abs_tol=1e-6):
                return point, curv_abs
            return None, curv_abs
        return point, curv_abs

    def line_intersections(self, line: Line2D):
        point = volmdlr.Point2D.line_intersection(self, line)
        if point is not None:
            point_projection1, _ = self.point_projection(point)
            if point_projection1 is None:
                return []

            if line.__class__.__name__ == 'LineSegment2D':
                point_projection2, _ = line.point_projection(point)
                if point_projection2 is None:
                    return []

            return [point_projection1]
        else:
            vector1 = self.start - line.point1
            vector2 = self.start - line.point2
            vector3 = self.end - line.point1
            vector4 = self.end - line.point2
            if math.isclose(vector1.cross(vector2), 0, abs_tol=1e-6):
                return [self.start]
            if math.isclose(vector3.cross(vector4), 0, abs_tol=1e-6):
                return [self.end]
        return []

    def linesegment_intersections(self, linesegment: 'LineSegment2D'):
        """
        touching linesegments does not intersect
        """
        point = volmdlr.Point2D.line_intersection(self, linesegment)
        # TODO: May be these commented conditions should be used for linesegment_crossings
        if point:  # and (point != self.start) and (point != self.end):
            point_projection1, _ = self.point_projection(point)
            if point_projection1 is None:
                return []

            point_projection2, _ = linesegment.point_projection(point)
            if point_projection2 is None:
                return []

            return [point_projection1]
        else:
            return []

    def line_crossings(self, line: 'Line2D'):
        if self.direction_vector().is_colinear_to(line.direction_vector()):
            return []
        else:
            line_intersection = self.line_intersections(line)
            if line_intersection and (line_intersection[0] == self.end or line_intersection[0] == self.start):
                return []
            return line_intersection

    def linesegment_crossings(self, linesegment: 'LineSegment2D'):
        if self.direction_vector().is_colinear_to(
                linesegment.direction_vector()):
            return []
        else:
            return self.linesegment_intersections(linesegment)

    def plot(self, ax=None, color='k', alpha=1, arrow=False, width=None,
             plot_points=False):
        if ax is None:
            _, ax = plt.subplots()

        p1, p2 = self.start, self.end
        if arrow:
            if plot_points:
                ax.plot([p1[0], p2[0]], [p1[1], p2[1]], color=color,
                        alpha=alpha, style='o-')
            else:
                ax.plot([p1[0], p2[0]], [p1[1], p2[1]], color=color,
                        alpha=alpha)

            length = ((p1[0] - p2[0]) ** 2 + (p1[1] - p2[1]) ** 2) ** 0.5
            if width is None:
                width = length / 1000.
                head_length = length / 20.
                head_width = head_length / 2.
            else:
                head_width = 2 * width
                head_length = head_width
            ax.arrow(p1[0], p1[1],
                     (p2[0] - p1[0]) / length * (length - head_length),
                     (p2[1] - p1[1]) / length * (length - head_length),
                     head_width=head_width, fc='b', linewidth=0,
                     head_length=head_length, width=width, alpha=0.3)
        else:
            if width is None:
                width = 1
            if plot_points:
                ax.plot([p1[0], p2[0]], [p1[1], p2[1]], color=color,
                        marker='o', linewidth=width, alpha=alpha)
            else:
                ax.plot([p1[0], p2[0]], [p1[1], p2[1]], color=color,
                        linewidth=width, alpha=alpha)
        return ax

    def to_3d(self, plane_origin, x1, x2):
        start = self.start.to_3d(plane_origin, x1, x2)
        end = self.end.to_3d(plane_origin, x1, x2)
        return LineSegment3D(start, end, name=self.name)

    def reverse(self):
        return LineSegment2D(self.end.copy(), self.start.copy())

    def to_line(self):
        return Line2D(self.start, self.end)

    def rotation(self, center: volmdlr.Point2D, angle: float):
        """
        LineSegment2D rotation
        :param center: rotation center
        :param angle: angle rotation
        :return: a new rotated LineSegment2D
        """
        return LineSegment2D(self.start.rotation(center, angle),
                             self.end.rotation(center, angle))

    def rotation_inplace(self, center: volmdlr.Point2D, angle: float):
        """
        LineSegment2D rotation. Object is updated inplace
        :param center: rotation center
        :param angle: rotation angle
        """
        for point in [self.start, self.end]:
            point.rotation_inplace(center, angle)

    def translation(self, offset: volmdlr.Vector2D):
        """
        LineSegment2D translation
        :param offset: translation vector
        :return: A new translated LineSegment2D
        """
        return LineSegment2D(self.start.translation(offset),
                             self.end.translation(offset))

    def translation_inplace(self, offset: volmdlr.Vector2D):
        """
        LineSegment2D translation. Object is updated inplace
        :param offset: translation vector
        """
        for point in [self.start, self.end]:
            point.translation_inplace(offset)

    def frame_mapping(self, frame: volmdlr.Frame2D, side: str):
        """
        Changes vector frame_mapping and return a new LineSegment2D
        side = 'old' or 'new'
        """
        if side == 'old':
            new_start = frame.old_coordinates(self.start)
            new_end = frame.old_coordinates(self.end)
        elif side == 'new':
            new_start = frame.new_coordinates(self.start)
            new_end = frame.new_coordinates(self.end)
        else:
            raise ValueError('Please Enter a valid side: old or new')
        return LineSegment2D(new_start, new_end)

    def frame_mapping_inplace(self, frame: volmdlr.Frame2D, side: str):
        """
        Changes vector frame_mapping and the object is updated inplace
        side = 'old' or 'new'
        """
        if side == 'old':
            new_start = frame.old_coordinates(self.start)
            new_end = frame.old_coordinates(self.end)
        elif side == 'new':
            new_start = frame.new_coordinates(self.start)
            new_end = frame.new_coordinates(self.end)
        else:
            raise ValueError('Please Enter a valid side: old or new')
        self.start = new_start
        self.end = new_end

    def plot_data(self, edge_style: plot_data.EdgeStyle = None):
        return plot_data.LineSegment2D([self.start.x, self.start.y],
                                       [self.end.x, self.end.y],
                                       edge_style=edge_style)

    def create_tangent_circle(self, point, other_line):
        circle1, circle2 = Line2D.create_tangent_circle(other_line, point, self)
        if circle1 is not None:
            _, curv_abs1 = Line2D.point_projection(self, circle1.center)
            if curv_abs1 < 0. or curv_abs1 > self.length():
                circle1 = None
        if circle2 is not None:
            _, curv_abs2 = Line2D.point_projection(self, circle2.center)
            if curv_abs2 < 0. or curv_abs2 > self.length():
                circle2 = None
        return circle1, circle2

    def infinite_primitive(self, offset):
        n = self.normal_vector()
        offset_point_1 = self.start + offset * n

        offset_point_2 = self.end + offset * n

        return Line2D(offset_point_1, offset_point_2)

    def polygon_points(self, discretization_resolution: int):
        warnings.warn('polygon_points is deprecated,\
        please use discretization_points instead',
                      DeprecationWarning)
        return self.discretization_points(number_points=discretization_resolution)

    def to_wire(self, n: int):
        '''
        convert a linesegment2d to a wire2d defined with 'n' line_segments
        '''

        points = self.discretization_points(number_points=n + 1)
        return volmdlr.wires.Wire2D.from_points(points)

    def nearest_point_to(self, point):
        '''
        find out the nearest point on the linesegment to point
        '''

        points = self.discretization_points(number_points=500)
        return point.nearest_point(points)

    def axial_symmetry(self, line):
        '''
        finds out the symmetric linesegment2d according to a line
        '''

        points_symmetry = [point.axial_symmetry(line) for point in [self.start, self.end]]

        return self.__class__(points_symmetry[0], points_symmetry[1])


class Arc(Edge):
    def __init__(self, start,
                 end,
                 interior,
                 name: str = ''):
        Edge.__init__(self, start=start, end=end, name=name)
        self.interior = interior
        self._utd_clockwise_and_trigowise_paths = False
        self._clockwise_and_trigowise_paths = None
        self._radius = None

    @property
    def center(self):
        """
        Gets the arc's center
        :return: The center of the arc
        """
        raise NotImplementedError(
            'the property method center must be overloaded by subclassing'
            'class if not a given parameter')

    @property
    def angle(self):
        """
        Gets the angle of the arc
        :return: The angle of the arc
        """
        return NotImplementedError(
            'the property method angle must be overloaded by subclassing'
            'class if not a given parameter')

    @property
    def is_trigo(self):
        """
        Verifies if arc is trigowise or clockwise
        :return: True if trigowise or False otherwise
        """
        return NotImplementedError(
            'the property method is_trigo must be overloaded by subclassing'
            'class if not a given parameter')

    @property
    def radius(self):
        if not self._radius:
            self._radius = (self.start - self.center).norm()
        return self._radius

    def length(self):
        """
        Calculates the length of the Arc, with its radius and it arc angle
        :return: the length fo the Arc
        """
        return self.radius * abs(self.angle)

    def point_at_abscissa(self, abscissa):
        if self.is_trigo:
            return self.start.rotation(self.center,
                                       abscissa / self.radius)
        else:
            return self.start.rotation(self.center,
                                       -abscissa / self.radius)

    @staticmethod
    def get_clockwise_and_trigowise_paths(radius_1, radius_2, radius_i):
        """
        :param radius_1: radius from center to start point
        :param radius_2: radius form center ro end point
        :param radius_i: radius from center to interior point
        :return: the clockwise and trigowise paths
        """
        angle1 = math.atan2(radius_1.y, radius_1.x)
        anglei = math.atan2(radius_i.y, radius_i.x)
        angle2 = math.atan2(radius_2.y, radius_2.x)

        # Going trigo/clock wise from start to interior
        if anglei < angle1:
            trigowise_path = (anglei + volmdlr.TWO_PI) - angle1
            clockwise_path = angle1 - anglei
        else:
            trigowise_path = anglei - angle1
            clockwise_path = angle1 - anglei + volmdlr.TWO_PI

        # Going trigo wise from interior to interior
        if angle2 < anglei:
            trigowise_path += (angle2 + volmdlr.TWO_PI) - anglei
            clockwise_path += anglei - angle2
        else:
            trigowise_path += angle2 - anglei
            clockwise_path += anglei - angle2 + volmdlr.TWO_PI
        return clockwise_path, trigowise_path

    def middle_point(self):
        return self.point_at_abscissa(0.5 * self.length())

    def point_distance(self, point):
        points = self.discretization_points(angle_resolution=100)
        return point.point_distance(point.nearest_point(points))

    def discretization_points(self, *, number_points: int = None, angle_resolution: int = None):
        """
        discretize a Edge to have "n" points
        :param number_points: the number of points (including start and end points)
             if unset, only start and end will be returned
        :param angle_resolution: if set, the sampling will be adapted to have a controlled angular distance. Usefull
            to mesh an arc
        :return: a list of sampled points
        """
        if not number_points:
            if not angle_resolution:
                number_points = 2
            else:
                number_points = math.ceil(self.angle * angle_resolution) + 2

        step = self.length() / (number_points - 1)
        return [self.point_at_abscissa(i * step)
                for i in range(number_points)]

    def polygon_points(self, discretization_resolution: int):
        warnings.warn('polygon_points is deprecated,\
        please use discretization_points instead',
                      DeprecationWarning)
        return self.discretization_points(number_points=discretization_resolution)


class Arc2D(Arc):
    """
    angle: the angle measure always >= 0
    """

    def __init__(self,
                 start: volmdlr.Point2D,
                 interior: volmdlr.Point2D,
                 end: volmdlr.Point2D,
                 name: str = ''):
        self._center = None
        self._is_trigo = None
        self._angle = None
        Arc.__init__(self, start=start, end=end, interior=interior, name=name)
        start_to_center = start - self.center
        end_to_center = end - self.center
        angle1 = math.atan2(start_to_center.y, start_to_center.x)
        angle2 = math.atan2(end_to_center.y, end_to_center.x)
        if self.is_trigo:
            self.angle1 = angle1
            self.angle2 = angle2
        else:
            self.angle1 = angle2
            self.angle2 = angle1

    @property
    def center(self):
        if not self._center:
            self._center = self.get_center()
        return self._center

    def get_center(self):
        xi, yi = self.interior.x, self.interior.y
        xe, ye = self.end.x, self.end.y
        xs, ys = self.start.x, self.start.y
        try:
            A = volmdlr.Matrix22(2 * (xs - xi), 2 * (ys - yi),
                                 2 * (xs - xe), 2 * (ys - ye))
            b = - volmdlr.Vector2D(xi ** 2 + yi ** 2 - xs ** 2 - ys ** 2,
                                   xe ** 2 + ye ** 2 - xs ** 2 - ys ** 2)
            inv_A = A.inverse()
            x = inv_A.vector_multiplication(b)
            center = volmdlr.Point2D(x.x, x.y)
        except ValueError:
            A = npy.array([[2 * (xs - xi), 2 * (ys - yi)],
                           [2 * (xs - xe), 2 * (ys - ye)]])
            b = - npy.array([xi ** 2 + yi ** 2 - xs ** 2 - ys ** 2,
                             xe ** 2 + ye ** 2 - xs ** 2 - ys ** 2])
            center = volmdlr.Point2D(*npy.linalg.solve(A, b))
        return center

    @property
    def is_trigo(self):
        if not self._is_trigo:
            self._is_trigo = self.get_arc_direction()
        return self._is_trigo

    @property
    def clockwise_and_trigowise_paths(self):
        if not self._clockwise_and_trigowise_paths:
            radius_1 = self.start - self.center
            radius_2 = self.end - self.center
            radius_i = self.interior - self.center
            self._clockwise_and_trigowise_paths =\
                self.get_clockwise_and_trigowise_paths(radius_1,
                                                       radius_2,
                                                       radius_i)
            self._utd_clockwise_and_trigowise_paths = True
        return self._clockwise_and_trigowise_paths

    def get_arc_direction(self):
        clockwise_path, trigowise_path =\
            self.clockwise_and_trigowise_paths
        if clockwise_path > trigowise_path:
            return True
        return False

    @property
    def angle(self):
        if not self._angle:
            self._angle = self.get_angle()
        return self._angle

    def get_angle(self):
        clockwise_path, trigowise_path = \
            self.clockwise_and_trigowise_paths
        if self.is_trigo:
            return trigowise_path
        return clockwise_path

    def _get_points(self):
        return [self.start, self.interior, self.end]

    points = property(_get_points)

    def point_distance(self, point):
        vector_start = self.start - self.center
        vector_point = point - self.center
        vector_end = self.end - self.center
        if self.is_trigo:
            vector_start, vector_end = vector_end, vector_start
        arc_angle = volmdlr.core.clockwise_angle(vector_start, vector_end)
        point_angle = volmdlr.core.clockwise_angle(vector_start, vector_point)
        if point_angle <= arc_angle:
            return abs(
                LineSegment2D(point, self.center).length() - self.radius)
        else:
            return min(LineSegment2D(point, self.start).length(),
                       LineSegment2D(point, self.end).length())

    def point_belongs(self, point2d, abs_tol=1e-10):
        """
        check if a Point2D belongs to the Arc2D
        """
        vector_start = self.start - self.center
        vector_end = self.end - self.center
        vector_point = point2d - self.center
        r1 = vector_start.norm()
        cp = vector_point.norm()
        if math.isclose(cp, r1, abs_tol=abs_tol):
            if self.get_arc_direction():
                arc_angle = - volmdlr.core.clockwise_angle(vector_start,
                                                           vector_end)
                point_angle = - volmdlr.core.clockwise_angle(vector_start,
                                                             vector_point)

            else:
                arc_angle = volmdlr.core.clockwise_angle(vector_start,
                                                         vector_end)
                point_angle = volmdlr.core.clockwise_angle(vector_start,
                                                           vector_point)
            if point_angle <= arc_angle:
                return True
        return False

    # def to_circle(self):
    #     return volmdlr.wires.Circle2D(self.center, self.radius)

    def to_full_arc_2d(self):
        return FullArc2D(center=self.center,
                         start_end=self.point_at_abscissa(0),
                         name=self.name)

    def line_intersections(self, line2d: Line2D):
        # circle = self.to_circle()
        # circle_intersection_points = circle.line_intersections(line2d)
        full_arc_2d = self.to_full_arc_2d()
        fa2d_intersection_points = full_arc_2d.line_intersections(line2d)
        intersection_points = []
        for pt in fa2d_intersection_points:
            if self.point_belongs(pt):
                intersection_points.append(pt)
        return intersection_points

    def linesegment_intersections(self, linesegment2d: LineSegment2D):
        full_arc_2d = self.to_full_arc_2d()
        fa2d_intersection_points = full_arc_2d.linesegment_intersections(
            linesegment2d)
        intersection_points = []
        for pt in fa2d_intersection_points:
            if self.point_belongs(pt):
                intersection_points.append(pt)
        return intersection_points

    def abscissa(self, point2d: volmdlr.Point2D, tol=1e-9):
        if point2d.point_distance(self.start) < tol:
            return 0
        if point2d.point_distance(self.end) < tol:
            return self.length()

        p = point2d - self.center
        u = self.start - self.center
        u.normalize()
        if self.is_trigo:
            v = u.normal_vector()
        else:
            v = -u.normal_vector()

        x, y = p.dot(u), p.dot(v)
        theta = math.atan2(y, x)
        if theta < -tol or theta > self.angle + tol:
            raise ValueError('Point not in arc')

        if theta < 0:
            return 0.
        if theta > self.angle:
            return self.angle * self.radius

        return self.radius * theta

    def direction_vector(self, abscissa: float):
        """
        :param abscissa: defines where in the Arc2D the
        direction vector is to be calculated
        :return: The direction vector of the Arc2D
        """
        return -self.normal_vector(abscissa=abscissa).normal_vector()

    def unit_direction_vector(self, abscissa: float):
        """
        :param abscissa: defines where in the Arc2D the
        unit direction vector is to be calculated
        :return: The unit direction vector of the Arc2D
        """
        direction_vector = self.direction_vector(abscissa)
        direction_vector.normalize()
        return direction_vector

    def normal_vector(self, abscissa: float):
        """
        :param abscissa: defines where in the Arc2D the
        normal vector is to be calculated
        :return: The normal vector of the Arc2D
        """
        point = self.point_at_abscissa(abscissa)
        # if self.is_trigo:
        normal_vector = self.center - point
        # else:
        #     normal_vector = point - self.center
        return normal_vector

    def unit_normal_vector(self, abscissa: float):
        """
        :param abscissa: defines where in the Arc2D the
        unit normal vector is to be calculated
        :return: The unit normal vector of the Arc2D
        """
        normal_vector = self.normal_vector(abscissa)
        normal_vector.normalize()
        return normal_vector

    def area(self):
        return self.radius ** 2 * self.angle / 2

    def center_of_mass(self):
        #        u=self.middle.vector-self.center.vector
        u = self.middle_point() - self.center
        u.normalize()
        # alpha = abs(self.angle)
        return self.center + 4 / (3 * self.angle) * self.radius * math.sin(
            self.angle * 0.5) * u

    def bounding_rectangle(self):
        # TODO: Enhance this!!!
        return volmdlr.core.BoundingRectangle(self.center.x - self.radius, self.center.x + self.radius,
                                              self.center.y - self.radius, self.center.y + self.radius)

    def straight_line_area(self):
        if self.angle >= math.pi:
            angle = volmdlr.TWO_PI - self.angle
            area = math.pi * self.radius ** 2 - 0.5 * self.radius ** 2 * (
                angle - math.sin(angle))
        else:
            angle = self.angle
            area = 0.5 * self.radius ** 2 * (angle - math.sin(angle))

        if self.is_trigo:
            return area
        return -area

    def straight_line_second_moment_area(self, point: volmdlr.Point2D):

        if self.angle2 < self.angle1:
            angle2 = self.angle2 + volmdlr.TWO_PI

        else:
            angle2 = self.angle2
        angle1 = self.angle1

        # Full arc section
        Ix1 = self.radius ** 4 / 8 * (angle2 - angle1 + 0.5 * (
            math.sin(2 * angle1) - math.sin(2 * angle2)))
        Iy1 = self.radius ** 4 / 8 * (angle2 - angle1 + 0.5 * (
            math.sin(2 * angle2) - math.sin(2 * angle1)))
        Ixy1 = self.radius ** 4 / 8 * (
            math.cos(angle1) ** 2 - math.cos(angle2) ** 2)

        # Triangle
        xi, yi = (self.start - self.center)
        xj, yj = (self.end - self.center)
        Ix2 = (yi ** 2 + yi * yj + yj ** 2) * (xi * yj - xj * yi) / 12.
        Iy2 = (xi ** 2 + xi * xj + xj ** 2) * (xi * yj - xj * yi) / 12.
        Ixy2 = (xi * yj + 2 * xi * yi + 2 * xj * yj + xj * yi) * (
            xi * yj - xj * yi) / 24.
        if Ix2 < 0.:
            Ix2, Iy2, Ixy2 = -Ix2, -Iy2, -Ixy2
        if self.angle < math.pi:
            if self.is_trigo:
                Ix = Ix1 - Ix2
                Iy = Iy1 - Iy2
                Ixy = Ixy1 - Ixy2
            else:
                Ix = Ix2 - Ix1
                Iy = Iy2 - Iy1
                Ixy = Ixy2 - Ixy1
        else:
            # print('Ixy12', Ixy1, Ixy2)
            if self.is_trigo:
                Ix = Ix1 + Ix2
                Iy = Iy1 + Iy2
                Ixy = Ixy1 + Ixy2
            else:
                Ix = -Ix2 - Ix1
                Iy = -Iy2 - Iy1
                Ixy = -Ixy2 - Ixy1

        return volmdlr.geometry.huygens2d(Ix, Iy, Ixy,
                                          self.straight_line_area(),
                                          self.center,
                                          point)

    def straight_line_center_of_mass(self):
        if self.angle == math.pi:
            return self.center_of_mass()

        u = self.middle_point() - self.center
        u.normalize()
        if self.angle >= math.pi:
            u = -u
        bissec = Line2D(self.center, self.center + u)
        string = Line2D(self.start, self.end)
        p = volmdlr.Point2D.line_intersection(bissec, string)
        a = p.point_distance(self.start)
        h = p.point_distance(self.center)
        triangle_area = h * a
        # alpha = abs(self.angle)
        triangle_cog = self.center + 2 / 3. * h * u
        if self.angle < math.pi:
            cog = (
                self.center_of_mass() * self.area() - triangle_area * triangle_cog) / abs(
                self.straight_line_area())
        else:
            cog = (
                self.center_of_mass() * self.area() + triangle_area * triangle_cog) / abs(
                self.straight_line_area())

        # ax = self.plot()
        # bissec.plot(ax=ax, color='grey')
        # self.center.plot(ax=ax)
        # string.plot(ax=ax, color='grey')
        # triangle_cog.plot(ax=ax, color='green')
        # self.center_of_mass().plot(ax=ax, color='red')
        #
        # cog_line = Line2D(volmdlr.O2D, self.center_of_mass()*self.area()-triangle_area*triangle_cog)
        # cog_line.plot(ax=ax)
        #
        # cog.plot(ax=ax, color='b')
        # ax.set_aspect('equal')
        return cog

    def straight_line_point_belongs(self, point):
        """
        Verifies if a point belongs to the surface created by closing the edge with a
        line between its start and end points
        :param point_2d: Point to be verified
        :return: Return True if the point belongs to this surface, or False otherwise
        """
        if self.point_belongs(point_2d):
            return True
        if self.start == self.end:
            if point_2d.point_distance(self.center) <= self.radius:
                return True
        center_distance_point = self.center.point_distance(point)
        straight_line = LineSegment2D(self.start, self.end)
        for edge in [self, straight_line]:
            line_passing_trough_point = Line2D(self.center, point)
            straight_line_intersections = edge.line_intersections(line_passing_trough_point)
            if straight_line_intersections:
                if self.center.point_distance(straight_line_intersections[0]) > center_distance_point:
                    return True
        return False

    def plot(self, ax=None, color='k', alpha=1, plot_points=False):
        if ax is None:
            _, ax = plt.subplots()

        if plot_points:
            for point in [self.center, self.start, self.interior, self.end]:
                point.plot(ax=ax, color=color, alpha=alpha)

        ax.add_patch(matplotlib.patches.Arc((self.center.x, self.center.y), 2 * self.radius,
                                            2 * self.radius, angle=0,
                                            theta1=self.angle1 * 0.5 / math.pi * 360,
                                            theta2=self.angle2 * 0.5 / math.pi * 360,
                                            color=color,
                                            alpha=alpha))
        return ax

    def to_3d(self, plane_origin, x, y):
        ps = self.start.to_3d(plane_origin, x, y)
        pi = self.interior.to_3d(plane_origin, x, y)
        pe = self.end.to_3d(plane_origin, x, y)

        return volmdlr.edges.Arc3D(ps, pi, pe, name=self.name)

    def rotation(self, center: volmdlr.Point2D, angle: float):
        """
        Arc2D rotation
        :param center: rotation center
        :param angle: angle rotation
        :return: a new rotated Arc2D
        """
        return Arc2D(*[point.rotation(center, angle,) for point in
                       [self.start, self.interior, self.end]])

    def rotation_inplace(self, center: volmdlr.Point2D, angle: float):
        """
        Arc2D rotation. Object is updated inplace
        :param center: rotation center
        :param angle: rotation angle
        """
        self.start.rotation_inplace(center, angle)
        self.interior.rotation_inplace(center, angle)
        self.end.rotation_inplace(center, angle)
        self._angle = None
        self._is_trigo = None
        self._center = None
        self._clockwise_and_trigowise_paths = None

    def translation(self, offset: volmdlr.Vector2D):
        """
        Arc2D translation
        :param offset: translation vector
        :return: A new translated Arc2D
        """
        return Arc2D(*[point.translation(offset) for point in
                       [self.start, self.interior, self.end]])

    def translation_inplace(self, offset: volmdlr.Vector2D):
        """
        Arc2D translation. Object is updated inplace
        :param offset: translation vector
        """
        self.start.translation_inplace(offset)
        self.interior.translation_inplace(offset)
        self.end.translation_inplace(offset)
        self._angle = None
        self._is_trigo = None
        self._center = None
        self._clockwise_and_trigowise_paths = None

    def frame_mapping(self, frame: volmdlr.Frame2D, side: str):
        """
        Changes vector frame_mapping and return a new Arc2D
        side = 'old' or 'new'
        """
        return Arc2D(*[point.frame_mapping(frame, side) for point in
                       [self.start, self.interior, self.end]])

    def frame_mapping_inplace(self, frame: volmdlr.Frame2D, side: str):
        """
        Changes vector frame_mapping and the object is updated inplace
        side = 'old' or 'new'
        """
        self.__init__(*[point.frame_mapping(frame, side) for point in
                        [self.start, self.interior, self.end]])

    def second_moment_area(self, point):
        """
        Second moment area of part of disk
        """
        if self.angle2 < self.angle1:
            angle2 = self.angle2 + volmdlr.TWO_PI

        else:
            angle2 = self.angle2
        angle1 = self.angle1

        Ix = self.radius ** 4 / 8 * (angle2 - angle1 + 0.5 * (
            math.sin(2 * angle1) - math.sin(2 * angle2)))
        Iy = self.radius ** 4 / 8 * (angle2 - angle1 + 0.5 * (
            math.sin(2 * angle2) - math.sin(2 * angle1)))
        Ixy = self.radius ** 4 / 8 * (
            math.cos(angle1) ** 2 - math.cos(angle2) ** 2)
        # Ic = npy.array([[Ix, Ixy], [Ixy, Iy]])

        # Must be computed at center, so huygens related to center
        return volmdlr.geometry.huygens2d(Ix, Iy, Ixy, self.area(),
                                          self.center, point)

    def plot_data(self, edge_style: plot_data.EdgeStyle = None,
                  anticlockwise: bool = None):

        list_node = self.discretization_points()
        data = []
        for nd in list_node:
            data.append({'x': nd.x, 'y': nd.y})
        return plot_data.Arc2D(cx=self.center.x,
                               cy=self.center.y,
                               r=self.radius,
                               start_angle=self.angle1,
                               end_angle=self.angle2,
                               edge_style=edge_style,
                               data=data,
                               anticlockwise=anticlockwise,
                               name=self.name)

    def copy(self, *args, **kwargs):
        return Arc2D(self.start.copy(),
                     self.interior.copy(),
                     self.end.copy())

    def split(self, split_point: volmdlr.Point2D):
        abscissa = self.abscissa(split_point)

        return [Arc2D(self.start,
                      self.point_at_abscissa(0.5 * abscissa),
                      split_point),
                Arc2D(split_point,
                      self.point_at_abscissa((self.abscissa(self.end)
                                              - abscissa) * 0.5 + abscissa),
                      self.end)
                ]

    def infinite_primitive(self, offset):

        if not self.is_trigo:
            radius = self.radius + offset
        else:
            radius = self.radius - offset

        return FullArc2D(self.center,
                         self.center + radius * volmdlr.Point2D(1, 0.))

    def complementary(self):

        interior = self.middle_point().rotation(self.center, math.pi)
        return Arc2D(self.start, interior, self.end)

    def to_wire(self, angle_resolution: float = 10.):
        '''
        convert an arc to a wire2d defined with line_segments
        '''

        return volmdlr.wires.Wire2D.from_points(self.polygon_points(angle_resolution))

    def axial_symmetry(self, line):
        '''
        finds out the symmetric arc2d according to a line
        '''

        points_symmetry = [point.axial_symmetry(line) for point in [self.start, self.interior, self.end]]

        return self.__class__(start=points_symmetry[0],
                              interior=points_symmetry[1],
                              end=points_symmetry[2])

    def reverse(self):
        return self.__class__(self.end, self.interior, self.start, self.name)

class FullArc2D(Arc2D):
    """
    An edge that starts at start_end, ends at the same point after having described
    a circle
    """

    def __init__(self, center: volmdlr.Point2D, start_end: volmdlr.Point2D,
                 name: str = ''):
        self.__center = center
        interior = start_end.rotation(center, math.pi)
        Arc2D.__init__(self, start=start_end, interior=interior,
                       end=start_end, name=name)  # !!! this is dangerous

    @property
    def is_trigo(self):
        return True

    @property
    def center(self):
        return self.__center

    @property
    def angle(self):
        return volmdlr.TWO_PI

    def to_dict(self, use_pointers: bool = False, memo=None, path: str = '#'):
        dict_ = self.base_dict()
        dict_['center'] = self.center.to_dict(use_pointers=use_pointers, memo=memo, path=path + '/center')
        dict_['radius'] = self.radius
        dict_['angle'] = self.angle
        dict_['is_trigo'] = self.is_trigo
        dict_['start_end'] = self.start.to_dict(use_pointers=use_pointers, memo=memo, path=path + '/start_end')
        dict_['name'] = self.name
        return dict_

    def copy(self, *args, **kwargs):
        return FullArc2D(self.center.copy(), self.start.copy())

    @classmethod
    def dict_to_object(cls, dict_, global_dict=None, pointers_memo: Dict[str, Any] = None, path: str = '#'):
        center = volmdlr.Point2D.dict_to_object(dict_['center'])
        start_end = volmdlr.Point2D.dict_to_object(dict_['start_end'])

        return cls(center, start_end, name=dict_['name'])

    def __hash__(self):
        return hash(self.radius)
        # return hash(self.center) + 5*hash(self.start)

    def __eq__(self, other_arc):
        if self.__class__.__name__ != other_arc.__class__.__name__:
            return False
        return (self.center == other_arc.center) \
            and (self.start_end == other_arc.start_end)

    def straight_line_area(self):
        area = self.area()
        return area

    def center_of_mass(self):
        return self.center

    def straight_line_center_of_mass(self):
        return self.center_of_mass()

    def straight_line_point_belongs(self, point):
        """
        Verifies if a point belongs to the surface created by closing the edge with a
        line between its start and end points
        :param point2d: Point to be verified
        :return: Return True if the point belongs to this surface, or False otherwise
        """
        if point.point_distance(self.center) <= self.radius:
            return True
        return False

    def to_3d(self, plane_origin, x, y):
        center = self.center.to_3d(plane_origin, x, y)
        start = self.start.to_3d(plane_origin, x, y)
        z = x.cross(y)
        z.normalize()

        return FullArc3D(center, start, z)

    def rotation(self, center: volmdlr.Point2D, angle: float):
        new_center = self._center.rotation(center, angle, True)
        new_start_end = self.start.rotation(center, angle, True)
        return FullArc2D(new_center, new_start_end)

    def rotation_inplace(self, center: volmdlr.Point2D, angle: float):
        self._center.rotation(center, angle, False)
        self.start.rotation(center, angle, False)
        self.interior.rotation(center, angle, False)
        self.end.rotation(center, angle, False)

    def translation(self, offset: volmdlr.Vector2D):
        new_center = self._center.translation(offset)
        new_start_end = self.start.translation(offset)
        return FullArc2D(new_center, new_start_end)

    def translation_inplace(self, offset: volmdlr.Vector2D):
        self._center.translation_inplace(offset)
        self.start.translation_inplace(offset)
        self.end.translation_inplace(offset)
        self.interior.translation_inplace(offset)

    def frame_mapping(self, frame: volmdlr.Frame2D, side: str):
        """
        side = 'old' or 'new'
        """
        return FullArc2D(*[point.frame_mapping(frame, side) for point in
                           [self._center, self.start]])

    def frame_mapping_inplace(self, frame: volmdlr.Frame2D, side: str):
        for p in [self._center, self.start, self.end, self.interior]:
            p.frame_mapping_inplace(frame, side)

    def polygonization(self):
        return volmdlr.wires.ClosedPolygon2D(self.discretization_points(angle_resolution=15))

    def plot(self, ax=None, color='k', alpha=1, plot_points=False,
             linestyle='-', linewidth=1):
        if ax is None:
            _, ax = plt.subplots()

        if self.radius > 0:
            ax.add_patch(matplotlib.patches.Arc((self.center.x, self.center.y),
                                                2 * self.radius,
                                                2 * self.radius,
                                                angle=0,
                                                theta1=0,
                                                theta2=360,
                                                color=color,
                                                linestyle=linestyle,
                                                linewidth=linewidth))
        if plot_points:
            ax.plot([self.start.x], [self.start.y], 'o',
                    color=color, alpha=alpha)
        return ax

    def cut_between_two_points(self, point1, point2):

        x1, y1 = point1 - self.center
        x2, y2 = point2 - self.center

        angle1 = math.atan2(y1, x1)
        angle2 = math.atan2(y2, x2)
        if angle2 < angle1:
            angle2 += volmdlr.TWO_PI
        angle_i = 0.5 * (angle1 + angle2)
        interior = point1.rotation(self.center, angle_i)
        arc = Arc2D(point1, interior, point2)
        if self.is_trigo != arc.is_trigo:
            arc = arc.complementary()

        return arc

    def line_intersections(self, line2d: Line2D, tol=1e-9):
        try:
            if line2d.start == self.center:
                pt1 = line2d.end
                vec = line2d.start - line2d.end
            else:
                pt1 = line2d.start
                vec = line2d.end - line2d.start
        except AttributeError:
            if line2d.point1 == self.center:
                pt1 = line2d.point2
                vec = line2d.point1 - line2d.point2
            else:
                pt1 = line2d.point1
                vec = line2d.point2 - line2d.point1
        a = vec.dot(vec)
        b = 2 * vec.dot(pt1 - self.center)
        c = pt1.dot(pt1) + self.center.dot(self.center) \
            - 2 * pt1.dot(self.center) - self.radius ** 2

        disc = b ** 2 - 4 * a * c
        if math.isclose(disc, 0., abs_tol=tol):
            t1 = -b / (2 * a)
            return [pt1 + t1 * vec]

        elif disc > 0:
            sqrt_disc = math.sqrt(disc)
            t1 = (-b + sqrt_disc) / (2 * a)
            t2 = (-b - sqrt_disc) / (2 * a)
            return [pt1 + t1 * vec,
                    pt1 + t2 * vec]

        return []

    def linesegment_intersections(self, linesegment2d: LineSegment2D, tol=1e-9):
        try:
            if linesegment2d.start == self.center:
                pt1 = linesegment2d.end
                vec = linesegment2d.start - linesegment2d.end
            else:
                pt1 = linesegment2d.start
                vec = linesegment2d.end - linesegment2d.start
        except AttributeError:
            if linesegment2d.point1 == self.center:
                pt1 = linesegment2d.point2
                vec = linesegment2d.point1 - linesegment2d.point2
            else:
                pt1 = linesegment2d.point1
                vec = linesegment2d.point2 - linesegment2d.point1
        a = vec.dot(vec)
        b = 2 * vec.dot(pt1 - self.center)
        c = pt1.dot(pt1) + self.center.dot(self.center) \
            - 2 * pt1.dot(self.center) - self.radius ** 2

        disc = b ** 2 - 4 * a * c
        if math.isclose(disc, 0., abs_tol=tol):
            t1 = -b / (2 * a)
            points = [pt1 + t1 * vec]
            if linesegment2d.point_belongs(points[0]):
                return points
            return []

        elif disc > 0:
            sqrt_disc = math.sqrt(disc)
            t1 = (-b + sqrt_disc) / (2 * a)
            t2 = (-b - sqrt_disc) / (2 * a)
            points = [pt1 + t1 * vec, pt1 + t2 * vec]
            valid_points = [pt for pt in points if
                            linesegment2d.point_belongs(pt)]
            return valid_points

        return []


class ArcEllipse2D(Edge):
    """
    An 2 dimensional elliptical arc.

    :param start: The starting point of the elliptical arc
    :type start: :class:`volmdlr.Point2D`
    :param interior: An interior point of the elliptical arc
    :type interior: :class:`volmdlr.Point2D`
    :param end: The end point of the elliptical arc
    :type end: :class:`volmdlr.Point2D`
    :param center: The center of the ellipse
    :type center: :class:`volmdlr.Point2D`
    :param major_dir: The major direction of the ellipse
    :type major_dir: :class:`volmdlr.Vector2D`
    :param name: The name of the elliptical arc. Default value is ''
    :type name: str, optional
    :param extra: An extra interior point if start is equal to end. Default
        value is None
    :type extra: :class:`volmdlr.Point2D`, optional
    """

    def __init__(self, start: volmdlr.Point2D, interior: volmdlr.Point2D,
                 end: volmdlr.Point2D, center: volmdlr.Point2D,
                 major_dir: volmdlr.Vector2D, name: str = '',
                 extra: volmdlr.Point2D = None):
        Edge.__init__(self, start, end, name)
        self.interior = interior
        self.center = center
        self.extra = extra
        self.major_dir = major_dir
        self.minor_dir = self.major_dir.deterministic_unit_normal_vector()
        self.major_dir_angle_x_axis = volmdlr.core.clockwise_angle(self.major_dir, volmdlr.X2D)
        frame = volmdlr.Frame2D(self.center, self.major_dir, self.minor_dir)
        self.frame = frame
        start_new, end_new = frame.new_coordinates(self.start), frame.new_coordinates(self.end)
        interior_new, center_new = frame.new_coordinates(self.interior), frame.new_coordinates(self.center)

        def theta_A_B(s, i, e, c):
            """
            from : https://math.stackexchange.com/questions/339126/how-to-draw-an-ellipse-if-a-center-and-3-arbitrary-points-on-it-are-given
            theta=angle d'inclinaison ellipse par rapport à horizontal(sens horaire),A=demi grd axe, B=demi petit axe
            """
            xs, ys, xi, yi, xe, ye = s[0] - c[0], s[1] - c[1], i[0] - c[0], i[
                1] - c[1], e[0] - c[0], e[1] - c[1]
            A = npy.array(([xs ** 2, ys ** 2, 2 * xs * ys],
                           [xi ** 2, yi ** 2, 2 * xi * yi],
                           [xe ** 2, ye ** 2, 2 * xe * ye]))
            invA = npy.linalg.inv(A)
            One = npy.array(([1],
                             [1],
                             [1]))
            C = npy.dot(invA, One)  # matrice colonne de taille 3
            theta = 0.5 * math.atan(2 * C[2] / (C[1] - C[0]))
            # theta = 0
            # theta = volmdlr.core.clockwise_angle(self.major_dir, volmdlr.X2D)
            c1 = C[0] + C[1]
            c2 = (C[1] - C[0]) / math.cos(2 * theta)
            gdaxe = math.sqrt((2 / (c1 - c2)))
            ptax = math.sqrt((2 / (c1 + c2)))
            return theta, gdaxe, ptax

        if start == end:
            extra_new = frame.new_coordinates(self.extra)
            theta, A, B = theta_A_B(start_new, extra_new, interior_new,
                                    center_new)
        else:
            theta, A, B = theta_A_B(start_new, interior_new, end_new,
                                    center_new)
            # theta, A, B = theta_A_B(self.start, self.interior, self.end,
            #                         self.center)

        self.Gradius = A
        self.Sradius = B
        self.theta = theta

        # Angle pour start
        u1, u2 = start_new.x / self.Gradius, start_new.y / self.Sradius
        angle1 = volmdlr.core.sin_cos_angle(u1, u2)
        # angle1_ = volmdlr.core.clockwise_angle(self.start - self.center, self.major_dir)
        self.angle_start = angle1
        # Angle pour end
        u3, u4 = end_new.x / self.Gradius, end_new.y / self.Sradius
        angle2 = volmdlr.core.sin_cos_angle(u3, u4)
        # angle2_ = volmdlr.core.clockwise_angle(self.end - self.center, self.major_dir)
        self.angle_end = angle2
        # Angle pour interior
        u5, u6 = interior_new.x / self.Gradius, interior_new.y / self.Sradius
        anglei = volmdlr.core.sin_cos_angle(u5, u6)
        self.angle_interior = anglei
        # Going trigo/clock wise from start to interior
        if anglei < angle1:
            trigowise_path = (anglei + volmdlr.TWO_PI) - angle1
            clockwise_path = angle1 - anglei
        else:
            trigowise_path = anglei - angle1
            clockwise_path = angle1 - anglei + volmdlr.TWO_PI

        # Going trigo wise from interior to interior
        if angle2 < anglei:
            trigowise_path += (angle2 + volmdlr.TWO_PI) - anglei
            clockwise_path += anglei - angle2
        else:
            trigowise_path += angle2 - anglei
            clockwise_path += anglei - angle2 + volmdlr.TWO_PI

        if clockwise_path > trigowise_path:
            self.is_trigo = True
            self.angle = trigowise_path
        else:
            # Clock wise
            self.is_trigo = False
            self.angle = clockwise_path

        if self.start == self.end or self.angle == 0:
            self.angle = volmdlr.TWO_PI

        if self.is_trigo:  # sens trigo
            self.offset_angle = angle1
        else:
            self.offset_angle = angle2

    def _get_points(self):
        return self.discretization_points()

    points = property(_get_points)

    def length(self):
        def arc_length(theta):
            return math.sqrt((self.Gradius ** 2) * math.sin(theta) ** 2 +
                             (self.Sradius ** 2) * math.cos(theta) ** 2)

        res, err = scipy_integrate.quad(arc_length, self.theta + self.angle_start,
                                        self.theta + self.angle_end)
        return res
        # return self.angle * math.sqrt(
        #     (self.Gradius ** 2 + self.Sradius ** 2) / 2)

    def point_belongs(self, point, abs_tol:float=1e-6):
        if not math.isclose((point.x - self.center.x)**2 / self.Gradius**2 +
                            (point.y - self.center.y)**2 / self.Sradius**2, 1, abs_tol=1e-6) and not \
                math.isclose((point.x - self.center.x) ** 2 / self.Sradius ** 2 +
                             (point.y - self.center.y) ** 2 / self.Gradius ** 2, 1, abs_tol=1e-6):
            return False
        new_point = self.frame.new_coordinates(point)
        u1, u2 = new_point.x / self.Gradius, new_point.y / self.Sradius
        angle_new_point = volmdlr.core.sin_cos_angle(u1, u2)
        if self.angle_start < self.angle_end and self.angle_end >= angle_new_point >= self.angle_start:
            return True
        if self.angle_start > self.angle_end and self.angle_end <= angle_new_point <= self.angle_start:
            return True
        return False

    def abscissa(self, point: volmdlr.Point2D):
        if self.point_belongs(point):
            angle_abscissa = volmdlr.core.clockwise_angle(point - self.center, self.major_dir)
            def arc_length(theta):
                return math.sqrt((self.Gradius**2) * math.sin(theta) ** 2 +
                                 (self.Sradius**2) * math.cos(theta)**2)
            res, err = scipy_integrate.quad(arc_length, self.theta + self.angle_start,
                                            self.theta + angle_abscissa)
            return res
        raise ValueError(f'point {point} does not belong to ellipse')

    def bounding_rectangle(self):
        min_a, max_a = self.center - self.Gradius * self.major_dir, self.center + self.Gradius * self.major_dir
        min_b, max_b = self.center - self.Sradius * self.minor_dir, self.center + self.Sradius * self.minor_dir
        x_values = [point.x for point in [min_a, max_a, min_b, max_b]]
        y_values = [point.y for point in [min_a, max_a, min_b, max_b]]
        return volmdlr.core.BoundingRectangle(min(x_values), max(x_values), min(y_values), max(y_values))

    def straight_line_area(self):
        if self.angle >= math.pi:
            angle = volmdlr.TWO_PI - self.angle
            area = math.pi * self.Gradius * self.Sradius - 0.5 * self.Gradius * self.Sradius * (
                angle - math.sin(angle))
        else:
            angle = self.angle
            area = 0.5 * self.Gradius * self.Sradius * (angle - math.sin(angle))

        if self.is_trigo:
            return area
        return -area

    def discretization_points(self, *, number_points: int = None, angle_resolution: int = None):
        """
        discretize a Edge to have "n" points
        :param number_points: the number of points (including start and end points)
             if unset, only start and end will be returned
        :param angle_resolution: if set, the sampling will be adapted to have a controlled angular distance. Usefull
            to mesh an arc
        :return: a list of sampled points
        """
        if not number_points:
            if not angle_resolution:
                number_points = 2
            else:
                number_points = math.ceil(angle_resolution * abs(0.5 * self.angle / math.pi))
        is_trigo = True
        if self.angle_start > self.angle_end:
            if self.angle_start >= self.angle_interior >= self.angle_end:
                angle_start = self.angle_end
                angle_end = self.angle_start
                is_trigo = False
            else:
                angle_end = self.angle_end + volmdlr.TWO_PI
                angle_start = self.angle_start
        elif self.angle_start == self.angle_end:
            angle_start = 0
            angle_end = 2 * math.pi
        else:
            angle_end = self.angle_end
            angle_start = self.angle_start

        discretization_points = [self.frame.old_coordinates(
            volmdlr.Point2D(self.Gradius * math.cos(angle), self.Sradius * math.sin(angle)))
            for angle in npy.linspace(angle_start, angle_end, number_points + 1)]
        if not is_trigo:
            discretization_points = discretization_points[::-1]
        # discretization_points = [
        #     self.center + volmdlr.Point2D(self.Gradius * math.cos(theta), self.Sradius * math.sin(theta))
        #     for theta in npy.linspace(angle_start + self.major_dir_angle_x_axis, angle_end + self.major_dir_angle_x_axis, number_points + 1)]
        # discretization_points = [
        #     self.center + volmdlr.Point2D(self.Gradius * math.cos(theta), self.Sradius * math.sin(theta))
        #     for theta in
        #     npy.linspace(angle_start + self.major_dir_angle_x_axis, angle_end + self.major_dir_angle_x_axis,
        #                  number_points + 1)]
        return discretization_points

    def polygon_points(self, discretization_resolution: int):
        warnings.warn('polygon_points is deprecated,\
                please use discretization_points instead',
                      DeprecationWarning)
        return self.discretization_points(discretization_resolution)

    def to_3d(self, plane_origin, x, y):
        ps = self.start.to_3d(plane_origin, x, y)
        pi = self.interior.to_3d(plane_origin, x, y)
        pe = self.end.to_3d(plane_origin, x, y)
        pc = self.center.to_3d(plane_origin, x, y)

        major_dir = self.major_dir.to_3d(plane_origin, x, y)
        major_dir.normalize()
        a_max2d = self.center + self.major_dir * self.Gradius
        a_max3d = a_max2d.to_3d(plane_origin, x, y)
        new_major_dir = a_max3d - pc
        new_major_dir.normalize()

        return ArcEllipse3D(ps, pi, pe, pc, new_major_dir, name=self.name)

    def plot(self, ax=None, color='k', alpha=1):
        if ax is None:
            _, ax = plt.subplots()

        self.interior.plot(ax=ax, color='m')
        self.start.plot(ax=ax, color='r')
        self.end.plot(ax=ax, color='b')
        self.center.plot(ax=ax, color='y')

        x = []
        y = []
        for px, py in self.discretization_points(number_points=100):
            x.append(px)
            y.append(py)

        plt.plot(x, y, color=color, alpha=alpha)
        return ax

    def normal_vector(self, abscissa):
        raise NotImplementedError

    def unit_normal_vector(self, abscissa):
        raise NotImplementedError

    def direction_vector(self, abscissa):
        raise NotImplementedError

    def unit_direction_vector(self, abscissa):
        raise NotImplementedError

<<<<<<< HEAD
    def reverse(self):
        return self.__class__(self.end, self.interior, self.start, self.center, self.major_dir, self.name)
=======
    def straight_line_area(self):
        if self.angle >= math.pi:
            angle = volmdlr.TWO_PI - self.angle
            area = math.pi * self.Gradius * self.Sradius - 0.5 * self.Gradius * self.Sradius * (
                    angle - math.sin(angle))
        else:
            angle = self.angle
            area = 0.5 * self.Gradius * self.Sradius * (angle - math.sin(angle))

        if self.is_trigo:
            return area
        return -area
>>>>>>> f80eb190


class Line3D(Line):
    _non_eq_attributes = ['name', 'basis_primitives', 'bounding_box']

    """
    Define an infinite line passing through the 2 points
    """

    def __init__(self, point1: volmdlr.Point3D, point2: volmdlr.Point3D,
                 name: str = ''):
        Line.__init__(self, point1, point2, name=name)
        self.points = [point1, point2]
        self._bbox = None

    @property
    def bouding_box(self):
        if not self._bbox:
            self._bbox = self._bounding_box()
        return self._bbox

    def _bounding_box(self):
        # points = [self.point1, self.point2]
        # xmin = min([pt[0] for pt in points])
        # xmax = max([pt[0] for pt in points])
        # ymin = min([pt[1] for pt in points])
        # ymax = max([pt[1] for pt in points])
        # zmin = min([pt[2] for pt in points])
        # zmax = max([pt[2] for pt in points])

        xmin = min([self.point1[0], self.point2[0]])
        xmax = max([self.point1[0], self.point2[0]])
        ymin = min([self.point1[1], self.point2[1]])
        ymax = max([self.point1[1], self.point2[1]])
        zmin = min([self.point1[2], self.point2[2]])
        zmax = max([self.point1[2], self.point2[2]])

        return volmdlr.core.BoundingBox(xmin, xmax, ymin, ymax, zmin, zmax)

    def point_at_abscissa(self, abscissa):
        return self.point1 + (
            self.point2 - self.point1) * abscissa

    def point_belongs(self, point3d):
        if point3d == self.point1:
            return True
        return self.direction_vector().is_colinear_to(point3d - self.point1)

    def point_distance(self, point):
        vector1 = point - self.point1
        vector1.to_vector()
        vector2 = self.point2 - self.point1
        vector2.to_vector()
        return vector1.cross(vector2).norm() / vector2.norm()

    def line_distance(self, line2):
        """
        Calculates the distance between two Line3D
        :param line2: other Line3D
        :return: The distance between the two lines
        """
        direction_vector1 = self.direction_vector()
        direction_vector2 = line2.direction_vector()
        if direction_vector1.is_colinear_to(direction_vector2):
            return direction_vector1.cross(line2.points[0] - self.points[0]).norm() / direction_vector1.norm()
        vector = line2.points[0] - self.points[0]
        line_distance = abs(vector.dot(direction_vector1.cross(direction_vector2))) / direction_vector1.cross(
            direction_vector2).norm()
        return line_distance

    def skew_to(self, line):
        """
        Verifies if two Line3D are skew to each other, that is, they are not parallel and never intersect
        :param line: othe line
        :return: True if they are skew, False otherwise
        """
        if self.direction_vector().is_colinear_to(line.direction_vector()):
            return False
        if math.isclose(self.line_distance(line), 0, abs_tol=1e-6):
            return False
        return True

    def plot(self, ax=None, color='k', alpha=1, dashed=True):
        if ax is None:
            ax = Axes3D(plt.figure())

        # Line segment
        ax.plot([self.point1.x, self.point2.x], [self.point1.y, self.point2.y],
                [self.point1.z, self.point2.z], color=color, alpha=alpha)

        # Drawing 3 times length of segment on each side
        u = self.point2 - self.point1
        v1 = (self.point1 - 3/6 * u)
        x1, y1, z1 = v1.x, v1.y, v1.z
        v2 = (self.point2 - 3/6 * u)
        x2, y2, z2 = v2.x, v2.y, v2.z
        if dashed:
            ax.plot([x1, x2], [y1, y2], [z1, z2], color=color,
                    dashes=[30, 5, 10, 5])
        else:
            ax.plot([x1, x2], [y1, y2], [z1, z2], color=color)
        return ax

    def plane_projection2d(self, center, x, y):
        return Line2D(self.point1.plane_projection2d(center, x, y),
                      self.point2.plane_projection2d(center, x, y))

    def minimum_distance_points(self, other_line):
        """
        Returns the points on this line and the other line that are the closest
        of lines
        """
        u = self.point2 - self.point1
        v = other_line.point2 - other_line.point1
        w = self.point1 - other_line.point1
        a = u.dot(u)
        b = u.dot(v)
        c = v.dot(v)
        d = u.dot(w)
        e = v.dot(w)

        s = (b * e - c * d) / (a * c - b ** 2)
        t = (a * e - b * d) / (a * c - b ** 2)
        p1 = self.point1 + s * u
        p2 = other_line.point1 + t * v
        return p1, p2

    def rotation(self, center: volmdlr.Point3D, axis: volmdlr.Vector3D, angle: float):
        """
        Line3D rotation
        :param center: rotation center
        :param axis: rotation axis
        :param angle: angle rotation
        :return: a new rotated Line3D
        """

        return Line3D(*[p.rotation(center, axis, angle) for p in
                        [self.point1, self.point2]])

    def rotation_inplace(self, center: volmdlr.Point3D, axis: volmdlr.Vector3D, angle: float):
        """
        Line3D rotation. Object is updated inplace
        :param center: rotation center
        :param axis: rotation axis
        :param angle: rotation angle
        """
        for p in [self.point1, self.point2]:
            p.rotation_inplace(center, axis, angle)

    def translation(self, offset: volmdlr.Vector3D):
        """
        Line3D translation
        :param offset: translation vector
        :return: A new translated Line3D
        """
        return Line3D(*[point.translation(offset) for point in
                        [self.point1, self.point2]])

    def translation_inplace(self, offset: volmdlr.Vector3D):
        """
        Line3D translation. Object is updated inplace
        :param offset: translation vector
        """
        for point in [self.point1, self.point2]:
            point.translation_inplace(offset)

    def frame_mapping(self, frame: volmdlr.Frame3D, side: str):
        """
        Changes vector frame_mapping and return a new Line3D
        side = 'old' or 'new'
        """
        if side == 'old':
            new_start = frame.old_coordinates(self.point1)
            new_end = frame.old_coordinates(self.point2)
        elif side == 'new':
            new_start = frame.new_coordinates(self.point1)
            new_end = frame.new_coordinates(self.point2)
        else:
            raise ValueError('Please Enter a valid side: old or new')
        return Line3D(new_start, new_end)

    def frame_mapping_inplace(self, frame: volmdlr.Frame3D, side: str):
        """
        Changes Line3D frame_mapping and the object is updated inplace
        side = 'old' or 'new'
        """
        if side == 'old':
            new_start = frame.old_coordinates(self.point1)
            new_end = frame.old_coordinates(self.point2)
        elif side == 'new':
            new_start = frame.new_coordinates(self.point1)
            new_end = frame.new_coordinates(self.point2)
        else:
            raise ValueError('Please Enter a valid side: old or new')
        self.point1 = new_start
        self.point2 = new_end
        self.bounding_box = self._bounding_box()

    def trim(self, point1: volmdlr.Point3D, point2: volmdlr.Point3D):
        if not self.point_belongs(point1) or not self.point_belongs(point2):
            raise ValueError('Point not on curve')
        return LineSegment3D(point1, point2)

    def copy(self, *args, **kwargs):
        return Line3D(*[p.copy() for p in [self.point1, self.point2]])

    @classmethod
    def from_step(cls, arguments, object_dict):
        point1 = object_dict[arguments[1]]
        direction = object_dict[arguments[2]]
        point2 = point1 + direction
        return cls(point1, point2, arguments[0][1:-1])

    # def intersection(self, line2):
    #
    #     x1 = self.point1.x
    #     y1 = self.point1.y
    #     z1 = self.point1.z
    #     x2 = self.point2.x
    #     y2 = self.point2.y
    #     z2 = self.point2.z
    #     x3 = line2.point1.x
    #     y3 = line2.point1.y
    #     z3 = line2.point1.z
    #     x4 = line2.point2.x
    #     y4 = line2.point2.y
    #     z4 = line2.point2.z
    #
    #     if x3 == 0 and x4 == 0 and y4 - y3 == 0:
    #         x5, y5, z5 = x3, y3, z3
    #         x6, y6, z6 = x4, y4, z4
    #         x3, y3, z3 = x1, y1, z1
    #         x4, y4, z4 = x2, y2, z2
    #         x1, y1, z1 = x5, y5, z5
    #         x2, y2, z2 = x6, y6, z6
    #
    #     elif y3 == 0 and y4 == 0 and x4 - x3 == 0:
    #         x5, y5, z5 = x3, y3, z3
    #         x6, y6, z6 = x4, y4, z4
    #         x3, y3, z3 = x1, y1, z1
    #         x4, y4, z4 = x2, y2, z2
    #         x1, y1, z1 = x5, y5, z5
    #         x2, y2, z2 = x6, y6, z6
    #
    #     res, list_t1 = [], []
    #
    #     # 2 unknown 3eq with t1 et t2 unknown
    #
    #     if (x2 - x1 + y1 - y2) != 0 and (y4 - y3) != 0:
    #         t1 = (x3 - x1 + (x4 - x3) * (y1 - y3) / (y4 - y3)) / (
    #             x2 - x1 + y1 - y2)
    #         t2 = (y1 - y3 + (y2 - y1) * t1) / (y4 - y3)
    #         res1 = z1 + (z2 - z1) * t1
    #         res2 = z3 + (z4 - z3) * t2
    #         list_t1.append(t1)
    #         res.append([res1, res2])
    #
    #     if (z2 - z1 + y1 - y2) != 0 and (y4 - y3) != 0:
    #         t1 = (z3 - z1 + (z4 - z3) * (y1 - y3) / (y4 - y3)) / (
    #             z2 - z1 + y1 - y2)
    #         t2 = (y1 - y3 + (y2 - y1) * t1) / (y4 - y3)
    #         res1 = x1 + (x2 - x1) * t1
    #         res2 = x3 + (x4 - x3) * t2
    #         list_t1.append(t1)
    #         res.append([res1, res2])
    #
    #     if (z2 - z1 + x1 - x2) != 0 and (x4 - x3) != 0:
    #         t1 = (z3 - z1 + (z4 - z3) * (x1 - x3) / (x4 - x3)) / (
    #             z2 - z1 + x1 - x2)
    #         t2 = (x1 - x3 + (x2 - x1) * t1) / (x4 - x3)
    #         res1 = y1 + (y2 - y1) * t1
    #         res2 = y3 + (y4 - y3) * t2
    #         list_t1.append(t1)
    #         res.append([res1, res2])
    #
    #     if len(res) == 0:
    #         return None
    #
    #     for pair, t1 in zip(res, list_t1):
    #         res1, res2 = pair[0], pair[1]
    #         if math.isclose(res1, res2,
    #                         abs_tol=1e-7):  # if there is an intersection point
    #             return volmdlr.Point3D(x1 + (x2 - x1) * t1,
    #                                    y1 + (y2 - y1) * t1,
    #                                    z1 + (z2 - z1) * t1)
    #
    #     return None

    def intersection(self, line):
        """
        Calculates the intersection between to Line3D, if there is an intersection
        :param line: other Line3D
        :return: None if there is no intersection between Lines. A volmdlr.Point3D if there existes an intersection
        """
        direction_vector1 = self.direction_vector()
        direction_vector2 = line.direction_vector()
        distance_to_line = self.line_distance(line)
        if direction_vector1.is_colinear_to(direction_vector2) or\
                not math.isclose(distance_to_line, 0, abs_tol=1e-6):
            return None
        if math.isclose(distance_to_line, 0, abs_tol=1e-6) and\
                math.isclose(direction_vector1.dot(direction_vector2), 0, abs_tol=1e-6):
            projected_point, _ = self.point_projection(line.points[0])
            return projected_point
        x1, y1, z1 = self.points[0].x, self.points[0].y, self.points[0].z
        x2, y2, z2 = line.points[0].x, line.points[0].y, line.points[0].z
        a, b, c = direction_vector1.x, direction_vector1.y, direction_vector1.z
        m, n, p = direction_vector2.x, direction_vector2.y, direction_vector2.z
        # if a * n != m * b:
        #     coeficient_t_ = (a * (y2 - y1) - b * (x2 - x1)) / (- a * n + m * b)
        #     coeficient_s_ = (-n * (y2 - y1) + m * (x2 - x1)) / (- a * n + m * b)
        # if a == m == 0 and x2 != x1:
        #     return None
        # if b == n == 0 and y2 != y1:
        #     if a == p == 0 and c != 0 != m:
        #         coefficient_t = (x2 - x1) / -m
        #         coefficient_s = (z2 - z1) / c
        #     else:
        #         return None
        # elif c == p == 0 and z2 != z1:
        #     return None
        # if a == b == 0 and (x2 - x1) * n == (y2 - y1) * m:
        if n * a != b * m:
            coefficient_t = (b * (x2 - x1) - a * (y2 - y1)) / (n * a - b * m)
            coefficient_s = (n * (x2 - x1) - m * (y2 - y1)) / (n * a - b * m)
        elif a == m == 0:
            if math.isclose(x2, x1, abs_tol=1e-6) and c * n != b * p:
                if b != 0:
                    coefficient_t = ((z2 - z1) * b - c * (y2 - y1)) / (c * n - b * p)
                    coefficient_s = ((y2 - y1) + n * coefficient_t) / b
                elif n != 0 and c != 0:
                    coefficient_t = (y2 - y1) / -n
                    coefficient_s = (z2 - z1 + p * coefficient_t) / c
            else:
                raise NotImplementedError
        elif b == n == 0:
            if math.isclose(y2, y1, abs_tol=1e-6) and c * m != a * p:
                if a != 0:
                    coefficient_t = ((z2 - z1) * a - c * (x2 - x1)) / (c * m - a * p)
                    coefficient_s = ((x2 - x1) + m * coefficient_t) / a
                elif m != 0 and c != 0:
                    coefficient_t = (x2 - x1) / -m
                    coefficient_s = (z2 - z1 + p * coefficient_t) / c
            else:
                raise NotImplementedError
        elif a == b == 0 and n != 0 != m:
            coefficient_t = (x2 - x1) / m
            coefficient_s = ((z2 - z1) + p * coefficient_t) / c
        elif a == 0 and m != 0 and b != 0:
            coefficient_t = - (x2 - x1) / m
            coefficient_s = ((y2 - y1) + n * coefficient_t) / b
        elif m == 0 and a != 0 and n != 0:
            coefficient_s = - (x2 - x1) / a
            coefficient_t = ((y2 - y1) - b * coefficient_s) / -n
        else:
            print(True)
            raise NotImplementedError
        if math.isclose(c * coefficient_s - p * coefficient_t, z2 - z1, abs_tol=1e-6):
            return volmdlr.Point3D(x1 + coefficient_s * a,
                                   y1 + coefficient_s * b,
                                   z1 + coefficient_s * c)
        return None

    def to_step(self, current_id, surface_id=None):
        p1_content, p1_id = self.point1.to_step(current_id)
        # p2_content, p2_id = self.point2.to_step(current_id+1)
        current_id = p1_id + 1
        u_content, u_id = volmdlr.Vector3D.to_step(
            self.unit_direction_vector(),
            current_id,
            vector=True)
        current_id = u_id + 1
        content = p1_content + u_content
        content += f"#{current_id} = LINE('{self.name}',#{p1_id},#{u_id});\n"
        return content, current_id

    def to_2d(self, plane_origin, x1, x2):
        p2d = [p.to_2d(plane_origin, x1, x2) for p in (self.point1, self.point2)]
        if p2d[0] == p2d[1]:
            return None
        return Line2D(*p2d, name=self.name)


class LineSegment3D(LineSegment):
    """
    Define a line segment limited by two points
    """

    def __init__(self, start: volmdlr.Point3D, end: volmdlr.Point3D,
                 name: str = ''):
        if start == end:
            raise NotImplementedError
        self.points = [start, end]
        LineSegment.__init__(self, start=start, end=end, name=name)
        self._bbox = None

    @property
    def bounding_box(self):
        if not self._bbox:
            self._bbox = self._bounding_box()
        return self._bbox

    @bounding_box.setter
    def bounding_box(self, new_bounding_box):
        self._bbox = new_bounding_box

    def __hash__(self):
        return 2 + hash(self.start) + hash(self.end)

    def __eq__(self, other_linesegment3d):
        if other_linesegment3d.__class__ != self.__class__:
            return False
        return (self.start == other_linesegment3d.start
                and self.end == other_linesegment3d.end)

    def _bounding_box(self):

        xmin = min(self.start.x, self.end.x)
        xmax = max(self.start.x, self.end.x)
        ymin = min(self.start.y, self.end.y)
        ymax = max(self.start.y, self.end.y)
        zmin = min(self.start.z, self.end.z)
        zmax = max(self.start.z, self.end.z)

        return volmdlr.core.BoundingBox(xmin, xmax, ymin, ymax, zmin, zmax)

    def to_dict(self, *args, **kwargs):
        return {'object_class': 'volmdlr.edges.LineSegment3D',
                'name': self.name,
                'start': self.start.to_dict(),
                'end': self.end.to_dict()
                }

    # def point_at_abscissa(self, abscissa):
    #     return self.start + abscissa * (
    #         self.end - self.start) / self.length()

    def point_belongs(self, point, abs_tol=1e-7):
        point_distance = self.point_distance(point)
        if math.isclose(point_distance, 0, abs_tol=abs_tol):
            return True
        return False

    def normal_vector(self, abscissa=0.):
        return None

    def unit_normal_vector(self, abscissa=0.):
        return None

    # def middle_point(self):
    #     return self.point_at_abscissa(0.5 * self.length())

    def point_distance(self, point):
        distance, point = volmdlr.LineSegment3DPointDistance(
            [(self.start.x, self.start.y, self.start.z),
             (self.end.x, self.end.y, self.end.z)],
            (point.x, point.y, point.z))
        return distance

    def plane_projection2d(self, center, x, y):
        return LineSegment2D(self.start.plane_projection2d(center, x, y),
                             self.end.plane_projection2d(center, x, y))

    # def intersection(self, segment2):
    #     x1 = self.start.x
    #     y1 = self.start.y
    #     z1 = self.start.z
    #     x2 = self.end.x
    #     y2 = self.end.y
    #     z2 = self.end.z
    #     x3 = segment2.start.x
    #     y3 = segment2.start.y
    #     z3 = segment2.start.z
    #     x4 = segment2.end.x
    #     y4 = segment2.end.y
    #     z4 = segment2.end.z
    #
    #     if x3 == 0 and x4 == 0 and y4 - y3 == 0:
    #         x5, y5, z5 = x3, y3, z3
    #         x6, y6, z6 = x4, y4, z4
    #         x3, y3, z3 = x1, y1, z1
    #         x4, y4, z4 = x2, y2, z2
    #         x1, y1, z1 = x5, y5, z5
    #         x2, y2, z2 = x6, y6, z6
    #
    #     elif y3 == 0 and y4 == 0 and x4 - x3 == 0:
    #         x5, y5, z5 = x3, y3, z3
    #         x6, y6, z6 = x4, y4, z4
    #         x3, y3, z3 = x1, y1, z1
    #         x4, y4, z4 = x2, y2, z2
    #         x1, y1, z1 = x5, y5, z5
    #         x2, y2, z2 = x6, y6, z6
    #
    #     res, list_t1 = [], []
    #
    #     # 2 unknown 3eq with t1 et t2 unknown
    #     if (x2 - x1 + y1 - y2) != 0 and (y4 - y3) != 0:
    #         t1 = (x3 - x1 + (x4 - x3) * (y1 - y3) / (y4 - y3)) / (
    #             x2 - x1 + y1 - y2)
    #         t2 = (y1 - y3 + (y2 - y1) * t1) / (y4 - y3)
    #         res1 = z1 + (z2 - z1) * t1
    #         res2 = z3 + (z4 - z3) * t2
    #         list_t1.append(t1)
    #         res.append([res1, res2])
    #
    #     if (z2 - z1 + y1 - y2) != 0 and (y4 - y3) != 0:
    #         t1 = (z3 - z1 + (z4 - z3) * (y1 - y3) / (y4 - y3)) / (
    #             z2 - z1 + y1 - y2)
    #         t2 = (y1 - y3 + (y2 - y1) * t1) / (y4 - y3)
    #         res1 = x1 + (x2 - x1) * t1
    #         res2 = x3 + (x4 - x3) * t2
    #         list_t1.append(t1)
    #         res.append([res1, res2])
    #
    #     if (z2 - z1 + x1 - x2) != 0 and (x4 - x3) != 0:
    #         t1 = (z3 - z1 + (z4 - z3) * (x1 - x3) / (x4 - x3)) / (
    #             z2 - z1 + x1 - x2)
    #         t2 = (x1 - x3 + (x2 - x1) * t1) / (x4 - x3)
    #         res1 = y1 + (y2 - y1) * t1
    #         res2 = y3 + (y4 - y3) * t2
    #         list_t1.append(t1)
    #         res.append([res1, res2])
    #
    #     if len(res) == 0:
    #         return None
    #
    #     for pair, t1 in zip(res, list_t1):
    #         res1, res2 = pair[0], pair[1]
    #         if math.isclose(res1, res2,
    #                         abs_tol=1e-7):  # if there is an intersection point
    #             if t1 >= 0 or t1 <= 1:
    #                 return volmdlr.Point3D(x1 + (x2 - x1) * t1,
    #                                        y1 + (y2 - y1) * t1,
    #                                        z1 + (z2 - z1) * t1)
    #
    #     return None

    def line_intersections(self, line):
        line_self = self.to_line()
        if line_self.skew_to(line):
            return None
        intersection = line_self.intersection(line)
        if intersection and self.point_belongs(intersection):
            return intersection
        return None

    def linesegment_intersections(self, linesegment):
        line1 = self.to_line()
        line2 = linesegment.to_line()
        intersection = line1.intersection(line2)
        if intersection and self.point_belongs(intersection) and linesegment.point_belongs(intersection):
            return [intersection]
        return []

    def rotation(self, center: volmdlr.Point3D,
                 axis: volmdlr.Vector3D, angle: float):
        """
        LineSegment3D rotation
        :param center: rotation center
        :param axis: rotation axis
        :param angle: angle rotation
        :return: a new rotated LineSegment3D
        """
        return LineSegment3D(
            *[point.rotation(center, axis, angle) for point in self.points])

    def rotation_inplace(self, center: volmdlr.Point3D,
                         axis: volmdlr.Vector3D, angle: float):
        """
        Line2D rotation. Object is updated inplace
        :param center: rotation center
        :param axis: rotation axis
        :param angle: rotation angle
        """
        for point in self.points:
            point.rotation_inplace(center, axis, angle)
        self.bounding_box = self._bounding_box()

    def __contains__(self, point):

        point1, point2 = self.start, self.end
        axis = point2 - point1
        test = point.rotation(point1, axis, math.pi)
        if test == point:
            return True

        return False

    def translation(self, offset: volmdlr.Vector3D):
        """
        LineSegment3D translation
        :param offset: translation vector
        :return: A new translated LineSegment3D
        """
        return LineSegment3D(
            *[point.translation(offset) for point in self.points])

    def translation_inplace(self, offset: volmdlr.Vector3D):
        """
        LineSegment3D translation. Object is updated inplace
        :param offset: translation vector
        """
        for point in self.points:
            point.translation_inplace(offset)
        self.bounding_box = self._bounding_box()

    def frame_mapping(self, frame: volmdlr.Frame3D, side: str):
        """
        Changes LineSegment3D frame_mapping and return a new LineSegment3D
        side = 'old' or 'new'
        """
        if side == 'old':
            return LineSegment3D(
                *[frame.old_coordinates(point) for point in self.points])
        elif side == 'new':
            return LineSegment3D(
                *[frame.new_coordinates(point) for point in self.points])
        raise ValueError('Please Enter a valid side: old or new')

    def frame_mapping_inplace(self, frame: volmdlr.Frame3D, side: str):
        """
        Changes vector frame_mapping and the object is updated inplace
        side = 'old' or 'new'
        """
        if side == 'old':
            new_start = frame.old_coordinates(self.start)
            new_end = frame.old_coordinates(self.end)
        elif side == 'new':
            new_start = frame.new_coordinates(self.start)
            new_end = frame.new_coordinates(self.end)
        else:
            raise ValueError('Please Enter a valid side: old or new')
        self.start = new_start
        self.end = new_end
        self.bounding_box = self._bounding_box()

    def copy(self, *args, **kwargs):
        return LineSegment3D(self.start.copy(), self.end.copy())

    def plot(self, ax=None, color='k', alpha=1,
             edge_ends=False, edge_direction=False):
        if ax is None:
            fig = plt.figure()
            ax = fig.add_subplot(111, projection='3d')
        else:
            fig = ax.figure

        points = [self.start, self.end]
        x = [p.x for p in points]
        y = [p.y for p in points]
        z = [p.z for p in points]
        if edge_ends:
            ax.plot(x, y, z, color=color, alpha=alpha, marker='o')
        else:
            ax.plot(x, y, z, color=color, alpha=alpha)
        if edge_direction:
            x, y, z = self.point_at_abscissa(0.5 * self.length())
            u, v, w = 0.05 * self.direction_vector()
            ax.quiver(x, y, z, u, v, w, length=self.length() / 100,
                      arrow_length_ratio=5, normalize=True,
                      pivot='tip', color=color)
        return ax

    def plot2d(self, x_3D, y_3D, ax=None, color='k', width=None):
        if ax is None:
            fig = plt.figure()
            ax = fig.add_subplot(111, projection='3d')
        else:
            fig = ax.figure

        edge2D = self.plane_projection2d(volmdlr.O3D, x_3D, y_3D)
        edge2D.plot(ax=ax, color=color, width=width)
        return ax

    def plot_data(self, x_3D, y_3D, marker=None, color='black', stroke_width=1,
                  dash=False, opacity=1, arrow=False):
        edge2D = self.plane_projection2d(volmdlr.O3D, x_3D, y_3D)
        return edge2D.plot_data(marker, color, stroke_width,
                                dash, opacity, arrow)

    def FreeCADExport(self, name, ndigits=6):
        name = 'primitive' + str(name)
        x1, y1, z1 = round(1000 * self.start, ndigits)
        x2, y2, z2 = round(1000 * self.end, ndigits)
        return '{} = Part.LineSegment(fc.Vector({},{},{}),fc.Vector({},{},{}))\n'.format(
            name, x1, y1, z1, x2, y2, z2)

    def to_line(self):
        return Line3D(self.start, self.end)

    def babylon_script(self, color=(1, 1, 1), name='line', type_='line',
                       parent=None):
        if type_ in ['line', 'dashed']:
            s = 'var myPoints = [];\n'
            s += 'var point1 = new BABYLON.Vector3({},{},{});\n'.format(
                *self.start)
            s += 'myPoints.push(point1);\n'
            s += 'var point2 = new BABYLON.Vector3({},{},{});\n'.format(
                *self.end)
            s += 'myPoints.push(point2);\n'
            if type_ == 'line':
                s += 'var {} = BABYLON.MeshBuilder.CreateLines("lines", {{points: myPoints}}, scene);\n'.format(
                    name)
            elif type_ == 'dashed':
                s += f'var {name} = BABYLON.MeshBuilder.CreateDashedLines("lines", {{points: myPoints, dashNb:20}}, scene);'
            s += '{}.color = new BABYLON.Color3{};\n'.format(name, tuple(color))
        elif type_ == 'tube':
            radius = 0.03 * self.start.point_distance(self.end)
            s = 'var points = [new BABYLON.Vector3({},{},{}), new BABYLON.Vector3({},{},{})];\n'.format(
                *self.start, *self.end)
            s += 'var {} = BABYLON.MeshBuilder.CreateTube("frame_U", {{path: points, radius: {}}}, {});'.format(
                name, radius, parent)
        #            s += 'line.material = red_material;\n'

        else:
            raise NotImplementedError

        if parent is not None:
            s += f'{name}.parent = {parent};\n'

        return s

    def to_2d(self, plane_origin, x1, x2):
        p2d = [p.to_2d(plane_origin, x1, x2) for p in (self.start, self.end)]
        if p2d[0] == p2d[1]:
            return None
        return LineSegment2D(*p2d, name=self.name)

    def to_bspline_curve(self, resolution=10):
        """
        Convert a LineSegment3D to a BSplineCurve3D
        """
        degree = 1
        points = [self.point_at_abscissa(abscissa / self.length())
                  for abscissa in range(resolution + 1)]
        bspline_curve = BSplineCurve3D.from_points_interpolation(points,
                                                                 degree)
        return bspline_curve

    def reverse(self):
        return LineSegment3D(self.end.copy(), self.start.copy())

    def minimum_distance_points(self, other_line):
        """
        Returns the points on this line and the other line that are the closest
        of lines
        """
        u = self.end - self.start
        v = other_line.end - other_line.start
        w = self.start - other_line.start
        a = u.dot(u)
        b = u.dot(v)
        c = v.dot(v)
        d = u.dot(w)
        e = v.dot(w)
        if (a * c - b ** 2) != 0:
            s = (b * e - c * d) / (a * c - b ** 2)
            t = (a * e - b * d) / (a * c - b ** 2)
            p1 = self.start + s * u
            p2 = other_line.start + t * v
            return p1, p2
        else:
            return self.start, other_line.start

    def Matrix_distance(self, other_line):
        u = self.direction_vector()
        v = other_line.direction_vector()
        w = other_line.start - self.start

        a = u.dot(u)
        b = -u.dot(v)
        d = v.dot(v)

        e = w.dot(u)
        f = -w.dot(v)

        A = npy.array([[a, b],
                       [b, d]])
        B = npy.array([e, f])

        res = scp.optimize.lsq_linear(A, B, bounds=(0, 1))
        p1 = self.point_at_abscissa(res.x[0] * self.length())
        p2 = other_line.point_at_abscissa(
            res.x[1] * other_line.length())
        return p1, p2

    def parallel_distance(self, other_linesegment):
        pt_a, pt_b, pt_c = self.start, self.end, other_linesegment.points[0]
        vector = volmdlr.Vector3D((pt_a - pt_b).vector)
        vector.normalize()
        plane1 = volmdlr.faces.Plane3D.from_3_points(pt_a, pt_b, pt_c)
        v = vector.cross(plane1.frame.w)  # distance vector
        # pt_a = k*u + c*v + pt_c
        res = (pt_a - pt_c).vector
        x, y, z = res[0], res[1], res[2]
        u1, u2, u3 = vector.x, vector.y, vector.z
        v1, v2, v3 = v.x, v.y, v.z

        if (u1 * v2 - v1 * u2) != 0 and u1 != 0:
            c = (y * u1 - x * u2) / (u1 * v2 - v1 * u2)
            k = (x - c * v1) / u1
            if math.isclose(k * u3 + c * v3, z, abs_tol=1e-7):
                return k
        elif (u1 * v3 - v1 * u3) != 0 and u1 != 0:
            c = (z * u1 - x * u3) / (u1 * v3 - v1 * u3)
            k = (x - c * v1) / u1
            if math.isclose(k * u2 + c * v2, y, abs_tol=1e-7):
                return k
        elif (v1 * u2 - v2 * u1) != 0 and u2 != 0:
            c = (u2 * x - y * u1) / (v1 * u2 - v2 * u1)
            k = (y - c * v2) / u2
            if math.isclose(k * u3 + c * v3, z, abs_tol=1e-7):
                return k
        elif (v3 * u2 - v2 * u3) != 0 and u2 != 0:
            c = (u2 * z - y * u3) / (v3 * u2 - v2 * u3)
            k = (y - c * v2) / u2
            if math.isclose(k * u1 + c * v1, x, abs_tol=1e-7):
                return k
        elif (u1 * v3 - v1 * u3) != 0 and u3 != 0:
            c = (z * u1 - x * u3) / (u1 * v3 - v1 * u3)
            k = (z - c * v3) / u3
            if math.isclose(k * u2 + c * v2, y, abs_tol=1e-7):
                return k
        elif (u2 * v3 - v2 * u3) != 0 and u3 != 0:
            c = (z * u2 - y * u3) / (u2 * v3 - v2 * u3)
            k = (z - c * v3) / u3
            if math.isclose(k * u1 + c * v1, x, abs_tol=1e-7):
                return k
        else:
            return NotImplementedError

    def minimum_distance(self, element, return_points=False):
        if element.__class__ is Arc3D or element.__class__ is volmdlr.wires.Circle3D:
            pt1, pt2 = element.minimum_distance_points_line(self)
            if return_points:
                return pt1.point_distance(pt2), pt1, pt2
            else:
                return pt1.point_distance(pt2)

        elif element.__class__ is LineSegment3D:
            p1, p2 = self.Matrix_distance(element)
            if return_points:
                return p1.point_distance(p2), p1, p2
            else:
                return p1.point_distance(p2)

        elif element.__class__ is BSplineCurve3D:
            points = element.points
            lines = []
            dist_min = math.inf
            for p1, p2 in zip(points[0:-1], points[1:]):
                lines.append(LineSegment3D(p1, p2))
            for line in lines:
                p1, p2 = self.Matrix_distance(line)
                dist = p1.point_distance(p2)
                if dist < dist_min:
                    dist_min = dist
                    min_points = (p1, p2)
            if return_points:
                p1, p2 = min_points
                return dist_min, p1, p2
            else:
                return dist_min

        else:
            return NotImplementedError

    def extrusion(self, extrusion_vector):
        u = self.unit_direction_vector()
        v = extrusion_vector.copy()
        v.normalize()
        w = u.cross(v)
        l1 = self.length()
        l2 = extrusion_vector.norm()
        # outer_contour = Polygon2D([O2D, Point2D((l1, 0.)),
        #                            Point2D((l1, l2)), Point2D((0., l2))])
        plane = volmdlr.faces.Plane3D(volmdlr.Frame3D(self.start, u, v, w))
        return [plane.rectangular_cut(0, l1, 0, l2)]

    def revolution(self, axis_point, axis, angle):
        axis_line3d = Line3D(axis_point, axis_point + axis)
        if axis_line3d.point_belongs(self.start) and axis_line3d.point_belongs(
                self.end):
            return []

        p1_proj, _ = axis_line3d.point_projection(self.start)
        p2_proj, _ = axis_line3d.point_projection(self.end)
        d1 = self.start.point_distance(p1_proj)
        d2 = self.end.point_distance(p2_proj)
        if not math.isclose(d1, 0., abs_tol=1e-9):
            u = (self.start - p1_proj)  # Unit vector from p1_proj to p1
            u.normalize()
        elif not math.isclose(d2, 0., abs_tol=1e-9):
            u = (self.end - p2_proj)  # Unit vector from p1_proj to p1
            u.normalize()
        else:
            return []
        if u.is_colinear_to(self.direction_vector()):
            # Planar face
            v = axis.cross(u)
            surface = volmdlr.faces.Plane3D(
                volmdlr.Frame3D(p1_proj, u, v, axis))
            r, R = sorted([d1, d2])
            if angle == volmdlr.TWO_PI:
                # Only 2 circles as countours
                outer_contour2d = volmdlr.wires.Circle2D(volmdlr.O2D, R)
                if not math.isclose(r, 0, abs_tol=1e-9):
                    inner_contours2d = [volmdlr.wires.Circle2D(volmdlr.O2D, r)]
                else:
                    inner_contours2d = []
            else:
                inner_contours2d = []
                if math.isclose(r, 0, abs_tol=1e-9):
                    # One arc and 2 lines (pizza slice)
                    arc2_e = volmdlr.Point2D(R, 0)
                    arc2_i = arc2_e.rotation(center=volmdlr.O2D,
                                             angle=0.5 * angle)
                    arc2_s = arc2_e.rotation(center=volmdlr.O2D, angle=angle)
                    arc2 = Arc2D(arc2_s, arc2_i, arc2_e)
                    line1 = LineSegment2D(arc2_e, volmdlr.O2D)
                    line2 = LineSegment2D(volmdlr.O2D, arc2_s)
                    outer_contour2d = volmdlr.wires.Contour2D([arc2, line1,
                                                               line2])

                else:
                    # Two arcs and lines
                    arc1_s = volmdlr.Point2D(R, 0)
                    arc1_i = arc1_s.rotation(center=volmdlr.O2D,
                                             angle=0.5 * angle)
                    arc1_e = arc1_s.rotation(center=volmdlr.O2D, angle=angle)
                    arc1 = Arc2D(arc1_s, arc1_i, arc1_e)

                    arc2_e = volmdlr.Point2D(r, 0)
                    arc2_i = arc2_e.rotation(center=volmdlr.O2D,
                                             angle=0.5 * angle)
                    arc2_s = arc2_e.rotation(center=volmdlr.O2D, angle=angle)
                    arc2 = Arc2D(arc2_s, arc2_i, arc2_e)

                    line1 = LineSegment2D(arc1_e, arc2_s)
                    line2 = LineSegment2D(arc2_e, arc1_s)

                    outer_contour2d = volmdlr.wires.Contour2D([arc1, line1,
                                                               arc2, line2])

            return [volmdlr.faces.PlaneFace3D(surface,
                                              volmdlr.faces.Surface2D(
                                                  outer_contour2d,
                                                  inner_contours2d))]

        elif not math.isclose(d1, d2, abs_tol=1e-9):
            # Conical
            v = axis.cross(u)
            dv = self.direction_vector()
            dv.normalize()

            semi_angle = math.atan2(dv.dot(u), dv.dot(axis))
            cone_origin = p1_proj - d1 / math.tan(semi_angle) * axis
            if semi_angle > 0.5 * math.pi:
                semi_angle = math.pi - semi_angle

                cone_frame = volmdlr.Frame3D(cone_origin, u, -v, -axis)
                angle2 = -angle
            else:
                angle2 = angle
                cone_frame = volmdlr.Frame3D(cone_origin, u, v, axis)

            surface = volmdlr.faces.ConicalSurface3D(cone_frame,
                                                     semi_angle)
            z1 = d1 / math.tan(semi_angle)
            z2 = d2 / math.tan(semi_angle)
            return [surface.rectangular_cut(0, angle2, z1, z2)]
        else:
            # Cylindrical face
            v = axis.cross(u)
            surface = volmdlr.faces.CylindricalSurface3D(
                volmdlr.Frame3D(p1_proj, u, v, axis), d1)
            return [surface.rectangular_cut(0, angle,
                                            0,
                                            (self.end - self.start).dot(axis))]

    def to_step(self, current_id, surface_id=None):
        line = self.to_line()
        content, line_id = line.to_step(current_id)

        current_id = line_id + 1
        start_content, start_id = self.start.to_step(current_id, vertex=True)
        current_id = start_id + 1
        end_content, end_id = self.end.to_step(current_id + 1, vertex=True)
        content += start_content + end_content
        current_id = end_id + 1
        content += "#{} = EDGE_CURVE('{}',#{},#{},#{},.T.);\n".format(
            current_id, self.name,
            start_id, end_id, line_id)
        return content, [current_id]


class BSplineCurve3D(BSplineCurve, volmdlr.core.Primitive3D):
    _non_serializable_attributes = ['curve']

    def __init__(self,
                 degree: int,
                 control_points: List[volmdlr.Point3D],
                 knot_multiplicities: List[int],
                 knots: List[float],
                 weights: List[float] = None,
                 periodic: bool = False,
                 name: str = ''):

        BSplineCurve.__init__(self, degree,
                              control_points,
                              knot_multiplicities,
                              knots,
                              weights,
                              periodic,
                              name)
        volmdlr.core.Primitive3D.__init__(self, name=name)

        self.bounding_box = self._bounding_box()

    def _bounding_box(self):
        bbox = self.curve.bbox
        return volmdlr.core.BoundingBox(bbox[0][0], bbox[1][0],
                                        bbox[0][1], bbox[1][1],
                                        bbox[0][2], bbox[1][2])

    def look_up_table(self, resolution: int = 20, start_parameter: float = 0,
                      end_parameter: float = 1):
        """
        Creates a table of equivalence between the parameter t (evaluation
        of the BSplineCurve) and the cumulative distance.

        :param resolution: The precision of the table. Autoadjusted by the
            algorithm. Default value set to 20
        :type resolution: int, optional
        :param start_parameter: First parameter evaluated in the table.
            Default value set to 0
        :type start_parameter: float, optional
        :param end_parameter: Last parameter evaluated in the table.
            Default value set to 1
        :type start_parameter: float, optional
        :return: Yields a list of tuples containing the parameter and the
            cumulated distance along the BSplineCruve3D from the evaluation of
            start_parameter
        :rtype: Tuple[float, float]
        """
        resolution = max(10, min(resolution, int(self.length() / 1e-4)))
        delta_param = 1 / resolution * (end_parameter - start_parameter)
        distance = 0
        for i in range(resolution + 1):
            if i == 0:
                yield start_parameter, 0
            else:
                param1 = start_parameter + (i - 1) * delta_param
                param2 = start_parameter + i * delta_param
                point1 = volmdlr.Point3D(*self.curve.evaluate_single(param1))
                point2 = volmdlr.Point3D(*self.curve.evaluate_single(param2))
                distance += point1.point_distance(point2)
                yield param2, distance

    def point_at_abscissa(self, abscissa: float, resolution: int = 1000):
        """
        Returns the 3 dimensional point at a given curvilinear abscissa.
        This is an approximation. Resolution parameter can be increased
        for more accurate result.

        :param abscissa: The distance on the BSplineCurve3D from its start
        :type abscissa: float
        :param resolution: The precision of the approximation. Default value
            set to 1000
        :type resolution: int, optional
        :return: The Point3D at the given curvilinear abscissa.
        :rtype: :class:`volmdlr.Point3D`
        """
        if math.isclose(abscissa, 0, abs_tol=1e-10):
            return self.start
        elif math.isclose(abscissa, self.length(), abs_tol=1e-10):
            return self.end
        lut = self.look_up_table(resolution=resolution)
        if 0 < abscissa < self.length():
            last_param = 0
            for t, dist in lut:
                if abscissa < dist:
                    t1 = last_param
                    t2 = t
                    return volmdlr.Point3D(
                        *self.curve.evaluate_single((t1 + t2) / 2))
                last_param = t
        else:
            raise ValueError('Curvilinear abscissa is bigger than length,'
                             ' or negative')

    def normal(self, position: float = 0.0):
        _, normal = operations.normal(self.curve, position, normalize=True)
        normal = volmdlr.Point3D(normal[0], normal[1], normal[2])
        return normal

    def direction_vector(self, abscissa=0.):
        l = self.length()
        if abscissa >= l:
            abscissa2 = l
            abscissa = abscissa2 - 0.001 * l

        else:
            abscissa2 = min(abscissa + 0.001 * l, l)

        tangent = self.point_at_abscissa(abscissa2) - self.point_at_abscissa(
            abscissa)
        return tangent

    def normal_vector(self, abscissa):
        return None

    def unit_normal_vector(self, abscissa):
        return None

    def point3d_to_parameter(self, point: volmdlr.Point3D):
        """
        Search for the value of the normalized evaluation parameter t
        (between 0 and 1) that would return the given point when the
        BSplineCurve3D is evaluated at the t value.
        """
        def f(param):
            p3d = volmdlr.Point3D(*self.curve.evaluate_single(param))
            return point.point_distance(p3d)
        res = scipy.optimize.minimize(fun=f, x0=(0.5), bounds=[(0, 1)],
                                      tol=1e-9)
        return res.x[0]

    def FreeCADExport(self, ip, ndigits=3):
        name = 'primitive{}'.format(ip)
        points = '['
        for i in range(len(self.control_points)):
            point = 'fc.Vector({},{},{}),'.format(self.control_points[i][0],
                                                  self.control_points[i][1],
                                                  self.control_points[i][2])
            points += point
        points = points[:-1]
        points += ']'
        # !!! : A QUOI SERT LE DERNIER ARG DE BSplineCurve (False)?
        # LA MULTIPLICITE EN 3e ARG ET LES KNOTS EN 2e ARG ?
        return '{} = Part.BSplineCurve({},{},{},{},{},{},{})\n'.format(name,
                                                                       points,
                                                                       self.knot_multiplicities,
                                                                       self.knots,
                                                                       self.periodic,
                                                                       self.degree,
                                                                       self.weights,
                                                                       False)

    @classmethod
    def from_step(cls, arguments, object_dict):
        name = arguments[0][1:-1]
        degree = int(arguments[1])
        points = [object_dict[int(i[1:])] for i in arguments[2]]
        lines = [LineSegment3D(pt1, pt2) for pt1, pt2 in zip(points[:-1], points[1:])]
        dir_vector = lines[0].unit_direction_vector()
        if all(line.unit_direction_vector() == dir_vector for line in lines):
            return LineSegment3D(points[0], points[-1])
        # curve_form = arguments[3]
        if arguments[4] == '.F.':
            closed_curve = False
        elif arguments[4] == '.T.':
            closed_curve = True
        else:
            raise ValueError
        # self_intersect = arguments[5]
        knot_multiplicities = [int(i) for i in arguments[6][1:-1].split(",")]
        knots = [float(i) for i in arguments[7][1:-1].split(",")]
        # knot_spec = arguments[8]
        knot_vector = []
        for i, knot in enumerate(knots):
            knot_vector.extend([knot] * knot_multiplicities[i])

        if 9 in range(len(arguments)):
            weight_data = [float(i) for i in arguments[9][1:-1].split(",")]
        else:
            weight_data = None

        # FORCING CLOSED_CURVE = FALSE:
        # closed_curve = False
        return cls(degree, points, knot_multiplicities, knots, weight_data,
                   closed_curve, name)

    def to_step(self, current_id, surface_id=None, curve2d=None):

        points_ids = []
        content = ''
        point_id = current_id
        for point in self.control_points:
            point_content, point_id = point.to_step(point_id,
                                                    vertex=False)
            content += point_content
            points_ids.append(point_id)
            point_id += 1

        curve_id = point_id
        content += "#{} = B_SPLINE_CURVE_WITH_KNOTS('{}',{},({})," \
                   ".UNSPECIFIED.,.F.,.F.,{},{}," \
                   ".UNSPECIFIED.);\n".format(
                       curve_id, self.name, self.degree,
                       volmdlr.core.step_ids_to_str(points_ids),
                       tuple(self.knot_multiplicities),
                       tuple(self.knots))

        if surface_id:
            content += "#{} = SURFACE_CURVE('',#{},(#{}),.PCURVE_S1.);\n".format(
                curve_id + 1, curve_id, curve_id + 2)
            content += "#{} = PCURVE('',#{},#{});\n".format(
                curve_id + 2, surface_id, curve_id + 3)

            # 2D parametric curve
            curve2d_content, curve2d_id = curve2d.to_step(curve_id + 5)

            content += "#{} = DEFINITIONAL_REPRESENTATION('',(#{}),#{});\n".format(
                curve_id + 3, curve2d_id - 1, curve_id + 4)
            content += f"#{curve_id + 4} = ( GEOMETRIC_REPRESENTATION_CONTEXT(2)" \
                       f"PARAMETRIC_REPRESENTATION_CONTEXT() REPRESENTATION_CONTEXT('2D SPACE','') );\n"

            content += curve2d_content
            current_id = curve2d_id
        else:
            current_id = curve_id + 1

        start_content, start_id = self.start.to_step(current_id, vertex=True)
        current_id = start_id + 1
        end_content, end_id = self.end.to_step(current_id + 1, vertex=True)
        content += start_content + end_content
        current_id = end_id + 1
        if surface_id:
            content += "#{} = EDGE_CURVE('{}',#{},#{},#{},.T.);\n".format(
                current_id, self.name,
                start_id, end_id, curve_id + 1)
        else:
            content += "#{} = EDGE_CURVE('{}',#{},#{},#{},.T.);\n".format(
                current_id, self.name,
                start_id, end_id, curve_id)
        return content, [current_id]

    def point_distance(self, pt1):
        distances = []
        for point in self.points:
            #            vmpt = Point3D((point[1], point[2], point[3]))
            distances.append(pt1.point_distance(point))
        return min(distances)

    # def point_belongs(self, point):
    #     polygon_points = self.polygon_points()
    #     for p1, p2 in zip(polygon_points[:-1], polygon_points[1:]):
    #         line = LineSegment3D(p1, p2)
    #         if line.point_belongs(point):
    #             return True
    #     return False

    def rotation(self, center: volmdlr.Point3D, axis: volmdlr.Vector3D, angle: float):
        """
        BSplineCurve3D rotation
        :param center: rotation center
        :param axis: rotation axis
        :param angle: angle rotation
        :return: a new rotated BSplineCurve3D
        """
        new_control_points = [p.rotation(center, axis, angle) for p in
                              self.control_points]
        new_bsplinecurve3d = BSplineCurve3D(self.degree, new_control_points,
                                            self.knot_multiplicities,
                                            self.knots, self.weights,
                                            self.periodic, self.name)
        return new_bsplinecurve3d

    def rotation_inplace(self, center: volmdlr.Point3D, axis: volmdlr.Vector3D, angle: float):
        """
        BSplineCurve3D rotation. Object is updated inplace
        :param center: rotation center
        :param axis: rotation axis
        :param angle: rotation angle
        """
        new_control_points = [p.rotation(center, axis, angle) for p in
                              self.control_points]
        new_bsplinecurve3d = BSplineCurve3D(self.degree, new_control_points,
                                            self.knot_multiplicities,
                                            self.knots, self.weights,
                                            self.periodic, self.name)

        self.control_points = new_control_points
        self.curve = new_bsplinecurve3d.curve
        self.points = new_bsplinecurve3d.points

    def trim(self, point1: volmdlr.Point3D, point2: volmdlr.Point3D):
        if (point1 == self.start and point2 == self.end) \
                or (point1 == self.end and point2 == self.start):
            return self

        elif point1 == self.start and point2 != self.end:
            parameter2 = self.point3d_to_parameter(point2)
            return self.cut_after(parameter2)

        elif point2 == self.start and point1 != self.end:
            parameter1 = self.point3d_to_parameter(point1)
            return self.cut_after(parameter1)

        elif point1 != self.start and point2 == self.end:
            parameter1 = self.point3d_to_parameter(point1)
            return self.cut_before(parameter1)

        elif point2 != self.start and point1 == self.end:
            parameter2 = self.point3d_to_parameter(point2)
            return self.cut_before(parameter2)

        parameter1 = self.point3d_to_parameter(point1)
        parameter2 = self.point3d_to_parameter(point2)
        if parameter1 is None or parameter2 is None:
            raise ValueError('Point not on BSplineCurve for trim method')

        if parameter1 > parameter2:
            parameter1, parameter2 = parameter2, parameter1
            point1, point2 = point2, point1

        bspline_curve = self.cut_before(parameter1)
        new_param2 = bspline_curve.point3d_to_parameter(point2)
        trimmed_bspline_cruve = bspline_curve.cut_after(new_param2)
        return trimmed_bspline_cruve

    def trim_between_evaluations(self, parameter1: float, parameter2: float):
        print('Use BSplineCurve3D.trim instead of trim_between_evaluation')
        parameter1, parameter2 = min([parameter1, parameter2]), \
            max([parameter1, parameter2])

        if math.isclose(parameter1, 0, abs_tol=1e-7) \
                and math.isclose(parameter2, 1, abs_tol=1e-7):
            return self
        elif math.isclose(parameter1, 0, abs_tol=1e-7):
            return self.cut_after(parameter2)
        elif math.isclose(parameter2, 1, abs_tol=1e-7):
            return self.cut_before(parameter1)

        # Cut before
        bspline_curve = self.insert_knot(parameter1, num=self.degree)
        if bspline_curve.weights is not None:
            raise NotImplementedError

        # Cut after
        bspline_curve = bspline_curve.insert_knot(parameter2, num=self.degree)
        if bspline_curve.weights is not None:
            raise NotImplementedError

        # Que faire quand on rajoute un noeud au milieu ?
        # plus simple de passer par cut_after cut_before
        new_ctrlpts = bspline_curve.control_points[bspline_curve.degree:
                                                   -bspline_curve.degree]
        new_multiplicities = bspline_curve.knot_multiplicities[1:-1]
        # new_multiplicities = bspline_curve.knot_multiplicities[2:-5]
        new_multiplicities[-1] += 1
        new_multiplicities[0] += 1
        new_knots = bspline_curve.knots[1:-1]
        # new_knots = bspline_curve.knots[2:-5]
        new_knots = standardize_knot_vector(new_knots)

        return BSplineCurve3D(degree=bspline_curve.degree,
                              control_points=new_ctrlpts,
                              knot_multiplicities=new_multiplicities,
                              knots=new_knots,
                              weights=None,
                              periodic=bspline_curve.periodic,
                              name=bspline_curve.name)

    def cut_before(self, parameter: float):
        # Is a value of parameter below 4e-3 a real need for precision ?
        if math.isclose(parameter, 0, abs_tol=4e-3):
            return self
        elif math.isclose(parameter, 1, abs_tol=4e-3):
            raise ValueError('Nothing will be left from the BSplineCurve3D')
        curves = operations.split_curve(self.curve, parameter)
        return self.from_geomdl_curve(curves[1])

    def cut_after(self, parameter: float):
        # Is a value of parameter below 4e-3 a real need for precision ?
        if math.isclose(parameter, 0, abs_tol=4e-3):
            raise ValueError('Nothing will be left from the BSplineCurve3D')
        if math.isclose(parameter, 1, abs_tol=4e-3):
            return self
        curves = operations.split_curve(self.curve, parameter)
        return self.from_geomdl_curve(curves[0])

    def insert_knot(self, knot: float, num: int = 1):
        """
        Returns a new BSplineCurve3D
        """
        curve_copy = self.curve.__deepcopy__({})
        modified_curve = operations.insert_knot(curve_copy, [knot], num=[num])
        return self.from_geomdl_curve(modified_curve)

    # Copy paste du LineSegment3D
    def plot(self, ax=None, edge_ends=False, color='k', alpha=1,
             edge_direction=False):
        if ax is None:
            fig = plt.figure()
            ax = fig.add_subplot(111, projection='3d')
        else:
            fig = ax.figure

        x = [p.x for p in self.points]
        y = [p.y for p in self.points]
        z = [p.z for p in self.points]
        ax.plot(x, y, z, color=color, alpha=alpha)
        if edge_ends:
            ax.plot(x, y, z, 'o', color=color, alpha=alpha)
        return ax

    def to_2d(self, plane_origin, x1, x2):
        control_points2d = [p.to_2d(plane_origin, x1, x2) for p in
                            self.control_points]
        return BSplineCurve2D(self.degree, control_points2d,
                              self.knot_multiplicities, self.knots,
                              self.weights, self.periodic, self.name)

    def polygon_points(self):
        warnings.warn('polygon_points is deprecated,\
        please use discretization_points instead',
                      DeprecationWarning)
        return self.discretization_points()

    def curvature(self, u: float, point_in_curve: bool = False):
        # u should be in the interval [0,1]
        curve = self.curve
        ders = curve.derivatives(u, 3)  # 3 first derivative
        c1, c2 = volmdlr.Point3D(*ders[1]), volmdlr.Point3D(*ders[2])
        denom = c1.cross(c2)
        if c1 == volmdlr.O3D or c2 == volmdlr.O3D or denom.norm() == 0.0:
            if point_in_curve:
                return 0., volmdlr.Point3D(*ders[0])
            return 0.
        r_c = ((c1.norm()) ** 3) / denom.norm()
        point = volmdlr.Point3D(*ders[0])
        if point_in_curve:
            return 1 / r_c, point
        return 1 / r_c

    def global_maximum_curvature(self, nb_eval: int = 21, point_in_curve: bool = False):
        check = [i / (nb_eval - 1) for i in range(nb_eval)]
        curvatures = []
        for u in check:
            curvatures.append(self.curvature(u, point_in_curve))
        return curvatures

    def maximum_curvature(self, point_in_curve: bool = False):
        """
        Returns the maximum curvature of a curve and the point where it is located
        """
        if point_in_curve:
            maximum_curvarture, point = max(self.global_maximum_curvature(nb_eval=21, point_in_curve=point_in_curve))
            return maximum_curvarture, point
        # print(self.global_maximum_curvature(point_in_curve))
        maximum_curvarture = max(self.global_maximum_curvature(nb_eval=21, point_in_curve=point_in_curve))
        return maximum_curvarture

    def minimum_radius(self, point_in_curve=False):
        """
        Returns the minimum curvature radius of a curve and the point where it is located
        """
        if point_in_curve:
            maximum_curvarture, point = self.maximum_curvature(point_in_curve)
            return 1 / maximum_curvarture, point
        maximum_curvarture = self.maximum_curvature(point_in_curve)
        return 1 / maximum_curvarture

    @classmethod
    def from_geomdl_curve(cls, curve):
        knots = list(sorted(set(curve.knotvector)))
        knot_multiplicities = [curve.knotvector.count(k) for k in knots]
        return cls(degree=curve.degree,
                   control_points=[volmdlr.Point3D(*pts)
                                   for pts in curve.ctrlpts],
                   knots=knots,
                   knot_multiplicities=knot_multiplicities)

    def global_minimum_curvature(self, nb_eval: int = 21):
        check = [i / (nb_eval - 1) for i in range(nb_eval)]
        radius = []
        for u in check:
            radius.append(self.minimum_curvature(u))
        return radius

    def triangulation(self):
        return None

    def linesegment_intersections(self, linesegment: LineSegment3D):
        points = self.discretization_points()
        linesegments = [LineSegment3D(start, end) for start, end in zip(points[:-1], points[1:])]
        for line_segment in linesegments:
            intersection = line_segment.linesegment_intersections(linesegment)
            if intersection:
                return intersection
        return []


class BezierCurve3D(BSplineCurve3D):

    def __init__(self, degree: int, control_points: List[volmdlr.Point3D],
                 name: str = ''):
        knotvector = utilities.generate_knot_vector(degree,
                                                    len(control_points))
        knot_multiplicity = [1] * len(knotvector)

        BSplineCurve3D.__init__(self, degree, control_points,
                                knot_multiplicity, knotvector,
                                None, False, name)


class Arc3D(Arc):
    """
    An arc is defined by a starting point, an end point and an interior point

    """

    def __init__(self, start, interior, end, name=''):
        """

        """
        self._utd_normal = False
        self._utd_center = False
        self._utd_frame = False
        self._utd_is_trigo = False
        self._utd_angle = False
        self._normal = None
        self._frame = None
        self._center = None
        self._is_trigo = None
        self._angle = None
        # self._utd_clockwise_and_trigowise_paths = False
        Arc.__init__(self, start=start, end=end, interior=interior, name=name)
        self._bbox = None
        # self.bounding_box = self._bounding_box()

    @property
    def bounding_box(self):
        if not self._bbox:
            self._bbox = self.get_bounding_box()
        return self._bbox

    @bounding_box.setter
    def bounding_box(self, new_bounding_box):
        self._bbox = new_bounding_box

    def get_bounding_box(self):
        # TODO: implement exact calculation

        points = self.polygon_points()
        xmin = min(point.x for point in points)
        xmax = max(point.x for point in points)
        ymin = min(point.y for point in points)
        ymax = max(point.y for point in points)
        zmin = min(point.z for point in points)
        zmax = max(point.z for point in points)
        return volmdlr.core.BoundingBox(xmin, xmax, ymin, ymax, zmin, zmax)

    @classmethod
    def from_angle(cls, start: volmdlr.Point3D, angle: float,
                   axis_point: volmdlr.Point3D, axis: volmdlr.Vector3D):
        start_gen = start
        int_gen = start_gen.rotation(axis_point, axis, angle / 2)
        end_gen = start_gen.rotation(axis_point, axis, angle)
        if angle == volmdlr.TWO_PI:
            line = Line3D(axis_point, axis_point + axis)
            center, _ = line.point_projection(start)
            radius = center.point_distance(start)
            u = start - center
            v = axis.cross(u)
            return volmdlr.wires.Circle3D(volmdlr.Frame3D(center, u, v, axis),
                                          radius)
        return cls(start_gen, int_gen, end_gen, axis)

    @property
    def normal(self):
        if not self._utd_normal:
            self._normal = self.get_normal()
            self._utd_normal = True
        return self._normal

    def get_normal(self):
        u1 = self.interior - self.start
        u2 = self.interior - self.end
        try:
            u1.normalize()
            u2.normalize()
        except ZeroDivisionError:
            raise ValueError(
                'Start, end and interior points of an arc must be distincts') from ZeroDivisionError

        normal = u2.cross(u1)
        normal.normalize()
        return normal

    @property
    def center(self):
        if not self._utd_center:
            self._center = self.get_center()
            self._utd_center = True
        return self._center

    def get_center(self):
        u1 = self.interior - self.start
        u2 = self.interior - self.end
        if u1 == u2:
            u2 = self.normal.cross(u1)
            u2.normalize()

        v1 = self.normal.cross(u1)  # v1 is normal, equal u2
        v2 = self.normal.cross(u2)  # equal -u1

        p11 = 0.5 * (self.start + self.interior)  # Mid point of segment s,m
        p12 = p11 + v1
        p21 = 0.5 * (self.end + self.interior)  # Mid point of segment s,m
        p22 = p21 + v2

        l1 = Line3D(p11, p12)
        l2 = Line3D(p21, p22)

        try:
            center, _ = l1.minimum_distance_points(l2)
        except ZeroDivisionError:
            raise ValueError(
                'Start, end and interior points  of an arc must be distincts') from ZeroDivisionError

        return center

    @property
    def frame(self):
        if not self._utd_frame:
            self._frame = self.get_frame()
            self._utd_frame = True
        return self._frame

    def get_frame(self):
        vec1 = (self.start - self.center)
        vec1.normalize()
        vec2 = self.normal.cross(vec1)
        frame = volmdlr.Frame3D(self.center, vec1, vec2, self.normal)
        return frame

    @property
    def is_trigo(self):
        if not self._utd_is_trigo:
            self._is_trigo = self.get_arc_direction()
            self._utd_is_trigo = True
        return self._is_trigo

    def get_arc_direction(self):
        """
        Verifies if arc is clockwise of trigowise
        :return:
        """
        clockwise_path, trigowise_path = self.clockwise_and_trigowise_paths
        if clockwise_path > trigowise_path:
            return True
        return False

    @property
    def clockwise_and_trigowise_paths(self):
        """
        :return: clockwise path and trigonomectric path property
        """
        if not self._utd_clockwise_and_trigowise_paths:
            vec1 = (self.start - self.center)
            vec1.normalize()
            vec2 = self.normal.cross(vec1)
            radius_1 = self.start.to_2d(self.center, vec1, vec2)
            radius_2 = self.end.to_2d(self.center, vec1, vec2)
            radius_i = self.interior.to_2d(self.center, vec1, vec2)
            self._clockwise_and_trigowise_paths = \
                self.get_clockwise_and_trigowise_paths(radius_1,
                                                       radius_2,
                                                       radius_i)
            self._utd_clockwise_and_trigowise_paths = True
        return self._clockwise_and_trigowise_paths

    @property
    def angle(self):
        """
        Arc angle property
        :return: arc angle
        """
        if not self._utd_angle:
            self._angle = self.get_angle()
            self._utd_angle = True
        return self._angle

    def get_angle(self):
        """
        Gets the arc angle
        :return: arc angle
        """
        clockwise_path, trigowise_path = \
            self.clockwise_and_trigowise_paths
        if self.is_trigo:
            return trigowise_path
        return clockwise_path

    @property
    def points(self):
        return [self.start, self.interior, self.end]

    def reverse(self):
        return self.__class__(self.end.copy(),
                              self.interior.copy(),
                              self.start.copy())

    def point_at_abscissa(self, abscissa):
        return self.start.rotation(self.center, self.normal,
                                   abscissa / self.radius)

    def normal_vector(self, abscissa):
        theta = abscissa / self.radius
        n_0 = self.center - self.start
        normal = n_0.rotation(self.center, self.normal, theta)
        return normal

    def unit_normal_vector(self, abscissa):
        normal_vector = self.normal_vector(abscissa)
        normal_vector.normalize()
        return normal_vector

    def direction_vector(self, abscissa):
        normal_vector = self.normal_vector(abscissa)
        tangent = normal_vector.cross(self.normal)
        return tangent

    def unit_direction_vector(self, abscissa):
        direction_vector = self.direction_vector(abscissa)
        direction_vector.normalize()
        return direction_vector

    def rotation(self, center: volmdlr.Point3D,
                 axis: volmdlr.Vector3D, angle: float):
        """
        Arc3D rotation
        :param center: rotation center
        :param axis: rotation axis
        :param angle: angle rotation
        :return: a new rotated Arc3D
        """
        new_start = self.start.rotation(center, axis, angle)
        new_interior = self.interior.rotation(center, axis, angle)
        new_end = self.end.rotation(center, axis, angle)
        return Arc3D(new_start, new_interior, new_end, name=self.name)

    def rotation_inplace(self, center: volmdlr.Point3D,
                         axis: volmdlr.Vector3D, angle: float):
        """
        Arc3D rotation. Object is updated inplace
        :param center: rotation center
        :param axis: rotation axis
        :param angle: rotation angle
        """
        self.center.rotation_inplace(center, axis, angle)
        self.start.rotation_inplace(center, axis, angle)
        self.interior.rotation_inplace(center, axis, angle)
        self.end.rotation_inplace(center, axis, angle)
        new_bounding_box = self.get_bounding_box()
        self.bounding_box = new_bounding_box
        for prim in self.primitives:
            prim.rotation_inplace(center, axis, angle)

    def translation(self, offset: volmdlr.Vector3D):
        """
        Arc3D translation
        :param offset: translation vector
        :return: A new translated Arc3D
        """
        new_start = self.start.translation(offset)
        new_interior = self.interior.translation(offset)
        new_end = self.end.translation(offset)
        return Arc3D(new_start, new_interior, new_end, name=self.name)

    def translation_inplace(self, offset: volmdlr.Vector3D):
        """
        Arc3D translation. Object is updated inplace
        :param offset: translation vector
        """
        self.center.translation_inplace(offset)
        self.start.translation_inplace(offset)
        self.interior.translation_inplace(offset)
        self.end.translation_inplace(offset)
        new_bounding_box = self.get_bounding_box()
        self.bounding_box = new_bounding_box
        for prim in self.primitives:
            prim.translation_inplace(offset)

    def plot(self, ax=None, color='k', alpha=1,
             edge_ends=False, edge_direction=False):
        if ax is None:
            fig = plt.figure()
            ax = Axes3D(fig)
        else:
            fig = None
        # if plot_points:
        #     ax.plot([self.interior[0]], [self.interior[1]], [self.interior[2]],
        #             color='b')
        #     ax.plot([self.start[0]], [self.start[1]], [self.start[2]], c='r')
        #     ax.plot([self.end[0]], [self.end[1]], [self.end[2]], c='r')
        #     ax.plot([self.interior[0]], [self.interior[1]], [self.interior[2]],
        #             c='g')
        x = []
        y = []
        z = []
        for pointx, pointy, pointz in self.discretization_points(number_points=25):
            x.append(pointx)
            y.append(pointy)
            z.append(pointz)

        ax.plot(x, y, z, color=color, alpha=alpha)
        if edge_ends:
            self.start.plot(ax=ax)
            self.end.plot(ax=ax)

        if edge_direction:
            x, y, z = self.point_at_abscissa(0.5 * self.length())
            u, v, w = 0.05 * self.unit_direction_vector(0.5 * self.length())
            ax.quiver(x, y, z, u, v, w, length=self.length() / 100,
                      arrow_length_ratio=5, normalize=True,
                      pivot='tip', color=color)
        return ax

    def plot2d(self, center: volmdlr.Point3D = volmdlr.O3D,
               x3d: volmdlr.Vector3D = volmdlr.X3D, y3d: volmdlr.Vector3D = volmdlr.Y3D,
               ax=None, color='k'):

        if ax is None:
            fig = plt.figure()
            ax = fig.add_subplot(111, projection='3d')
        else:
            fig = ax.figure

        # TODO: Enhance this plot
        l = self.length()
        x = []
        y = []
        for i in range(30):
            p = self.point_at_abscissa(i / (29.) * l)
            xi, yi = p.plane_projection2d(center, x3d, y3d)
            x.append(xi)
            y.append(yi)
        ax.plot(x, y, color=color)

        return ax

    def FreeCADExport(self, name, ndigits=6):
        xs, ys, zs = round(1000 * self.start, ndigits)
        xi, yi, zi = round(1000 * self.interior, ndigits)
        xe, ye, ze = round(1000 * self.end, ndigits)
        return '{} = Part.Arc(fc.Vector({},{},{}),fc.Vector({},{},{}),fc.Vector({},{},{}))\n' \
            .format(name, xs, ys, zs, xi, yi, zi, xe, ye, ze)

    def copy(self, *args, **kwargs):
        return Arc3D(self.start.copy(), self.interior.copy(), self.end.copy())

    def frame_mapping_parameters(self, frame: volmdlr.Frame3D, side: str):
        if side == 'old':
            new_start = frame.old_coordinates(self.start.copy())
            new_interior = frame.old_coordinates(self.interior.copy())
            new_end = frame.old_coordinates(self.end.copy())
        elif side == 'new':
            new_start = frame.new_coordinates(self.start.copy())
            new_interior = frame.new_coordinates(self.interior.copy())
            new_end = frame.new_coordinates(self.end.copy())
        else:
            raise ValueError('side value not valid, please specify'
                             'a correct value: \'old\' or \'new\'')
        return new_start, new_interior, new_end

    def frame_mapping(self, frame: volmdlr.Frame3D, side: str):
        """
        Changes vector frame_mapping and return a new Arc3D
        side = 'old' or 'new'
        """
        new_start, new_interior, new_end =\
            self.frame_mapping_parameters(frame, side)

        return Arc3D(new_start, new_interior, new_end, name=self.name)

    def frame_mapping_inplace(self, frame: volmdlr.Frame3D, side: str):
        """
        Changes vector frame_mapping and the object is updated inplace
        side = 'old' or 'new'
        """
        new_start, new_interior, new_end = \
            self.frame_mapping_parameters(frame, side)
        self.start, self.interior, self.end = new_start, new_interior, new_end

    def abscissa(self, point3d: volmdlr.Point3D):
        x, y, _ = self.frame.new_coordinates(point3d)
        u1 = x / self.radius
        u2 = y / self.radius
        theta = volmdlr.core.sin_cos_angle(u1, u2)

        return self.radius * abs(theta)

    def split(self, split_point: volmdlr.Point3D):
        abscissa = self.abscissa(split_point)

        return [Arc3D(self.start,
                      self.point_at_abscissa(0.5 * abscissa),
                      split_point),
                Arc3D(split_point,
                      self.point_at_abscissa(1.5 * abscissa),
                      self.end)
                ]

    def to_2d(self, plane_origin, x, y):
        ps = self.start.to_2d(plane_origin, x, y)
        pi = self.interior.to_2d(plane_origin, x, y)
        pe = self.end.to_2d(plane_origin, x, y)
        return Arc2D(ps, pi, pe, name=self.name)

    def minimum_distance_points_arc(self, other_arc):

        u1 = self.start - self.center
        u1.normalize()
        u2 = self.normal.cross(u1)

        w = other_arc.center - self.center

        u3 = other_arc.start - other_arc.center
        u3.normalize()
        u4 = other_arc.normal.cross(u3)

        r1, r2 = self.radius, other_arc.radius

        a, b, c, d = u1.dot(u1), u1.dot(u2), u1.dot(u3), u1.dot(u4)
        e, f, g = u2.dot(u2), u2.dot(u3), u2.dot(u4)
        h, i = u3.dot(u3), u3.dot(u4)
        j = u4.dot(u4)
        k, l, m, n, o = w.dot(u1), w.dot(u2), w.dot(u3), w.dot(u4), w.dot(w)

        def distance_squared(x):
            return (a * ((math.cos(x[0])) ** 2) * r1 ** 2 + e * (
                    (math.sin(x[0])) ** 2) * r1 ** 2
                    + o + h * ((math.cos(x[1])) ** 2) * r2 ** 2 + j * (
                (math.sin(x[1])) ** 2) * r2 ** 2
                + b * math.sin(2 * x[0]) * r1 ** 2 - 2 * r1 * math.cos(
                        x[0]) * k
                - 2 * r1 * r2 * math.cos(x[0]) * math.cos(x[1]) * c
                - 2 * r1 * r2 * math.cos(x[0]) * math.sin(
                        x[1]) * d - 2 * r1 * math.sin(x[0]) * l
                - 2 * r1 * r2 * math.sin(x[0]) * math.cos(x[1]) * f
                - 2 * r1 * r2 * math.sin(x[0]) * math.sin(
                        x[1]) * g + 2 * r2 * math.cos(x[1]) * m
                + 2 * r2 * math.sin(x[1]) * n + i * math.sin(
                        2 * x[1]) * r2 ** 2)

        x01 = npy.array([self.angle / 2, other_arc.angle / 2])

        res1 = scp.optimize.least_squares(distance_squared, x01,
                                          bounds=[(0, 0), (
                                              self.angle, other_arc.angle)])

        p1 = self.point_at_abscissa(res1.x[0] * r1)
        p2 = other_arc.point_at_abscissa(res1.x[1] * r2)

        return p1, p2

    def minimum_distance_points_line(self, other_line):

        u = other_line.direction_vector()
        k = self.start - self.center
        k.normalize()
        w = self.center - other_line.start
        v = self.normal.cross(k)

        r = self.radius

        a = u.dot(u)
        b = u.dot(v)
        c = u.dot(k)
        d = v.dot(v)
        e = v.dot(k)
        f = k.dot(k)
        g = w.dot(u)
        h = w.dot(v)
        i = w.dot(k)
        j = w.dot(w)

        # x = (s, theta)
        def distance_squared(x):
            return (a * x[0] ** 2 + j + d * (
                    (math.sin(x[1])) ** 2) * r ** 2 + f * (
                (math.cos(x[1])) ** 2) * r ** 2
                - 2 * x[0] * g - 2 * x[0] * r * math.sin(x[1]) * b - 2 * x[
                        0] * r * math.cos(x[1]) * c
                + 2 * r * math.sin(x[1]) * h + 2 * r * math.cos(x[1]) * i
                + math.sin(2 * x[1]) * e * r ** 2)

        x01 = npy.array([0.5, self.angle / 2])
        x02 = npy.array([0.5, 0])
        x03 = npy.array([0.5, self.angle])

        res1 = scp.optimize.least_squares(distance_squared, x01,
                                          bounds=[(0, 0), (1, self.angle)])
        res2 = scp.optimize.least_squares(distance_squared, x02,
                                          bounds=[(0, 0), (1, self.angle)])
        res3 = scp.optimize.least_squares(distance_squared, x03,
                                          bounds=[(0, 0), (1, self.angle)])

        p1 = other_line.point_at_abscissa(
            res1.x[0] * other_line.length())
        p2 = self.point_at_abscissa(res1.x[1] * r)

        res = [res2, res3]
        for couple in res:
            ptest1 = other_line.point_at_abscissa(
                couple.x[0] * other_line.length())
            ptest2 = self.point_at_abscissa(couple.x[1] * r)
            dtest = ptest1.point_distance(ptest2)
            if dtest < d:
                p1, p2 = ptest1, ptest2

        return p1, p2

    def minimum_distance(self, element, return_points=False):
        if element.__class__ is Arc3D or element.__class__.__name__ == 'Circle3D':
            p1, p2 = self.minimum_distance_points_arc(element)
            if return_points:
                return p1.point_distance(p2), p1, p2
            else:
                return p1.point_distance(p2)

        elif element.__class__ is LineSegment3D:
            pt1, pt2 = self.minimum_distance_points_line(element)
            if return_points:
                return pt1.point_distance(pt2), pt1, pt2
            else:
                return pt1.point_distance(pt2)
        else:
            return NotImplementedError

    def extrusion(self, extrusion_vector):
        if self.normal.is_colinear_to(extrusion_vector):
            u = self.start - self.center
            u.normalize()
            w = extrusion_vector.copy()
            w.normalize()
            v = w.cross(u)
            arc2d = self.to_2d(self.center, u, v)
            angle1, angle2 = arc2d.angle1, arc2d.angle2
            if angle2 < angle1:
                angle2 += volmdlr.TWO_PI
            cylinder = volmdlr.faces.CylindricalSurface3D(
                volmdlr.Frame3D(self.center,
                                u,
                                v,
                                w),
                self.radius
            )
            return [cylinder.rectangular_cut(angle1,
                                             angle2,
                                             0, extrusion_vector.norm())]
        else:
            raise NotImplementedError(
                'Elliptic faces not handled: dot={}'.format(
                    self.normal.dot(extrusion_vector)
                ))

    def revolution(self, axis_point: volmdlr.Point3D, axis: volmdlr.Vector3D,
                   angle: float):
        line3d = Line3D(axis_point, axis_point + axis)
        tore_center, _ = line3d.point_projection(self.center)
        if math.isclose(tore_center.point_distance(self.center), 0.,
                        abs_tol=1e-9):
            # Sphere
            start_p, _ = line3d.point_projection(self.start)
            u = self.start - start_p

            if math.isclose(u.norm(), 0, abs_tol=1e-9):
                end_p, _ = line3d.point_projection(self.end)
                u = self.end - end_p
                if math.isclose(u.norm(), 0, abs_tol=1e-9):
                    interior_p, _ = line3d.point_projection(self.interior)
                    u = self.interior - interior_p

            u.normalize()
            v = axis.cross(u)
            arc2d = self.to_2d(self.center, u, axis)

            surface = volmdlr.faces.SphericalSurface3D(
                volmdlr.Frame3D(self.center, u, v, axis), self.radius)

            return [surface.rectangular_cut(0, angle,
                                            arc2d.angle1, arc2d.angle2)]

        else:
            # Toroidal
            u = self.center - tore_center
            u.normalize()
            v = axis.cross(u)
            if not math.isclose(self.normal.dot(u), 0., abs_tol=1e-9):
                raise NotImplementedError(
                    'Outside of plane revolution not supported')

            R = tore_center.point_distance(self.center)
            surface = volmdlr.faces.ToroidalSurface3D(
                volmdlr.Frame3D(tore_center, u, v, axis), R,
                self.radius)
            arc2d = self.to_2d(tore_center, u, axis)
            return [surface.rectangular_cut(0, angle,
                                            arc2d.angle1, arc2d.angle2)]

    def to_step(self, current_id, surface_id=None):
        if self.angle >= math.pi:
            l = self.length()
            arc1, arc2 = self.split(self.point_at_abscissa(0.33 * l))
            arc2, arc3 = arc2.split(self.point_at_abscissa(0.66 * l))
            content, arcs1_id = arc1.to_step_without_splitting(current_id)
            arc2_content, arcs2_id = arc2.to_step_without_splitting(
                arcs1_id[0] + 1)
            arc3_content, arcs3_id = arc3.to_step_without_splitting(
                arcs2_id[0] + 1)
            content += arc2_content + arc3_content
            return content, [arcs1_id[0], arcs2_id[0], arcs3_id[0]]
        return self.to_step_without_splitting(current_id)

    def to_step_without_splitting(self, current_id, surface_id=None):
        u = self.start - self.center
        u.normalize()
        v = self.normal.cross(u)
        frame = volmdlr.Frame3D(self.center, self.normal, u, v)

        content, frame_id = frame.to_step(current_id)
        curve_id = frame_id + 1
        content += "#{} = CIRCLE('{}', #{}, {:.6f});\n".format(curve_id,
                                                               self.name,
                                                               frame_id,
                                                               self.radius * 1000,
                                                               )

        if surface_id:
            content += "#{} = SURFACE_CURVE('',#{},(#{}),.PCURVE_S1.);\n".format(
                curve_id + 1, curve_id, surface_id)
            curve_id += 1

        current_id = curve_id + 1
        start_content, start_id = self.start.to_step(current_id, vertex=True)
        end_content, end_id = self.end.to_step(start_id + 1, vertex=True)
        content += start_content + end_content
        current_id = end_id + 1
        content += "#{} = EDGE_CURVE('{}',#{},#{},#{},.T.);\n".format(
            current_id, self.name,
            start_id, end_id, curve_id)
        return content, [current_id]

    def point_belongs(self, point3d, abs_tol=1e-10):
        '''
        check if a point3d belongs to the arc_3d or not
        '''
        def f(x):
            return (point3d - self.point_at_abscissa(x)).norm()
        length_ = self.length()
        x = npy.linspace(0, length_, 5)
        x_init = []
        for xi in x:
            x_init.append(xi)

        for x0 in x_init:
            z = scp.optimize.least_squares(f, x0=x0, bounds=([0, length_]))
            if z.fun < abs_tol:
                return True
        return False

    def triangulation(self):
        return None

    def middle_point(self):
        return self.point_at_abscissa(self.length() / 2)


class FullArc3D(Arc3D):
    """
    An edge that starts at start_end, ends at the same point after having described
    a circle
    """

    def __init__(self, center: volmdlr.Point3D, start_end: volmdlr.Point3D,
                 normal: volmdlr.Vector3D,
                 name: str = ''):
        self.__center = center
        self.__normal = normal
        interior = start_end.rotation(center, normal, math.pi)
        Arc3D.__init__(self, start=start_end, end=start_end,
                       interior=interior, name=name)  # !!! this is dangerous

    def __hash__(self):
        return hash(self.center) + 5 * hash(self.start_end)

    def __eq__(self, other_arc):
        return (self.center == other_arc.center) \
            and (self.start == other_arc.start)

    @property
    def center(self):
        return self.__center

    @property
    def angle(self):
        return volmdlr.TWO_PI

    @property
    def normal(self):
        return self.__normal

    @property
    def is_trigo(self):
        return True

    def copy(self, *args, **kwargs):
        return FullArc3D(self._center.copy(), self.end.copy(), self._normal.copy())

    def to_2d(self, plane_origin, x1, x2):
        center = self.center.to_2d(plane_origin, x1, x2)
        start_end = self.start.to_2d(plane_origin, x1, x2)
        return FullArc2D(center, start_end)

    def to_step(self, current_id, surface_id=None):
        # Not calling Circle3D.to_step because of circular imports
        u = self.start - self.center
        u.normalize()
        v = self.normal.cross(u)
        frame = volmdlr.Frame3D(self.center, self.normal, u, v)
        content, frame_id = frame.to_step(current_id)
        curve_id = frame_id + 1
        # Not calling Circle3D.to_step because of circular imports
        content += "#{} = CIRCLE('{}',#{},{:.6f});\n".format(curve_id,
                                                             self.name,
                                                             frame_id,
                                                             self.radius * 1000,
                                                             )

        if surface_id:
            content += "#{} = SURFACE_CURVE('',#{},(#{}),.PCURVE_S1.);\n".format(
                curve_id + 1, curve_id, surface_id)
            curve_id += 1

        p1 = (self.center + u * self.radius).to_point()
        # p2 = self.center + v*self.radius
        # p3 = self.center - u*self.radius
        # p4 = self.center - v*self.radius

        p1_content, p1_id = p1.to_step(curve_id + 1, vertex=True)
        content += p1_content
        # p2_content, p2_id = p2.to_step(p1_id+1, vertex=True)
        # p3_content, p3_id = p3.to_step(p2_id+1, vertex=True)
        # p4_content, p4_id = p4.to_step(p3_id+1, vertex=True)
        # content += p1_content + p2_content + p3_content + p4_content

        # arc1_id = p4_id + 1
        # content += "#{} = EDGE_CURVE('{}',#{},#{},#{},.T.);\n".format(arc1_id, self.name,
        #                                                             p1_id, p2_id,
        #                                                             circle_id)

        # arc2_id = arc1_id + 1
        # content += "#{} = EDGE_CURVE('{}',#{},#{},#{},.T.);\n".format(arc2_id, self.name,
        #                                                             p2_id, p3_id,
        #                                                             circle_id)

        # arc3_id = arc2_id + 1
        # content += "#{} = EDGE_CURVE('{}',#{},#{},#{},.T.);\n".format(arc3_id, self.name,
        #                                                             p3_id, p4_id,
        #                                                             circle_id)

        # arc4_id = arc3_id + 1
        # content += "#{} = EDGE_CURVE('{}',#{},#{},#{},.T.);\n".format(arc4_id, self.name,
        #                                                             p4_id, p1_id,
        #                                                             circle_id)

        edge_curve = p1_id + 1
        content += f"#{edge_curve} = EDGE_CURVE('{self.name}',#{p1_id},#{p1_id},#{curve_id},.T.);\n"
        curve_id += 1

        # return content, [arc1_id, arc2_id, arc3_id, arc4_id]
        return content, [edge_curve]

    def plot(self, ax=None, color='k', alpha=1., edge_ends=False,
             edge_direction=False):
        if ax is None:
            ax = Axes3D(plt.figure())

        x = []
        y = []
        z = []
        for px, py, pz in self.discretization_points(number_points=20):
            x.append(px)
            y.append(py)
            z.append(pz)
        x.append(x[0])
        y.append(y[0])
        z.append(z[0])
        ax.plot(x, y, z, color=color, alpha=alpha)

        if edge_ends:
            self.start.plot(ax=ax)
            self.end.plot(ax=ax)

        if edge_direction:
            s = 0.5 * self.length()
            x, y, z = self.point_at_abscissa(s)
            tangent = self.unit_direction_vector(s)
            arrow_length = 0.15 * s
            ax.quiver(x, y, z, *arrow_length * tangent,
                      pivot='tip')

        return ax

    def rotation(self, center: volmdlr.Point3D, axis: volmdlr.Vector3D, angle: float):
        new_start_end = self.start.rotation(center, axis, angle, True)
        new_center = self._center.rotation(center, axis, angle, True)
        new_normal = self._normal.rotation(center, axis, angle, True)
        return FullArc3D(new_center, new_start_end,
                         new_normal, name=self.name)

    def rotation_inplace(self, center: volmdlr.Point3D, axis: volmdlr.Vector3D, angle: float):
        self.start.rotation(center, axis, angle, False)
        self.end.rotation(center, axis, angle, False)
        self._center.rotation(center, axis, angle, False)
        self.interior.rotation(center, axis, angle, False)

    def translation(self, offset: volmdlr.Vector3D):
        new_start_end = self.start.translation(offset, True)
        new_center = self._center.translation(offset, True)
        new_normal = self._normal.translation(offset, True)
        return FullArc3D(new_center, new_start_end,
                         new_normal, name=self.name)

    def translation_inplace(self, offset: volmdlr.Vector3D):
        self.start.translation(offset, False)
        self.end.translation(offset, False)
        self._center.translation(offset, False)
        self.interior.translation(offset, False)

    def linesegment_intersections(self, linesegment: LineSegment3D):
        distance_center_lineseg = linesegment.point_distance(self.frame.origin)
        if distance_center_lineseg > self.radius:
            return []
        direction_vector = linesegment.direction_vector()
        if math.isclose(self.frame.w.dot(direction_vector), 0, abs_tol=1e-6) and\
                not math.isclose(linesegment.start.z - self.frame.origin.z, 0, abs_tol=1e-6):
            return []

        if linesegment.start.z == linesegment.end.z == self.frame.origin.z:
            quadratic_equation_a = (1 + (direction_vector.y ** 2 / direction_vector.x**2))
            quadratic_equation_b = (-2 * (direction_vector.y ** 2 / direction_vector.x**2) * linesegment.start.x +
                     2 * (direction_vector.y / direction_vector.x) * linesegment.start.y)
            quadratic_equation_c = ((linesegment.start.y - (direction_vector.y / direction_vector.x) *
                                     linesegment.start.x)**2 - self.radius**2)
            delta = (quadratic_equation_b ** 2 - 4 * quadratic_equation_a * quadratic_equation_c)
            x1 = (- quadratic_equation_b + math.sqrt(delta)) / (2 * quadratic_equation_a)
            x2 = (- quadratic_equation_b - math.sqrt(delta)) / (2 * quadratic_equation_a)
            y1 = (direction_vector.y / direction_vector.x) * (x1 - linesegment.start.x) + linesegment.start.y
            y2 = (direction_vector.y / direction_vector.x) * (x2 - linesegment.start.x) + linesegment.start.y
            return [volmdlr.Point3D(x1, y1, self.frame.origin.z), volmdlr.Point3D(x2, y2, self.frame.origin.z)]
        z_constant = self.frame.origin.z
        if math.isclose(direction_vector.z, 0, abs_tol=1e-6):
            print(True)
        constant = (z_constant - linesegment.start.z) / direction_vector.z
        x_coordinate = constant * direction_vector.x + linesegment.start.x
        y_coordinate = constant * direction_vector.y + linesegment.start.y
        if math.isclose((x_coordinate - self.frame.origin.x) ** 2 + (y_coordinate - self.frame.origin.y) ** 2,
                        self.radius**2, abs_tol=1e-6):
            return [volmdlr.Point3D(x_coordinate, y_coordinate, z_constant)]
        return []


class ArcEllipse3D(Edge):
    """
    An arc is defined by a starting point, an end point and an interior point
    """

    def __init__(self, start, interior, end, center, major_dir,
                 name=''):  # , extra=None):
        # Extra is an additionnal point if start=end because you need 3 points on the arcellipse to define it
        Edge.__init__(self, start=start, end=end, name=name)
        self.interior = interior
        self.center = center
        major_dir.normalize()
        self.major_dir = major_dir  # Vector for Gradius
        # self.extra = extra

        u1 = (self.interior - self.start)
        u2 = (self.interior - self.end)
        u1.normalize()
        u2.normalize()
        # vec1 = self.start - self.center
        # normal = self.major_dir.cross(vec1)
        # if normal == volmdlr.O3D:
        #     if u1 == u2:
        #         vec1 = self.extra - self.center
        #         normal = self.major_dir.cross(vec1)
        #     else:
        #         vec1 = self.end - self.center
        #         normal = self.major_dir.cross(vec1)
        # normal.normalize()
        # self.normal = normal
        if u1 == u2:
            u2 = (self.interior - self.extra)
            u2.normalize()

        # if normal is None:
        n = u2.cross(u1)
        n.normalize()
        self.normal = n
        # else:
        #     n = normal
        #     n.normalize()
        #     self.normal = normal

        self.minor_dir = self.normal.cross(self.major_dir)

        frame = volmdlr.Frame3D(self.center, self.major_dir, self.minor_dir, self.normal)
        self.frame = frame
        start_new, end_new = frame.new_coordinates(
            self.start), frame.new_coordinates(self.end)
        interior_new, center_new = frame.new_coordinates(
            self.interior), frame.new_coordinates(self.center)

        # from :
        # https://math.stackexchange.com/questions/339126/how-to-draw-an-ellipse-if-a-center-and-3-arbitrary-points-on-it-are-given
        def theta_A_B(s, i, e, c):
            # theta=angle d'inclinaison ellipse par rapport à horizontal(sens horaire),A=demi
            # grd axe, B=demi petit axe
            xs, ys, xi, yi, xe, ye = s[0] - c[0], s[1] - c[1], i[0] - c[0], i[
                1] - c[1], e[0] - c[0], e[1] - c[1]
            A = npy.array(([xs ** 2, ys ** 2, 2 * xs * ys],
                           [xi ** 2, yi ** 2, 2 * xi * yi],
                           [xe ** 2, ye ** 2, 2 * xe * ye]))
            invA = npy.linalg.inv(A)
            One = npy.array(([1],
                             [1],
                             [1]))
            C = npy.dot(invA, One)  # matrice colonne de taille 3
            # theta = 0.5 * math.atan(2 * C[2] / (C[1] - C[0])) + math.pi / 2
            theta = 0.5 * math.atan(2 * C[2] / (C[1] - C[0]))
            c1 = C[0] + C[1]
            c2 = (C[1] - C[0]) / math.cos(2 * theta)
            gdaxe = math.sqrt((2 / (c1 - c2)))
            ptax = math.sqrt((2 / (c1 + c2)))
            return theta, gdaxe, ptax

        if start == end:
            extra_new = frame.new_coordinates(self.extra)
            theta, A, B = theta_A_B(start_new, extra_new, interior_new,
                                    center_new)
        else:
            theta, A, B = theta_A_B(start_new, interior_new, end_new,
                                    center_new)

        self.Gradius = A
        self.Sradius = B
        self.theta = theta

        # Angle pour start
        # center2d = volmdlr.Point2D(center_new.x, center_new.y)
        # start_2d = volmdlr.Point2D(start_new.x, start_new.y)
        # major_dir2d = self.major_dir.to_2d(self.center, self.major_dir, self.normal.cross(self.major_dir))
        # angle1 = volmdlr.core.clockwise_angle(start_2d - center2d, major_dir2d)

        u1, u2 = start_new.x / self.Gradius, start_new.y / self.Sradius
        angle1 = volmdlr.core.sin_cos_angle(u1, u2)
        self.angle_start = angle1
        # Angle pour end
        # end_2d = volmdlr.Point2D(end_new.x, end_new.y)
        # angle2 = volmdlr.core.clockwise_angle(end_2d - center2d, major_dir2d)
        u3, u4 = end_new.x / self.Gradius, end_new.y / self.Sradius
        angle2 = volmdlr.core.sin_cos_angle(u3, u4)
        self.angle_end = angle2
        # Angle pour interior
        # interior_2d = volmdlr.Point2D(interior_new.x, interior_new.y)
        # anglei = volmdlr.core.clockwise_angle(interior_2d - center2d, major_dir2d)
        u5, u6 = interior_new.x / self.Gradius, interior_new.y / self.Sradius
        anglei = volmdlr.core.sin_cos_angle(u5, u6)
        self.angle_interior = anglei
        # Going trigo/clock wise from start to interior
        if anglei < angle1:
            trigowise_path = (anglei + volmdlr.TWO_PI) - angle1
            clockwise_path = angle1 - anglei
        else:
            trigowise_path = anglei - angle1
            clockwise_path = angle1 - anglei + volmdlr.TWO_PI

        # Going trigo wise from interior to interior
        if angle2 < anglei:
            trigowise_path += (angle2 + volmdlr.TWO_PI) - anglei
            clockwise_path += anglei - angle2
        else:
            trigowise_path += angle2 - anglei
            clockwise_path += anglei - angle2 + volmdlr.TWO_PI

        if clockwise_path > trigowise_path:
            self.is_trigo = True
            self.angle = trigowise_path
        else:
            # Clock wise
            self.is_trigo = False
            self.angle = clockwise_path

        if self.start == self.end:
            self.angle = volmdlr.TWO_PI

        if self.is_trigo:
            self.offset_angle = angle1
        else:
            self.offset_angle = angle2

        volmdlr.core.CompositePrimitive3D.__init__(self,
                                                   primitives=self.discretization_points(),
                                                   name=name)

    def discretization_points(self, *, number_points: int = None, angle_resolution: int = 20):
        """
        discretize a Contour to have "n" points
        :param number_points: the number of points (including start and end points)
             if unset, only start and end will be returned
        :param angle_resolution: if set, the sampling will be adapted to have a controlled angular distance. Usefull
            to mesh an arc
        :return: a list of sampled points
        """
        # plane = Plane3D.from_normal(self.center, self.normal)
        # start_new, end_new = self.frame.new_coordinates(
        #     self.start), self.frame.new_coordinates(self.end)
        # interior_new, center_new = self.frame.new_coordinates(
        #     self.interior), self.frame.new_coordinates(self.center)
        # vec1 = start_new - center_new
        # vec2 = end_new - center_new
        # angle = volmdlr.core.vectors3d_angle(vec1, vec2)
        # self.angle_start = volmdlr.core.vectors3d_angle(volmdlr.X3D, start_new - center_new)
        # self.angle_end = volmdlr.core.vectors3d_angle(volmdlr.X3D, end_new - center_new)
        # self.angle_interior = volmdlr.core.vectors3d_angle(volmdlr.X3D, interior_new - center_new)

        if number_points:
            angle_resolution = number_points
        if self.angle_start > self.angle_end:
            if self.angle_start >= self.angle_interior >= self.angle_end:
                angle_start = self.angle_end
                angle_end = self.angle_start
            else:
                angle_end = self.angle_end + volmdlr.TWO_PI
                angle_start = self.angle_start
        elif self.angle_start == self.angle_end:
            angle_start = 0
            angle_end = 2 * math.pi
        else:
            angle_end = self.angle_end
            angle_start = self.angle_start


        discretization_points= [self.frame.old_coordinates(
            volmdlr.Point3D(self.Gradius * math.cos(angle), self.Sradius * math.sin(angle), 0))
            for angle in npy.linspace(angle_start, angle_end, angle_resolution + 1)]
        # angle_start = volmdlr.core.vectors3d_angle(volmdlr.X3D, self.start - volmdlr.O3D)
        # angle_end = volmdlr.core.vectors3d_angle(volmdlr.X3D, self.end - volmdlr.O3D)
        # discretization_points_new = [volmdlr.Point3D(self.Gradius * math.cos(teta), self.Sradius * math.sin(teta), 0)
        #                            #    self.Gradius * math.cos(teta) * self.major_dir
        #                            # + self.Sradius * math.sin(teta) * self.minor_dir
        #                               for teta in npy.linspace(angle_start, angle_end, angle_resolution + 1)]
        # discretization_points = [self.frame.old_coordinates(point) for point in discretization_points_new]
        # discretization_points = [self.frame.origin + self.Gradius * math.cos(teta) * self.major_dir
        #                          + self.Sradius * math.sin(teta) * self.minor_dir
        #                          for teta in npy.linspace(angle_start, angle_end, angle_resolution + 1)]
        return discretization_points

    def polygon_points(self, discretization_resolution: int):
        warnings.warn('polygon_points is deprecated,\
        please use discretization_points instead',
                      DeprecationWarning)
        return self.discretization_points(discretization_resolution)

    def _get_points(self):
        return self.discretization_points()
    points = property(_get_points)

    def to_2d(self, plane_origin, x, y):
        ps = self.start.to_2d(plane_origin, x, y)
        pi = self.interior.to_2d(plane_origin, x, y)
        pe = self.end.to_2d(plane_origin, x, y)
        center = self.center.to_2d(plane_origin, x, y)
        point_major_dir = self.center + self.Gradius * self.major_dir
        point_major_dir_2d = point_major_dir.to_2d(plane_origin, x, y)
        vector_major_dir_2d = point_major_dir_2d - center
        vector_major_dir_2d.normalize()
        # maj_dir2d = self.major_dir.to_2d(plane_origin, x, y)
        # maj_dir2d.normalize()
        return ArcEllipse2D(ps, pi, pe, center, vector_major_dir_2d, name=self.name)

    def length(self):
        return self.angle * math.sqrt(
            (self.Gradius ** 2 + self.Sradius ** 2) / 2)

    def normal_vector(self, abscissa):
        raise NotImplementedError

    def unit_normal_vector(self, abscissa):
        raise NotImplementedError

    def direction_vector(self, abscissa):
        raise NotImplementedError

    def unit_direction_vector(self, abscissa):
        raise NotImplementedError

    def reverse(self):
        return self.__class__(self.end.copy(),
                              self.interior.copy(),
                              self.start.copy(),
                              self.center.copy(),
                              self.major_dir.copy(),
                              self.name)

    def plot(self, ax=None, color:str='k', alpha=1.0, edge_ends=False, edge_direction=False):
        if ax is None:
            fig = plt.figure()
            ax = Axes3D(fig)
        else:
            fig = None

        ax.plot([self.interior[0]], [self.interior[1]], [self.interior[2]],
                color='b')
        ax.plot([self.start[0]], [self.start[1]], [self.start[2]], c='r')
        ax.plot([self.end[0]], [self.end[1]], [self.end[2]], c='r')
        ax.plot([self.interior[0]], [self.interior[1]], [self.interior[2]],
                c='g')
        x = []
        y = []
        z = []
        for px, py, pz in self.discretization_points(number_points=20):
            x.append(px)
            y.append(py)
            z.append(pz)

        ax.plot(x, y, z, color, alpha=alpha)
        if edge_ends:
            self.start.plot(ax)
            self.end.plot(ax)
        return ax

    def plot2d(self, x3d: volmdlr.Vector3D = volmdlr.X3D, y3d: volmdlr.Vector3D = volmdlr.Y3D,
               ax=None, color='k'):
        if ax is None:
            fig = plt.figure()
            ax = fig.add_subplot(111, projection='3d')
        else:
            fig = ax.figure

        # TODO: Enhance this plot
        l = self.length()
        x = []
        y = []
        for i in range(30):
            p = self.point_at_abscissa(i / (29.) * l)
            xi, yi = p.plane_projection2d(x3d, y3d)
            x.append(xi)
            y.append(yi)
        ax.plot(x, y, color=color)
        return ax

    def FreeCADExport(self, name, ndigits=6):
        xs, ys, zs = round(1000 * self.start, ndigits).vector
        xi, yi, zi = round(1000 * self.interior, ndigits).vector
        xe, ye, ze = round(1000 * self.end, ndigits).vector
        return '{} = Part.Arc(fc.Vector({},{},{}),fc.Vector({},{},{}),fc.Vector({},{},{}))\n'.format(
            name, xs, ys, zs, xi, yi, zi, xe, ye, ze)

    def triangulation(self):
        return None<|MERGE_RESOLUTION|>--- conflicted
+++ resolved
@@ -1126,11 +1126,8 @@
         length = self.length()
         if angle_resolution:
             number_points = angle_resolution
-<<<<<<< HEAD
-=======
         if not number_points:
             number_points = len(self.points)
->>>>>>> f80eb190
         return [self.point_at_abscissa(i * length / number_points) for i in range(number_points + 1)]
 
     def polygon_points(self, n: int = 15):
@@ -2788,10 +2785,9 @@
     def unit_direction_vector(self, abscissa):
         raise NotImplementedError
 
-<<<<<<< HEAD
     def reverse(self):
         return self.__class__(self.end, self.interior, self.start, self.center, self.major_dir, self.name)
-=======
+
     def straight_line_area(self):
         if self.angle >= math.pi:
             angle = volmdlr.TWO_PI - self.angle
@@ -2804,7 +2800,6 @@
         if self.is_trigo:
             return area
         return -area
->>>>>>> f80eb190
 
 
 class Line3D(Line):
