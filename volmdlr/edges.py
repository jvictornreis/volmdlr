#!/usr/bin/env python3
# -*- coding: utf-8 -*-
"""
Edges related classes.
"""

import math
import sys
import warnings
from typing import List, Dict, Any, Union

import matplotlib.patches
import matplotlib.pyplot as plt
import numpy as npy
import scipy as scp
import scipy.optimize
import scipy.integrate as scipy_integrate

from geomdl import utilities, BSpline, fitting, operations, NURBS
from geomdl.operations import length_curve, split_curve
from matplotlib import __version__ as _mpl_version
from mpl_toolkits.mplot3d import Axes3D
from packaging import version

import plot_data.core as plot_data
import dessia_common.core as dc
import volmdlr.utils.intersections as vm_utils_intersections
import volmdlr.core_compiled
import volmdlr.core
import volmdlr.geometry


def standardize_knot_vector(knot_vector):
    """
    Standardize a knot vector to range from 0 to 1.
    """
    u0 = knot_vector[0]
    u1 = knot_vector[-1]
    standard_u_knots = []
    if u0 != 0 or u1 != 1:
        x = 1 / (u1 - u0)
        y = u0 / (u0 - u1)
        for u in knot_vector:
            standard_u_knots.append(u * x + y)
        return standard_u_knots
    return knot_vector


def insert_knots_and_mutiplicity(knots, knot_mutiplicities, knot_to_add, num):
    """
    Compute knot elements and multiplicities based on the global knot vector.

    """
    new_knots = []
    new_knot_mutiplicities = []
    i = 0
    for i, knot in enumerate(knots):
        if knot > knot_to_add:
            new_knots.extend([knot_to_add])
            new_knot_mutiplicities.append(num)
            new_knots.extend(knots[i:])
            new_knot_mutiplicities.extend(knot_mutiplicities[i:])
            break
        new_knots.append(knot)
        new_knot_mutiplicities.append(knot_mutiplicities[i])
    return new_knots, new_knot_mutiplicities, i


class Edge(dc.DessiaObject):
    """
    Defines a simple edge Object.

    """

    def __init__(self, start, end, name=''):
        self.start = start
        self.end = end
        self._length = None
        self._direction_vector = None
        dc.DessiaObject.__init__(self, name=name)

    def __getitem__(self, key):
        if key == 0:
            return self.start
        if key == 1:
            return self.end
        raise IndexError

    def length(self):
        """
        Calculates the edge's length.
        """
        raise NotImplementedError(f'length method not implememented by {self.__class__.__name__}')

    def point_at_abscissa(self, abscissa):
        """
        Calcultes the point at given abscissa.
        """
        raise NotImplementedError(f'point_at_abscissa method not implememented by {self.__class__.__name__}')

    def middle_point(self):
        half_length = self.length() / 2
        middle_point = self.point_at_abscissa(abscissa=half_length)
        return middle_point

    def discretization_points(self, *, number_points: int = None, angle_resolution: int = None):
        """
        Discretizes an Edge to have "n" points.

        :param number_points: the number of points (including start and end
            points) if unset, only start and end will be returned
        :param angle_resolution: if set, the sampling will be adapted to have
            a controlled angular distance. Usefull to mesh an arc
        :return: a list of sampled points
        """
        if number_points is None or number_points == 1:
            number_points = 2
        if angle_resolution:
            number_points = int(math.pi * angle_resolution)
        step = self.length() / (number_points - 1)
        return [self.point_at_abscissa(i * step) for i in range(number_points)]

    def polygon_points(self, discretization_resolution: int):
        warnings.warn('polygon_points is deprecated,\
        please use discretization_points instead',
                      DeprecationWarning)
        return self.discretization_points(discretization_resolution)

    @classmethod
    def from_step(cls, arguments, object_dict):
        obj = object_dict[arguments[3]]
        p1 = object_dict[arguments[1]]
        p2 = object_dict[arguments[2]]
        orientation = arguments[4]
        if orientation == '.F.':
            p1, p2 = p2, p1
        if obj.__class__.__name__ == 'LineSegment3D':
            return object_dict[arguments[3]]
        if obj.__class__.__name__ == 'Line3D':
            return LineSegment3D(p1, p2, arguments[0][1:-1])
        if hasattr(obj, 'trim'):
            if obj.__class__.__name__ == 'Circle3D':
                p1, p2 = p2, p1
            return obj.trim(p1, p2)

        raise NotImplementedError(f'Unsupported: {object_dict[arguments[3]]}')

    def normal_vector(self, abscissa):
        """
        Calculates the normal vector the edge at given abscissa.

        :return: the normal vector
        """
        raise NotImplementedError('the normal_vector method must be'
                                  'overloaded by subclassing class')

    def unit_normal_vector(self, abscissa):
        """
        Calculates the unit normal vector the edge at given abscissa.

        :param abscissa: edge abscissa
        :return: unit normal vector
        """
        raise NotImplementedError('the unit_normal_vector method must be'
                                  'overloaded by subclassing class')

    def direction_vector(self, abscissa):
        """
        Calculates the direction vector the edge at given abscissa.

        :param abscissa: edge abscissa
        :return: direction vector
        """
        raise NotImplementedError('the direction_vector method must be'
                                  'overloaded by subclassing class')

    def unit_direction_vector(self, abscissa):
        """
        Calculates the unit direction vector the edge at given abscissa.

        :param abscissa: edge abscissa
        :return: unit direction vector
        """
        raise NotImplementedError('the unit_direction_vector method must be'
                                  'overloaded by subclassing class')

    def straight_line_point_belongs(self, point):
        """
        Verifies if a point belongs to the surface created by closing the edge
        with a line between its start and end points.

        :param point: Point to be verified
        :return: Return True if the point belongs to this surface,
            or False otherwise
        """
        raise NotImplementedError(f'the straight_line_point_belongs method must be'
                                  f' overloaded by {self.__class__.__name__}')

    def touching_points(self, edge2):
        """
        Verifies if two edges are touching each other.

        In case theese two edges are touchintg each other, return these touching points.

        :param edge2: edge2 to verify touching points.
        :return: list of touching points.
        """
        point1, point2 = edge2.start, edge2.end
        point3, point4 = self.start, self.end
        touching_points = []
        for primitive, points in zip([self, edge2], [[point1, point2], [point3, point4]]):
            for point in points:
                if point not in touching_points and primitive.point_belongs(point):
                    touching_points.append(point)
        return touching_points


class Line(dc.DessiaObject):
    """
    Abstract class representing a line.

    :param point1: The first point defining the line
    :type point1: Union[:class:`volmdlr.Point2D`, :class:`volmdlr.Point3D`]
    :param point2: The second point defining the line
    :type point2: Union[:class:`volmdlr.Point2D`, :class:`volmdlr.Point3D`]
    :param name: Name of the line. Default value is an empty string
    :type name: str, optional
    """

    def __init__(self, point1, point2, name=''):
        self.point1 = point1
        self.point2 = point2
        self._direction_vector = None
        dc.DessiaObject.__init__(self, name=name)

    def __getitem__(self, key):
        """
        Get a point of the line by its index.
        """
        if key == 0:
            return self.point1
        if key == 1:
            return self.point2
        raise IndexError

    def unit_direction_vector(self, *args, **kwargs):
        """
        Get the unit direction vector of the line.

        :return: The unit direction vector of the line
        :rtype:  Union[:class:`volmdlr.Vector2D`, :class:`volmdlr.Vector3D`]
        """
        vector = self.direction_vector()
        vector.normalize()
        return vector

    def direction_vector(self, *args, **kwargs):
        """
        Get the direction vector of the line.

        :return: The direction vector of the line
        :rtype: Union[:class:`volmdlr.Vector2D`, :class:`volmdlr.Vector3D`]
        """
        if not self._direction_vector:
            self._direction_vector = self.point2 - self.point1
        return self._direction_vector

    def normal_vector(self, *args, **kwargs):
        """
        Get the normal vector of the line.

        :return: The normal vector of the line
        :rtype: Union[:class:`volmdlr.Vector2D`, :class:`volmdlr.Vector3D`]
        """
        return self.direction_vector().normal_vector()

    def unit_normal_vector(self, abscissa=0.):
        """
        Get the unit normal vector of the line.

        :param abscissa: The abscissa of the point from which to calculate
            the normal vector
        :type abscissa: float, optional
        :return: The unit normal vector of the line
        :rtype: Union[:class:`volmdlr.Vector2D`, :class:`volmdlr.Vector3D`]
        """
        return self.unit_direction_vector().normal_vector()

    def point_projection(self, point):
        """
        Calculate the projection of a point onto the line.

        :param point: The point to project
        :type point: Union[:class:`volmdlr.Point2D`, :class:`volmdlr.Point3D`]
        :return: The projection of the point onto the line and the distance
            between the point and the projection
        :rtype: Tuple(Union[:class:`volmdlr.Point2D`,
            :class:`volmdlr.Point3D`], float)
        """
        vector = self.point2 - self.point1
        norm_u = vector.norm()
        t = (point - self.point1).dot(vector) / norm_u ** 2
        projection = self.point1 + t * vector
        projection = projection.to_point()
        return projection, t * norm_u

    def abscissa(self, point):
        """
        Calculate the abscissa of a point on the line.

        :param point: The point for which to calculate the abscissa
        :type point: Union[:class:`volmdlr.Point2D`, :class:`volmdlr.Point3D`]
        :return: The abscissa of the point
        :rtype: float
        """
        vector = self.point2 - self.point1
        norm_u = vector.norm()
        t = (point - self.point1).dot(vector) / norm_u
        return t

    def sort_points_along_line(self, points):
        """
        Sort point along a line.

        :param points: list of points to be sorted.
        :return: sorted points.
        """
        return sorted(points, key=self.abscissa)

    def split(self, split_point):
        """
        Split a line into two lines.

        :param split_point: The point where to split the line
        :type split_point: Union[:class:`volmdlr.Point2D`,
            :class:`volmdlr.Point3D`]
        :return: A list containg two lines
        """
        return [self.__class__(self.point1, split_point),
                self.__class__(split_point, self.point2)]

    def is_between_points(self, point1: Union[volmdlr.Point2D, volmdlr.Point3D],
                          point2: Union[volmdlr.Point2D, volmdlr.Point3D]):
        """
        Verifies if a line is between two points.

        :param point1: The first point
        :type point1: Union[:class:`volmdlr.Point2D`, :class:`volmdlr.Point3D`]
        :param point2: The second point
        :type point2: Union[:class:`volmdlr.Point2D`, :class:`volmdlr.Point3D`]
        :return: True if the line is between the two points, False otherwise
        :rtype: bool
        """

        if point1 == point2:
            return False

        line_segment = LineSegment2D(point1, point2)
        if line_segment.line_intersections(self):
            return True
        return False


class LineSegment(Edge):
    """
    Abstract class.

    """

    def length(self):
        if not self._length:
            self._length = self.end.point_distance(self.start)
        return self._length

    def abscissa(self, point, tol=1e-6):
        if point.point_distance(self.start) < tol:
            return 0
        if point.point_distance(self.end) < tol:
            return self.length()

        vector = self.end - self.start
        length = vector.norm()
        t = (point - self.start).dot(vector) / length
        if t < -1e-9 or t > length + 1e-9:
            raise ValueError(f'Point is not on linesegment: abscissa={t}')
        return t

    def unit_direction_vector(self, abscissa=0.):
        """
        Computes a unit direction vector for the line segment.

        :param abscissa: defines where in the line segement the unit
            direction vector is to be calculated.
        :return: The unit direction vector of the LineSegement.
        """
        direction_vector = self.direction_vector()
        direction_vector.normalize()
        return direction_vector

    def direction_vector(self, abscissa=0.):
        """
        Returns a direction vector at a given abscissa, it is not normalized.

        :param abscissa: defines where in the line segement
            direction vector is to be calculated.
        :return: The direction vector of the LineSegement.
        """
        if not self._direction_vector:
            self._direction_vector = self.end - self.start
        return self._direction_vector

    def normal_vector(self, abscissa=0.):
        """
        Returns a normal vector at a given abscissa, it is not normalized.

        :param abscissa: defines where in the line_segement
        normal vector is to be calculated.
        :return: The normal vector of the LineSegement.
        """
        return self.direction_vector(abscissa).normal_vector()

    def unit_normal_vector(self, abscissa=0.):
        """
        Returns the unit normal vector at a given abscissa.

        :param abscissa: defines where in the line_segement unit normal vector is to be calculated.
        :return: The unit normal vector of the LineSegement.
        """
        return self.unit_direction_vector(abscissa).normal_vector()

    def point_projection(self, point):
        p1, p2 = self.start, self.end
        vector = p2 - p1
        norm_u = vector.norm()
        t = (point - p1).dot(vector) / norm_u ** 2
        projection = p1 + t * vector

        return projection, t * norm_u

    def split(self, split_point):
        if split_point == self.start:
            return [None, self.copy()]
        if split_point == self.end:
            return [self.copy(), None]
        return [self.__class__(self.start, split_point),
                self.__class__(split_point, self.end)]

    def middle_point(self):
        return 0.5 * (self.start + self.end)

    def point_at_abscissa(self, abscissa):
        """
        Calculates a point in the LineSegment at a given abscissa.

        :param abscissa: abscissa where in the curve the point should be calculated.
        :return: Corresponding point.
        """
        return self.start + self.unit_direction_vector() * abscissa


class BSplineCurve(Edge):
    """
    An abstract class for B-spline curves. The following rule must be
    respected : `number of knots = number of control points + degree + 1`.

    :param degree: The degree of the B-spline curve.
    :type degree: int
    :param control_points: A list of 2 or 3 dimensional points
    :type control_points: Union[List[:class:`volmdlr.Point2D`],
        List[:class:`volmdlr.Point3D`]]
    :param knot_multiplicities: The vector of multiplicities for each knot
    :type knot_multiplicities: List[int]
    :param knots: The knot vector composed of values between 0 and 1
    :type knots: List[float]
    :param weights: The weight vector applied to the knot vector. Default
        value is None
    :type weights: List[float], optional
    :param periodic: If `True` the B-spline curve is periodic. Default value
        is False
    :type periodic: bool, optional
    :param name: The name of the B-spline curve. Default value is ''
    :type name: str, optional
    """
    _non_serializable_attributes = ['curve']

    def __init__(self,
                 degree: int,
                 control_points: Union[List[volmdlr.Point2D],
                                       List[volmdlr.Point3D]],
                 knot_multiplicities: List[int],
                 knots: List[float],
                 weights: List[float] = None,
                 periodic: bool = False,
                 name: str = ''):
        self.control_points = control_points
        self.degree = degree
        knots = standardize_knot_vector(knots)
        self.knots = knots
        self.knot_multiplicities = knot_multiplicities
        self.weights = weights
        self.periodic = periodic

        points = [[*point] for point in control_points]
        if weights is None:
            curve = BSpline.Curve()
            curve.degree = degree
            curve.ctrlpts = points
        else:
            curve = NURBS.Curve()
            curve.degree = degree
            curve.ctrlpts = points
            curve.weights = weights

        knot_vector = []
        for i, knot in enumerate(knots):
            knot_vector.extend([knot] * knot_multiplicities[i])
        curve.knotvector = knot_vector
        curve.delta = 0.01
        curve_points = curve.evalpts
        self.curve = curve

        self._length = None
        self.points = [getattr(volmdlr,
                               f'Point{self.__class__.__name__[-2::]}')(*p)
                       for p in curve_points]

        start = self.points[0]  # self.point_at_abscissa(0.)
        end = self.points[-1]  # self.point_at_abscissa(self.length())

        Edge.__init__(self, start, end, name=name)

    def reverse(self):
        """
        Reverses the B-spline's direction by reversing its control points.

        :return: A reversed B-spline curve.
        :rtype: :class:`volmdlr.edges.BSplineCurve`.
        """
        return self.__class__(
            degree=self.degree,
            control_points=self.control_points[::-1],
            knot_multiplicities=self.knot_multiplicities[::-1],
            knots=self.knots[::-1],
            weights=self.weights,
            periodic=self.periodic)

    @classmethod
    def from_geomdl_curve(cls, curve):
        """
        # TODO: to be completed

        :param curve:
        :type curve:
        :return: A reversed B-spline curve
        :rtype: :class:`volmdlr.edges.BSplineCurve`
        """
        point_dimension = f'Point{cls.__name__[-2::]}'

        knots = list(sorted(set(curve.knotvector)))
        knot_multiplicities = [curve.knotvector.count(k) for k in knots]

        return cls(degree=curve.degree,
                   control_points=[getattr(volmdlr, point_dimension)(*p)
                                   for p in curve.ctrlpts],
                   knots=knots,
                   knot_multiplicities=knot_multiplicities)

    def length(self):
        """
        Returns the length of the B-spline curve.

        :return: The length of the B-spline curve.
        :rtype: float
        """
        if not self._length:
            self._length = length_curve(self.curve)
        return self._length

    def unit_direction_vector(self, abscissa: float):
        """
        Computes the 2D or 3D unit direction vector of B-spline curve at a given abscissa.

        :param abscissa: The abscissa on the B-spline curve where the unit
            direction vector will be computed
        :type abscissa: float
        :return: The unit direction vector of the B-spline curve
        :rtype: Union[:class:`volmdlr.Vector2D`, :class:`volmdlr.Vector3D`]
        """
        direction_vector = self.direction_vector(abscissa)
        direction_vector.normalize()
        return direction_vector

    def middle_point(self):
        """
        Computes the 2D or 3D middle point of the B-spline curve.

        :return: The middle point
        :rtype: Union[:class:`volmdlr.Point2D`, :class:`volmdlr.Point3D`]
        """
        return self.point_at_abscissa(self.length() * 0.5)

    def abscissa(self, point: Union[volmdlr.Point2D, volmdlr.Point3D],
                 tol: float = 1e-4):
        """
        Computes the abscissa of a 2D or 3D point using the least square method.

        :param point: The point located on the B-spline curve.
        :type point: Union[:class:`volmdlr.Point2D`, :class:`volmdlr.Point3D`].
        :param tol: The precision in terms of distance. Default value is 1e-4.
        :type tol: float, optional.
        :return: The abscissa of the point.
        :rtype: float
        """
        length = self.length()
        for x0 in [0, length * 0.25, length * 0.5, length * 0.75, length]:
            res = scp.optimize.least_squares(
                lambda u: (point - self.point_at_abscissa(u)).norm(),
                x0=x0,
                bounds=([0], [length]),
                # ftol=tol / 10,
                # xtol=tol / 10,
                # loss='soft_l1'
            )
            if res.fun < tol:
                return res.x[0]

        print('distance =', res.cost)
        print('res.fun:', res.fun)
        # ax = self.plot()
        # point.plot(ax=ax)
        # best_point = self.point_at_abscissa(res.x)
        # best_point.plot(ax=ax, color='r')
        raise ValueError('abscissa not found')

    def split(self, point: Union[volmdlr.Point2D, volmdlr.Point3D],
              tol: float = 1e-5):
        """
        Splits of B-spline curve in two pieces using a 2D or 3D point.

        :param point: The point where the B-spline curve is split
        :type point: Union[:class:`volmdlr.Point2D`, :class:`volmdlr.Point3D`]
        :param tol: The precision in terms of distance. Default value is 1e-4
        :type tol: float, optional
        :return: A list containing the first and second split of the B-spline
            curve
        :rtype: List[:class:`volmdlr.edges.BSplineCurve`]
        """
        if point.point_distance(self.start) < tol:
            return [None, self.copy()]
        if point.point_distance(self.end) < tol:
            return [self.copy(), None]
        adim_abscissa = self.abscissa(point) / self.length()
        curve1, curve2 = split_curve(self.curve, adim_abscissa)

        return [self.__class__.from_geomdl_curve(curve1),
                self.__class__.from_geomdl_curve(curve2)]

    def translation(self, offset: Union[volmdlr.Vector2D, volmdlr.Vector3D]):
        """
        Translates the B-spline curve.

        :param offset: The translation vector
        :type offset: Union[:class:`volmdlr.Vector2D`,
            :class:`volmdlr.Vector3D`]
        :return: A new translated BSplineCurve
        :rtype: :class:`volmdlr.edges.BSplineCurve`
        """
        control_points = [point.translation(offset)
                          for point in self.control_points]
        return self.__class__(self.degree, control_points,
                              self.knot_multiplicities, self.knots,
                              self.weights, self.periodic)

    def translation_inplace(self, offset: Union[volmdlr.Vector2D,
                                                volmdlr.Vector3D]):
        """
        Translates the B-spline curve and its parameters are modified inplace.

        :param offset: The translation vector
        :type offset: Union[:class:`volmdlr.Vector2D`,
            :class:`volmdlr.Vector3D`]
        :return: None
        :rtype: None
        """
        for point in self.control_points:
            point.translation_inplace(offset)

    def point_belongs(self, point: Union[volmdlr.Point2D, volmdlr.Point3D],
                      abs_tol: float = 1e-10):
        """
        Checks if a 2D or 3D point belongs to the B-spline curve or not. It uses the least square method.

        :param point: The point to be checked
        :type point: Union[:class:`volmdlr.Point2D`, :class:`volmdlr.Point3D`]
        :param abs_tol: The precision in terms of distance.
            Default value is 1e-4
        :type abs_tol: float, optional
        :return: `True` if the point belongs to the B-spline curve, `False`
            otherwise
        :rtype: bool
        """
        point_dimension = f'Point{self.__class__.__name__[-2::]}'

        def f(x):
            return (point - getattr(volmdlr, point_dimension)(*self.curve.evaluate_single(x))).norm()

        x = npy.linspace(0, 1, 5)
        x_init = []
        for xi in x:
            x_init.append(xi)

        for x0 in x_init:
            z = scp.optimize.least_squares(f, x0=x0, bounds=([0, 1]))
            if z.fun < abs_tol:
                return True
        return False

    def merge_with(self, bspline_curve: 'BSplineCurve'):
        """
        Merges consecutive B-spline curves to define a new merged one.

        :param bspline_curve: Another B-spline curve
        :type bspline_curve: :class:`volmdlr.edges.BSplineCurve`
        :return: A merged B-spline curve
        :rtype: :class:`volmdlr.edges.BSplineCurve`
        """
        point_dimension = f'Wire{self.__class__.__name__[-2::]}'
        wire = getattr(volmdlr.wires, point_dimension)(bspline_curve)
        ordered_wire = wire.order_wire()

        points, n = [], 10
        for primitive in ordered_wire.primitives:
            points.extend(primitive.discretization_points(n))
        points.pop(n + 1)

        return self.__class__.from_points_interpolation(
            points, min(self.degree, bspline_curve.degree))

    @classmethod
    def from_bsplines(cls, bsplines: List['BSplineCurve'],
                      discretization_points: int = 10):
        """
        Creates a B-spline curve from a list of B-spline curves.

        :param bsplines: A list of B-spline curve
        :type bsplines: List[:class:`volmdlr.edges.BSplineCurve`]
        :param discretization_points: The number of points for the
            discretization. Default value is 10
        :type discretization_points: int, optional
        :return: A merged B-spline curve
        :rtype: :class:`volmdlr.edges.BSplineCurve`
        """
        point_dimension = f'Wire{cls.__name__[-2::]}'
        wire = getattr(volmdlr.wires, point_dimension)(bsplines)
        ordered_wire = wire.order_wire()

        points, degree = [], []
        for i, primitive in enumerate(ordered_wire.primitives):
            degree.append(primitive.degree)
            if i == 0:
                points.extend(primitive.discretization_points(number_points=discretization_points))
            else:
                points.extend(
                    primitive.discretization_points(number_points=discretization_points)[1::])

        return cls.from_points_interpolation(points, min(degree))

    @classmethod
    def from_points_approximation(cls, points: Union[List[volmdlr.Point2D],
                                                     List[volmdlr.Point3D]],
                                  degree: int, **kwargs):
        """
        Creates a B-spline curve approximation using least squares method with
        fixed number of control points. It is recommanded to specify the
        number of control points.
        Please refer to The NURBS Book (2nd Edition), pp.410-413 for details.

        :param points: The data points
        :type points: Union[List[:class:`volmdlr.Point2D`],
            List[:class:`volmdlr.Point3D`]]
        :param degree: The degree of the output parametric curve
        :type degree: int
        :param kwargs: See below
        :return: A B-spline curve from points approximation
        :rtype: :class:`volmdlr.edges.BSplineCurve`
        :keyword centripetal: Activates centripetal parametrization method.
            Default value is False
        :keyword ctrlpts_size: Number of control points. Default value is
            len(points) - 1
        """
        curve = fitting.approximate_curve([[*point] for point in points],
                                          degree, **kwargs)
        return cls.from_geomdl_curve(curve)

    def tangent(self, position: float = 0.0):
        """
        Evaluates the tangent vector of the B-spline curve at the input parameter value.

        :param position: Value of the parameter, between 0 and 1
        :type position: float
        :return: The tangent vector
        :rtype: Union[:class:`volmdlr.Point2D`, :class:`volmdlr.Point3D`]
        """
        _, tangent = operations.tangent(self.curve, position, normalize=True)

        dimension = f'Vector{self.__class__.__name__[-2::]}'
        tangent = getattr(volmdlr, dimension)(*tangent)

        return tangent

    @classmethod
    def from_points_interpolation(cls, points: Union[List[volmdlr.Point2D],
                                                     List[volmdlr.Point3D]],
                                  degree: int, periodic: bool = False):
        """
        Creates a B-spline curve interpolation through the data points.
        Please refer to Algorithm A9.1 on The NURBS Book (2nd Edition),
        pp.369-370 for details.

        :param points: The data points
        :type points: Union[List[:class:`volmdlr.Point2D`],
            List[:class:`volmdlr.Point3D`]]
        :param degree: The degree of the output parametric curve
        :type degree: int
        :param periodic: `True` if the curve should be periodic. Default value
            is `False`
        :type periodic: bool, optional
        :return: A B-spline curve from points interpolation
        :rtype: :class:`volmdlr.edges.BSplineCurve`
        """
        curve = fitting.interpolate_curve([[*point] for point in points], degree)

        bsplinecurve = cls.from_geomdl_curve(curve)
        if not periodic:
            return bsplinecurve
        bsplinecurve.periodic = True
        return bsplinecurve

    def discretization_points(self, *, number_points: int = None, angle_resolution: int = None):
        """
        Linear spaced discretization of the curve.

        :param number_points: The number of points to include in the discretization.
        :type number_points: int
        :param angle_resolution: The resolution of the angle to use when calculating the number of points.
        :type angle_resolution: int
        :return: A list of discretized points on the B-spline curve.
        :rtype: List[`volmdlr.Point2D] or List[`volmdlr.Point3D]
        """

        if angle_resolution:
            number_points = int(math.pi * angle_resolution)
<<<<<<< HEAD
        if len(self.points) == number_points or (not number_points and not angle_resolution):
=======
        if len(self.points) == number_points:
>>>>>>> 1b31735b
            return self.points
        curve = self.curve
        curve.delta = 1 / number_points
        curve_points = curve.evalpts

        point_dimension = f'Point{self.__class__.__name__[-2::]}'
        return [getattr(volmdlr, point_dimension)(*p) for p in curve_points]

    def derivatives(self, u, order):
        """
        Evaluates n-th order curve derivatives at the given parameter value.

        The output of this method is list of n-th order derivatives. If ``order`` is ``0``, then it will only output
        the evaluated point. Similarly, if ``order`` is ``2``, then it will output the evaluated point, 1st derivative
        and the 2nd derivative.

        :Example:

        Assuming a curve self is defined on a parametric domain [0.0, 1.0].
        Let's take the curve derivative at the parametric position u = 0.35.

        >>> ders = self.derivatives(u=0.35, order=2)
        >>> ders[0]  # evaluated point, equal to crv.evaluate_single(0.35)
        >>> ders[1]  # 1st derivative at u = 0.35
        >>> ders[2]  # 2nd derivative at u = 0.35

        :param u: parameter value
        :type u: float
        :param order: derivative order
        :type order: int
        :return: a list containing up to {order}-th derivative of the curve
        :rtype: Union[List[`volmdlr.Vector2D`], List[`volmdlr.Vector3D`]]
        """

        return [getattr(volmdlr, f'Vector{self.__class__.__name__[-2::]}')(*p)
                for p in self.curve.derivatives(u, order)]

    def line_intersections(self, line):
        """
        Calculates the intersections of a BSplineCurve (2D or 3D) with a Line (2D or 3D).

        :param line: line to verify intersections
        :return: list of intersections
        """
        polygon_points = self.points
        list_intersections = []
        length = self.length()
        initial_abscissa = 0
        for points in zip(polygon_points[:-1], polygon_points[1:]):
            linesegment_name = 'LineSegment' + self.__class__.__name__[-2:]
            linesegment = getattr(sys.modules[__name__], linesegment_name)(points[0], points[1])
            intersections = linesegment.line_intersections(line)

            if intersections and intersections[0] not in list_intersections:
                abscissa = initial_abscissa + linesegment.abscissa(intersections[0])
                if initial_abscissa < length * 0.1:
                    number_points = int(linesegment.length() / 1e-6)
                    list_abscissas = list(
                        n for n in npy.linspace(initial_abscissa, initial_abscissa + linesegment.length(),
                                                number_points))
                else:
                    distance_from_point_to_search = 0.0001 / 2
                    list_abscissas = list(new_abscissa for new_abscissa in npy.linspace(
                        abscissa - distance_from_point_to_search, abscissa + distance_from_point_to_search, 1000))
                intersection = self.select_intersection_point(list_abscissas, intersections)
                list_intersections.append(intersection)
            initial_abscissa += linesegment.length()
        return list_intersections

    def select_intersection_point(self, list_abscissas, intersections):
        """
        Select closest point in curve to intesection point obtained with discretised linesegment.

        :param list_abscissas: list of abscissas to verify the closest point.
        :param intersections: intersection with discretised line.
        :return:
        """
        distance = npy.inf
        intersection = None
        for i_abscissa in list_abscissas:
            point_in_curve = BSplineCurve.point_at_abscissa(self, i_abscissa)
            dist = point_in_curve.point_distance(intersections[0])
            if dist < distance:
                distance = dist
                intersection = point_in_curve
            else:
                break
        return intersection

    def get_linesegment_intersections(self, linesegment):
        """
        Calculates intersections between a BSplineCurve and a LineSegment.

        :param linesegment: linesegment to verify intersections.
        :return: list with the intersections points.
        """
        results = self.line_intersections(linesegment.to_line())
        intersections_points = []
        for result in results:
            if linesegment.point_belongs(result, 1e-5):
                intersections_points.append(result)
        return intersections_points

    def point_at_abscissa(self, abscissa):
        """
        Calculates a point in the BSplineCurve at a given abscissa.

        :param abscissa: abscissa where in the curve the point should be calculated.
        :return: Corresponding point.
        """
        length = self.length()
        adim_abs = max(min(abscissa / length, 1.), 0.)
        point_name = 'Point' + self.__class__.__name__[-2:]
        return getattr(volmdlr, point_name)(*self.curve.evaluate_single(adim_abs))


class Line2D(Line):
    """
    Define an infinite line given by two points.

    """

    def __init__(self, point1: volmdlr.Point2D,
                 point2: volmdlr.Point2D, *, name=''):
        self.points = [point1, point2]
        Line.__init__(self, point1, point2, name=name)

    def to_3d(self, plane_origin, x1, x2):
        """
        Convert the line to a 3D line.

        :param plane_origin: Origin of the plane in which the line is.
        :type plane_origin: :class:`volmdlr.Point3D`
        :param x1: First direction of the plane in which the line is.
        :type x1: :class:`volmdlr.Vector3D`
        :param x2: Second direction of the plane in which the line is.
        :type x2: :class:`volmdlr.Vector3D`
        :return: The 3D line.
        :rtype: :class:`volmdlr.edges.Line3D`
        """
        points_3d = [p.to_3d(plane_origin, x1, x2) for p in self.points]
        return Line3D(*points_3d, self.name)

    def rotation(self, center: volmdlr.Point2D, angle: float):
        """
        Line2D rotation.

        :param center: rotation center.
        :param angle: angle rotation.
        :return: a new rotated Line2D.
        """
        return Line2D(*[point.rotation(center, angle)
                        for point in self.points])

    def rotation_inplace(self, center: volmdlr.Point2D, angle: float):
        """
        Line2D rotation. Object is updated inplace.

        :param center: rotation center.
        :param angle: rotation angle.
        """
        for point in self.points:
            point.rotation_inplace(center, angle)

    def translation(self, offset: volmdlr.Vector2D):
        """
        Line2D translation.

        :param offset: translation vector.
        :return: A new translated Line2D.
        """
        return Line2D(*[point.translation(offset) for point in self.points])

    def translation_inplace(self, offset: volmdlr.Vector2D):
        """
        Line2D translation. Object is updated inplace.

        :param offset: translation vector.
        """
        for point in self.points:
            point.translation_inplace(offset)

    def frame_mapping(self, frame: volmdlr.Frame2D, side: str):
        """
        Map the line to a new coordinate frame.

        :param frame: The new coordinate frame.
        :type frame: :class:`volmdlr.Frame2D`
        :param side: The side to which the mapping is made. 'old' for the
            original coordinate frame, 'new' for the new one.
        :type side: str
        :return: The mapped line.
        :rtype: :class:`volmdlr.edges.Line2D`
        """
        return Line2D(*[point.frame_mapping(frame, side) for point in self.points])

    def plot(self, ax=None, color='k', dashed=True):
        """
        Plot the line.

        :param ax: Matplotlib axis on which to plot the line. If none,
            a new figure is created.
        :type ax: matplotlib.axes._subplots.AxesSubplot, optional
        :param color: Color of the line.
        :type color: str, optional
        :param dashed: Whether the line is dashed or not.
        :type dashed: bool, optional
        :return: The matplotlib axis.
        :rtype: matplotlib.axes._subplots.AxesSubplot
        """
        if ax is None:
            _, ax = plt.subplots()

        if version.parse(_mpl_version) >= version.parse('3.3.2'):
            if dashed:
                ax.axline((self.point1.x, self.point1.y),
                          (self.point2.x, self.point2.y),
                          dashes=[30, 5, 10, 5],
                          color=color)
            else:
                ax.axline((self.point1.x, self.point1.y),
                          (self.point2.x, self.point2.y),
                          color=color)
        else:
            direction_vector = self.direction_vector()
            point3 = self.point1 - 3 * direction_vector
            point4 = self.point2 + 4 * direction_vector
            if dashed:
                ax.plot([point3[0], point4[0]], [point3[1], point4[1]], color=color,
                        dashes=[30, 5, 10, 5])
            else:
                ax.plot([point3[0], point4[0]], [point3[1], point4[1]], color=color)

        return ax

    def plot_data(self, edge_style=None):
        """
        Get plot data for the line.

        :param edge_style: Plotting style for the line.
        :type edge_style: :class:`plot_data.EdgeStyle`, optional
        :return: Plot data for the line.
        :rtype: :class:`plot_data.Line2D`
        """
        return plot_data.Line2D([self.point1.x, self.point1.y],
                                [self.point2.x, self.point2.y],
                                edge_style=edge_style)

    def line_intersections(self, line):
        """
        Calculate the intersection between the two lines.

        :param line: The line to calculate intersections with.
        :type line: :class:`volmdlr.Line2D`
        :return: A list of at most one intersection point between
            the two lines.
        :rtype: List[:class:`volmdlr.Point2D`]
        """

        point = volmdlr.Point2D.line_intersection(self, line)
        if point is not None:
            point_projection1, _ = self.point_projection(point)
            if point_projection1 is None:
                return []

            if line.__class__.__name__ == 'Line2D':
                point_projection2, _ = line.point_projection(point)
                if point_projection2 is None:
                    return []

            return [point_projection1]
        return []

    def create_tangent_circle(self, point, other_line):
        """
        Computes the two circles that are tangent to 2 lines and intersect a point located on one of the two lines.

        """

        # point will be called I(x_I, y_I)
        # self will be (AB)
        # line will be (CD)

        if math.isclose(self.point_distance(point), 0, abs_tol=1e-10):
            I = volmdlr.Vector2D(point[0], point[1])
            A = volmdlr.Vector2D(self.points[0][0], self.points[0][1])
            B = volmdlr.Vector2D(self.points[1][0], self.points[1][1])
            C = volmdlr.Vector2D(other_line.points[0][0],
                                 other_line.points[0][1])
            D = volmdlr.Vector2D(other_line.points[1][0],
                                 other_line.points[1][1])

        elif math.isclose(other_line.point_distance(point), 0, abs_tol=1e-10):
            I = volmdlr.Vector2D(point[0], point[1])
            C = volmdlr.Vector2D(self.points[0][0], self.points[0][1])
            D = volmdlr.Vector2D(self.points[1][0], self.points[1][1])
            A = volmdlr.Vector2D(other_line.points[0][0],
                                 other_line.points[0][1])
            B = volmdlr.Vector2D(other_line.points[1][0],
                                 other_line.points[1][1])
        else:
            raise AttributeError("The point isn't on any of the two lines")

        # CHANGEMENT DE REPAIRE
        new_u = volmdlr.Vector2D((B - A))
        new_u.normalize()
        new_v = new_u.unit_normal_vector()
        new_basis = volmdlr.Frame2D(I, new_u, new_v)

        new_a = new_basis.new_coordinates(A)
        new_b = new_basis.new_coordinates(B)
        new_c = new_basis.new_coordinates(C)
        new_d = new_basis.new_coordinates(D)

        if new_c[1] == 0 and new_d[1] == 0:
            # Segments are on the same line: no solution
            return None, None

        if math.isclose(self.unit_direction_vector().dot(
                other_line.unit_normal_vector()), 0, abs_tol=1e-06):
            # Parallel segments: one solution

            segments_distance = abs(new_c[1] - new_a[1])
            r = segments_distance / 2
            new_circle_center = volmdlr.Point2D(
                (0, npy.sign(new_c[1] - new_a[1]) * r))
            circle_center = new_basis.old_coordinates(new_circle_center)
            circle = volmdlr.wires.Circle2D(circle_center, r)

            return circle, None

        if math.isclose(self.unit_direction_vector().dot(
                other_line.unit_direction_vector()), 0, abs_tol=1e-06):
            # Perpendicular segments: 2 solution
            line_AB = Line2D(volmdlr.Point2D(new_a), volmdlr.Point2D(new_b))
            line_CD = Line2D(volmdlr.Point2D(new_c), volmdlr.Point2D(new_d))
            new_pt_k = volmdlr.Point2D.line_intersection(line_AB, line_CD)

            r = abs(new_pt_k[0])
            new_circle_center1 = volmdlr.Point2D((0, r))
            new_circle_center2 = volmdlr.Point2D((0, -r))
            circle_center1 = new_basis.old_coordinates(new_circle_center1)
            circle_center2 = new_basis.old_coordinates(new_circle_center2)
            circle1 = volmdlr.wires.Circle2D(circle_center1, r)
            circle2 = volmdlr.wires.Circle2D(circle_center2, r)

            return circle1, circle2

        # =============================================================================
        # LES SEGMENTS SONT QUELCONQUES
        #   => 2 SOLUTIONS
        # =============================================================================

        line_AB = Line2D(volmdlr.Point2D(new_a), volmdlr.Point2D(new_b))
        line_CD = Line2D(volmdlr.Point2D(new_c), volmdlr.Point2D(new_d))
        new_pt_k = volmdlr.Point2D.line_intersection(line_AB, line_CD)
        pt_K = volmdlr.Point2D(new_basis.old_coordinates(new_pt_k))

        if pt_K == I:
            return None, None

        # CHANGEMENT DE REPERE:
        new_u2 = volmdlr.Vector2D(pt_K - I)
        new_u2.normalize()
        new_v2 = new_u2.normal_vector(unit=True)
        new_basis2 = volmdlr.Frame2D(I, new_u2, new_v2)

        new_a = new_basis2.new_coordinates(A)
        new_b = new_basis2.new_coordinates(B)
        new_c = new_basis2.new_coordinates(C)
        new_d = new_basis2.new_coordinates(D)
        new_pt_k = new_basis2.new_coordinates(pt_K)

        teta1 = math.atan2(new_c[1], new_c[0] - new_pt_k[0])
        teta2 = math.atan2(new_d[1], new_d[0] - new_pt_k[0])

        if teta1 < 0:
            teta1 += math.pi
        if teta2 < 0:
            teta2 += math.pi

        if not math.isclose(teta1, teta2, abs_tol=1e-08):
            if math.isclose(teta1, math.pi, abs_tol=1e-08) or math.isclose(
                    teta1, 0., abs_tol=1e-08):
                teta = teta2
            elif math.isclose(teta2, math.pi,
                              abs_tol=1e-08) or math.isclose(teta2, 0.,
                                                             abs_tol=1e-08):
                teta = teta1
        else:
            teta = teta1

        r1 = new_pt_k[0] * math.sin(teta) / (1 + math.cos(teta))
        r2 = new_pt_k[0] * math.sin(teta) / (1 - math.cos(teta))

        new_circle_center1 = volmdlr.Point2D(0, -r1)
        new_circle_center2 = volmdlr.Point2D(0, r2)

        circle_center1 = new_basis2.old_coordinates(new_circle_center1)
        circle_center2 = new_basis2.old_coordinates(new_circle_center2)

        if new_basis.new_coordinates(circle_center1)[1] > 0:
            circle1 = volmdlr.wires.Circle2D(circle_center1, r1)
            circle2 = volmdlr.wires.Circle2D(circle_center2, r2)
        else:
            circle1 = volmdlr.wires.Circle2D(circle_center2, r2)
            circle2 = volmdlr.wires.Circle2D(circle_center1, r1)

        return circle1, circle2

    def cut_between_two_points(self, point1: volmdlr.Point2D,
                               point2: volmdlr.Point2D):
        """
        Cut the line between two points to create a linesegment.

        :param point1: The first point defining the linesegment
        :type point1: :class:`volmdlr.Point2D`
        :param point2: The second point defining the linesegment
        :type point2: :class:`volmdlr.Point2D`
        :return: The created linesegment
        :rtype: :class:`volmdlr.edges.LineSegment2D`
        """
        return LineSegment2D(point1, point2)

    def point_belongs(self, point2d, abs_tol: float = 1e-6):
        """
        Verifies if the point2d belongs to the line.

        :param point2d: point to be verified.
        :param abs_tol: absolute tolerance to consider in calculus.
        :return: True if point belongs to line, False otherwise.
        """
        return math.isclose(self.point_distance(point2d), 0, abs_tol=abs_tol)

    def point_distance(self, point2d):
        """
        Calculate the shortest distance between a line and a point.

        :param point2d: Point to calculate distance
        :type point2d: :class:`volmdlr.Point2D`
        :return: Distance to point
        :rtype: float
        """
        vector_r = self.point1 - point2d
        vector_v = self.normal_vector()
        return abs(vector_v.dot(vector_r)) / vector_v.norm()


class BSplineCurve2D(BSplineCurve):
    """
    A class for 2 dimensional B-spline curves. The following rule must be
    respected : `number of knots = number of control points + degree + 1`.

    :param degree: The degree of the 2 dimensional B-spline curve
    :type degree: int
    :param control_points: A list of 2 dimensional points
    :type control_points: List[:class:`volmdlr.Point2D`]
    :param knot_multiplicities: The vector of multiplicities for each knot
    :type knot_multiplicities: List[int]
    :param knots: The knot vector composed of values between 0 and 1
    :type knots: List[float]
    :param weights: The weight vector applied to the knot vector. Default
        value is None
    :type weights: List[float], optional
    :param periodic: If `True` the B-spline curve is periodic. Default value
        is False
    :type periodic: bool, optional
    :param name: The name of the B-spline curve. Default value is ''
    :type name: str, optional
    """

    _non_serializable_attributes = ['curve']

    def __init__(self,
                 degree: int,
                 control_points: List[volmdlr.Point2D],
                 knot_multiplicities: List[int],
                 knots: List[float],
                 weights: List[float] = None,
                 periodic: bool = False,
                 name: str = ''):
        self._bounding_rectangle = None

        BSplineCurve.__init__(self, degree,
                              control_points,
                              knot_multiplicities,
                              knots,
                              weights,
                              periodic,
                              name)
        self._bounding_rectangle = None
        self._length = None

    @property
    def bounding_rectangle(self):
        """
        Computes the bounding rectangle of the 2 dimensional B-spline curve.

        :return: The bounding rectangle.
        :rtype: :class:`volmdlr.core.BoundingRectangle`
        """
<<<<<<< HEAD

        points = self.discretization_points()

        points_x = [p.x for p in points]
        points_y = [p.y for p in points]

        return volmdlr.core.BoundingRectangle(min(points_x), max(points_x),
                                              min(points_y), max(points_y))
=======
        if not self._bounding_rectangle:
            bbox = self.curve.bbox
            self._bounding_rectangle = volmdlr.core.BoundingRectangle(bbox[0][0], bbox[1][0],
                                                                      bbox[0][1], bbox[1][1])
        return self._bounding_rectangle
>>>>>>> 1b31735b

    def tangent(self, position: float = 0.0):
        """
        Computes the tangent at a given parameter between 0 and 1.

        :param position: The parameter at which the tangent is computed.
        :type position: float
        :return: A 2 dimensional point representing the tangent
        :rtype: :class:`volmdlr.Point2D`
        """
        _, tangent = operations.tangent(self.curve, position / self.length(),
                                        normalize=True)
        tangent = volmdlr.Point2D(tangent[0], tangent[1])
        return tangent

    def direction_vector(self, abscissa: float):
        """
        :param abscissa: defines where in the BSplineCurve2D the
        direction vector is to be calculated
        :return: The direection vector vector of the BSplineCurve2D
        """
        return self.tangent(abscissa)

    def normal_vector(self, abscissa: float):
        """
        :param abscissa: defines where in the BSplineCurve2D the
        normal vector is to be calculated
        :return: The normal vector of the BSplineCurve2D
        """
        tangent_vector = self.tangent(abscissa)
        normal_vector = tangent_vector.normal_vector()
        return normal_vector

    def unit_normal_vector(self, abscissa: float):
        """
        :param abscissa: defines where in the BSplineCurve2D the
        unit normal vector is to be calculated
        :return: The unit normal vector of the BSplineCurve2D
        """
        normal_vector = self.normal_vector(abscissa)
        normal_vector.normalize()
        return normal_vector

    def straight_line_area(self):
        points = self.discretization_points(number_points=100)
        x = [point.x for point in points]
        y = [point.y for point in points]
        x1 = [x[-1]] + x[0:-1]
        y1 = [y[-1]] + y[0:-1]
        return 0.5 * abs(sum(i * j for i, j in zip(x, y1))
                         - sum(i * j for i, j in zip(y, x1)))

    def straight_line_center_of_mass(self):
        polygon_points = self.discretization_points(number_points=100)
        cog = volmdlr.O2D
        for point in polygon_points:
            cog += point
        cog = cog / len(polygon_points)
        return cog

    def plot(self, ax=None, color='k', alpha=1, plot_points=False):
        if ax is None:
            _, ax = plt.subplots()

        points = self.points

        x_points = [p.x for p in points]
        y_points = [p.y for p in points]
        ax.plot(x_points, y_points, color=color, alpha=alpha)
        if plot_points:
            for point in points:
                point.plot(ax, color=color)
        return ax

    def to_3d(self, plane_origin, x1, x2):
        control_points3D = [p.to_3d(plane_origin, x1, x2) for p in
                            self.control_points]
        return BSplineCurve3D(self.degree, control_points3D,
                              self.knot_multiplicities, self.knots,
                              self.weights, self.periodic)

    def to_step(self, current_id, surface_id=None):
        points_ids = []
        content = ''
        point_id = current_id
        for point in self.control_points:
            point_content, point_id = point.to_step(point_id,
                                                    vertex=False)
            content += point_content
            points_ids.append(point_id)
            point_id += 1

        content += "#{} = B_SPLINE_CURVE_WITH_KNOTS('{}',{},({})," \
                   ".UNSPECIFIED.,.F.,.F.,{},{}," \
                   ".UNSPECIFIED.);\n".format(
                        point_id, self.name, self.degree,
                        volmdlr.core.step_ids_to_str(points_ids),
                        tuple(self.knot_multiplicities),
                        tuple(self.knots))
        return content, point_id + 1

    def rotation(self, center: volmdlr.Point2D, angle: float):
        """
        BSplineCurve2D rotation.

        :param center: rotation center
        :param angle: angle rotation
        :return: a new rotated Line2D
        """
        control_points = [point.rotation(center, angle)
                          for point in self.control_points]
        return BSplineCurve2D(self.degree, control_points,
                              self.knot_multiplicities, self.knots,
                              self.weights, self.periodic)

    def rotation_inplace(self, center: volmdlr.Point2D, angle: float):
        """
        BSplineCurve2D rotation. Object is updated inplace.

        :param center: rotation center
        :param angle: rotation angle
        """
        for point in self.control_points:
            point.rotation_inplace(center, angle)

    def line_crossings(self, line2d: Line2D):
        polygon_points = self.discretization_points(number_points=50)
        crossings = []
        for p1, p2 in zip(polygon_points[:-1], polygon_points[1:]):
            l = LineSegment2D(p1, p2)
            crossings.extend(l.line_crossings(line2d))
        return crossings

    def to_wire(self, n: int):
        """
        Convert a bspline curve to a wire2d defined with 'n' line_segments.

        """

        u = npy.linspace(0, 1, num=n + 1).tolist()
        points = []
        for u0 in u:
            p = self.curve.evaluate_single(u0)
            points.append(volmdlr.Point2D(p[0], p[1]))

        return volmdlr.wires.Wire2D.from_points(points)

    def reverse(self):
        """
        Reverse the bspline's direction by reversing its start and end points.

        """

        return self.__class__(degree=self.degree,
                              control_points=self.control_points[::-1],
                              knot_multiplicities=self.knot_multiplicities[::-1],
                              knots=self.knots[::-1],
                              weights=self.weights,
                              periodic=self.periodic)

    def point_distance(self, point):
        distance = math.inf
        polygon_points = self.points
        for p1, p2 in zip(polygon_points[:-1], polygon_points[1:]):
            line = LineSegment2D(p1, p2)
            dist = line.point_distance(point)
            if dist < distance:
                distance = dist
        return distance

    def nearest_point_to(self, point):
        """
        Find out the nearest point on the linesegment to point.

        """

        points = self.discretization_points(number_points=500)
        return point.nearest_point(points)

    def linesegment_intersections(self, linesegment2d):
        """
        Calculates intersections between a BSplineCurve2D and a LineSegment2D.

        :param linesegment2d: linesegment to verify intersections.
        :return: list with the intersections points.
        """
        if not self.bounding_rectangle.b_rectangle_intersection(linesegment2d.bounding_rectangle):
            return []
        intersections_points = self.get_linesegment_intersections(linesegment2d)
        return intersections_points

    def axial_symmetry(self, line):
        """
        Finds out the symmetric bsplinecurve2d according to a line.

        """

        points_symmetry = [point.axial_symmetry(line) for point in self.control_points]

        return self.__class__(degree=self.degree,
                              control_points=points_symmetry,
                              knot_multiplicities=self.knot_multiplicities[::-1],
                              knots=self.knots[::-1],
                              weights=self.weights,
                              periodic=self.periodic)


class BezierCurve2D(BSplineCurve2D):
    """
    A class for 2 dimensional Bezier curves.

    :param degree: The degree of the Bezier curve
    :type degree: int
    :param control_points: A list of 2 dimensional points
    :type control_points: List[:class:`volmdlr.Point2D`]
    :param name: The name of the B-spline curve. Default value is ''
    :type name: str, optional
    """

    def __init__(self, degree: int, control_points: List[volmdlr.Point2D],
                 name: str = ''):
        knotvector = utilities.generate_knot_vector(degree,
                                                    len(control_points))
        knot_multiplicity = [1] * len(knotvector)

        BSplineCurve2D.__init__(self, degree, control_points,
                                knot_multiplicity, knotvector,
                                None, False, name)


class LineSegment2D(LineSegment):
    """
    Define a line segment limited by two points.

    """

    def __init__(self, start: volmdlr.Point2D, end: volmdlr.Point2D, *, name: str = ''):
        if start == end:
            raise NotImplementedError
        self.points = [start, end]
        self._bounding_rectangle = None
        LineSegment.__init__(self, start, end, name=name)

    def __hash__(self):
        return self._data_hash()

    def _data_hash(self):
        return self.start._data_hash() + self.end._data_hash()

    def _data_eq(self, other_object):
        if self.__class__.__name__ != other_object.__class__.__name__:
            return False
        return self.start == other_object.start and self.end == other_object.end

    def __eq__(self, other_object):
        if self.__class__.__name__ != other_object.__class__.__name__:
            return False
        return self.start == other_object.start and self.end == other_object.end

    def direction_independent_eq(self, linesegment2):
        """Verifies if two linesegments are the same, not considering its direction"""
        if self == linesegment2:
            return True
        return self.start == linesegment2.end and self.end == linesegment2.start

    def to_dict(self, *args, **kwargs):
        return {'object_class': 'volmdlr.edges.LineSegment2D',
                'name': self.name,
                'start': self.start.to_dict(),
                'end': self.end.to_dict()
                }

    # def middle_point(self):
    #     return 0.5 * (self.start + self.end)
    #
    # def point_at_abscissa(self, abscissa):
    #     return self.start + self.unit_direction_vector() * abscissa

    def point_belongs(self, point, abs_tol=1e-6):
        point_distance = self.point_distance(point)
        if math.isclose(point_distance, 0, abs_tol=abs_tol):
            return True
        return False

    @property
    def bounding_rectangle(self):
        if not self._bounding_rectangle:
            self._bounding_rectangle = volmdlr.core.BoundingRectangle(
                min(self.start.x, self.end.x), max(self.start.x, self.end.x),
                min(self.start.y, self.end.y), max(self.start.y, self.end.y))
        return self._bounding_rectangle

    def straight_line_area(self):
        return 0.

    def straight_line_second_moment_area(self, point: volmdlr.Point2D):
        return 0, 0, 0

    def straight_line_center_of_mass(self):
        return 0.5 * (self.start + self.end)

    def straight_line_point_belongs(self, point):
        """
        Verifies if a point belongs to the surface created by closing the edge with a
        line between its start and end points.

        :param point: Point to be verified.
        :return: Return True if the point belongs to this surface, or False otherwise.
        """
        return self.point_belongs(point)

    def point_distance(self, point, return_other_point=False):
        """
        Computes the distance of a point to segment of line.

        :param point: point to calculate distance.
        :param return_other_points: Bool variable to return linesegment's corresponding point or not.
        """
        distance, point = volmdlr.LineSegment2DPointDistance(
            [(self.start.x, self.start.y), (self.end.x, self.end.y)],
            (point.x, point.y))
        if return_other_point:
            return distance, volmdlr.Point2D(*point)
        return distance

    def point_projection(self, point):
        """
        If the projection falls outside the LineSegment2D, returns None.
        """
        point, curv_abs = Line2D.point_projection(Line2D(self.start, self.end),
                                                  point)
        # print('curv_abs :', curv_abs, 'length :', self.length())
        if curv_abs < 0 or curv_abs > self.length():
            if abs(curv_abs) < 1e-6 or math.isclose(curv_abs, self.length(),
                                                    abs_tol=1e-6):
                return point, curv_abs
            return None, curv_abs
        return point, curv_abs

    def line_intersections(self, line: Line2D):
        point = volmdlr.Point2D.line_intersection(self, line)
        if point is not None:
            point_projection1, _ = self.point_projection(point)
            if point_projection1 is None:
                return []

            if line.__class__.__name__ == 'LineSegment2D':
                point_projection2, _ = line.point_projection(point)
                if point_projection2 is None:
                    return []

            return [point_projection1]
        if line.point_belongs(self.start):
            return [self.start]
        if line.point_belongs(self.end):
            return [self.end]
        return []

    def linesegment_intersections(self, linesegment2d: 'LineSegment2D'):
        """
        Touching linesegments does not intersect.
        """
        if not self.bounding_rectangle.b_rectangle_intersection(linesegment2d.bounding_rectangle):
            return []
        point = volmdlr.Point2D.line_intersection(self, linesegment2d)
        # TODO: May be these commented conditions should be used for linesegment_crossings
        if point:  # and (point != self.start) and (point != self.end):
            point_projection1, _ = self.point_projection(point)
            if point_projection1 is None:
                return []

            point_projection2, _ = linesegment2d.point_projection(point)
            if point_projection2 is None:
                return []

            return [point_projection1]
        return []

    def line_crossings(self, line: 'Line2D'):
        if self.direction_vector().is_colinear_to(line.direction_vector()):
            return []
        line_intersection = self.line_intersections(line)
        if line_intersection and (line_intersection[0] == self.end or line_intersection[0] == self.start):
            return []
        return line_intersection

    def linesegment_crossings(self, linesegment: 'LineSegment2D'):
        if self.direction_vector().is_colinear_to(
                linesegment.direction_vector()):
            return []
        return self.linesegment_intersections(linesegment)

    def plot(self, ax=None, color='k', alpha=1, arrow=False, width=None,
             plot_points=False):
        if ax is None:
            _, ax = plt.subplots()

        p1, p2 = self.start, self.end
        if arrow:
            if plot_points:
                ax.plot([p1[0], p2[0]], [p1[1], p2[1]], color=color,
                        alpha=alpha, style='o-')
            else:
                ax.plot([p1[0], p2[0]], [p1[1], p2[1]], color=color,
                        alpha=alpha)

            length = ((p1[0] - p2[0]) ** 2 + (p1[1] - p2[1]) ** 2) ** 0.5
            if width is None:
                width = length / 1000.
                head_length = length / 20.
                head_width = head_length / 2.
            else:
                head_width = 2 * width
                head_length = head_width
            ax.arrow(p1[0], p1[1],
                     (p2[0] - p1[0]) / length * (length - head_length),
                     (p2[1] - p1[1]) / length * (length - head_length),
                     head_width=head_width, fc='b', linewidth=0,
                     head_length=head_length, width=width, alpha=0.3)
        else:
            if width is None:
                width = 1
            if plot_points:
                ax.plot([p1[0], p2[0]], [p1[1], p2[1]], color=color,
                        marker='o', linewidth=width, alpha=alpha)
            else:
                ax.plot([p1[0], p2[0]], [p1[1], p2[1]], color=color,
                        linewidth=width, alpha=alpha)
        return ax

    def to_3d(self, plane_origin, x1, x2):
        start = self.start.to_3d(plane_origin, x1, x2)
        end = self.end.to_3d(plane_origin, x1, x2)
        return LineSegment3D(start, end, name=self.name)

    def reverse(self):
        return LineSegment2D(self.end.copy(), self.start.copy())

    def to_line(self):
        return Line2D(self.start, self.end)

    def rotation(self, center: volmdlr.Point2D, angle: float):
        """
        LineSegment2D rotation.

        :param center: rotation center
        :param angle: angle rotation
        :return: a new rotated LineSegment2D
        """
        return LineSegment2D(self.start.rotation(center, angle),
                             self.end.rotation(center, angle))

    def rotation_inplace(self, center: volmdlr.Point2D, angle: float):
        """
        LineSegment2D rotation. Object is updated inplace.

        :param center: rotation center.
        :param angle: rotation angle.
        """
        for point in [self.start, self.end]:
            point.rotation_inplace(center, angle)

    def translation(self, offset: volmdlr.Vector2D):
        """
        LineSegment2D translation.

        :param offset: translation vector.
        :return: A new translated LineSegment2D.
        """
        return LineSegment2D(self.start.translation(offset),
                             self.end.translation(offset))

    def translation_inplace(self, offset: volmdlr.Vector2D):
        """
        LineSegment2D translation. Object is updated inplace.

        :param offset: translation vector.
        """
        for point in [self.start, self.end]:
            point.translation_inplace(offset)

    def frame_mapping(self, frame: volmdlr.Frame2D, side: str):
        """
        Changes vector frame_mapping and return a new LineSegment2D.

        side = 'old' or 'new'.
        """
        if side == 'old':
            new_start = frame.old_coordinates(self.start)
            new_end = frame.old_coordinates(self.end)
        elif side == 'new':
            new_start = frame.new_coordinates(self.start)
            new_end = frame.new_coordinates(self.end)
        else:
            raise ValueError('Please Enter a valid side: old or new')
        return LineSegment2D(new_start, new_end)

    def frame_mapping_inplace(self, frame: volmdlr.Frame2D, side: str):
        """
        Changes vector frame_mapping and the object is updated inplace.

        :param frame: frame to execute the frame mapping.
        :param side: 'old' or 'new'.
        """
        if side == 'old':
            new_start = frame.old_coordinates(self.start)
            new_end = frame.old_coordinates(self.end)
        elif side == 'new':
            new_start = frame.new_coordinates(self.start)
            new_end = frame.new_coordinates(self.end)
        else:
            raise ValueError('Please Enter a valid side: old or new')
        self.start = new_start
        self.end = new_end

    def plot_data(self, edge_style: plot_data.EdgeStyle = None):
        return plot_data.LineSegment2D([self.start.x, self.start.y],
                                       [self.end.x, self.end.y],
                                       edge_style=edge_style)

    def create_tangent_circle(self, point, other_line):
        circle1, circle2 = Line2D.create_tangent_circle(other_line, point, self)
        if circle1 is not None:
            _, curv_abs1 = Line2D.point_projection(self, circle1.center)
            if curv_abs1 < 0. or curv_abs1 > self.length():
                circle1 = None
        if circle2 is not None:
            _, curv_abs2 = Line2D.point_projection(self, circle2.center)
            if curv_abs2 < 0. or curv_abs2 > self.length():
                circle2 = None
        return circle1, circle2

    def infinite_primitive(self, offset):
        n = -self.unit_normal_vector()
        offset_point_1 = self.start + offset * n
        offset_point_2 = self.end + offset * n

        return Line2D(offset_point_1, offset_point_2)

    def to_wire(self, n: int):
        """
        Convert a linesegment2d to a wire2d defined with 'n' line_segments.

        """

        points = self.discretization_points(number_points=n + 1)
        return volmdlr.wires.Wire2D.from_points(points)

    def nearest_point_to(self, point):
        """
        Find out the nearest point on the linesegment to point.

        """

        points = self.discretization_points(number_points=500)
        return point.nearest_point(points)

    def axial_symmetry(self, line):
        """
        Finds out the symmetric linesegment2d according to a line.
        """

        points_symmetry = [point.axial_symmetry(line) for point in [self.start, self.end]]

        return self.__class__(points_symmetry[0], points_symmetry[1])


class Arc(Edge):
    """
    Abstract class representing an arc.

    :param start: The starting point
    :type start: Union[:class:`volmdlr.Point2D`, :class:`volmdlr.Point3D`]
    :param end: The finish point
    :type end: Union[:class:`volmdlr.Point2D`, :class:`volmdlr.Point3D`]
    :param interior: An interior point
    :type interior: Union[:class:`volmdlr.Point2D`, :class:`volmdlr.Point3D`]
    :param name: The name of the arc. Default value is an empty string
    :type name: str, optional
    """

    def __init__(self, start,
                 end,
                 interior,
                 name: str = ''):
        Edge.__init__(self, start=start, end=end, name=name)
        self.interior = interior
        self._utd_clockwise_and_trigowise_paths = False
        self._clockwise_and_trigowise_paths = None
        self._radius = None

    @property
    def center(self):
        """
        Gets the arc's center.

        :return: The center of the arc.
        """
        raise NotImplementedError(
            'the property method center must be overloaded by subclassing'
            'class if not a given parameter')

    @property
    def angle(self):
        """
        Gets the angle of the arc.

        :return: The angle of the arc.
        """
        return NotImplementedError(
            'the property method angle must be overloaded by subclassing'
            'class if not a given parameter')

    @property
    def is_trigo(self):
        """
        Verifies if arc is trigowise or clockwise.

        :return: True if trigowise or False otherwise.
        """
        return NotImplementedError(
            'the property method is_trigo must be overloaded by subclassing'
            'class if not a given parameter')

    @property
    def radius(self):
        if not self._radius:
            self._radius = (self.start - self.center).norm()
        return self._radius

    def length(self):
        """
        Calculates the length of the Arc, with its radius and it arc angle.

        :return: the length fo the Arc.
        """
        return self.radius * abs(self.angle)

    def point_at_abscissa(self, abscissa):
        """
        Calculates a point in the Arc at a given abscissa.

        :param abscissa: abscissa where in the curve the point should be calculated.
        :return: Corresponding point.
        """
        if self.is_trigo:
            return self.start.rotation(self.center, abscissa / self.radius)
        return self.start.rotation(self.center, -abscissa / self.radius)

    @staticmethod
    def get_clockwise_and_trigowise_paths(radius_1, radius_2, radius_i):
        """

        :param radius_1: radius from center to start point.
        :param radius_2: radius form center ro end point.
        :param radius_i: radius from center to interior point.
        :return: the clockwise and trigowise paths.
        """
        angle1 = math.atan2(radius_1.y, radius_1.x)
        anglei = math.atan2(radius_i.y, radius_i.x)
        angle2 = math.atan2(radius_2.y, radius_2.x)

        # Going trigo/clock wise from start to interior
        if anglei < angle1:
            trigowise_path = (anglei + volmdlr.TWO_PI) - angle1
            clockwise_path = angle1 - anglei
        else:
            trigowise_path = anglei - angle1
            clockwise_path = angle1 - anglei + volmdlr.TWO_PI

        # Going trigo wise from interior to interior
        if angle2 < anglei:
            trigowise_path += (angle2 + volmdlr.TWO_PI) - anglei
            clockwise_path += anglei - angle2
        else:
            trigowise_path += angle2 - anglei
            clockwise_path += anglei - angle2 + volmdlr.TWO_PI
        return clockwise_path, trigowise_path

    def middle_point(self):
        return self.point_at_abscissa(0.5 * self.length())

    def point_distance(self, point):
        points = self.discretization_points(angle_resolution=100)
        return point.point_distance(point.nearest_point(points))

    def discretization_points(self, *, number_points: int = None, angle_resolution: int = None):
        """
        Discretize a Edge to have "n" points.

        :param number_points: the number of points (including start and end points)
             if unset, only start and end will be returned
        :param angle_resolution: if set, the sampling will be adapted to have a controlled angular distance. Usefull
            to mesh an arc
        :return: a list of sampled points
        """
        if not number_points:
            if not angle_resolution:
                number_points = 2
            else:
                number_points = math.ceil(self.angle * angle_resolution) + 2

        step = self.length() / (number_points - 1)
        return [self.point_at_abscissa(i * step)
                for i in range(number_points)]

    def polygon_points(self, discretization_resolution: int):
        warnings.warn('polygon_points is deprecated,\
        please use discretization_points instead',
                      DeprecationWarning)
        return self.discretization_points(number_points=discretization_resolution)


class Arc2D(Arc):
    """
    angle: the angle measure always >= 0
    """

    def __init__(self,
                 start: volmdlr.Point2D,
                 interior: volmdlr.Point2D,
                 end: volmdlr.Point2D,
                 name: str = ''):
        self._center = None
        self._is_trigo = None
        self._angle = None
        self._bounding_rectangle = None
        Arc.__init__(self, start=start, end=end, interior=interior, name=name)
        start_to_center = start - self.center
        end_to_center = end - self.center
        angle1 = math.atan2(start_to_center.y, start_to_center.x)
        angle2 = math.atan2(end_to_center.y, end_to_center.x)
        if self.is_trigo:
            self.angle1 = angle1
            self.angle2 = angle2
        else:
            self.angle1 = angle2
            self.angle2 = angle1

    @property
    def center(self):
        if not self._center:
            self._center = self.get_center()
        return self._center

    def get_center(self):
        xi, yi = self.interior.x, self.interior.y
        xe, ye = self.end.x, self.end.y
        xs, ys = self.start.x, self.start.y
        try:
            matrix_a = volmdlr.Matrix22(2 * (xs - xi), 2 * (ys - yi),
                                        2 * (xs - xe), 2 * (ys - ye))
            b_vector = - volmdlr.Vector2D(xi ** 2 + yi ** 2 - xs ** 2 - ys ** 2,
                                          xe ** 2 + ye ** 2 - xs ** 2 - ys ** 2)
            inv_matrix_a = matrix_a.inverse()
            x = inv_matrix_a.vector_multiplication(b_vector)
            center = volmdlr.Point2D(x.x, x.y)
        except ValueError:
            matrix_a = npy.array([[2 * (xs - xi), 2 * (ys - yi)],
                                  [2 * (xs - xe), 2 * (ys - ye)]])
            b_vector = - npy.array([xi ** 2 + yi ** 2 - xs ** 2 - ys ** 2,
                                    xe ** 2 + ye ** 2 - xs ** 2 - ys ** 2])
            center = volmdlr.Point2D(*npy.linalg.solve(matrix_a, b_vector))
        return center

    def reverse(self):
        return self.__class__(self.end.copy(),
                              self.interior.copy(),
                              self.start.copy())

    @property
    def is_trigo(self):
        if not self._is_trigo:
            self._is_trigo = self.get_arc_direction()
        return self._is_trigo

    @property
    def clockwise_and_trigowise_paths(self):
        if not self._clockwise_and_trigowise_paths:
            radius_1 = self.start - self.center
            radius_2 = self.end - self.center
            radius_i = self.interior - self.center
            self._clockwise_and_trigowise_paths =\
                self.get_clockwise_and_trigowise_paths(radius_1,
                                                       radius_2,
                                                       radius_i)
            self._utd_clockwise_and_trigowise_paths = True
        return self._clockwise_and_trigowise_paths

    def get_arc_direction(self):
        clockwise_path, trigowise_path =\
            self.clockwise_and_trigowise_paths
        if clockwise_path > trigowise_path:
            return True
        return False

    @property
    def angle(self):
        if not self._angle:
            self._angle = self.get_angle()
        return self._angle

    def get_angle(self):
        clockwise_path, trigowise_path = \
            self.clockwise_and_trigowise_paths
        if self.is_trigo:
            return trigowise_path
        return clockwise_path

    def _get_points(self):
        return [self.start, self.interior, self.end]

    points = property(_get_points)

    def point_distance(self, point):
        vector_start = self.start - self.center
        vector_point = point - self.center
        vector_end = self.end - self.center
        if self.is_trigo:
            vector_start, vector_end = vector_end, vector_start
        arc_angle = volmdlr.geometry.clockwise_angle(vector_start, vector_end)
        point_angle = volmdlr.geometry.clockwise_angle(vector_start, vector_point)
        if point_angle <= arc_angle:
            return abs(
                LineSegment2D(point, self.center).length() - self.radius)
        return min(LineSegment2D(point, self.start).length(), LineSegment2D(point, self.end).length())

    def point_belongs(self, point2d, abs_tol=1e-10):
        """
        Check if a Point2D belongs to the Arc2D.

        """
        distance_point_to_center = point2d.point_distance(self.center)
        if not math.isclose(distance_point_to_center, self.radius, abs_tol=abs_tol):
            return False
        try:
            point_abscissa = self.abscissa(point2d)
        except ValueError:
            return False
        if self.length() >= point_abscissa >= 0:
            return True
        return False

    def to_full_arc_2d(self):
        return FullArc2D(center=self.center,
                         start_end=self.point_at_abscissa(0),
                         name=self.name)

    def line_intersections(self, line2d: Line2D):
        # circle = self.to_circle()
        # circle_intersection_points = circle.line_intersections(line2d)
        full_arc_2d = self.to_full_arc_2d()
        fa2d_intersection_points = full_arc_2d.line_intersections(line2d)
        intersection_points = []
        for pt in fa2d_intersection_points:
            if self.point_belongs(pt):
                intersection_points.append(pt)
        return intersection_points

    def linesegment_intersections(self, linesegment2d: LineSegment2D):
        if not self.bounding_rectangle.b_rectangle_intersection(linesegment2d.bounding_rectangle):
            return []
        full_arc_2d = self.to_full_arc_2d()
        fa2d_intersection_points = full_arc_2d.linesegment_intersections(
            linesegment2d)
        intersection_points = []
        for pt in fa2d_intersection_points:
            if self.point_belongs(pt):
                intersection_points.append(pt)
        return intersection_points

    def abscissa(self, point2d: volmdlr.Point2D, tol=1e-9):
        if point2d.point_distance(self.start) < tol:
            return 0
        if point2d.point_distance(self.end) < tol:
            return self.length()

        p = point2d - self.center
        u = self.start - self.center
        u.normalize()
        if self.is_trigo:
            v = u.normal_vector()
        else:
            v = -u.normal_vector()

        x, y = p.dot(u), p.dot(v)
        theta = math.atan2(y, x)
        if theta < -tol or theta > self.angle + tol:
            raise ValueError('Point not in arc')

        if theta < 0:
            return 0.
        if theta > self.angle:
            return self.angle * self.radius

        return self.radius * theta

    def direction_vector(self, abscissa: float):
        """
        :param abscissa: defines where in the Arc2D the
        direction vector is to be calculated
        :return: The direction vector of the Arc2D
        """
        return -self.normal_vector(abscissa=abscissa).normal_vector()

    def unit_direction_vector(self, abscissa: float):
        """
        :param abscissa: defines where in the Arc2D the
        unit direction vector is to be calculated
        :return: The unit direction vector of the Arc2D
        """
        direction_vector = self.direction_vector(abscissa)
        direction_vector.normalize()
        return direction_vector

    def normal_vector(self, abscissa: float):
        """
        :param abscissa: defines where in the Arc2D the
        normal vector is to be calculated
        :return: The normal vector of the Arc2D
        """
        point = self.point_at_abscissa(abscissa)
        # if self.is_trigo:
        normal_vector = self.center - point
        # else:
        #     normal_vector = point - self.center
        return normal_vector

    def unit_normal_vector(self, abscissa: float):
        """
        :param abscissa: defines where in the Arc2D the
        unit normal vector is to be calculated
        :return: The unit normal vector of the Arc2D
        """
        normal_vector = self.normal_vector(abscissa)
        normal_vector.normalize()
        return normal_vector

    def area(self):
        return self.radius ** 2 * self.angle / 2

    def center_of_mass(self):
        #        u=self.middle.vector-self.center.vector
        u = self.middle_point() - self.center
        u.normalize()
        # alpha = abs(self.angle)
        return self.center + 4 / (3 * self.angle) * self.radius * math.sin(
            self.angle * 0.5) * u

    @property
    def bounding_rectangle(self):
        if not self._bounding_rectangle:
            discretization_points = self.discretization_points(number_points=20)
            x_values, y_values = [], []
            for point in discretization_points:
                x_values.append(point.x)
                y_values.append(point.y)
            self._bounding_rectangle = volmdlr.core.BoundingRectangle(min(x_values), max(x_values),
                                                                      min(y_values), max(y_values))
        return self._bounding_rectangle

    def straight_line_area(self):
        if self.angle >= math.pi:
            angle = volmdlr.TWO_PI - self.angle
            area = math.pi * self.radius ** 2 - 0.5 * self.radius ** 2 * (
                angle - math.sin(angle))
        else:
            angle = self.angle
            area = 0.5 * self.radius ** 2 * (angle - math.sin(angle))

        if self.is_trigo:
            return area
        return -area

    def straight_line_second_moment_area(self, point: volmdlr.Point2D):

        if self.angle2 < self.angle1:
            angle2 = self.angle2 + volmdlr.TWO_PI

        else:
            angle2 = self.angle2
        angle1 = self.angle1

        # Full arc section
        Ix1 = self.radius ** 4 / 8 * (angle2 - angle1 + 0.5 * (
            math.sin(2 * angle1) - math.sin(2 * angle2)))
        Iy1 = self.radius ** 4 / 8 * (angle2 - angle1 + 0.5 * (
            math.sin(2 * angle2) - math.sin(2 * angle1)))
        Ixy1 = self.radius ** 4 / 8 * (
            math.cos(angle1) ** 2 - math.cos(angle2) ** 2)

        # Triangle
        xi, yi = (self.start - self.center)
        xj, yj = (self.end - self.center)
        Ix2 = (yi ** 2 + yi * yj + yj ** 2) * (xi * yj - xj * yi) / 12.
        Iy2 = (xi ** 2 + xi * xj + xj ** 2) * (xi * yj - xj * yi) / 12.
        Ixy2 = (xi * yj + 2 * xi * yi + 2 * xj * yj + xj * yi) * (
            xi * yj - xj * yi) / 24.
        if Ix2 < 0.:
            Ix2, Iy2, Ixy2 = -Ix2, -Iy2, -Ixy2
        if self.angle < math.pi:
            if self.is_trigo:
                Ix = Ix1 - Ix2
                Iy = Iy1 - Iy2
                Ixy = Ixy1 - Ixy2
            else:
                Ix = Ix2 - Ix1
                Iy = Iy2 - Iy1
                Ixy = Ixy2 - Ixy1
        else:
            # print('Ixy12', Ixy1, Ixy2)
            if self.is_trigo:
                Ix = Ix1 + Ix2
                Iy = Iy1 + Iy2
                Ixy = Ixy1 + Ixy2
            else:
                Ix = -Ix2 - Ix1
                Iy = -Iy2 - Iy1
                Ixy = -Ixy2 - Ixy1

        return volmdlr.geometry.huygens2d(Ix, Iy, Ixy,
                                          self.straight_line_area(),
                                          self.center,
                                          point)

    def straight_line_center_of_mass(self):
        if self.angle == math.pi:
            return self.center_of_mass()

        u = self.middle_point() - self.center
        u.normalize()
        if self.angle >= math.pi:
            u = -u
        bissec = Line2D(self.center, self.center + u)
        string = Line2D(self.start, self.end)
        p = volmdlr.Point2D.line_intersection(bissec, string)
        a = p.point_distance(self.start)
        h = p.point_distance(self.center)
        triangle_area = h * a
        # alpha = abs(self.angle)
        triangle_cog = self.center + 2 / 3. * h * u
        if self.angle < math.pi:
            cog = (
                self.center_of_mass() * self.area() - triangle_area * triangle_cog) / abs(
                self.straight_line_area())
        else:
            cog = (
                self.center_of_mass() * self.area() + triangle_area * triangle_cog) / abs(
                self.straight_line_area())

        # ax = self.plot()
        # bissec.plot(ax=ax, color='grey')
        # self.center.plot(ax=ax)
        # string.plot(ax=ax, color='grey')
        # triangle_cog.plot(ax=ax, color='green')
        # self.center_of_mass().plot(ax=ax, color='red')
        #
        # cog_line = Line2D(volmdlr.O2D, self.center_of_mass()*self.area()-triangle_area*triangle_cog)
        # cog_line.plot(ax=ax)
        #
        # cog.plot(ax=ax, color='b')
        # ax.set_aspect('equal')
        return cog

    def straight_line_point_belongs(self, point):
        """
        Verifies if a point belongs to the surface created by closing the edge with a
        line between its start and end points.

        :param point_2d: Point to be verified.
        :return: Return True if the point belongs to this surface, or False otherwise.
        """
        if self.point_belongs(point):
            return True
        if self.start == self.end:
            if point.point_distance(self.center) <= self.radius:
                return True
        center_distance_point = self.center.point_distance(point)
        straight_line = LineSegment2D(self.start, self.end)
        for edge in [self, straight_line]:
            line_passing_trough_point = Line2D(self.center, point)
            straight_line_intersections = edge.line_intersections(line_passing_trough_point)
            if straight_line_intersections:
                if self.center.point_distance(straight_line_intersections[0]) > center_distance_point:
                    return True
        return False

    def plot(self, ax=None, color='k', alpha=1, plot_points=False):
        if ax is None:
            _, ax = plt.subplots()

        if plot_points:
            for point in [self.center, self.start, self.interior, self.end]:
                point.plot(ax=ax, color=color, alpha=alpha)

        ax.add_patch(matplotlib.patches.Arc((self.center.x, self.center.y), 2 * self.radius,
                                            2 * self.radius, angle=0,
                                            theta1=self.angle1 * 0.5 / math.pi * 360,
                                            theta2=self.angle2 * 0.5 / math.pi * 360,
                                            color=color,
                                            alpha=alpha))
        return ax

    def to_3d(self, plane_origin, x, y):
        ps = self.start.to_3d(plane_origin, x, y)
        pi = self.interior.to_3d(plane_origin, x, y)
        pe = self.end.to_3d(plane_origin, x, y)

        return Arc3D(ps, pi, pe, name=self.name)

    def rotation(self, center: volmdlr.Point2D, angle: float):
        """
        Arc2D rotation.

        :param center: rotation center
        :param angle: angle rotation.
        :return: a new rotated Arc2D.
        """
        return Arc2D(*[point.rotation(center, angle,) for point in
                       [self.start, self.interior, self.end]])

    def rotation_inplace(self, center: volmdlr.Point2D, angle: float):
        """
        Arc2D rotation. Object is updated inplace.

        :param center: rotation center.
        :param angle: rotation angle.
        """
        self.start.rotation_inplace(center, angle)
        self.interior.rotation_inplace(center, angle)
        self.end.rotation_inplace(center, angle)
        self._angle = None
        self._is_trigo = None
        self._center = None
        self._clockwise_and_trigowise_paths = None

    def translation(self, offset: volmdlr.Vector2D):
        """
        Arc2D translation.

        :param offset: translation vector.
        :return: A new translated Arc2D.
        """
        return Arc2D(*[point.translation(offset) for point in
                       [self.start, self.interior, self.end]])

    def translation_inplace(self, offset: volmdlr.Vector2D):
        """
        Arc2D translation. Object is updated inplace.

        :param offset: translation vector.
        """
        self.start.translation_inplace(offset)
        self.interior.translation_inplace(offset)
        self.end.translation_inplace(offset)
        self._angle = None
        self._is_trigo = None
        self._center = None
        self._clockwise_and_trigowise_paths = None

    def frame_mapping(self, frame: volmdlr.Frame2D, side: str):
        """
        Changes vector frame_mapping and return a new Arc2D.

        side = 'old' or 'new'
        """
        return Arc2D(*[point.frame_mapping(frame, side) for point in
                       [self.start, self.interior, self.end]])

    def frame_mapping_inplace(self, frame: volmdlr.Frame2D, side: str):
        """
        Changes vector frame_mapping and the object is updated inplace.
        side = 'old' or 'new'
        """
        self.__init__(*[point.frame_mapping(frame, side) for point in
                        [self.start, self.interior, self.end]])

    def second_moment_area(self, point):
        """
        Second moment area of part of disk.

        """
        if self.angle2 < self.angle1:
            angle2 = self.angle2 + volmdlr.TWO_PI

        else:
            angle2 = self.angle2
        angle1 = self.angle1

        Ix = self.radius ** 4 / 8 * (angle2 - angle1 + 0.5 * (
            math.sin(2 * angle1) - math.sin(2 * angle2)))
        Iy = self.radius ** 4 / 8 * (angle2 - angle1 + 0.5 * (
            math.sin(2 * angle2) - math.sin(2 * angle1)))
        Ixy = self.radius ** 4 / 8 * (
            math.cos(angle1) ** 2 - math.cos(angle2) ** 2)
        # Ic = npy.array([[Ix, Ixy], [Ixy, Iy]])

        # Must be computed at center, so huygens related to center
        return volmdlr.geometry.huygens2d(Ix, Iy, Ixy, self.area(),
                                          self.center, point)

    def plot_data(self, edge_style: plot_data.EdgeStyle = None,
                  anticlockwise: bool = None):

        list_node = self.discretization_points()
        data = []
        for nd in list_node:
            data.append({'x': nd.x, 'y': nd.y})
        return plot_data.Arc2D(cx=self.center.x,
                               cy=self.center.y,
                               r=self.radius,
                               start_angle=self.angle1,
                               end_angle=self.angle2,
                               edge_style=edge_style,
                               data=data,
                               anticlockwise=anticlockwise,
                               name=self.name)

    def copy(self, *args, **kwargs):
        return Arc2D(self.start.copy(),
                     self.interior.copy(),
                     self.end.copy())

    def split(self, split_point: volmdlr.Point2D):
        abscissa = self.abscissa(split_point)

        return [Arc2D(self.start,
                      self.point_at_abscissa(0.5 * abscissa),
                      split_point),
                Arc2D(split_point,
                      self.point_at_abscissa((self.abscissa(self.end)
                                              - abscissa) * 0.5 + abscissa),
                      self.end)
                ]

    def cut_between_two_points(self, point1, point2):
        """
        Cuts Arc between to points, and return the a new arc bwetween these two points.

        """
        if (point1 == self.start and point2 == self.end) or \
                (point2 == self.start and point1 == self.end):
            return self
        raise NotImplementedError

    def infinite_primitive(self, offset):
        vector_start_center = self.start - self.center
        vector_start_center.normalize()
        vector_end_center = self.end - self.center
        vector_end_center.normalize()
        vector_interior_center = self.interior - self.center
        vector_interior_center.normalize()
        if self.is_trigo:
            radius = self.radius + offset
            center = self.center

        else:
            radius = self.radius - offset
            if radius < 0:
                return None
            center = self.center
            # mid_point = self.middle_point()
            # vec1 = self.center - mid_point
            # vec1.normalize()
            # vec1 = 2 * offset * math.sqrt(2) * vec1
            # center = self.center.translation(vec1)
        start = center + radius * vector_start_center
        end = center + radius * vector_end_center
        interior = center + radius * vector_interior_center
        return Arc2D(start, interior, end)

    def complementary(self):

        interior = self.middle_point().rotation(self.center, math.pi)
        return Arc2D(self.start, interior, self.end)

    def to_wire(self, angle_resolution: float = 10.):
        """
        Convert an arc to a wire2d defined with line_segments.

        """

        return volmdlr.wires.Wire2D.from_points(self.discretization_points(angle_resolution=angle_resolution))

    def axial_symmetry(self, line):
        """
        Finds out the symmetric arc2d according to a line.

        """

        points_symmetry = [point.axial_symmetry(line) for point in [self.start, self.interior, self.end]]

        return self.__class__(start=points_symmetry[0],
                              interior=points_symmetry[1],
                              end=points_symmetry[2])

    def reverse(self):
        return self.__class__(self.end.copy(), self.interior.copy(), self.start.copy(), self.name)


class FullArc2D(Arc2D):
    """
    An edge that starts at start_end, ends at the same point after having described a circle.

    """

    def __init__(self, center: volmdlr.Point2D, start_end: volmdlr.Point2D,
                 name: str = ''):
        self.__center = center
        self.start_end = start_end
        interior = start_end.rotation(center, math.pi)
        Arc2D.__init__(self, start=start_end, interior=interior,
                       end=start_end, name=name)  # !!! this is dangerous

    @property
    def is_trigo(self):
        return True

    @property
    def center(self):
        return self.__center

    @property
    def angle(self):
        return volmdlr.TWO_PI

    def to_dict(self, use_pointers: bool = False, memo=None, path: str = '#'):
        dict_ = self.base_dict()
        dict_['center'] = self.center.to_dict(use_pointers=use_pointers, memo=memo, path=path + '/center')
        dict_['radius'] = self.radius
        dict_['angle'] = self.angle
        dict_['is_trigo'] = self.is_trigo
        dict_['start_end'] = self.start.to_dict(use_pointers=use_pointers, memo=memo, path=path + '/start_end')
        dict_['name'] = self.name
        return dict_

    def copy(self, *args, **kwargs):
        return FullArc2D(self.center.copy(), self.start.copy())

    @classmethod
    def dict_to_object(cls, dict_, global_dict=None, pointers_memo: Dict[str, Any] = None, path: str = '#'):
        center = volmdlr.Point2D.dict_to_object(dict_['center'])
        start_end = volmdlr.Point2D.dict_to_object(dict_['start_end'])

        return cls(center, start_end, name=dict_['name'])

    def __hash__(self):
        return hash(self.radius)
        # return hash(self.center) + 5*hash(self.start)

    def __eq__(self, other_arc):
        if self.__class__.__name__ != other_arc.__class__.__name__:
            return False
        return (self.center == other_arc.center) \
            and (self.start_end == other_arc.start_end)

    @property
    def bounding_rectangle(self):
        if not self._bounding_rectangle:
            self._bounding_rectangle = volmdlr.core.BoundingRectangle(
                self.center.x - self.radius, self.center.x + self.radius,
                self.center.y - self.radius, self.center.y + self.radius)
        return self._bounding_rectangle

    def straight_line_area(self):
        area = self.area()
        return area

    def center_of_mass(self):
        return self.center

    def straight_line_center_of_mass(self):
        return self.center_of_mass()

    def straight_line_point_belongs(self, point):
        """
        Verifies if a point belongs to the surface created by closing the edge with a
        line between its start and end points.

        :param point2d: Point to be verified
        :return: Return True if the point belongs to this surface, or False otherwise
        """
        if point.point_distance(self.center) <= self.radius:
            return True
        return False

    def to_3d(self, plane_origin, x, y):
        center = self.center.to_3d(plane_origin, x, y)
        start = self.start.to_3d(plane_origin, x, y)
        z = x.cross(y)
        z.normalize()

        return FullArc3D(center, start, z)

    def rotation(self, center: volmdlr.Point2D, angle: float):
        new_center = self._center.rotation(center, angle, True)
        new_start_end = self.start.rotation(center, angle, True)
        return FullArc2D(new_center, new_start_end)

    def rotation_inplace(self, center: volmdlr.Point2D, angle: float):
        self._center.rotation(center, angle, False)
        self.start.rotation(center, angle, False)
        self.interior.rotation(center, angle, False)
        self.end.rotation(center, angle, False)

    def translation(self, offset: volmdlr.Vector2D):
        new_center = self._center.translation(offset)
        new_start_end = self.start.translation(offset)
        return FullArc2D(new_center, new_start_end)

    def translation_inplace(self, offset: volmdlr.Vector2D):
        self._center.translation_inplace(offset)
        self.start.translation_inplace(offset)
        self.end.translation_inplace(offset)
        self.interior.translation_inplace(offset)

    def frame_mapping(self, frame: volmdlr.Frame2D, side: str):
        """
        Map the 2D full arc to a new frame or its original frame.

        :param frame: The target frame for the mapping.
        :type frame: :class:`volmdlr.Frame2D`
        :param side: Specify whether to map the arc to the new frame ('new')
            or its original frame ('old').
        :type side: str
        :return: The full arc in the specified frame.
        :rtype: :class:`volmdlr.edges.FullArc2D`
        """
        return FullArc2D(*[point.frame_mapping(frame, side) for point in
                           [self._center, self.start]])

    def frame_mapping_inplace(self, frame: volmdlr.Frame2D, side: str):
        for p in [self._center, self.start, self.end, self.interior]:
            p.frame_mapping_inplace(frame, side)

    def polygonization(self):
        return volmdlr.wires.ClosedPolygon2D(self.discretization_points(angle_resolution=15))

    def plot(self, ax=None, color='k', alpha=1, plot_points=False,
             linestyle='-', linewidth=1):
        if ax is None:
            _, ax = plt.subplots()

        if self.radius > 0:
            ax.add_patch(matplotlib.patches.Arc((self.center.x, self.center.y),
                                                2 * self.radius,
                                                2 * self.radius,
                                                angle=0,
                                                theta1=0,
                                                theta2=360,
                                                color=color,
                                                linestyle=linestyle,
                                                linewidth=linewidth))
        if plot_points:
            ax.plot([self.start.x], [self.start.y], 'o',
                    color=color, alpha=alpha)
        return ax

    def cut_between_two_points(self, point1, point2):

        x1, y1 = point1 - self.center
        x2, y2 = point2 - self.center

        angle1 = math.atan2(y1, x1)
        angle2 = math.atan2(y2, x2)
        if angle2 < angle1:
            angle2 += volmdlr.TWO_PI
        angle_i = 0.5 * (angle1 + angle2)
        interior = point1.rotation(self.center, angle_i)
        arc = Arc2D(point1, interior, point2)
        if self.is_trigo != arc.is_trigo:
            arc = arc.complementary()

        return arc

    def line_intersections(self, line2d: Line2D, tol=1e-9):
        try:
            if line2d.start == self.center:
                pt1 = line2d.end
                vec = line2d.start - line2d.end
            else:
                pt1 = line2d.start
                vec = line2d.end - line2d.start
        except AttributeError:
            if line2d.point1 == self.center:
                pt1 = line2d.point2
                vec = line2d.point1 - line2d.point2
            else:
                pt1 = line2d.point1
                vec = line2d.point2 - line2d.point1
        a = vec.dot(vec)
        b = 2 * vec.dot(pt1 - self.center)
        c = pt1.dot(pt1) + self.center.dot(self.center) \
            - 2 * pt1.dot(self.center) - self.radius ** 2

        disc = b ** 2 - 4 * a * c
        if math.isclose(disc, 0., abs_tol=tol):
            t1 = -b / (2 * a)
            return [pt1 + t1 * vec]

        if disc > 0:
            sqrt_disc = math.sqrt(disc)
            t1 = (-b + sqrt_disc) / (2 * a)
            t2 = (-b - sqrt_disc) / (2 * a)
            return [pt1 + t1 * vec,
                    pt1 + t2 * vec]

        return []

    def linesegment_intersections(self, linesegment2d: LineSegment2D, tol=1e-9):
        if not self.bounding_rectangle.b_rectangle_intersection(linesegment2d.bounding_rectangle):
            return []
        try:
            if linesegment2d.start == self.center:
                pt1 = linesegment2d.end
                vec = linesegment2d.start - linesegment2d.end
            else:
                pt1 = linesegment2d.start
                vec = linesegment2d.end - linesegment2d.start
        except AttributeError:
            if linesegment2d.point1 == self.center:
                pt1 = linesegment2d.point2
                vec = linesegment2d.point1 - linesegment2d.point2
            else:
                pt1 = linesegment2d.point1
                vec = linesegment2d.point2 - linesegment2d.point1
        a = vec.dot(vec)
        b = 2 * vec.dot(pt1 - self.center)
        c = pt1.dot(pt1) + self.center.dot(self.center) \
            - 2 * pt1.dot(self.center) - self.radius ** 2

        disc = b ** 2 - 4 * a * c
        if math.isclose(disc, 0., abs_tol=tol):
            t1 = -b / (2 * a)
            points = [pt1 + t1 * vec]
            if linesegment2d.point_belongs(points[0]):
                return points
            return []

        if disc > 0:
            sqrt_disc = math.sqrt(disc)
            t1 = (-b + sqrt_disc) / (2 * a)
            t2 = (-b - sqrt_disc) / (2 * a)
            points = [pt1 + t1 * vec, pt1 + t2 * vec]
            valid_points = [pt for pt in points if
                            linesegment2d.point_belongs(pt)]
            return valid_points

        return []


class ArcEllipse2D(Edge):
    """
    An 2 dimensional elliptical arc.

    :param start: The starting point of the elliptical arc
    :type start: :class:`volmdlr.Point2D`
    :param interior: An interior point of the elliptical arc
    :type interior: :class:`volmdlr.Point2D`
    :param end: The end point of the elliptical arc
    :type end: :class:`volmdlr.Point2D`
    :param center: The center of the ellipse
    :type center: :class:`volmdlr.Point2D`
    :param major_dir: The major direction of the ellipse
    :type major_dir: :class:`volmdlr.Vector2D`
    :param name: The name of the elliptical arc. Default value is ''
    :type name: str, optional
    :param extra: An extra interior point if start is equal to end. Default
        value is None
    :type extra: :class:`volmdlr.Point2D`, optional
    """

    def __init__(self, start: volmdlr.Point2D, interior: volmdlr.Point2D,
                 end: volmdlr.Point2D, center: volmdlr.Point2D,
                 major_dir: volmdlr.Vector2D, name: str = '',
                 extra: volmdlr.Point2D = None):
        Edge.__init__(self, start, end, name)
        self.interior = interior
        self.center = center
        self.extra = extra
        self.major_dir = major_dir
        self.minor_dir = self.major_dir.deterministic_unit_normal_vector()
        frame = volmdlr.Frame2D(self.center, self.major_dir, self.minor_dir)
        self.frame = frame
        start_new, end_new = frame.new_coordinates(self.start), frame.new_coordinates(self.end)
        interior_new, center_new = frame.new_coordinates(self.interior), frame.new_coordinates(self.center)
        self._bounding_rectangle = None

        def theta_A_B(s, i, e, c):
            """
            From : https://math.stackexchange.com/questions/339126/how-to-draw-an-ellipse-if-a-center-and-3-arbitrary-points-on-it-are-given
            theta=angle d'inclinaison ellipse par rapport à horizontal(sens horaire),A=demi grd axe, B=demi petit axe
            """
            xs, ys, xi, yi, xe, ye = s[0] - c[0], s[1] - c[1], i[0] - c[0], i[
                1] - c[1], e[0] - c[0], e[1] - c[1]
            A = npy.array(([xs ** 2, ys ** 2, 2 * xs * ys],
                           [xi ** 2, yi ** 2, 2 * xi * yi],
                           [xe ** 2, ye ** 2, 2 * xe * ye]))
            invA = npy.linalg.inv(A)
            One = npy.array(([1],
                             [1],
                             [1]))
            C = npy.dot(invA, One)  # matrice colonne de taille 3
            theta = 0.5 * math.atan(2 * C[2] / (C[1] - C[0]))
            c1 = C[0] + C[1]
            c2 = (C[1] - C[0]) / math.cos(2 * theta)
            gdaxe = math.sqrt((2 / (c1 - c2)))
            ptax = math.sqrt((2 / (c1 + c2)))
            return theta, gdaxe, ptax

        if start == end:
            extra_new = frame.new_coordinates(self.extra)
            theta, A, B = theta_A_B(start_new, extra_new, interior_new,
                                    center_new)
        else:
            theta, A, B = theta_A_B(start_new, interior_new, end_new,
                                    center_new)
            # theta, A, B = theta_A_B(self.start, self.interior, self.end,
            #                         self.center)

        self.major_axis = A
        self.minor_axis = B
        self.theta = theta

        # Angle pour start
        u1, u2 = start_new.x / self.major_axis, start_new.y / self.minor_axis
        angle1 = volmdlr.geometry.sin_cos_angle(u1, u2)
        self.angle_start = angle1
        # Angle pour end
        u3, u4 = end_new.x / self.major_axis, end_new.y / self.minor_axis
        angle2 = volmdlr.geometry.sin_cos_angle(u3, u4)
        self.angle_end = angle2
        # Angle pour interior
        u5, u6 = interior_new.x / self.major_axis, interior_new.y / self.minor_axis
        anglei = volmdlr.geometry.sin_cos_angle(u5, u6)
        self.angle_interior = anglei
        # Going trigo/clock wise from start to interior
        if anglei < angle1:
            trigowise_path = (anglei + volmdlr.TWO_PI) - angle1
            clockwise_path = angle1 - anglei
        else:
            trigowise_path = anglei - angle1
            clockwise_path = angle1 - anglei + volmdlr.TWO_PI

        # Going trigo wise from interior to interior
        if angle2 < anglei:
            trigowise_path += (angle2 + volmdlr.TWO_PI) - anglei
            clockwise_path += anglei - angle2
        else:
            trigowise_path += angle2 - anglei
            clockwise_path += anglei - angle2 + volmdlr.TWO_PI

        if clockwise_path > trigowise_path:
            self.is_trigo = True
            self.angle = trigowise_path
        else:
            # Clock wise
            self.is_trigo = False
            self.angle = clockwise_path

        if self.start == self.end or self.angle == 0:
            self.angle = volmdlr.TWO_PI

        if self.is_trigo:  # sens trigo
            self.offset_angle = angle1
        else:
            self.offset_angle = angle2

    def _get_points(self):
        return self.discretization_points()

    points = property(_get_points)

    def length(self):
        """
        Calculates the length of the arcellipse2d.

        :return: arcellipse2d's length
        """
        length = self.abscissa(self.end)
        return length

    def point_belongs(self, point, abs_tol: float = 1e-6):
        """
        Verifies if a point belongs to the arcellipse2d.

        :param point: point to be verified
        :param abs_tol: tolerance applied during calculations
        :return: True if the point belongs, False otherwise
        """
        if not math.isclose((point.x - self.center.x) ** 2 / self.major_axis ** 2 +
                            (point.y - self.center.y) ** 2 / self.minor_axis ** 2, 1, abs_tol=abs_tol) and not \
                math.isclose((point.x - self.center.x) ** 2 / self.minor_axis ** 2 +
                             (point.y - self.center.y) ** 2 / self.major_axis ** 2, 1, abs_tol=abs_tol):
            return False
        new_point = self.frame.new_coordinates(point)
        u1, u2 = new_point.x / self.major_axis, new_point.y / self.minor_axis
        angle_new_point = volmdlr.geometry.sin_cos_angle(u1, u2)
        if self.angle_start < self.angle_end and self.angle_end >= angle_new_point >= self.angle_start:
            return True
        if self.angle_start > self.angle_end and self.angle_end <= angle_new_point <= self.angle_start:
            return True
        return False

    def abscissa(self, point: volmdlr.Point2D):
        """
        Calculates the abscissa of a given point.

        :param point: point for calculating abscissa
        :return: a float, between 0 and the arcellise2d's lenght
        """
        if self.point_belongs(point):
            angle_abscissa = volmdlr.geometry.clockwise_angle(point - self.center, self.major_dir)
            angle_start = self.angle_start
            angle_end = angle_abscissa
            if self.angle_start > angle_abscissa > self.angle_end:
                angle_start = angle_abscissa
                angle_end = self.angle_start

            def arc_length(theta):
                return math.sqrt((self.major_axis ** 2) * math.sin(theta) ** 2 +
                                 (self.minor_axis ** 2) * math.cos(theta) ** 2)

            res, _ = scipy_integrate.quad(arc_length, angle_start, angle_end)
            return res
        raise ValueError(f'point {point} does not belong to ellipse')

    @property
    def bounding_rectangle(self):
        """
        Calculates the bounding rectangle for the arcellipse2d.
        :return: volmdlr.core.BoudingRectangle object.
        """
        if not self._bounding_rectangle:
            discretization_points = self.discretization_points(number_points=20)
            x_values, y_values = [], []
            for point in discretization_points:
                x_values.append(point.x)
                y_values.append(point.y)
            self._bounding_rectangle = volmdlr.core.BoundingRectangle(min(x_values), max(x_values),
                                                                      min(y_values), max(y_values))
        return self._bounding_rectangle

    def straight_line_area(self):
        """
        Calculates the area of the elliptic arc, with line drwan from start to end.

        :return: straight_line_area.
        """
        if self.angle >= math.pi:
            angle = volmdlr.TWO_PI - self.angle
            area = math.pi * self.major_axis * self.minor_axis - 0.5 * self.major_axis * self.minor_axis * (
                    angle - math.sin(angle))
        else:
            angle = self.angle
            area = 0.5 * self.major_axis * self.minor_axis * (angle - math.sin(angle))

        if self.is_trigo:
            return area
        return -area

    def discretization_points(self, *, number_points: int = None, angle_resolution: int = None):
        """
        Discretize an Edge to have "n" points.

        :param number_points: the number of points (including start and end points)
             if unset, only start and end will be returned.
        :param angle_resolution: if set, the sampling will be adapted to have a controlled angular distance. Usefull
            to mesh an arc.
        :return: a list of sampled points.
        """
        if not number_points:
            if not angle_resolution:
                number_points = 2
            else:
                number_points = math.ceil(angle_resolution * abs(0.5 * self.angle / math.pi))
        is_trigo = True
        if self.angle_start > self.angle_end:
            if self.angle_start >= self.angle_interior >= self.angle_end:
                angle_start = self.angle_end
                angle_end = self.angle_start
                is_trigo = False
            else:
                angle_end = self.angle_end + volmdlr.TWO_PI
                angle_start = self.angle_start
        elif self.angle_start == self.angle_end:
            angle_start = 0
            angle_end = 2 * math.pi
        else:
            angle_end = self.angle_end
            angle_start = self.angle_start

        discretization_points = [self.frame.old_coordinates(
            volmdlr.Point2D(self.major_axis * math.cos(angle), self.minor_axis * math.sin(angle)))
            for angle in npy.linspace(angle_start, angle_end, number_points)]
        if not is_trigo:
            discretization_points = discretization_points[::-1]
        return discretization_points

    def polygon_points(self, discretization_resolution: int):
        warnings.warn('polygon_points is deprecated,\
                please use discretization_points instead',
                      DeprecationWarning)
        return self.discretization_points(angle_resolution=discretization_resolution)

    def to_3d(self, plane_origin, x, y):
        point_start3d = self.start.to_3d(plane_origin, x, y)
        point_interior3d = self.interior.to_3d(plane_origin, x, y)
        point_end3d = self.end.to_3d(plane_origin, x, y)
        point_center3d = self.center.to_3d(plane_origin, x, y)

        a_max2d = self.center + self.major_dir * self.major_axis
        a_max3d = a_max2d.to_3d(plane_origin, x, y)
        new_major_dir = a_max3d - point_center3d
        new_major_dir.normalize()
        return ArcEllipse3D(point_start3d, point_interior3d, point_end3d,
                            point_center3d, new_major_dir, name=self.name)

    def plot(self, ax=None, color='k', alpha=1):
        if ax is None:
            _, ax = plt.subplots()

        self.interior.plot(ax=ax, color='m')
        self.start.plot(ax=ax, color='r')
        self.end.plot(ax=ax, color='b')
        self.center.plot(ax=ax, color='y')

        x = []
        y = []
        for px, py in self.discretization_points(number_points=100):
            x.append(px)
            y.append(py)

        plt.plot(x, y, color=color, alpha=alpha)
        return ax

    def normal_vector(self, abscissa):
        raise NotImplementedError

    def unit_normal_vector(self, abscissa):
        raise NotImplementedError

    def direction_vector(self, abscissa):
        raise NotImplementedError

    def unit_direction_vector(self, abscissa):
        raise NotImplementedError

    def reverse(self):
        return self.__class__(self.end.copy(), self.interior.copy(), self.start.copy(),
                              self.center.copy(), self.major_dir.copy(), self.name)

    def line_intersections(self, line2d: Line2D):
        """
        Intersections between an ArcEllipse2D and a Line2D.

        :param line2d: Line2D to verify intersections
        :return: List with all intersections
        """
        ellipse2d_linesegment_intersections = vm_utils_intersections.ellipse2d_line_intersections(self, line2d)
        linesegment_intersections = []
        for inter in ellipse2d_linesegment_intersections:
            if self.point_belongs(inter):
                linesegment_intersections.append(inter)
        return linesegment_intersections

    def linesegment_intersections(self, linesegment2d: LineSegment2D):
        """
        Intersections between an ArcEllipse2D and a LineSegment2D.

        :param linesegment2d: LineSegment2D to verify intersections
        :return: List with all intersections
        """
        if not self.bounding_rectangle.b_rectangle_intersection(linesegment2d.bounding_rectangle):
            return []
        intersections = self.line_intersections(linesegment2d)
        linesegment_intersections = []
        for inter in intersections:
            if linesegment2d.point_belongs(inter):
                linesegment_intersections.append(inter)
        return linesegment_intersections

    def frame_mapping(self, frame: volmdlr.Frame2D, side: str):
        """
        Changes frame_mapping and return a new ArcEllipse2D.
        side = 'old' or 'new'
        """
        if side == 'old':
            return ArcEllipse2D(frame.local_to_global_coordinates(self.start),
                                frame.local_to_global_coordinates(self.interior),
                                frame.local_to_global_coordinates(self.end),
                                frame.local_to_global_coordinates(self.center),
                                self.major_dir)
        if side == 'new':
            point_major_dir = self.center + self.major_dir * self.major_axis
            major_dir = frame.global_to_local_coordinates(point_major_dir)
            major_dir.normalize()
            return ArcEllipse2D(frame.global_to_local_coordinates(self.start),
                                frame.global_to_local_coordinates(self.interior),
                                frame.global_to_local_coordinates(self.end),
                                frame.global_to_local_coordinates(self.center),
                                major_dir)
        raise ValueError('Side should be \'new\' \'old\'')


class Line3D(Line):
    """
    Define an infinite line passing through the 2 points.

    """
    _non_eq_attributes = ['name', 'basis_primitives', 'bounding_box']

    def __init__(self, point1: volmdlr.Point3D, point2: volmdlr.Point3D,
                 name: str = ''):
        Line.__init__(self, point1, point2, name=name)
        self.points = [point1, point2]
        self._bbox = None

    @property
    def bounding_box(self):
        if not self._bbox:
            self._bbox = self._bounding_box()
        return self._bbox

    @bounding_box.setter
    def bounding_box(self, new_bounding_box):
        self._bbox = new_bounding_box

    def _bounding_box(self):
        xmin = min([self.point1[0], self.point2[0]])
        xmax = max([self.point1[0], self.point2[0]])
        ymin = min([self.point1[1], self.point2[1]])
        ymax = max([self.point1[1], self.point2[1]])
        zmin = min([self.point1[2], self.point2[2]])
        zmax = max([self.point1[2], self.point2[2]])

        return volmdlr.core.BoundingBox(xmin, xmax, ymin, ymax, zmin, zmax)

    def point_at_abscissa(self, abscissa):
        return self.point1 + (
            self.point2 - self.point1) * abscissa

    def point_belongs(self, point3d):
        if point3d == self.point1:
            return True
        return self.direction_vector().is_colinear_to(point3d - self.point1)

    def point_distance(self, point):
        vector1 = point - self.point1
        vector1.to_vector()
        vector2 = self.point2 - self.point1
        vector2.to_vector()
        return vector1.cross(vector2).norm() / vector2.norm()

    def line_distance(self, line2):
        """
        Calculates the distance between two Line3D.

        :param line2: other Line3D.
        :return: The distance between the two lines.
        """
        direction_vector1 = self.direction_vector()
        direction_vector2 = line2.direction_vector()
        if direction_vector1.is_colinear_to(direction_vector2):
            return direction_vector1.cross(line2.points[0] - self.points[0]).norm() / direction_vector1.norm()
        vector = line2.points[0] - self.points[0]
        line_distance = abs(vector.dot(direction_vector1.cross(direction_vector2))) / direction_vector1.cross(
            direction_vector2).norm()
        return line_distance

    def skew_to(self, line):
        """
        Verifies if two Line3D are skew to each other, that is, they are not parallel and never intersect.

        :param line: othe line.
        :return: True if they are skew, False otherwise.
        """
        if self.direction_vector().is_colinear_to(line.direction_vector()):
            return False
        if math.isclose(self.line_distance(line), 0, abs_tol=1e-6):
            return False
        return True

    def intersection(self, line2):
        """
        Calculates the intersection between to Line3D, if there is an intersection.

        :param line: other Line3D
        :return: None if there is no intersection between Lines. A volmdlr.Point3D if there existes an intersection
        """
        direction_vector1 = self.direction_vector()
        direction_vector2 = line2.direction_vector()
        distance_to_line = self.line_distance(line2)
        if direction_vector1.is_colinear_to(direction_vector2) or \
                not math.isclose(distance_to_line, 0, abs_tol=1e-6):
            return None
        if math.isclose(distance_to_line, 0, abs_tol=1e-6) and \
                math.isclose(direction_vector1.dot(direction_vector2), 0, abs_tol=1e-6):
            projected_point, _ = self.point_projection(line2.points[0])
            return projected_point
        vector = self.points[0] - line2.points[0]
        t_coefficient = (
                                vector.dot(direction_vector2) * direction_vector2.dot(direction_vector1) -
                                vector.dot(direction_vector1) * direction_vector2.dot(direction_vector2)) / (
                                direction_vector1.dot(direction_vector1) * direction_vector2.dot(direction_vector2) -
                                direction_vector1.dot(direction_vector2) * direction_vector2.dot(direction_vector1))
        u_coefficient = (vector.dot(direction_vector2) + t_coefficient * direction_vector1.dot(
            direction_vector2)) / direction_vector2.dot(direction_vector2)
        intersection = self.point1 + t_coefficient * direction_vector1
        return intersection

    def plot(self, ax=None, color='k', alpha=1, dashed=True):
        if ax is None:
            ax = Axes3D(plt.figure())

        # Line segment
        ax.plot([self.point1.x, self.point2.x], [self.point1.y, self.point2.y],
                [self.point1.z, self.point2.z], color=color, alpha=alpha)

        # Drawing 3 times length of segment on each side
        u = self.point2 - self.point1
        v1 = (self.point1 - 3 * u)
        x1, y1, z1 = v1.x, v1.y, v1.z
        v2 = (self.point2 - 3 * u)
        x2, y2, z2 = v2.x, v2.y, v2.z
        if dashed:
            ax.plot([x1, x2], [y1, y2], [z1, z2], color=color,
                    dashes=[30, 5, 10, 5])
        else:
            ax.plot([x1, x2], [y1, y2], [z1, z2], color=color)
        return ax

    def plane_projection2d(self, center, x, y):
        return Line2D(self.point1.plane_projection2d(center, x, y),
                      self.point2.plane_projection2d(center, x, y))

    def minimum_distance_points(self, other_line):
        """
        Returns the points on this line and the other line that are the closest
        of lines
        """
        u = self.point2 - self.point1
        v = other_line.point2 - other_line.point1
        w = self.point1 - other_line.point1
        a = u.dot(u)
        b = u.dot(v)
        c = v.dot(v)
        d = u.dot(w)
        e = v.dot(w)

        s = (b * e - c * d) / (a * c - b ** 2)
        t = (a * e - b * d) / (a * c - b ** 2)
        p1 = self.point1 + s * u
        p2 = other_line.point1 + t * v
        return p1, p2

    def rotation(self, center: volmdlr.Point3D, axis: volmdlr.Vector3D, angle: float):
        """
        Line3D rotation.

        :param center: rotation center
        :param axis: rotation axis
        :param angle: angle rotation
        :return: a new rotated Line3D
        """

        return Line3D(*[p.rotation(center, axis, angle) for p in
                        [self.point1, self.point2]])

    def rotation_inplace(self, center: volmdlr.Point3D, axis: volmdlr.Vector3D, angle: float):
        """
        Line3D rotation. Object is updated inplace.

        :param center: rotation center
        :param axis: rotation axis
        :param angle: rotation angle
        """
        for p in [self.point1, self.point2]:
            p.rotation_inplace(center, axis, angle)
        self._bbox = None

    def translation(self, offset: volmdlr.Vector3D):
        """
        Line3D translation.

        :param offset: translation vector
        :return: A new translated Line3D
        """
        return Line3D(*[point.translation(offset) for point in
                        [self.point1, self.point2]])

    def translation_inplace(self, offset: volmdlr.Vector3D):
        """
        Line3D translation. Object is updated inplace.

        :param offset: translation vector
        """
        for point in [self.point1, self.point2]:
            point.translation_inplace(offset)
        self._bbox = None

    def frame_mapping(self, frame: volmdlr.Frame3D, side: str):
        """
        Changes vector frame_mapping and return a new Line3D.

        side = 'old' or 'new'
        """
        if side == 'old':
            new_start = frame.old_coordinates(self.point1)
            new_end = frame.old_coordinates(self.point2)
        elif side == 'new':
            new_start = frame.new_coordinates(self.point1)
            new_end = frame.new_coordinates(self.point2)
        else:
            raise ValueError('Please Enter a valid side: old or new')
        return Line3D(new_start, new_end)

    def frame_mapping_inplace(self, frame: volmdlr.Frame3D, side: str):
        """
        Changes Line3D frame_mapping and the object is updated inplace.

        side = 'old' or 'new'
        """
        if side == 'old':
            new_start = frame.old_coordinates(self.point1)
            new_end = frame.old_coordinates(self.point2)
        elif side == 'new':
            new_start = frame.new_coordinates(self.point1)
            new_end = frame.new_coordinates(self.point2)
        else:
            raise ValueError('Please Enter a valid side: old or new')
        self.point1 = new_start
        self.point2 = new_end
        self._bbox = None

    def trim(self, point1: volmdlr.Point3D, point2: volmdlr.Point3D):
        if not self.point_belongs(point1) or not self.point_belongs(point2):
            raise ValueError('Point not on curve')
        return LineSegment3D(point1, point2)

    def copy(self, *args, **kwargs):
        return Line3D(*[p.copy() for p in [self.point1, self.point2]])

    @classmethod
    def from_step(cls, arguments, object_dict):
        point1 = object_dict[arguments[1]]
        direction = object_dict[arguments[2]]
        point2 = point1 + direction
        return cls(point1, point2, arguments[0][1:-1])

    def to_step(self, current_id, surface_id=None):
        p1_content, p1_id = self.point1.to_step(current_id)
        # p2_content, p2_id = self.point2.to_step(current_id+1)
        current_id = p1_id + 1
        u_content, u_id = volmdlr.Vector3D.to_step(
            self.unit_direction_vector(),
            current_id,
            vector=True)
        current_id = u_id + 1
        content = p1_content + u_content
        content += f"#{current_id} = LINE('{self.name}',#{p1_id},#{u_id});\n"
        return content, current_id

    def to_2d(self, plane_origin, x, y):
        """
        Tranforms a Line3D into an Line2D, given an plane origin and a u and v plane vector.

        :param plane_origin: plane origin.
        :param x: plane u vector.
        :param y: plane v vector.
        :return: Line2D.
        """
        p2d = [p.to_2d(plane_origin, x, y) for p in (self.point1, self.point2)]
        if p2d[0] == p2d[1]:
            return None
        return Line2D(*p2d, name=self.name)


class LineSegment3D(LineSegment):
    """
    Define a line segment limited by two points.

    """

    def __init__(self, start: volmdlr.Point3D, end: volmdlr.Point3D,
                 name: str = ''):
        if start == end:
            raise NotImplementedError
        self.points = [start, end]
        LineSegment.__init__(self, start=start, end=end, name=name)
        self._bbox = None

    @property
    def bounding_box(self):
        if not self._bbox:
            self._bbox = self._bounding_box()
        return self._bbox

    @bounding_box.setter
    def bounding_box(self, new_bounding_box):
        self._bbox = new_bounding_box

    def __hash__(self):
        return 2 + hash(self.start) + hash(self.end)

    def __eq__(self, other_linesegment3d):
        if other_linesegment3d.__class__ != self.__class__:
            return False
        return (self.start == other_linesegment3d.start
                and self.end == other_linesegment3d.end)

    def _bounding_box(self):

        xmin = min(self.start.x, self.end.x)
        xmax = max(self.start.x, self.end.x)
        ymin = min(self.start.y, self.end.y)
        ymax = max(self.start.y, self.end.y)
        zmin = min(self.start.z, self.end.z)
        zmax = max(self.start.z, self.end.z)

        return volmdlr.core.BoundingBox(xmin, xmax, ymin, ymax, zmin, zmax)

    def to_dict(self, *args, **kwargs):
        return {'object_class': 'volmdlr.edges.LineSegment3D',
                'name': self.name,
                'start': self.start.to_dict(),
                'end': self.end.to_dict()
                }

    # def point_at_abscissa(self, abscissa):
    #     return self.start + abscissa * (
    #         self.end - self.start) / self.length()

    def point_belongs(self, point, abs_tol=1e-7):
        point_distance = self.point_distance(point)
        if math.isclose(point_distance, 0, abs_tol=abs_tol):
            return True
        return False

    def normal_vector(self, abscissa=0.):
        return None

    def unit_normal_vector(self, abscissa=0.):
        return None

    # def middle_point(self):
    #     return self.point_at_abscissa(0.5 * self.length())

    def point_distance(self, point):
        distance, point = volmdlr.LineSegment3DPointDistance(
            [(self.start.x, self.start.y, self.start.z),
             (self.end.x, self.end.y, self.end.z)],
            (point.x, point.y, point.z))
        return distance

    def plane_projection2d(self, center, x, y):
        start, end = self.start.plane_projection2d(center, x, y), self.end.plane_projection2d(center, x, y)
        if start != end:
            return LineSegment2D(start, end)
        return None

    # def intersection(self, segment2):
    #     x1 = self.start.x
    #     y1 = self.start.y
    #     z1 = self.start.z
    #     x2 = self.end.x
    #     y2 = self.end.y
    #     z2 = self.end.z
    #     x3 = segment2.start.x
    #     y3 = segment2.start.y
    #     z3 = segment2.start.z
    #     x4 = segment2.end.x
    #     y4 = segment2.end.y
    #     z4 = segment2.end.z
    #
    #     if x3 == 0 and x4 == 0 and y4 - y3 == 0:
    #         x5, y5, z5 = x3, y3, z3
    #         x6, y6, z6 = x4, y4, z4
    #         x3, y3, z3 = x1, y1, z1
    #         x4, y4, z4 = x2, y2, z2
    #         x1, y1, z1 = x5, y5, z5
    #         x2, y2, z2 = x6, y6, z6
    #
    #     elif y3 == 0 and y4 == 0 and x4 - x3 == 0:
    #         x5, y5, z5 = x3, y3, z3
    #         x6, y6, z6 = x4, y4, z4
    #         x3, y3, z3 = x1, y1, z1
    #         x4, y4, z4 = x2, y2, z2
    #         x1, y1, z1 = x5, y5, z5
    #         x2, y2, z2 = x6, y6, z6
    #
    #     res, list_t1 = [], []
    #
    #     # 2 unknown 3eq with t1 et t2 unknown
    #     if (x2 - x1 + y1 - y2) != 0 and (y4 - y3) != 0:
    #         t1 = (x3 - x1 + (x4 - x3) * (y1 - y3) / (y4 - y3)) / (
    #             x2 - x1 + y1 - y2)
    #         t2 = (y1 - y3 + (y2 - y1) * t1) / (y4 - y3)
    #         res1 = z1 + (z2 - z1) * t1
    #         res2 = z3 + (z4 - z3) * t2
    #         list_t1.append(t1)
    #         res.append([res1, res2])
    #
    #     if (z2 - z1 + y1 - y2) != 0 and (y4 - y3) != 0:
    #         t1 = (z3 - z1 + (z4 - z3) * (y1 - y3) / (y4 - y3)) / (
    #             z2 - z1 + y1 - y2)
    #         t2 = (y1 - y3 + (y2 - y1) * t1) / (y4 - y3)
    #         res1 = x1 + (x2 - x1) * t1
    #         res2 = x3 + (x4 - x3) * t2
    #         list_t1.append(t1)
    #         res.append([res1, res2])
    #
    #     if (z2 - z1 + x1 - x2) != 0 and (x4 - x3) != 0:
    #         t1 = (z3 - z1 + (z4 - z3) * (x1 - x3) / (x4 - x3)) / (
    #             z2 - z1 + x1 - x2)
    #         t2 = (x1 - x3 + (x2 - x1) * t1) / (x4 - x3)
    #         res1 = y1 + (y2 - y1) * t1
    #         res2 = y3 + (y4 - y3) * t2
    #         list_t1.append(t1)
    #         res.append([res1, res2])
    #
    #     if len(res) == 0:
    #         return None
    #
    #     for pair, t1 in zip(res, list_t1):
    #         res1, res2 = pair[0], pair[1]
    #         if math.isclose(res1, res2,
    #                         abs_tol=1e-7):  # if there is an intersection point
    #             if t1 >= 0 or t1 <= 1:
    #                 return volmdlr.Point3D(x1 + (x2 - x1) * t1,
    #                                        y1 + (y2 - y1) * t1,
    #                                        z1 + (z2 - z1) * t1)
    #
    #     return None

    def line_intersections(self, line):
        line_self = self.to_line()
        if line_self.skew_to(line):
            return []
        intersection = line_self.intersection(line)
        if intersection and self.point_belongs(intersection):
            return [intersection]
        return []

    def linesegment_intersections(self, linesegment):
        line1 = self.to_line()
        line2 = linesegment.to_line()
        intersection = line1.intersection(line2)
        if intersection and self.point_belongs(intersection) and linesegment.point_belongs(intersection):
            return [intersection]
        return []

    def rotation(self, center: volmdlr.Point3D,
                 axis: volmdlr.Vector3D, angle: float):
        """
        LineSegment3D rotation
        :param center: rotation center
        :param axis: rotation axis
        :param angle: angle rotation
        :return: a new rotated LineSegment3D
        """
        return LineSegment3D(
            *[point.rotation(center, axis, angle) for point in self.points])

    def rotation_inplace(self, center: volmdlr.Point3D,
                         axis: volmdlr.Vector3D, angle: float):
        """
        Line2D rotation. Object is updated inplace
        :param center: rotation center
        :param axis: rotation axis
        :param angle: rotation angle
        """
        for point in self.points:
            point.rotation_inplace(center, axis, angle)
        self._bbox = None

    def __contains__(self, point):

        point1, point2 = self.start, self.end
        axis = point2 - point1
        test = point.rotation(point1, axis, math.pi)
        if test == point:
            return True

        return False

    def translation(self, offset: volmdlr.Vector3D):
        """
        LineSegment3D translation
        :param offset: translation vector
        :return: A new translated LineSegment3D
        """
        return LineSegment3D(
            *[point.translation(offset) for point in self.points])

    def translation_inplace(self, offset: volmdlr.Vector3D):
        """
        LineSegment3D translation. Object is updated inplace
        :param offset: translation vector
        """
        for point in self.points:
            point.translation_inplace(offset)
        self._bbox = None

    def frame_mapping(self, frame: volmdlr.Frame3D, side: str):
        """
        Changes LineSegment3D frame_mapping and return a new LineSegment3D
        side = 'old' or 'new'
        """
        if side == 'old':
            return LineSegment3D(
                *[frame.old_coordinates(point) for point in self.points])
        if side == 'new':
            return LineSegment3D(
                *[frame.new_coordinates(point) for point in self.points])
        raise ValueError('Please Enter a valid side: old or new')

    def frame_mapping_inplace(self, frame: volmdlr.Frame3D, side: str):
        """
        Changes vector frame_mapping and the object is updated inplace
        side = 'old' or 'new'
        """
        if side == 'old':
            new_start = frame.old_coordinates(self.start)
            new_end = frame.old_coordinates(self.end)
        elif side == 'new':
            new_start = frame.new_coordinates(self.start)
            new_end = frame.new_coordinates(self.end)
        else:
            raise ValueError('Please Enter a valid side: old or new')
        self.start = new_start
        self.end = new_end
        self._bbox = None

    def copy(self, *args, **kwargs):
        return LineSegment3D(self.start.copy(), self.end.copy())

    def plot(self, ax=None, color='k', alpha=1,
             edge_ends=False, edge_direction=False):
        if ax is None:
            fig = plt.figure()
            ax = fig.add_subplot(111, projection='3d')
        else:
            fig = ax.figure

        points = [self.start, self.end]
        x = [p.x for p in points]
        y = [p.y for p in points]
        z = [p.z for p in points]
        if edge_ends:
            ax.plot(x, y, z, color=color, alpha=alpha, marker='o')
        else:
            ax.plot(x, y, z, color=color, alpha=alpha)
        if edge_direction:
            x, y, z = self.point_at_abscissa(0.5 * self.length())
            u, v, w = 0.05 * self.direction_vector()
            ax.quiver(x, y, z, u, v, w, length=self.length() / 100,
                      arrow_length_ratio=5, normalize=True,
                      pivot='tip', color=color)
        return ax

    def plot2d(self, x_3D, y_3D, ax=None, color='k', width=None):
        if ax is None:
            fig = plt.figure()
            ax = fig.add_subplot(111, projection='3d')
        else:
            fig = ax.figure

        edge2D = self.plane_projection2d(volmdlr.O3D, x_3D, y_3D)
        edge2D.plot(ax=ax, color=color, width=width)
        return ax

    def plot_data(self, x_3D, y_3D, marker=None, color='black', stroke_width=1,
                  dash=False, opacity=1, arrow=False):
        edge2D = self.plane_projection2d(volmdlr.O3D, x_3D, y_3D)
        return edge2D.plot_data(marker, color, stroke_width,
                                dash, opacity, arrow)

    def FreeCADExport(self, name, ndigits=6):
        name = 'primitive' + str(name)
        x1, y1, z1 = round(1000 * self.start, ndigits)
        x2, y2, z2 = round(1000 * self.end, ndigits)
        return '{} = Part.LineSegment(fc.Vector({},{},{}),fc.Vector({},{},{}))\n'.format(
            name, x1, y1, z1, x2, y2, z2)

    def to_line(self):
        return Line3D(self.start, self.end)

    def to_2d(self, plane_origin, x, y):
        """
        Tranforms a LineSegment3D into an LineSegment2D, given an plane origin and a u and v plane vector.

        :param plane_origin: plane origin.
        :param x: plane u vector.
        :param y: plane v vector.
        :return: LineSegment2D.
        """
        p2d = [p.to_2d(plane_origin, x, y) for p in (self.start, self.end)]
        if p2d[0] == p2d[1]:
            return None
        return LineSegment2D(*p2d, name=self.name)

    def to_bspline_curve(self, resolution=10):
        """
        Convert a LineSegment3D to a BSplineCurve3D
        """
        degree = 1
        points = [self.point_at_abscissa(abscissa / self.length())
                  for abscissa in range(resolution + 1)]
        bspline_curve = BSplineCurve3D.from_points_interpolation(points,
                                                                 degree)
        return bspline_curve

    def reverse(self):
        return LineSegment3D(self.end.copy(), self.start.copy())

    def minimum_distance_points(self, other_line):
        """
        Returns the points on this line and the other line that are the closest
        of lines
        """
        u = self.end - self.start
        v = other_line.end - other_line.start
        w = self.start - other_line.start
        a = u.dot(u)
        b = u.dot(v)
        c = v.dot(v)
        d = u.dot(w)
        e = v.dot(w)
        if (a * c - b ** 2) != 0:
            s = (b * e - c * d) / (a * c - b ** 2)
            t = (a * e - b * d) / (a * c - b ** 2)
            p1 = self.start + s * u
            p2 = other_line.start + t * v
            return p1, p2
        return self.start, other_line.start

    def Matrix_distance(self, other_line):
        u = self.direction_vector()
        v = other_line.direction_vector()
        w = other_line.start - self.start

        a = u.dot(u)
        b = -u.dot(v)
        d = v.dot(v)

        e = w.dot(u)
        f = -w.dot(v)

        A = npy.array([[a, b],
                       [b, d]])
        B = npy.array([e, f])

        res = scp.optimize.lsq_linear(A, B, bounds=(0, 1))
        p1 = self.point_at_abscissa(res.x[0] * self.length())
        p2 = other_line.point_at_abscissa(
            res.x[1] * other_line.length())
        return p1, p2

    def parallel_distance(self, other_linesegment):
        pt_a, pt_b, pt_c = self.start, self.end, other_linesegment.points[0]
        vector = volmdlr.Vector3D((pt_a - pt_b).vector)
        vector.normalize()
        plane1 = volmdlr.faces.Plane3D.from_3_points(pt_a, pt_b, pt_c)
        v = vector.cross(plane1.frame.w)  # distance vector
        # pt_a = k*u + c*v + pt_c
        res = (pt_a - pt_c).vector
        x, y, z = res[0], res[1], res[2]
        u1, u2, u3 = vector.x, vector.y, vector.z
        v1, v2, v3 = v.x, v.y, v.z

        if (u1 * v2 - v1 * u2) != 0 and u1 != 0:
            c = (y * u1 - x * u2) / (u1 * v2 - v1 * u2)
            k = (x - c * v1) / u1
            if math.isclose(k * u3 + c * v3, z, abs_tol=1e-7):
                return k
        elif (u1 * v3 - v1 * u3) != 0 and u1 != 0:
            c = (z * u1 - x * u3) / (u1 * v3 - v1 * u3)
            k = (x - c * v1) / u1
            if math.isclose(k * u2 + c * v2, y, abs_tol=1e-7):
                return k
        elif (v1 * u2 - v2 * u1) != 0 and u2 != 0:
            c = (u2 * x - y * u1) / (v1 * u2 - v2 * u1)
            k = (y - c * v2) / u2
            if math.isclose(k * u3 + c * v3, z, abs_tol=1e-7):
                return k
        elif (v3 * u2 - v2 * u3) != 0 and u2 != 0:
            c = (u2 * z - y * u3) / (v3 * u2 - v2 * u3)
            k = (y - c * v2) / u2
            if math.isclose(k * u1 + c * v1, x, abs_tol=1e-7):
                return k
        elif (u1 * v3 - v1 * u3) != 0 and u3 != 0:
            c = (z * u1 - x * u3) / (u1 * v3 - v1 * u3)
            k = (z - c * v3) / u3
            if math.isclose(k * u2 + c * v2, y, abs_tol=1e-7):
                return k
        elif (u2 * v3 - v2 * u3) != 0 and u3 != 0:
            c = (z * u2 - y * u3) / (u2 * v3 - v2 * u3)
            k = (z - c * v3) / u3
            if math.isclose(k * u1 + c * v1, x, abs_tol=1e-7):
                return k
        raise NotImplementedError

    def minimum_distance(self, element, return_points=False):
        if element.__class__ is Arc3D or element.__class__ is volmdlr.wires.Circle3D:
            pt1, pt2 = element.minimum_distance_points_line(self)
            if return_points:
                return pt1.point_distance(pt2), pt1, pt2
            return pt1.point_distance(pt2)

        if element.__class__ is LineSegment3D:
            p1, p2 = self.Matrix_distance(element)
            if return_points:
                return p1.point_distance(p2), p1, p2
            return p1.point_distance(p2)

        if element.__class__ is BSplineCurve3D:
            points = element.points
            lines = []
            dist_min = math.inf
            for p1, p2 in zip(points[0:-1], points[1:]):
                lines.append(LineSegment3D(p1, p2))
            for line in lines:
                p1, p2 = self.Matrix_distance(line)
                dist = p1.point_distance(p2)
                if dist < dist_min:
                    dist_min = dist
                    min_points = (p1, p2)
            if return_points:
                p1, p2 = min_points
                return dist_min, p1, p2
            return dist_min

        raise NotImplementedError

    def extrusion(self, extrusion_vector):
        u = self.unit_direction_vector()
        v = extrusion_vector.copy()
        v.normalize()
        w = u.cross(v)
        l1 = self.length()
        l2 = extrusion_vector.norm()
        # outer_contour = Polygon2D([O2D, Point2D((l1, 0.)),
        #                            Point2D((l1, l2)), Point2D((0., l2))])
        plane = volmdlr.faces.Plane3D(volmdlr.Frame3D(self.start, u, v, w))
        return [plane.rectangular_cut(0, l1, 0, l2)]

    def revolution(self, axis_point, axis, angle):
        axis_line3d = Line3D(axis_point, axis_point + axis)
        if axis_line3d.point_belongs(self.start) and axis_line3d.point_belongs(
                self.end):
            return []

        p1_proj, _ = axis_line3d.point_projection(self.start)
        p2_proj, _ = axis_line3d.point_projection(self.end)
        d1 = self.start.point_distance(p1_proj)
        d2 = self.end.point_distance(p2_proj)
        if not math.isclose(d1, 0., abs_tol=1e-9):
            u = (self.start - p1_proj)  # Unit vector from p1_proj to p1
            u.normalize()
        elif not math.isclose(d2, 0., abs_tol=1e-9):
            u = (self.end - p2_proj)  # Unit vector from p1_proj to p1
            u.normalize()
        else:
            return []
        if u.is_colinear_to(self.direction_vector()):
            # Planar face
            v = axis.cross(u)
            surface = volmdlr.faces.Plane3D(
                volmdlr.Frame3D(p1_proj, u, v, axis))
            r, R = sorted([d1, d2])
            if angle == volmdlr.TWO_PI:
                # Only 2 circles as countours
                outer_contour2d = volmdlr.wires.Circle2D(volmdlr.O2D, R)
                if not math.isclose(r, 0, abs_tol=1e-9):
                    inner_contours2d = [volmdlr.wires.Circle2D(volmdlr.O2D, r)]
                else:
                    inner_contours2d = []
            else:
                inner_contours2d = []
                if math.isclose(r, 0, abs_tol=1e-9):
                    # One arc and 2 lines (pizza slice)
                    arc2_e = volmdlr.Point2D(R, 0)
                    arc2_i = arc2_e.rotation(center=volmdlr.O2D,
                                             angle=0.5 * angle)
                    arc2_s = arc2_e.rotation(center=volmdlr.O2D, angle=angle)
                    arc2 = Arc2D(arc2_s, arc2_i, arc2_e)
                    line1 = LineSegment2D(arc2_e, volmdlr.O2D)
                    line2 = LineSegment2D(volmdlr.O2D, arc2_s)
                    outer_contour2d = volmdlr.wires.Contour2D([arc2, line1,
                                                               line2])

                else:
                    # Two arcs and lines
                    arc1_s = volmdlr.Point2D(R, 0)
                    arc1_i = arc1_s.rotation(center=volmdlr.O2D,
                                             angle=0.5 * angle)
                    arc1_e = arc1_s.rotation(center=volmdlr.O2D, angle=angle)
                    arc1 = Arc2D(arc1_s, arc1_i, arc1_e)

                    arc2_e = volmdlr.Point2D(r, 0)
                    arc2_i = arc2_e.rotation(center=volmdlr.O2D,
                                             angle=0.5 * angle)
                    arc2_s = arc2_e.rotation(center=volmdlr.O2D, angle=angle)
                    arc2 = Arc2D(arc2_s, arc2_i, arc2_e)

                    line1 = LineSegment2D(arc1_e, arc2_s)
                    line2 = LineSegment2D(arc2_e, arc1_s)

                    outer_contour2d = volmdlr.wires.Contour2D([arc1, line1,
                                                               arc2, line2])

            return [volmdlr.faces.PlaneFace3D(surface,
                                              volmdlr.faces.Surface2D(
                                                  outer_contour2d,
                                                  inner_contours2d))]

        elif not math.isclose(d1, d2, abs_tol=1e-9):
            # Conical
            v = axis.cross(u)
            dv = self.direction_vector()
            dv.normalize()

            semi_angle = math.atan2(dv.dot(u), dv.dot(axis))
            cone_origin = p1_proj - d1 / math.tan(semi_angle) * axis
            if semi_angle > 0.5 * math.pi:
                semi_angle = math.pi - semi_angle

                cone_frame = volmdlr.Frame3D(cone_origin, u, -v, -axis)
                angle2 = -angle
            else:
                angle2 = angle
                cone_frame = volmdlr.Frame3D(cone_origin, u, v, axis)

            surface = volmdlr.faces.ConicalSurface3D(cone_frame,
                                                     semi_angle)
            z1 = d1 / math.tan(semi_angle)
            z2 = d2 / math.tan(semi_angle)
            return [surface.rectangular_cut(0, angle2, z1, z2)]
        else:
            # Cylindrical face
            v = axis.cross(u)
            surface = volmdlr.faces.CylindricalSurface3D(
                volmdlr.Frame3D(p1_proj, u, v, axis), d1)
            return [surface.rectangular_cut(0, angle,
                                            0,
                                            (self.end - self.start).dot(axis))]

    def to_step(self, current_id, surface_id=None):
        line = self.to_line()
        content, line_id = line.to_step(current_id)

        current_id = line_id + 1
        start_content, start_id = self.start.to_step(current_id, vertex=True)
        current_id = start_id + 1
        end_content, end_id = self.end.to_step(current_id + 1, vertex=True)
        content += start_content + end_content
        current_id = end_id + 1
        content += "#{} = EDGE_CURVE('{}',#{},#{},#{},.T.);\n".format(
            current_id, self.name,
            start_id, end_id, line_id)
        return content, [current_id]


class BSplineCurve3D(BSplineCurve):
    """
    A class for 3 dimensional B-spline curves. The following rule must be
    respected : `number of knots = number of control points + degree + 1`

    :param degree: The degree of the 3 dimensional B-spline curve
    :type degree: int
    :param control_points: A list of 3 dimensional points
    :type control_points: List[:class:`volmdlr.Point3D`]
    :param knot_multiplicities: The vector of multiplicities for each knot
    :type knot_multiplicities: List[int]
    :param knots: The knot vector composed of values between 0 and 1
    :type knots: List[float]
    :param weights: The weight vector applied to the knot vector. Default
        value is None
    :type weights: List[float], optional
    :param periodic: If `True` the B-spline curve is periodic. Default value
        is False
    :type periodic: bool, optional
    :param name: The name of the B-spline curve. Default value is ''
    :type name: str, optional
    """
    _non_serializable_attributes = ['curve']

    def __init__(self,
                 degree: int,
                 control_points: List[volmdlr.Point3D],
                 knot_multiplicities: List[int],
                 knots: List[float],
                 weights: List[float] = None,
                 periodic: bool = False,
                 name: str = ''):

        BSplineCurve.__init__(self, degree,
                              control_points,
                              knot_multiplicities,
                              knots,
                              weights,
                              periodic,
                              name)

        self._bbox = None

    @property
    def bounding_box(self):
        if not self._bbox:
            self._bbox = self._bounding_box()
        return self._bbox

    @bounding_box.setter
    def bounding_box(self, new_bounding_box):
        self._bbox = new_bounding_box

    def _bounding_box(self):
        bbox = self.curve.bbox
        return volmdlr.core.BoundingBox(bbox[0][0], bbox[1][0],
                                        bbox[0][1], bbox[1][1],
                                        bbox[0][2], bbox[1][2])

    def look_up_table(self, resolution: int = 20, start_parameter: float = 0,
                      end_parameter: float = 1):
        """
        Creates a table of equivalence between the parameter t (evaluation
        of the BSplineCurve) and the cumulative distance.

        :param resolution: The precision of the table. Autoadjusted by the
            algorithm. Default value set to 20
        :type resolution: int, optional
        :param start_parameter: First parameter evaluated in the table.
            Default value set to 0
        :type start_parameter: float, optional
        :param end_parameter: Last parameter evaluated in the table.
            Default value set to 1
        :type start_parameter: float, optional
        :return: Yields a list of tuples containing the parameter and the
            cumulated distance along the BSplineCruve3D from the evaluation of
            start_parameter
        :rtype: Tuple[float, float]
        """
        resolution = max(10, min(resolution, int(self.length() / 1e-4)))
        delta_param = 1 / resolution * (end_parameter - start_parameter)
        distance = 0
        for i in range(resolution + 1):
            if i == 0:
                yield start_parameter, 0
            else:
                param1 = start_parameter + (i - 1) * delta_param
                param2 = start_parameter + i * delta_param
                point1 = volmdlr.Point3D(*self.curve.evaluate_single(param1))
                point2 = volmdlr.Point3D(*self.curve.evaluate_single(param2))
                distance += point1.point_distance(point2)
                yield param2, distance

    def point_at_abscissa(self, abscissa: float, resolution: int = 1000):
        """
        Returns the 3 dimensional point at a given curvilinear abscissa.
        This is an approximation. Resolution parameter can be increased
        for more accurate result.

        :param abscissa: The distance on the BSplineCurve3D from its start
        :type abscissa: float
        :param resolution: The precision of the approximation. Default value
            set to 1000
        :type resolution: int, optional
        :return: The Point3D at the given curvilinear abscissa.
        :rtype: :class:`volmdlr.Point3D`
        """
        if math.isclose(abscissa, 0, abs_tol=1e-10):
            return self.start
        if math.isclose(abscissa, self.length(), abs_tol=1e-10):
            return self.end
        lut = self.look_up_table(resolution=resolution)
        if 0 < abscissa < self.length():
            last_param = 0
            for t, dist in lut:
                if abscissa < dist:
                    t1 = last_param
                    t2 = t
                    return volmdlr.Point3D(
                        *self.curve.evaluate_single((t1 + t2) / 2))
                last_param = t
        raise ValueError('Curvilinear abscissa is bigger than length,'
                         ' or negative')

    def normal(self, position: float = 0.0):
        _, normal = operations.normal(self.curve, position, normalize=True)
        normal = volmdlr.Point3D(normal[0], normal[1], normal[2])
        return normal

    def direction_vector(self, abscissa=0.):
        l = self.length()
        if abscissa >= l:
            abscissa2 = l
            abscissa = abscissa2 - 0.001 * l

        else:
            abscissa2 = min(abscissa + 0.001 * l, l)

        tangent = self.point_at_abscissa(abscissa2) - self.point_at_abscissa(
            abscissa)
        return tangent

    def normal_vector(self, abscissa):
        return None

    def unit_normal_vector(self, abscissa):
        return None

    def point3d_to_parameter(self, point: volmdlr.Point3D):
        """
        Search for the value of the normalized evaluation parameter t
        (between 0 and 1) that would return the given point when the
        BSplineCurve3D is evaluated at the t value.
        """
        def f(param):
            p3d = volmdlr.Point3D(*self.curve.evaluate_single(param))
            return point.point_distance(p3d)
        res = scipy.optimize.minimize(fun=f, x0=(0.5), bounds=[(0, 1)],
                                      tol=1e-9)
        return res.x[0]

    def FreeCADExport(self, ip, ndigits=3):
        name = 'primitive{}'.format(ip)
        points = '['
        for i in range(len(self.control_points)):
            point = 'fc.Vector({},{},{}),'.format(self.control_points[i][0],
                                                  self.control_points[i][1],
                                                  self.control_points[i][2])
            points += point
        points = points[:-1]
        points += ']'
        # !!! : A QUOI SERT LE DERNIER ARG DE BSplineCurve (False)?
        # LA MULTIPLICITE EN 3e ARG ET LES KNOTS EN 2e ARG ?
        return '{} = Part.BSplineCurve({},{},{},{},{},{},{})\n'.format(name,
                                                                       points,
                                                                       self.knot_multiplicities,
                                                                       self.knots,
                                                                       self.periodic,
                                                                       self.degree,
                                                                       self.weights,
                                                                       False)

    @classmethod
    def from_step(cls, arguments, object_dict):
        name = arguments[0][1:-1]
        degree = int(arguments[1])
        points = [object_dict[int(i[1:])] for i in arguments[2]]
        lines = [LineSegment3D(pt1, pt2) for pt1, pt2 in zip(points[:-1], points[1:]) if pt1 != pt2]
        if lines:  # quick fix. Real problem: Tolerance too low (1e-6 m = 0.001mm)
            dir_vector = lines[0].unit_direction_vector()
            if all(line.unit_direction_vector() == dir_vector for line in lines):
                return LineSegment3D(points[0], points[-1])
        # curve_form = arguments[3]
        if arguments[4] == '.F.':
            closed_curve = False
        elif arguments[4] == '.T.':
            closed_curve = True
        else:
            raise ValueError
        # self_intersect = arguments[5]
        knot_multiplicities = [int(i) for i in arguments[6][1:-1].split(",")]
        knots = [float(i) for i in arguments[7][1:-1].split(",")]
        # knot_spec = arguments[8]
        knot_vector = []
        for i, knot in enumerate(knots):
            knot_vector.extend([knot] * knot_multiplicities[i])

        if 9 in range(len(arguments)):
            weight_data = [float(i) for i in arguments[9][1:-1].split(",")]
        else:
            weight_data = None

        # FORCING CLOSED_CURVE = FALSE:
        # closed_curve = False
        return cls(degree, points, knot_multiplicities, knots, weight_data,
                   closed_curve, name)

    def to_step(self, current_id, surface_id=None, curve2d=None):

        points_ids = []
        content = ''
        point_id = current_id
        for point in self.control_points:
            point_content, point_id = point.to_step(point_id,
                                                    vertex=False)
            content += point_content
            points_ids.append(point_id)
            point_id += 1

        curve_id = point_id
        content += "#{} = B_SPLINE_CURVE_WITH_KNOTS('{}',{},({})," \
                   ".UNSPECIFIED.,.F.,.F.,{},{}," \
                   ".UNSPECIFIED.);\n".format(
                       curve_id, self.name, self.degree,
                       volmdlr.core.step_ids_to_str(points_ids),
                       tuple(self.knot_multiplicities),
                       tuple(self.knots))

        if surface_id:
            content += "#{} = SURFACE_CURVE('',#{},(#{}),.PCURVE_S1.);\n".format(
                curve_id + 1, curve_id, curve_id + 2)
            content += "#{} = PCURVE('',#{},#{});\n".format(
                curve_id + 2, surface_id, curve_id + 3)

            # 2D parametric curve
            curve2d_content, curve2d_id = curve2d.to_step(curve_id + 5)

            content += "#{} = DEFINITIONAL_REPRESENTATION('',(#{}),#{});\n".format(
                curve_id + 3, curve2d_id - 1, curve_id + 4)
            content += f"#{curve_id + 4} = ( GEOMETRIC_REPRESENTATION_CONTEXT(2)" \
                       f"PARAMETRIC_REPRESENTATION_CONTEXT() REPRESENTATION_CONTEXT('2D SPACE','') );\n"

            content += curve2d_content
            current_id = curve2d_id
        else:
            current_id = curve_id + 1

        start_content, start_id = self.start.to_step(current_id, vertex=True)
        current_id = start_id + 1
        end_content, end_id = self.end.to_step(current_id + 1, vertex=True)
        content += start_content + end_content
        current_id = end_id + 1
        if surface_id:
            content += "#{} = EDGE_CURVE('{}',#{},#{},#{},.T.);\n".format(
                current_id, self.name,
                start_id, end_id, curve_id + 1)
        else:
            content += "#{} = EDGE_CURVE('{}',#{},#{},#{},.T.);\n".format(
                current_id, self.name,
                start_id, end_id, curve_id)
        return content, [current_id]

    def point_distance(self, pt1):
        distances = []
        for point in self.points:
            #            vmpt = Point3D((point[1], point[2], point[3]))
            distances.append(pt1.point_distance(point))
        return min(distances)

    # def point_belongs(self, point):
    #     polygon_points = self.polygon_points()
    #     for p1, p2 in zip(polygon_points[:-1], polygon_points[1:]):
    #         line = LineSegment3D(p1, p2)
    #         if line.point_belongs(point):
    #             return True
    #     return False

    def rotation(self, center: volmdlr.Point3D, axis: volmdlr.Vector3D, angle: float):
        """
        BSplineCurve3D rotation
        :param center: rotation center
        :param axis: rotation axis
        :param angle: angle rotation
        :return: a new rotated BSplineCurve3D
        """
        new_control_points = [p.rotation(center, axis, angle) for p in
                              self.control_points]
        new_bsplinecurve3d = BSplineCurve3D(self.degree, new_control_points,
                                            self.knot_multiplicities,
                                            self.knots, self.weights,
                                            self.periodic, self.name)
        return new_bsplinecurve3d

    def rotation_inplace(self, center: volmdlr.Point3D, axis: volmdlr.Vector3D, angle: float):
        """
        BSplineCurve3D rotation. Object is updated inplace
        :param center: rotation center
        :param axis: rotation axis
        :param angle: rotation angle
        """
        new_control_points = [p.rotation(center, axis, angle) for p in
                              self.control_points]
        new_bsplinecurve3d = BSplineCurve3D(self.degree, new_control_points,
                                            self.knot_multiplicities,
                                            self.knots, self.weights,
                                            self.periodic, self.name)
        self.control_points = new_control_points
        self.curve = new_bsplinecurve3d.curve
        self.points = new_bsplinecurve3d.points
        self._bbox = None

    def trim(self, point1: volmdlr.Point3D, point2: volmdlr.Point3D):
        if (point1 == self.start and point2 == self.end) \
                or (point1 == self.end and point2 == self.start):
            return self

        if point1 == self.start and point2 != self.end:
            return self.cut_after(self.point3d_to_parameter(point2))

        if point2 == self.start and point1 != self.end:
            return self.cut_after(self.point3d_to_parameter(point1))

        if point1 != self.start and point2 == self.end:
            return self.cut_before(self.point3d_to_parameter(point1))

        if point2 != self.start and point1 == self.end:
            return self.cut_before(self.point3d_to_parameter(point2))

        parameter1 = self.point3d_to_parameter(point1)
        parameter2 = self.point3d_to_parameter(point2)
        if parameter1 is None or parameter2 is None:
            raise ValueError('Point not on BSplineCurve for trim method')

        if parameter1 > parameter2:
            parameter1, parameter2 = parameter2, parameter1
            point1, point2 = point2, point1

        bspline_curve = self.cut_before(parameter1)
        new_param2 = bspline_curve.point3d_to_parameter(point2)
        trimmed_bspline_cruve = bspline_curve.cut_after(new_param2)
        return trimmed_bspline_cruve

    def trim_between_evaluations(self, parameter1: float, parameter2: float):
        print('Use BSplineCurve3D.trim instead of trim_between_evaluation')
        parameter1, parameter2 = min([parameter1, parameter2]), \
            max([parameter1, parameter2])

        if math.isclose(parameter1, 0, abs_tol=1e-7) \
                and math.isclose(parameter2, 1, abs_tol=1e-7):
            return self
        elif math.isclose(parameter1, 0, abs_tol=1e-7):
            return self.cut_after(parameter2)
        elif math.isclose(parameter2, 1, abs_tol=1e-7):
            return self.cut_before(parameter1)

        # Cut before
        bspline_curve = self.insert_knot(parameter1, num=self.degree)
        if bspline_curve.weights is not None:
            raise NotImplementedError

        # Cut after
        bspline_curve = bspline_curve.insert_knot(parameter2, num=self.degree)
        if bspline_curve.weights is not None:
            raise NotImplementedError

        # Que faire quand on rajoute un noeud au milieu ?
        # plus simple de passer par cut_after cut_before
        new_ctrlpts = bspline_curve.control_points[bspline_curve.degree:
                                                   -bspline_curve.degree]
        new_multiplicities = bspline_curve.knot_multiplicities[1:-1]
        # new_multiplicities = bspline_curve.knot_multiplicities[2:-5]
        new_multiplicities[-1] += 1
        new_multiplicities[0] += 1
        new_knots = bspline_curve.knots[1:-1]
        # new_knots = bspline_curve.knots[2:-5]
        new_knots = standardize_knot_vector(new_knots)

        return BSplineCurve3D(degree=bspline_curve.degree,
                              control_points=new_ctrlpts,
                              knot_multiplicities=new_multiplicities,
                              knots=new_knots,
                              weights=None,
                              periodic=bspline_curve.periodic,
                              name=bspline_curve.name)

    def cut_before(self, parameter: float):
        # Is a value of parameter below 4e-3 a real need for precision ?
        if math.isclose(parameter, 0, abs_tol=4e-3):
            return self
        elif math.isclose(parameter, 1, abs_tol=4e-3):
            raise ValueError('Nothing will be left from the BSplineCurve3D')
        curves = operations.split_curve(self.curve, parameter)
        return self.from_geomdl_curve(curves[1])

    def cut_after(self, parameter: float):
        # Is a value of parameter below 4e-3 a real need for precision ?
        if math.isclose(parameter, 0, abs_tol=4e-3):
            raise ValueError('Nothing will be left from the BSplineCurve3D')
        if math.isclose(parameter, 1, abs_tol=4e-3):
            return self
        curves = operations.split_curve(self.curve, parameter)
        return self.from_geomdl_curve(curves[0])

    def insert_knot(self, knot: float, num: int = 1):
        """
        Returns a new BSplineCurve3D
        """
        curve_copy = self.curve.__deepcopy__({})
        modified_curve = operations.insert_knot(curve_copy, [knot], num=[num])
        return self.from_geomdl_curve(modified_curve)

    # Copy paste du LineSegment3D
    def plot(self, ax=None, edge_ends=False, color='k', alpha=1,
             edge_direction=False):
        if ax is None:
            fig = plt.figure()
            ax = fig.add_subplot(111, projection='3d')
        else:
            fig = ax.figure

        x = [p.x for p in self.points]
        y = [p.y for p in self.points]
        z = [p.z for p in self.points]
        ax.plot(x, y, z, color=color, alpha=alpha)
        if edge_ends:
            ax.plot(x, y, z, 'o', color=color, alpha=alpha)
        return ax

    def to_2d(self, plane_origin, x, y):
        """
        Tranforms a BSplineCurve3D into an BSplineCurve2D, given an plane origin and a u and v plane vector.

        :param plane_origin: plane origin.
        :param x: plane u vector.
        :param y: plane v vector.
        :return: BSplineCurve2D.
        """
        control_points2d = [p.to_2d(plane_origin, x, y) for p in
                            self.control_points]
        return BSplineCurve2D(self.degree, control_points2d,
                              self.knot_multiplicities, self.knots,
                              self.weights, self.periodic, self.name)

    def polygon_points(self, discretization_resolution: int):
        warnings.warn('polygon_points is deprecated,\
                please use discretization_points instead',
                      DeprecationWarning)
        return self.discretization_points(angle_resolution=discretization_resolution)

    def curvature(self, u: float, point_in_curve: bool = False):
        # u should be in the interval [0,1]
        ders = self.derivatives(u, 3)  # 3 first derivative
        c1, c2 = ders[1], ders[2]
        denom = c1.cross(c2)
        if c1 == volmdlr.O3D or c2 == volmdlr.O3D or denom.norm() == 0.0:
            if point_in_curve:
                return 0., volmdlr.Point3D(*ders[0])
            return 0.
        r_c = ((c1.norm()) ** 3) / denom.norm()
        point = volmdlr.Point3D(*ders[0])
        if point_in_curve:
            return 1 / r_c, point
        return 1 / r_c

    def global_maximum_curvature(self, nb_eval: int = 21, point_in_curve: bool = False):
        check = [i / (nb_eval - 1) for i in range(nb_eval)]
        curvatures = []
        for u in check:
            curvatures.append(self.curvature(u, point_in_curve))
        return curvatures

    def maximum_curvature(self, point_in_curve: bool = False):
        """
        Returns the maximum curvature of a curve and the point where it is located
        """
        if point_in_curve:
            maximum_curvarture, point = max(self.global_maximum_curvature(nb_eval=21, point_in_curve=point_in_curve))
            return maximum_curvarture, point
        # print(self.global_maximum_curvature(point_in_curve))
        maximum_curvarture = max(self.global_maximum_curvature(nb_eval=21, point_in_curve=point_in_curve))
        return maximum_curvarture

    def minimum_radius(self, point_in_curve=False):
        """
        Returns the minimum curvature radius of a curve and the point where it is located
        """
        if point_in_curve:
            maximum_curvarture, point = self.maximum_curvature(point_in_curve)
            return 1 / maximum_curvarture, point
        maximum_curvarture = self.maximum_curvature(point_in_curve)
        return 1 / maximum_curvarture

    @classmethod
    def from_geomdl_curve(cls, curve):
        knots = list(sorted(set(curve.knotvector)))
        knot_multiplicities = [curve.knotvector.count(k) for k in knots]
        return cls(degree=curve.degree,
                   control_points=[volmdlr.Point3D(*pts)
                                   for pts in curve.ctrlpts],
                   knots=knots,
                   knot_multiplicities=knot_multiplicities)

    def global_minimum_curvature(self, nb_eval: int = 21):
        check = [i / (nb_eval - 1) for i in range(nb_eval)]
        radius = []
        for u in check:
            radius.append(self.minimum_curvature(u))
        return radius

    def triangulation(self):
        return None

    def linesegment_intersections(self, linesegment3d: LineSegment3D):
        """
        Calculates intersections between a BSplineCurve3D and a LineSegment3D.

        :param linesegment3d: linesegment to verify intersections.
        :return: list with the intersections points.
        """
        if not self.bounding_box.bbox_intersection(linesegment3d.bounding_box):
            return []
        intersections_points = self.get_linesegment_intersections(linesegment3d)
        return intersections_points


class BezierCurve3D(BSplineCurve3D):
    """
    A class for 3 dimensional Bezier curves.

    :param degree: The degree of the Bezier curve
    :type degree: int
    :param control_points: A list of 3 dimensional points
    :type control_points: List[:class:`volmdlr.Point3D`]
    :param name: The name of the B-spline curve. Default value is ''
    :type name: str, optional
    """

    def __init__(self, degree: int, control_points: List[volmdlr.Point3D],
                 name: str = ''):
        knotvector = utilities.generate_knot_vector(degree,
                                                    len(control_points))
        knot_multiplicity = [1] * len(knotvector)

        BSplineCurve3D.__init__(self, degree, control_points,
                                knot_multiplicity, knotvector,
                                None, False, name)


class Arc3D(Arc):
    """
    An arc is defined by a starting point, an end point and an interior point.

    """

    def __init__(self, start, interior, end, name=''):
        self._utd_normal = False
        self._utd_center = False
        self._utd_frame = False
        self._utd_is_trigo = False
        self._utd_angle = False
        self._normal = None
        self._frame = None
        self._center = None
        self._is_trigo = None
        self._angle = None
        # self._utd_clockwise_and_trigowise_paths = False
        Arc.__init__(self, start=start, end=end, interior=interior, name=name)
        self._bbox = None

    @property
    def bounding_box(self):
        if not self._bbox:
            self._bbox = self.get_bounding_box()
        return self._bbox

    @bounding_box.setter
    def bounding_box(self, new_bounding_box):
        self._bbox = new_bounding_box

    def get_bounding_box(self):
        """
        Calculates the bounding box of the Arc3D.

        :return: a volmdlr.core.BoundingBox object.
        """
        # TODO: implement exact calculation

        points = self.discretization_points(angle_resolution=10)
        xmin = min(point.x for point in points)
        xmax = max(point.x for point in points)
        ymin = min(point.y for point in points)
        ymax = max(point.y for point in points)
        zmin = min(point.z for point in points)
        zmax = max(point.z for point in points)
        return volmdlr.core.BoundingBox(xmin, xmax, ymin, ymax, zmin, zmax)

    @classmethod
    def from_angle(cls, start: volmdlr.Point3D, angle: float,
                   axis_point: volmdlr.Point3D, axis: volmdlr.Vector3D):
        start_gen = start
        int_gen = start_gen.rotation(axis_point, axis, angle / 2)
        end_gen = start_gen.rotation(axis_point, axis, angle)
        if angle == volmdlr.TWO_PI:
            line = Line3D(axis_point, axis_point + axis)
            center, _ = line.point_projection(start)
            radius = center.point_distance(start)
            u = start - center
            v = axis.cross(u)
            return volmdlr.wires.Circle3D(volmdlr.Frame3D(center, u, v, axis),
                                          radius)
        return cls(start_gen, int_gen, end_gen, axis)

    @property
    def normal(self):
        if not self._utd_normal:
            self._normal = self.get_normal()
            self._utd_normal = True
        return self._normal

    def get_normal(self):
        u1 = self.interior - self.start
        u2 = self.interior - self.end
        try:
            u1.normalize()
            u2.normalize()
        except ZeroDivisionError:
            raise ValueError(
                'Start, end and interior points of an arc must be distincts') from ZeroDivisionError

        normal = u2.cross(u1)
        normal.normalize()
        return normal

    @property
    def center(self):
        if not self._utd_center:
            self._center = self.get_center()
            self._utd_center = True
        return self._center

    def get_center(self):
        u1 = self.interior - self.start
        u2 = self.interior - self.end
        if u1 == u2:
            u2 = self.normal.cross(u1)
            u2.normalize()

        v1 = self.normal.cross(u1)  # v1 is normal, equal u2
        v2 = self.normal.cross(u2)  # equal -u1

        p11 = 0.5 * (self.start + self.interior)  # Mid point of segment s,m
        p12 = p11 + v1
        p21 = 0.5 * (self.end + self.interior)  # Mid point of segment s,m
        p22 = p21 + v2

        l1 = Line3D(p11, p12)
        l2 = Line3D(p21, p22)

        try:
            center, _ = l1.minimum_distance_points(l2)
        except ZeroDivisionError:
            raise ValueError(
                'Start, end and interior points  of an arc must be distincts') from ZeroDivisionError

        return center

    @property
    def frame(self):
        if not self._utd_frame:
            self._frame = self.get_frame()
            self._utd_frame = True
        return self._frame

    def get_frame(self):
        vec1 = (self.start - self.center)
        vec1.normalize()
        vec2 = self.normal.cross(vec1)
        frame = volmdlr.Frame3D(self.center, vec1, vec2, self.normal)
        return frame

    @property
    def is_trigo(self):
        if not self._utd_is_trigo:
            self._is_trigo = self.get_arc_direction()
            self._utd_is_trigo = True
        return self._is_trigo

    def get_arc_direction(self):
        """
        Verifies if arc is clockwise of trigowise
        :return:
        """
        clockwise_path, trigowise_path = self.clockwise_and_trigowise_paths
        if clockwise_path > trigowise_path:
            return True
        return False

    @property
    def clockwise_and_trigowise_paths(self):
        """
        :return: clockwise path and trigonomectric path property
        """
        if not self._utd_clockwise_and_trigowise_paths:
            vec1 = (self.start - self.center)
            vec1.normalize()
            vec2 = self.normal.cross(vec1)
            radius_1 = self.start.to_2d(self.center, vec1, vec2)
            radius_2 = self.end.to_2d(self.center, vec1, vec2)
            radius_i = self.interior.to_2d(self.center, vec1, vec2)
            self._clockwise_and_trigowise_paths = \
                self.get_clockwise_and_trigowise_paths(radius_1,
                                                       radius_2,
                                                       radius_i)
            self._utd_clockwise_and_trigowise_paths = True
        return self._clockwise_and_trigowise_paths

    @property
    def angle(self):
        """
        Arc angle property
        :return: arc angle
        """
        if not self._utd_angle:
            self._angle = self.get_angle()
            self._utd_angle = True
        return self._angle

    def get_angle(self):
        """
        Gets the arc angle
        :return: arc angle
        """
        clockwise_path, trigowise_path = \
            self.clockwise_and_trigowise_paths
        if self.is_trigo:
            return trigowise_path
        return clockwise_path

    @property
    def points(self):
        return [self.start, self.interior, self.end]

    def reverse(self):
        """
        Defines a new Arc3D, odentical to self, but in the oposite direction.

        """
        return self.__class__(self.end.copy(),
                              self.interior.copy(),
                              self.start.copy())

    def point_at_abscissa(self, abscissa):
        """
        Calculates a point in the Arc3D at a given abscissa.

        :param abscissa: abscissa where in the curve the point should be calculated.
        :return: Corresponding point.
        """
        return self.start.rotation(self.center, self.normal,
                                   abscissa / self.radius)

    def normal_vector(self, abscissa):
        """
        Calculates a normal vector at a given abscissa of the Arc3D.

        :param abscissa: abscissa where in the curve the normal vector should be calculated.
        :return: Corresponding normal vector.
        """
        theta = abscissa / self.radius
        n_0 = self.center - self.start
        normal = n_0.rotation(self.center, self.normal, theta)
        return normal

    def unit_normal_vector(self, abscissa):
        """
        Calculates a unit normal vector at a given abscissa of the Arc3D.

        :param abscissa: abscissa where in the curve the unit normal vector should be calculated.
        :return: Corresponding unit normal vector.
        """
        normal_vector = self.normal_vector(abscissa)
        normal_vector.normalize()
        return normal_vector

    def direction_vector(self, abscissa):
        """
        Calculates a direction vector at a given abscissa of the Arc3D.

        :param abscissa: abscissa where in the curve the direction vector should be calculated.
        :return: Corresponding direction vector.
        """
        normal_vector = self.normal_vector(abscissa)
        tangent = normal_vector.cross(self.normal)
        return tangent

    def unit_direction_vector(self, abscissa):
        """
        Calculates a unit direction vector at a given abscissa of the Arc3D.

        :param abscissa: abscissa where in the curve the unit direction vector should be calculated.
        :return: Corresponding unit direction vector.
        """
        direction_vector = self.direction_vector(abscissa)
        direction_vector.normalize()
        return direction_vector

    def rotation(self, center: volmdlr.Point3D,
                 axis: volmdlr.Vector3D, angle: float):
        """
        Arc3D rotation.

        :param center: rotation center
        :param axis: rotation axis
        :param angle: angle rotation
        :return: a new rotated Arc3D
        """
        new_start = self.start.rotation(center, axis, angle)
        new_interior = self.interior.rotation(center, axis, angle)
        new_end = self.end.rotation(center, axis, angle)
        return Arc3D(new_start, new_interior, new_end, name=self.name)

    def rotation_inplace(self, center: volmdlr.Point3D,
                         axis: volmdlr.Vector3D, angle: float):
        """
        Arc3D rotation. Object is updated inplace.

        :param center: rotation center
        :param axis: rotation axis
        :param angle: rotation angle
        """
        self.center.rotation_inplace(center, axis, angle)
        self.start.rotation_inplace(center, axis, angle)
        self.interior.rotation_inplace(center, axis, angle)
        self.end.rotation_inplace(center, axis, angle)
        self._bbox = None

    def translation(self, offset: volmdlr.Vector3D):
        """
        Arc3D translation.

        :param offset: translation vector
        :return: A new translated Arc3D
        """
        new_start = self.start.translation(offset)
        new_interior = self.interior.translation(offset)
        new_end = self.end.translation(offset)
        return Arc3D(new_start, new_interior, new_end, name=self.name)

    def translation_inplace(self, offset: volmdlr.Vector3D):
        """
        Arc3D translation. Object is updated inplace.

        :param offset: translation vector.
        """
        self.center.translation_inplace(offset)
        self.start.translation_inplace(offset)
        self.interior.translation_inplace(offset)
        self.end.translation_inplace(offset)
        self._bbox = None

    def plot(self, ax=None, color='k', alpha=1,
             edge_ends=False, edge_direction=False):
        if ax is None:
            ax = plt.figure().add_subplot(111, projection='3d')
        # if plot_points:
        #     ax.plot([self.interior[0]], [self.interior[1]], [self.interior[2]],
        #             color='b')
        #     ax.plot([self.start[0]], [self.start[1]], [self.start[2]], c='r')
        #     ax.plot([self.end[0]], [self.end[1]], [self.end[2]], c='r')
        #     ax.plot([self.interior[0]], [self.interior[1]], [self.interior[2]],
        #             c='g')
        x = []
        y = []
        z = []
        for pointx, pointy, pointz in self.discretization_points(number_points=25):
            x.append(pointx)
            y.append(pointy)
            z.append(pointz)

        ax.plot(x, y, z, color=color, alpha=alpha)
        if edge_ends:
            self.start.plot(ax=ax)
            self.end.plot(ax=ax)

        if edge_direction:
            x, y, z = self.point_at_abscissa(0.5 * self.length())
            u, v, w = 0.05 * self.unit_direction_vector(0.5 * self.length())
            ax.quiver(x, y, z, u, v, w, length=self.length() / 100,
                      arrow_length_ratio=5, normalize=True,
                      pivot='tip', color=color)
        return ax

    def plot2d(self, center: volmdlr.Point3D = volmdlr.O3D,
               x3d: volmdlr.Vector3D = volmdlr.X3D, y3d: volmdlr.Vector3D = volmdlr.Y3D,
               ax=None, color='k'):

        if ax is None:
            fig = plt.figure()
            ax = fig.add_subplot(111, projection='3d')
        else:
            fig = ax.figure

        # TODO: Enhance this plot
        l = self.length()
        x = []
        y = []
        for i in range(30):
            p = self.point_at_abscissa(i / (29.) * l)
            xi, yi = p.plane_projection2d(center, x3d, y3d)
            x.append(xi)
            y.append(yi)
        ax.plot(x, y, color=color)

        return ax

    def FreeCADExport(self, name, ndigits=6):
        xs, ys, zs = round(1000 * self.start, ndigits)
        xi, yi, zi = round(1000 * self.interior, ndigits)
        xe, ye, ze = round(1000 * self.end, ndigits)
        return '{} = Part.Arc(fc.Vector({},{},{}),fc.Vector({},{},{}),fc.Vector({},{},{}))\n' \
            .format(name, xs, ys, zs, xi, yi, zi, xe, ye, ze)

    def copy(self, *args, **kwargs):
        return Arc3D(self.start.copy(), self.interior.copy(), self.end.copy())

    def frame_mapping_parameters(self, frame: volmdlr.Frame3D, side: str):
        if side == 'old':
            new_start = frame.old_coordinates(self.start.copy())
            new_interior = frame.old_coordinates(self.interior.copy())
            new_end = frame.old_coordinates(self.end.copy())
        elif side == 'new':
            new_start = frame.new_coordinates(self.start.copy())
            new_interior = frame.new_coordinates(self.interior.copy())
            new_end = frame.new_coordinates(self.end.copy())
        else:
            raise ValueError('side value not valid, please specify'
                             'a correct value: \'old\' or \'new\'')
        return new_start, new_interior, new_end

    def frame_mapping(self, frame: volmdlr.Frame3D, side: str):
        """
        Changes vector frame_mapping and return a new Arc3D.

        side = 'old' or 'new'
        """
        new_start, new_interior, new_end =\
            self.frame_mapping_parameters(frame, side)

        return Arc3D(new_start, new_interior, new_end, name=self.name)

    def frame_mapping_inplace(self, frame: volmdlr.Frame3D, side: str):
        """
        Changes vector frame_mapping and the object is updated inplace.

        side = 'old' or 'new'
        """
        new_start, new_interior, new_end = \
            self.frame_mapping_parameters(frame, side)
        self.start, self.interior, self.end = new_start, new_interior, new_end
        self._bbox = None

    def abscissa(self, point3d: volmdlr.Point3D):
        """
        Calculates the abscissa given a point in the Arc3D.

        :param point3d: point to calculate the abscissa.
        :return: corresponding abscissa.
        """
        x, y, _ = self.frame.global_to_local_coordinates(point3d)
        u1 = x / self.radius
        u2 = y / self.radius
        theta = volmdlr.geometry.sin_cos_angle(u1, u2)

        return self.radius * abs(theta)

    def split(self, split_point: volmdlr.Point3D):
        """
        Splits the Arc2D in two at a given point.

        :param split_point: splitting point
        :return: two Arc2D.
        """
        abscissa = self.abscissa(split_point)

        return [Arc3D(self.start,
                      self.point_at_abscissa(0.5 * abscissa),
                      split_point),
                Arc3D(split_point,
                      self.point_at_abscissa(1.5 * abscissa),
                      self.end)
                ]

    def to_2d(self, plane_origin, x, y):
        """
        Tranforms a Arc3D into an Arc2D, given an plane origin and a u and v plane vector.

        :param plane_origin: plane origin.
        :param x: plane u vector.
        :param y: plane v vector.
        :return: Arc2D.
        """
        ps = self.start.to_2d(plane_origin, x, y)
        pi = self.interior.to_2d(plane_origin, x, y)
        pe = self.end.to_2d(plane_origin, x, y)
        return Arc2D(ps, pi, pe, name=self.name)

    def minimum_distance_points_arc(self, other_arc):

        u1 = self.start - self.center
        u1.normalize()
        u2 = self.normal.cross(u1)

        w = other_arc.center - self.center

        u3 = other_arc.start - other_arc.center
        u3.normalize()
        u4 = other_arc.normal.cross(u3)

        r1, r2 = self.radius, other_arc.radius

        a, b, c, d = u1.dot(u1), u1.dot(u2), u1.dot(u3), u1.dot(u4)
        e, f, g = u2.dot(u2), u2.dot(u3), u2.dot(u4)
        h, i = u3.dot(u3), u3.dot(u4)
        j = u4.dot(u4)
        k, l, m, n, o = w.dot(u1), w.dot(u2), w.dot(u3), w.dot(u4), w.dot(w)

        def distance_squared(x):
            return (a * ((math.cos(x[0])) ** 2) * r1 ** 2 + e * (
                    (math.sin(x[0])) ** 2) * r1 ** 2
                    + o + h * ((math.cos(x[1])) ** 2) * r2 ** 2 + j * (
                (math.sin(x[1])) ** 2) * r2 ** 2
                + b * math.sin(2 * x[0]) * r1 ** 2 - 2 * r1 * math.cos(
                        x[0]) * k
                - 2 * r1 * r2 * math.cos(x[0]) * math.cos(x[1]) * c
                - 2 * r1 * r2 * math.cos(x[0]) * math.sin(
                        x[1]) * d - 2 * r1 * math.sin(x[0]) * l
                - 2 * r1 * r2 * math.sin(x[0]) * math.cos(x[1]) * f
                - 2 * r1 * r2 * math.sin(x[0]) * math.sin(
                        x[1]) * g + 2 * r2 * math.cos(x[1]) * m
                + 2 * r2 * math.sin(x[1]) * n + i * math.sin(
                        2 * x[1]) * r2 ** 2)

        x01 = npy.array([self.angle / 2, other_arc.angle / 2])

        res1 = scp.optimize.least_squares(distance_squared, x01,
                                          bounds=[(0, 0), (
                                              self.angle, other_arc.angle)])

        p1 = self.point_at_abscissa(res1.x[0] * r1)
        p2 = other_arc.point_at_abscissa(res1.x[1] * r2)

        return p1, p2

    def minimum_distance_points_line(self, other_line):

        u = other_line.direction_vector()
        k = self.start - self.center
        k.normalize()
        w = self.center - other_line.start
        v = self.normal.cross(k)

        r = self.radius

        a = u.dot(u)
        b = u.dot(v)
        c = u.dot(k)
        d = v.dot(v)
        e = v.dot(k)
        f = k.dot(k)
        g = w.dot(u)
        h = w.dot(v)
        i = w.dot(k)
        j = w.dot(w)

        # x = (s, theta)
        def distance_squared(x):
            return (a * x[0] ** 2 + j + d * (
                    (math.sin(x[1])) ** 2) * r ** 2 + f * (
                (math.cos(x[1])) ** 2) * r ** 2
                - 2 * x[0] * g - 2 * x[0] * r * math.sin(x[1]) * b - 2 * x[
                        0] * r * math.cos(x[1]) * c
                + 2 * r * math.sin(x[1]) * h + 2 * r * math.cos(x[1]) * i
                + math.sin(2 * x[1]) * e * r ** 2)

        x01 = npy.array([0.5, self.angle / 2])
        x02 = npy.array([0.5, 0])
        x03 = npy.array([0.5, self.angle])

        res1 = scp.optimize.least_squares(distance_squared, x01,
                                          bounds=[(0, 0), (1, self.angle)])
        res2 = scp.optimize.least_squares(distance_squared, x02,
                                          bounds=[(0, 0), (1, self.angle)])
        res3 = scp.optimize.least_squares(distance_squared, x03,
                                          bounds=[(0, 0), (1, self.angle)])

        p1 = other_line.point_at_abscissa(
            res1.x[0] * other_line.length())
        p2 = self.point_at_abscissa(res1.x[1] * r)

        res = [res2, res3]
        for couple in res:
            ptest1 = other_line.point_at_abscissa(
                couple.x[0] * other_line.length())
            ptest2 = self.point_at_abscissa(couple.x[1] * r)
            dtest = ptest1.point_distance(ptest2)
            if dtest < d:
                p1, p2 = ptest1, ptest2

        return p1, p2

    def minimum_distance(self, element, return_points=False):
        if element.__class__ is Arc3D or element.__class__.__name__ == 'Circle3D':
            p1, p2 = self.minimum_distance_points_arc(element)
            if return_points:
                return p1.point_distance(p2), p1, p2
            else:
                return p1.point_distance(p2)

        elif element.__class__ is LineSegment3D:
            pt1, pt2 = self.minimum_distance_points_line(element)
            if return_points:
                return pt1.point_distance(pt2), pt1, pt2
            else:
                return pt1.point_distance(pt2)
        else:
            return NotImplementedError

    def extrusion(self, extrusion_vector):
        if self.normal.is_colinear_to(extrusion_vector):
            u = self.start - self.center
            u.normalize()
            w = extrusion_vector.copy()
            w.normalize()
            v = w.cross(u)
            arc2d = self.to_2d(self.center, u, v)
            angle1, angle2 = arc2d.angle1, arc2d.angle2
            if angle2 < angle1:
                angle2 += volmdlr.TWO_PI
            cylinder = volmdlr.faces.CylindricalSurface3D(
                volmdlr.Frame3D(self.center,
                                u,
                                v,
                                w),
                self.radius
            )
            return [cylinder.rectangular_cut(angle1,
                                             angle2,
                                             0, extrusion_vector.norm())]
        else:
            raise NotImplementedError(
                'Elliptic faces not handled: dot={}'.format(
                    self.normal.dot(extrusion_vector)
                ))

    def revolution(self, axis_point: volmdlr.Point3D, axis: volmdlr.Vector3D,
                   angle: float):
        line3d = Line3D(axis_point, axis_point + axis)
        tore_center, _ = line3d.point_projection(self.center)
        if math.isclose(tore_center.point_distance(self.center), 0.,
                        abs_tol=1e-6):
            # Sphere
            start_p, _ = line3d.point_projection(self.start)
            u = self.start - start_p

            if math.isclose(u.norm(), 0, abs_tol=1e-6):
                end_p, _ = line3d.point_projection(self.end)
                u = self.end - end_p
                if math.isclose(u.norm(), 0, abs_tol=1e-6):
                    interior_p, _ = line3d.point_projection(self.interior)
                    u = self.interior - interior_p

            u.normalize()
            v = axis.cross(u)
            arc2d = self.to_2d(self.center, u, axis)

            surface = volmdlr.faces.SphericalSurface3D(
                volmdlr.Frame3D(self.center, u, v, axis), self.radius)

            return [surface.rectangular_cut(0, angle,
                                            arc2d.angle1, arc2d.angle2)]

        else:
            # Toroidal
            u = self.center - tore_center
            u.normalize()
            v = axis.cross(u)
            if not math.isclose(self.normal.dot(u), 0., abs_tol=1e-6):
                raise NotImplementedError(
                    'Outside of plane revolution not supported')

            R = tore_center.point_distance(self.center)
            surface = volmdlr.faces.ToroidalSurface3D(
                volmdlr.Frame3D(tore_center, u, v, axis), R,
                self.radius)
            arc2d = self.to_2d(tore_center, u, axis)
            return [surface.rectangular_cut(0, angle,
                                            arc2d.angle1, arc2d.angle2)]

    def to_step(self, current_id, surface_id=None):
        if self.angle >= math.pi:
            l = self.length()
            arc1, arc2 = self.split(self.point_at_abscissa(0.33 * l))
            arc2, arc3 = arc2.split(self.point_at_abscissa(0.66 * l))
            content, arcs1_id = arc1.to_step_without_splitting(current_id)
            arc2_content, arcs2_id = arc2.to_step_without_splitting(
                arcs1_id[0] + 1)
            arc3_content, arcs3_id = arc3.to_step_without_splitting(
                arcs2_id[0] + 1)
            content += arc2_content + arc3_content
            return content, [arcs1_id[0], arcs2_id[0], arcs3_id[0]]
        return self.to_step_without_splitting(current_id)

    def to_step_without_splitting(self, current_id, surface_id=None):
        u = self.start - self.center
        u.normalize()
        v = self.normal.cross(u)
        frame = volmdlr.Frame3D(self.center, self.normal, u, v)

        content, frame_id = frame.to_step(current_id)
        curve_id = frame_id + 1
        content += "#{} = CIRCLE('{}', #{}, {:.6f});\n".format(curve_id,
                                                               self.name,
                                                               frame_id,
                                                               self.radius * 1000,
                                                               )

        if surface_id:
            content += "#{} = SURFACE_CURVE('',#{},(#{}),.PCURVE_S1.);\n".format(
                curve_id + 1, curve_id, surface_id)
            curve_id += 1

        current_id = curve_id + 1
        start_content, start_id = self.start.to_step(current_id, vertex=True)
        end_content, end_id = self.end.to_step(start_id + 1, vertex=True)
        content += start_content + end_content
        current_id = end_id + 1
        content += "#{} = EDGE_CURVE('{}',#{},#{},#{},.T.);\n".format(
            current_id, self.name,
            start_id, end_id, curve_id)
        return content, [current_id]

    def point_belongs(self, point3d, abs_tol: float = 1e-6):
        """
        Check if a point3d belongs to the arc_3d or not.

        :param point3d: point to be verified is on arc
        :return: True if point is on Arc, False otherwise.
        """
        if not math.isclose(point3d.point_distance(self.center), self.radius, abs_tol=abs_tol):
            return False
        vector1 = self.start - self.center
        vector2 = self.interior - self.center
        vector3 = point3d - self.center
        if not math.isclose(vector1.dot(vector2.cross(vector3)), 0.0, abs_tol=abs_tol):
            return False
        point_abscissa = self.abscissa(point3d)
        abscissa_start = self.abscissa(self.start)
        abscissa_end = self.abscissa(self.end)
        if abscissa_start <= point_abscissa <= abscissa_end:
            return True
        return False

    def triangulation(self):
        return None

    def middle_point(self):
        return self.point_at_abscissa(self.length() / 2)

    def line_intersections(self, line3d: Line3D):
        """
        Calculates intersections between an Arc3D and a Line3D.

        :param linesegment3d: linesegment to verify intersections.
        :return: list with intersections points between line and Arc3D.
        """
        circle3d_lineseg_inters = vm_utils_intersections.circle_3d_linesegment_intersections(self, line3d)
        linesegment_intersections = []
        for intersection in circle3d_lineseg_inters:
            if self.point_belongs(intersection, 1e-6):
                linesegment_intersections.append(intersection)
        return linesegment_intersections

    def linesegment_intersections(self, linesegment3d: LineSegment3D):
        """
        Calculates intersections between an Arc3D and a LineSegment3D.

        :param linesegment3d: linesegment to verify intersections.
        :return: list with intersections points between linesegment and Arc3D.
        """
        linesegment_intersections = []
        intersections = self.line_intersections(linesegment3d)
        for intersection in intersections:
            if linesegment3d.point_belongs(intersection):
                linesegment_intersections.append(intersection)
        return linesegment_intersections


class FullArc3D(Arc3D):
    """
    An edge that starts at start_end, ends at the same point after having described
    a circle.

    """

    def __init__(self, center: volmdlr.Point3D, start_end: volmdlr.Point3D,
                 normal: volmdlr.Vector3D,
                 name: str = ''):
        self.__center = center
        self.__normal = normal
        self.start_end = start_end
        interior = start_end.rotation(center, normal, math.pi)
        Arc3D.__init__(self, start=start_end, end=start_end,
                       interior=interior, name=name)  # !!! this is dangerous

    def __hash__(self):
        return hash(self.center) + 5 * hash(self.start_end)

    def __eq__(self, other_arc):
        return (self.center == other_arc.center) \
            and (self.start == other_arc.start)

    @property
    def center(self):
        return self.__center

    @property
    def angle(self):
        return volmdlr.TWO_PI

    @property
    def normal(self):
        return self.__normal

    @property
    def is_trigo(self):
        return True

    def copy(self, *args, **kwargs):
        return FullArc3D(self._center.copy(), self.end.copy(), self._normal.copy())

    def to_dict(self, use_pointers: bool = False, memo=None, path: str = '#'):
        dict_ = self.base_dict()
        dict_['center'] = self.center.to_dict(use_pointers=use_pointers, memo=memo, path=path + '/center')
        dict_['radius'] = self.radius
        dict_['angle'] = self.angle
        dict_['is_trigo'] = self.is_trigo
        dict_['start_end'] = self.start.to_dict(use_pointers=use_pointers, memo=memo, path=path + '/start_end')
        dict_['normal'] = self.normal.to_dict(use_pointers=use_pointers, memo=memo, path=path + '/normal')
        dict_['name'] = self.name
        return dict_

    def to_2d(self, plane_origin, x, y):
        """
        Tranforms a FullArc3D into an FullArc2D, given an plane origin and a u and v plane vector.

        :param plane_origin: plane origin.
        :param x: plane u vector.
        :param y: plane v vector.
        :return: FullArc2D.
        """
        center = self.center.to_2d(plane_origin, x, y)
        start_end = self.start.to_2d(plane_origin, x, y)
        return FullArc2D(center, start_end)

    def to_step(self, current_id, surface_id=None):
        # Not calling Circle3D.to_step because of circular imports
        u = self.start - self.center
        u.normalize()
        v = self.normal.cross(u)
        frame = volmdlr.Frame3D(self.center, self.normal, u, v)
        content, frame_id = frame.to_step(current_id)
        curve_id = frame_id + 1
        # Not calling Circle3D.to_step because of circular imports
        content += "#{} = CIRCLE('{}',#{},{:.6f});\n".format(curve_id,
                                                             self.name,
                                                             frame_id,
                                                             self.radius * 1000,
                                                             )

        if surface_id:
            content += "#{} = SURFACE_CURVE('',#{},(#{}),.PCURVE_S1.);\n".format(
                curve_id + 1, curve_id, surface_id)
            curve_id += 1

        p1 = (self.center + u * self.radius).to_point()
        # p2 = self.center + v*self.radius
        # p3 = self.center - u*self.radius
        # p4 = self.center - v*self.radius

        p1_content, p1_id = p1.to_step(curve_id + 1, vertex=True)
        content += p1_content
        # p2_content, p2_id = p2.to_step(p1_id+1, vertex=True)
        # p3_content, p3_id = p3.to_step(p2_id+1, vertex=True)
        # p4_content, p4_id = p4.to_step(p3_id+1, vertex=True)
        # content += p1_content + p2_content + p3_content + p4_content

        # arc1_id = p4_id + 1
        # content += "#{} = EDGE_CURVE('{}',#{},#{},#{},.T.);\n".format(arc1_id, self.name,
        #                                                             p1_id, p2_id,
        #                                                             circle_id)

        # arc2_id = arc1_id + 1
        # content += "#{} = EDGE_CURVE('{}',#{},#{},#{},.T.);\n".format(arc2_id, self.name,
        #                                                             p2_id, p3_id,
        #                                                             circle_id)

        # arc3_id = arc2_id + 1
        # content += "#{} = EDGE_CURVE('{}',#{},#{},#{},.T.);\n".format(arc3_id, self.name,
        #                                                             p3_id, p4_id,
        #                                                             circle_id)

        # arc4_id = arc3_id + 1
        # content += "#{} = EDGE_CURVE('{}',#{},#{},#{},.T.);\n".format(arc4_id, self.name,
        #                                                             p4_id, p1_id,
        #                                                             circle_id)

        edge_curve = p1_id + 1
        content += f"#{edge_curve} = EDGE_CURVE('{self.name}',#{p1_id},#{p1_id},#{curve_id},.T.);\n"
        curve_id += 1

        # return content, [arc1_id, arc2_id, arc3_id, arc4_id]
        return content, [edge_curve]

    def plot(self, ax=None, color='k', alpha=1., edge_ends=False,
             edge_direction=False):
        if ax is None:
            ax = Axes3D(plt.figure())

        x = []
        y = []
        z = []
        for px, py, pz in self.discretization_points(number_points=20):
            x.append(px)
            y.append(py)
            z.append(pz)
        x.append(x[0])
        y.append(y[0])
        z.append(z[0])
        ax.plot(x, y, z, color=color, alpha=alpha)

        if edge_ends:
            self.start.plot(ax=ax)
            self.end.plot(ax=ax)

        if edge_direction:
            s = 0.5 * self.length()
            x, y, z = self.point_at_abscissa(s)
            tangent = self.unit_direction_vector(s)
            arrow_length = 0.15 * s
            ax.quiver(x, y, z, *arrow_length * tangent,
                      pivot='tip')

        return ax

    def rotation(self, center: volmdlr.Point3D, axis: volmdlr.Vector3D, angle: float):
        new_start_end = self.start.rotation(center, axis, angle, True)
        new_center = self._center.rotation(center, axis, angle, True)
        new_normal = self._normal.rotation(center, axis, angle, True)
        return FullArc3D(new_center, new_start_end,
                         new_normal, name=self.name)

    def rotation_inplace(self, center: volmdlr.Point3D, axis: volmdlr.Vector3D, angle: float):
        self.start.rotation(center, axis, angle, False)
        self.end.rotation(center, axis, angle, False)
        self._center.rotation(center, axis, angle, False)
        self.interior.rotation(center, axis, angle, False)
        self._bbox = None

    def translation(self, offset: volmdlr.Vector3D):
        new_start_end = self.start.translation(offset, True)
        new_center = self._center.translation(offset, True)
        new_normal = self._normal.translation(offset, True)
        return FullArc3D(new_center, new_start_end,
                         new_normal, name=self.name)

    def translation_inplace(self, offset: volmdlr.Vector3D):
        self.start.translation(offset, False)
        self.end.translation(offset, False)
        self._center.translation(offset, False)
        self.interior.translation(offset, False)
        self._bbox = None

    def linesegment_intersections(self, linesegment: LineSegment3D):
        """
        Calculates the intersections between a fullarc3d and a linesegment3d
        :param linesegment: linesegment3d to verifie intersections
        :return: list of points3d, if there are any intersections, an empty list if otherwise
        """
        distance_center_lineseg = linesegment.point_distance(self.frame.origin)
        if distance_center_lineseg > self.radius:
            return []
        direction_vector = linesegment.direction_vector()
        if math.isclose(self.frame.w.dot(direction_vector), 0, abs_tol=1e-6) and \
                not math.isclose(linesegment.start.z - self.frame.origin.z, 0, abs_tol=1e-6):
            return []

        if linesegment.start.z == linesegment.end.z == self.frame.origin.z:
            quadratic_equation_a = (1 + (direction_vector.y ** 2 / direction_vector.x ** 2))
            quadratic_equation_b = (-2 * (direction_vector.y ** 2 / direction_vector.x ** 2) * linesegment.start.x +
                                    2 * (direction_vector.y / direction_vector.x) * linesegment.start.y)
            quadratic_equation_c = ((linesegment.start.y - (direction_vector.y / direction_vector.x) *
                                     linesegment.start.x) ** 2 - self.radius ** 2)
            delta = (quadratic_equation_b ** 2 - 4 * quadratic_equation_a * quadratic_equation_c)
            x1 = (- quadratic_equation_b + math.sqrt(delta)) / (2 * quadratic_equation_a)
            x2 = (- quadratic_equation_b - math.sqrt(delta)) / (2 * quadratic_equation_a)
            y1 = (direction_vector.y / direction_vector.x) * (x1 - linesegment.start.x) + linesegment.start.y
            y2 = (direction_vector.y / direction_vector.x) * (x2 - linesegment.start.x) + linesegment.start.y
            return [volmdlr.Point3D(x1, y1, self.frame.origin.z), volmdlr.Point3D(x2, y2, self.frame.origin.z)]
        if math.isclose(direction_vector.z, 0, abs_tol=1e-6):
            print(True)
        constant = (self.frame.origin.z - linesegment.start.z) / direction_vector.z
        x_coordinate = constant * direction_vector.x + linesegment.start.x
        y_coordinate = constant * direction_vector.y + linesegment.start.y
        if math.isclose((x_coordinate - self.frame.origin.x) ** 2 + (y_coordinate - self.frame.origin.y) ** 2,
                        self.radius ** 2, abs_tol=1e-6):
            return [volmdlr.Point3D(x_coordinate, y_coordinate, self.frame.origin.z)]
        return []


class ArcEllipse3D(Edge):
    """
    An arc is defined by a starting point, an end point and an interior point.

    """

    def __init__(self, start, interior, end, center, major_dir,
                 name=''):  # , extra=None):
        Edge.__init__(self, start=start, end=end, name=name)
        self.interior = interior
        self.center = center
        major_dir.normalize()
        self.major_dir = major_dir  # Vector for Gradius
        # self.extra = extra

        u1 = (self.interior - self.start)
        u2 = (self.interior - self.end)
        u1.normalize()
        u2.normalize()
        if u1 == u2:
            u2 = (self.interior - self.interior)
            u2.normalize()

        n = u2.cross(u1)
        n.normalize()
        self.normal = n

        self.minor_dir = self.normal.cross(self.major_dir)

        frame = volmdlr.Frame3D(self.center, self.major_dir, self.minor_dir, self.normal)
        self.frame = frame
        start_new, end_new = frame.new_coordinates(
            self.start), frame.new_coordinates(self.end)
        interior_new, center_new = frame.new_coordinates(
            self.interior), frame.new_coordinates(self.center)
        self._bbox = None
        # from :
        # https://math.stackexchange.com/questions/339126/how-to-draw-an-ellipse-if-a-center-and-3-arbitrary-points-on-it-are-given

        def theta_A_B(s, i, e, c):
            # theta=angle d'inclinaison ellipse par rapport à horizontal(sens horaire),A=demi
            # grd axe, B=demi petit axe
            xs, ys, xi, yi, xe, ye = s[0] - c[0], s[1] - c[1], i[0] - c[0], i[
                1] - c[1], e[0] - c[0], e[1] - c[1]
            A = npy.array(([xs ** 2, ys ** 2, 2 * xs * ys],
                           [xi ** 2, yi ** 2, 2 * xi * yi],
                           [xe ** 2, ye ** 2, 2 * xe * ye]))
            invA = npy.linalg.inv(A)
            One = npy.array(([1],
                             [1],
                             [1]))
            C = npy.dot(invA, One)  # matrice colonne de taille 3
            theta = 0.5 * math.atan(2 * C[2] / (C[1] - C[0]))
            c1 = C[0] + C[1]
            c2 = (C[1] - C[0]) / math.cos(2 * theta)
            gdaxe = math.sqrt((2 / (c1 - c2)))
            ptax = math.sqrt((2 / (c1 + c2)))
            return theta, gdaxe, ptax

        if start == end:
            extra_new = frame.new_coordinates(self.interior)
            theta, A, B = theta_A_B(start_new, extra_new, interior_new,
                                    center_new)
        else:
            theta, A, B = theta_A_B(start_new, interior_new, end_new,
                                    center_new)

        self.Gradius = A
        self.Sradius = B
        self.theta = theta

        # Angle pour start
        u1, u2 = start_new.x / self.Gradius, start_new.y / self.Sradius
        angle1 = volmdlr.geometry.sin_cos_angle(u1, u2)
        self.angle_start = angle1
        # Angle pour end
        u3, u4 = end_new.x / self.Gradius, end_new.y / self.Sradius
        angle2 = volmdlr.geometry.sin_cos_angle(u3, u4)
        self.angle_end = angle2
        # Angle pour interior
        u5, u6 = interior_new.x / self.Gradius, interior_new.y / self.Sradius
        anglei = volmdlr.geometry.sin_cos_angle(u5, u6)
        self.angle_interior = anglei
        # Going trigo/clock wise from start to interior
        if anglei < angle1:
            trigowise_path = (anglei + volmdlr.TWO_PI) - angle1
            clockwise_path = angle1 - anglei
        else:
            trigowise_path = anglei - angle1
            clockwise_path = angle1 - anglei + volmdlr.TWO_PI

        # Going trigo wise from interior to interior
        if angle2 < anglei:
            trigowise_path += (angle2 + volmdlr.TWO_PI) - anglei
            clockwise_path += anglei - angle2
        else:
            trigowise_path += angle2 - anglei
            clockwise_path += anglei - angle2 + volmdlr.TWO_PI

        if clockwise_path > trigowise_path:
            self.is_trigo = True
            self.angle = trigowise_path
        else:
            # Clock wise
            self.is_trigo = False
            self.angle = clockwise_path

        if self.start == self.end:
            self.angle = volmdlr.TWO_PI

        if self.is_trigo:
            self.offset_angle = angle1
        else:
            self.offset_angle = angle2

        volmdlr.core.CompositePrimitive3D.__init__(self,
                                                   primitives=self.discretization_points(),
                                                   name=name)

    def discretization_points(self, *, number_points: int = None, angle_resolution: int = 20):
        """
        Discretize a Contour to have "n" points.

        :param number_points: the number of points (including start and end points)
             if unset, only start and end will be returned
        :param angle_resolution: if set, the sampling will be adapted to have a controlled angular distance. Usefull
            to mesh an arc
        :return: a list of sampled points
        """
        if not number_points:
            if not angle_resolution:
                number_points = 2
            else:
                number_points = math.ceil(angle_resolution * abs(0.5 * self.angle / math.pi)) + 1
        if self.angle_start > self.angle_end:
            if self.angle_start >= self.angle_interior >= self.angle_end:
                angle_start = self.angle_end
                angle_end = self.angle_start
            else:
                angle_end = self.angle_end + volmdlr.TWO_PI
                angle_start = self.angle_start
        elif self.angle_start == self.angle_end:
            angle_start = 0
            angle_end = 2 * math.pi
        else:
            angle_end = self.angle_end
            angle_start = self.angle_start
        discretization_points = [self.frame.old_coordinates(
            volmdlr.Point3D(self.Gradius * math.cos(angle), self.Sradius * math.sin(angle), 0))
            for angle in npy.linspace(angle_start, angle_end, number_points)]
        return discretization_points

    def polygon_points(self, discretization_resolution: int):
        warnings.warn('polygon_points is deprecated,\
        please use discretization_points instead',
                      DeprecationWarning)
        return self.discretization_points(angle_resolution=discretization_resolution)

    def _get_points(self):
        return self.discretization_points()
    points = property(_get_points)

    def to_2d(self, plane_origin, x, y):
        """
        Tranforms a ArcEllipse3D into an ArcEllipse2D, given an plane origin and a u and v plane vector.

        :param plane_origin: plane origin.
        :param x: plane u vector.
        :param y: plane v vector.
        :return: ArcEllipse2D.
        """
        point_start2d = self.start.to_2d(plane_origin, x, y)
        point_interior2d = self.interior.to_2d(plane_origin, x, y)
        point_end2d = self.end.to_2d(plane_origin, x, y)
        center = self.center.to_2d(plane_origin, x, y)
        point_major_dir = self.center + self.Gradius * self.major_dir
        point_major_dir_2d = point_major_dir.to_2d(plane_origin, x, y)
        vector_major_dir_2d = point_major_dir_2d - center
        vector_major_dir_2d.normalize()
        return ArcEllipse2D(point_start2d, point_interior2d, point_end2d, center, vector_major_dir_2d, name=self.name)

    def length(self):
        return self.angle * math.sqrt(
            (self.Gradius ** 2 + self.Sradius ** 2) / 2)

    def normal_vector(self, abscissa):
        raise NotImplementedError

    def unit_normal_vector(self, abscissa):
        raise NotImplementedError

    def direction_vector(self, abscissa):
        raise NotImplementedError

    def unit_direction_vector(self, abscissa):
        raise NotImplementedError

    def reverse(self):
        return self.__class__(self.end.copy(),
                              self.interior.copy(),
                              self.start.copy(),
                              self.center.copy(),
                              self.major_dir.copy(),
                              self.name)

    def plot(self, ax=None, color: str = 'k', alpha=1.0, edge_ends=False, edge_direction=False):
        if ax is None:
            fig = plt.figure()
            ax = Axes3D(fig)
        else:
            fig = None

        ax.plot([self.interior[0]], [self.interior[1]], [self.interior[2]],
                color='b')
        ax.plot([self.start[0]], [self.start[1]], [self.start[2]], c='r')
        ax.plot([self.end[0]], [self.end[1]], [self.end[2]], c='r')
        ax.plot([self.interior[0]], [self.interior[1]], [self.interior[2]],
                c='g')
        x = []
        y = []
        z = []
        for px, py, pz in self.discretization_points(number_points=20):
            x.append(px)
            y.append(py)
            z.append(pz)

        ax.plot(x, y, z, color, alpha=alpha)
        if edge_ends:
            self.start.plot(ax)
            self.end.plot(ax)
        return ax

    def plot2d(self, x3d: volmdlr.Vector3D = volmdlr.X3D, y3d: volmdlr.Vector3D = volmdlr.Y3D,
               ax=None, color='k'):
        if ax is None:
            fig = plt.figure()
            ax = fig.add_subplot(111, projection='3d')
        else:
            fig = ax.figure

        # TODO: Enhance this plot
        l = self.length()
        x = []
        y = []
        for i in range(30):
            p = self.point_at_abscissa(i / (29.) * l)
            xi, yi = p.plane_projection2d(x3d, y3d)
            x.append(xi)
            y.append(yi)
        ax.plot(x, y, color=color)
        return ax

    def FreeCADExport(self, name, ndigits=6):
        xs, ys, zs = round(1000 * self.start, ndigits).vector
        xi, yi, zi = round(1000 * self.interior, ndigits).vector
        xe, ye, ze = round(1000 * self.end, ndigits).vector
        return '{} = Part.Arc(fc.Vector({},{},{}),fc.Vector({},{},{}),fc.Vector({},{},{}))\n'.format(
            name, xs, ys, zs, xi, yi, zi, xe, ye, ze)

    def triangulation(self):
        return None

    @property
    def bounding_box(self):
        if not self._bbox:
            self._bbox = self.get_bounding_box()
        return self._bbox

    @bounding_box.setter
    def bounding_box(self, new_bounding_box):
        self._bbox = new_bounding_box

    def get_bounding_box(self):
        """
        Calculates the bounding box of the Arc3D.

        :return: a volmdlr.core.BoundingBox object.
        """
        # TODO: implement exact calculation

        points = self.discretization_points(angle_resolution=10)
        xmin = min(point.x for point in points)
        xmax = max(point.x for point in points)
        ymin = min(point.y for point in points)
        ymax = max(point.y for point in points)
        zmin = min(point.z for point in points)
        zmax = max(point.z for point in points)
        return volmdlr.core.BoundingBox(xmin, xmax, ymin, ymax, zmin, zmax)<|MERGE_RESOLUTION|>--- conflicted
+++ resolved
@@ -850,11 +850,8 @@
 
         if angle_resolution:
             number_points = int(math.pi * angle_resolution)
-<<<<<<< HEAD
+
         if len(self.points) == number_points or (not number_points and not angle_resolution):
-=======
-        if len(self.points) == number_points:
->>>>>>> 1b31735b
             return self.points
         curve = self.curve
         curve.delta = 1 / number_points
@@ -1356,22 +1353,11 @@
         :return: The bounding rectangle.
         :rtype: :class:`volmdlr.core.BoundingRectangle`
         """
-<<<<<<< HEAD
-
-        points = self.discretization_points()
-
-        points_x = [p.x for p in points]
-        points_y = [p.y for p in points]
-
-        return volmdlr.core.BoundingRectangle(min(points_x), max(points_x),
-                                              min(points_y), max(points_y))
-=======
         if not self._bounding_rectangle:
             bbox = self.curve.bbox
             self._bounding_rectangle = volmdlr.core.BoundingRectangle(bbox[0][0], bbox[1][0],
                                                                       bbox[0][1], bbox[1][1])
         return self._bounding_rectangle
->>>>>>> 1b31735b
 
     def tangent(self, position: float = 0.0):
         """
