#!/usr/bin/env python3
# -*- coding: utf-8 -*-
"""
Edges related classes.
"""
import math
import sys
import warnings
from itertools import product
from typing import List, Union
from functools import cached_property

import numpy as np

import dessia_common.core as dc
import matplotlib.patches
import matplotlib.pyplot as plt
from numpy.typing import NDArray
import plot_data.core as plot_data
import plot_data.colors
import scipy.integrate as scipy_integrate
from scipy.optimize import least_squares, minimize
from geomdl import NURBS, BSpline

from OCP.Geom2dAPI import Geom2dAPI_InterCurveCurve
from OCP.Precision import Precision

from volmdlr.nurbs.operations import split_curve, decompose_curve, link_curves
from volmdlr.nurbs.core import evaluate_curve, derivatives_curve
from volmdlr.nurbs import fitting
import volmdlr.nurbs.helpers as nurbs_helpers

import volmdlr.core
import volmdlr.core_compiled
import volmdlr.geometry
from volmdlr import to_ocp, from_ocp
from volmdlr import curves as volmdlr_curves
from volmdlr import get_minimum_distance_points_lines, PATH_ROOT
import volmdlr.utils.common_operations as vm_common_operations
import volmdlr.utils.intersections as vm_utils_intersections
from volmdlr.core import EdgeStyle
from volmdlr.utils import step_writer
# pylint: disable=arguments-differ


class Edge(dc.DessiaObject):
    """
    Defines a simple edge Object.
    """

    def __init__(self, start, end, reference_path: str = PATH_ROOT, name=''):
        self.start = start
        self.end = end
        self._length = None
        self._direction_vector_memo = None
        self._unit_direction_vector_memo = None
        self._reverse = None
        self._middle_point = None
        # Disabling super init call for performance
        # dc.DessiaObject.__init__(self, name=name)
        self.reference_path = reference_path
        self.name = name

    def __getitem__(self, key):
        if key == 0:
            return self.start
        if key == 1:
            return self.end
        raise IndexError

    @property
    def periodic(self):
        """Returns True if edge is periodic."""
        return False

    def is_close(self, other_edge, tol: float = 1e-6):
        """
        Verify if two edges are equal, considering a certain tolerance.

        """
        raise NotImplementedError(f'is_close method not implemented by {self.__class__.__name__}')

    def get_reverse(self):
        """
        Gets the same edge, but in the opposite direction.

        """
        raise NotImplementedError(f'get_reverse method not implemented by {self.__class__.__name__}')

    def split(self, split_point, tol: float = 1e-6):
        """
        Gets the same edge, but in the opposite direction.

        """
        raise NotImplementedError(f'split method not implemented by {self.__class__.__name__}')

    def split_with_sorted_points(self, sorted_points, abs_tol: float = 1e-6):
        """
        Split edge in various sections using a list of sorted points along the edge.

        :param sorted_points: sorted list of points.
        :return: list of edge sections.
        """
        split_edges = []
        edge_to_split = self
        for point in sorted_points:
            if point.is_close(edge_to_split.start, abs_tol) or point.is_close(edge_to_split.end, abs_tol):
                continue
            split_edge = edge_to_split.split(point)
            if split_edge[0] is not None:
                split_edges.append(split_edge[0])
            edge_to_split = split_edge[1]
        if edge_to_split is not None:
            split_edges.append(edge_to_split)
        return split_edges

    def reverse(self):
        """Gets the edge in the reverse direction."""
        if self._reverse is None:
            self._reverse = self.get_reverse()
        return self._reverse

    def direction_independent_is_close(self, other_edge, tol: float = 1e-6):
        """
        Verifies if two line segments are the same, not considering its direction.

        """
        if not isinstance(self, other_edge.__class__):
            return False
        if self.is_close(other_edge, tol):
            return True
        return self.reverse().is_close(other_edge, tol)

    def length(self):
        """
        Calculates the edge's length.
        """
        raise NotImplementedError(f'length method not implemented by {self.__class__.__name__}')

    def point_at_abscissa(self, abscissa):
        """
        Calculates the point at given abscissa.

        """
        raise NotImplementedError(f'point_at_abscissa method not implemented by {self.__class__.__name__}')

    def middle_point(self):
        """
        Gets the middle point for an edge.

        :return:
        """
        if not self._middle_point:
            half_length = self.length() / 2
            self._middle_point = self.point_at_abscissa(abscissa=half_length)
        return self._middle_point

    def discretization_points(self, *, number_points: int = None, angle_resolution: int = None):
        """
        Discretize an Edge to have "n" points.

        :param number_points: the number of points (including start and end
            points) if unset, only start and end will be returned
        :param angle_resolution: if set, the sampling will be adapted to have
            a controlled angular distance. Useful to mesh an arc
        :return: a list of sampled points
        """
        if angle_resolution:
            number_points = int(angle_resolution * (self.length() / math.pi))
        if number_points is None or number_points <= 1:
            number_points = 2
        step = self.length() / (number_points - 1)
        return [self.point_at_abscissa(i * step) for i in range(number_points)]

    def polygon_points(self, discretization_resolution: int):
        """
        Deprecated method of discretization_points.
        """
        warnings.warn('polygon_points is deprecated,\
        please use discretization_points instead',
                      DeprecationWarning)
        return self.discretization_points(number_points=discretization_resolution)

    @classmethod
    def from_step(cls, arguments, object_dict, **kwargs):
        """
        Converts a step primitive to an Edge type object.

        :param arguments: The arguments of the step primitive.
        :type arguments: list
        :param object_dict: The dictionary containing all the step primitives
            that have already been instantiated
        :type object_dict: dict
        :return: The corresponding Edge object
        :rtype: :class:`volmdlr.edges.Edge`
        """
        obj = object_dict[arguments[3]]
        point1 = object_dict[arguments[1]]
        point2 = object_dict[arguments[2]]
        same_sense = bool(arguments[4] == ".T.")
        tol = min(1e-6, kwargs.get("global_uncertainty", 1e-6))
        if obj.__class__.__name__ == 'LineSegment3D':
            if point1 != point2:
                return LineSegment3D(point1, point2, name=arguments[0][1:-1])
            return None
        if obj.__class__.__name__ == 'Line3D':
            if not same_sense:
                point1, point2 = point2, point1
            if point1 != point2:
                linesegment = LineSegment3D(point1, point2, arguments[0][1:-1])
                linesegment.line = obj
                return linesegment
            return None

        if hasattr(obj, 'trim'):
            trimmed_edge = obj.trim(point1, point2, same_sense, tol)
            if trimmed_edge:
                trimmed_edge.name = arguments[0][1:-1]
            return trimmed_edge

        raise NotImplementedError(f'Unsupported #{arguments[3]}: {object_dict[arguments[3]]}')

    def normal_vector(self, abscissa):
        """
        Calculates the normal vector the edge at given abscissa.

        :return: the normal vector
        """
        raise NotImplementedError('the normal_vector method must be'
                                  'overloaded by subclassing class')

    def unit_normal_vector(self, abscissa: float = 0.0):
        """
        Calculates the unit normal vector the edge at given abscissa.

        :param abscissa: edge abscissa
        :return: unit normal vector
        """
        vector = self.normal_vector(abscissa).copy(deep=True)
        return vector.unit_vector()

    def direction_vector(self, abscissa):
        """
        Calculates the direction vector the edge at given abscissa.

        :param abscissa: edge abscissa
        :return: direction vector
        """
        raise NotImplementedError('the direction_vector method must be'
                                  'overloaded by subclassing class')

    def unit_direction_vector(self, abscissa: float = 0.0):
        """
        Calculates the unit direction vector the edge at given abscissa.

        :param abscissa: edge abscissa
        :return: unit direction vector
        """
        if not self._unit_direction_vector_memo:
            self._unit_direction_vector_memo = {}
        if abscissa not in self._unit_direction_vector_memo:
            vector = self.direction_vector(abscissa).copy(deep=True)
            vector = vector.unit_vector()
            self._unit_direction_vector_memo[abscissa] = vector
        return self._unit_direction_vector_memo[abscissa]

    def straight_line_point_belongs(self, point):
        """
        Verifies if a point belongs to the surface created by closing the edge.

        :param point: Point to be verified
        :return: Return True if the point belongs to this surface,
            or False otherwise
        """
        raise NotImplementedError(f'the straight_line_point_belongs method must be'
                                  f' overloaded by {self.__class__.__name__}')

    def point_belongs(self, point, abs_tol: float = 1e-6):
        """
        Checks if a point belongs to the edge.

        :param point: The point to be checked
        :type point: Union[:class:`volmdlr.Point2D`, :class:`volmdlr.Point3D`]
        :param abs_tol: The precision in terms of distance.
            Default value is 1e-6
        :type abs_tol: float, optional
        :return: `True` if the point belongs to the edge, `False` otherwise
        :rtype: bool
        """
        raise NotImplementedError(f'the point_belongs method must be'
                                  f' overloaded by {self.__class__.__name__}')

    def touching_points(self, edge2):
        """
        Verifies if two edges are touching each other.

        In case these two edges are touching each other, return these touching points.

        :param edge2: edge2 to verify touching points.
        :return: list of touching points.
        """
        point1, point2 = edge2.start, edge2.end
        point3, point4 = self.start, self.end
        touching_points = []
        for primitive, points in zip([self, edge2], [[point1, point2], [point3, point4]]):
            for point in points:
                if point not in touching_points and primitive.point_belongs(point):
                    touching_points.append(point)
        return touching_points

    def _get_intersection_sections(self, edge2):
        """
        Identify the sections where there may exist intersection between any two edges.

        :param edge2: other edge.
        :return: list containing the sections pairs to further search for intersections.
        """
        def edge3d_section_validator(line_seg1, line_seg2):
            return line_seg1.bounding_box.is_intersecting(line_seg2.bounding_box)

        def edge2d_section_validator(line_seg1, line_seg2):
            return line_seg1.linesegment_intersections(line_seg2)

        # min_dist, pt1, pt2 = self.minimum_distance(edge2, True)
        lineseg_class_ = getattr(sys.modules[__name__], 'LineSegment' + self.__class__.__name__[-2:])
        section_validor_ = edge2d_section_validator
        if lineseg_class_ == LineSegment3D:
            section_validor_ = edge3d_section_validator
        bspline_discretized_points1 = []
        for point in self.discretization_points(number_points=30):
            if not point.in_list(bspline_discretized_points1):
                bspline_discretized_points1.append(point)
        line_segments1 = [lineseg_class_(point1, point2) for point1, point2 in
                          zip(bspline_discretized_points1[:-1], bspline_discretized_points1[1:])]
        edge_discretized_points2 = []
        for point in edge2.discretization_points(number_points=30):
            if not point.in_list(edge_discretized_points2):
                edge_discretized_points2.append(point)
        line_segments2 = [lineseg_class_(point1, point2) for point1, point2 in
                          zip(edge_discretized_points2[:-1], edge_discretized_points2[1:])]
        intersection_section_pairs = []
        for lineseg1, lineseg2 in product(line_segments1, line_segments2):
            valid_section = section_validor_(lineseg1, lineseg2)
            if valid_section:
                intersection_section_pairs.append((self.trim(lineseg1.start, lineseg1.end),
                                                   edge2.trim(lineseg2.start, lineseg2.end)))
        return intersection_section_pairs

    def _generic_edge_intersections(self, edge2, abs_tol: float = 1e-6):
        """
        General method to calculate the intersection of any two edges.

        :param edge2: other edge
        :param abs_tol: tolerance.
        :return: intersections between the two edges.
        """
        intersections = []
        for edge_extremity in [self.start, self.end]:
            if edge2.point_belongs(edge_extremity):
                intersections.append(edge_extremity)
        for edge_extremity in [edge2.start, edge2.end]:
            if self.point_belongs(edge_extremity):
                intersections.append(edge_extremity)
        intersection_section_pairs = self._get_intersection_sections(edge2)
        for bspline, edge2_ in intersection_section_pairs:
            min_dist, point_min_dist_1, _ = bspline.minimum_distance(edge2_, True)
            if not math.isclose(min_dist, 0.0, abs_tol=1e-6):
                continue
            intersections_points = vm_utils_intersections.get_bsplinecurve_intersections(
                edge2_, bspline, abs_tol=abs_tol)
            if not intersections_points:
                intersections.append(point_min_dist_1)
            for intersection in intersections_points:
                if not intersection.in_list(intersections):
                    intersections.append(intersection)
        return intersections

    def intersections(self, edge2: 'Edge', abs_tol: float = 1e-6, force_sort: bool = False):
        """
        Gets the intersections between two edges.

        :param edge2: other edge.
        :param abs_tol: tolerance.
        :return: list of intersection points.
        """
        method_name = f'{edge2.__class__.__name__.lower()[:-2]}_intersections'
        if hasattr(self, method_name):
            intersections = getattr(self, method_name)(edge2, abs_tol)
            if force_sort:
                intersections = self.sort_points_along_curve(intersections)
            return intersections
        method_name = f'{self.__class__.__name__.lower()[:-2]}_intersections'
        if hasattr(edge2, method_name):
            intersections = getattr(edge2, method_name)(self, abs_tol)
            if force_sort:
                intersections = self.sort_points_along_curve(intersections)
            return intersections
        if hasattr(edge2, 'start') and hasattr(edge2, 'end'):
            return self._generic_edge_intersections(edge2, abs_tol)
        return vm_utils_intersections.get_bsplinecurve_intersections(edge2, self, abs_tol)

    def validate_crossings(self, edge, intersection):
        """Validates the intersections as crossings: edge not touching the other at one end, or in a tangent point."""
        if not intersection.in_list([self.start, self.end, edge.start, edge.end]):
            tangent1 = self.unit_direction_vector(self.abscissa(intersection))
            tangent2 = edge.unit_direction_vector(edge.abscissa(intersection))
            if math.isclose(abs(tangent1.dot(tangent2)), 1, abs_tol=1e-6):
                return None
        else:
            return None
        return intersection

    def crossings(self, edge):
        """
        Gets the crossings between two edges.

        """
        valid_crossings = []
        intersections = self.intersections(edge)
        for intersection in intersections:
            crossing = self.validate_crossings(edge, intersection)
            if crossing:
                valid_crossings.append(crossing)
        return valid_crossings

    def abscissa(self, point, tol: float = 1e-6):
        """
        Computes the abscissa of an Edge.

        :param point: The point located on the edge.
        :type point: Union[:class:`volmdlr.Point2D`, :class:`volmdlr.Point3D`].
        :param tol: The precision in terms of distance. Default value is 1e-4.
        :type tol: float, optional.
        :return: The abscissa of the point.
        :rtype: float
        """
        raise NotImplementedError(f'the abscissa method must be overloaded by {self.__class__.__name__}')

    def local_discretization(self, point1, point2, number_points: int = 10):
        """
        Gets n discretization points between two given points of the edge.

        :param point1: point 1 on edge.
        :param point2: point 2 on edge.
        :param number_points: number of points to discretize locally.
        :return: list of locally discretized points.
        """
        abscissa1 = self.abscissa(point1)
        abscissa2 = self.abscissa(point2)
        return vm_common_operations.get_abscissa_discretization(self, abscissa1, abscissa2, number_points, False)

    def trim(self, point1, point2, *args, **kwargs):
        """
        Trims edge between two points.

        :param point1: point 1.
        :param point2: point 2.
        :return: edge trimmed.
        """
        if point1 == point2:
            return self
        if point1.is_close(self.start) or point1.is_close(self.end):
            split1 = [self, None]
        else:
            split1 = self.split(point1)
        if split1[0] and split1[0].point_belongs(point2, abs_tol=1e-6):
            split2 = split1[0].split(point2)
        else:
            split2 = split1[1].split(point2)
        new_split_edge = None
        for split_edge in split2:
            if split_edge and split_edge.point_belongs(point1, 1e-4) and split_edge.point_belongs(point2, 1e-4):
                new_split_edge = split_edge
                break
        return new_split_edge

    def point_distance(self, point: Union[volmdlr.Point2D, volmdlr.Point3D]):
        """
        Calculates the distance from a given point.

        :param point: The point to be checked.
        :type point: Union[:class:`volmdlr.Point2D`, :class:`volmdlr.Point3D`]
        :return: distance.
        """

        return vm_common_operations.get_point_distance_to_edge(self, point, self.start, self.end)

    @property
    def simplify(self):
        """Search another simplified edge that can represent the edge."""
        return self

    def is_point_edge_extremity(self, other_point, abs_tol: float = 1e-6):
        """
        Verifies if a point is the start or the end of the edge.

        :param other_point: other point to verify if it is any end of the edge.
        :param abs_tol: tolerance.
        :return: True of False.
        """
        if self.start.is_close(other_point, abs_tol):
            return True
        if self.end.is_close(other_point, abs_tol):
            return True
        return False

    def generic_minimum_distance(self, element, return_points=False):
        """
        Gets the minimum distance between two elements.

        This is a generalized method in a case an analytical method has not yet been defined.

        :param element: other element.
        :param return_points: Weather to return the corresponding points or not.
        :return: distance to edge.
        """
        return vm_common_operations.generic_minimum_distance(self, element, self.start, self.end,
                                                             element.start, element.end, return_points)

    def minimum_distance(self, element, return_points=False):
        """
        Evaluates the minimal distance between the edge and another specified primitive.

        :param element: Another primitive object to compute the distance to.
        :param return_points: (optional) If True, return the closest points on both primitives.
        :type return_points: bool

        :return: The minimum distance between the edge and the specified primitive.
            tuple, optional: A tuple containing the closest points if return_points is True.
        """
        method_name_ = 'distance_' + element.__class__.__name__.lower()[:-2]
        if hasattr(self, method_name_):
            return getattr(self, method_name_)(element, return_points)
        method_name_ = 'distance_to_' + self.__class__.__name__.lower()[:-2]
        if hasattr(element, method_name_):
            return getattr(element, method_name_)(self, return_points)
        return self.generic_minimum_distance(element, return_points)

    def abscissa_discretization(self, abscissa1, abscissa2, max_number_points: int = 10,
                                return_abscissas: bool = True):
        """
        Gets n discretization points between two given points of the edge.

        :param abscissa1: Initial abscissa.
        :param abscissa2: Final abscissa.
        :param max_number_points: Expected number of points to discretize locally.
        :param return_abscissas: By default, returns also a list of abscissas corresponding to the
            discretization points
        :return: list of locally discretized point and a list containing the abscissas' values.
        """
        return vm_common_operations.get_abscissa_discretization(self, abscissa1, abscissa2,
                                                                max_number_points, return_abscissas)

    def sort_points_along_curve(self, points: List[Union[volmdlr.Point2D, volmdlr.Point3D]]):
        """
        Sort point along a curve.

        :param points: list of points to be sorted.
        :return: sorted points.
        """
        return sorted(points, key=self.abscissa)

    def get_shared_section(self, *args, **kwargs):
        """
        Gets the shared section between two arcs of ellipse.

        """
        raise NotImplementedError(f'the get_shared_section method must be overloaded by {self.__class__.__name__}')

    @staticmethod
    def _get_shared_section_from_split(edge1, edge2, other_edge, abs_tol):
        """
        Helper function to get_shared_section.
        """
        shared_edge_section = []
        for edge in [edge1, edge2]:
            if edge and all(other_edge.point_belongs(point, abs_tol)
                            for point in [edge.start, edge.middle_point(), edge.end]):
                shared_edge_section.append(edge)
                break
        return shared_edge_section

    def generic_get_shared_section(self, other_edge, abs_tol: float = 1e-6):
        """
        Generic method to Get the shared section between two arcs of ellipse.

        :param other_edge: other edge to verify for shared section.
        :param abs_tol: tolerance.
        :return: shared arc section.
        """
        if all(self.point_belongs(point, abs_tol) for point in
               [other_edge.start, other_edge.middle_point(), other_edge.end]):
            return [other_edge]
        if all(other_edge.point_belongs(point, abs_tol) for point in
               [self.start, self.point_at_abscissa(self.length() * .5), self.end]):
            return [self]
        if self.point_belongs(other_edge.start, abs_tol):
            edge1, edge2 = self.split(other_edge.start, abs_tol)
        elif self.point_belongs(other_edge.end, abs_tol):
            edge1, edge2 = self.split(other_edge.end, abs_tol)
        else:
            raise NotImplementedError
        return self._get_shared_section_from_split(edge1, edge2, other_edge, abs_tol)

    def delete_shared_section(self, other_edge, abs_tol: float = 1e-6):
        """
        Deletes from self, the section shared with the other edge.

        :param other_edge: other edge.
        :param abs_tol: tolerance.
        :return:
        """
        shared_section = self.get_shared_section(other_edge, abs_tol)
        if not shared_section:
            return [self]
        if shared_section == self:
            return []
        split_edges1 = self.split(split_point=shared_section[0].start, tol=abs_tol)
        split_edges2 = self.split(split_point=shared_section[0].end, tol=abs_tol)
        middle_point = shared_section[0].middle_point()
        new_edges = [edge for edge in split_edges1 + split_edges2
                     if edge and not edge.point_belongs(point=middle_point, abs_tol=abs_tol)]
        return new_edges

    def curve(self):
        """Returns the curve that defines the geometry of the edge."""
        edge_type = self.__class__.__name__[:-2]
        curve = None
        if edge_type == "LineSegment":
            curve = self.line
        elif edge_type in ("Arc", "FullArc"):
            curve = self.circle
        elif edge_type in ("ArcEllipse", "FullArcEllipse"):
            curve = self.ellipse
        elif edge_type == "BSplineCurve":
            curve = self
        return curve

    def to_step(self, current_id: int, *args, **kwargs):
        """
        Converts the object to a STEP representation.

        :param current_id: The ID of the last written primitive.
        :type current_id: int
        :return: The STEP representation of the object and the last ID.
        :rtype: tuple[str, list[int]]
        """
        content, curve_id = self.curve().to_step(current_id)

        trimmed_curve = kwargs.get("trimmed_curve", False)
        if trimmed_curve:
            start_content, start_id = self.start.to_step(curve_id, vertex=False)
            end_content, end_id = self.end.to_step(start_id, vertex=False)
            current_id = end_id + 1
            curve_content = (f"#{current_id} = TRIMMED_CURVE('{self.name}',#{curve_id},"
                        f"(#{start_id}),(#{end_id}),.T.,.CARTESIAN.);\n")
        else:
            start_content, start_id = self.start.to_step(curve_id, vertex=True)
            end_content, end_id = self.end.to_step(start_id, vertex=True)
            current_id = end_id + 1
            curve_content = f"#{current_id} = EDGE_CURVE('{self.name}',#{start_id},#{end_id},#{curve_id},.T.);\n"
        content += start_content + end_content + curve_content
        return content, current_id


class LineSegment(Edge):
    """
    Abstract class.

    """

    def __init__(self, start: Union[volmdlr.Point2D, volmdlr.Point3D], end: Union[volmdlr.Point2D, volmdlr.Point3D],
                 reference_path: str = PATH_ROOT, name: str = ''):
        if start == end:
            raise ValueError(f"Start & end of {self.__class__.__name__} can't be equal.")
        self._line = None
        Edge.__init__(self, start, end, reference_path=reference_path, name=name)

    def to_dict(self, *args, **kwargs):
        """ Define custom base to_dict for LineSegment children. """
        return {"name": self.name, "start": self.start.to_dict(), "end": self.end.to_dict(),
                "reference_path": self.reference_path}

    @property
    def line(self):
        """Returns the line from which the line segment was extracted."""
        if self._line is None:
            line_class = getattr(volmdlr_curves, "Line" + self.__class__.__name__[-2:])
            self._line = line_class(self.start, self.end)
        return self._line

    @line.setter
    def line(self, value):
        """Set the line from which the line segment was extracted."""
        self._line = value

    def length(self):
        """Gets the length of a Line Segment."""
        if not self._length:
            self._length = self.end.point_distance(self.start)
        return self._length

    def abscissa(self, point, tol=1e-6):
        """
        Calculates the abscissa parameter of a Line Segment, at a point.

        :param point: point to verify abscissa.
        :param tol: tolerance.
        :return: abscissa parameter.
        """
        if point.point_distance(self.start) < tol:
            return 0
        if point.point_distance(self.end) < tol:
            return self.length()

        vector = self.end - self.start
        length = vector.norm()
        t_param = (point - self.start).dot(vector) / length
        if t_param < -1e-9 or t_param > length + 1e-9:
            raise ValueError(f'Point is not on linesegment: abscissa={t_param}')
        return t_param

    def direction_vector(self, abscissa=0.):
        """
        Returns a direction vector at a given abscissa, it is not normalized.

        :param abscissa: defines where in the line segment
            direction vector is to be calculated.
        :return: The direction vector of the LineSegment.
        """
        if not self._direction_vector_memo:
            self._direction_vector_memo = {}
        if abscissa not in self._direction_vector_memo:
            self._direction_vector_memo[abscissa] = self.end - self.start
        return self._direction_vector_memo[abscissa]

    def normal_vector(self, abscissa=0.):
        """
        Returns a normal vector at a given abscissa, it is not normalized.

        :param abscissa: defines where in the line_segment
        normal vector is to be calculated.
        :return: The normal vector of the LineSegment.
        """
        return self.direction_vector(abscissa).normal_vector()

    def point_projection(self, point):
        """
        Calculates the projection of a point on a Line Segment.

        :param point: point to be verified.
        :return: point projection.
        """
        point1, point2 = self.start, self.end
        vector = point2 - point1
        norm_u = vector.norm()
        t_param = (point - point1).dot(vector) / norm_u ** 2
        projection = point1 + t_param * vector

        return projection, t_param * norm_u

    def split(self, split_point, tol: float = 1e-6):
        """
        Split a Line Segment at a given point into two Line Segments.

        :param split_point: splitting point.
        :param tol: tolerance.
        :return: list with the two split line segments.
        """
        if split_point.is_close(self.start, tol):
            return [None, self.copy()]
        if split_point.is_close(self.end, tol):
            return [self.copy(), None]
        return [self.__class__(self.start, split_point), self.__class__(split_point, self.end)]

    def middle_point(self):
        """
        Calculates the middle point of a Line Segment.

        :return:
        """
        if not self._middle_point:
            self._middle_point = 0.5 * (self.start + self.end)
        return self._middle_point

    def point_at_abscissa(self, abscissa):
        """
        Calculates a point in the LineSegment at a given abscissa.

        :param abscissa: abscissa where in the curve the point should be calculated.
        :return: Corresponding point.
        """
        return self.start + self.unit_direction_vector() * abscissa

    def get_geo_lines(self, tag: int, start_point_tag: int, end_point_tag: int):
        """
        Gets the lines that define a LineSegment in a .geo file.

        :param tag: The linesegment index
        :type tag: int
        :param start_point_tag: The linesegment' start point index
        :type start_point_tag: int
        :param end_point_tag: The linesegment' end point index
        :type end_point_tag: int

        :return: A line
        :rtype: str
        """

        return 'Line(' + str(tag) + ') = {' + str(start_point_tag) + ', ' + str(end_point_tag) + '};'

    def get_geo_points(self):
        """Returns geo points."""
        return [self.start, self.end]

    def get_shared_section(self, other_edge, abs_tol: float = 1e-6):
        """
        Gets the shared section between two line segments.

        :param other_edge: other line segment to verify for shared section.
        :param abs_tol: tolerance.
        :return: shared line segment section.
        """
        if self.__class__ != other_edge.__class__:
            if self.__class__ == other_edge.simplify.__class__:
                return self.get_shared_section(other_edge.simplify)
            return []
        if not self.direction_vector().is_colinear_to(other_edge.direction_vector(), 1e-5) or \
                (not any(self.point_belongs(point, abs_tol)
                         for point in [other_edge.start, other_edge.end]) and
                 not any(other_edge.point_belongs(point, abs_tol) for point in [self.start, self.end])):
            return []
        return self.generic_get_shared_section(other_edge, abs_tol)

    def straight_line_point_belongs(self, point):
        """
        Closing straight line point belongs verification.

        Verifies if a point belongs to the surface created by closing the edge with a
        line between its start and end points.

        :param point: Point to be verified.
        :return: Return True if the point belongs to this surface, or False otherwise.
        """
        return self.point_belongs(point)

    def point_belongs(self, point: Union[volmdlr.Point2D, volmdlr.Point3D], abs_tol: float = 1e-6):
        """
        Checks if a point belongs to the line segment. It uses the point_distance.

        :param point: The point to be checked
        :type point: Union[:class:`volmdlr.Point2D`, :class:`volmdlr.Point3D`]
        :param abs_tol: The precision in terms of distance.
            Default value is 1e-6
        :type abs_tol: float, optional
        :return: `True` if the point belongs to the B-spline curve, `False`
            otherwise
        :rtype: bool
        """
        point_distance = self.point_distance(point)
        if math.isclose(point_distance, 0, abs_tol=abs_tol):
            return True
        return False

    def point_distance(self, point):
        """
        Abstract method.
        """
        raise NotImplementedError('the point_distance method must be overloaded by subclassing class')

    def is_close(self, other_edge, tol: float = 1e-6):
        """
        Checks if two line segments are the same considering the Euclidean distance.

        :param other_edge: other line segment.
        :param tol: The tolerance under which the Euclidean distance is considered equal to 0, defaults to 1e-6.
        :type tol: float, optional.
        """

        if isinstance(other_edge, self.__class__):
            if (self.start.is_close(other_edge.start, tol)
                    and self.end.is_close(other_edge.end, tol)):
                return True
        return False


class BSplineCurve(Edge):
    """
    An abstract class for B-spline curves.

    The following rule must be
    respected : `number of knots = number of control points + degree + 1`.

    :param degree: The degree of the B-spline curve.
    :type degree: int
    :param control_points: A list of 2 or 3-dimensional points
    :type control_points: Union[List[:class:`volmdlr.Point2D`],
        List[:class:`volmdlr.Point3D`]]
    :param knot_multiplicities: The vector of multiplicities for each knot
    :type knot_multiplicities: List[int]
    :param knots: The knot vector composed of values between 0 and 1
    :type knots: List[float]
    :param weights: The weight vector applied to the knot vector. Default
        value is None
    :type weights: List[float], optional
    :param periodic: If `True` the B-spline curve is periodic. Default value
        is False
    :type periodic: bool, optional
    :param name: The name of the B-spline curve. Default value is ''
    :type name: str, optional
    """

    def __init__(self,
                 degree: int,
                 control_points: Union[List[volmdlr.Point2D], List[volmdlr.Point3D]],
                 knot_multiplicities: Union[List[int], NDArray],
                 knots: Union[List[float], NDArray],
                 weights: Union[List[float], NDArray] = None,
                 name: str = ''):
        self._control_points = control_points
        self.degree = degree
        self.knots = np.asarray(nurbs_helpers.standardize_knot_vector(knots))
        self.knot_multiplicities = np.asarray(knot_multiplicities, dtype=np.int16)
        self.weights = weights
        self.rational = False
        if self.weights is not None:
            self.weights = np.asarray(weights, dtype=np.float64)
            self.rational = self.weights.any()
            if not self.rational:
                self.weights = None
        Edge.__init__(self, start=self._control_points[0], end=self._control_points[-1], name=name)
        self._simplified = None
        self._delta = 0.01
        self._length = None
        self._eval_points = None
        self._knotvector = None
        self._periodic = None
        self._decompose = None

    def __hash__(self):
        """
        Return a hash value for the B-spline curve.
        """
        control_points = tuple(self.control_points)
        if self.weights is None:
            return hash((control_points, self.degree, tuple(self.knot_multiplicities), tuple(self.knots)))
        return hash((control_points, self.degree, tuple(self.knot_multiplicities),
                     tuple(self.knots), tuple(self.weights)))

    def __eq__(self, other):
        """
        Return True if the other B-spline curve has the same control points, degree, and knot vector, False otherwise.
        """
        if isinstance(other, self.__class__) and self.rational == other.rational:
            common_check = (
                    tuple(self.control_points) == tuple(other.control_points)
                    and self.degree == other.degree
                    and tuple(self.knots) == tuple(other.knots)
                    and tuple(self.knot_multiplicities) == tuple(other.knot_multiplicities))
            if self.weights is None:
                return common_check
            return common_check and tuple(self.weights) == tuple(other.weights)
        return False

    def _data_eq(self, other_object):
        """
        Defines dessia common object equality.
        """
        return self == other_object

    @property
    def control_points(self):
        """Return the control points of the bspline curve updating start and end points."""
        self._control_points[0] = self.start
        self._control_points[-1] = self.end
        return self._control_points


    @property
    def ctrlpts(self):
        """Return the control points of the bspline curve as an array."""
        return np.asarray(self.control_points)

    @property
    def ctrlptsw(self):
        """Return the control points of the bspline curve as an array."""
        if self.rational:
            return np.hstack((self.ctrlpts * self.weights[:, np.newaxis], self.weights[:, np.newaxis]))
        return None

    @property
    def knotvector(self):
        """Return the knot vector."""
        if self._knotvector is None:
            self._knotvector = np.repeat(self.knots, self.knot_multiplicities)
        return self._knotvector

    @property
    def periodic(self):
        """Return True if the BSpline is periodic."""
        if self._periodic is None:
            umin, umax = self.domain
            control_points = self.control_points
            self._periodic = bool(umin != 0.0 or umax != 1.0) or control_points[0].is_close(control_points[-1])
        return self._periodic

    @property
    def points(self):
        """
        Evaluate the BSpline points based on the set delta value of the curve.
        """
        if self._eval_points is None:
            self.evaluate()
        point_name = f'Point{self.__class__.__name__[-2:]}'
        return [getattr(volmdlr, point_name)(*point) for point in self._eval_points]

    @property
    def data(self):
        """
        Returns a dictionary of the BSpline data.
        """
        datadict = {
            "degree": self.degree,
            "knotvector": self.knotvector,
            "size": self.ctrlpts.shape[0],
            "sample_size": self.sample_size,
            "rational": self.rational,
            "dimension": 3 if self.__class__.__name__[-2:] == "3D" else 2,
            "precision": 18
        }
        if self.rational:
            datadict["control_points"] = self.ctrlptsw
        else:
            datadict["control_points"] = self.ctrlpts
        return datadict

    @property
    def sample_size(self):
        """
        Sample size.

        Sample size defines the number of evaluated points to generate. It also sets the ``delta`` property.

        :getter: Gets sample size
        :setter: Sets sample size
        :type: int
        """
        return int(math.floor((1.0 / self.delta) + 0.5))

    @sample_size.setter
    def sample_size(self, value):
        if not isinstance(value, int):
            raise ValueError("Sample size must be an integer value")

        # To make it operate like linspace, we have to know the starting and ending points.
        start = self.knotvector[self.degree]
        stop = self.knotvector[-(self.degree + 1)]

        # Set delta value
        self.delta = (stop - start) / float(value)

    @property
    def delta(self):
        """
        Evaluation delta.

        Evaluation delta corresponds to the *step size* while ``evaluate`` function iterates on the knot vector to
        generate curve points. Decreasing step size results in generation of more curve points.
        Therefore, smaller the delta value, smoother the curve.

        :getter: Gets the delta value
        :setter: Sets the delta value
        :type: float
        """
        return self._delta

    @delta.setter
    def delta(self, value):
        # Delta value for surface evaluation should be between 0 and 1
        if float(value) <= 0 or float(value) >= 1:
            raise ValueError("Curve evaluation delta should be between 0.0 and 1.0")

        # Clean up the curve points list
        self._points = None
        self._eval_points = None

        # Set new delta value
        self._delta = float(value)

    @property
    def domain(self):
        """
        Domain.

        Domain is determined using the knot vector(s).

        :getter: Gets the domain
        """
        return self.knotvector[self.degree], self.knotvector[-(self.degree + 1)]

    def get_bounding_element(self):
        """Gets bounding box if a 3D object, or bounding rectangle if 2D."""
        raise NotImplementedError("get_bounding_element method should be implemeted by child class.")

    def copy(self, deep: bool = True, memo=None):
        """
        Returns a copy of the instance.

        :param deep: If False, perform a shallow copy. If True, perform a deep copy.
        :param memo: (Optional) A dicionary to keep track of objects that have been already copied.
        """
        if deep:
            weights = None
            if self.rational:
                weights = self.weights.copy()
            return self.__class__(self.degree, [point.copy(memo=memo) for point in self.control_points],
                                  self.knot_multiplicities.copy(),
                                  self.knots.copy(), weights, name=self.name + "_copy")
        return self.__class__(self.degree, self.control_points, self.knot_multiplicities,
                              self.knots, self.weights, name=self.name + "_copy")

    def to_geomdl(self):
        """Converts the BSpline curve into a geomdl curve."""
        if self.weights is None:
            curve = BSpline.Curve()
            curve.degree = self.degree
            curve.ctrlpts = self.ctrlpts
        else:
            curve = NURBS.Curve()
            curve.degree = self.degree
            curve.ctrlpts = self.ctrlpts
            curve.weights = self.weights
        curve.knotvector = self.knotvector
        curve.delta = self.delta
        return curve

    def to_dict(self, *args, **kwargs):
        """Avoids storing points in memo that makes serialization slow."""
        dict_ = self.base_dict()
        dict_['degree'] = self.degree
        dict_['control_points'] = [point.to_dict() for point in self.control_points]
        dict_['knot_multiplicities'] = self.knot_multiplicities.tolist()
        dict_['knots'] = self.knots.tolist()
        dict_['weights'] = None
        if self.rational:
            dict_['weights'] = self.weights.tolist()
        return dict_

    def decompose(self, return_params: bool = False):
        """
        Decomposes the curve into Bézier curve segments of the same degree.

        :return: a list of Bezier segments
        :rtype: list
        """
        # return decompose_curve(self, return_params)
        if not self._decompose:
            self._decompose = list(decompose_curve(self, True))
        if return_params:
            return self._decompose
        return [patch for patch, _ in self._decompose]

    def evaluate(self, **kwargs):
        """
        Evaluates the curve.

        The evaluated points are stored in :py:attr:`evalpts` property.

        Keyword Arguments:

            * ``start``: start parameter
            * ``stop``: stop parameter

        The ``start`` and ``stop`` parameters allow evaluation of a curve segment in the range *[start, stop]*, i.e.
        the curve will also be evaluated at the ``stop`` parameter value.

        The following examples illustrate the usage of the keyword arguments.

        """

        # Find evaluation start and stop parameter values
        start = kwargs.get('start', self.knotvector[self.degree])
        stop = kwargs.get('stop', self.knotvector[-(self.degree + 1)])

        # # Check parameters
        # if self._kv_normalize:
        #     if not utilities.check_params([start, stop]):
        #         raise GeomdlException("Parameters should be between 0 and 1")

        # Clean up the curve points
        self._points = None

        # Evaluate and cache
        self._eval_points = np.asarray(evaluate_curve(self.data, start=start, stop=stop), dtype=np.float64)

    def evaluate_single(self, u):
        """
        Calculates a point in the BSplineCurve at a given parameter u.

        :param u: Curve parameter. Must be a value between 0 and 1.
        :type u: float
        :return: Corresponding point.
        :rtype: Union[volmdlr.Point2D, Union[volmdlr.Point3D]
        """
        point_name = 'Point' + self.__class__.__name__[-2:]
        return getattr(volmdlr, point_name)(*evaluate_curve(self.data, u, u)[0])

    def derivatives(self, u, order):
        """
        Evaluates n-th order curve derivatives at the given parameter value.

        The output of this method is list of n-th order derivatives. If ``order`` is ``0``, then it will only output
        the evaluated point. Similarly, if ``order`` is ``2``, then it will output the evaluated point, 1st derivative
        and the 2nd derivative.

        :Example:

        Assuming a curve self is defined on a parametric domain [0.0, 1.0].
        Let's take the curve derivative at the parametric position u = 0.35.

        >>> derivatives = self.derivatives(u=0.35, order=2)
        >>> derivatives[0]  # evaluated point, equal to crv.evaluate_single(0.35)
        >>> derivatives[1]  # 1st derivative at u = 0.35
        >>> derivatives[2]  # 2nd derivative at u = 0.35

        :param u: parameter value
        :type u: float
        :param order: derivative order
        :type order: int
        :return: a list containing up to {order}-th derivative of the curve
        :rtype: Union[List[`volmdlr.Vector2D`], List[`volmdlr.Vector3D`]]
        """
        vector_name = 'Vector' + self.__class__.__name__[-2:]
        datadict = {
            "degree": self.degree,
            "knotvector": self.knotvector,
            "size": self.ctrlpts.shape[0],
            "sample_size": self.sample_size,
            "rational": self.rational,
            "dimension": 3 if vector_name == "Vector3D" else 2,
        }
        if self.rational:
            datadict["control_points"] = self.ctrlptsw
        else:
            datadict["control_points"] = self.ctrlpts
        return [getattr(volmdlr, vector_name)(*point) for point in derivatives_curve(datadict, u, order)]

    def split(self, split_point: Union[volmdlr.Point2D, volmdlr.Point3D],
              tol: float = 1e-6):
        """
        Splits of B-spline curve in two pieces using a 2D or 3D point.

        :param split_point: The point where the B-spline curve is split
        :type split_point: Union[:class:`volmdlr.Point2D`, :class:`volmdlr.Point3D`]
        :param tol: The precision in terms of distance. Default value is 1e-6
        :type tol: float, optional
        :return: A list containing the first and second split of the B-spline
            curve
        :rtype: List[:class:`volmdlr.edges.BSplineCurve`]
        """
        parameter = self.point_to_parameter(split_point)
        parameter = next((knot for knot in self.knots if abs(knot - parameter) < 1e-12), parameter)
        umin, umax = self.domain
        if split_point.is_close(self.start, tol) or parameter == umin:
            return [None, self.copy()]
        if split_point.is_close(self.end, tol) or parameter == umax:
            return [self.copy(), None]

        return split_curve(self, parameter)

    def cut_before(self, parameter: float):
        """
        Returns the right side of the split curve at a given parameter.

        :param parameter: parameter value that specifies where to split the curve.
        :type parameter: float
        """
        parameter = next((knot for knot in self.knots if abs(knot - parameter) < 1e-12), parameter)
        point = self.evaluate_single(parameter)
        if self.start.is_close(point):
            return self.copy()
        if self.end.is_close(point):
            return self.reverse()
        curves = volmdlr.nurbs.operations.split_curve(self, parameter)
        return curves[1]

    def cut_after(self, parameter: float):
        """
        Returns the left side of the split curve at a given parameter.

        :param parameter: parameter value that specifies where to split the curve.
        :type parameter: float
        """
        parameter = next((knot for knot in self.knots if abs(knot - parameter) < 1e-12), parameter)
        point = self.evaluate_single(parameter)
        if self.start.is_close(point):
            return self.reverse()
        if self.end.is_close(point):
            return self.copy()
        curves = volmdlr.nurbs.operations.split_curve(self, parameter)
        return curves[0]

    def get_reverse(self):
        """
        Reverses the BSpline's direction by reversing its control points.

        :return: A reversed B-Spline curve.
        :rtype: :class:`volmdlr.edges.BSplineCurve`.
        """
        return self.__class__(
            degree=self.degree,
            control_points=self.control_points[::-1],
            knot_multiplicities=self.knot_multiplicities[::-1],
            knots=self.knots[::-1],
            weights=self.weights,
        )

    @property
    def simplify(self):
        """Search another simplified edge that can represent the bspline."""
        if self.length() < 1e-6:
            return self
        class_sufix = self.__class__.__name__[-2:]
        if self._simplified is None:
            points = self.points
            if self.periodic:
                fullarc_class_ = getattr(sys.modules[__name__], 'FullArc' + class_sufix)
                try_fullarc = fullarc_class_.from_3_points(points[0], self.point_at_abscissa(0.25 * self.length()),
                                                           self.point_at_abscissa(0.5 * self.length()))

                if try_fullarc and all(try_fullarc.point_belongs(point, 1e-6) for point in points):
                    self._simplified = try_fullarc
                    return try_fullarc
            else:
                lineseg_class = getattr(sys.modules[__name__], 'LineSegment' + class_sufix)
                lineseg = lineseg_class(points[0], points[-1])
                if all(lineseg.point_belongs(pt) for pt in points):
                    self._simplified = lineseg
                    return lineseg
                interior = self.point_at_abscissa(0.5 * self.length())
                vector1 = interior - self.start
                vector2 = interior - self.end
                if vector1.is_colinear_to(vector2) or vector1.norm() == 0 or vector2.norm() == 0:
                    return self
                arc_class_ = getattr(sys.modules[__name__], 'Arc' + class_sufix)
                try_arc = arc_class_.from_3_points(self.start, interior, self.end)
                if all(try_arc.point_belongs(point, 1e-6) for point in points):
                    self._simplified = try_arc
                    return try_arc
            self._simplified = self
        return self._simplified

    @classmethod
    def from_geomdl_curve(cls, curve, name: str = ""):
        """
        # TODO: to be completed.

        :param curve:
        :type curve:
        :param name: curve name.
        :return: A reversed B-spline curve
        :rtype: :class:`volmdlr.edges.BSplineCurve`
        """
        point_dimension = f'Point{cls.__name__[-2::]}'

        knots = list(sorted(set(curve.knotvector)))
        knot_multiplicities = [curve.knotvector.count(k) for k in knots]
        return cls(degree=curve.degree,
                   control_points=[getattr(volmdlr, point_dimension)(*point)
                                   for point in curve.ctrlpts],
                   knots=knots,
                   knot_multiplicities=knot_multiplicities,
                   weights=curve.weights, name=name)

    def length(self):
        """
        Returns the length of the B-spline curve.

        :return: The length of the B-spline curve.
        :rtype: float
        """
        if not self._length:
            if self._eval_points is None and self.delta == 0.01:
                self.evaluate()
                points = self._eval_points
            elif self.delta == 0.01:
                points = self._eval_points
            else:
                datadict = self.data
                datadict["sample_size"] = 100
                start, stop = self.domain
                points = np.asarray(evaluate_curve(datadict, start=start, stop=stop), dtype=np.float64)

            differences = np.diff(points, axis=0)

            squared_distances = np.sum(differences ** 2, axis=1)

            self._length = float(np.sum(np.sqrt(squared_distances)))
            # self._length = length_curve(self.curve)
        return self._length

    def normal_vector(self, abscissa):
        """
        Calculates the normal vector to the BSpline curve at given abscissa.

        :return: the normal vector
        """
        return self.direction_vector(abscissa).deterministic_unit_normal_vector()

    def direction_vector(self, abscissa):
        """
        Calculates the direction vector on the BSpline curve at given abscissa.

        :param abscissa: edge abscissa
        :return: direction vector
        """
        u = self.abscissa_to_parameter(abscissa)
        derivatives = self.derivatives(u, 1)
        return derivatives[1]

    def point_to_parameter(self, point: Union[volmdlr.Point2D, volmdlr.Point3D]):
        """
        Search for the value of the normalized evaluation parameter u.

        :return: the given point when the BSplineCurve3D is evaluated at the u value.
        """
        abscissa = self.abscissa(point)
        u = max(min(abscissa / self.length(), 1.), 0.0)
        u_min, u_max = self.domain
        if u_min != 0 or u_max != 1.0:
            u = u * (u_max - u_min) + u_min
        return u

    def abscissa_to_parameter(self, abscissa: float):
        """
        Search for the value of the normalized evaluation parameter u.

        :return: the given point when the BSplineCurve3D is evaluated at the u value.
        """
        u = max(min(abscissa / self.length(), 1.), 0.0)
        u_min, u_max = self.domain
        if u_min != 0 or u_max != 1.0:
            u = u * (u_max - u_min) + u_min
        return u

    def abscissa(self, point: Union[volmdlr.Point2D, volmdlr.Point3D],
                 tol: float = 1e-7):
        """
        Computes the abscissa of a 2D or 3D point using the least square method.

        :param point: The point located on the B-spline curve.
        :type point: Union[:class:`volmdlr.Point2D`, :class:`volmdlr.Point3D`].
        :param tol: The precision in terms of distance. Default value is 1e-6.
        :type tol: float, optional.
        :return: The abscissa of the point.
        :rtype: float
        """
        if point.is_close(self.start):
            return 0
        if point.is_close(self.end):
            return self.length()
        length = self.length()
        point_array = np.asarray(point)
        distances = np.linalg.norm(self._eval_points - point_array, axis=1)
        indexes = np.argsort(distances)
        index = indexes[0]
        u_min, u_max = self.domain
        u0 = u_min + index * (u_max - u_min) / (self.sample_size - 1)
        u, convergence_sucess, distance = self.point_inversion(u0, point)
        if u_min != 0 or u_max != 1.0:
            u = (u - u_min) / (u_max - u_min)
        abscissa = u * length
        results = [(abscissa, distance)]
        if convergence_sucess:  # sometimes we don't achieve convergence with a given initial guess
            return float(abscissa)

        def objective_function(u_param):
            derivatives = self.derivatives(u_param, 1)
            distance_vector = derivatives[0] - point
            func = distance_vector.norm()
            grad = (distance_vector.dot(derivatives[1])) / func
            return func, grad

        results.append((abscissa, objective_function(u)[0]))
        # results.append((abscissa, objective_function(u)))
        initial_condition_list = [u_min + index * (u_max - u_min) / (self.sample_size - 1) for index in indexes[:3]]
        for u0 in initial_condition_list:
            res = minimize(objective_function, np.array(u0), bounds=[(u_min, u_max)], jac=True)
            if res.fun < 1e-6 or (res.success and abs(res.fun - distance) <= 1e-12):
                return float(res.x[0] * length)

        for patch, param in self.decompose(True):
            bounding_element = self.get_bounding_element()
            if bounding_element.point_inside(point):
                distances = np.linalg.norm(patch.points - point_array, axis=1)
                index = np.argmin(distances)
                u_start, u_stop = patch.domain
                delta_u = (u_stop - u_start) / (patch.sample_size - 1)
                u = u_start + index * delta_u
                x1, _, distance = patch.point_inversion(u, point)
                u = x1 * (param[1] - param[0]) + param[0]
                if distance <= 1e-6:
                    return u * self.length()
                results.append((u * self.length(), distance))
        return min(results, key=lambda r: r[1])[0]

    def _point_inversion_funcs(self, u, point):
        """
        Helper function to evaluate Newton-Rapshon terms.
        """
        curve_derivatives = self.derivatives(u, 2)
        distance_vector = curve_derivatives[0] - point
        func = curve_derivatives[1].dot(distance_vector)
        func_first_derivative = curve_derivatives[2].dot(distance_vector) + curve_derivatives[1].norm() ** 2
        return func, func_first_derivative, curve_derivatives, distance_vector

    def point_inversion(self, u0: float, point, maxiter: int = 50, tol1: float = 1e-7, tol2: float = 1e-8):
        """
        Finds the equivalent B-Spline curve parameter u to a given a point 3D or 2D using an initial guess u0.

        :param u0: An initial guess between 0 and 1.
        :type u0: float
        :param point: Point to evaluation.
        :type point: Union[volmdlr.Point2D, volmdlr.Point3D]
        :param maxiter: Maximum number of iterations.
        :type maxiter: int
        :param tol1: Distance tolerance to stop.
        :type tol1: float
        :param tol2: Zero cos tolerance to stop.
        :type tol2: float
        :return: u parameter and convergence check
        :rtype: int, bool
        """
        func, func_first_derivative, curve_derivatives, distance_vector = self._point_inversion_funcs(u0, point)
        if maxiter == 0:
            return u0, False, distance_vector.norm()
        if self._check_convergence(curve_derivatives, distance_vector, tol1=tol1, tol2=tol2):
            return u0, True, distance_vector.norm()
        new_u = u0 - func / (func_first_derivative + 1e-18)
        new_u = self._check_bounds(new_u)
        residual = (new_u - u0) * curve_derivatives[1]
        if residual.norm() <= tol1:
            return u0, False, distance_vector.norm()
        u0 = new_u
        return self.point_inversion(u0, point, maxiter=maxiter - 1)

    @staticmethod
    def _check_convergence(curve_derivatives, distance_vector, tol1: float = 1e-7, tol2: float = 1e-8):
        """
        Helper function to check convergence of point_invertion method.
        """
        distance = distance_vector.norm()
        if distance <= tol1:
            return True
        if curve_derivatives[1].norm() == 0.0:
            return False
        zero_cos = abs(curve_derivatives[1].dot(distance_vector)) / curve_derivatives[1].norm() * distance
        if distance <= tol1 and zero_cos <= tol2:
            return True
        return False

    def _check_bounds(self, u):
        """
        Helper function to check if evaluated parameters in point_invertion method are contained in the bspline domain.
        """
        a, b = self.domain
        if self.periodic:
            if u < a:
                u = b - (a - u)
            elif u > b:
                u = a + (u - b)
        if u < a:
            u = a

        elif u > b:
            u = b
        return u

    def translation(self, offset: Union[volmdlr.Vector2D, volmdlr.Vector3D]):
        """
        Translates the B-spline curve.

        :param offset: The translation vector
        :type offset: Union[:class:`volmdlr.Vector2D`,
            :class:`volmdlr.Vector3D`]
        :return: A new translated BSplineCurve
        :rtype: :class:`volmdlr.edges.BSplineCurve`
        """
        control_points = [point.translation(offset)
                          for point in self.control_points]
        return self.__class__(self.degree, control_points,
                              self.knot_multiplicities, self.knots,
                              self.weights)

    def point_belongs(self, point: Union[volmdlr.Point2D, volmdlr.Point3D], abs_tol: float = 1e-6):
        """
        Checks if a 2D or 3D point belongs to the B-spline curve or not. It uses the point_distance.

        :param point: The point to be checked.
        :type point: Union[:class:`volmdlr.Point2D`, :class:`volmdlr.Point3D`]
        :param abs_tol: The precision in terms of distance.
            Default value is 1e-6
        :type abs_tol: float, optional.
        :return: `True` if the point belongs to the B-spline curve, `False`
            otherwise
        :rtype: bool
        """
        if self.point_distance(point) < abs_tol:
            return True
        return False

    def merge_with_curves(self, curves: List['BSplineCurve']):
        """
        Merges consecutive B-spline curves to define a new merged one.

        :param curves: A list of B-spline curves
        :type curves: List[:class:`volmdlr.edges.BSplineCurve`]
        :return: A merged B-spline curve
        :rtype: :class:`volmdlr.edges.BSplineCurve`
        """
        knots, multiplicities, cpts, wgts = link_curves([self] + curves)
        return self.__class__(self.degree, cpts, multiplicities, knots, wgts)

    def merge_with(self, bspline_curve: 'BSplineCurve'):
        """
        Merges consecutive B-spline curves to define a new merged one.

        :param bspline_curve: Another B-spline curve
        :type bspline_curve: :class:`volmdlr.edges.BSplineCurve`
        :return: A merged B-spline curve
        :rtype: :class:`volmdlr.edges.BSplineCurve`
        """
        return self.merge_with_curves([bspline_curve])

    @classmethod
    def from_bsplines(cls, bsplines: List['BSplineCurve'],
                      discretization_points: int = 10, name: str = ''):
        """
        Creates a B-spline curve from a list of B-spline curves.

        :param bsplines: A list of B-spline curve
        :type bsplines: List[:class:`volmdlr.edges.BSplineCurve`]
        :param discretization_points: The number of points for the
            discretization. Default value is 10
        :type discretization_points: int, optional.
        :param name: object's name.
        :return: A merged B-spline curve
        :rtype: :class:`volmdlr.edges.BSplineCurve`
        """
        point_dimension = f'Wire{cls.__name__[-2::]}'
        wire = getattr(volmdlr.wires, point_dimension)(bsplines)
        ordered_wire = wire.order_wire()

        points, degree = [], []
        for i, primitive in enumerate(ordered_wire.primitives):
            degree.append(primitive.degree)
            if i == 0:
                points.extend(primitive.discretization_points(number_points=discretization_points))
            else:
                points.extend(
                    primitive.discretization_points(number_points=discretization_points)[1::])

        return cls.from_points_interpolation(points, min(degree), name=name)

    @classmethod
    def from_points_approximation(cls, points: Union[List[volmdlr.Point2D], List[volmdlr.Point3D]],
                                  degree: int, name: str = "", **kwargs):
        """
        Creates a B-spline curve approximation using least squares method with fixed number of control points.

        It is recommended to specify the
        number of control points.
        Please refer to The NURBS Book (2nd Edition), pp.410-413 for details.

        :param points: The data points
        :type points: Union[List[:class:`volmdlr.Point2D`],
            List[:class:`volmdlr.Point3D`]]
        :param degree: The degree of the output parametric curve
        :type degree: int
        :param name: (optional) Curve name.
        :param kwargs: See below
        :return: A B-spline curve from points approximation
        :rtype: :class:`volmdlr.edges.BSplineCurve`
        :keyword centripetal: Activates centripetal parametrization method.
            Default value is False
        :keyword ctrlpts_size: Number of control points. Default value is
            len(points) - 1
        """
        point_name = 'Point' + points[0].__class__.__name__[-2:]
        control_points, knots, knot_multiplicities = fitting.approximate_curve(
            np.asarray([np.asarray([*point], dtype=np.float64) for point in points], dtype=np.float64),
            degree, **kwargs)
        control_points = [getattr(volmdlr, point_name)(*point) for point in control_points]
        return cls(degree, control_points, knot_multiplicities, knots, name=name)

    def tangent(self, position: float = 0.0, normalize: bool = True):
        """
        Evaluates the tangent vector of the B-spline curve at the input parameter value.

        :param position: Value of the parameter, between 0 and 1
        :type position: float
        :param normalize: By default return a normalized tangent vector.
        :return: The tangent vector
        :rtype: Union[:class:`volmdlr.Point2D`, :class:`volmdlr.Point3D`]
        """
        # 1st derivative of the curve gives the tangent
        ders = self.derivatives(position, 1)
        return ders[1].unit_vector() if normalize else ders[1]

    @classmethod
    def from_points_interpolation(cls, points: Union[List[volmdlr.Point2D], List[volmdlr.Point3D]],
                                  degree: int, centripetal: bool = True, name: str = " "):
        """
        Creates a B-spline curve interpolation through the data points.

        Please refer to Algorithm A9.1 on The NURBS Book (2nd Edition),
        pp.369-370 for details.

        :param points: The data points
        :type points: Union[List[:class:`volmdlr.Point2D`],
            List[:class:`volmdlr.Point3D`]]
        :param degree: The degree of the output parametric curve
        :type degree: int
        :param centripetal: Please refer to Algorithm A9.1 on The NURBS Book (2nd Edition),
        pp.369-370 for details.
        :type centripetal: bool
        :param name: curve name.
        :return: A B-spline curve from points interpolation
        :rtype: :class:`volmdlr.edges.BSplineCurve`
        """
        if degree >= len(points):
            raise ValueError("Number of points for interpolation must be at least degree + 1")
        set_points = set(points)
        if len(set_points) < len(points) - 1:
            warnings.warn("Not able to perform point interpolation."
                          "There are repeated points not in the edges of the point list.")
            return None
        point_name = 'Point' + points[0].__class__.__name__[-2:]
        ctrlpts, knots, knot_multiplicities = fitting.interpolate_curve(
            np.asarray([np.asarray([*point], dtype=np.float64) for point in points], dtype=np.float64),
            degree, centripetal=centripetal)
        ctrlpts = [getattr(volmdlr, point_name)(*point) for point in ctrlpts]
        return cls(degree, ctrlpts, knot_multiplicities, knots, name=name)

    def discretization_points(self, *, number_points: int = None, angle_resolution: int = None):
        """
        Linear spaced discretization of the curve.

        :param number_points: The number of points to include in the discretization.
        :type number_points: int
        :param angle_resolution: The resolution of the angle to use when calculating the number of points.
        :type angle_resolution: int
        :return: A list of discretized points on the B-spline curve.
        :rtype: List[`volmdlr.Point2D] or List[`volmdlr.Point3D]
        """

        if angle_resolution:
            number_points = int(math.pi * angle_resolution)

        if self.sample_size == number_points or (not number_points and not angle_resolution):
            return self.points

        datadict = self.data
        datadict["sample_size"] = number_points
        start, stop = self.domain
        points_list = evaluate_curve(datadict, start, stop)
        point_name = 'Point' + self.__class__.__name__[-2:]
        return [getattr(volmdlr, point_name)(*point) for point in points_list]

    def get_geo_lines(self, tag: int, control_points_tags: List[int]):
        """
        Gets the lines that define a BsplineCurve in a .geo file.

        :param tag: The BsplineCurve index
        :type tag: int

        :return: A line
        :rtype: str
        """

        return 'BSpline(' + str(tag) + ') = {' + str(control_points_tags)[1:-1] + '};'

    def get_geo_points(self):
        """Gets the points that define a BsplineCurve in a .geo file."""
        return list(self.discretization_points())

    def local_intersections_search(self, line, point1, point2, abs_tol: float = 1e-6):
        """
        Gets local intersections, between a BSpline and an infinite line.

        :param line: other line.
        :param point1: local point 1.
        :param point2: local point 2.
        :param abs_tol: tolerance.
        :return: distance to edge.
        """
        best_distance = math.inf
        distance_points = None

        abscissa1 = self.abscissa(point1)
        abscissa2 = self.abscissa(point2)

        intersections = []
        linesegment_class_ = getattr(sys.modules[__name__], 'LineSegment' + self.__class__.__name__[-2:])
        number_points = 10
        while True:
            edge1_discretized_points_between_1_2, abscissas_between_1_2 = self.get_abscissa_discretization(
                abscissa1, abscissa2, number_points=number_points, return_abscissas=True)
            if not edge1_discretized_points_between_1_2:
                break
            distance = line.point_distance(edge1_discretized_points_between_1_2[0])
            if distance == 0.0:
                intersections.append(edge1_discretized_points_between_1_2[0])
                break
            for point1_edge1, point2_edge1, abscissa1_, abscissa2_ in zip(edge1_discretized_points_between_1_2[:-1],
                                                                          edge1_discretized_points_between_1_2[1:],
                                                                          abscissas_between_1_2[:-1],
                                                                          abscissas_between_1_2[1:]):
                lineseg1 = linesegment_class_(point1_edge1, point2_edge1)
                dist, min_dist_point1_, min_dist_point2_ = lineseg1.line_distance(line, True)
                if dist < distance or math.isclose(dist, distance, abs_tol=abs_tol):
                    abscissa1, abscissa2 = abscissa1_, abscissa2_
                    distance = dist
                    distance_points = [min_dist_point1_, min_dist_point2_]
            if math.isclose(distance, best_distance, abs_tol=1e-6):
                if distance_points and distance_points[0].is_close(distance_points[1], abs_tol):
                    intersections.append(distance_points[0])
                break
            best_distance = distance
            number_points += 5
        return intersections

    def line_intersections(self, line, tol: float = 1e-6):
        """
        Calculates the intersections of a BSplineCurve (2D or 3D) with a Line (2D or 3D).

        :param line: line to verify intersections
        :param tol: tolerance.
        :return: list of intersections
        """
        linesegment_name = 'LineSegment' + self.__class__.__name__[-2:]
        polygon_points = []
        for point in self.points:
            if not point.in_list(polygon_points):
                polygon_points.append(point)
        list_intersections = []
        initial_abscissa = 0
        for points in zip(polygon_points[:-1], polygon_points[1:]):
            linesegment = getattr(sys.modules[__name__], linesegment_name)(points[0], points[1])
            if linesegment.line_distance(line) < tol * 100:
                intersections = self.local_intersections_search(line, points[0], points[1], tol)
                if not intersections and linesegment.direction_vector().is_colinear_to(line.direction_vector()):
                    if line.point_distance(linesegment.middle_point()) < (tol * 0.01):
                        list_intersections.append(linesegment.middle_point())
                        continue
                if intersections:
                    for intersection in intersections:
                        if not intersection.in_list(list_intersections):
                            list_intersections.append(intersection)
            initial_abscissa += linesegment.length()
        return list_intersections

    def get_linesegment_intersections(self, linesegment):
        """
        Calculates intersections between a BSplineCurve and a LineSegment.

        :param linesegment: linesegment to verify intersections.
        :return: list with the intersections points.
        """
        results = self.line_intersections(linesegment.line)
        intersections_points = []
        for result in results:
            if linesegment.point_belongs(result, 1e-5):
                intersections_points.append(result)
        return intersections_points

    def point_at_abscissa(self, abscissa):
        """
        Calculates a point in the BSplineCurve at a given abscissa.

        :param abscissa: abscissa where in the curve the point should be calculated.
        :return: Corresponding point.
        """
        u = self.abscissa_to_parameter(abscissa)
        point_name = 'Point' + self.__class__.__name__[-2:]
        return getattr(volmdlr, point_name)(*self.evaluate_single(u))

    def get_shared_section(self, other_edge, abs_tol: float = 1e-6):
        """
        Gets the shared section between two BSpline curves.

        :param other_edge: other arc to verify for shared section.
        :param abs_tol: tolerance.
        :return: shared arc section.
        """
        if self.__class__ != other_edge.__class__:
            if self.simplify.__class__ == other_edge.__class__:
                return self.simplify.get_shared_section(other_edge, abs_tol)
            return []
        if not self.is_shared_section_possible(other_edge, abs_tol):
            return []
        if not any(self.point_belongs(point, abs_tol=abs_tol)
                   for point in other_edge.discretization_points(number_points=10)):
            return []
        if all(self.point_belongs(point, abs_tol=abs_tol) for point in other_edge.points):
            return [other_edge]
        if all(other_edge.point_belongs(point, abs_tol=abs_tol) for point in self.points):
            return [self]
        if self.point_belongs(other_edge.start, abs_tol=abs_tol):
            bspline1_, bspline2_ = self.split(other_edge.start, tol=abs_tol)
        elif self.point_belongs(other_edge.end, abs_tol=abs_tol):
            bspline1_, bspline2_ = self.split(other_edge.end, tol=abs_tol)
        else:
            return []
        return self._get_shared_section_from_split(bspline1_, bspline2_, other_edge, abs_tol)

    def is_shared_section_possible(self, other_bspline2, tol):
        """
        Verifies if it there is any possibility of the two bsplines share a section.

        :param other_bspline2: other bspline.
        :param tol: tolerance used.
        :return: True or False.
        """
        raise NotImplementedError(f"is_shared_section_possible is not yet implemented by {self.__class__.__name__}")

    @staticmethod
    def _get_shared_section_from_split(edge1, edge2, other_bspline2, abs_tol):
        """
        Helper function to get_shared_section.
        """
        shared_bspline_section = []
        for bspline in [edge1, edge2]:
            if bspline and all(other_bspline2.point_belongs(point, abs_tol=abs_tol)
                               for point in bspline.discretization_points(number_points=10)):
                shared_bspline_section.append(bspline)
                break
        return shared_bspline_section

    def straight_line_point_belongs(self, point):
        """
        Verifies if a point belongs to the surface created by closing the edge.

        :param point: Point to be verified
        :return: Return True if the point belongs to this surface,
            or False otherwise
        """
        raise NotImplementedError(f'the straight_line_point_belongs method must be'
                                  f' overloaded by {self.__class__.__name__}')

    def point_projection(self, point):
        """
        Calculates the projection of a point on the B-Spline.

        :param point: point to be verified.
        :return: point projection.
        """
        return [self.point_at_abscissa(self.abscissa(point))]

    def local_discretization(self, point1, point2, number_points: int = 10):
        """
        Gets n discretization points between two given points of the edge.

        :param point1: point 1 on edge.
        :param point2: point 2 on edge.
        :param number_points: number of points to discretize locally.
        :return: list of locally discretized points.
        """
        abscissa1 = self.abscissa(point1)
        abscissa2 = self.abscissa(point2)
        return self.get_abscissa_discretization(abscissa1, abscissa2, number_points)

    def get_abscissa_discretization(self, abscissa1, abscissa2, number_points: int = 10,
                                    return_abscissas: bool = False):
        """
        Gets n discretization points between two given points of the edge.

        :param abscissa1: Starting abscissa.
        :param abscissa2: Ending abscissa edge.
        :param number_points: number of points to discretize locally.
        :param return_abscissas: If True, returns the list of abscissas of the discretization points.
        :return: list of locally discretized points.
        """
        data = self.data
        point_name = 'Point' + self.__class__.__name__[-2:]
        # special case periodical bsplinecurve
        if self.periodic and abscissa1 >= abscissa2 and (not math.isclose(abscissa1, 0.0, abs_tol=1e-6) and
                                                         not math.isclose(abscissa1, self.length(), abs_tol=1e-6)):
            umin, umax = self.domain
            u_start = self.abscissa_to_parameter(abscissa1)
            u_end = self.abscissa_to_parameter(abscissa2)
            number_points1 = max(int((abscissa1 / self.length()) * number_points), 2)
            if u_start > u_end:
                number_points1 = max(int(((self.length() - abscissa1) / self.length()) * number_points), 2)

            if umin == u_end:
                number_points1 = number_points
                data["sample_size"] = number_points1
                points1 = evaluate_curve(data, start=u_start, stop=umax)
                points = points1
            else:
                max_number_points = math.ceil((self.length() - abscissa1) / 2e-6)
                if number_points1 > max_number_points:
                    number_points1 = max(max_number_points, 2)

                number_points2 = max(number_points - number_points1, 2)
                max_number_points = math.ceil(abscissa1 / 2e-6)
                if number_points2 > max_number_points:
                    number_points2 = max(max_number_points, 2)

                data["sample_size"] = number_points1
                points1 = evaluate_curve(data, start=u_start, stop=umax)
                data["sample_size"] = number_points2
                points2 = evaluate_curve(data, start=umin, stop=u_end)
                points = points1 + points2[1:]
        else:
            if math.isclose(abscissa2, 0.0, abs_tol=1e-6):
                abscissa2 += self.length()
            if abscissa1 > abscissa2:
                abscissa2, abscissa1 = abscissa1, abscissa2
            u1 = self.abscissa_to_parameter(abscissa1)
            u2 = self.abscissa_to_parameter(abscissa2)
            # todo: improve intersections so we don't need to worry about limiting the precision?
            max_number_points = math.ceil(abs(abscissa1 - abscissa2) / 2e-6)
            if number_points > max_number_points:
                number_points = max(max_number_points, 2)
            data["sample_size"] = number_points
            points = evaluate_curve(data, start=u1, stop=u2)

        if return_abscissas:
            return ([getattr(volmdlr, point_name)(*point) for point in points],
                    np.linspace(abscissa1, abscissa2, number_points, dtype=np.float64).tolist())
        return [getattr(volmdlr, point_name)(*point) for point in points]

    def is_close(self, other_edge, tol: float = 1e-6):
        """
        Checks if two bsplines are the same considering the Euclidean distance.

        :param other_edge: other bspline.
        :param tol: The tolerance under which the Euclidean distance is considered equal to 0, defaults to 1e-6.
        :type tol: float, optional
        """
        if isinstance(other_edge, self.__class__):
            if self.start.is_close(other_edge.start) and self.end.is_close(other_edge.end):
                is_true = True
                for point in other_edge.discretization_points(number_points=10):
                    if not self.point_belongs(point):
                        is_true = False
                        break
                if is_true:
                    return True
        return False

    def frame_mapping(self, frame: Union[volmdlr.Frame3D, volmdlr.Frame2D], side: str):
        """
        Returns a new Revolution Surface positioned in the specified frame.

        :param frame: Frame of reference
        :type frame: `volmdlr.Frame3D`
        :param side: 'old' or 'new'
        """
        new_control_points = [control_point.frame_mapping(frame, side) for control_point in self.control_points]
        return self.__class__(self.degree, new_control_points, self.knot_multiplicities, self.knots, self.weights,
                              self.name)

    def trim(self, point1: volmdlr.Point3D, point2: volmdlr.Point3D, same_sense: bool = True, abs_tol: float = 1e-6):
        """
        Trims a bspline curve between two points.

        :param point1: point 1 used to trim.
        :param point2: point2 used to trim.
        :param same_sense: Used for periodical curves only. Indicates whether the curve direction agrees with (True)
            or is in the opposite direction (False) to the edge direction. By default, it's assumed True
        :param abs_tol: Point confusion precision.
        :return: New BSpline curve between these two points.
        """
        if self.periodic:
            return self._trim_periodic(point1, point2, same_sense)
        bsplinecurve = self
        if not same_sense:
            bsplinecurve = self.reverse()
        parameter1 = bsplinecurve.point_to_parameter(point1)
        parameter2 = bsplinecurve.point_to_parameter(point2)

        if (point1.is_close(bsplinecurve.start, abs_tol) and point2.is_close(bsplinecurve.end, abs_tol)) \
                or (point1.is_close(bsplinecurve.end, abs_tol) and point2.is_close(bsplinecurve.start, abs_tol)):
            return bsplinecurve

        if point1.is_close(bsplinecurve.start, abs_tol) and not point2.is_close(bsplinecurve.end, abs_tol):
            return bsplinecurve.cut_after(parameter2)

        if point2.is_close(bsplinecurve.start, abs_tol) and not point1.is_close(bsplinecurve.end, abs_tol):
            bsplinecurve = bsplinecurve.cut_after(parameter1)
            return bsplinecurve

        if not point1.is_close(bsplinecurve.start, abs_tol) and point2.is_close(bsplinecurve.end, abs_tol):
            return bsplinecurve.cut_before(parameter1)

        if not point2.is_close(bsplinecurve.start, abs_tol) and point1.is_close(bsplinecurve.end, abs_tol):
            bsplinecurve = bsplinecurve.cut_before(parameter2)
            return bsplinecurve

        if parameter1 is None or parameter2 is None:
            raise ValueError('Point not on BSplineCurve for trim method')

        if parameter1 > parameter2:
            parameter1, parameter2 = parameter2, parameter1
            point1, point2 = point2, point1

        bsplinecurve = bsplinecurve.cut_before(parameter1)
        new_param2 = bsplinecurve.point_to_parameter(point2)
        return bsplinecurve.cut_after(new_param2)

    def _trim_periodic(self, point1: volmdlr.Point3D, point2: volmdlr.Point3D, same_sense: bool = True):
        """
        Creates a new BSplineCurve3D between point1 and point2 using interpolation method.
        """
        bspline_curve = self
        if not same_sense:
            bspline_curve = self.reverse()
        abscissa1 = bspline_curve.abscissa(point1)
        abscissa2 = bspline_curve.abscissa(point2)

        if (abscissa1 in (0.0, bspline_curve.length()) and abscissa2 in (0.0, bspline_curve.length()) or
                bspline_curve.start.is_close(point1) and point1.is_close(point2)):
            return bspline_curve

        if abscissa2 > abscissa1:
            if abscissa1 == 0.0:
                return bspline_curve.split(point2)[0]
            if abscissa2 == bspline_curve.length():
                return bspline_curve.split(point1)[1]
            curve1 = bspline_curve.split(point1)[1]
            return curve1.split(point2)[0]
        if abscissa2 == 0.0:
            return bspline_curve.split(point1)[1]
        curve1 = bspline_curve.split(point1)[1]
        curve2 = bspline_curve.split(point2)[0]
        return curve1.merge_with(curve2)


class BSplineCurve2D(BSplineCurve):
    """
    A class for 2-dimensional B-spline curves.

    The following rule must be
    respected : `number of knots = number of control points + degree + 1`.

    :param degree: The degree of the 2-dimensional B-spline curve
    :type degree: int
    :param control_points: A list of 2-dimensional points
    :type control_points: List[:class:`volmdlr.Point2D`]
    :param knot_multiplicities: The vector of multiplicities for each knot
    :type knot_multiplicities: List[int]
    :param knots: The knot vector composed of values between 0 and 1
    :type knots: List[float]
    :param weights: The weight vector applied to the knot vector. Default
        value is None
    :type weights: List[float], optional
    :param periodic: If `True` the B-spline curve is periodic. Default value
        is False
    :type periodic: bool, optional
    :param name: The name of the B-spline curve. Default value is ''
    :type name: str, optional
    """

    def __init__(self,
                 degree: int,
                 control_points: List[volmdlr.Point2D],
                 knot_multiplicities: List[int],
                 knots: List[float],
                 weights: List[float] = None,
                 name: str = ''):
        self._bounding_rectangle = None

        BSplineCurve.__init__(self, degree,
                              control_points,
                              knot_multiplicities,
                              knots,
                              weights,
                              name)
        self._bounding_rectangle = None
        self._length = None

    @property
    def bounding_rectangle(self):
        """
        Computes the bounding rectangle of the 2-dimensional B-spline curve.

        :return: The bounding rectangle.
        :rtype: :class:`volmdlr.core.BoundingRectangle`
        """
        if not self._bounding_rectangle:
            xmin, ymin = self.ctrlpts.min(axis=0)
            xmax, ymax = self.ctrlpts.max(axis=0)

            self._bounding_rectangle = volmdlr.core.BoundingRectangle(xmin, xmax, ymin, ymax)
        return self._bounding_rectangle

    def get_bounding_element(self):
        """Gets bounding box if a 3D object, or bounding rectangle if 2D."""
        return self.bounding_rectangle

    def straight_line_area(self):
        """
        Uses shoelace algorithm for evaluating the area.
        """
        points = self.discretization_points(number_points=100)
        x = [point.x for point in points]
        y = [point.y for point in points]
        x1 = [x[-1]] + x[0:-1]
        y1 = [y[-1]] + y[0:-1]
        return 0.5 * abs(sum(i * j for i, j in zip(x, y1))
                         - sum(i * j for i, j in zip(y, x1)))

    def straight_line_center_of_mass(self):
        """Straight line center of mass."""
        polygon_points = self.discretization_points(number_points=100)
        cog = volmdlr.O2D
        for point in polygon_points:
            cog += point
        cog = cog / len(polygon_points)
        return cog

    def plot(self, ax=None, edge_style: EdgeStyle = EdgeStyle()):
        """Plot a B-Spline curve 2D."""
        if ax is None:
            _, ax = plt.subplots()

        points = self.points

        x_points = [point.x for point in points]
        y_points = [point.y for point in points]
        ax.plot(x_points, y_points, color=edge_style.color, alpha=edge_style.alpha)
        if edge_style.plot_points:
            for point in points:
                point.plot(ax, color=edge_style.color)
        return ax

    def to_3d(self, plane_origin, x1, x2):
        """Transforms a B-Spline Curve 2D in 3D."""
        control_points3d = [point.to_3d(plane_origin, x1, x2) for point in
                            self.control_points]
        return BSplineCurve3D(self.degree, control_points3d,
                              self.knot_multiplicities, self.knots,
                              self.weights)

    def to_step(self, current_id, *args, **kwargs):
        """Exports to STEP format."""
        points_ids = []
        content = ''
        point_id = current_id
        for point in self.control_points:
            point_content, point_id = point.to_step(point_id,
                                                    vertex=False)
            content += point_content
            points_ids.append(point_id)
            point_id += 1

        content += f"#{point_id} = B_SPLINE_CURVE_WITH_KNOTS('{self.name}',{self.degree}," \
                   f"({step_writer.step_ids_to_str(points_ids)})," \
                   f".UNSPECIFIED.,.F.,.F.,{tuple(self.knot_multiplicities)},{tuple(self.knots)},.UNSPECIFIED.);\n"
        return content, point_id + 1

    def rotation(self, center: volmdlr.Point2D, angle: float):
        """
        BSplineCurve2D rotation.

        :param center: rotation center
        :param angle: angle rotation
        :return: a new rotated Line2D
        """
        control_points = [point.rotation(center, angle)
                          for point in self.control_points]
        return BSplineCurve2D(self.degree, control_points,
                              self.knot_multiplicities, self.knots,
                              self.weights)

    def line_crossings(self, line2d: volmdlr_curves.Line2D):
        """Bspline Curve crossings with a line 2d."""
        polygon_points = self.discretization_points(number_points=50)
        crossings = []
        for p1, p2 in zip(polygon_points[:-1], polygon_points[1:]):
            linesegment = LineSegment2D(p1, p2)
            crossings.extend(linesegment.line_crossings(line2d))
        return crossings

    def get_reverse(self):
        """
        Reverse the BSpline's direction by reversing its start and end points.

        """

        return self.__class__(degree=self.degree,
                              control_points=self.control_points[::-1],
                              knot_multiplicities=self.knot_multiplicities[::-1],
                              knots=self.knots[::-1],
                              weights=self.weights)

    def nearest_point_to(self, point):
        """
        Find out the nearest point on the linesegment to point.

        """

        points = self.discretization_points(number_points=500)
        return point.nearest_point(points)

    def linesegment_intersections(self, linesegment, abs_tol: float = 1e-6):
        """
        Calculates intersections between a BSpline Curve 2D and a Line Segment 2D.

        :param linesegment: line segment to verify intersections.
        :param abs_tol: tolerance.
        :return: list with the intersections points.
        """
        if self.bounding_rectangle.distance_to_b_rectangle(linesegment.bounding_rectangle) > abs_tol:
            return []
        intersections_points = vm_utils_intersections.get_bsplinecurve_intersections(
            linesegment, self, abs_tol=abs_tol)
        return intersections_points

    def arc_intersections(self, arc, abs_tol=1e-6):
        """
        Calculates intersections between a BSpline Curve 2D and an arc 2D.

        :param arc: arc to verify intersections.
        :param abs_tol: tolerance.
        :return: list with the intersections points.
        """
        if self.bounding_rectangle.distance_to_b_rectangle(arc.bounding_rectangle) > abs_tol:
            return []
        return self._generic_edge_intersections(arc, abs_tol)

    def bsplinecurve_intersections(self, bspline, abs_tol=1e-6):
        """
        Calculates intersections between two BSpline Curve 2D.

        :param bspline: bspline to verify intersections.
        :param abs_tol: tolerance.
        :return: list with the intersections points.
        """
        if self.bounding_rectangle.distance_to_b_rectangle(bspline.bounding_rectangle) > abs_tol:
            return []
        bspline_ocp1 = to_ocp.bsplinecurve2d_to_ocp(self)
        bspline_ocp2 = to_ocp.bsplinecurve2d_to_ocp(bspline)
        api_inters = Geom2dAPI_InterCurveCurve(bspline_ocp1, bspline_ocp2, Precision.Intersection_s())
        intersections = [from_ocp.point2d_from_ocp(api_inters.Point(i + 1)) for i in range(api_inters.NbPoints())]
        return intersections

    def axial_symmetry(self, line):
        """
        Finds out the symmetric bsplinecurve2d according to a line.

        """

        points_symmetry = [point.axial_symmetry(line) for point in self.control_points]

        return self.__class__(degree=self.degree,
                              control_points=points_symmetry,
                              knot_multiplicities=self.knot_multiplicities[::-1],
                              knots=self.knots[::-1],
                              weights=self.weights)

    def offset(self, offset_length: float):
        """
        Offsets a BSplineCurve2D in one of its normal direction.

        :param offset_length: the length taken to offset the BSpline. if positive, the offset is in the normal
            direction of the curve. if negative, in the opposite direction of the normal.
        :return: returns an offset bsplinecurve2D, created with from_points_interpolation.
        """
        points = self.points
        unit_normal_vectors = [self.unit_normal_vector(
            self.abscissa(point)) for point in points]
        offseted_points = [point.translation(normal_vector * offset_length) for point, normal_vector
                           in zip(points, unit_normal_vectors)]
        offseted_bspline = BSplineCurve2D.from_points_interpolation(offseted_points, self.degree, centripetal=True)
        return offseted_bspline

    def is_shared_section_possible(self, other_bspline2, tol):
        """
        Verifies if it there is any possibility of the two bsplines share a section.

        :param other_bspline2: other bspline.
        :param tol: tolerance used.
        :return: True or False.
        """
        if self.bounding_rectangle.distance_to_b_rectangle(other_bspline2.bounding_rectangle) > tol:
            return False
        return True

    def normal(self, position: float = 0.0):
        """Normal vector to BPlineCurve2D."""
        der = self.derivatives(position, 1)
        tangent = der[1].unit_vector()
        return tangent.rotation(der[0], 0.5 * math.pi)


class BezierCurve2D(BSplineCurve2D):
    """
    A class for 2-dimensional Bézier curves.

    :param degree: The degree of the Bézier curve.
    :type degree: int
    :param control_points: A list of 2-dimensional points
    :type control_points: List[:class:`volmdlr.Point2D`]
    :param name: The name of the B-spline curve. Default value is ''
    :type name: str, optional
    """

    def __init__(self, degree: int, control_points: List[volmdlr.Point2D],
                 name: str = ''):
        knotvector = nurbs_helpers.generate_knot_vector(degree,
                                                        len(control_points))
        knot_multiplicity = [1] * len(knotvector)

        BSplineCurve2D.__init__(self, degree, control_points,
                                knot_multiplicity, knotvector,
                                None, name)


class LineSegment2D(LineSegment):
    """
    Define a line segment limited by two points.

    """

    def __init__(self, start: volmdlr.Point2D, end: volmdlr.Point2D, reference_path: str = PATH_ROOT, name: str = ''):
        self._bounding_rectangle = None
        LineSegment.__init__(self, start, end, reference_path=reference_path, name=name)

    def __hash__(self):
        return hash(('linesegment2d', self.start, self.end))

    def _data_hash(self):
        return self.start._data_hash() + self.end._data_hash()

    def _data_eq(self, other_object):
        if self.__class__.__name__ != other_object.__class__.__name__:
            return False
        return self.start == other_object.start and self.end == other_object.end

    def __eq__(self, other_object):
        if self.__class__.__name__ != other_object.__class__.__name__:
            return False
        return self.start == other_object.start and self.end == other_object.end

    def to_dict(self, *args, **kwargs):
        """Stores all Line Segment 2D attributes in a dict object."""
        dict_ = super().to_dict(*args, **kwargs)
        dict_.update({"object_class": "volmdlr.edges.LineSegment2D", "reference_path": self.reference_path})
        return dict_

    @property
    def bounding_rectangle(self):
        """
        Evaluates the bounding rectangle of the Line segment.
        """
        if not self._bounding_rectangle:
            self._bounding_rectangle = volmdlr.core.BoundingRectangle(
                min(self.start.x, self.end.x), max(self.start.x, self.end.x),
                min(self.start.y, self.end.y), max(self.start.y, self.end.y))
        return self._bounding_rectangle

    def straight_line_area(self):
        """
        Calculates the area of the LineSegment2D, with line drawn from start to end.

        :return: straight_line_area.
        """
        return 0.

    def straight_line_second_moment_area(self, *args, **kwargs):
        """Straight line second moment area for a line segment."""
        return 0, 0, 0

    def straight_line_center_of_mass(self):
        """Straight line center of mass."""
        return 0.5 * (self.start + self.end)

    def point_distance(self, point, return_other_point=False):
        """
        Computes the distance of a point to segment of line.

        :param point: point to calculate distance.
        :param return_other_point: Boolean variable to return line segment's corresponding point or not.
        """
        distance, point = volmdlr.linesegment2d_point_distance((self.start.x, self.start.y),
                                                               (self.end.x, self.end.y), (point.x, point.y))
        if return_other_point:
            return distance, volmdlr.Point2D(*point)
        return distance

    def point_projection(self, point):
        """
        If the projection falls outside the LineSegment2D, returns None.
        """
        point, curv_abs = volmdlr_curves.Line2D.point_projection(self.line, point)
        if curv_abs < 0 or curv_abs > self.length():
            if abs(curv_abs) < 1e-6 or math.isclose(curv_abs, self.length(),
                                                    abs_tol=1e-6):
                return point, curv_abs
            return None, curv_abs
        return point, curv_abs

    def line_intersections(self, line: volmdlr_curves.Line2D):
        """Line Segment intersections with volmdlr_curves.Line2D."""
        if self.direction_vector().is_colinear_to(line.direction_vector()):
            return []
        point = volmdlr.Point2D.line_intersection(self, line)
        if point is not None:
            point_projection1, _ = self.point_projection(point)
            intersections = [point_projection1]
            if point_projection1 is None:
                intersections = []

            elif line.__class__.__name__ == 'LineSegment2D':
                point_projection2, _ = line.point_projection(point)
                if point_projection2 is None:
                    intersections = []

            return intersections
        if line.point_belongs(self.start):
            return [self.start]
        if line.point_belongs(self.end):
            return [self.end]
        return []

    def linesegment_intersections(self, linesegment: 'LineSegment2D', abs_tol=1e-6):
        """
        Touching line segments does not intersect.
        """
        if self.bounding_rectangle.distance_to_b_rectangle(linesegment.bounding_rectangle) > abs_tol:
            return []
        if self.direction_vector(0.0).is_colinear_to(linesegment.direction_vector(0.0), abs_tol=abs_tol):
            return []
        point = volmdlr.Point2D.line_intersection(self, linesegment)
        # TODO: May be these commented conditions should be used for linesegment_crossings
        if point:  # and (point != self.start) and (point != self.end):
            point_projection1, _ = self.point_projection(point)
            if point_projection1 is None:
                return []

            point_projection2, _ = linesegment.point_projection(point)
            if point_projection2 is None:
                return []

            return [point_projection1]
        return []

    def line_crossings(self, line: 'volmdlr.curves.Line2D'):
        """Line Segment crossings with line 2d."""
        if self.direction_vector().is_colinear_to(line.direction_vector()):
            return []
        line_intersection = self.line_intersections(line)
        if line_intersection and (line_intersection[0].is_close(self.end) or
                                  line_intersection[0].is_close(self.start)):
            return []
        return line_intersection

    def plot(self, ax=None, edge_style: EdgeStyle = EdgeStyle()):
        """
        Plots the Linesegment2D.
        """
        width = edge_style.width

        if ax is None:
            _, ax = plt.subplots()

        p1, p2 = self.start, self.end
        if edge_style.arrow:
            if edge_style.plot_points:
                ax.plot([p1[0], p2[0]], [p1[1], p2[1]], color=edge_style.color,
                        alpha=edge_style.alpha, style='o-')
            else:
                ax.plot([p1[0], p2[0]], [p1[1], p2[1]], color=edge_style.color,
                        alpha=edge_style.alpha)

            length = ((p1[0] - p2[0]) ** 2 + (p1[1] - p2[1]) ** 2) ** 0.5
            if width is None:
                width = length / 1000.
                head_length = length / 20.
                head_width = head_length / 2.
            else:
                head_width = 2 * width
                head_length = head_width
            ax.arrow(p1[0], p1[1],
                     (p2[0] - p1[0]) / length * (length - head_length),
                     (p2[1] - p1[1]) / length * (length - head_length),
                     head_width=head_width, fc='b', linewidth=0,
                     head_length=head_length, width=width, alpha=0.3)
        else:
            if width is None:
                width = 1
            if edge_style.plot_points:
                ax.plot([p1[0], p2[0]], [p1[1], p2[1]], color=edge_style.color,
                        marker='o', linewidth=width, alpha=edge_style.alpha)
            else:
                ax.plot([p1[0], p2[0]], [p1[1], p2[1]], color=edge_style.color,
                        linewidth=width, alpha=edge_style.alpha)
        return ax

    def to_3d(self, plane_origin, x1, x2):
        """
        Transforms the Line segment 2D into a 3D line segment.

        :param plane_origin: The origin of plane to draw the Line segment 3D.
        :type plane_origin: volmdlr.Point3D
        :param x1: First direction of the plane
        :type x1: volmdlr.Vector3D
        :param x2: Second direction of the plane.
        :type x2: volmdlr.Vector3D
        :return: A 3D line segment.
        :rtype: LineSegment3D
        """
        start = self.start.to_3d(plane_origin, x1, x2)
        end = self.end.to_3d(plane_origin, x1, x2)
        return LineSegment3D(start, end, reference_path=self.reference_path, name=self.name)

    def get_reverse(self):
        """
        Invert the sense of the line segment.
        """
        return LineSegment2D(self.end, self.start)

    def rotation(self, center: volmdlr.Point2D, angle: float):
        """
        LineSegment2D rotation.

        :param center: rotation center
        :param angle: angle rotation
        :return: a new rotated LineSegment2D
        """
        return LineSegment2D(start=self.start.rotation(center, angle), end=self.end.rotation(center, angle),
                             reference_path=self.reference_path, name=self.name)

    def translation(self, offset: volmdlr.Vector2D):
        """
        LineSegment2D translation.

        :param offset: translation vector.
        :return: A new translated LineSegment2D.
        """
        return LineSegment2D(start=self.start.translation(offset), end=self.end.translation(offset),
                             reference_path=self.reference_path, name=self.name)

    def frame_mapping(self, frame: volmdlr.Frame2D, side: str):
        """
        Changes vector frame_mapping and return a new LineSegment2D.

        side = 'old' or 'new'.
        """
        if side == 'old':
            new_start = frame.local_to_global_coordinates(self.start)
            new_end = frame.local_to_global_coordinates(self.end)
        elif side == 'new':
            new_start = frame.global_to_local_coordinates(self.start)
            new_end = frame.global_to_local_coordinates(self.end)
        else:
            raise ValueError('Please Enter a valid side: old or new')
        return LineSegment2D(start=new_start, end=new_end, reference_path=self.reference_path, name=self.name)

    def plot_data(self, edge_style: plot_data.EdgeStyle = None):
        """
        Plot data method for a LineSegment2D.

        :param edge_style: edge style.
        :return: plot_data.LineSegment2D object.
        """
        return plot_data.LineSegment2D(point1=[self.start.x, self.start.y],
                                       point2=[self.end.x, self.end.y],
                                       reference_path=self.reference_path,
                                       edge_style=edge_style)

    def create_tangent_circle(self, point, other_line):
        """Create a circle tangent to a LineSegment."""
        circle1, circle2 = other_line.create_tangent_circle(point, self.line)
        if circle1 is not None:
            _, curv_abs1 = self.line.point_projection(circle1.center)
            if curv_abs1 < 0. or curv_abs1 > self.length():
                circle1 = None
        if circle2 is not None:
            _, curv_abs2 = self.line.point_projection(circle2.center)
            if curv_abs2 < 0. or curv_abs2 > self.length():
                circle2 = None
        return circle1, circle2

    def infinite_primitive(self, offset):
        """Get an infinite primitive."""
        n = -self.unit_normal_vector()
        offset_point_1 = self.start + offset * n
        offset_point_2 = self.end + offset * n

        return volmdlr_curves.Line2D(offset_point_1, offset_point_2)

    def nearest_point_to(self, point):
        """
        Find out the nearest point on the linesegment to point.

        """
        points = self.discretization_points(number_points=500)
        return point.nearest_point(points)

    def axial_symmetry(self, line):
        """
        Finds out the symmetric linesegment2d according to a line.
        """
        points_symmetry = [point.axial_symmetry(line) for point in [self.start, self.end]]

        return self.__class__(points_symmetry[0], points_symmetry[1])

    def closest_point_on_segment(self, point):
        """Gets the closest point on the line segment and another given point."""
        segment_vector = self.direction_vector()
        p_vector = point - self.start
        p_vector = p_vector.to_vector()
        t_param = p_vector.dot(segment_vector) / segment_vector.dot(segment_vector)
        t_param = max(0, min(t_param, 1))
        return volmdlr.Point2D(self.start.x + t_param * segment_vector[0],
                               self.start.y + t_param * segment_vector[1])

    def distance_linesegment(self, linesegment, return_points=False):
        """
        Calculates the minimum distance between two line segments.

        :param linesegment: other line segment.
        :param return_points: boolean weather to return the minimum distance corresponding points or not.
        :return: minimum distance / minimal distance with corresponding points.
        """
        intersections = self.linesegment_intersections(linesegment)
        if intersections:
            if return_points:
                return 0.0, intersections[0], intersections[0]
            return 0.0
        closest_point_on_self_to_start = self.closest_point_on_segment(linesegment.start)
        closest_point_on_self_to_end = self.closest_point_on_segment(linesegment.end)
        closest_point_on_lineseg_to_start = linesegment.closest_point_on_segment(self.start)
        closest_point_on_lineseg_to_end = linesegment.closest_point_on_segment(self.end)
        min_dist, min_dist_point1, min_dist_point2 = math.inf, None, None
        for point1, point2 in zip([closest_point_on_self_to_start, closest_point_on_self_to_end,
                                   closest_point_on_lineseg_to_start, closest_point_on_lineseg_to_end],
                                  [linesegment.start, linesegment.end, self.start, self.end]):
            dist = point1.point_distance(point2)
            if dist < min_dist:
                min_dist = dist
                min_dist_point1, min_dist_point2 = point1, point2
        if return_points:
            return min_dist, min_dist_point1, min_dist_point2
        return min_dist

    def line_distance(self, line, return_points: bool = False):
        """
        Calculates the distance between a Line Segment and an infinite Line.

        :param line: other line.
        :param return_points: weather to return corresponding points or not.
        :return: distance between line and line segment.
        """
        distance = 0.0
        line_intersections = line.line_intersections(self.line)
        if not line_intersections:
            line_closest_point1 = line.closest_point_on_line(self.start)
            point1, point2 = self.start, line_closest_point1
            distance = line_closest_point1.point_distance(self.start)
        elif not self.point_belongs(line_intersections[0]):
            line_closest_point1 = line.closest_point_on_line(self.start)
            line_closest_point2 = line.closest_point_on_line(self.end)
            distance1 = line_closest_point1.point_distance(self.start)
            distance2 = line_closest_point2.point_distance(self.end)
            if distance1 < distance2:
                distance = distance1
                point1, point2 = self.start, line_closest_point1
            else:
                distance = distance2
                point1, point2 = self.end, line_closest_point2
        else:
            point1, point2 = line_intersections[0], line_intersections[0]
        if return_points:
            return distance, point1, point2
        return distance


class ArcMixin:
    """
    Abstract class representing an arc.

    :param circle: arc related circle curve.
    :type circle: Union['volmdlr.curves.Circle2D', 'volmdlr.curves.Circle2D'].
    # :param start: The starting point
    # :type start: Union[:class:`volmdlr.Point2D`, :class:`volmdlr.Point3D`]
    # :param end: The finish point
    # :type end: Union[:class:`volmdlr.Point2D`, :class:`volmdlr.Point3D`]
    # :param name: The name of the arc. Default value is an empty string
    # :type name: str, optional
    """

    def __init__(self, circle, start, end, name: str = ''):
        self.start = start
        self.end = end
        self.circle = circle
        self.name = name
        self._length = None
        self._angle = None
        self.angle_start, self.angle_end = self.get_start_end_angles()

    @property
    def center(self):
        """Gets arc center."""
        return self.circle.center

    @property
    def radius(self):
        """Gets arc radius."""
        return self.circle.radius

    @property
    def angle(self):
        """
        Arc angle property.

        :return: arc angle.
        """
        if not self._angle:
            self._angle = self.angle_end - self.angle_start
        return self._angle

    @property
    def frame(self):
        """Gets the arc frame."""
        return self.circle.frame

    def _arc_point_angle(self, point):
        """Helper function to calculate the angle of point on a trigonometric arc."""
        local_start_point = self.circle.frame.global_to_local_coordinates(point)
        u1, u2 = local_start_point.x / self.radius, local_start_point.y / self.radius
        return volmdlr.geometry.sin_cos_angle(u1, u2)

    def get_arc_point_angle(self, point):
        """Returns the angle of point on a trigonometric arc."""
        point_theta = self._arc_point_angle(point)
        if self.angle_start > point_theta:
            point_theta += volmdlr.TWO_PI
        return point_theta

    def get_start_end_angles(self):
        """Returns the start and end angle of the arc."""
        start_angle = self._arc_point_angle(self.start)
        end_angle = self._arc_point_angle(self.end)
        if start_angle >= end_angle:
            end_angle += volmdlr.TWO_PI
        return start_angle, end_angle

    def length(self):
        """
        Calculates the length of the Arc, with its radius, and its arc angle.

        :return: the length of the Arc.
        """
        if not self._length:
            self._length = self.circle.radius * abs(self.angle)
        return self._length

    def point_at_abscissa(self, abscissa):
        """
        Calculates a point in the Arc at a given abscissa.

        :param abscissa: abscissa where in the curve the point should be calculated.
        :return: Corresponding point.
        """
        if self.is_trigo:
            return self.start.rotation(self.circle.center, abscissa / self.circle.radius)
        return self.start.rotation(self.circle.center, -abscissa / self.circle.radius)

    def normal_vector(self, abscissa: float):
        """
        Get the normal vector of the Arc2D.

        :param abscissa: defines where in the Arc2D the
        normal vector is to be calculated
        :return: The normal vector of the Arc2D
        """
        point = self.point_at_abscissa(abscissa)
        normal_vector = self.circle.center - point
        return normal_vector.to_vector()

    def direction_vector(self, abscissa: float):
        """
        Get direction vector of the Arc2D.

        :param abscissa: defines where in the Arc2D the
        direction vector is to be calculated
        :return: The direction vector of the Arc2D
        """
        return -self.normal_vector(abscissa=abscissa).normal_vector()

    def point_distance(self, point):
        """Returns the minimal distance to a point."""
        if self.point_belongs(point):
            return 0
        if self.circle.center.is_close(point):
            return self.circle.radius
        class_sufix = self.__class__.__name__[-2:]
        linesegment_class = getattr(sys.modules[__name__], 'LineSegment' + class_sufix)
        linesegment = linesegment_class(self.circle.center, point)
        if linesegment.length() > self.circle.radius:
            if self.linesegment_intersections(linesegment):
                return linesegment.length() - self.circle.radius
            return min(self.start.point_distance(point), self.end.point_distance(point))
        vector_to_point = point - self.circle.center
        vector_to_point = vector_to_point.unit_vector()
        projected_point = self.circle.center + self.circle.radius * vector_to_point
        if self.point_belongs(projected_point):
            return self.circle.radius - linesegment.length()
        return min(self.start.point_distance(point), self.end.point_distance(point))

    def discretization_points(self, *, number_points: int = None, angle_resolution: int = 20):
        """
        Discretize an Edge to have "n" points.

        :param number_points: the number of points (including start and end points)
             if unset, only start and end will be returned
        :param angle_resolution: if set, the sampling will be adapted to have a controlled angular distance. Useful
            to mesh an arc
        :return: a list of sampled points
        """
        if not number_points:
            if not angle_resolution:
                number_points = 2
            else:
                number_points = max(math.ceil(self.angle * angle_resolution) + 1, 2)

        step = self.length() / (number_points - 1)
        return [self.point_at_abscissa(i * step) for i in range(number_points)]

    def get_geo_lines(self, tag: int, start_point_tag: int, center_point_tag: int, end_point_tag: int):
        """
        Gets the lines that define an Arc in a .geo file.

        :param tag: The linesegment index
        :type tag: int
        :param start_point_tag: The linesegment' start point index
        :type start_point_tag: int
        :param center_point_tag: The linesegment' center point index
        :type center_point_tag: int
        :param end_point_tag: The line segment's end point index
        :type end_point_tag: int

        :return: A line
        :rtype: str
        """

        return 'Circle(' + str(tag) + ') = {' + str(start_point_tag) + ', ' + \
            str(center_point_tag) + ', ' + str(end_point_tag) + '};'

    def get_geo_points(self):
        """
        Gets the points that define an Arc to use them in a .geo file.

        :return: A list of characteristic arc points
        :rtype: List

        """
        return [self.start, self.circle.center, self.end]

    def get_reverse(self):
        """
        Gets the reverse version of an arc.

        :return: An arc
        """
        circle = self.circle.reverse()
        return self.__class__(circle, start=self.end, end=self.start)

    def split(self, split_point, tol: float = 1e-6):
        """
        Splits arc at a given point.

        :param split_point: splitting point.
        :param tol: tolerance.
        :return: list of two Arc.
        """
        if split_point.is_close(self.start, tol):
            return [None, self.copy()]
        if split_point.is_close(self.end, tol):
            return [self.copy(), None]
        if self.__class__.__name__[-2:] == "2D":
            return [self.__class__(self.circle, self.start, split_point, self.is_trigo),
                    self.__class__(self.circle, split_point, self.end, self.is_trigo)]
        return [self.__class__(self.circle, self.start, split_point),
                self.__class__(self.circle, split_point, self.end)]

    def get_shared_section(self, other_edge, abs_tol: float = 1e-6):
        """
        Gets the shared section between two arcs.

        :param other_edge: other arc to verify for shared section.
        :param abs_tol: tolerance.
        :return: shared arc section.
        """
        if self.__class__ != other_edge.__class__:
            if self.__class__ == other_edge.simplify.__class__:
                return self.get_shared_section(other_edge.simplify, abs_tol)
            return []
        if not self.circle.center.is_close(other_edge.circle.center) or self.circle.radius != self.circle.radius or \
                not any(self.point_belongs(point) for point in [other_edge.start,
                                                                other_edge.middle_point(), other_edge.end]):
            return []
        return self.generic_get_shared_section(other_edge, abs_tol)

    def is_close(self, other_edge, tol: float = 1e-6):
        """
        Checks if two arc are the same considering the Euclidean distance.

        :param other_edge: other arc.
        :param tol: The tolerance under which the Euclidean distance is considered equal to 0, defaults to 1e-6
        :type tol: float, optional
        """

        if isinstance(other_edge, self.__class__):
            if (self.start.is_close(other_edge.start, tol) and self.end.is_close(other_edge.end, tol)
                    and self.circle.center.is_close(other_edge.circle.center, tol)
                    and self.point_belongs(other_edge.middle_point(), tol)):
                return True
        return False


class FullArcMixin(ArcMixin):
    """
    Abstract class for representing a circle with a start and end points that are the same.
    """

    def __init__(self, circle: Union[volmdlr.curves.Circle2D, volmdlr.curves.Circle3D],
                 start_end: Union[volmdlr.Point2D, volmdlr.Point3D], name: str = ''):
        self.circle = circle
        self.start_end = start_end
        ArcMixin.__init__(self, circle=circle, start=start_end, end=start_end, name=name)  # !!! this is dangerous

    def get_start_end_angles(self):
        """Returns the start and end angle of the arc."""
        return 0.0, volmdlr.TWO_PI

    @property
    def angle(self):
        """Angle of Full Arc. """
        return volmdlr.TWO_PI

    @property
    def periodic(self):
        """Return True if an edge is periodic."""
        return True

    def split(self, split_point, tol: float = 1e-6):
        """
        Splits arc at a given point.

        :param split_point: splitting point.
        :param tol: tolerance.
        :return: list of two Arc.
        """
        if split_point.is_close(self.start, tol):
            return [None, self.copy()]
        if split_point.is_close(self.end, tol):
            return [self.copy(), None]
        class_ = getattr(sys.modules[__name__], 'Arc' + self.__class__.__name__[-2:])
        return [class_(self.circle, self.start, split_point, self.is_trigo),
                class_(self.circle, split_point, self.end, self.is_trigo)]

    @classmethod
    def from_curve(cls, circle, name: str = ''):
        """Creates A full arc, 2d or 3d, from circle."""
        return cls(circle, circle.center + circle.frame.u * circle.radius, name=name)

    def trim(self, point1, point2, *args, **kwargs):
        """
        Trims fullarc between two points.

        :param point1: point 1.
        :param point2: point 2.
        :return: edge trimmed.
        """
        return self.circle.trim(point1, point2)

    def line_intersections(self, line: volmdlr_curves.Line3D, tol: float = 1e-6):
        """
        Calculates intersections between an FullArc3D and a Line3D.

        :param line: line to verify intersections.
        :param tol: maximum tolerance.
        :return: list with intersections points between line and FullArc3D.
        """
        circle3d_lineseg_inters = vm_utils_intersections.circle_3d_line_intersections(self.circle, line, tol)
        return circle3d_lineseg_inters


class Arc2D(ArcMixin, Edge):
    """
    Class to draw Arc2D.

    angle: the angle measure always >= 0
    """

    def __init__(self, circle: 'volmdlr.curves.Circle2D', start: volmdlr.Point2D, end: volmdlr.Point2D,
                 reference_path: str = PATH_ROOT, name: str = ''):
        self._bounding_rectangle = None
        ArcMixin.__init__(self, circle, start, end, name=name)
        Edge.__init__(self, start=start, end=end, reference_path=reference_path, name=name)

    def __hash__(self):
        return hash(('arc2d', self.circle, self.start, self.end, self.is_trigo))

    def __eq__(self, other_arc):
        if self.__class__.__name__ != other_arc.__class__.__name__:
            return False
        return (self.circle == other_arc.circle and self.start == other_arc.start
                and self.end == other_arc.end and self.is_trigo == other_arc.is_trigo)

    def to_dict(self, use_pointers: bool = False, memo=None, path: str = '#', id_method=True, id_memo=None, **kwargs):
        """Stores all Arc 2D attributes in a dict object."""
        dict_ = self.base_dict()
        dict_['circle'] = self.circle.to_dict(use_pointers=use_pointers, memo=memo, id_method=id_method,
                                              id_memo=id_memo, path=f"{path}/circle")
        dict_['start'] = self.start.to_dict(use_pointers=use_pointers, memo=memo, id_method=id_method,
                                            id_memo=id_memo, path=f"{path}/start")
        dict_['end'] = self.end.to_dict(use_pointers=use_pointers, memo=memo, id_method=id_method,
                                        id_memo=id_memo, path=f"{path}/end")
        dict_["reference_path"] = self.reference_path
        return dict_

    @classmethod
    def from_3_points(cls, point1, point2, point3, reference_path: str = PATH_ROOT, name: str = ''):
        """
        Creates a circle 2d from 3 points.

        :return: circle 2d.
        """
        circle = volmdlr_curves.Circle2D.from_3_points(point1, point2, point3)
        arc = cls(circle=circle, start=point1, end=point3, reference_path=reference_path, name=name)
        if not arc.point_belongs(point2):
            return cls(circle=circle.reverse(), start=point1, end=point3, reference_path=reference_path, name=name)
        return arc

    @property
    def is_trigo(self):
        """Return True if circle is counterclockwise."""
        return self.circle.is_trigo

    def _get_points(self):
        return [self.start, self.end]

    points = property(_get_points)

    @property
    def angle(self):
        """
        Arc angle property.

        :return: arc angle.
        """
        if not self._angle:
            clockwise_arc = self.reverse() if self.is_trigo else self
            vector_start = clockwise_arc.start - clockwise_arc.circle.center
            vector_end = clockwise_arc.end - clockwise_arc.circle.center
            arc_angle = volmdlr.geometry.clockwise_angle(vector_start, vector_end)
            self._angle = arc_angle
        return self._angle

    def get_start_end_angles(self):
        """Returns the start and end angle of the arc."""
        angle1 = self._arc_point_angle(self.start)
        angle2 = self._arc_point_angle(self.end)
        if self.is_trigo:
            if angle1 == math.pi:
                angle1 = -math.pi
        else:
            if angle2 == math.pi:
                angle2 = -math.pi
        return angle1, angle2

    def _arc_point_angle(self, point):
        """Helper function to calculate the angle of point on a trigonometric arc."""
        point_to_center = point - self.circle.center
        angle = math.atan2(point_to_center.y, point_to_center.x)
        return angle

    def point_belongs(self, point, abs_tol=1e-6):
        """
        Check if a Point2D belongs to the Arc2D.

        """
        distance_point_to_center = point.point_distance(self.circle.center)
        if not math.isclose(distance_point_to_center, self.circle.radius, rel_tol=0.005):
            return False
        if point.is_close(self.start, abs_tol) or point.is_close(self.end, abs_tol):
            return True
        clockwise_arc = self.reverse() if self.is_trigo else self
        vector_start = clockwise_arc.start - clockwise_arc.circle.center
        vector_end = clockwise_arc.end - clockwise_arc.circle.center
        vector_point = point - clockwise_arc.circle.center
        arc_angle = volmdlr.geometry.clockwise_angle(vector_start, vector_end)
        point_start_angle = volmdlr.geometry.clockwise_angle(vector_start, vector_point)
        point_end_angle = volmdlr.geometry.clockwise_angle(vector_point, vector_end)
        if math.isclose(arc_angle, point_start_angle + point_end_angle, rel_tol=0.01):
            return True
        return False

    def to_full_arc_2d(self):
        """
        Convert to a full arc2d.
        """
        return FullArc2D(circle=self.circle, start_end=self.point_at_abscissa(0),
                         reference_path=self.reference_path, name=self.name)

    def line_intersections(self, line: volmdlr_curves.Line2D):
        """
        Calculates the intersection between a line and an Arc2D.

        :param line: Line2D to verify intersections.
        :return: a list with intersections points.
        """
        full_arc_2d = self.to_full_arc_2d()
        fa2d_intersection_points = full_arc_2d.line_intersections(line)
        return [point for point in fa2d_intersection_points if self.point_belongs(point)]

    def linesegment_intersections(self, linesegment: LineSegment2D, abs_tol=1e-6):
        """
        Calculates the intersection between a LineSegment2D and an Arc2D.

        :param linesegment: LineSegment2D to verify intersections.
        :param abs_tol: tolerance.
        :return: a list with intersections points.
        """
        if self.bounding_rectangle.distance_to_b_rectangle(linesegment.bounding_rectangle) > abs_tol:
            return []
        full_arc_2d = self.to_full_arc_2d()
        fa2d_intersection_points = full_arc_2d.linesegment_intersections(linesegment, abs_tol)
        intersection_points = [point for point in fa2d_intersection_points if self.point_belongs(point, abs_tol)]
        return intersection_points

    def bsplinecurve_intersections(self, bspline, abs_tol: float = 1e-6):
        """
        Intersections between an arc 2d and bspline curve 2d.

        :param bspline: bspline curve 2d.
        :param abs_tol: tolerance.
        :return: list of intersection points.
        """
        return bspline.arc_intersections(self, abs_tol)

    def arc_intersections(self, arc, abs_tol: float = 1e-6):
        """Intersections between two arc 2d."""
        circle_intersections = vm_utils_intersections.get_circle_intersections(self.circle, arc.circle)
        return [inter for inter in circle_intersections
                if self.point_belongs(inter, abs_tol) and arc.point_belongs(inter, abs_tol)]

    def arcellipse_intersections(self, arcellipse, abs_tol: float = 1e-6):
        """
        Intersections between an arc 2d and arc-ellipse 2d.

        :param arcellipse: arc-ellipse 2d.
        :param abs_tol: tolerance
        :return: list of intersection points.
        """
        if self.bounding_rectangle.distance_to_b_rectangle(arcellipse.bounding_rectangle) > abs_tol:
            return []
        return vm_utils_intersections.get_bsplinecurve_intersections(arcellipse, self, abs_tol)

    def abscissa(self, point: volmdlr.Point2D, tol=1e-6):
        """
        Returns the abscissa of a given point 2d.

        """
        if not math.isclose(point.point_distance(self.circle.center), self.circle.radius, abs_tol=tol):
            raise ValueError('Point not in arc')
        if point.point_distance(self.start) < tol:
            return 0
        if point.point_distance(self.end) < tol:
            return self.length()
        clockwise_arc = self.reverse() if self.is_trigo else self
        vector_start = clockwise_arc.start - clockwise_arc.circle.center
        vector_end = clockwise_arc.end - clockwise_arc.circle.center
        vector_point = point - clockwise_arc.circle.center
        arc_angle = volmdlr.geometry.clockwise_angle(vector_start, vector_end)
        point_start_angle = volmdlr.geometry.clockwise_angle(vector_start, vector_point)
        point_end_angle = volmdlr.geometry.clockwise_angle(vector_point, vector_end)
        if math.isclose(arc_angle, point_start_angle + point_end_angle, abs_tol=tol):
            if self.is_trigo:
                return self.length() - self.circle.radius * point_start_angle
            return self.circle.radius * point_start_angle
        raise ValueError('Point not in arc')

    def area(self):
        """
        Calculates the area of the Arc2D.

        :return: the area of the Arc2D.
        """
        return (self.circle.radius ** 2) * self.angle / 2

    def center_of_mass(self):
        """
        Calculates the center of mass of the Arc2D.

        :return: center of mass point.
        """
        u = self.middle_point() - self.circle.center
        u = u.unit_vector()
        return self.circle.center + 4 / (3 * self.angle) * self.circle.radius * math.sin(self.angle * 0.5) * u

    @property
    def bounding_rectangle(self):
        """Gets the bounding rectangle for an Arc 2D."""
        if not self._bounding_rectangle:
            discretization_points = self.discretization_points(number_points=20)
            x_values, y_values = [], []
            for point in discretization_points:
                x_values.append(point.x)
                y_values.append(point.y)
            self._bounding_rectangle = volmdlr.core.BoundingRectangle(min(x_values), max(x_values),
                                                                      min(y_values), max(y_values))
        return self._bounding_rectangle

    def straight_line_area(self):
        """
        Calculates the area of the arc 2D, with line drawn from start to end.

        :return: straight_line_area.
        """
        if self.angle >= math.pi:
            angle = volmdlr.TWO_PI - self.angle
            area = math.pi * self.circle.radius ** 2 - 0.5 * self.circle.radius ** 2 * (
                    angle - math.sin(angle))
        else:
            angle = self.angle
            area = 0.5 * self.circle.radius ** 2 * (angle - math.sin(angle))

        if self.is_trigo:
            return area
        return -area

    def straight_line_second_moment_area(self, point: volmdlr.Point2D):
        """Straight line second moment area for an Arc 2D."""
        if self.angle_end < self.angle_start:
            angle2 = self.angle_end + volmdlr.TWO_PI

        else:
            angle2 = self.angle_end
        angle1 = self.angle_start

        # Full arc section
        moment_area_x1 = self.circle.radius ** 4 / 8 * (angle2 - angle1 + 0.5 * (
                math.sin(2 * angle1) - math.sin(2 * angle2)))
        moment_area_y1 = self.circle.radius ** 4 / 8 * (angle2 - angle1 + 0.5 * (
                math.sin(2 * angle2) - math.sin(2 * angle1)))
        moment_area_xy1 = self.circle.radius ** 4 / 8 * (
                math.cos(angle1) ** 2 - math.cos(angle2) ** 2)

        # Triangle
        moment_area_x2, moment_area_y2, moment_area_xy2 = self._triangle_moment_inertia()
        if moment_area_x2 < 0.:
            moment_area_x2, moment_area_y2, moment_area_xy2 = -moment_area_x2, -moment_area_y2, -moment_area_xy2
        if self.angle < math.pi:
            if self.is_trigo:
                moment_area_x = moment_area_x1 - moment_area_x2
                moment_area_y = moment_area_y1 - moment_area_y2
                moment_area_xy = moment_area_xy1 - moment_area_xy2
            else:
                moment_area_x = moment_area_x2 - moment_area_x1
                moment_area_y = moment_area_y2 - moment_area_y1
                moment_area_xy = moment_area_xy2 - moment_area_xy1
        else:
            if self.is_trigo:
                moment_area_x = moment_area_x1 + moment_area_x2
                moment_area_y = moment_area_y1 + moment_area_y2
                moment_area_xy = moment_area_xy1 + moment_area_xy2
            else:
                moment_area_x = -moment_area_x2 - moment_area_x1
                moment_area_y = -moment_area_y2 - moment_area_y1
                moment_area_xy = -moment_area_xy2 - moment_area_xy1

        return volmdlr.geometry.huygens2d(moment_area_x, moment_area_y, moment_area_xy,
                                          self.straight_line_area(),
                                          self.circle.center,
                                          point)

    def _full_arc_moment_inertia(self, angle1, angle2):
        moment_inertia_x1 = self.circle.radius ** 4 / 8 * (angle2 - angle1 + 0.5 * (
                math.sin(2 * angle1) - math.sin(2 * angle2)))
        moment_inertia_y1 = self.circle.radius ** 4 / 8 * (angle2 - angle1 + 0.5 * (
                math.sin(2 * angle2) - math.sin(2 * angle1)))
        moment_inertia_xy1 = self.circle.radius ** 4 / 8 * (
                math.cos(angle1) ** 2 - math.cos(angle2) ** 2)
        return moment_inertia_x1, moment_inertia_y1, moment_inertia_xy1

    def _triangle_moment_inertia(self):
        xi, yi = self.start - self.circle.center
        xj, yj = self.end - self.circle.center
        moment_inertia_x2 = (yi ** 2 + yi * yj + yj ** 2) * (xi * yj - xj * yi) / 12.
        moment_inertia_y2 = (xi ** 2 + xi * xj + xj ** 2) * (xi * yj - xj * yi) / 12.
        moment_inertia_xy2 = (xi * yj + 2 * xi * yi + 2 * xj * yj + xj * yi) * (
                xi * yj - xj * yi) / 24.
        return moment_inertia_x2, moment_inertia_y2, moment_inertia_xy2

    def straight_line_center_of_mass(self):
        """Straight line center of mass."""
        if self.angle == math.pi:
            return self.center_of_mass()

        u = self.middle_point() - self.circle.center
        u = u.unit_vector()
        if self.angle >= math.pi:
            u = -u
        bissec = volmdlr_curves.Line2D(self.circle.center, self.circle.center + u)
        string = volmdlr_curves.Line2D(self.start, self.end)
        point = volmdlr.Point2D.line_intersection(bissec, string)
        a = point.point_distance(self.start)
        height = point.point_distance(self.circle.center)
        triangle_area = height * a
        triangle_cog = self.circle.center + 2 / 3. * height * u
        if self.angle < math.pi:
            cog = (
                          self.center_of_mass() * self.area() - triangle_area * triangle_cog) / abs(
                self.straight_line_area())
        else:
            cog = (
                          self.center_of_mass() * self.area() + triangle_area * triangle_cog) / abs(
                self.straight_line_area())

        return cog

    def straight_line_point_belongs(self, point):
        """
        Verifies if a point belongs to the surface created by closing the edge.

        :param point: Point to be verified.
        :return: Return True if the point belongs to this surface, or False otherwise.
        """
        if self.point_belongs(point):
            return True
        if self.start == self.end:
            if point.point_distance(self.circle.center) <= self.circle.radius:
                return True
        center_distance_point = self.circle.center.point_distance(point)
        straight_line = LineSegment2D(self.start, self.end)
        for edge in [self, straight_line]:
            line_passing_trough_point = volmdlr_curves.Line2D(self.circle.center, point)
            straight_line_intersections = edge.line_intersections(line_passing_trough_point)
            if straight_line_intersections:
                if self.circle.center.point_distance(straight_line_intersections[0]) > center_distance_point:
                    return True
        return False

    def plot(self, ax=None, edge_style: EdgeStyle = EdgeStyle()):
        """Plot arc 2d with Matplotlib."""
        if ax is None:
            _, ax = plt.subplots()

        if edge_style.plot_points:
            for point in [self.circle.center, self.circle.start, self.circle.end]:
                point.plot(ax=ax, color=edge_style.color, alpha=edge_style.alpha)

        theta1 = self.angle_start * 180 / math.pi
        theta2 = self.angle_end * 180 / math.pi
        if not self.is_trigo:
            theta1, theta2 = theta2, theta1

        ax.add_patch(matplotlib.patches.Arc((self.circle.center.x, self.circle.center.y), 2 * self.circle.radius,
                                            2 * self.circle.radius, angle=0,
                                            theta1=theta1,
                                            theta2=theta2,
                                            color=edge_style.color,
                                            alpha=edge_style.alpha))
        x_min, x_max = self.circle.center[0] - self.circle.radius*1.2, self.circle.center[0] + self.circle.radius*1.2
        y_min, y_max = self.circle.center[1] - self.circle.radius*1.2, self.circle.center[1] + self.circle.radius*1.2
        ax.set_xlim(x_min, x_max)
        ax.set_ylim(y_min, y_max)

        return ax

    def to_3d(self, plane_origin, x, y):
        """
        Transforms the arc 2D into a 3D arc.

        :param plane_origin: The origin of plane to draw the arc 3D.
        :type plane_origin: volmdlr.Point3D
        :param x: First direction of the plane
        :type x: volmdlr.Vector3D
        :param y: Second direction of the plane.
        :type y: volmdlr.Vector3D
        :return: A 3D arc.
        :type: Arc3D.
        """
        circle3d = self.circle.to_3d(plane_origin, x, y)
        point_start = self.start.to_3d(plane_origin, x, y)
        point_interior = self.middle_point().to_3d(plane_origin, x, y)
        point_end = self.end.to_3d(plane_origin, x, y)
        arc = Arc3D(circle3d, point_start, point_end, name=self.name)
        if not arc.point_belongs(point_interior):
            circle3d = volmdlr_curves.Circle3D(volmdlr.Frame3D(
                circle3d.center, circle3d.frame.u, -circle3d.frame.v, circle3d.frame.u.cross(-circle3d.frame.v)),
                circle3d.radius)
            arc = Arc3D(circle3d, point_start, point_end, name=self.name)
        return arc

    def rotation(self, center: volmdlr.Point2D, angle: float):
        """
        Arc2D rotation.

        :param center: rotation center
        :param angle: angle rotation.
        :return: a new rotated Arc2D.
        """
        return Arc2D(
            circle=self.circle.rotation(center, angle),
            start=self.start.rotation(center, angle),
            end=self.end.rotation(center, angle),
            name=self.name,
        )

    def translation(self, offset: volmdlr.Vector2D):
        """
        Arc2D translation.

        :param offset: translation vector.
        :return: A new translated Arc2D.
        """
        return Arc2D(
            circle=self.circle.translation(offset),
            start=self.start.translation(offset),
            end=self.end.translation(offset),
            name=self.name,
        )

    def frame_mapping(self, frame: volmdlr.Frame2D, side: str):
        """
        Changes vector frame_mapping and return a new Arc2D.

        side = 'old' or 'new'
        """
        return Arc2D(
            circle=self.circle.frame_mapping(frame, side),
            start=self.start.frame_mapping(frame, side),
            end=self.end.frame_mapping(frame, side),
            name=self.name,
        )

    def second_moment_area(self, point):
        """
        Second moment area of part of disk.

        """
        if self.angle_end < self.angle_start:
            angle2 = self.angle_end + volmdlr.TWO_PI

        else:
            angle2 = self.angle_end
        angle1 = self.angle_start
        moment_area_x = self.circle.radius ** 4 / 8 * (angle2 - angle1 + 0.5 * (
                math.sin(2 * angle1) - math.sin(2 * angle2)))
        moment_area_y = self.circle.radius ** 4 / 8 * (angle2 - angle1 + 0.5 * (
                math.sin(2 * angle2) - math.sin(2 * angle1)))
        moment_area_xy = self.circle.radius ** 4 / 8 * (
                math.cos(angle1) ** 2 - math.cos(angle2) ** 2)

        # Must be computed at center, so huygens related to center
        return volmdlr.geometry.huygens2d(moment_area_x, moment_area_y, moment_area_xy, self.area(),
                                          self.circle.center, point)

    def plot_data(self, edge_style: plot_data.EdgeStyle = None):
        """
        Plot data method for a Arc2D.

        :param edge_style: edge style.
        :type edge_style: plot_data.EdgeStyle
        :return: plot_data.Arc2D object.
        """
        start_angle = self.angle_start
        end_angle = self.angle_end
        return plot_data.Arc2D(cx=self.circle.center.x,
                               cy=self.circle.center.y,
                               r=self.circle.radius,
                               start_angle=start_angle,
                               end_angle=end_angle,
                               edge_style=edge_style,
                               clockwise=not self.is_trigo,
                               reference_path=self.reference_path,
                               name=self.name)

    def infinite_primitive(self, offset):
        """Create an offset curve from a distance of the original curve."""
        vector_start_center = self.start - self.circle.center
        vector_start_center = vector_start_center.unit_vector()
        vector_end_center = self.end - self.circle.center
        vector_end_center = vector_end_center.unit_vector()
        if self.is_trigo:
            radius = self.circle.radius + offset
            center = self.circle.center
        else:
            radius = self.circle.radius - offset
            if radius < 0:
                return None
            center = self.circle.center
        new_circle = volmdlr_curves.Circle2D(self.circle.frame, radius)
        start = center + radius * vector_start_center
        end = center + radius * vector_end_center
        return Arc2D(new_circle, start, end)

    def complementary(self):
        """Gets the complementary Arc 2D. """
        return Arc2D(self.circle, self.end, self.start)

    def axial_symmetry(self, line):
        """ Finds out the symmetric arc 2D according to a line. """
        points_symmetry = [point.axial_symmetry(line) for point in [self.start, self.end]]

        return self.__class__(self.circle, start=points_symmetry[0],
                              end=points_symmetry[1])


class FullArc2D(FullArcMixin, Arc2D):
    """ An edge that starts at start_end, ends at the same point after having described a circle. """

    def __init__(self, circle: 'volmdlr.curves.Circle2D', start_end: volmdlr.Point2D,
                 reference_path: str = PATH_ROOT, name: str = ''):
        # self.interior = start_end.rotation(center, math.pi)
        self._bounding_rectangle = None
        FullArcMixin.__init__(self, circle=circle, start_end=start_end, name=name)
        Arc2D.__init__(self, circle=circle, start=start_end, end=start_end, reference_path=reference_path, name=name)
        self.angle1 = 0.0
        self.angle2 = volmdlr.TWO_PI

    def to_dict(self, use_pointers: bool = False, memo=None, path: str = '#', id_method=True, id_memo=None, **kwargs):
        """Stores all Full Arc 2D attributes in a dict object."""
        dict_ = self.base_dict()
        dict_['circle'] = self.circle.to_dict(use_pointers=use_pointers, memo=memo, id_method=id_method,
                                              id_memo=id_memo, path=f"{path}/circle")
        dict_.update({"angle": self.angle, "is_trigo": self.is_trigo, "reference_path": self.reference_path})
        dict_['start_end'] = self.start.to_dict(use_pointers=use_pointers, memo=memo, id_method=id_method,
                                                id_memo=id_memo, path=f"{path}/start_end")
        return dict_

    @classmethod
    def from_3_points(cls, point1, point2, point3, reference_path: str = volmdlr.PATH_ROOT, name: str = ''):
        """
        Creates a circle 2d from 3 points.

        :return: circle 2d.
        """
        circle = volmdlr_curves.Circle2D.from_3_points(point1, point2, point3)
        arc = cls(circle=circle, start_end=point1, reference_path=reference_path, name=name)
        if not arc.point_belongs(point2):
            return cls(circle=circle.reverse(), start_end=point1, reference_path=reference_path, name=name)
        return arc

    @classmethod
    def dict_to_object(cls, dict_, *args, **kwargs):
        """
        Create a FullArc2D object from a dictionary representation.

        This class method takes a dictionary containing the necessary data for
        creating a FullArc2D object and returns an instance of the FullArc2D class.
        It expects the dictionary to have the following keys:

        :param cls: The FullArc2D class itself (automatically passed).
        :param dict_: A dictionary containing the required data for object creation.
        :param args: Additional positional arguments (if any).
        :param kwargs: Additional keyword arguments (if any).

        :return: FullArc2D: An instance of the FullArc2D class created from the provided dictionary.
        """
        circle = volmdlr_curves.Circle2D.dict_to_object(dict_['circle'])
        start_end = volmdlr.Point2D.dict_to_object(dict_['start_end'])
        return cls(circle=circle, start_end=start_end, reference_path=dict_["reference_path"], name=dict_['name'])

    def __hash__(self):
        return hash((self.__class__.__name__, self.circle, self.start_end))

    def __eq__(self, other_arc):
        if self.__class__.__name__ != other_arc.__class__.__name__:
            return False
        return (self.circle == other_arc.circle) \
            and (self.start_end == other_arc.start_end)

    @property
    def bounding_rectangle(self):
        """Gets the bounding rectangle for a full arc 2d."""
        if not self._bounding_rectangle:
            self._bounding_rectangle = volmdlr.core.BoundingRectangle(
                self.circle.center.x - self.circle.radius, self.circle.center.x + self.circle.radius,
                self.circle.center.y - self.circle.radius, self.circle.center.y + self.circle.radius)
        return self._bounding_rectangle

    def straight_line_area(self):
        """
        Calculates the area of the full arc, with line drawn from start to end.

        :return: straight_line_area.
        """
        return self.area()

    def center_of_mass(self):
        """Gets the center of the full arc 2d."""
        return self.circle.center

    def straight_line_center_of_mass(self):
        """Straight line center of mass."""
        return self.center_of_mass()

    def straight_line_point_belongs(self, point):
        """
        Verifies if a point belongs to the surface created by closing the edge.

        :param point: Point to be verified.
        :return: Return True if the point belongs to this surface, or False otherwise.
        """
        if point.point_distance(self.circle.center) <= self.circle.radius:
            return True
        return False

    def to_3d(self, plane_origin, x, y):
        """
        Transforms the full arc 2D into a 3D full arc.

        :param plane_origin: The origin of plane to draw the full arc 3D.
        :type plane_origin: volmdlr.Point3D
        :param x: First direction of the plane
        :type x: volmdlr.Vector3D
        :param y: Second direction of the plane.
        :type y: volmdlr.Vector3D
        :return: A 3D full arc.
        :type: Full Arc 3D.
        """
        circle = self.circle.to_3d(plane_origin, x, y)
        start = self.start.to_3d(plane_origin, x, y)
        return FullArc3D(circle, start)

    def rotation(self, center: volmdlr.Point2D, angle: float):
        """Rotation of a full arc 2D."""
        new_circle = self.circle.rotation(center, angle)
        new_start_end = self.start.rotation(center, angle)
        return FullArc2D(circle=new_circle, start_end=new_start_end, reference_path=self.reference_path, name=self.name)

    def translation(self, offset: volmdlr.Vector2D):
        """Translation of a full arc 2D."""
        new_circle = self.circle.translation(offset)
        new_start_end = self.start.translation(offset)
        return FullArc2D(circle=new_circle, start_end=new_start_end, reference_path=self.reference_path, name=self.name)

    def frame_mapping(self, frame: volmdlr.Frame2D, side: str):
        """
        Map the 2D full arc to a new frame or its original frame.

        :param frame: The target frame for the mapping.
        :type frame: :class:`volmdlr.Frame2D`
        :param side: Specify whether to map the arc to the new frame ('new')
            or its original frame ('old').
        :type side: str
        :return: The full arc in the specified frame.
        :rtype: :class:`volmdlr.edges.FullArc2D`
        """
        return FullArc2D(*[point.frame_mapping(frame, side) for point in
                           [self.circle, self.start]], reference_path=self.reference_path, name=self.name)

    def polygonization(self):
        """Creates a Polygon from a full arc 2d."""
        return volmdlr.wires.ClosedPolygon2D(self.discretization_points(angle_resolution=15))

    def plot(self, ax=None, edge_style: EdgeStyle = EdgeStyle()):
        """Plots a fullarc using Matplotlib."""
        return vm_common_operations.plot_circle(self.circle, ax, edge_style)

    def line_intersections(self, line: volmdlr_curves.Line2D, tol=1e-9):
        """Full Arc 2D intersections with a Line 2D."""
        return self.circle.line_intersections(line, tol)

    def linesegment_intersections(self, linesegment: LineSegment2D, abs_tol=1e-9):
        """Full arc 2D intersections with a line segment."""
        return self.circle.linesegment_intersections(linesegment, abs_tol)

    def get_reverse(self):
        """Reverse of full arc 2D."""
        return self

    def point_belongs(self, point: volmdlr.Point2D, abs_tol: float = 1e-6):
        """
        Returns if given point belongs to the FullArc2D.
        """
        distance = point.point_distance(self.circle.center)
        return math.isclose(distance, self.circle.radius, abs_tol=abs_tol)


class ArcEllipseMixin:
    """Abstract class for ArcEllipses."""
    def get_shared_section(self, other_edge, abs_tol: float = 1e-6):
        """
        Gets the shared section between two arcs of ellipse.

        :param other_edge: other arc ellipse to verify for shared section.
        :param abs_tol: tolerance.
        :return: shared arc section.
        """
        if self.__class__ != other_edge.__class__:
            return []
        if not self.ellipse.center.is_close(other_edge.ellipse.center) or \
                not self.ellipse.frame.u.is_colinear_to(other_edge.ellipse.frame.u) or \
                self.ellipse.major_axis != other_edge.ellipse.major_axis or \
                not any(self.point_belongs(point) for point in [
                    other_edge.start, other_edge.middle_point(), other_edge.end]):
            return []
        return self.generic_get_shared_section(other_edge, abs_tol)


class ArcEllipse2D(ArcEllipseMixin, Edge):
    """
    An 2-dimensional elliptical arc.

    :param ellipse: An ellipse curve, as base for the arc ellipse.
    :type ellipse: volmdlr.curves.Ellipse2D.
    :param start: The starting point of the elliptical arc
    :type start: :class:`volmdlr.Point2D`
    :param end: The end point of the elliptical arc
    :type end: :class:`volmdlr.Point2D`
    :param name: The name of the elliptical arc. Default value is ''
    :type name: str, optional
    """

    def __init__(self, ellipse: volmdlr_curves.Ellipse2D, start: volmdlr.Point2D,
                 end: volmdlr.Point2D, name: str = ''):
        Edge.__init__(self, start, end, name)
        self.ellipse = ellipse
        self._bounding_rectangle = None
        self._reverse = None

    def __hash__(self):
        return hash(('Arcellipse2d', self.ellipse, self.start, self.end))

    def __eq__(self, other):
        """Defines equality."""
        if not isinstance(other, self.__class__):
            return False
        return bool(self.ellipse == other.ellipse and self.start == other.start
                    and self.end == other.end)

    @property
    def center(self):
        """Gets ellipse's center point."""
        return self.ellipse.frame.origin

    @cached_property
    def angle(self):
        """Gets arc of ellipse angle."""
        return self.angle_end - self.angle_start

    @cached_property
    def angle_start(self):
        """Gets arc of ellipse starting angle."""
        return self.get_start_angle()

    @cached_property
    def angle_end(self):
        """Gets arc of ellipse ending angle."""
        return self.get_end_angle()

    def get_start_angle(self):
        """Gets angle for the start point."""
        local_start_point = self.ellipse.frame.global_to_local_coordinates(self.start)
        u1, u2 = local_start_point.x / self.ellipse.major_axis, local_start_point.y / self.ellipse.minor_axis
        return volmdlr.geometry.sin_cos_angle(u1, u2)

    def get_end_angle(self):
        """Gets angle for the end point."""
        local_end_point = self.ellipse.frame.global_to_local_coordinates(self.end)
        u1, u2 = local_end_point.x / self.ellipse.major_axis, local_end_point.y / self.ellipse.minor_axis
        end_angle = volmdlr.geometry.sin_cos_angle(u1, u2)
        if self.ellipse.is_trigo and end_angle == 0.0:
            end_angle = volmdlr.TWO_PI
        return end_angle

    @classmethod
    def from_3_points_and_center(cls, start, interior, end, center, name: str = ''):
        """
        Creates an arc ellipse using 3 points and a center.

        :param start: start point.
        :param interior: interior point.
        :param end: end point.
        :param center: ellipse's point.
        :param name: object's name.
        :return: An arc-ellipse2D object.
        """
        vector_center_start = start - center
        vector_center_end = end - center
        if vector_center_start.norm() >= vector_center_end.norm():
            x1 = start.x - center.x
            y1 = start.y - center.y
            x2 = end.x - center.x
            y2 = end.y - center.y
        else:
            x2 = start.x - center.x
            y2 = start.y - center.y
            x1 = end.x - center.x
            y1 = end.y - center.y
        if vector_center_start.is_colinear_to(vector_center_end) or abs(x1) == abs(x2):
            x2 = interior.x - center.x
            y2 = interior.y - center.y
            if abs(x1) == abs(x2):
                raise ValueError(f"Interior point{interior} is not valid. Try specifying another interior point.")
        minor_axis = math.sqrt((x1 ** 2 * y2 ** 2 - x2 ** 2 * y1 ** 2) / (x1 ** 2 - x2 ** 2))
        if abs(y1) != minor_axis:
            major_axis = math.sqrt(x1 ** 2 / (1 - (y1 ** 2 / minor_axis ** 2)))
        elif abs(y2) != minor_axis:
            major_axis = math.sqrt(x2 ** 2 / (1 - (y2 ** 2 / minor_axis ** 2)))
        else:
            raise NotImplementedError
        arcellipse = cls(volmdlr_curves.Ellipse2D(
            major_axis, minor_axis, volmdlr.Frame2D(center, volmdlr.X2D, volmdlr.Y2D)), start, end, name=name)
        if not arcellipse.point_belongs(interior):
            arcellipse = cls(volmdlr_curves.Ellipse2D(
                major_axis, minor_axis, volmdlr.Frame2D(center, volmdlr.X2D, -volmdlr.Y2D)), start, end, name=name)

        return arcellipse

    def _get_points(self):
        return self.discretization_points(number_points=20)

    points = property(_get_points)

    def length(self):
        """
        Calculates the length of the arc-ellipse 2d.

        :return: arc ellipse 2d's length
        """
        if not self._length:
            self._length = self.abscissa(self.end)
        return self._length

    def point_belongs(self, point, abs_tol: float = 1e-6):
        """
        Verifies if a point belongs to the arc ellipse 2d.

        :param point: point to be verified
        :param abs_tol: tolerance applied during calculations
        :return: True if the point belongs, False otherwise
        """
        if self.start.is_close(point, abs_tol) or self.end.is_close(point, abs_tol):
            return True
        point_in_local_coords = self.ellipse.frame.global_to_local_coordinates(point)
        local_ellipse = self.frame_mapping(self.ellipse.frame, 'new')
        if not math.isclose((point_in_local_coords.x -
                             local_ellipse.ellipse.center.x) ** 2 / local_ellipse.ellipse.major_axis ** 2 +
                            (point_in_local_coords.y -
                             local_ellipse.ellipse.center.y) ** 2 / local_ellipse.ellipse.minor_axis ** 2,
                            1, abs_tol=abs_tol) and\
                not math.isclose((point_in_local_coords.x -
                                  local_ellipse.ellipse.center.x) ** 2 / local_ellipse.ellipse.minor_axis ** 2 +
                                 (point_in_local_coords.y -
                                  local_ellipse.ellipse.center.y) ** 2 / local_ellipse.ellipse.major_axis ** 2,
                                 1, abs_tol=abs_tol):
            return False
        clockwise_arcellipse = self.reverse() if self.ellipse.is_trigo else self
        vector_start = clockwise_arcellipse.start - clockwise_arcellipse.ellipse.center
        vector_end = clockwise_arcellipse.end - clockwise_arcellipse.ellipse.center
        vector_point = point - clockwise_arcellipse.ellipse.center
        arc_angle = volmdlr.geometry.clockwise_angle(vector_start, vector_end)
        point_start_angle = volmdlr.geometry.clockwise_angle(vector_start, vector_point)
        point_end_angle = volmdlr.geometry.clockwise_angle(vector_point, vector_end)
        if math.isclose(arc_angle, point_start_angle + point_end_angle, abs_tol=1e-5):
            return True
        return False

    def valid_abscissa_start_end_angle(self, angle_abscissa):
        """Get valid abscissa angle for start and end."""
        angle_start = self.angle_start
        angle_end = angle_abscissa
        if self.angle_start > angle_abscissa >= self.angle_end:
            if angle_abscissa >= 0.0:
                angle_abscissa += 2 * math.pi
                angle_end = angle_abscissa
            else:
                angle_start = angle_abscissa
                angle_end = self.angle_start
        elif self.angle_start > self.angle_end >= angle_abscissa:
            angle_start = self.angle_start - 2 * math.pi
        return angle_start, angle_end

    def point_at_abscissa(self, abscissa):
        """Get a point at given abscissa."""
        if math.isclose(abscissa, 0.0, abs_tol=1e-6):
            return self.start
        if math.isclose(abscissa, self.length(), abs_tol=1e-6):
            return self.end
        if not self.ellipse.is_trigo:
            arc_ellipse_trigo = self.reverse()
            new_abscissa = self.length() - abscissa
            return arc_ellipse_trigo.point_at_abscissa(new_abscissa)
        discretized_points = self.discretization_points(number_points=100)
        aproximation_abscissa = 0
        aproximation_point = None
        for point1, point2 in zip(discretized_points[:-1], discretized_points[1:]):
            dist1 = point1.point_distance(point2)
            if (aproximation_abscissa + dist1) >= abscissa:
                aproximation_point = point1
                break
            aproximation_abscissa += dist1
            aproximation_point = point1
        initial_point = self.ellipse.frame.global_to_local_coordinates(aproximation_point)
        u1, u2 = initial_point.x / self.ellipse.major_axis, initial_point.y / self.ellipse.minor_axis
        initial_angle = volmdlr.geometry.sin_cos_angle(u1, u2)
        angle_start, initial_angle = self.valid_abscissa_start_end_angle(initial_angle)
        abscissa_angle = vm_common_operations.ellipse_abscissa_angle_integration(
            self.ellipse, abscissa, angle_start, initial_angle)
        x = self.ellipse.major_axis * math.cos(abscissa_angle)
        y = self.ellipse.minor_axis * math.sin(abscissa_angle)
        return self.ellipse.frame.local_to_global_coordinates(volmdlr.Point2D(x, y))

    def abscissa(self, point: volmdlr.Point2D, tol: float = 1e-6):
        """
        Calculates the abscissa of a given point.

        :param point: point for calculating abscissa
        :param tol: tolerance.
        :return: a float, between 0 and the arc ellipse 2d's length
        """
        if self.start.is_close(point, tol):
            return 0.0
        if self.end.is_close(point, tol):
            if self._length:
                return self._length
            if not self.ellipse.is_trigo:
                arc_ellipse_trigo = self.reverse()
                abscissa_end = arc_ellipse_trigo.abscissa(self.start)
                return abscissa_end
        if self.point_belongs(point, 1e-4):
            if not self.ellipse.is_trigo:
                arc_ellipse_trigo = self.reverse()
                abscissa_point = arc_ellipse_trigo.abscissa(point)
                return self.length() - abscissa_point
            new_point = self.ellipse.frame.global_to_local_coordinates(point)
            u1, u2 = new_point.x / self.ellipse.major_axis, new_point.y / self.ellipse.minor_axis
            angle_abscissa = volmdlr.geometry.sin_cos_angle(u1, u2)
            if angle_abscissa == 0.0 and point.is_close(self.end):
                angle_abscissa = 2 * math.pi
            angle_start, angle_end = self.valid_abscissa_start_end_angle(angle_abscissa)

            def ellipse_arc_length(theta):
                return math.sqrt((self.ellipse.major_axis ** 2) * math.sin(theta) ** 2 +
                                 (self.ellipse.minor_axis ** 2) * math.cos(theta) ** 2)

            res, _ = scipy_integrate.quad(ellipse_arc_length, angle_start, angle_end)
            return res
        raise ValueError(f'point {point} does not belong to ellipse')

    @property
    def bounding_rectangle(self):
        """
        Calculates the bounding rectangle for the arc ellipse 2d.

        :return: Bounding Rectangle object.
        """
        if not self._bounding_rectangle:
            discretization_points = self.discretization_points(number_points=20)
            x_values, y_values = [], []
            for point in discretization_points:
                x_values.append(point.x)
                y_values.append(point.y)
            self._bounding_rectangle = volmdlr.core.BoundingRectangle(min(x_values), max(x_values),
                                                                      min(y_values), max(y_values))
        return self._bounding_rectangle

    def straight_line_area(self):
        """
        Calculates the area of the elliptic arc, with line drawn from start to end.

        :return: straight_line_area.
        """
        if self.angle >= math.pi:
            angle = volmdlr.TWO_PI - self.angle
            area = math.pi * self.ellipse.major_axis * self.ellipse.minor_axis -\
                0.5 * self.ellipse.major_axis * self.ellipse.minor_axis * (angle - math.sin(angle))
        else:
            angle = self.angle
            area = 0.5 * self.ellipse.major_axis * self.ellipse.minor_axis * (angle - math.sin(angle))

        if self.ellipse.is_trigo:
            return area
        return -area

    def discretization_points(self, *, number_points: int = None, angle_resolution: int = None):
        """
        Discretization of an Edge to have "n" points.

        :param number_points: the number of points (including start and end points)
             if unset, only start and end will be returned.
        :param angle_resolution: if set, the sampling will be adapted to have a controlled angular distance. Useful
            to mesh an arc.
        :return: a list of sampled points.
        """

        if not number_points:
            if not angle_resolution:
                number_points = 2
            else:
                number_points = max(math.ceil(angle_resolution * abs(self.angle) + 1), 2)
        if self.angle_start > self.angle_end:
            angle_end = self.angle_end + volmdlr.TWO_PI
            angle_start = self.angle_start
        elif self.angle_start == self.angle_end:
            angle_start = self.angle_start
            angle_end = angle_start + 2 * math.pi
        else:
            angle_end = self.angle_end
            angle_start = self.angle_start
        discretization_points = [self.ellipse.frame.local_to_global_coordinates(
            volmdlr.Point2D(self.ellipse.major_axis * math.cos(angle), self.ellipse.minor_axis * math.sin(angle)))
            for angle in np.linspace(angle_start, angle_end, number_points)]
        return discretization_points

    def to_3d(self, plane_origin, x, y):
        """
        Transforms the arc of ellipse 2D into a 3D arc of ellipse.

        :param plane_origin: The origin of plane to draw the arc of ellipse 3D.
        :type plane_origin: volmdlr.Point3D
        :param x: First direction of the plane
        :type x: volmdlr.Vector3D
        :param y: Second direction of the plane.
        :type y: volmdlr.Vector3D
        :return: A 3D arc of ellipse.
        :type: ArcEllipse3D.
        """
        interior2d = self.point_at_abscissa(self.length() * 0.5)
        ellipse3d = self.ellipse.to_3d(plane_origin, x, y)
        start3d = self.start.to_3d(plane_origin, x, y)
        end3d = self.end.to_3d(plane_origin, x, y)
        interior3d = interior2d.to_3d(plane_origin, x, y)
        arcellipse = ArcEllipse3D(ellipse3d, start3d, end3d)
        if not arcellipse.point_belongs(interior3d):
            raise NotImplementedError
        return ArcEllipse3D(ellipse3d, start3d, end3d)

    def plot(self, ax=None, edge_style: EdgeStyle = EdgeStyle()):
        """
        Plot arc-ellipse 2d using Matplotlib.

        :param ax: Matplotlib plot if there exists any.
        :param edge_style: edge styles.
        :return: Matplotlib plot
        """
        if ax is None:
            _, ax = plt.subplots()

        self.start.plot(ax=ax, color='r')
        self.end.plot(ax=ax, color='b')
        self.ellipse.center.plot(ax=ax, color='y')

        return vm_common_operations.plot_from_discretization_points(ax, edge_style, self, number_points=100)

    def normal_vector(self, abscissa):
        """
        Calculates the normal vector to an ellipse at a given abscissa.

        :param abscissa: The abscissa value at which the normal vector is to be calculated.
        :type abscissa: float.
        :return: The normal vector to the ellipse at the given abscissa.
        :rtype: volmdlr.Vector2D.

        :raises: ValueError If the abscissa is out of range.
        """
        tangent_vector = self.direction_vector(abscissa)
        return tangent_vector.normal_vector()

    def direction_vector(self, abscissa):
        """
        Calculates the tangent vector to an ellipse at a given abscissa.

        :param abscissa: The abscissa value at which the tangent vector is to be calculated.
        :type abscissa: float.
        :return: The tangent vector to the ellipse at the given abscissa.
        :rtype: volmdlr.Vector2D.

        :raises: ValueError If the abscissa is out of range.
        """
        point_at_abscissa = self.point_at_abscissa(abscissa)

        # Convert the point to local coordinates within the ellipse's frame
        point_at_abscissa_at_local_coord = self.ellipse.frame.global_to_local_coordinates(point_at_abscissa)

        # Calculate the slope of the tangent line at the given abscissa
        dy_dx = -(self.ellipse.minor_axis ** 2 * point_at_abscissa_at_local_coord.x) / (
                self.ellipse.major_axis ** 2 * point_at_abscissa_at_local_coord.y)

        # Construct the second point on the tangent line still on ellipse's frame.
        tangent_second_point = point_at_abscissa_at_local_coord + 1 * volmdlr.Point2D(1, dy_dx)

        # Convert the second point back to global coordinates
        global_coord_second_point = self.ellipse.frame.local_to_global_coordinates(tangent_second_point)

        tangent_vector = global_coord_second_point - point_at_abscissa
        tangent_vector = tangent_vector.to_vector()

        return tangent_vector

    def get_reverse(self):
        """Gets the arc ellipse in the reverse direction."""
        ellipse = self.ellipse.__class__(self.ellipse.major_axis, self.ellipse.minor_axis,
                                         volmdlr.Frame2D(self.ellipse.center, self.ellipse.frame.u,
                                                         -self.ellipse.frame.v))
        return self.__class__(ellipse, self.end, self.start)

    def line_intersections(self, line: volmdlr_curves.Line2D, tol: float = 1e-6):
        """
        Intersections between an Arc Ellipse 2D and a Line 2D.

        :param line: Line 2D to verify intersections
        :param tol: maximum tolerance.
        :return: List with all intersections
        """
        ellipse2d_linesegment_intersections = vm_utils_intersections.ellipse2d_line_intersections(
            self.ellipse, line)
        return [point for point in ellipse2d_linesegment_intersections
                if self.point_belongs(point, tol)]

    def linesegment_intersections(self, linesegment: LineSegment2D, abs_tol=1e-6):
        """
        Intersections between an Arc Ellipse 2D and a Line Segment 2D.

        :param linesegment: LineSegment 2D to verify intersections.
        :param abs_tol: tolerance.
        :return: List with all intersections.
        """
        if self.bounding_rectangle.distance_to_b_rectangle(linesegment.bounding_rectangle) > abs_tol:
            return []
        intersections = self.line_intersections(linesegment.line)
        return [point for point in intersections if linesegment.point_belongs(point, abs_tol)]

    def bsplinecurve_intersections(self, bspline, abs_tol: float = 1e-6):
        """
        Intersections between an Arc Ellipse 2D and a bSpline 2D.

        :param bspline: bspline 2D to verify intersections.
        :param abs_tol: tolerance.
        :return: List with all intersections.
        """
        if self.bounding_rectangle.distance_to_b_rectangle(bspline.bounding_rectangle) > abs_tol:
            return []
        return vm_utils_intersections.get_bsplinecurve_intersections(self, bspline, abs_tol)

    def rotation(self, center, angle: float):
        """
        Rotation of ellipse around a center and an angle.

        :param center: center of the rotation.
        :param angle: angle to rotated of.
        :return: a rotated new ellipse.
        """
        return ArcEllipse2D(self.ellipse.rotation(center, angle), self.start.rotation(center, angle),
                            self.end.rotation(center, angle))

    def frame_mapping(self, frame: volmdlr.Frame2D, side: str):
        """
        Changes frame_mapping and return a new Arc Ellipse 2D.

        side = 'old' or 'new'
        """
        return ArcEllipse2D(self.ellipse.frame_mapping(frame, side),
                            self.start.frame_mapping(frame, side),
                            self.end.frame_mapping(frame, side))

    def translation(self, offset: volmdlr.Vector2D):
        """
        Translates the Arc ellipse given an offset vector.

        :param offset: offset vector
        :return: new translated arc ellipse 2d.
        """
        return ArcEllipse2D(self.ellipse.translation(offset),
                            self.start.translation(offset),
                            self.end.translation(offset))

    def straight_line_point_belongs(self, point):
        """
        Verifies if a point belongs to the surface created by closing the edge.

        :param point: Point to be verified
        :return: Return True if the point belongs to this surface,
            or False otherwise
        """
        raise NotImplementedError(f'the straight_line_point_belongs method must be'
                                  f' overloaded by {self.__class__.__name__}')

    def straight_line_center_of_mass(self):
        """
        Straight line center of mass.

        PS.: This is an approximation.
        """
        center_of_mass = volmdlr.O2D
        number_points = 100
        for point in self.discretization_points(number_points=number_points):
            center_of_mass += point
        center_of_mass /= number_points
        return center_of_mass

    def split(self, split_point, tol: float = 1e-6):
        """
        Splits arc-ellipse at a given point.

        :param split_point: splitting point.
        :param tol: tolerance.
        :return: list of two Arc-Ellipse.
        """
        if split_point.is_close(self.start, tol):
            return [None, self.copy()]
        if split_point.is_close(self.end, tol):
            return [self.copy(), None]
        return [self.__class__(self.ellipse, self.start, split_point),
                self.__class__(self.ellipse, split_point, self.end)]

    def is_close(self, other_edge, tol: float = 1e-6):
        """
        Checks if two arc-ellipse are the same considering the Euclidean distance.

        :param other_edge: other arc-ellipse.
        :param tol: The tolerance under which the Euclidean distance is considered equal to 0, defaults to 1e-6.
        :type tol: float, optional
        """

        if isinstance(other_edge, self.__class__):
            if (self.start.is_close(other_edge.start, tol) and self.end.is_close(other_edge.end, tol)
                    and self.ellipse.center.is_close(other_edge.ellipse.center, tol) and
                    self.point_belongs(other_edge.point_at_abscissa(other_edge.length() * 0.5), tol)):
                return True
        return False

    def complementary(self):
        """Gets the complementary arc of ellipse."""
        return self.__class__(self.ellipse, self.end, self.start, name=self.name + '_complementary')


class FullArcEllipse(Edge):
    """
    Abstract class to define an ellipse.
    """

    def __init__(self, ellipse: Union[volmdlr_curves.Ellipse2D, volmdlr_curves.Ellipse3D],
                 start_end: Union[volmdlr.Point2D, volmdlr.Point3D], name: str = ''):
        self.start_end = start_end
        self.ellipse = ellipse
        self.is_trigo = True
        Edge.__init__(self, start=start_end, end=start_end, name=name)

    @cached_property
    def angle_start(self):
        """Get ellipse starting angle."""
        local_start_point = self.ellipse.frame.global_to_local_coordinates(self.start)
        u1, u2 = local_start_point.x / self.ellipse.major_axis, local_start_point.y / self.ellipse.minor_axis
        return volmdlr.geometry.sin_cos_angle(u1, u2)

    @cached_property
    def angle_end(self):
        """Get ellipse starting angle."""
        return self.angle_start + volmdlr.TWO_PI

    @property
    def periodic(self):
        """Returns True if edge is periodic."""
        return True

    @property
    def center(self):
        """Gets ellipse's center point."""
        return self.ellipse.frame.origin

    def length(self):
        """
        Calculates the length of the ellipse.

        Ramanujan's approximation for the perimeter of the ellipse.
        P = math.pi * (a + b) [ 1 + (3h) / (10 + √(4 - 3h) ) ], where h = (a - b)**2/(a + b)**2.

        :return: Perimeter of the ellipse
        :rtype: float
        """
        return self.ellipse.length()

    def point_belongs(self, point: Union[volmdlr.Point2D, volmdlr.Point3D], abs_tol: float = 1e-2):
        """
        Verifies if a given point lies on the ellipse.

        :param point: point to be verified.
        :param abs_tol: Absolute tolerance to consider the point on the ellipse (0.99 should be considered True).
        :return: True is point lies on the ellipse, False otherwise
        """
        new_point = self.ellipse.frame.global_to_local_coordinates(point)
        return math.isclose(round(new_point.x ** 2 / self.ellipse.major_axis ** 2 +
                            new_point.y ** 2 / self.ellipse.minor_axis ** 2, 2), 1.0, abs_tol=abs_tol)

    def get_reverse(self):
        """
        Defines a new FullArcEllipse, identical to self, but in the opposite direction.

        """
        ellipse = self.ellipse.reverse()
        return self.__class__(ellipse, self.start_end)

    def straight_line_point_belongs(self, point):
        """
        Verifies if a point belongs to the surface created by closing the edge.

        :param point: Point to be verified
        :return: Return True if the point belongs to this surface,
            or False otherwise
        """
        raise NotImplementedError(f'the straight_line_point_belongs method must be'
                                  f' overloaded by {self.__class__.__name__}')

    def abscissa(self, point, tol: float = 1e-6):
        """
        Computes the abscissa of an Edge.

        :param point: The point located on the edge.
        :type point: Union[:class:`volmdlr.Point2D`, :class:`volmdlr.Point3D`].
        :param tol: The precision in terms of distance. Default value is 1e-4.
        :type tol: float, optional.
        :return: The abscissa of the point.
        :rtype: float
        """
        raise NotImplementedError(f'the abscissa method must be overloaded by {self.__class__.__name__}')

    @classmethod
    def from_curve(cls, ellipse, name: str = ''):
        """Creates a fullarc ellipse from a ellipse curve."""
        return cls(ellipse, ellipse.center + ellipse.frame.u * ellipse.major_axis, name=name)


class FullArcEllipse2D(FullArcEllipse, ArcEllipse2D):
    """
    Defines a FullArcEllipse2D.
    """

    def __init__(self, ellipse: volmdlr_curves.Ellipse2D, start_end: volmdlr.Point2D, name: str = ''):
        FullArcEllipse.__init__(self, ellipse, start_end, name)
        ArcEllipse2D.__init__(self, ellipse, start_end, start_end, name)
        self.theta = volmdlr.geometry.clockwise_angle(self.ellipse.major_dir, volmdlr.X2D)
        if self.theta == math.pi * 2:
            self.theta = 0.0
        self._bounding_rectangle = None

    def __hash__(self):
        return hash(('FullArcellipse2d', self.ellipse, self.start_end))

    def to_3d(self, plane_origin, x, y):
        """
        Transforms the full arc of ellipse 2D into a 3D full arc of ellipse.

        :param plane_origin: The origin of plane to draw the full arc of ellipse 3D.
        :type plane_origin: volmdlr.Point3D
        :param x: First direction of the plane
        :type x: volmdlr.Vector3D
        :param y: Second direction of the plane.
        :type y: volmdlr.Vector3D
        :return: A 3D full arc of ellipse.
        :rtype: FullArcEllipse3D
        """
        point_start_end3d = self.start_end.to_3d(plane_origin, x, y)
        ellipse = self.ellipse.to_3d(plane_origin, x, y)
        return FullArcEllipse3D(ellipse, point_start_end3d, name=self.name + "_3D")

    def frame_mapping(self, frame: volmdlr.Frame2D, side: str):
        """
        Changes frame_mapping and return a new FullArcEllipse2D.

        :param frame: Local coordinate system.
        :type frame: volmdlr.Frame2D
        :param side: 'old' will perform a transformation from local to global coordinates. 'new' will
            perform a transformation from global to local coordinates.
        :type side: str
        :return: A new transformed FulLArcEllipse2D.
        :rtype: FullArcEllipse2D
        """
        return FullArcEllipse2D(self.ellipse.frame_mapping(frame, side),
                                self.start_end.frame_mapping(frame, side))

    def translation(self, offset: volmdlr.Vector2D):
        """
        Full ArcEllipse 2D translation.

        :param offset: translation vector.
        :type offset: volmdlr.Vector2D
        :return: A new translated FullArcEllipse2D.
        :rtype: FullArcEllipse2D
        """
        return FullArcEllipse2D(self.ellipse.translation(offset), self.start_end.translation(offset), self.name)

    def abscissa(self, point: Union[volmdlr.Point2D, volmdlr.Point3D], tol: float = 1e-6):
        """
        Calculates the abscissa of a given point.

        :param point: point for calculating abscissa.
        :param tol: tolerance.
        :return: a float, between 0 and the ellipse's length.
        """
        return self.ellipse.abscissa(point, tol)

    def plot(self, ax=None, edge_style: EdgeStyle = EdgeStyle()):
        """
        Matplotlib plot for an ellipse.

        """
        if ax is None:
            _, ax = plt.subplots()
        ax = vm_common_operations.plot_from_discretization_points(
            ax, edge_style=edge_style, element=self, number_points=50)
        if edge_style.equal_aspect:
            ax.set_aspect('equal')
        return ax


class LineSegment3D(LineSegment):
    """
    Define a line segment limited by two points.

    """

    def __init__(self, start: volmdlr.Point3D, end: volmdlr.Point3D,
                 reference_path: str = PATH_ROOT, name: str = ''):
        LineSegment.__init__(self, start=start, end=end, reference_path=reference_path, name=name)
        self._bbox = None

    @property
    def bounding_box(self):
        """Gets bounding box for Line Segment 3D. """
        if not self._bbox:
            self._bbox = self._bounding_box()
        return self._bbox

    @bounding_box.setter
    def bounding_box(self, new_bounding_box):
        """Sets new value to Line Segment's Bounding box."""
        self._bbox = new_bounding_box

    def __hash__(self):
        return hash((self.__class__.__name__, self.start, self.end))

    def __eq__(self, other_linesegment3d):
        if other_linesegment3d.__class__ != self.__class__:
            return False
        return self.start == other_linesegment3d.start and self.end == other_linesegment3d.end

    def _bounding_box(self):
        """
        Calculates the bounding box for a line segment 3D.

        :return: Bounding box for line segment 3d.
        """

        xmin = min(self.start.x, self.end.x)
        xmax = max(self.start.x, self.end.x)
        ymin = min(self.start.y, self.end.y)
        ymax = max(self.start.y, self.end.y)
        zmin = min(self.start.z, self.end.z)
        zmax = max(self.start.z, self.end.z)

        return volmdlr.core.BoundingBox(xmin, xmax, ymin, ymax, zmin, zmax)

    def to_dict(self, *args, **kwargs):
        """Stores all Line Segment 3D in a dict object."""
        dict_ = super().to_dict(*args, **kwargs)
        dict_.update({"object_class": "volmdlr.edges.LineSegment3D", "reference_path": self.reference_path})
        return dict_

    def normal_vector(self, abscissa=0.):
        """
        Returns the normal vector to the curve at the specified abscissa.
        """
        direction_vector = self.direction_vector()
        return direction_vector.deterministic_normal_vector()

    def unit_normal_vector(self, abscissa=0.):
        """Calculates the Line segment's unit normal vector."""
        return self.normal_vector().unit_vector()

    def point_distance(self, point):
        """Returns the minimal distance to a point."""
        distance, point = volmdlr.linesegment3d_point_distance((self.start.x, self.start.y, self.start.z),
                                                               (self.end.x, self.end.y, self.end.z),
                                                               (point.x, point.y, point.z))
        return distance

    def plane_projection2d(self, center, x, y):
        """
        Calculates the projection of a line segment 3d on to a plane.

        :param center: plane center.
        :param x: plane u direction.
        :param y: plane v direction.
        :return: line segment 3d.
        """
        start, end = self.start.plane_projection2d(center, x, y), self.end.plane_projection2d(center, x, y)
        if not start.is_close(end):
            return LineSegment2D(start=start, end=end, reference_path=self.reference_path, name=self.name)
        return None

    def line_intersections(self, line, tol: float = 1e-6):
        """
        Gets the intersection between a line segment 3d and line3D.

        :param line: other line.
        :param tol: maximum tolerance.
        :return: a list with the intersection points.
        """
        line_self = self.line
        if line_self.skew_to(line):
            return []
        intersection = line_self.intersection(line, tol=tol)
        if intersection and self.point_belongs(intersection):
            return [intersection]
        if line.point_belongs(self.start):
            return [self.start]
        if line.point_belongs(self.end):
            return [self.end]
        return []

    def linesegment_intersections(self, linesegment, abs_tol: float = 1e-6):
        """
        Gets the intersection between a line segment 3d and another line segment 3D.

        :param linesegment: other line segment.
        :param abs_tol: tolerance.
        :return: a list with the intersection points.
        """
        intersection = self.line.intersection(linesegment.line)
        if intersection and self.point_belongs(intersection, abs_tol=abs_tol) and\
                linesegment.point_belongs(intersection, abs_tol=abs_tol):
            return [intersection]
        return []

    def rotation(self, center: volmdlr.Point3D,
                 axis: volmdlr.Vector3D, angle: float):
        """
        LineSegment3D rotation.

        :param center: rotation center
        :param axis: rotation axis
        :param angle: angle rotation
        :return: a new rotated LineSegment3D
        """
        start = self.start.rotation(center, axis, angle)
        end = self.end.rotation(center, axis, angle)
        return LineSegment3D(start=start, end=end, reference_path=self.reference_path, name=self.name)

    def __contains__(self, point):

        point1, point2 = self.start, self.end
        axis = point2 - point1
        test = point.rotation(point1, axis, math.pi)
        if test.is_close(point):
            return True
        return False

    def translation(self, offset: volmdlr.Vector3D):
        """
        LineSegment3D translation.

        :param offset: translation vector
        :return: A new translated LineSegment3D
        """
        return LineSegment3D(start=self.start.translation(offset), end=self.end.translation(offset),
                             reference_path=self.reference_path, name=self.name)

    def frame_mapping(self, frame: volmdlr.Frame3D, side: str):
        """
        Changes LineSegment3D frame_mapping and return a new LineSegment3D.

        side = 'old' or 'new'
        """
        if side == 'old':
            return LineSegment3D(*[frame.local_to_global_coordinates(point) for point in [self.start, self.end]],
                                 reference_path=self.reference_path, name=self.name)
        if side == 'new':
            return LineSegment3D(*[frame.global_to_local_coordinates(point) for point in [self.start, self.end]],
                                 reference_path=self.reference_path, name=self.name)
        raise ValueError('Please Enter a valid side: old or new')

    def plot(self, ax=None, edge_style: EdgeStyle = EdgeStyle()):
        """Plots the Line segment 3d using matplotlib."""
        if ax is None:
            fig = plt.figure()
            ax = fig.add_subplot(111, projection='3d')

        points = [self.start, self.end]
        x = [point.x for point in points]
        y = [point.y for point in points]
        z = [point.z for point in points]
        if edge_style.edge_ends:
            ax.plot(x, y, z, color=edge_style.color, alpha=edge_style.alpha, marker='o')
        else:
            ax.plot(x, y, z, color=edge_style.color, alpha=edge_style.alpha)
        if edge_style.edge_direction:
            x, y, z = self.point_at_abscissa(0.5 * self.length())
            u, v, w = 0.05 * self.direction_vector()
            ax.quiver(x, y, z, u, v, w, length=self.length() / 100,
                      arrow_length_ratio=5, normalize=True,
                      pivot='tip', color=edge_style.color)
        return ax

    def plot2d(self, x_3d, y_3d, ax=None, color='k', width=None):
        """Creates a 2d plot of the Line segment 3d using matplotlib."""
        if ax is None:
            fig = plt.figure()
            ax = fig.add_subplot(111, projection='3d')

        edge2d = self.plane_projection2d(volmdlr.O3D, x_3d, y_3d)
        edge2d.plot(ax=ax, edge_style=EdgeStyle(color=color, width=width))
        return ax

    def plot_data(self, x_3d, y_3d, edge_style=plot_data.EdgeStyle(color_stroke=plot_data.colors.BLACK,
                                                                   line_width=1, dashline=None)):
        """Plot a Line Segment 3D object using dessia's plot_data library."""
        edge2d = self.plane_projection2d(volmdlr.O3D, x_3d, y_3d)
        return edge2d.plot_data(edge_style)

    def to_2d(self, plane_origin, x, y):
        """
        Transforms a LineSegment3D into an LineSegment2D, given a plane origin and an u and v plane vector.

        :param plane_origin: plane origin.
        :param x: plane u vector.
        :param y: plane v vector.
        :return: LineSegment2D.
        """
        p2d = [point.to_2d(plane_origin, x, y) for point in (self.start, self.end)]
        if p2d[0].is_close(p2d[1]):
            return None
        return LineSegment2D(*p2d, reference_path=self.reference_path, name=self.name)

    def to_bspline_curve(self, resolution=10):
        """
        Convert a LineSegment3D to a BSplineCurve3D.
        """
        degree = 1
        points = [self.point_at_abscissa(abscissa / self.length())
                  for abscissa in range(resolution + 1)]
        return BSplineCurve3D.from_points_interpolation(points, degree)

    def get_reverse(self):
        """
        Gets the reverse of the Line Segment.
        """
        return LineSegment3D(start=self.end.copy(), end=self.start.copy(),
                             reference_path=self.reference_path, name=self.name)

    def minimum_distance_points(self, other_line):
        """
        Returns the points on this line and on the other line that are the closest of lines.
        """
        return get_minimum_distance_points_lines(self.start, self.end, other_line.start, other_line.end)

    def matrix_distance(self, other_line):
        """
        Gets the points corresponding to the distance between to lines using matrix distance.

        :param other_line: Other line.
        :return: Two points corresponding to the distance between to lines.
        """
        return volmdlr.LineSegment3DDistance([self.start, self.end], [other_line.start, other_line.end])

    def _helper_paralel_distance(self, vector_ac, vector_ab, vector_ab_cross_normal):
        """
        Parallel distance helper method.

        """
        x, y, z = vector_ac[0], vector_ac[1], vector_ac[2]
        u1, u2, u3 = vector_ab.x, vector_ab.y, vector_ab.z
        v1, v2, v3 = vector_ab_cross_normal.x, vector_ab_cross_normal.y, vector_ab_cross_normal.z
        if (u1 * v2 - v1 * u2) != 0 and u1 != 0:
            c = (y * u1 - x * u2) / (u1 * v2 - v1 * u2)
            k = (x - c * v1) / u1
            if math.isclose(k * u3 + c * v3, z, abs_tol=1e-7):
                return k
        elif (u1 * v3 - v1 * u3) != 0 and u1 != 0:
            c = (z * u1 - x * u3) / (u1 * v3 - v1 * u3)
            k = (x - c * v1) / u1
            if math.isclose(k * u2 + c * v2, y, abs_tol=1e-7):
                return k
        elif (v1 * u2 - v2 * u1) != 0 and u2 != 0:
            c = (u2 * x - y * u1) / (v1 * u2 - v2 * u1)
            k = (y - c * v2) / u2
            if math.isclose(k * u3 + c * v3, z, abs_tol=1e-7):
                return k
        elif (v3 * u2 - v2 * u3) != 0 and u2 != 0:
            c = (u2 * z - y * u3) / (v3 * u2 - v2 * u3)
            k = (y - c * v2) / u2
            if math.isclose(k * u1 + c * v1, x, abs_tol=1e-7):
                return k
        elif (u1 * v3 - v1 * u3) != 0 and u3 != 0:
            c = (z * u1 - x * u3) / (u1 * v3 - v1 * u3)
            k = (z - c * v3) / u3
            if math.isclose(k * u2 + c * v2, y, abs_tol=1e-7):
                return k
        elif (u2 * v3 - v2 * u3) != 0 and u3 != 0:
            c = (z * u2 - y * u3) / (u2 * v3 - v2 * u3)
            k = (z - c * v3) / u3
            if math.isclose(k * u1 + c * v1, x, abs_tol=1e-7):
                return k
        raise NotImplementedError

    def parallel_distance(self, other_linesegment):
        """Calculates the parallel distance between two Line Segments 3D."""
        pt_a, pt_b, pt_c = self.start, self.end, other_linesegment.start
        vector_ab = volmdlr.Vector3D((pt_a - pt_b).vector).unit_vector()
        plane1 = volmdlr.surfaces.Plane3D.from_3_points(pt_a, pt_b, pt_c)
        vector_ab_cross_normal = vector_ab.cross(plane1.frame.w)  # distance vector
        vector_ac = (pt_a - pt_c).vector
        return self._helper_paralel_distance(vector_ac, vector_ab, vector_ab_cross_normal)

    def distance_linesegment(self, linesegment, return_points=False):
        """
        Calculates the minimum distance between two line segments in 3d.

        :param linesegment: other line segment.
        :param return_points: boolean weather to return the minimum distance corresponding points or not.
        :return: minimum distance / minimal distance with corresponding points.
        """
        p1, p2 = self.minimum_distance_points(linesegment)
        if not self.point_belongs(p1):
            p1 = self.start if self.start.point_distance(p1) < self.end.point_distance(p1) else self.end
        if not linesegment.point_belongs(p2):
            p2 = linesegment.start if linesegment.start.point_distance(p2) <\
                                      linesegment.end.point_distance(p2) else linesegment.end
        if return_points:
            return p1.point_distance(p2), p1, p2
        return p1.point_distance(p2)

    def distance_arc(self, arc3d, return_points=False):
        """
        Calculates the minimum distance between a line segment and an arc in 3d.

        :param arc3d: other line segment.
        :param return_points: boolean weather to return the minimum distance corresponding points or not.
        :return: minimum distance / minimal distance with corresponding points.
        """
        return arc3d.distance_linesegment(self, return_points)

    def extrusion(self, extrusion_vector):
        """
        Extrusion of a Line Segment 3D, in a specific extrusion direction.

        :param extrusion_vector: the extrusion vector used.
        :return: An extruded Plane Face 3D.
        """
        u = self.unit_direction_vector()
        v = extrusion_vector.copy()
        v = v.unit_vector()
        w = u.cross(v)
        length_1 = self.length()
        length_2 = extrusion_vector.norm()
        plane = volmdlr.surfaces.Plane3D(volmdlr.Frame3D(self.start, u, v, w))
        return [volmdlr.faces.PlaneFace3D.from_surface_rectangular_cut(plane, 0, length_1, 0, length_2)]

    def _conical_revolution(self, params):
        """Creates a conical revolution of a Line Segment 3D."""
        axis, u, radius1, radius2, angle, apex = params

        v = axis.cross(u)
        direction_vector = self.direction_vector()
        direction_vector = direction_vector.unit_vector()

        semi_angle = math.atan2(direction_vector.dot(u), direction_vector.dot(axis))
        if semi_angle > 0.5 * math.pi:
            semi_angle = math.pi - semi_angle
            axis = -axis
            frame_origin = apex + axis * (radius1 / math.tan(semi_angle))
            cone_frame = volmdlr.Frame3D(frame_origin, u, -v, axis)
            angle2 = - angle
        else:
            angle2 = angle
            frame_origin = apex + axis * (radius1 / math.tan(semi_angle))
            cone_frame = volmdlr.Frame3D(frame_origin, u, v, axis)

        surface = volmdlr.surfaces.ConicalSurface3D(cone_frame, semi_angle, radius1)
        return [volmdlr.faces.ConicalFace3D.from_surface_rectangular_cut(
            surface, 0, angle2, z1=0.0, z2=(radius2 - radius1) / math.tan(semi_angle))]

    def _cylindrical_revolution(self, params):
        """Creates a cylindrical revolution of a Line Segment 3D."""
        axis, u, p1_proj, dist1, _, angle = params
        v = axis.cross(u)
        surface = volmdlr.surfaces.CylindricalSurface3D(volmdlr.Frame3D(p1_proj, u, v, axis), dist1)
        return [volmdlr.faces.CylindricalFace3D.from_surface_rectangular_cut(
            surface, 0, angle, 0, (self.end - self.start).dot(axis))]

    @staticmethod
    def _helper_intersecting_axis_plane_revolution(surface, distance_1, distance_2, angle):
        """
        Plane revolution helper method: Line Segment intersects the revolution axis.

        :return: revolution faces list
        """
        faces = []
        for i, radius in enumerate([distance_1, distance_2]):
            if math.isclose(radius, 0, abs_tol=1e-9):
                continue
            if i == 0:
                arc_point1 = volmdlr.O2D - volmdlr.X2D * radius
            else:
                arc_point1 = volmdlr.O2D + volmdlr.X2D * radius
            arc_point2 = arc_point1.rotation(volmdlr.O2D, angle / 2)
            arc_point3 = arc_point1.rotation(volmdlr.O2D, angle)
            arc = Arc2D.from_3_points(arc_point1, arc_point2, arc_point3)
            outer_contour = volmdlr.wires.Contour2D([LineSegment2D(volmdlr.O2D, arc_point1), arc,
                                                     LineSegment2D(arc_point3, volmdlr.O2D)])
            face = volmdlr.faces.PlaneFace3D(surface, volmdlr.surfaces.Surface2D(outer_contour, []))
            faces.append(face)
        return faces

    @staticmethod
    def _helper_plane_revolution_two_circles(surface, bigger_r, smaller_r):
        """
        Helper method plane revolution creating two full circles.

        :param surface: face surface.
        :param bigger_r: bigger radius.
        :param smaller_r: smaller radius.
        :return: revolution faces list
        """
        inner_contours2d = []
        bigger_circle = volmdlr_curves.Circle2D(volmdlr.OXY, bigger_r)
        outer_contour2d = volmdlr.wires.Contour2D(
            bigger_circle.split_at_abscissa(bigger_circle.length() * 0.5))
        if not math.isclose(smaller_r, 0, abs_tol=1e-9):
            smaller_circle = volmdlr_curves.Circle2D(volmdlr.OXY, smaller_r)
            inner_contours2d = [volmdlr.wires.Contour2D(
                smaller_circle.split_at_abscissa(smaller_circle.length() * 0.5))]
        return [volmdlr.faces.PlaneFace3D(surface,  volmdlr.surfaces.Surface2D(outer_contour2d, inner_contours2d))]

    @staticmethod
    def _helper_plane_revolution_arcs_and_lines(surface, bigger_r, smaller_r, angle):
        """
        Plane revolution helper method for the case where it creates Two arcs and lines.

        :param surface: face surface.
        :param bigger_r: bigger radius.
        :param smaller_r: smaller radius.
        :param angle: revolution angle.
        :return: revolution faces list
        """
        arc1_s = volmdlr.Point2D(bigger_r, 0)
        arc1_i = arc1_s.rotation(center=volmdlr.O2D,
                                 angle=0.5 * angle)
        arc1_e = arc1_s.rotation(center=volmdlr.O2D, angle=angle)
        arc1 = Arc2D.from_3_points(arc1_s, arc1_i, arc1_e)

        arc2_e = volmdlr.Point2D(smaller_r, 0)
        arc2_i = arc2_e.rotation(center=volmdlr.O2D,
                                 angle=0.5 * angle)
        arc2_s = arc2_e.rotation(center=volmdlr.O2D, angle=angle)
        arc2 = Arc2D.from_3_points(arc2_s, arc2_i, arc2_e)

        line1 = LineSegment2D(arc1_e, arc2_s)
        line2 = LineSegment2D(arc2_e, arc1_s)

        outer_contour2d = volmdlr.wires.Contour2D([arc1, line1,
                                                   arc2, line2])

        return [volmdlr.faces.PlaneFace3D(surface, volmdlr.surfaces.Surface2D(outer_contour2d, []))]

    def _plane_revolution(self, params):
        """
        Creates Plane Revolution of a Line Segment 3D.

        :param params: needed parameters.
        :return: List of plane revolution faces.
        """
        axis, angle, p1_proj, u, distance_1, distance_2, line_intersection = params
        v = axis.cross(u)
        surface = volmdlr.surfaces.Plane3D(
            volmdlr.Frame3D(p1_proj, u, v, axis))
        if self.point_belongs(line_intersection):
            return self._helper_intersecting_axis_plane_revolution(surface, distance_1, distance_2, angle)
        smaller_r, bigger_r = sorted([distance_1, distance_2])
        if math.isclose(angle, volmdlr.TWO_PI, abs_tol=1e-6):
            return self._helper_plane_revolution_two_circles(surface, bigger_r, smaller_r)
        return self._helper_plane_revolution_arcs_and_lines(surface, bigger_r, smaller_r, angle)

    def revolution(self, axis_point, axis, angle):
        """
        Returns the face generated by the revolution of the line segments.
        """
        axis_line3d = volmdlr_curves.Line3D(axis_point, axis_point + axis)
        if axis_line3d.point_belongs(self.start) and axis_line3d.point_belongs(
                self.end):
            return []
        line_intersection = self.line.intersection(axis_line3d)
        p1_proj, _ = axis_line3d.point_projection(self.start)
        p2_proj, _ = axis_line3d.point_projection(self.end)
        distance_1 = self.start.point_distance(p1_proj)
        distance_2 = self.end.point_distance(p2_proj)
        if not math.isclose(distance_1, 0., abs_tol=1e-9):
            u = self.start - p1_proj  # Unit vector from p1_proj to p1
            u = u.unit_vector()
        elif not math.isclose(distance_2, 0., abs_tol=1e-9):
            u = self.end - p2_proj  # Unit vector from p2_proj to p2
            u = u.unit_vector()
        else:
            return []
        if u.is_colinear_to(self.direction_vector()):
            # Planar face
            return self._plane_revolution([axis, angle, p1_proj, u, distance_1, distance_2, line_intersection])
        if line_intersection and self.point_belongs(line_intersection):
            if not math.isclose(distance_1, 0., abs_tol=1e-9) and not math.isclose(distance_2, 0., abs_tol=1e-9):
                u1 = self.start - p1_proj  # Unit vector from p1_proj to p1
                u1 = u1.unit_vector()
                u2 = self.end - p2_proj  # Unit vector from p1_proj to p1
                u2 = u2.unit_vector()
                faces = self._conical_revolution([axis, u1, 0, distance_1, angle, line_intersection]) + \
                        self._conical_revolution([axis, u2, 0, distance_2, angle, line_intersection])
                return faces
        if not math.isclose(distance_1, distance_2, abs_tol=1e-9):
            # Conical
            return self._conical_revolution([axis, u, distance_1, distance_2, angle, line_intersection])
        # Cylindrical face
        return self._cylindrical_revolution([axis, u, p1_proj, distance_1, distance_2, angle])

    def sweep(self, *args):
        """
        Line Segment 3D is used as path for sweeping given section through it.

        :return:
        """
        section_contour2d, frame = args
        section_contour3d = section_contour2d.to_3d(self.start, frame.u, frame.v)
        new_faces = []
        for contour_primitive in section_contour3d.primitives:
            new_faces.extend(contour_primitive.extrusion(self.length() * self.unit_direction_vector()))
        return new_faces

    def line_distance(self, line, return_points: bool = False):
        """
        Calculates the distance between a Line Segment and an infinite Line.

        :param line: other line.
        :param return_points: weather to return corresponding points or not.
        :return: distance between line and line segment.
        """
        line_min_distance_points = line.minimum_distance_points(self.line)
        if self.point_belongs(line_min_distance_points[1]):
            if return_points:
                return line_min_distance_points[0].point_distance(line_min_distance_points[1]),\
                    line_min_distance_points[0], line_min_distance_points[1]
            return line_min_distance_points[0].point_distance(line_min_distance_points[1])
        distance1 = line_min_distance_points[0].point_distance(self.start)
        distance2 = line_min_distance_points[0].point_distance(self.end)
        if distance1 < distance2:
            distance = distance1
            points = [line_min_distance_points[0], self.start]
        else:
            distance = distance1
            points = [line_min_distance_points[0], self.end]
        if return_points:
            return distance, points[0], points[1]
        return distance

    def babylon_curves(self):
        """Returns the babylon representation of the edge."""
        points = [[*self.start], [*self.end]]
        babylon_lines = {'points': points,
                         'alpha': 1.0,
                         'name': self.name,
                         'color': [0.2, 0.8, 0.2],
                         'reference_path': self.reference_path}
        return babylon_lines

    def move_frame_along(self, frame):
        """Move frame along edge."""
        new_frame = frame.translation(self.end - self.start)
        return new_frame


class BSplineCurve3D(BSplineCurve):
    """
    A class for 3-dimensional B-spline curves.

    The following rule must be respected : `number of knots = number of control points + degree + 1`

    :param degree: The degree of the 3-dimensional B-spline curve
    :type degree: int
    :param control_points: A list of 3-dimensional points
    :type control_points: List[:class:`volmdlr.Point3D`]
    :param knot_multiplicities: The vector of multiplicities for each knot
    :type knot_multiplicities: List[int]
    :param knots: The knot vector composed of values between 0 and 1
    :type knots: List[float]
    :param weights: The weight vector applied to the knot vector. Default
        value is None
    :type weights: List[float], optional
    :param periodic: If `True` the B-spline curve is periodic. Default value
        is False
    :type periodic: bool, optional
    :param name: The name of the B-spline curve. Default value is ''
    :type name: str, optional
    """

    def __init__(self,
                 degree: int,
                 control_points: List[volmdlr.Point3D],
                 knot_multiplicities: List[int],
                 knots: List[float],
                 weights: List[float] = None,
                 name: str = ''):

        BSplineCurve.__init__(self, degree,
                              control_points,
                              knot_multiplicities,
                              knots,
                              weights,
                              name)

        self._bbox = None

    @property
    def bounding_box(self):
        """Returns bounding box."""
        if not self._bbox:
            self._bbox = self._bounding_box()
        return self._bbox

    @bounding_box.setter
    def bounding_box(self, new_bounding_box):
        """Sets bounding box."""
        self._bbox = new_bounding_box

    def _bounding_box(self):
        """Creates a bounding box from the bspline points."""
        if self._eval_points is None:
            self.evaluate()
        xmin, ymin, zmin = self._eval_points.min(axis=0)
        xmax, ymax, zmax = self._eval_points.max(axis=0)
        return volmdlr.core.BoundingBox(xmin, xmax, ymin, ymax, zmin, zmax)

    def get_bounding_element(self):
        """Gets bounding box if a 3D object, or bounding rectangle if 2D."""
        return self.bounding_box

    def look_up_table(self, resolution: int = 20, start_parameter: float = 0,
                      end_parameter: float = 1):
        """
        Creates a table of equivalence between parameter t (evaluation of BSplineCurve) and the cumulative distance.

        :param resolution: The precision of the table. Auto-adjusted by the
            algorithm. Default value set to 20
        :type resolution: int, optional
        :param start_parameter: First parameter evaluated in the table.
            Default value set to 0
        :type start_parameter: float, optional
        :param end_parameter: Last parameter evaluated in the table.
            Default value set to 1
        :type start_parameter: float, optional
        :return: Yields a list of tuples containing the parameter and the
            cumulated distance along the BSplineCruve3D from the evaluation of
            start_parameter
        :rtype: Tuple[float, float]
        """
        resolution = max(10, min(resolution, int(self.length() / 1e-4)))
        delta_param = 1 / resolution * (end_parameter - start_parameter)
        distance = 0
        for i in range(resolution + 1):
            if i == 0:
                yield start_parameter, 0
            else:
                param1 = start_parameter + (i - 1) * delta_param
                param2 = start_parameter + i * delta_param
                point1 = self.evaluate_single(param1)
                point2 = self.evaluate_single(param2)
                distance += point1.point_distance(point2)
                yield param2, distance

    def normal(self, position: float = 0.0):
        """Returns the normal vector at a given parameter of the curve."""
        der = self.derivatives(position, 1)
        point1 = self.evaluate_single(0.0)
        points = [point1]
        count = 1
        u = 0.1
        while count < 3 and u <= 0.9:
            point = self.evaluate_single(u)
            if not point.in_list(points):
                points.append(point)
                count += 1
            u += 0.1
        if count < 3:
            raise NotImplementedError("BSplineCurve3D is a line segment")
        vec1 = points[1] - point1
        vec2 = points[2] - point1
        plane_normal = vec1.cross(vec2)
        normal = plane_normal.cross(der[1])
        return normal.unit_vector()

    def get_direction_vector(self, abscissa=0.0):
        """
        Calculates direction vector at given abscissa value (value between o and bspline length).

        """
        length = self.length()
        if abscissa >= length:
            abscissa2 = length
            abscissa = abscissa2 - 0.001 * length

        else:
            abscissa2 = min(abscissa + 0.001 * length, length)

        return self.point_at_abscissa(abscissa2) - self.point_at_abscissa(abscissa)

    def direction_vector(self, abscissa=0.):
        """
        Gets direction vector at given abscissa value (value between o and bspline length).

        """
        if not self._direction_vector_memo:
            self._direction_vector_memo = {}
        if abscissa not in self._direction_vector_memo:
            self._direction_vector_memo[abscissa] = self.get_direction_vector(abscissa)
        return self._direction_vector_memo[abscissa]

    @classmethod
    def from_step(cls, arguments, object_dict, **kwargs):
        """
        Converts a step primitive to a BSplineCurve3D.

        :param arguments: The arguments of the step primitive.
        :type arguments: list
        :param object_dict: The dictionary containing all the step primitives
            that have already been instantiated
        :type object_dict: dict
        :return: The corresponding BSplineCurve3D.
        :rtype: :class:`volmdlr.edges.BSplineCurve3D`
        """
        name = arguments[0][1:-1]
        degree = int(arguments[1])
        points = [object_dict[int(i[1:])] for i in arguments[2]]
        if len(points) == 2 and degree == 1:
            return LineSegment3D(points[0], points[-1])

        knot_multiplicities = [int(i) for i in arguments[6][1:-1].split(",")]
        knots = [float(i) for i in arguments[7][1:-1].split(",")]

        if len(arguments) >= 10:
            weight_data = [float(i) for i in arguments[9][1:-1].split(",")]
        else:
            weight_data = None

        return cls(degree, points, knot_multiplicities, knots, weight_data, name)

    def to_step(self, current_id, surface_id=None, curve2d=None):
        """Exports to STEP format."""
        points_ids = []
        content = ''
        point_id = current_id
        for point in self.control_points:
            point_content, point_id = point.to_step(point_id,
                                                    vertex=False)
            content += point_content
            points_ids.append(point_id)
            point_id += 1

        curve_id = point_id
        content += f"#{curve_id} = B_SPLINE_CURVE_WITH_KNOTS('{self.name}',{self.degree}," \
                   f"({step_writer.step_ids_to_str(points_ids)})," \
                   f".UNSPECIFIED.,.F.,.F.,{tuple(self.knot_multiplicities)},{tuple(self.knots)}," \
                   f".UNSPECIFIED.);\n"

        if surface_id and curve2d:
            content += f"#{curve_id + 1} = SURFACE_CURVE('',#{curve_id},(#{curve_id + 2}),.PCURVE_S1.);\n"
            content += f"#{curve_id + 2} = PCURVE('',#{surface_id},#{curve_id + 3});\n"

            # 2D parametric curve
            curve2d_content, curve2d_id = curve2d.to_step(curve_id + 3)  # 5

            # content += f"#{curve_id + 3} = DEFINITIONAL_REPRESENTATION('',(#{curve2d_id - 1}),#{curve_id + 4});\n"
            # content += f"#{curve_id + 4} = ( GEOMETRIC_REPRESENTATION_CONTEXT(2)" \
            #            f"PARAMETRIC_REPRESENTATION_CONTEXT() REPRESENTATION_CONTEXT('2D SPACE','') );\n"

            content += curve2d_content
            current_id = curve2d_id
        else:
            current_id = curve_id + 1

        start_content, start_id = self.start.to_step(current_id, vertex=True)
        current_id = start_id + 1
        end_content, end_id = self.end.to_step(current_id + 1, vertex=True)
        content += start_content + end_content
        current_id = end_id + 1
        if surface_id:
            content += f"#{current_id} = EDGE_CURVE('{self.name}',#{start_id},#{end_id},#{curve_id},.T.);\n"
        else:
            content += f"#{current_id} = EDGE_CURVE('{self.name}',#{start_id},#{end_id},#{curve_id},.T.);\n"
        return content, current_id

    def rotation(self, center: volmdlr.Point3D, axis: volmdlr.Vector3D, angle: float):
        """
        BSplineCurve3D rotation.

        :param center: rotation center
        :param axis: rotation axis
        :param angle: angle rotation
        :return: a new rotated BSplineCurve3D
        """
        new_control_points = [point.rotation(center, axis, angle) for point in
                              self.control_points]
        new_bsplinecurve3d = BSplineCurve3D(self.degree, new_control_points,
                                            self.knot_multiplicities,
                                            self.knots, self.weights, self.name)
        return new_bsplinecurve3d

    def trim_between_evaluations(self, parameter1: float, parameter2: float):
        """
        Trims the Bspline between two abscissa evaluation parameters.

        :param parameter1: evaluation parameter 1, bigger than 0 and smaller than its length.
        :param parameter2: evaluation parameter 2, bigger than 0 and smaller than its length.
        """
        warnings.warn('Use BSplineCurve3D.trim instead of trim_between_evaluation')
        parameter1, parameter2 = min([parameter1, parameter2]), \
            max([parameter1, parameter2])

        if math.isclose(parameter1, 0, abs_tol=1e-7) \
                and math.isclose(parameter2, 1, abs_tol=1e-7):
            return self
        if math.isclose(parameter1, 0, abs_tol=1e-7):
            return self.cut_after(parameter2)
        if math.isclose(parameter2, 1, abs_tol=1e-7):
            return self.cut_before(parameter1)

        # Cut before
        bspline_curve = self.insert_knot(parameter1, num=self.degree)
        if bspline_curve.weights is not None:
            raise NotImplementedError

        # Cut after
        bspline_curve = bspline_curve.insert_knot(parameter2, num=self.degree)
        if bspline_curve.weights is not None:
            raise NotImplementedError

        new_ctrlpts = bspline_curve.control_points[bspline_curve.degree:
                                                   -bspline_curve.degree]
        new_multiplicities = bspline_curve.knot_multiplicities[1:-1]
        # new_multiplicities = bspline_curve.knot_multiplicities[2:-5]
        new_multiplicities[-1] += 1
        new_multiplicities[0] += 1
        new_knots = bspline_curve.knots[1:-1]
        # new_knots = bspline_curve.knots[2:-5]
        new_knots = nurbs_helpers.standardize_knot_vector(new_knots)

        return BSplineCurve3D(degree=bspline_curve.degree,
                              control_points=new_ctrlpts,
                              knot_multiplicities=new_multiplicities,
                              knots=new_knots,
                              weights=None,
                              name=bspline_curve.name)

    def insert_knot(self, knot: float, num: int = 1):
        """
        Returns a new BSplineCurve3D.

        """
        return volmdlr.nurbs.operations.insert_knot_curve(self, [knot], num=[num])

    # Copy paste du LineSegment3D
    def plot(self, ax=None, edge_style: EdgeStyle = EdgeStyle()):
        """
        Matplotlib plot method for a BSpline Curve 3D.

        """
        if ax is None:
            fig = plt.figure()
            ax = fig.add_subplot(111, projection='3d')
        points = self.points
        x = [point.x for point in points]
        y = [point.y for point in points]
        z = [point.z for point in points]
        ax.plot(x, y, z, color=edge_style.color, alpha=edge_style.alpha)
        if edge_style.edge_ends:
            ax.plot(x, y, z, 'o', color=edge_style.color, alpha=edge_style.alpha)
        return ax

    def to_2d(self, plane_origin, x, y):
        """
        Transforms a BSplineCurve3D into an BSplineCurve2D, given a plane origin and an u and v plane vector.

        :param plane_origin: plane origin.
        :param x: plane u vector.
        :param y: plane v vector.
        :return: BSplineCurve2D.
        """
        control_points2d = [point.to_2d(plane_origin, x, y) for point in
                            self.control_points]
        return BSplineCurve2D(self.degree, control_points2d,
                              self.knot_multiplicities, self.knots,
                              self.weights, self.name)

    def curvature(self, u: float, point_in_curve: bool = False):
        """
        Returns the curvature of a curve and the point where it is located.
        """
        ders = self.derivatives(u, 3)  # 3 first derivative
        c1, c2 = ders[1], ders[2]
        denom = c1.cross(c2)
        if c1.is_close(volmdlr.O3D) or c2.is_close(volmdlr.O3D) or denom.norm() == 0.0:
            if point_in_curve:
                return 0., volmdlr.Point3D(*ders[0])
            return 0.
        r_c = ((c1.norm()) ** 3) / denom.norm()
        point = volmdlr.Point3D(*ders[0])
        if point_in_curve:
            return 1 / r_c, point
        return 1 / r_c

    def global_maximum_curvature(self, nb_eval: int = 21, point_in_curve: bool = False):
        """
        Returns the global maximum curvature of a curve and the point where it is located.
        """
        check = [i / (nb_eval - 1) for i in range(nb_eval)]
        curvatures = []
        for u in check:
            curvatures.append(self.curvature(u, point_in_curve))
        return curvatures

    def maximum_curvature(self, point_in_curve: bool = False):
        """
        Returns the maximum curvature of a curve and the point where it is located.
        """
        if point_in_curve:
            maximum_curvarture, point = max(self.global_maximum_curvature(nb_eval=21, point_in_curve=point_in_curve))
            return maximum_curvarture, point
        return max(self.global_maximum_curvature(nb_eval=21, point_in_curve=point_in_curve))

    def minimum_radius(self, point_in_curve=False):
        """
        Returns the minimum curvature radius of a curve and the point where it is located.
        """
        if point_in_curve:
            maximum_curvarture, point = self.maximum_curvature(point_in_curve)
            return 1 / maximum_curvarture, point
        maximum_curvarture = self.maximum_curvature(point_in_curve)
        return 1 / maximum_curvarture

    def triangulation(self):
        """Triangulation method for a BSplineCurve3D."""
        return None

    def linesegment_intersections(self, linesegment: LineSegment3D, abs_tol: float = 1e-6):
        """
        Calculates intersections between a BSplineCurve3D and a LineSegment3D.

        :param linesegment: linesegment to verify intersections.
        :param abs_tol: tolerance.
        :return: list with the intersections points.
        """
        if not self.bounding_box.is_intersecting(linesegment.bounding_box, abs_tol):
            return []
        intersections = []
        for patch, _ in self.decompose(True):
            if not patch.bounding_box.is_intersecting(linesegment.bounding_box, abs_tol):
                continue
            intersections_points = patch.get_linesegment_intersections(linesegment)
            for inter in intersections_points:
                if not inter.in_list(intersections, abs_tol):
                    intersections.append(inter)
        return intersections

    def arc_intersections(self, arc, abs_tol=1e-6):
        """
        Calculates intersections between a BSpline Curve 3D and an arc 3D.

        :param arc: arc to verify intersections.
        :param abs_tol: tolerance.
        :return: list with the intersections points.
        """
        if self.bounding_box.distance_to_bbox(arc.bounding_box) > abs_tol:
            return []
        return self._generic_edge_intersections(arc, abs_tol)

    def curve_intersections(self, curve, abs_tol: float = 1e-6):
        """Get the intersections with the specified curve."""
        if self.bounding_box.distance_to_bbox(curve.bounding_box) > abs_tol:
            return []
        return vm_utils_intersections.get_bsplinecurve_intersections(curve, self, abs_tol=abs_tol)

    def circle_intersections(self, circle, abs_tol: float = 1e-6):
        """Get the intersections with the specified circle."""
        if self.bounding_box.distance_to_bbox(circle.bounding_box) > abs_tol:
            return []
        return vm_utils_intersections.get_bsplinecurve_intersections(circle, self, abs_tol=abs_tol)

    def is_shared_section_possible(self, other_bspline2, tol):
        """
        Verifies if it there is any possibility of the two bsplines share a section.

        :param other_bspline2: other bspline.
        :param tol: tolerance used.
        :return: True or False.
        """
        if self.bounding_box.distance_to_bbox(other_bspline2.bounding_box) > tol:
            return False
        return True

    def sweep(self, *args, **kwargs):
        """
        Bspline 3D is used as path for sweeping given section through it.

        :return:
        """
        frenet = kwargs.get("frenet", False)
        if frenet:
            raise NotImplementedError
        new_faces = []
        tangents = []
        section_contour2d, frame = args
        section_contour3d = section_contour2d.to_3d(frame.origin, frame.u, frame.v)

        points = self.points
        for k, _ in enumerate(points):
            position = k / (len(points) - 1)
            tangents.append(self.unit_direction_vector(position * self.length()))

        normal = tangents[0].deterministic_unit_normal_vector()
        v_vector = tangents[0].cross(normal)
        section_contour2d = section_contour3d.to_2d(points[0], normal, v_vector)
        contours = [section_contour2d.to_3d(points[0], normal, v_vector)]

        for point, tan in zip(points[1:], tangents[1:]):
            normal = tan.deterministic_unit_normal_vector()
            v_vector = tan.cross(normal)
            section_contour3d = section_contour2d.to_3d(point, normal, v_vector)
            contours.append(section_contour3d)

        polys = [volmdlr.wires.ClosedPolygon3D(c.discretization_points(number_points=36)) for c in contours]

        size_v, size_u = len(polys[0].points), len(polys)
        degree_u, degree_v = 3, 3

        points_3d = []
        for poly in polys:
            points_3d.extend(poly.points)

        bspline_surface3d = volmdlr.surfaces.BSplineSurface3D.from_points_interpolation(points_3d, size_u,
                                                                                       size_v,degree_u, degree_v)

        outer_contour = volmdlr.wires.Contour2D([volmdlr.edges.LineSegment2D(volmdlr.O2D, volmdlr.X2D.to_point()),
                                                 volmdlr.edges.LineSegment2D(
                                                     volmdlr.X2D.to_point(), (volmdlr.X2D + volmdlr.Y2D).to_point()),
                                                 volmdlr.edges.LineSegment2D(
                                                     (volmdlr.X2D + volmdlr.Y2D).to_point(), volmdlr.Y2D.to_point()),
                                                 volmdlr.edges.LineSegment2D(volmdlr.Y2D.to_point(), volmdlr.O2D)])
        surf2d = volmdlr.surfaces.Surface2D(outer_contour, [])

        bsface3d = volmdlr.faces.BSplineFace3D(bspline_surface3d, surf2d)
        new_faces.append(bsface3d)
        return new_faces

    def revolution(self, axis_point, axis, angle):
        """
        Returns the face generated by the revolution of the BSpline Curve 3D.
        """
        surface = volmdlr.surfaces.RevolutionSurface3D(self, axis_point, axis)
        return volmdlr.faces.RevolutionFace3D.from_surface_rectangular_cut(surface, 0, angle, 0, self.length())

    def move_frame_along(self, frame, *args, **kwargs):
        """Moves frame along the edge."""
        origin = self.start
        w = self.unit_direction_vector(0.0)
        u = self.unit_normal_vector(0.0)
        if not u:
            u = w.deterministic_unit_normal_vector()
        v = w.cross(u)
        local_frame_a = volmdlr.Frame3D(origin, u, v, w)

        origin = self.end
        w = self.unit_direction_vector(self.length())
        u = self.unit_normal_vector(self.length())
        if not u:
            u = w.deterministic_unit_normal_vector()
        v = w.cross(u)

        local_frame_b = volmdlr.Frame3D(origin, u, v, w)
        return volmdlr.core.map_primitive_with_initial_and_final_frames(frame, local_frame_a, local_frame_b)


class BezierCurve3D(BSplineCurve3D):
    """
    A class for 3-dimensional Bézier curves.

    :param degree: The degree of the Bézier curve
    :type degree: int
    :param control_points: A list of 3-dimensional points
    :type control_points: List[:class:`volmdlr.Point3D`]
    :param name: The name of the B-spline curve. Default value is ''
    :type name: str, optional
    """

    def __init__(self, degree: int, control_points: List[volmdlr.Point3D],
                 name: str = ''):
        knotvector = nurbs_helpers.generate_knot_vector(degree,
                                                        len(control_points))
        knot_multiplicity = [1] * len(knotvector)

        BSplineCurve3D.__init__(self, degree, control_points,
                                knot_multiplicity, knotvector,
                                None, name)

    def get_reverse(self):
        """
        Reverses the Bezier's direction by reversing its control points.

        :return: A reversed B-Spline curve.
        :rtype: :class:`volmdlr.edges.BSplineCurve`.
        """
        return self.__class__(
            degree=self.degree,
            control_points=self.control_points[::-1]
        )


class Arc3D(ArcMixin, Edge):
    """
    An arc is defined by a starting point, an end point and an interior point.

    """

    def __init__(self, circle, start, end, name=''):
        ArcMixin.__init__(self, circle, start=start, end=end, name=name)
        Edge.__init__(self, start=start, end=end, name=name)
        self._angle = None
        self._bbox = None

    def __hash__(self):
        return hash(('arc3d', self.circle, self.start, self.end, self.is_trigo))

    def __eq__(self, other_arc):
        if self.__class__.__name__ != other_arc.__class__.__name__:
            return False
        return (self.circle == other_arc.circle and self.start == other_arc.start
                and self.end == other_arc.end and self.is_trigo == other_arc.is_trigo)

    @property
    def is_trigo(self):
        """Return True if circle is counterclockwise."""
        return True

    def to_dict(self, use_pointers: bool = False, memo=None, path: str = '#', id_method=True, id_memo=None):
        """Saves the object parameters into a dictionary."""
        dict_ = self.base_dict()
        dict_['circle'] = self.circle.to_dict(use_pointers=use_pointers, memo=memo,
                                              id_method=id_method, id_memo=id_memo, path=path + '/circle')
        dict_['start'] = self.start.to_dict(use_pointers=use_pointers, memo=memo,
                                            id_method=id_method, id_memo=id_memo, path=path + '/start')
        dict_['end'] = self.end.to_dict(use_pointers=use_pointers, memo=memo,
                                        id_method=id_method, id_memo=id_memo, path=path + '/end')
        return dict_

    @property
    def bounding_box(self):
        """Bounding box for Arc 3D."""
        if not self._bbox:
            self._bbox = self.get_bounding_box()
        return self._bbox

    @bounding_box.setter
    def bounding_box(self, new_bounding_box):
        self._bbox = new_bounding_box

    def get_bounding_box(self):
        """
        Calculates the bounding box of the Arc3D.

        :return: Bounding Box object.
        """
        # TODO: implement exact calculation

        points = self.discretization_points(angle_resolution=5)
        xmin = min(point.x for point in points)
        xmax = max(point.x for point in points)
        ymin = min(point.y for point in points)
        ymax = max(point.y for point in points)
        zmin = min(point.z for point in points)
        zmax = max(point.z for point in points)
        return volmdlr.core.BoundingBox(xmin, xmax, ymin, ymax, zmin, zmax)

    @classmethod
    def from_angle(cls, start: volmdlr.Point3D, angle: float,
                   axis_point: volmdlr.Point3D, axis: volmdlr.Vector3D, name: str = ''):
        """Gives the arc3D from a start, an angle and an axis."""
        start_gen = start
        end_gen = start_gen.rotation(axis_point, axis, angle)
        line = volmdlr_curves.Line3D(axis_point, axis_point + axis)
        center, _ = line.point_projection(start)
        radius = center.point_distance(start)
        u = start - center
        v = axis.cross(u)
        circle = volmdlr.curves.Circle3D(volmdlr.Frame3D(center, u, v, axis), radius)
        if angle == volmdlr.TWO_PI:
            return circle
        return cls(circle, start_gen, end_gen, name=name)

    @classmethod
    def from_3_points(cls, point1, point2, point3, name: str = ''):
        """
        Creates an Arc 3d using three points.

        :param point1: start point.
        :param point2: interior point.
        :param point3: end point.
        :param name: object's name.
        :return: Arc 3D.
        """
        circle = volmdlr_curves.Circle3D.from_3_points(point1, point2, point3)
        return cls(circle, point1, point3, name=name)

    @property
    def points(self):
        """
        Gets arc points.

        :return: list with arc points.
        """
        return [self.start, self.end]

    def get_reverse(self):
        """
        Defines a new Arc3D, identical to self, but in the opposite direction.

        """
        circle3d = self.circle.reverse()
        return self.__class__(circle3d, self.end, self.start, self.name + '_reverse')

    def abscissa(self, point: volmdlr.Point3D, tol: float = 1e-6):
        """
        Calculates the abscissa given a point in the Arc3D.

        :param point: point to calculate the abscissa.
        :param tol: (Optional) Confusion distance to consider points equal. Default 1e-6.
        :return: corresponding abscissa.
        """
        if point.point_distance(self.start) <= tol:
            return 0
        if point.point_distance(self.end) <= tol:
            return self.length()
        point_theta = self.get_arc_point_angle(point)
        if not self.angle_start <= point_theta <= self.angle_end:
            raise ValueError(f"{point} not in Arc3D.")
        return self.radius * abs(point_theta - self.angle_start)

    def point_at_abscissa(self, abscissa):
        """
        Calculates a point in the Arc3D at a given abscissa.

        :param abscissa: abscissa where in the curve the point should be calculated.
        :return: Corresponding point.
        """
        if abscissa > self.length() + 1e-6:
            raise ValueError(f"{abscissa} abscissa is not on the curve. max length of arc is {self.length()}.")
        return self.start.rotation(self.circle.center, self.circle.normal, abscissa / self.radius)

    def direction_vector(self, abscissa):
        """
        Calculates a direction vector at a given abscissa of the Arc3D.

        :param abscissa: abscissa where in the curve the direction vector should be calculated.
        :return: Corresponding direction vector.
        """
        normal_vector = self.normal_vector(abscissa)
        return normal_vector.cross(self.circle.normal)

    def rotation(self, center: volmdlr.Point3D,
                 axis: volmdlr.Vector3D, angle: float):
        """
        Arc3D rotation.

        :param center: rotation center
        :param axis: rotation axis
        :param angle: angle rotation
        :return: a new rotated Arc3D
        """
        circle = self.circle.rotation(center, axis, angle)
        new_start = self.start.rotation(center, axis, angle)
        new_end = self.end.rotation(center, axis, angle)
        return Arc3D(circle, new_start, new_end, name=self.name)

    def translation(self, offset: volmdlr.Vector3D):
        """
        Arc3D translation.

        :param offset: translation vector.
        :return: A new translated Arc3D.
        """
        new_circle = self.circle.translation(offset)
        new_start = self.start.translation(offset)
        new_end = self.end.translation(offset)
        return Arc3D(new_circle, new_start, new_end, name=self.name)

    def frame_mapping(self, frame: volmdlr.Frame3D, side: str):
        """
        Changes vector frame_mapping and return a new Arc3D.

        side = 'old' or 'new'
        """
        new_circle = self.circle.frame_mapping(frame, side)
        new_start = self.start.frame_mapping(frame, side)
        new_end = self.end.frame_mapping(frame, side)
        return Arc3D(new_circle, new_start, new_end, name=self.name)

    def plot(self, ax=None, edge_style: EdgeStyle = EdgeStyle()):
        """Plot method for Arc 3D using Matplotlib."""
        if ax is None:
            fig = plt.figure()
            ax = fig.add_subplot(111, projection='3d')
        ax = vm_common_operations.plot_from_discretization_points(
            ax, edge_style=edge_style, element=self, number_points=25)
        if edge_style.edge_ends:
            self.start.plot(ax=ax, color='r')
            self.end.plot(ax=ax, color='b')

        if edge_style.edge_direction:
            x, y, z = self.point_at_abscissa(0.5 * self.length())
            u, v, w = 0.05 * self.unit_direction_vector(0.5 * self.length())
            ax.quiver(x, y, z, u, v, w, length=self.length() / 100,
                      arrow_length_ratio=5, normalize=True,
                      pivot='tip', color=edge_style.color)
        return ax

    def plot2d(self, center: volmdlr.Point3D = volmdlr.O3D,
               x3d: volmdlr.Vector3D = volmdlr.X3D, y3d: volmdlr.Vector3D = volmdlr.Y3D,
               ax=None, color='k'):
        """Plot data."""

        if ax is None:
            fig = plt.figure()
            ax = fig.add_subplot(111, projection='3d')

        # TODO: Enhance this plot
        length = self.length()
        x = []
        y = []
        for i in range(30):
            point = self.point_at_abscissa(i / 29. * length)
            xi, yi = point.plane_projection2d(center, x3d, y3d)
            x.append(xi)
            y.append(yi)
        ax.plot(x, y, color=color)

        return ax

    def to_2d(self, plane_origin, x, y):
        """
        Transforms a Arc3D into an Arc2D, given a plane origin and an u and v plane vector.

        :param plane_origin: plane origin.
        :param x: plane u vector.
        :param y: plane v vector.
        :return: Arc2D.
        """
        circle2d = self.circle.to_2d(plane_origin, x, y)
        point_start = self.start.to_2d(plane_origin, x, y)
        point_interior = self.middle_point().to_2d(plane_origin, x, y)
        point_end = self.end.to_2d(plane_origin, x, y)
        arc = Arc2D(circle2d, point_start, point_end, reference_path=self.reference_path, name=self.name)
        if not arc.point_belongs(point_interior):
            arc = Arc2D(circle2d.reverse(), point_start, point_end, reference_path=self.reference_path, name=self.name)
        return arc

    def _calculate_vectors(self, other_arc):
        """
        Calculate the unit vectors and w vector for two arcs.

        :param other_arc: The other arc.
        :return: Tuple containing the unit vectors and w vector.
        """
        u1 = (self.start - self.circle.center).unit_vector()
        u2 = self.circle.normal.cross(u1)
        w = other_arc.circle.center - self.circle.center
        u3 = (other_arc.start - other_arc.circle.center).unit_vector()
        u4 = other_arc.circle.normal.cross(u3)
        return u1, u2, u3, u4, w

    @staticmethod
    def _calculate_dot_products(vectors):
        """
        Calculate dot products between unit vectors for two arcs.
<<<<<<< HEAD

        :param vectors: list of unit vector for two arcs.
        :return: Tuple containing dot products between unit vectors.
        """
        return [vectors[i].dot(vectors[j]) for i, j in product(range(len(vectors)), repeat=2) if j >= i]

=======

        :param vectors: list of unit vector for two arcs.
        :return: Tuple containing dot products between unit vectors.
        """
        return [vectors[i].dot(vectors[j]) for i, j in product(range(len(vectors)), repeat=2) if j >= i]

>>>>>>> 9c4c531d
        # u1_u1 = u1.dot(u1)
        # u1_u2 = u1.dot(u2)
        # u1_u3 = u1.dot(u3)
        # u1_u4 = u1.dot(u4)
        # u2_u2 = u2.dot(u2)
        # u2_u3 = u2.dot(u3)
        # u2_u4 = u2.dot(u4)
        # u3_u3 = u3.dot(u3)
        # u3_u4 = u3.dot(u4)
        # u4_u4 = u4.dot(u4)
        # return u1_u1, u1_u2, u1_u3, u1_u4, u2_u2, u2_u3, u2_u4, u3_u3, u3_u4, u4_u4

    @staticmethod
    def _calculate_w_dot_products(w, u1, u2, u3, u4):
        """
        Calculate dot products of w vector with unit vectors for two arcs.

        :param w: Vector w.
        :return: Tuple containing dot products of w with unit vectors.
        """
        w_u1 = w.dot(u1)
        w_u2 = w.dot(u2)
        w_u3 = w.dot(u3)
        w_u4 = w.dot(u4)
        w_w = w.dot(w)
        return w_u1, w_u2, w_u3, w_u4, w_w

    @staticmethod
    def _distance_squared_function(u1_u1, u1_u2, u1_u3, u1_u4, u2_u2, u2_u3, u2_u4, u3_u3, u3_u4, u4_u4, w_w,
                                   w_u1, w_u2, w_u3, w_u4, radius1, radius2):
        """
        Compute the squared distance between two arcs.

        :param u1_u1: Dot product of u1 with itself.
        :param u1_u2: Dot product of u1 with u2.
        :param u1_u3: Dot product of u1 with u3.
        :param u1_u4: Dot product of u1 with u4.
        :param u2_u2: Dot product of u2 with itself.
        :param u2_u3: Dot product of u2 with u3.
        :param u2_u4: Dot product of u2 with u4.
        :param u3_u3: Dot product of u3 with itself.
        :param u3_u4: Dot product of u3 with u4.
        :param u4_u4: Dot product of u4 with itself.
        :param w_w: Dot product of w with itself.
        :param w_u1: Dot product of w with u1.
        :param w_u2: Dot product of w with u2.
        :param w_u3: Dot product of w with u3.
        :param w_u4: Dot product of w with u4.
        :param radius1: Radius of arc 1.
        :param radius2: Radius of arc 2.
        :return: The squared distance function.
        """
        def distance_squared(x):
            return (u1_u1 * (np.cos(x[0])) ** 2 * radius1 ** 2 + u2_u2 * (np.sin(x[0])) ** 2 * radius1 ** 2
                    + w_w + u3_u3 * (np.cos(x[1])) ** 2 * radius2 ** 2 + u4_u4 * (np.sin(x[1])) ** 2 * radius2 ** 2
                    + u1_u2 * np.sin(2 * x[0]) * radius1 ** 2 - 2 * radius1 * np.cos(x[0]) * w_u1
                    - 2 * radius1 * radius2 * np.cos(x[0]) * np.cos(x[1]) * u1_u3
                    - 2 * radius1 * radius2 * np.cos(x[0]) * np.sin(x[1]) * u1_u4
                    - 2 * radius1 * np.sin(x[0]) * w_u2
                    - 2 * radius1 * radius2 * np.sin(x[0]) * np.cos(x[1]) * u2_u3
                    - 2 * radius1 * radius2 * np.sin(x[0]) * np.sin(x[1]) * u2_u4
                    + 2 * radius2 * np.cos(x[1]) * w_u3 + 2 * radius2 * np.sin(x[1]) * w_u4
                    + u3_u4 * np.sin(2 * x[1]) * radius2 ** 2)

        return distance_squared

    def minimum_distance_points_arc(self, other_arc):
        """Calculates the minimum distance points between two arcs."""
        u1, u2, u3, u4, w = self._calculate_vectors(other_arc)

        radius1, radius2 = self.radius, other_arc.radius

        u1_u1, u1_u2, u1_u3, u1_u4, u2_u2, u2_u3, u2_u4, u3_u3, u3_u4, u4_u4 = self._calculate_dot_products(
            [u1, u2, u3, u4])

        w_u1, w_u2, w_u3, w_u4, w_w = self._calculate_w_dot_products(w, u1, u2, u3, u4)

        x0 = np.array([self.angle / 2, other_arc.angle / 2])
        res = least_squares(
            self._distance_squared_function(u1_u1, u1_u2, u1_u3, u1_u4, u2_u2, u2_u3, u2_u4, u3_u3, u3_u4, u4_u4, w_w,
                                            w_u1, w_u2, w_u3, w_u4, radius1, radius2), x0,
            bounds=[(0, 0), (self.angle, other_arc.angle)])

        point1 = self.point_at_abscissa(res.x[0] * radius1)
        point2 = other_arc.point_at_abscissa(res.x[1] * radius2)

        return point1, point2

    def distance_linesegment(self, linesegment3d, return_points=False):
        """
        Gets the minimum distance between an Arc 3D and Line Segment 3D.

        :param linesegment3d: other line segment 3d.
        :param return_points: boolean to decide weather to return the corresponding minimal distance points or not.
        :return: minimum distance / minimal distance with corresponding points.
        """
        point1, point2 = vm_common_operations.minimum_distance_points_circle3d_linesegment3d(self, linesegment3d)
        if return_points:
            return point1.point_distance(point2), point1, point2
        return point1.point_distance(point2)

    def distance_arc(self, arc3d, return_points=False):
        """
        Gets the minimum distance between two Arcs 3D.

        :param arc3d: other arc 3d.
        :param return_points: boolean to decide weather to return the corresponding minimal distance points or not.
        :return: minimum distance / minimal distance with corresponding points.
        """
        p1, p2 = self.minimum_distance_points_arc(arc3d)
        if return_points:
            return p1.point_distance(p2), p1, p2
        return p1.point_distance(p2)

    def extrusion(self, extrusion_vector):
        """Extrudes an arc 3d in the given extrusion vector direction."""
        if self.circle.normal.is_colinear_to(extrusion_vector):
            w = extrusion_vector.copy()
            w = w.unit_vector()
            arc2d = self.to_2d(self.circle.center, self.frame.u, self.frame.v)
            angle1, angle2 = arc2d.angle_start, arc2d.angle_end
            if angle2 < angle1:
                angle2 += volmdlr.TWO_PI
            cylinder = volmdlr.surfaces.CylindricalSurface3D(self.frame, self.radius)
            return [volmdlr.faces.CylindricalFace3D.from_surface_rectangular_cut(
                cylinder, angle1, angle2, 0., w.dot(self.frame.w) * extrusion_vector.norm())]
        raise NotImplementedError(f'Elliptic faces not handled: dot={self.circle.normal.dot(extrusion_vector)}')

    def _handle_sphere(self, line3d, axis, angle):
        """
        Handle the revolution when the center of the circle is close to the axis (sphere case).

        :param line3d: The Line3D object representing the axis of revolution.
        :return: A list of SphericalFace3D objects representing the resulting faces after revolution.
        """
        u = self._calculate_u(self.start, line3d)
        if math.isclose(u.norm(), 0, abs_tol=1e-6):
            u = self._calculate_u(self.end, line3d)
            if math.isclose(u.norm(), 0, abs_tol=1e-6):
                u = self._calculate_u(self.middle_point(), line3d)

        u = u.unit_vector()
        v = axis.cross(u)
        surface = volmdlr.surfaces.SphericalSurface3D(volmdlr.Frame3D(self.circle.center, u, v, axis), self.radius)
        start2d = surface.point3d_to_2d(self.start)
        phi_angles = sorted([start2d.y, start2d.y + self.angle * v.dot(self.frame.w)])
        return [volmdlr.faces.SphericalFace3D.from_surface_rectangular_cut(
            surface, 0, angle, phi_angles[0], phi_angles[1])]

    @staticmethod
    def _calculate_u(point, line3d):
        """
        Calculates the vector from the projection to the point.

        :param point: The point to be projected onto the line.
        :param line3d: The Line3D object onto which the point is projected.
        :return: The vector from the projected point to the original point.
        """
        point_projection, _ = line3d.point_projection(point)
        u = point - point_projection
        return u

    def _handle_toroidal(self, line3d, tore_center, axis, angle):
        """
        Handle the revolution when the center of the circle is not close to the axis (toroidal case).

        :param line3d: The Line3D object representing the axis of revolution.
        :param tore_center: The center of the torus formed by revolution.
        :return: A list of ToroidalFace3D objects representing the resulting faces after revolution.
        """
        u = self.circle.center - tore_center
        u = u.unit_vector()
        v = axis.cross(u)
        if not math.isclose(self.circle.normal.dot(u), 0., abs_tol=1e-6):
            raise NotImplementedError('Outside of plane revolution not supported')

        radius = tore_center.point_distance(self.circle.center)
        surface = volmdlr.surfaces.ToroidalSurface3D(
            volmdlr.Frame3D(tore_center, u, v, axis), radius, self.radius)
        start2d = surface.point3d_to_2d(self.start)
        phi_angles = sorted([start2d.y, start2d.y - self.angle * v.dot(self.frame.w)])
        return [volmdlr.faces.ToroidalFace3D.from_surface_rectangular_cut(
            surface, 0, angle, phi_angles[0], phi_angles[1])]

    def revolution(self, axis_point: volmdlr.Point3D, axis: volmdlr.Vector3D,
                   angle: float):
        """
        Revolution of Arc 3D around an axis.

        :param axis_point: revolution axis point.
        :param axis: revolution axis.
        :param angle: revolution angle.
        """
        line3d = volmdlr_curves.Line3D(axis_point, axis_point + axis)
        tore_center, _ = line3d.point_projection(self.circle.center)

        if math.isclose(tore_center.point_distance(self.circle.center), 0.,
                        abs_tol=1e-6):
            return self._handle_sphere(line3d, axis, angle)
        return self._handle_toroidal(line3d, tore_center, axis, angle)

    def point_belongs(self, point, abs_tol: float = 1e-6):
        """
        Check if a point 3d belongs to the arc_3d or not.

        :param point: point to be verified is on arc.
        :param abs_tol: tolerance allowed.
        :return: True if point is on Arc, False otherwise.
        """
        # point_local_coordinates = self.circle.frame.global_to_local_coordinates(point)
        if not math.isclose(point.point_distance(self.circle.center), self.radius, abs_tol=abs_tol):
            return False
        vector = point - self.circle.center
        if not math.isclose(vector.dot(self.circle.frame.w), 0.0, abs_tol=abs_tol):
            return False
        point_theta = self.get_arc_point_angle(point)
        if not self.angle_start <= point_theta <= self.angle_end:
            return False
        return True

    def triangulation(self):
        """
        Triangulation for an Arc3D.

        """
        return None

    def line_intersections(self, line: volmdlr_curves.Line3D, tol: float = 1e-6):
        """
        Calculates intersections between an Arc3D and a Line3D.

        :param line: line to verify intersections.
        :param tol: maximum tolerance.
        :return: list with intersections points between line and Arc3D.
        """
        if line.point_belongs(self.start):
            return [self.start]
        if line.point_belongs(self.end):
            return [self.end]
        circle3d_lineseg_inters = vm_utils_intersections.circle_3d_line_intersections(self.circle, line)
        return [point for point in circle3d_lineseg_inters if self.point_belongs(point, tol)]

    def linesegment_intersections(self, linesegment: LineSegment3D, abs_tol: float = 1e-6):
        """
        Calculates intersections between an Arc3D and a LineSegment3D.

        :param linesegment: linesegment to verify intersections.
        :param abs_tol: tolerance to be considered while validating an intersection.
        :return: list with intersections points between linesegment and Arc3D.
        """
        intersections = self.line_intersections(linesegment.line)
        return [point for point in intersections if linesegment.point_belongs(point, abs_tol)]

    def arc_intersections(self, other_arc, abs_tol: 1e-6):
        """
        Calculates intersections between two Arc3D.

        :param other_arc: Arc 3D to verify intersections.
        :param abs_tol: tolerance.
        :return: list with intersections points between the two Arc3D.
        """
        circle_intersections = self.circle.circle_intersections(other_arc.circle)
        intersections = []
        for intersection in circle_intersections:
            if self.point_belongs(intersection, abs_tol) and other_arc.point_belongs(intersection, abs_tol):
                intersections.append(intersection)
        return intersections

    def arcellipse_intersections(self, arcellipse3d, abs_tol: float = 1e-6):
        """
        Calculates intersections between two Arc3D.

        :param arcellipse3d: ArcEllipse 3D to verify intersections.
        :param abs_tol: Tolerance.
        :return: List with intersections points between ArcEllipse3D and Arc3D.
        """
        ellipse_intersections = self.circle.ellipse_intersections(arcellipse3d.ellipse, abs_tol)
        intersections = []
        for intersection in ellipse_intersections:
            if self.point_belongs(intersection, abs_tol) and arcellipse3d.point_belongs(intersection, abs_tol):
                intersections.append(intersection)
        return intersections

    def complementary(self):
        """Creates the corresponding complementary arc."""
        return Arc3D(self.circle, self.end, self.start)

    def sweep(self, *args, **kwargs):
        """
        Arc 3D is used as path for sweeping given section through it.

        :return:
        """
        frenet = kwargs.get("frenet", False)
        if frenet:
            raise NotImplementedError
        new_faces = []
        section_contour2d, frame = args
        section_contour3d = section_contour2d.to_3d(self.start, frame.u, frame.v)
        for contour_primitive in section_contour3d.primitives:
            new_faces.extend(contour_primitive.revolution(
                self.circle.center, self.circle.normal, self.angle))
        return new_faces

    def move_frame_along(self, frame):
        """Move frame along edge."""
        new_frame = frame.rotation(self.center, self.circle.normal, self.angle)
        return new_frame


class FullArc3D(FullArcMixin, Arc3D):
    """
    An edge that starts at start_end, ends at the same point after having described a circle.

    """

    def __init__(self, circle: volmdlr.curves.Circle3D, start_end: volmdlr.Point3D,
                 name: str = ''):
        self._utd_frame = None
        self._bbox = None
        FullArcMixin.__init__(self, circle=circle, start_end=start_end, name=name)
        Arc3D.__init__(self, circle=circle, start=start_end, end=start_end, name=name)

    def __hash__(self):
        return hash(('Fullarc3D', self.circle, self.start_end))

    def __eq__(self, other_arc):
        return (self.circle == other_arc.circle) \
            and (self.start == other_arc.start)

    def to_dict(self, use_pointers: bool = False, memo=None, path: str = '#'):
        """Object serialization."""
        dict_ = self.base_dict()
        dict_['circle'] = self.circle.to_dict(use_pointers=use_pointers, memo=memo, path=path + '/circle')
        dict_['angle'] = self.angle
        dict_['is_trigo'] = self.is_trigo
        dict_['start_end'] = self.start.to_dict(use_pointers=use_pointers, memo=memo, path=path + '/start_end')
        dict_['name'] = self.name
        return dict_

    def to_2d(self, plane_origin, x, y):
        """
        Transforms a FullArc3D into an FullArc2D, given a plane origin and an u and v plane vector.

        :param plane_origin: plane origin.
        :param x: plane u vector.
        :param y: plane v vector.
        :return: FullArc2D.
        """
        circle = self.circle.to_2d(plane_origin, x, y)
        start_end = self.start.to_2d(plane_origin, x, y)
        return FullArc2D(circle, start_end)

    def to_step(self, current_id, surface_id=None):
        """Exports to STEP format."""
        content, frame_id = self.circle.frame.to_step(current_id)
        # Not calling Circle3D.to_step because of circular imports
        u = self.start - self.circle.center
        u = u.unit_vector()
        curve_id = frame_id + 1
        # Not calling Circle3D.to_step because of circular imports
        content += f"#{curve_id} = CIRCLE('{self.name}',#{frame_id},{self.radius * 1000});\n"

        point1 = (self.circle.center + u * self.radius).to_point()

        p1_content, p1_id = point1.to_step(curve_id, vertex=True)
        content += p1_content

        edge_curve = p1_id + 1
        content += f"#{edge_curve} = EDGE_CURVE('{self.name}',#{p1_id},#{p1_id},#{curve_id},.T.);\n"

        return content, edge_curve

    def plot(self, ax=None, edge_style: EdgeStyle = EdgeStyle(), show_frame=False):
        """
        Plot fullarc3d using matplotlib.
        """
        if ax is None:
            ax = plt.figure().add_subplot(111, projection='3d')
        if show_frame:
            self.circle.frame.plot(ax, ratio=self.radius)
        ax = vm_common_operations.plot_from_discretization_points(
            ax, edge_style=edge_style, element=self, number_points=100, close_plot=True)
        if edge_style.edge_ends:
            self.start.plot(ax=ax)
            self.end.plot(ax=ax)
        if edge_style.edge_direction:
            half_length = 0.5 * self.length()
            x, y, z = self.point_at_abscissa(half_length)
            tangent = self.unit_direction_vector(half_length)
            arrow_length = 0.15 * half_length
            ax.quiver(x, y, z, *arrow_length * tangent, pivot='tip')

        return ax

    def rotation(self, center: volmdlr.Point3D, axis: volmdlr.Vector3D, angle: float):
        """
        Rotates the FullArc3D object around a specified axis by a given angle.

        :param center: The center point of rotation.
        :type center: (volmdlr.Point3D)
        :param axis: The axis of rotation.
        :type axis: (volmdlr.Vector3D)
        :param angle: The angle of rotation in radians.
        :type angle: (float)

        :return: A new FullArc3D object that is the result of the rotation.
        :rtype: FullArc3D:
        """
        new_start_end = self.start.rotation(center, axis, angle)
        new_circle = self.circle.rotation(center, axis, angle)
        return FullArc3D(new_circle, new_start_end, name=self.name)

    def translation(self, offset: volmdlr.Vector3D):
        """
        Translates the FullArc3D object by a specified offset.

        :param offset: The translation offset vector.
        :type offset: (volmdlr.Vector3D).
        :return: A new FullArc3D object that is the result of the translation.
        :rtype: FullArc3D.
        """
        new_start_end = self.start.translation(offset)
        new_circle = self.circle.translation(offset)
        return FullArc3D(new_circle, new_start_end, name=self.name)

    def frame_mapping(self, frame: volmdlr.Frame3D, side: str):
        """
        Changes vector frame_mapping and return a new FullArc3D.

        side = 'old' or 'new'
        """
        new_circle = self.circle.frame_mapping(frame, side)
        new_start_end = self.start_end.frame_mapping(frame, side)
        return FullArc3D(new_circle, new_start_end, name=self.name)

    def linesegment_intersections(self, linesegment: LineSegment3D, abs_tol=1e-6):
        """
        Calculates the intersections between a full arc 3d and a line segment 3d.

        :param linesegment: linesegment 3d to verify intersections.
        :param abs_tol: tolerance.
        :return: list of points 3d, if there are any intersections, an empty list if otherwise.
        """
        distance_center_lineseg = linesegment.point_distance(self.circle.frame.origin)
        if distance_center_lineseg > self.radius:
            return []
        return self.circle.linesegment_intersections(linesegment)

    def fullarc_intersections(self, fullarc3d, abs_tol: float = 1e-6):
        """
        Calculates the intersections between two full arc 3d.

        :param fullarc3d: linesegment 3d to verify intersections.
        :param abs_tol: tolerance.
        :return: list of points 3d, if there are any intersections, an empty list if otherwise.
        """
        return self.circle.circle_intersections(fullarc3d.circle, abs_tol)

    def get_reverse(self):
        """
        Defines a new FullArc3D, identical to self, but in the opposite direction.

        """
        circle = self.circle.reverse()
        return self.__class__(circle, self.start_end)

    def point_belongs(self, point: volmdlr.Point3D, abs_tol: float = 1e-6):
        """
        Returns if given point belongs to the FullArc3D.
        """
        return self.circle.point_belongs(point, abs_tol)

    @classmethod
    def from_3_points(cls, point1, point2, point3, name: str = ''):
        """Creates a full arc 3D from 3 given points."""
        fullarc = cls(volmdlr_curves.Circle3D.from_3_points(point1, point2, point3), point1, name=name)
        return fullarc

    def split(self, split_point, tol: float = 1e-6):
        """
        Splits the circle into two arcs at a given point.

        :param split_point: splitting point.
        :param tol: tolerance.
        :return: list of two arcs.
        """
        if split_point.is_close(self.start, tol) or split_point.is_close(self.end, tol):
            raise ValueError("Point should be different of start and end.")
        if not self.point_belongs(split_point, 1e-5):
            raise ValueError("Point not on the circle.")
        return [Arc3D(self.circle, self.start, split_point), Arc3D(self.circle, split_point, self.end)]

    @classmethod
    def from_center_normal(cls, center: volmdlr.Point3D, normal: volmdlr.Vector3D,
                           start_end: volmdlr.Point3D, name: str = ''):
        """
        Creates a Full Arc 3D using a center, and a normal vector and a start point.

        :param center: full arc center.
        :param normal: circle normal
        :param start_end: full arc starting point.
        :param name: full arc's name.
        :return: FullArc3D.
        """
        u_vector = normal.deterministic_unit_normal_vector()
        v_vector = normal.cross(u_vector)
        circle = volmdlr_curves.Circle3D(volmdlr.Frame3D(center, u_vector, v_vector, normal),
                                         center.point_distance(start_end))
        return cls(circle, start_end, name=name)

    @classmethod
    def from_curve(cls, circle, start_end=None, name: str = ''):
        """
        Initialize a full arc from a circle.
        """
        if start_end is None:
            start_end = circle.center + circle.frame.u * circle.radius
        return cls(circle, start_end, name=name)


class ArcEllipse3D(ArcEllipseMixin, Edge):
    """
    An arc is defined by a starting point, an end point and an interior point.

    """

    def __init__(self, ellipse: volmdlr_curves.Ellipse3D, start: volmdlr.Point3D, end: volmdlr.Point3D, name=''):
        Edge.__init__(self, start=start, end=end, name=name)
        self.ellipse = ellipse
        self.angle_start, self.angle_end = self.get_start_end_angles()
        self.angle = self.angle_end - self.angle_start
        self._self_2d = None
        self._length = None
        self._bbox = None

    def __hash__(self):
        return hash(('Arcellipse3d', self.ellipse, self.start, self.end))

    def __eq__(self, other_arcellipse):
        if self.__class__.__name__ != other_arcellipse.__class__.__name__:
            return False
        return self.ellipse == other_arcellipse.ellipse and \
            self.start == other_arcellipse.start and self.end == other_arcellipse.end

    def is_close(self, other_arcellipse, tol: float = 1e-6):
        """
        Verifies if two arc ellipses are the same, considereing given tolerance.

        :param other_arcellipse: other arc ellipse.
        :param tol: tolerance.
        :return: True or False.
        """
        if self.__class__.__name__ != other_arcellipse.__class__.__name__:
            return False
        return self.ellipse.is_close(other_arcellipse.ellipse, tol) and \
            self.start.is_close(other_arcellipse.start, tol) and self.end.is_close(other_arcellipse.end, tol)

    @property
    def center(self):
        """Gets ellipse's center point."""
        return self.ellipse.frame.origin

    @property
    def normal(self):
        """Gets ellipse's normal direction."""
        return self.ellipse.frame.w

    def get_start_end_angles(self):
        """
        Calculate the start and end angles of the ArcEllipse3D in radians.

        This method computes the start and end angles of the ArcEllipse3D, which represent
        the angles, in radians, between the major axis of the ellipse and the start and end points
        on the ellipse's boundary.

        :return: tuple of floats
            A tuple containing the start and end angles in radians.
        """
        local_start_point = self.ellipse.frame.global_to_local_coordinates(self.start)
        u1, u2 = local_start_point.x / self.ellipse.major_axis, local_start_point.y / self.ellipse.minor_axis
        start_angle = volmdlr.geometry.sin_cos_angle(u1, u2)
        local_end_point = self.ellipse.frame.global_to_local_coordinates(self.end)
        u1, u2 = local_end_point.x / self.ellipse.major_axis, local_end_point.y / self.ellipse.minor_axis
        end_angle = volmdlr.geometry.sin_cos_angle(u1, u2)
        if math.isclose(end_angle, 0.0, abs_tol=1e-6):
            end_angle = volmdlr.TWO_PI
        return start_angle, end_angle

    @property
    def self_2d(self):
        """
        Arc ellipse 2d version of self.

        """
        if not self._self_2d:
            self._self_2d = self.to_2d(self.ellipse.center, self.ellipse.frame.u, self.ellipse.frame.v)
        return self._self_2d

    def discretization_points(self, *, number_points: int = None, angle_resolution: int = 20):
        """
        Discretization of a Contour to have "n" points.

        :param number_points: the number of points (including start and end points)
             if unset, only start and end will be returned
        :param angle_resolution: if set, the sampling will be adapted to have a controlled angular distance. Useful
            to mesh an arc
        :return: a list of sampled points
        """
        if not number_points:
            if not angle_resolution:
                number_points = 2
            else:
                number_points = math.ceil(angle_resolution * abs(0.5 * self.angle / math.pi)) + 1
        angle_end = self.angle_end
        angle_start = self.angle_start
        if self.angle_start == self.angle_end:
            angle_end = angle_start + 2 * math.pi
        else:
            if angle_end < angle_start:
                angle_end = self.angle_end + volmdlr.TWO_PI

        discretization_points = [self.ellipse.frame.local_to_global_coordinates(
            volmdlr.Point3D(self.ellipse.major_axis * math.cos(angle),
                            self.ellipse.minor_axis * math.sin(angle), 0))
            for angle in np.linspace(angle_start, angle_end, number_points)]
        return discretization_points

    def to_2d(self, plane_origin, x, y):
        """
        Transforms an Arc Ellipse 3D into an Arc Ellipse 2D, given a plane origin and an u and v plane vector.

        :param plane_origin: plane origin.
        :param x: plane u vector.
        :param y: plane v vector.
        :return: ArcEllipse2D.
        """
        point_start2d = self.start.to_2d(plane_origin, x, y)
        point_end2d = self.end.to_2d(plane_origin, x, y)
        ellipse2d = self.ellipse.to_2d(plane_origin, x, y)
        return ArcEllipse2D(ellipse2d, point_start2d, point_end2d)

    def length(self):
        """Computes the length."""
        if not self._length:
            self._length = self.self_2d.length()
        return self._length

    def normal_vector(self, abscissa):
        """Returns the normal vector at a given abscissa."""
        return self.direction_vector(abscissa).deterministic_normal_vector()

    def direction_vector(self, abscissa):
        """
        Returns the tangent vector at a given abscissa along the ArcEllipse3D.

        This method calculates and returns the tangent vector at a specific abscissa
        along the ArcEllipse3D, which represents the direction of the curve at that point.

        :param abscissa: The parameter value (abscissa) along the curve.
        :type abscissa: float

        :return: Vector3D
            A Vector3D object representing the tangent vector at the given abscissa.

        :raises:
            - ValueError: If the abscissa is out of the valid range of the curve.
        """
        if abscissa > self.length():
            raise ValueError('The abscissa is out of the valid range of the curve.')
        direction_vector_2d = self.self_2d.direction_vector(abscissa)
        direction_vector_3d = direction_vector_2d.to_3d(
            self.ellipse.center, self.ellipse.frame.u, self.ellipse.frame.v)
        return direction_vector_3d

    def abscissa(self, point: volmdlr.Point3D, tol: float = 1e-6):
        """
        Calculates the abscissa a given point.

        :param point: point to calculate abscissa.
        :param tol: tolerance allowed.
        :return: abscissa
        """
        if point.point_distance(self.start) < tol:
            return 0
        point2d = point.to_2d(self.ellipse.center, self.ellipse.major_dir, self.ellipse.minor_dir)
        return self.self_2d.abscissa(point2d)

    def plot(self, ax=None, edge_style: EdgeStyle = EdgeStyle()):
        """Plot the arc ellipse."""
        if ax is None:
            ax = plt.figure().add_subplot(111, projection='3d')

        ax.plot([self.start[0]], [self.start[1]], [self.start[2]], c='r')
        ax.plot([self.end[0]], [self.end[1]], [self.end[2]], c='b')
        ax = vm_common_operations.plot_from_discretization_points(
            ax, edge_style=edge_style, element=self, number_points=25)
        if edge_style.edge_ends:
            self.start.plot(ax, 'r')
            self.end.plot(ax, 'b')
        return ax

    def plot2d(self, x3d: volmdlr.Vector3D = volmdlr.X3D, y3d: volmdlr.Vector3D = volmdlr.Y3D,
               ax=None, color='k'):
        """
        Plot 2d for an arc ellipse 3d.

        """
        if ax is None:
            fig = plt.figure()
            ax = fig.add_subplot(111, projection='3d')

        # TODO: Enhance this plot
        length = self.length()
        x = []
        y = []
        number_points = 30
        for i in range(number_points):
            point = self.point_at_abscissa(i / (number_points - 1) * length)
            xi, yi = point.plane_projection2d(x3d, y3d)
            x.append(xi)
            y.append(yi)
        ax.plot(x, y, color=color)
        return ax

    def triangulation(self):
        """
        Triangulation for an Arc Ellipse 3D.

        """
        return None

    @property
    def bounding_box(self):
        """
        Getter Bounding Box for an arc ellipse 3d.

        :return: bounding box.
        """
        if not self._bbox:
            self._bbox = self.get_bounding_box()
        return self._bbox

    @bounding_box.setter
    def bounding_box(self, new_bounding_box):
        """
        Bounding Box setter.

        :param new_bounding_box: new bounding box.
        """
        self._bbox = new_bounding_box

    def get_bounding_box(self):
        """
        Calculates the bounding box of the Arc3D.

        :return: Bounding Box object.
        """
        # TODO: implement exact calculation

        points = self.discretization_points(angle_resolution=10)
        xmin = min(point.x for point in points)
        xmax = max(point.x for point in points)
        ymin = min(point.y for point in points)
        ymax = max(point.y for point in points)
        zmin = min(point.z for point in points)
        zmax = max(point.z for point in points)
        return volmdlr.core.BoundingBox(xmin, xmax, ymin, ymax, zmin, zmax)

    def rotation(self, center: volmdlr.Point3D, axis: volmdlr.Vector3D, angle: float):
        """
        Arc-Ellipse3D rotation.

        :param center: rotation center.
        :param axis: rotation axis.
        :param angle: angle rotation.
        :return: a new rotated Arc-Ellipse3D.
        """
        new_start = self.start.rotation(center, axis, angle)
        new_end = self.end.rotation(center, axis, angle)
        new_ellipse3d = self.ellipse.rotation(center, axis, angle)
        return ArcEllipse3D(new_ellipse3d, new_start, new_end)

    def translation(self, offset: volmdlr.Vector3D):
        """
        ArcEllipse3D translation.

        :param offset: translation vector.
        :return: A new translated ArcEllipse3D.
        """
        new_start = self.start.translation(offset)
        new_end = self.end.translation(offset)
        new_ellipse3d = self.ellipse.translation(offset)
        return ArcEllipse3D(new_ellipse3d, new_start, new_end)

    def frame_mapping(self, frame: volmdlr.Frame3D, side: str):
        """
        Changes frame_mapping and return a new ArcEllipse3D.

        :param frame: Local coordinate system.
        :type frame: volmdlr.Frame3D
        :param side: 'old' will perform a transformation from local to global coordinates. 'new' will
            perform a transformation from global to local coordinates.
        :type side: str
        :return: A new transformed ArcEllipse3D.
        :rtype: ArcEllipse3D
        """
        return ArcEllipse3D(self.ellipse.frame_mapping(frame, side), self.start.frame_mapping(frame, side),
                            self.end.frame_mapping(frame, side))

    def point_belongs(self, point, abs_tol: float = 1e-6):
        """
        Verifies if a given point lies on the arc of ellipse 3D.

        :param point: point to be verified.
        :param abs_tol: Absolute tolerance to consider the point on the curve.
        :return: True is point lies on the arc of ellipse, False otherwise
        """
        point2d = point.to_2d(self.ellipse.center, self.ellipse.major_dir, self.ellipse.minor_dir)
        return self.self_2d.point_belongs(point2d, abs_tol=abs_tol)

    def complementary(self):
        """Gets the complementary arc of ellipse."""
        return self.__class__(self.ellipse, self.end, self.start)

    def point_at_abscissa(self, abscissa):
        """
        Calculates the point at a given abscissa.

        :param abscissa: abscissa to calculate point.
        :return: volmdlr.Point3D
        """
        point2d = self.self_2d.point_at_abscissa(abscissa)
        return point2d.to_3d(self.ellipse.center, self.ellipse.major_dir, self.ellipse.minor_dir)

    def split(self, split_point, tol: float = 1e-6):
        """
        Splits arc-ellipse at a given point.

        :param split_point: splitting point.
        :param tol: tolerance.
        :return: list of two Arc-Ellipse.
        """
        if split_point.is_close(self.start, tol):
            return [None, self.copy()]
        if split_point.is_close(self.end, tol):
            return [self.copy(), None]
        return [self.__class__(self.ellipse, self.start, split_point),
                self.__class__(self.ellipse, split_point, self.end)]

    def get_reverse(self):
        """Gets the same ellipse but in the reverse direction."""
        new_frame = volmdlr.Frame3D(self.ellipse.frame.origin, self.ellipse.frame.u, -self.ellipse.frame.v,
                                    self.ellipse.frame.u.cross(-self.ellipse.frame.v))
        ellipse3d = volmdlr_curves.Ellipse3D(self.ellipse.major_axis, self.ellipse.minor_axis, new_frame)
        return self.__class__(ellipse3d, self.end, self.start, self.name + '_reverse')

    def line_intersections(self, line, abs_tol: float = 1e-6):
        """
        Gets the intersections between an Ellipse 3D and a Line 3D.

        :param line: The intersecting lines.
        :param abs_tol: The absolute tolerance.
        :return: A list with the intersections points between the two edges.
        """
        ellipse_linesegment_intersections = self.ellipse.line_intersections(line, abs_tol)
        return self.validate_intersections(ellipse_linesegment_intersections, abs_tol)

    def linesegment_intersections(self, linesegment, abs_tol: float = 1e-6):
        """
        Gets the intersections between an Ellipse 3D and a Line Segment 3D.

        :param linesegment: The other linesegment.
        :param abs_tol: The absolute tolerance.
        :return: A list with the intersections points between the two edges.
        """
        ellipse_linesegment_intersections = self.ellipse.linesegment_intersections(linesegment, abs_tol)
        return self.validate_intersections(ellipse_linesegment_intersections, abs_tol)

    def validate_intersections(self, intersections: List[volmdlr.Point3D], abs_tol: float = 1e-6):
        """Helper function to validate edge intersections."""
        valid_intersections = []
        for intersection in intersections:
            if self.point_belongs(intersection, abs_tol):
                valid_intersections.append(intersection)
        return valid_intersections

    def arcellipse_intersections(self, arcellipse3d, abs_tol: float = 1e-6):
        """
        Gets the intersections between an Ellipse 3D and a Line Segment 3D.

        :param arcellipse3d: The other linesegment.
        :param abs_tol: The absolute tolerance.
        :return: A list with the intersections points between the two edges.
        """
        ellipse_intersections = self.ellipse.ellipse_intersections(arcellipse3d.ellipse, abs_tol)
        intersections = []
        for intersection in ellipse_intersections:
            if self.point_belongs(intersection, abs_tol) and arcellipse3d.point_belongs(intersection, abs_tol):
                intersections.append(intersection)
        return intersections


class FullArcEllipse3D(FullArcEllipse, ArcEllipse3D):
    """
    Defines a FullArcEllipse3D.
    """

    def __init__(self, ellipse: volmdlr_curves.Ellipse3D, start_end: volmdlr.Point3D, name: str = ''):
        self.ellipse = ellipse
        center2d = self.ellipse.center.to_2d(self.ellipse.center,
                                             self.ellipse.major_dir, self.ellipse.minor_dir)
        point_major_dir = self.ellipse.center + self.ellipse.major_axis * self.ellipse.major_dir
        point_major_dir_2d = point_major_dir.to_2d(
            self.ellipse.center, self.ellipse.major_dir, self.ellipse.minor_dir)
        vector_major_dir_2d = (point_major_dir_2d - center2d).to_vector()
        self.theta = volmdlr.geometry.clockwise_angle(vector_major_dir_2d, volmdlr.X2D)
        if self.theta == math.pi * 2:
            self.theta = 0.0
        self._bbox = None

        FullArcEllipse.__init__(self, self.ellipse, start_end, name)
        ArcEllipse3D.__init__(self, self.ellipse, start_end, start_end)

    def to_dict(self, use_pointers: bool = False, memo=None, path: str = '#'):
        """Transforms an instance of a Full arc ellipse into a dictionary."""
        dict_ = self.base_dict()
        dict_["ellipse"] = self.ellipse.to_dict(use_pointers=use_pointers, memo=memo, path=path + '/ellipse')
        dict_['start_end'] = self.start_end.to_dict(use_pointers=use_pointers, memo=memo, path=path + '/start_end')
        return dict_

    @classmethod
    def dict_to_object(cls, dict_, *args, **kwargs):
        """
        Create a FullArcEllipse3D object from a dictionary representation.

        This class method takes a dictionary containing the necessary data for
        creating a FullArcEllipse3D object and returns an instance of the FullArcEllipse3D class.
        It expects the dictionary to have the following keys:

        :param cls: The FullArcEllipse3D class itself (automatically passed).
        :param dict_: A dictionary containing the required data for object creation.
        :param args: Additional positional arguments (if any).
        :param kwargs: Additional keyword arguments (if any).

        :return: FullArcEllipse3D: An instance of the FullArcEllipse3D class created from the provided dictionary.
        """
        ellipse = volmdlr_curves.Ellipse3D.dict_to_object(dict_['ellipse'])
        start_end = volmdlr.Point3D.dict_to_object(dict_['start_end'])

        return cls(ellipse, start_end, name=dict_['name'])

    def to_2d(self, plane_origin, x, y):
        """
        Transforms a FullArcEllipse3D into an FullArcEllipse2D, given an plane origin and a u and v plane vector.

        :param plane_origin: plane origin.
        :param x: plane u vector.
        :param y: plane v vector.
        :return: FullArcEllipse2D.
        """
        point_start_end2d = self.start_end.to_2d(plane_origin, x, y)
        ellipse2d = self.ellipse.to_2d(plane_origin, x, y)
        return FullArcEllipse2D(ellipse2d, point_start_end2d, name=self.name)

    def frame_mapping(self, frame: volmdlr.Frame3D, side: str):
        """
        Changes frame_mapping and return a new FullArcEllipse3D.

        :param frame: Local coordinate system.
        :type frame: volmdlr.Frame3D
        :param side: 'old' will perform a transformation from local to global coordinates. 'new' will
            perform a transformation from global to local coordinates.
        :type side: str
        :return: A new transformed FulLArcEllipse3D.
        :rtype: FullArcEllipse3D
        """
        return FullArcEllipse3D(self.ellipse.frame_mapping(frame, side),
                                self.start_end.frame_mapping(frame, side), name=self.name)

    def translation(self, offset: volmdlr.Vector3D):
        """
        Ellipse3D translation.

        :param offset: translation vector.
        :type offset: volmdlr.Vector3D
        :return: A new translated FullArcEllipse3D.
        :rtype: FullArcEllipse3D
        """
        return FullArcEllipse3D(self.ellipse.translation(offset), self.start_end.translation(offset), self.name)

    def abscissa(self, point: volmdlr.Point3D, tol: float = 1e-6):
        """
        Calculates the abscissa a given point.

        :param point: point to calculate abscissa.
        :param tol: tolerance allowed.
        :return: abscissa
        """
        point2d = point.to_2d(self.ellipse.center, self.ellipse.major_dir, self.ellipse.minor_dir)
        return self.self_2d.abscissa(point2d, tol=tol)

    def split(self, split_point, tol: float = 1e-6):
        """
        Splits the ellipse into two arc of ellipse at a given point.

        :param split_point: splitting point.
        :param tol: tolerance.
        :return: list of two Arc of ellipse.
        """
        if split_point.is_close(self.start, tol) or split_point.is_close(self.end, tol):
            return [self, None]
        if not self.point_belongs(split_point, 1e-5):
            raise ValueError("Point not on the ellipse.")
        return [ArcEllipse3D(self.ellipse, self.start_end, split_point),
                ArcEllipse3D(self.ellipse, split_point, self.start_end)]

    def plot(self, ax=None, edge_style: EdgeStyle = EdgeStyle()):
        """Ellipse plot."""
        return self.ellipse.plot(ax, edge_style)

    def line_intersections(self, line, abs_tol: float = 1e-6):
        """
        Gets intersections between an Ellipse 3D and a Line3D.

        :param line: Other Line 3D.
        :param abs_tol: tolerance.
        :return: A list of points, containing all intersections between the Line 3D and the Ellipse3D.
        """
        return self.ellipse.line_intersections(line, abs_tol)

    def trim(self, point1, point2, *args, **kwargs):
        """
        Trims fullarcellipse between two points.

        :param point1: point 1.
        :param point2: point 2.
        :return: edge trimmed.
        """
        return self.ellipse.trim(point1, point2)<|MERGE_RESOLUTION|>--- conflicted
+++ resolved
@@ -5887,21 +5887,12 @@
     def _calculate_dot_products(vectors):
         """
         Calculate dot products between unit vectors for two arcs.
-<<<<<<< HEAD
 
         :param vectors: list of unit vector for two arcs.
         :return: Tuple containing dot products between unit vectors.
         """
         return [vectors[i].dot(vectors[j]) for i, j in product(range(len(vectors)), repeat=2) if j >= i]
 
-=======
-
-        :param vectors: list of unit vector for two arcs.
-        :return: Tuple containing dot products between unit vectors.
-        """
-        return [vectors[i].dot(vectors[j]) for i, j in product(range(len(vectors)), repeat=2) if j >= i]
-
->>>>>>> 9c4c531d
         # u1_u1 = u1.dot(u1)
         # u1_u2 = u1.dot(u2)
         # u1_u3 = u1.dot(u3)
