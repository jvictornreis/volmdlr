--- conflicted
+++ resolved
@@ -3942,21 +3942,13 @@
     def get_bounding_box(self):
         # TODO: implement exact calculation
         points = self.polygon_points()
-<<<<<<< HEAD
         xmin = min(point.x for point in points)
         xmax = max(point.x for point in points)
         ymin = min(point.y for point in points)
         ymax = max(point.y for point in points)
         zmin = min(point.z for point in points)
         zmax = max(point.z for point in points)
-=======
-        xmin = min(p.x for p in points)
-        xmax = max(p.x for p in points)
-        ymin = min(p.y for p in points)
-        ymax = max(p.y for p in points)
-        zmin = min(p.z for p in points)
-        zmax = max(p.z for p in points)
->>>>>>> ce1f777c
+
         return volmdlr.core.BoundingBox(xmin, xmax, ymin, ymax, zmin, zmax)
 
     @classmethod
