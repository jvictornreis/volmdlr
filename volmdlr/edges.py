--- conflicted
+++ resolved
@@ -4941,16 +4941,11 @@
         return point_theta
 
     def get_start_end_angles(self):
-<<<<<<< HEAD
-        start_angle = self.get_arc_point_angle(self.start)
-        end_angle = self.get_arc_point_angle(self.end)
-=======
         """Returns the start and end angle of the arc."""
         start_angle = self._arc_point_angle(self.start)
         end_angle = self._arc_point_angle(self.end)
         if start_angle >= end_angle:
             end_angle += volmdlr.TWO_PI
->>>>>>> 6673a047
         return start_angle, end_angle
 
     @property
