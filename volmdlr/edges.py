--- conflicted
+++ resolved
@@ -1265,13 +1265,11 @@
 
     def point_belongs(self, point2d, abs_tol: float = 1e-6):
         """
-        Verifies if the point2d belongs to the line
-        :param point2d: point to be verified
-<<<<<<< HEAD
-=======
-        :param abs_tol: absolute tolerance to consider in calculus
->>>>>>> 0fc2dc2e
-        :return: True if point belongs to line, False otherwise
+        Verifies if the point2d belongs to the line.
+
+        :param point2d: point to be verified.
+        :param abs_tol: absolute tolerance to consider in calculus.
+        :return: True if point belongs to line, False otherwise.
         """
         return math.isclose(self.point_distance(point2d), 0, abs_tol=abs_tol)
 
@@ -1342,17 +1340,11 @@
         :return: The bounding rectangle.
         :rtype: :class:`volmdlr.core.BoundingRectangle`
         """
-<<<<<<< HEAD
-        bbox = self.curve.bbox
-        return volmdlr.core.BoundingRectangle(bbox[0][0], bbox[1][0],
-                                              bbox[0][1], bbox[1][1])
-=======
         if not self._bounding_rectangle:
             bbox = self.curve.bbox
             self._bounding_rectangle = volmdlr.core.BoundingRectangle(bbox[0][0], bbox[1][0],
                                                                       bbox[0][1], bbox[1][1])
         return self._bounding_rectangle
->>>>>>> 0fc2dc2e
 
     def tangent(self, position: float = 0.0):
         """
@@ -1422,14 +1414,6 @@
         if ax is None:
             _, ax = plt.subplots()
 
-<<<<<<< HEAD
-        # self.curve.delta = 0.01
-        # points = [volmdlr.Point2D(px, py) for (px, py) in self.curve.evalpts]
-        # length = self.length()
-        # points = [self.point_at_abscissa(length * i / 50) for i in range(51)]
-        # points = self.discretization_points(number_points=100)
-=======
->>>>>>> 0fc2dc2e
         points = self.points
 
         x_points = [p.x for p in points]
@@ -1491,54 +1475,6 @@
         for point in self.control_points:
             point.rotation_inplace(center, angle)
 
-    def line_intersections(self, line2d: Line2D):
-        polygon_points = self.points
-        list_intersections = []
-        length = self.length()
-        initial_abscissa = 0
-        for points in zip(polygon_points[:-1], polygon_points[1:]):
-            linesegment = LineSegment2D(points[0], points[1])
-            intersections = linesegment.line_intersections(line2d)
-
-            if intersections and intersections[0] not in list_intersections:
-                abscissa = initial_abscissa + linesegment.abscissa(intersections[0])
-                if initial_abscissa < length * 0.1:
-                    number_points = int(linesegment.length() / 1e-6)
-<<<<<<< HEAD
-                    list_abcissas = list(n for n in npy.linspace(initial_abscissa, initial_abscissa + linesegment.length(),
-                                                             number_points))
-=======
-                    list_abcissas = list(
-                        n for n in npy.linspace(initial_abscissa, initial_abscissa + linesegment.length(),
-                                                number_points))
->>>>>>> 0fc2dc2e
-                else:
-                    resolution = 1e-6
-                    nb_pts = max(2, int(0.0001 / resolution))
-                    list_abcissas = list(new_abscissa for new_abscissa in npy.linspace(abscissa - 0.0001 / 2,
-<<<<<<< HEAD
-                                                                                   abscissa + 0.0001 / 2, nb_pts))
-=======
-                                                                                       abscissa + 0.0001 / 2, nb_pts))
->>>>>>> 0fc2dc2e
-                distance = npy.inf
-                for i_abscissa in list_abcissas:
-                    point_in_curve = self.point_at_abscissa(i_abscissa)
-                    dist = point_in_curve.point_distance(intersections[0])
-                    if dist < distance:
-                        distance = dist
-                        intersection = point_in_curve
-                    else:
-                        break
-                list_intersections.append(intersection)
-<<<<<<< HEAD
-                if not list_intersections:
-                    print(True)
-=======
->>>>>>> 0fc2dc2e
-            initial_abscissa += linesegment.length()
-        return list_intersections
-
     def line_crossings(self, line2d: Line2D):
         polygon_points = self.discretization_points(number_points=50)
         crossings = []
@@ -1596,29 +1532,13 @@
     def linesegment_intersections(self, linesegment2d):
         """
         Calculates intersections between a BSplineCurve2D and a LineSegment2D.
-<<<<<<< HEAD
-
-=======
->>>>>>> 0fc2dc2e
+
         :param linesegment2d: linesegment to verify intersections.
         :return: list with the intersections points.
         """
         if not self.bounding_rectangle.b_rectangle_intersection(linesegment2d.bounding_rectangle):
             return []
-<<<<<<< HEAD
-        results = self.line_intersections(linesegment2d.to_line())
-        intersections_points = []
-        for result in results:
-            if linesegment2d.point_belongs(result, 1e-6):
-                intersections_points.append(result)
-=======
         intersections_points = self.get_linesegment_intersections(linesegment2d)
-        # results = self.line_intersections(linesegment2d.to_line())
-        # intersections_points = []
-        # for result in results:
-        #     if linesegment2d.point_belongs(result, 1e-6):
-        #         intersections_points.append(result)
->>>>>>> 0fc2dc2e
         return intersections_points
 
     def axial_symmetry(self, line):
@@ -2070,12 +1990,7 @@
 
     def point_at_abscissa(self, abscissa):
         if self.is_trigo:
-<<<<<<< HEAD
             return self.start.rotation(self.center, abscissa / self.radius)
-=======
-            return self.start.rotation(self.center,
-                                       abscissa / self.radius)
->>>>>>> 0fc2dc2e
         return self.start.rotation(self.center, -abscissa / self.radius)
 
     @staticmethod
@@ -3010,10 +2925,7 @@
         start_new, end_new = frame.new_coordinates(self.start), frame.new_coordinates(self.end)
         interior_new, center_new = frame.new_coordinates(self.interior), frame.new_coordinates(self.center)
         self._bounding_rectangle = None
-<<<<<<< HEAD
-=======
-
->>>>>>> 0fc2dc2e
+
         def theta_A_B(s, i, e, c):
             """
             From : https://math.stackexchange.com/questions/339126/how-to-draw-an-ellipse-if-a-center-and-3-arbitrary-points-on-it-are-given
@@ -3278,22 +3190,6 @@
         return self.__class__(self.end.copy(), self.interior.copy(), self.start.copy(),
                               self.center.copy(), self.major_dir.copy(), self.name)
 
-<<<<<<< HEAD
-    def to_ellipse2d(self):
-        from volmdlr.wires import Ellipse2D
-        return Ellipse2D(self.Gradius, self.Sradius, self.center, self.major_dir)
-
-    def linesegment_intersections(self, linesegment2d: LineSegment2D):
-        if not self.bounding_rectangle.b_rectangle_intersection(linesegment2d.bounding_rectangle):
-            return []
-        ellipse2d = self.to_ellipse2d()
-        ellipse2d_linesegment_intersections = ellipse2d.linesegment_intersections(linesegment2d)
-        linesegment_intersections = []
-        for inter in ellipse2d_linesegment_intersections:
-            if self.point_belongs(inter):
-                linesegment_intersections.append(inter)
-        return linesegment_intersections
-=======
     def line_intersections(self, line2d: Line2D):
         """
         Intersections between an ArcEllipse2D and a Line2D.
@@ -3346,7 +3242,6 @@
                                 major_dir)
         raise ValueError('Side should be \'new\' \'old\'')
 
->>>>>>> 0fc2dc2e
 
 class Line3D(Line):
     """
@@ -3792,11 +3687,7 @@
         line2 = linesegment.to_line()
         intersection = line1.intersection(line2)
         if intersection and self.point_belongs(intersection) and linesegment.point_belongs(intersection):
-<<<<<<< HEAD
             return [intersection]
-=======
-            return intersection
->>>>>>> 0fc2dc2e
         return []
 
     def rotation(self, center: volmdlr.Point3D,
@@ -4732,17 +4623,6 @@
 
     def triangulation(self):
         return None
-
-<<<<<<< HEAD
-    def linesegment_intersections(self, linesegment: LineSegment3D):
-        points = self.discretization_points()
-        linesegments = [LineSegment3D(start, end) for start, end in zip(points[:-1], points[1:])]
-        for line_segment in linesegments:
-            intersection = line_segment.linesegment_intersections(linesegment)
-            if intersection:
-                return intersection
-        return []
-=======
     def linesegment_intersections(self, linesegment3d: LineSegment3D):
         """
         Calculates intersections between a BSplineCurve3D and a LineSegment3D.
@@ -4754,7 +4634,6 @@
             return []
         intersections_points = self.get_linesegment_intersections(linesegment3d)
         return intersections_points
->>>>>>> 0fc2dc2e
 
 
 class BezierCurve3D(BSplineCurve3D):
