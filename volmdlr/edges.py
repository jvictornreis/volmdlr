--- conflicted
+++ resolved
@@ -270,15 +270,9 @@
 
     def split(self, split_point):
         if split_point == self.start:
-<<<<<<< HEAD
-            return [[], self]
-        elif split_point == self.end:
-            return [self, []]
-=======
             return [None, self.copy()]
         elif split_point == self.end:
             return [self.copy(), None]
->>>>>>> cbbbf949
         else:
             return [self.__class__(self.start, split_point),
                     self.__class__(split_point, self.end)]
