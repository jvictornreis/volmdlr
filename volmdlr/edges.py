--- conflicted
+++ resolved
@@ -2810,7 +2810,6 @@
         ders = curve.derivatives(u, 3)  # 3 first derivative
         c1, c2 = volmdlr.Point3D(*ders[1]), volmdlr.Point3D(*ders[2])
         denom = c1.cross(c2)
-<<<<<<< HEAD
         if c1 == volmdlr.O3D or c2 == volmdlr.O3D or denom.norm() == 0.0:
             if point_in_curve:
                 return 0., volmdlr.Point3D(*ders[0])
@@ -2849,12 +2848,6 @@
         maximum_curvarture = self.maximum_curvature(point_in_curve)
         return 1 / maximum_curvarture
 
-=======
-        r_c = ((c1.norm())**3)/denom.norm()
-        
-        return 1/r_c
-    
-
     @classmethod
     def from_geomdl_curve(cls, curve):
         knots = list(sorted(set(curve.knotvector)))
@@ -2864,18 +2857,6 @@
                               knots=knots,
                               knot_multiplicities=knot_multiplicities
                               )
-
-    
-
-    def global_minimum_curvature(self, nb_eval: int = 21):
-        check = [i/(nb_eval-1) for i in range(nb_eval)]
-        
-        radius = []
-        for u in check :
-            radius.append(self.minimum_curvature(u))
-        return radius
->>>>>>> 24f99227
-
 
 class BezierCurve3D(BSplineCurve3D):
 
