#!/usr/bin/env python3
# -*- coding: utf-8 -*-
"""
Edges related classes.
"""

import math
import sys
import warnings
from typing import Any, Dict, List, Union

import dessia_common.core as dc
import matplotlib.patches
import matplotlib.pyplot as plt
import numpy as npy
import plot_data.core as plot_data
import scipy.integrate as scipy_integrate
from scipy.optimize import least_squares, minimize, lsq_linear
from geomdl import NURBS, BSpline, fitting, operations, utilities
from geomdl.operations import length_curve, split_curve
from matplotlib import __version__ as _mpl_version
from mpl_toolkits.mplot3d import Axes3D
from packaging import version

import volmdlr.core
import volmdlr.core_compiled
import volmdlr.geometry
import volmdlr.utils.intersections as vm_utils_intersections
from volmdlr import bspline_fitting
from volmdlr.core import EdgeStyle


def standardize_knot_vector(knot_vector):
    """
    Standardize a knot vector to range from 0 to 1.
    """
    first_knot = knot_vector[0]
    last_knot = knot_vector[-1]
    standard_u_knots = []
    if first_knot != 0 or last_knot != 1:
        x = 1 / (last_knot - first_knot)
        y = first_knot / (first_knot - last_knot)
        for u in knot_vector:
            standard_u_knots.append(u * x + y)
        return standard_u_knots
    return knot_vector


def insert_knots_and_mutiplicity(knots, knot_mutiplicities, knot_to_add, num):
    """
    Compute knot-elements and multiplicities based on the global knot vector.

    """
    new_knots = []
    new_knot_mutiplicities = []
    i = 0
    for i, knot in enumerate(knots):
        if knot > knot_to_add:
            new_knots.extend([knot_to_add])
            new_knot_mutiplicities.append(num)
            new_knots.extend(knots[i:])
            new_knot_mutiplicities.extend(knot_mutiplicities[i:])
            break
        new_knots.append(knot)
        new_knot_mutiplicities.append(knot_mutiplicities[i])
    return new_knots, new_knot_mutiplicities, i


class Edge(dc.DessiaObject):
    """
    Defines a simple edge Object.
    """

    def __init__(self, start, end, name=''):
        self.start = start
        self.end = end
        self._length = None
        self._direction_vector = None

        # Disabling super init call for performance
        # dc.DessiaObject.__init__(self, name=name)
        self.name = name

    def __getitem__(self, key):
        if key == 0:
            return self.start
        if key == 1:
            return self.end
        raise IndexError

    def length(self):
        """
        Calculates the edge's length.
        """
        raise NotImplementedError(f'length method not implemented by {self.__class__.__name__}')

    def point_at_abscissa(self, abscissa):
        """
        Calculates the point at given abscissa.

        """
        raise NotImplementedError(f'point_at_abscissa method not implemented by {self.__class__.__name__}')

    def middle_point(self):
        """
        Gets the middle point for an edge.

        :return:
        """
        half_length = self.length() / 2
        middle_point = self.point_at_abscissa(abscissa=half_length)
        return middle_point

    def discretization_points(self, *, number_points: int = None, angle_resolution: int = None):
        """
        Discretize an Edge to have "n" points.

        :param number_points: the number of points (including start and end
            points) if unset, only start and end will be returned
        :param angle_resolution: if set, the sampling will be adapted to have
            a controlled angular distance. Useful to mesh an arc
        :return: a list of sampled points
        """
        if number_points is None or number_points == 1:
            number_points = 2
        if angle_resolution:
            number_points = int(math.pi * angle_resolution)
        step = self.length() / (number_points - 1)
        return [self.point_at_abscissa(i * step) for i in range(number_points)]

    def polygon_points(self, discretization_resolution: int):
        """
        Deprecated method of discretization_points.
        """
        warnings.warn('polygon_points is deprecated,\
        please use discretization_points instead',
                      DeprecationWarning)
        return self.discretization_points(discretization_resolution)

    @classmethod
    def from_step(cls, arguments, object_dict, **kwargs):
        """
        Converts a step primitive to an Edge type object.

        :param arguments: The arguments of the step primitive.
        :type arguments: list
        :param object_dict: The dictionary containing all the step primitives
            that have already been instantiated
        :type object_dict: dict
        :return: The corresponding Edge object
        :rtype: :class:`volmdlr.edges.Edge`
        """
        # obj can be an instance of wires or edges.
        obj = object_dict[arguments[3]]
        point1 = object_dict[arguments[1]]
        point2 = object_dict[arguments[2]]
        orientation = arguments[4]
        if orientation == '.F.':
            point1, point2 = point2, point1
        if obj.__class__.__name__ == 'LineSegment3D':
            return object_dict[arguments[3]]
        if obj.__class__.__name__ == 'Line3D':
            if not point1.is_close(point2):
                return LineSegment3D(point1, point2, arguments[0][1:-1])
            return None
        if hasattr(obj, 'trim'):
            if obj.__class__.__name__ == 'Circle3D':
                point1, point2 = point2, point1
            return obj.trim(point1, point2)

        raise NotImplementedError(f'Unsupported: {object_dict[arguments[3]]}')

    def normal_vector(self, abscissa):
        """
        Calculates the normal vector the edge at given abscissa.

        :return: the normal vector
        """
        raise NotImplementedError('the normal_vector method must be'
                                  'overloaded by subclassing class')

    def unit_normal_vector(self, abscissa: float = 0.0):
        """
        Calculates the unit normal vector the edge at given abscissa.

        :param abscissa: edge abscissa
        :return: unit normal vector
        """
        vector = self.normal_vector(abscissa)
        vector.normalize()
        return vector

    def direction_vector(self, abscissa):
        """
        Calculates the direction vector the edge at given abscissa.

        :param abscissa: edge abscissa
        :return: direction vector
        """
        raise NotImplementedError('the direction_vector method must be'
                                  'overloaded by subclassing class')

    def unit_direction_vector(self, abscissa: float = 0.0):
        """
        Calculates the unit direction vector the edge at given abscissa.

        :param abscissa: edge abscissa
        :return: unit direction vector
        """
        vector = self.direction_vector(abscissa)
        vector.normalize()
        return vector

    def straight_line_point_belongs(self, point):
        """
        Verifies if a point belongs to the surface created by closing the edge.

        :param point: Point to be verified
        :return: Return True if the point belongs to this surface,
            or False otherwise
        """
        raise NotImplementedError(f'the straight_line_point_belongs method must be'
                                  f' overloaded by {self.__class__.__name__}')

    def touching_points(self, edge2):
        """
        Verifies if two edges are touching each other.

        In case these two edges are touching each other, return these touching points.

        :param edge2: edge2 to verify touching points.
        :return: list of touching points.
        """
        point1, point2 = edge2.start, edge2.end
        point3, point4 = self.start, self.end
        touching_points = []
        for primitive, points in zip([self, edge2], [[point1, point2], [point3, point4]]):
            for point in points:
                if point not in touching_points and primitive.point_belongs(point):
                    touching_points.append(point)
        return touching_points

    def abscissa(self, point, tol: float = 1e-6):
        """
        Computes the abscissa of an Edge.

        :param point: The point located on the edge.
        :type point: Union[:class:`volmdlr.Point2D`, :class:`volmdlr.Point3D`].
        :param tol: The precision in terms of distance. Default value is 1e-4.
        :type tol: float, optional.
        :return: The abscissa of the point.
        :rtype: float
        """
        raise NotImplementedError(f'the abscissa method must be overloaded by {self.__class__.__name__}')

    def local_discretization(self, point1, point2, number_points):
        """
        Gets n discretization points between two given points of the edge.

        :param point1: point 1 on edge.
        :param point2: point 2 on edge.
        :param number_points: number of points to discretize locally.
        :return: list of locally discretized points.
        """
        abscissa1 = self.abscissa(point1)
        abscissa2 = self.abscissa(point2)
        discretized_points_between_1_2 = [self.point_at_abscissa(abscissa) for abscissa
                                          in npy.linspace(abscissa1, abscissa2, num=number_points)]
        return discretized_points_between_1_2


class Line(dc.DessiaObject):
    """
    Abstract class representing a line.

    :param point1: The first point defining the line
    :type point1: Union[:class:`volmdlr.Point2D`, :class:`volmdlr.Point3D`]
    :param point2: The second point defining the line
    :type point2: Union[:class:`volmdlr.Point2D`, :class:`volmdlr.Point3D`]
    :param name: Name of the line. Default value is an empty string
    :type name: str, optional
    """

    def __init__(self, point1, point2, name=''):
        self.point1 = point1
        self.point2 = point2
        self._direction_vector = None
        dc.DessiaObject.__init__(self, name=name)

    def __getitem__(self, key):
        """
        Get a point of the line by its index.
        """
        if key == 0:
            return self.point1
        if key == 1:
            return self.point2
        raise IndexError

    def unit_direction_vector(self, *args, **kwargs):
        """
        Get the unit direction vector of the line.

        :return: The unit direction vector of the line
        :rtype:  Union[:class:`volmdlr.Vector2D`, :class:`volmdlr.Vector3D`]
        """
        vector = self.direction_vector()
        vector.normalize()
        return vector

    def direction_vector(self, *args, **kwargs):
        """
        Get the direction vector of the line.

        :return: The direction vector of the line
        :rtype: Union[:class:`volmdlr.Vector2D`, :class:`volmdlr.Vector3D`]
        """
        if not self._direction_vector:
            self._direction_vector = self.point2 - self.point1
        return self._direction_vector

    def normal_vector(self, *args, **kwargs):
        """
        Get the normal vector of the line.

        :return: The normal vector of the line
        :rtype: Union[:class:`volmdlr.Vector2D`, :class:`volmdlr.Vector3D`]
        """
        return self.direction_vector().normal_vector()

    def unit_normal_vector(self, abscissa=0.):
        """
        Get the unit normal vector of the line.

        :param abscissa: The abscissa of the point from which to calculate
            the normal vector
        :type abscissa: float, optional
        :return: The unit normal vector of the line
        :rtype: Union[:class:`volmdlr.Vector2D`, :class:`volmdlr.Vector3D`]
        """
        return self.unit_direction_vector().normal_vector()

    def point_projection(self, point):
        """
        Calculate the projection of a point onto the line.

        :param point: The point to project
        :type point: Union[:class:`volmdlr.Point2D`, :class:`volmdlr.Point3D`]
        :return: The projection of the point onto the line and the distance
            between the point and the projection
        :rtype: Tuple(Union[:class:`volmdlr.Point2D`,
            :class:`volmdlr.Point3D`], float)
        """
        vector = self.point2 - self.point1
        norm_u = vector.norm()
        t = (point - self.point1).dot(vector) / norm_u ** 2
        projection = self.point1 + t * vector
        projection = projection.to_point()
        return projection, t * norm_u

    def abscissa(self, point):
        """
        Calculate the abscissa of a point on the line.

        :param point: The point for which to calculate the abscissa
        :type point: Union[:class:`volmdlr.Point2D`, :class:`volmdlr.Point3D`]
        :return: The abscissa of the point
        :rtype: float
        """
        vector = self.point2 - self.point1
        norm_u = vector.norm()
        t = (point - self.point1).dot(vector) / norm_u
        return t

    def point_at_abscissa(self, abscissa):
        """
        Returns the point that corresponds to the given abscissa.

        :param abscissa: The abscissa
        :type abscissa: float
        :return: The point that correspods to the given abscissa.
        :rtype: Union[:class:`volmdlr.Point2D`, :class:`volmdlr.Point3D`]
        """
        return self.point1 + (self.point2 - self.point1) * abscissa

    def sort_points_along_line(self, points):
        """
        Sort point along a line.

        :param points: list of points to be sorted.
        :return: sorted points.
        """
        return sorted(points, key=self.abscissa)

    def split(self, split_point):
        """
        Split a line into two lines.

        :param split_point: The point where to split the line
        :type split_point: Union[:class:`volmdlr.Point2D`,
            :class:`volmdlr.Point3D`]
        :return: A list containing two lines
        """
        return [self.__class__(self.point1, split_point),
                self.__class__(split_point, self.point2)]

    def is_between_points(self, point1: Union[volmdlr.Point2D, volmdlr.Point3D],
                          point2: Union[volmdlr.Point2D, volmdlr.Point3D]):
        """
        Verifies if a line is between two points.

        :param point1: The first point
        :type point1: Union[:class:`volmdlr.Point2D`, :class:`volmdlr.Point3D`]
        :param point2: The second point
        :type point2: Union[:class:`volmdlr.Point2D`, :class:`volmdlr.Point3D`]
        :return: True if the line is between the two points, False otherwise
        :rtype: bool
        """

        if point1.is_close(point2):
            return False

        line_segment = LineSegment2D(point1, point2)
        if line_segment.line_intersections(self):
            return True
        return False

    def to_step(self, current_id, surface_id=None):
        """Exports to STEP format."""
        p1_content, p1_id = self.point1.to_step(current_id)
        # p2_content, p2_id = self.point2.to_step(current_id+1)
        current_id = p1_id + 1
        u_content, u_id = self.unit_direction_vector().to_step(current_id)
        current_id = u_id + 1
        content = p1_content + u_content
        content += f"#{current_id} = LINE('{self.name}',#{p1_id},#{u_id});\n"
        return content, [current_id]


class LineSegment(Edge):
    """
    Abstract class.

    """

    def length(self):
        if not self._length:
            self._length = self.end.point_distance(self.start)
        return self._length

    def abscissa(self, point, tol=1e-6):
        """
        Calculates the abscissa parameter of a Line Segment, at a point.

        :param point: point to verify abscissa.
        :param tol: tolerance.
        :return: abscissa parameter.
        """
        if point.point_distance(self.start) < tol:
            return 0
        if point.point_distance(self.end) < tol:
            return self.length()

        vector = self.end - self.start
        length = vector.norm()
        t = (point - self.start).dot(vector) / length
        if t < -1e-9 or t > length + 1e-9:
            raise ValueError(f'Point is not on linesegment: abscissa={t}')
        return t

    def direction_vector(self, abscissa=0.):
        """
        Returns a direction vector at a given abscissa, it is not normalized.

        :param abscissa: defines where in the line segment
            direction vector is to be calculated.
        :return: The direction vector of the LineSegment.
        """
        if not self._direction_vector:
            self._direction_vector = self.end - self.start
        return self._direction_vector

    def normal_vector(self, abscissa=0.):
        """
        Returns a normal vector at a given abscissa, it is not normalized.

        :param abscissa: defines where in the line_segment
        normal vector is to be calculated.
        :return: The normal vector of the LineSegment.
        """
        return self.direction_vector(abscissa).normal_vector()

    def point_projection(self, point):
        """
        Calculates the projection of a point on a Line Segment.

        :param point: point to be verified.
        :return: point projection.
        """
        point1, point2 = self.start, self.end
        vector = point2 - point1
        norm_u = vector.norm()
        t_param = (point - point1).dot(vector) / norm_u ** 2
        projection = point1 + t_param * vector

        return projection, t_param * norm_u

    def split(self, split_point):
        """
        Split a Line Segment at a given point into two Line Segments.

        :param split_point: splitting point.
        :return: list with the two split line segments.
        """
        if split_point.is_close(self.start):
            return [None, self.copy()]
        if split_point.is_close(self.end):
            return [self.copy(), None]
        return [self.__class__(self.start, split_point),
                self.__class__(split_point, self.end)]

    def middle_point(self):
        """
        Calculates the middle point of a Line Segment.

        :return:
        """
        return 0.5 * (self.start + self.end)

    def point_at_abscissa(self, abscissa):
        """
        Calculates a point in the LineSegment at a given abscissa.

        :param abscissa: abscissa where in the curve the point should be calculated.
        :return: Corresponding point.
        """
        return self.start + self.unit_direction_vector() * abscissa

    def get_geo_lines(self, tag: int, start_point_tag: int, end_point_tag: int):
        """
        Gets the lines that define a LineSegment in a .geo file.

        :param tag: The linesegment index
        :type tag: int
        :param start_point_tag: The linesegment' start point index
        :type start_point_tag: int
        :param end_point_tag: The linesegment' end point index
        :type end_point_tag: int

        :return: A line
        :rtype: str
        """

        return 'Line(' + str(tag) + ') = {' + str(start_point_tag) + ', ' + str(end_point_tag) + '};'

    def get_geo_points(self):
        return [self.start, self.end]

    def straight_line_point_belongs(self, point):
        """
        Closing straight line point belongs verification.

        Verifies if a point belongs to the surface created by closing the edge with a
        line between its start and end points.

        :param point: Point to be verified.
        :return: Return True if the point belongs to this surface, or False otherwise.
        """
        return self.point_belongs(point)

<<<<<<< HEAD
    def point_belongs(self, point, abs_tol=1e-6):
=======
    def point_belongs(self, point: Union[volmdlr.Point2D, volmdlr.Point3D], abs_tol: float = 1e-6):
        """
        Checks if a point belongs to the line segment. It uses the point_distance.

        :param point: The point to be checked
        :type point: Union[:class:`volmdlr.Point2D`, :class:`volmdlr.Point3D`]
        :param abs_tol: The precision in terms of distance.
            Default value is 1e-6
        :type abs_tol: float, optional
        :return: `True` if the point belongs to the B-spline curve, `False`
            otherwise
        :rtype: bool
        """
>>>>>>> f4fe1e6d
        point_distance = self.point_distance(point)
        if math.isclose(point_distance, 0, abs_tol=abs_tol):
            return True
        return False

    def point_distance(self, point):
        """
        Abstract method.
        """
        raise NotImplementedError('the point_distance method must be'
                                  'overloaded by subclassing class')

    def to_step(self, current_id, surface_id=None):
        """Exports to STEP format."""
        line = self.to_line()
        content, (line_id,) = line.to_step(current_id)
        current_id = line_id + 1
        start_content, start_id = self.start.to_step(current_id, vertex=True)
        current_id = start_id + 1
        end_content, end_id = self.end.to_step(current_id + 1, vertex=True)
        content += start_content + end_content
        current_id = end_id + 1
        content += f"#{current_id} = EDGE_CURVE('{self.name}',#{start_id},#{end_id},#{line_id},.T.);\n"
        return content, [current_id]


class BSplineCurve(Edge):
    """
    An abstract class for B-spline curves.

    The following rule must be
    respected : `number of knots = number of control points + degree + 1`.

    :param degree: The degree of the B-spline curve.
    :type degree: int
    :param control_points: A list of 2 or 3 dimensional points
    :type control_points: Union[List[:class:`volmdlr.Point2D`],
        List[:class:`volmdlr.Point3D`]]
    :param knot_multiplicities: The vector of multiplicities for each knot
    :type knot_multiplicities: List[int]
    :param knots: The knot vector composed of values between 0 and 1
    :type knots: List[float]
    :param weights: The weight vector applied to the knot vector. Default
        value is None
    :type weights: List[float], optional
    :param periodic: If `True` the B-spline curve is periodic. Default value
        is False
    :type periodic: bool, optional
    :param name: The name of the B-spline curve. Default value is ''
    :type name: str, optional
    """
    _non_serializable_attributes = ['curve']

    def __init__(self,
                 degree: int,
                 control_points: Union[List[volmdlr.Point2D], List[volmdlr.Point3D]],
                 knot_multiplicities: List[int],
                 knots: List[float],
                 weights: List[float] = None,
                 periodic: bool = False,
                 name: str = ''):
        self.control_points = control_points
        self.degree = degree
        knots = standardize_knot_vector(knots)
        self.knots = knots
        self.knot_multiplicities = knot_multiplicities
        self.weights = weights
        self.periodic = periodic

        points = [[*point] for point in control_points]
        if weights is None:
            curve = BSpline.Curve()
            curve.degree = degree
            curve.ctrlpts = points
        else:
            curve = NURBS.Curve()
            curve.degree = degree
            curve.ctrlpts = points
            curve.weights = weights

        knot_vector = []
        for i, knot in enumerate(knots):
            knot_vector.extend([knot] * knot_multiplicities[i])
        curve.knotvector = knot_vector
        curve.delta = 0.01
        curve_points = curve.evalpts
        self.curve = curve

        self._length = None
        self.points = [getattr(volmdlr,
                               f'Point{self.__class__.__name__[-2::]}')(*point)
                       for point in curve_points]

        Edge.__init__(self, self.points[0], self.points[-1], name=name)

    def to_dict(self, *args, **kwargs):
        """Avoids storing points in memo that makes serialization slow."""
        dict_ = self.base_dict()
        dict_['degree'] = self.degree
        dict_['control_points'] = [point.to_dict() for point in self.control_points]
        dict_['knot_multiplicities'] = self.knot_multiplicities
        dict_['knots'] = self.knots
        dict_['weights'] = self.weights
        dict_['periodic'] = self.periodic
        return dict_

    def __hash__(self):
        """
        Return a hash value for the B-spline curve.
        """
        return hash((tuple(self.control_points), self.degree, tuple(self.knots)))

    def __eq__(self, other):
        """
        Return True if the other B-spline curve has the same control points, degree, and knot vector, False otherwise.
        """
        if isinstance(other, self.__class__):
            return (self.control_points == other.control_points
                    and self.degree == other.degree
                    and self.knots == other.knots)
        return False

    def reverse(self):
        """
        Reverses the B-spline's direction by reversing its control points.

        :return: A reversed B-spline curve.
        :rtype: :class:`volmdlr.edges.BSplineCurve`.
        """
        return self.__class__(
            degree=self.degree,
            control_points=self.control_points[::-1],
            knot_multiplicities=self.knot_multiplicities[::-1],
            knots=self.knots[::-1],
            weights=self.weights,
            periodic=self.periodic)

    @classmethod
    def from_geomdl_curve(cls, curve, name: str = ""):
        """
        # TODO: to be completed.

        :param curve:
        :type curve:
        :return: A reversed B-spline curve
        :rtype: :class:`volmdlr.edges.BSplineCurve`
        """
        point_dimension = f'Point{cls.__name__[-2::]}'

        knots = list(sorted(set(curve.knotvector)))
        knot_multiplicities = [curve.knotvector.count(k) for k in knots]

        return cls(degree=curve.degree,
                   control_points=[getattr(volmdlr, point_dimension)(*point)
                                   for point in curve.ctrlpts],
                   knots=knots,
                   knot_multiplicities=knot_multiplicities, name=name)

    def length(self):
        """
        Returns the length of the B-spline curve.

        :return: The length of the B-spline curve.
        :rtype: float
        """
        if not self._length:
            self._length = length_curve(self.curve)
        return self._length

    def normal_vector(self, abscissa):
        """
        Calculates the normal vector to the BSpline curve at given abscissa.

        :return: the normal vector
        """
        return self.direction_vector(abscissa).deterministic_unit_normal_vector()

    def direction_vector(self, abscissa):
        """
        Calculates the direction vector on the BSpline curve at given abscissa.

        :param abscissa: edge abscissa
        :return: direction vector
        """
        u = abscissa / self.length()
        derivatives = self.derivatives(u, 1)
        return derivatives[1]

    def middle_point(self):
        """
        Computes the 2D or 3D middle point of the B-spline curve.

        :return: The middle point
        :rtype: Union[:class:`volmdlr.Point2D`, :class:`volmdlr.Point3D`]
        """
        return self.point_at_abscissa(self.length() * 0.5)

    def abscissa(self, point: Union[volmdlr.Point2D, volmdlr.Point3D],
                 tol: float = 1e-4):
        """
        Computes the abscissa of a 2D or 3D point using the least square method.

        :param point: The point located on the B-spline curve.
        :type point: Union[:class:`volmdlr.Point2D`, :class:`volmdlr.Point3D`].
        :param tol: The precision in terms of distance. Default value is 1e-4.
        :type tol: float, optional.
        :return: The abscissa of the point.
        :rtype: float
        """
        length = self.length()
        initial_condition_list = [0, 0.25, 0.5, 0.75, 1]

        def evaluate_point_distance(u):
            return (point - self.evaluate_single(u)).norm()
        results = []
        initial_condition_list.sort(key=evaluate_point_distance)
        for u0 in initial_condition_list:
            u, convergence_sucess = self.point_invertion(u0, point)
            abscissa = u * length
            if convergence_sucess:  # sometimes we don't achieve convergence with a given inital guess
                return abscissa
            dist = evaluate_point_distance(u)
            if dist < tol:
                return abscissa
        # print(True)
            results.append((u, dist))
        result = min(results, key=lambda r: r[1])[0]
        return result
        # raise ValueError('abscissa not found')

<<<<<<< HEAD
    def point_inversion_funcs(self, u, point):
=======
    def _point_inversion_funcs(self, u, point):
>>>>>>> f4fe1e6d
        """
        Helper function to evaluate Newton-Rapshon terms.
        """
        curve_derivatives = self.derivatives(u, 2)
        distance_vector = curve_derivatives[0] - point
        func = curve_derivatives[1].dot(distance_vector)
        func_first_derivative = curve_derivatives[2].dot(distance_vector) + curve_derivatives[1].norm() ** 2
        return func, func_first_derivative, curve_derivatives, distance_vector

<<<<<<< HEAD
    def point_invertion(self, u0: float, point, maxiter: int = 50, tol1: float = 1e-5, tol2: float = 1e-5):
=======
    def point_invertion(self, u0: float, point, maxiter: int = 50, tol1: float = 1e-6, tol2: float = 1e-6):
>>>>>>> f4fe1e6d
        """
        Finds the equivalent B-Spline curve parameter u to a given a point 3D or 2D using an initial guess u0.

        :param u0: An initial guess between 0 and 1.
        :type u0: float
        :param point: Point to evaluation.
        :type point: Union[volmdlr.Point2D, volmdlr.Point3D]
        :param maxiter: Maximum number of iterations.
        :type maxiter: int
        :param tol1: Distance tolerance to stop.
        :type tol1: float
        :param tol2: Zero cos tolerance to stop.
        :type tol2: float
        :return: u parameter and convergence check
        :rtype: int, bool
        """
        if maxiter == 0:
            return u0, False
<<<<<<< HEAD
        func, func_first_derivative, curve_derivatives, distance_vector = self.point_inversion_funcs(u0, point)
=======
        func, func_first_derivative, curve_derivatives, distance_vector = self._point_inversion_funcs(u0, point)
>>>>>>> f4fe1e6d
        if self._check_convergence(curve_derivatives, distance_vector, tol1=tol1, tol2=tol2):
            return u0, True
        new_u = u0 - func / func_first_derivative
        new_u = self._check_bounds(new_u)
        residual = (new_u - u0) * curve_derivatives[1]
        if residual.norm() <= 1e-6:
            return u0, False
        u0 = new_u
        return self.point_invertion(u0, point, maxiter=maxiter - 1)

    @staticmethod
<<<<<<< HEAD
    def _check_convergence(curve_derivatives, distance_vector, tol1: float = 1e-5, tol2: float = 1e-5):
=======
    def _check_convergence(curve_derivatives, distance_vector, tol1: float = 1e-6, tol2: float = 1e-6):
>>>>>>> f4fe1e6d
        """
        Helper function to check convergence of point_invertion method.
        """
        distance = distance_vector.norm()
<<<<<<< HEAD
        if distance == 0.0:
=======
        if distance <= tol1:
>>>>>>> f4fe1e6d
            return True
        zero_cos = abs(curve_derivatives[1].dot(distance_vector)) / curve_derivatives[1].norm() * distance
        if distance <= tol1 and zero_cos <= tol2:
            return True
        return False

    def _check_bounds(self, u):
        """
        Helper function to check if evaluated parameters in point_invertion method are contained in the bspline domain.
        """
        a, b = self.curve.domain
        if self.periodic:
            if u < a:
                u = b - (a - u)
            elif u > b:
                u = a + (u - b)
        else:
            if u < a:
                u = a

            elif u > b:
                u = b
        return u

    def split(self, point: Union[volmdlr.Point2D, volmdlr.Point3D],
              tol: float = 1e-5):
        """
        Splits of B-spline curve in two pieces using a 2D or 3D point.

        :param point: The point where the B-spline curve is split
        :type point: Union[:class:`volmdlr.Point2D`, :class:`volmdlr.Point3D`]
        :param tol: The precision in terms of distance. Default value is 1e-4
        :type tol: float, optional
        :return: A list containing the first and second split of the B-spline
            curve
        :rtype: List[:class:`volmdlr.edges.BSplineCurve`]
        """
        if point.point_distance(self.start) < tol:
            return [None, self.copy()]
        if point.point_distance(self.end) < tol:
            return [self.copy(), None]
        adim_abscissa = self.abscissa(point) / self.length()
        curve1, curve2 = split_curve(self.curve, adim_abscissa)

        return [self.__class__.from_geomdl_curve(curve1),
                self.__class__.from_geomdl_curve(curve2)]

    def translation(self, offset: Union[volmdlr.Vector2D, volmdlr.Vector3D]):
        """
        Translates the B-spline curve.

        :param offset: The translation vector
        :type offset: Union[:class:`volmdlr.Vector2D`,
            :class:`volmdlr.Vector3D`]
        :return: A new translated BSplineCurve
        :rtype: :class:`volmdlr.edges.BSplineCurve`
        """
        control_points = [point.translation(offset)
                          for point in self.control_points]
        return self.__class__(self.degree, control_points,
                              self.knot_multiplicities, self.knots,
                              self.weights, self.periodic)

    def translation_inplace(self, offset: Union[volmdlr.Vector2D, volmdlr.Vector3D]):
        """
        Translates the B-spline curve and its parameters are modified inplace.

        :param offset: The translation vector
        :type offset: Union[:class:`volmdlr.Vector2D`,
            :class:`volmdlr.Vector3D`]
        :return: None
        :rtype: None
        """
        warnings.warn("'inplace' methods are deprecated. Use a not inplace method instead.", DeprecationWarning)

        for point in self.control_points:
            point.translation_inplace(offset)

    def point_belongs(self, point: Union[volmdlr.Point2D, volmdlr.Point3D],
                      abs_tol: float = 1e-6):
        """
        Checks if a 2D or 3D point belongs to the B-spline curve or not. It uses the least square method.

        :param point: The point to be checked
        :type point: Union[:class:`volmdlr.Point2D`, :class:`volmdlr.Point3D`]
        :param abs_tol: The precision in terms of distance.
            Default value is 1e-4
        :type abs_tol: float, optional
        :return: `True` if the point belongs to the B-spline curve, `False`
            otherwise
        :rtype: bool
        """
        point_dimension = f'Point{self.__class__.__name__[-2::]}'

        def fun(x):
            return (point - getattr(volmdlr, point_dimension)(*self.curve.evaluate_single(x))).norm()

        x = npy.linspace(0, 1, 5)
        x_init = []
        for xi in x:
            x_init.append(xi)

        for x0 in x_init:
            z = least_squares(fun, x0=x0, bounds=([0, 1]))
            if z.fun < abs_tol:
                return True
        return False

    def merge_with(self, bspline_curve: 'BSplineCurve'):
        """
        Merges consecutive B-spline curves to define a new merged one.

        :param bspline_curve: Another B-spline curve
        :type bspline_curve: :class:`volmdlr.edges.BSplineCurve`
        :return: A merged B-spline curve
        :rtype: :class:`volmdlr.edges.BSplineCurve`
        """
        point_dimension = f'Wire{self.__class__.__name__[-2::]}'
        wire = getattr(volmdlr.wires, point_dimension)(bspline_curve)
        ordered_wire = wire.order_wire()

        points, n = [], 10
        for primitive in ordered_wire.primitives:
            points.extend(primitive.discretization_points(n))
        points.pop(n + 1)

        return self.__class__.from_points_interpolation(
            points, min(self.degree, bspline_curve.degree))

    @classmethod
    def from_bsplines(cls, bsplines: List['BSplineCurve'],
                      discretization_points: int = 10):
        """
        Creates a B-spline curve from a list of B-spline curves.

        :param bsplines: A list of B-spline curve
        :type bsplines: List[:class:`volmdlr.edges.BSplineCurve`]
        :param discretization_points: The number of points for the
            discretization. Default value is 10
        :type discretization_points: int, optional
        :return: A merged B-spline curve
        :rtype: :class:`volmdlr.edges.BSplineCurve`
        """
        point_dimension = f'Wire{cls.__name__[-2::]}'
        wire = getattr(volmdlr.wires, point_dimension)(bsplines)
        ordered_wire = wire.order_wire()

        points, degree = [], []
        for i, primitive in enumerate(ordered_wire.primitives):
            degree.append(primitive.degree)
            if i == 0:
                points.extend(primitive.discretization_points(number_points=discretization_points))
            else:
                points.extend(
                    primitive.discretization_points(number_points=discretization_points)[1::])

        return cls.from_points_interpolation(points, min(degree))

    @classmethod
    def from_points_approximation(cls, points: Union[List[volmdlr.Point2D], List[volmdlr.Point3D]],
                                  degree: int, **kwargs):
        """
        Creates a B-spline curve approximation using least squares method with fixed number of control points.

        It is recommended to specify the
        number of control points.
        Please refer to The NURBS Book (2nd Edition), pp.410-413 for details.

        :param points: The data points
        :type points: Union[List[:class:`volmdlr.Point2D`],
            List[:class:`volmdlr.Point3D`]]
        :param degree: The degree of the output parametric curve
        :type degree: int
        :param kwargs: See below
        :return: A B-spline curve from points approximation
        :rtype: :class:`volmdlr.edges.BSplineCurve`
        :keyword centripetal: Activates centripetal parametrization method.
            Default value is False
        :keyword ctrlpts_size: Number of control points. Default value is
            len(points) - 1
        """
        curve = fitting.approximate_curve([[*point] for point in points],
                                          degree, **kwargs)
        return cls.from_geomdl_curve(curve)

    def tangent(self, position: float = 0.0):
        """
        Evaluates the tangent vector of the B-spline curve at the input parameter value.

        :param position: Value of the parameter, between 0 and 1
        :type position: float
        :return: The tangent vector
        :rtype: Union[:class:`volmdlr.Point2D`, :class:`volmdlr.Point3D`]
        """
        _, tangent = operations.tangent(self.curve, position, normalize=True)

        dimension = f'Vector{self.__class__.__name__[-2::]}'
        tangent = getattr(volmdlr, dimension)(*tangent)

        return tangent

    @classmethod
    def from_points_interpolation(cls, points: Union[List[volmdlr.Point2D], List[volmdlr.Point3D]],
                                  degree: int, periodic: bool = False, name: str = ""):
        """
        Creates a B-spline curve interpolation through the data points.

        Please refer to Algorithm A9.1 on The NURBS Book (2nd Edition),
        pp.369-370 for details.

        :param points: The data points
        :type points: Union[List[:class:`volmdlr.Point2D`],
            List[:class:`volmdlr.Point3D`]]
        :param degree: The degree of the output parametric curve
        :type degree: int
        :param periodic: `True` if the curve should be periodic. Default value
            is `False`
        :type periodic: bool, optional
        :return: A B-spline curve from points interpolation
        :rtype: :class:`volmdlr.edges.BSplineCurve`
        """
        curve = bspline_fitting.interpolate_curve([[*point] for point in points], degree, centripetal=True)

        bsplinecurve = cls.from_geomdl_curve(curve, name=name)
        if not periodic:
            return bsplinecurve
        bsplinecurve.periodic = True
        return bsplinecurve

    def discretization_points(self, *, number_points: int = None, angle_resolution: int = None):
        """
        Linear spaced discretization of the curve.

        :param number_points: The number of points to include in the discretization.
        :type number_points: int
        :param angle_resolution: The resolution of the angle to use when calculating the number of points.
        :type angle_resolution: int
        :return: A list of discretized points on the B-spline curve.
        :rtype: List[`volmdlr.Point2D] or List[`volmdlr.Point3D]
        """

        if angle_resolution:
            number_points = int(math.pi * angle_resolution)

        if len(self.points) == number_points or (not number_points and not angle_resolution):
            return self.points
        curve = self.curve
        curve.delta = 1 / number_points
        curve_points = curve.evalpts

        point_dimension = f'Point{self.__class__.__name__[-2::]}'
        return [getattr(volmdlr, point_dimension)(*point) for point in curve_points]

    def derivatives(self, u, order):
        """
        Evaluates n-th order curve derivatives at the given parameter value.

        The output of this method is list of n-th order derivatives. If ``order`` is ``0``, then it will only output
        the evaluated point. Similarly, if ``order`` is ``2``, then it will output the evaluated point, 1st derivative
        and the 2nd derivative.

        :Example:

        Assuming a curve self is defined on a parametric domain [0.0, 1.0].
        Let's take the curve derivative at the parametric position u = 0.35.

        >>> derivatives = self.derivatives(u=0.35, order=2)
        >>> derivatives[0]  # evaluated point, equal to crv.evaluate_single(0.35)
        >>> derivatives[1]  # 1st derivative at u = 0.35
        >>> derivatives[2]  # 2nd derivative at u = 0.35

        :param u: parameter value
        :type u: float
        :param order: derivative order
        :type order: int
        :return: a list containing up to {order}-th derivative of the curve
        :rtype: Union[List[`volmdlr.Vector2D`], List[`volmdlr.Vector3D`]]
        """

        return [getattr(volmdlr, f'Vector{self.__class__.__name__[-2::]}')(*point)
                for point in self.curve.derivatives(u, order)]

    def get_geo_lines(self, tag: int, control_points_tags: List[int]):
        """
        Gets the lines that define a BsplineCurve in a .geo file.

        :param tag: The BsplineCurve index
        :type tag: int
        :param start_point_tag: The linesegment' start point index
        :type start_point_tag: int
        :param end_point_tag: The linesegment' end point index
        :type end_point_tag: int

        :return: A line
        :rtype: str
        """

        return 'BSpline(' + str(tag) + ') = {' + str(control_points_tags)[1:-1] + '};'

    def get_geo_points(self):
        return list(self.discretization_points())

    def line_intersections(self, line):
        """
        Calculates the intersections of a BSplineCurve (2D or 3D) with a Line (2D or 3D).

        :param line: line to verify intersections
        :return: list of intersections
        """
        polygon_points = []
        for point in self.points:
            if not volmdlr.core.point_in_list(point, polygon_points):
                polygon_points.append(point)
        list_intersections = []
        length = self.length()
        initial_abscissa = 0
        for points in zip(polygon_points[:-1], polygon_points[1:]):
            linesegment_name = 'LineSegment' + self.__class__.__name__[-2:]
            linesegment = getattr(sys.modules[__name__], linesegment_name)(points[0], points[1])
            intersections = linesegment.line_intersections(line)
            if not intersections and linesegment.direction_vector().is_colinear_to(line.direction_vector()):
                if line.point_distance(linesegment.middle_point()) < 1e-8:
                    list_intersections.append(linesegment.middle_point())
            if intersections and intersections[0] not in list_intersections:
                abscissa = initial_abscissa + linesegment.abscissa(intersections[0])
                if initial_abscissa < length * 0.1:
                    number_points = int(linesegment.length() / 1e-6)
                    list_abscissas = list(
                        n for n in npy.linspace(initial_abscissa, initial_abscissa + linesegment.length(),
                                                number_points))
                else:
                    distance_from_point_to_search = 0.0001 / 2
                    list_abscissas = list(new_abscissa for new_abscissa in npy.linspace(
                        abscissa - distance_from_point_to_search, abscissa + distance_from_point_to_search, 1000))
                intersection = self.select_intersection_point(list_abscissas, intersections)
                list_intersections.append(intersection)
            initial_abscissa += linesegment.length()
        return list_intersections

    def select_intersection_point(self, list_abscissas, intersections):
        """
        Select closest point in curve to intersection point obtained with discretized linesegment.

        :param list_abscissas: list of abscissas to verify the closest point.
        :param intersections: intersection with discretised line.
        :return:
        """
        distance = npy.inf
        intersection = None
        for i_abscissa in list_abscissas:
            point_in_curve = BSplineCurve.point_at_abscissa(self, i_abscissa)
            dist = point_in_curve.point_distance(intersections[0])
            if dist < distance:
                distance = dist
                intersection = point_in_curve
            else:
                break
        return intersection

    def get_linesegment_intersections(self, linesegment):
        """
        Calculates intersections between a BSplineCurve and a LineSegment.

        :param linesegment: linesegment to verify intersections.
        :return: list with the intersections points.
        """
        results = self.line_intersections(linesegment.to_line())
        intersections_points = []
        for result in results:
            if linesegment.point_belongs(result, 1e-5):
                intersections_points.append(result)
        return intersections_points

    def point_at_abscissa(self, abscissa):
        """
        Calculates a point in the BSplineCurve at a given abscissa.

        :param abscissa: abscissa where in the curve the point should be calculated.
        :return: Corresponding point.
        """
        length = self.length()
        adim_abs = max(min(abscissa / length, 1.), 0.)
        point_name = 'Point' + self.__class__.__name__[-2:]
        return getattr(volmdlr, point_name)(*self.curve.evaluate_single(adim_abs))

    def evaluate_single(self, u):
        """
        Calculates a point in the BSplineCurve at a given parameter u.

        :param u: Curve parameter. Must be a value between 0 and 1.
        :type u: float
        :return: Corresponding point.
        :rtype: Union[volmdlr.Point2D, Union[volmdlr.Point3D]
        """
        point_name = 'Point' + self.__class__.__name__[-2:]
        return getattr(volmdlr, point_name)(*self.curve.evaluate_single(u))

    def straight_line_point_belongs(self, point):
        """
        Verifies if a point belongs to the surface created by closing the edge.

        :param point: Point to be verified
        :return: Return True if the point belongs to this surface,
            or False otherwise
        """
        raise NotImplementedError(f'the straight_line_point_belongs method must be'
                                  f' overloaded by {self.__class__.__name__}')


class Line2D(Line):
    """
    Define an infinite line given by two points.

    """

    def __init__(self, point1: volmdlr.Point2D,
                 point2: volmdlr.Point2D, *, name=''):
        # self.points = [point1, point2]
        Line.__init__(self, point1, point2, name=name)

    def to_3d(self, plane_origin, x1, x2):
        """
        Convert the line to a 3D line.

        :param plane_origin: Origin of the plane in which the line is.
        :type plane_origin: :class:`volmdlr.Point3D`
        :param x1: First direction of the plane in which the line is.
        :type x1: :class:`volmdlr.Vector3D`
        :param x2: Second direction of the plane in which the line is.
        :type x2: :class:`volmdlr.Vector3D`
        :return: The 3D line.
        :rtype: :class:`volmdlr.edges.Line3D`
        """
        points_3d = [point.to_3d(plane_origin, x1, x2) for point in [self.point1, self.point2]]
        return Line3D(*points_3d, self.name)

    def rotation(self, center: volmdlr.Point2D, angle: float):
        """
        Line2D rotation.

        :param center: rotation center.
        :param angle: angle rotation.
        :return: a new rotated Line2D.
        """
        return Line2D(*[point.rotation(center, angle)
                        for point in [self.point1, self.point2]])

    def rotation_inplace(self, center: volmdlr.Point2D, angle: float):
        """
        Line2D rotation. Object is updated inplace.

        :param center: rotation center.
        :param angle: rotation angle.
        """
        warnings.warn("'inplace' methods are deprecated. Use a not inplace method instead.", DeprecationWarning)

        for point in [self.point1, self.point2]:
            point.rotation_inplace(center, angle)

    def translation(self, offset: volmdlr.Vector2D):
        """
        Line2D translation.

        :param offset: translation vector.
        :return: A new translated Line2D.
        """
        return Line2D(*[point.translation(offset) for point in [self.point1, self.point2]])

    def translation_inplace(self, offset: volmdlr.Vector2D):
        """
        Line2D translation. Object is updated inplace.

        :param offset: translation vector.
        """
        warnings.warn("'inplace' methods are deprecated. Use a not inplace method instead.", DeprecationWarning)

        for point in [self.point1, self.point2]:
            point.translation_inplace(offset)

    def frame_mapping(self, frame: volmdlr.Frame2D, side: str):
        """
        Map the line to a new coordinate frame.

        :param frame: The new coordinate frame.
        :type frame: :class:`volmdlr.Frame2D`
        :param side: The side to which the mapping is made. 'old' for the
            original coordinate frame, 'new' for the new one.
        :type side: str
        :return: The mapped line.
        :rtype: :class:`volmdlr.edges.Line2D`
        """
        return Line2D(*[point.frame_mapping(frame, side) for point in [self.point1, self.point2]])

    def plot(self, ax=None, edge_style: EdgeStyle = EdgeStyle()):
        """
        Plot the line.

        :param ax: Matplotlib axis on which to plot the line. If none,
            a new figure is created.
        :type ax: matplotlib.axes._subplots.AxesSubplot, optional
        :param edge_style: data class instance, containing all parameters needed to plot Line 2D.
        :return: The Matplotlib axis.
        :rtype: matplotlib.axes._subplots.AxesSubplot
        """
        if ax is None:
            _, ax = plt.subplots()

        if version.parse(_mpl_version) >= version.parse('3.3.2'):
            if edge_style.dashed:
                ax.axline((self.point1.x, self.point1.y),
                          (self.point2.x, self.point2.y),
                          dashes=[30, 5, 10, 5],
                          color=edge_style.color)
            else:
                ax.axline((self.point1.x, self.point1.y),
                          (self.point2.x, self.point2.y),
                          color=edge_style.color)
        else:
            direction_vector = self.direction_vector()
            point3 = self.point1 - 3 * direction_vector
            point4 = self.point2 + 4 * direction_vector
            if edge_style.dashed:
                ax.plot([point3[0], point4[0]], [point3[1], point4[1]], color=edge_style.color,
                        dashes=[30, 5, 10, 5])
            else:
                ax.plot([point3[0], point4[0]], [point3[1], point4[1]], color=edge_style.color)

        return ax

    def plot_data(self, edge_style=None):
        """
        Get plot data for the line.

        :param edge_style: Plotting style for the line.
        :type edge_style: :class:`plot_data.EdgeStyle`, optional
        :return: Plot data for the line.
        :rtype: :class:`plot_data.Line2D`
        """
        return plot_data.Line2D([self.point1.x, self.point1.y],
                                [self.point2.x, self.point2.y],
                                edge_style=edge_style)

    def line_intersections(self, line):
        """
        Calculate the intersection between the two lines.

        :param line: The line to calculate intersections with.
        :type line: :class:`volmdlr.Line2D`
        :return: A list of at most one intersection point between
            the two lines.
        :rtype: List[:class:`volmdlr.Point2D`]
        """

        point = volmdlr.Point2D.line_intersection(self, line)
        if point is not None:
            point_projection1, _ = self.point_projection(point)
            if point_projection1 is None:
                return []

            if line.__class__.__name__ == 'Line2D':
                point_projection2, _ = line.point_projection(point)
                if point_projection2 is None:
                    return []

            return [point_projection1]
        return []

    @staticmethod
    def _compute_data_create_tangent_circle(line, point, other_line):
        """
        Static helper method to compute some data used in create_tangent_circle method.
        """
        if math.isclose(line.point_distance(point), 0, abs_tol=1e-10):
            vector_i = volmdlr.Vector2D(point.x, point.y)
            vector_a = volmdlr.Vector2D(line.point1.x, line.point1.y)
            vector_b = volmdlr.Vector2D(line.point2.x, line.point2.y)
            vector_c = volmdlr.Vector2D(other_line.point1.x, other_line.point1.y)
            vector_d = volmdlr.Vector2D(other_line.point2.x, other_line.point2.y)
        elif math.isclose(other_line.point_distance(point), 0, abs_tol=1e-10):
            vector_i = volmdlr.Vector2D(line.x, point.y)
            vector_c = volmdlr.Vector2D(line.point1.x, line.point1.y)
            vector_d = volmdlr.Vector2D(line.point2.x, line.point2.y)
            vector_a = volmdlr.Vector2D(other_line.point1.x, other_line.point1.y)
            vector_b = volmdlr.Vector2D(other_line.point2.x, other_line.point2.y)
        else:
            raise AttributeError("The point isn't on any of the two lines")
        return vector_i, vector_a, vector_b, vector_c, vector_d

    @staticmethod
    def _change_reference_frame(vector_i, vector_a, vector_b, vector_c, vector_d):
        new_u = volmdlr.Vector2D((vector_b - vector_a))
        new_u.normalize()
        new_v = new_u.unit_normal_vector()
        new_basis = volmdlr.Frame2D(vector_i, new_u, new_v)

        new_a = new_basis.global_to_local_coordinates(vector_a)
        new_b = new_basis.global_to_local_coordinates(vector_b)
        new_c = new_basis.global_to_local_coordinates(vector_c)
        new_d = new_basis.global_to_local_coordinates(vector_d)

        return new_basis, new_a, new_b, new_c, new_d

    @staticmethod
    def compute_tangent_circle_for_parallel_segments(new_basis, new_a, new_c):
        segments_distance = abs(new_c[1] - new_a[1])
        r = segments_distance / 2
        new_circle_center = volmdlr.Point2D((0, npy.sign(new_c[1] - new_a[1]) * r))
        circle_center = new_basis.local_to_global_coordinates(new_circle_center)
        circle = volmdlr.wires.Circle2D(circle_center, r)
        return circle, None

    @staticmethod
    def compute_tangent_circles_for_perpendicular_segments(new_basis, new_a, new_b, new_c, new_d):
        line_ab = Line2D(volmdlr.Point2D(new_a), volmdlr.Point2D(new_b))
        line_cd = Line2D(volmdlr.Point2D(new_c), volmdlr.Point2D(new_d))
        new_pt_k = volmdlr.Point2D.line_intersection(line_ab, line_cd)

        r = abs(new_pt_k[0])
        new_circle_center1 = volmdlr.Point2D((0, r))
        new_circle_center2 = volmdlr.Point2D((0, -r))
        circle_center1 = new_basis.local_to_global_coordinates(new_circle_center1)
        circle_center2 = new_basis.local_to_global_coordinates(new_circle_center2)
        circle1 = volmdlr.wires.Circle2D(circle_center1, r)
        circle2 = volmdlr.wires.Circle2D(circle_center2, r)

        return circle1, circle2

    def create_tangent_circle(self, point, other_line):
        """
        Computes the two circles that are tangent to 2 lines and intersect a point located on one of the two lines.
        """
        # point will be called I(x_I, y_I)
        # self will be (AB)
        # line will be (CD)
        vector_i, vector_a, vector_b, vector_c, vector_d = self._compute_data_create_tangent_circle(
            self, point, other_line)
        # Basis change
        new_basis, new_a, new_b, new_c, new_d = self._change_reference_frame(vector_i, vector_a, vector_b,
                                                                             vector_c, vector_d)

        if new_c[1] == 0 and new_d[1] == 0:
            # Segments are on the same line: no solution
            return None, None

        if math.isclose(self.unit_direction_vector().dot(
                other_line.unit_normal_vector()), 0, abs_tol=1e-06):
            # Parallel segments: one solution
            return self.compute_tangent_circle_for_parallel_segments(new_basis, new_a, new_c)

        if math.isclose(self.unit_direction_vector().dot(
                other_line.unit_direction_vector()), 0, abs_tol=1e-06):
            # Perpendicular segments: 2 solution
            return self.compute_tangent_circles_for_perpendicular_segments(new_basis, new_a, new_b, new_c, new_d)

        # =============================================================================
        # LES SEGMENTS SONT QUELCONQUES
        #   => 2 SOLUTIONS
        # =============================================================================

        line_ab = Line2D(volmdlr.Point2D(new_a), volmdlr.Point2D(new_b))
        line_cd = Line2D(volmdlr.Point2D(new_c), volmdlr.Point2D(new_d))
        new_pt_k = volmdlr.Point2D.line_intersection(line_ab, line_cd)
        pt_k = volmdlr.Point2D(new_basis.local_to_global_coordinates(new_pt_k))

        if pt_k.is_close(vector_i):
            return None, None

        # CHANGEMENT DE REPERE:
        new_u2 = volmdlr.Vector2D(pt_k - vector_i)
        new_u2.normalize()
        new_v2 = new_u2.normal_vector(unit=True)
        new_basis2 = volmdlr.Frame2D(vector_i, new_u2, new_v2)

        new_c = new_basis2.global_to_local_coordinates(vector_c)
        new_d = new_basis2.global_to_local_coordinates(vector_d)
        new_pt_k = new_basis2.global_to_local_coordinates(pt_k)

        teta1 = math.atan2(new_c[1], new_c[0] - new_pt_k[0])
        teta2 = math.atan2(new_d[1], new_d[0] - new_pt_k[0])

        if teta1 < 0:
            teta1 += math.pi
        if teta2 < 0:
            teta2 += math.pi

        if not math.isclose(teta1, teta2, abs_tol=1e-08):
            if math.isclose(teta1, math.pi, abs_tol=1e-08) or math.isclose(
                    teta1, 0., abs_tol=1e-08):
                teta = teta2
            elif math.isclose(teta2, math.pi,
                              abs_tol=1e-08) or math.isclose(teta2, 0.,
                                                             abs_tol=1e-08):
                teta = teta1
        else:
            teta = teta1

        r1 = new_pt_k[0] * math.sin(teta) / (1 + math.cos(teta))
        r2 = new_pt_k[0] * math.sin(teta) / (1 - math.cos(teta))

        new_circle_center1 = volmdlr.Point2D(0, -r1)
        new_circle_center2 = volmdlr.Point2D(0, r2)

        circle_center1 = new_basis2.local_to_global_coordinates(new_circle_center1)
        circle_center2 = new_basis2.local_to_global_coordinates(new_circle_center2)

        if new_basis.global_to_local_coordinates(circle_center1)[1] > 0:
            circle1 = volmdlr.wires.Circle2D(circle_center1, r1)
            circle2 = volmdlr.wires.Circle2D(circle_center2, r2)
        else:
            circle1 = volmdlr.wires.Circle2D(circle_center2, r2)
            circle2 = volmdlr.wires.Circle2D(circle_center1, r1)

        return circle1, circle2

    def cut_between_two_points(self, point1: volmdlr.Point2D,
                               point2: volmdlr.Point2D):
        """
        Cut the line between two points to create a linesegment.

        :param point1: The first point defining the linesegment
        :type point1: :class:`volmdlr.Point2D`
        :param point2: The second point defining the linesegment
        :type point2: :class:`volmdlr.Point2D`
        :return: The created linesegment
        :rtype: :class:`volmdlr.edges.LineSegment2D`
        """
        return LineSegment2D(point1, point2)

    def point_belongs(self, point2d, abs_tol: float = 1e-6):
        """
        Verifies if the point 2D belongs to the line.

        :param point2d: point to be verified.
        :param abs_tol: absolute tolerance to consider in calculus.
        :return: True if point belongs to line, False otherwise.
        """
        return math.isclose(self.point_distance(point2d), 0, abs_tol=abs_tol)

    def point_distance(self, point2d):
        """
        Calculate the shortest distance between a line and a point.

        :param point2d: Point to calculate distance.
        :type point2d: :class:`volmdlr.Point2D`.
        :return: Distance to point.
        :rtype: float.
        """
        vector_r = self.point1 - point2d
        vector_v = self.normal_vector()
        return abs(vector_v.dot(vector_r)) / vector_v.norm()


class BSplineCurve2D(BSplineCurve):
    """
    A class for 2 dimensional B-spline curves.

    The following rule must be
    respected : `number of knots = number of control points + degree + 1`.

    :param degree: The degree of the 2 dimensional B-spline curve
    :type degree: int
    :param control_points: A list of 2 dimensional points
    :type control_points: List[:class:`volmdlr.Point2D`]
    :param knot_multiplicities: The vector of multiplicities for each knot
    :type knot_multiplicities: List[int]
    :param knots: The knot vector composed of values between 0 and 1
    :type knots: List[float]
    :param weights: The weight vector applied to the knot vector. Default
        value is None
    :type weights: List[float], optional
    :param periodic: If `True` the B-spline curve is periodic. Default value
        is False
    :type periodic: bool, optional
    :param name: The name of the B-spline curve. Default value is ''
    :type name: str, optional
    """

    _non_serializable_attributes = ['curve']

    def __init__(self,
                 degree: int,
                 control_points: List[volmdlr.Point2D],
                 knot_multiplicities: List[int],
                 knots: List[float],
                 weights: List[float] = None,
                 periodic: bool = False,
                 name: str = ''):
        self._bounding_rectangle = None

        BSplineCurve.__init__(self, degree,
                              control_points,
                              knot_multiplicities,
                              knots,
                              weights,
                              periodic,
                              name)
        self._bounding_rectangle = None
        self._length = None

    @property
    def bounding_rectangle(self):
        """
        Computes the bounding rectangle of the 2 dimensional B-spline curve.

        :return: The bounding rectangle.
        :rtype: :class:`volmdlr.core.BoundingRectangle`
        """
        if not self._bounding_rectangle:
            self._bounding_rectangle = volmdlr.core.BoundingRectangle.from_points(self.points)
        return self._bounding_rectangle

    def tangent(self, position: float = 0.0):
        """
        Computes the tangent at a given parameter between 0 and 1.

        :param position: The parameter at which the tangent is computed.
        :type position: float
        :return: A 2 dimensional point representing the tangent
        :rtype: :class:`volmdlr.Point2D`
        """
        _, tangent = operations.tangent(self.curve, position,
                                        normalize=True)
        tangent = volmdlr.Point2D(tangent[0], tangent[1])
        return tangent

    def straight_line_area(self):
        """
        Uses shoelace algorithm for evaluating the area.
        """
        points = self.discretization_points(number_points=100)
        x = [point.x for point in points]
        y = [point.y for point in points]
        x1 = [x[-1]] + x[0:-1]
        y1 = [y[-1]] + y[0:-1]
        return 0.5 * abs(sum(i * j for i, j in zip(x, y1))
                         - sum(i * j for i, j in zip(y, x1)))

    def straight_line_center_of_mass(self):
        """Straight line center of mass."""
        polygon_points = self.discretization_points(number_points=100)
        cog = volmdlr.O2D
        for point in polygon_points:
            cog += point
        cog = cog / len(polygon_points)
        return cog

    def plot(self, ax=None, edge_style: EdgeStyle = EdgeStyle()):
        """Plot a B-Spline curve 2D."""
        if ax is None:
            _, ax = plt.subplots()

        points = self.points

        x_points = [point.x for point in points]
        y_points = [point.y for point in points]
        ax.plot(x_points, y_points, color=edge_style.color, alpha=edge_style.alpha)
        if edge_style.plot_points:
            for point in points:
                point.plot(ax, color=edge_style.color)
        return ax

    def to_3d(self, plane_origin, x1, x2):
        """Transforms a B-Spline Curve 2D in 3D."""
        control_points3d = [point.to_3d(plane_origin, x1, x2) for point in
                            self.control_points]
        return BSplineCurve3D(self.degree, control_points3d,
                              self.knot_multiplicities, self.knots,
                              self.weights, self.periodic)

    def to_step(self, current_id, surface_id=None):
        """Exports to STEP format."""
        points_ids = []
        content = ''
        point_id = current_id
        for point in self.control_points:
            point_content, point_id = point.to_step(point_id,
                                                    vertex=False)
            content += point_content
            points_ids.append(point_id)
            point_id += 1

        content += f"#{point_id} = B_SPLINE_CURVE_WITH_KNOTS('{self.name}',{self.degree}," \
                   f"({volmdlr.core.step_ids_to_str(points_ids)})," \
                   f".UNSPECIFIED.,.F.,.F.,{tuple(self.knot_multiplicities)},{tuple(self.knots)},.UNSPECIFIED.);\n"
        return content, [point_id + 1]

    def rotation(self, center: volmdlr.Point2D, angle: float):
        """
        BSplineCurve2D rotation.

        :param center: rotation center
        :param angle: angle rotation
        :return: a new rotated Line2D
        """
        control_points = [point.rotation(center, angle)
                          for point in self.control_points]
        return BSplineCurve2D(self.degree, control_points,
                              self.knot_multiplicities, self.knots,
                              self.weights, self.periodic)

    def rotation_inplace(self, center: volmdlr.Point2D, angle: float):
        """
        BSplineCurve2D rotation. Object is updated inplace.

        :param center: rotation center
        :param angle: rotation angle
        """
        warnings.warn("'inplace' methods are deprecated. Use a not inplace method instead.", DeprecationWarning)

        for point in self.control_points:
            point.rotation_inplace(center, angle)

    def line_crossings(self, line2d: Line2D):
        polygon_points = self.discretization_points(number_points=50)
        crossings = []
        for p1, p2 in zip(polygon_points[:-1], polygon_points[1:]):
            linesegment = LineSegment2D(p1, p2)
            crossings.extend(linesegment.line_crossings(line2d))
        return crossings

    def reverse(self):
        """
        Reverse the Bspline's direction by reversing its start and end points.

        """

        return self.__class__(degree=self.degree,
                              control_points=self.control_points[::-1],
                              knot_multiplicities=self.knot_multiplicities[::-1],
                              knots=self.knots[::-1],
                              weights=self.weights,
                              periodic=self.periodic)

    def point_distance(self, point):
        """
        Calculates the distance from a given point to a BSplineCurve2D.

        :param point: point 2d.
        :return: distance.
        """
        best_distance = math.inf
        abscissa1 = 0
        abscissa2 = self.abscissa(self.end)
        distance = best_distance
        point1_ = None
        point2_ = None
        while True:
            discretized_points_between_1_2 = []
            for abscissa in npy.linspace(abscissa1, abscissa2, num=8):
                abscissa_point = self.point_at_abscissa(abscissa)
                if not volmdlr.core.point_in_list(abscissa_point, discretized_points_between_1_2):
                    discretized_points_between_1_2.append(abscissa_point)
            if not discretized_points_between_1_2:
                break
            distance = point.point_distance(discretized_points_between_1_2[0])
            for point1, point2 in zip(discretized_points_between_1_2[:-1], discretized_points_between_1_2[1:]):
                line = LineSegment2D(point1, point2)
                dist = line.point_distance(point)
                if dist < distance:
                    point1_ = point1
                    point2_ = point2
                    distance = dist
            if not point1_ or math.isclose(distance, best_distance, abs_tol=1e-6):
                break
            abscissa1 = self.abscissa(point1_)
            abscissa2 = self.abscissa(point2_)
            best_distance = distance
            if math.isclose(abscissa1, abscissa2, abs_tol=1e-6):
                break
        return distance

    def nearest_point_to(self, point):
        """
        Find out the nearest point on the linesegment to point.

        """

        points = self.discretization_points(number_points=500)
        return point.nearest_point(points)

    def linesegment_intersections(self, linesegment2d):
        """
        Calculates intersections between a BSplineCurve2D and a LineSegment2D.

        :param linesegment2d: linesegment to verify intersections.
        :return: list with the intersections points.
        """
        if not self.bounding_rectangle.b_rectangle_intersection(linesegment2d.bounding_rectangle):
            return []
        intersections_points = self.get_linesegment_intersections(linesegment2d)
        return intersections_points

    def axial_symmetry(self, line):
        """
        Finds out the symmetric bsplinecurve2d according to a line.

        """

        points_symmetry = [point.axial_symmetry(line) for point in self.control_points]

        return self.__class__(degree=self.degree,
                              control_points=points_symmetry,
                              knot_multiplicities=self.knot_multiplicities[::-1],
                              knots=self.knots[::-1],
                              weights=self.weights,
                              periodic=self.periodic)

    def offset(self, offset_length: float):
        """
        Offsets a BSplineCurve2D in one of its normal direction.

        :param offset_length: the length taken to offset the BSpline. if positive, the offset is in the normal
            direction of the curve. if negative, in the opposite direction of the normal.
        :return: returns an offset bsplinecurve2D, created with from_points_interpolation.
        """
        unit_normal_vectors = [self.unit_normal_vector(
            self.abscissa(point)) for point in self.points]
        offseted_points = [point.translation(normal_vector * offset_length) for point, normal_vector
                           in zip(self.points, unit_normal_vectors)]
        offseted_bspline = BSplineCurve2D.from_points_interpolation(offseted_points, self.degree,
                                                                    self.periodic)
        return offseted_bspline

    def point_belongs(self, point: volmdlr.Point2D, abs_tol: float = 1e-7):
        """
        Checks if a 2D point belongs to the B-spline curve 2D or not. It uses the point_distance.

        :param point: The point to be checked
        :type point: Union[:class:`volmdlr.Point2D`, :class:`volmdlr.Point3D`]
        :param abs_tol: The precision in terms of distance.
            Default value is 1e-7
        :type abs_tol: float, optional
        :return: `True` if the point belongs to the B-spline curve, `False`
            otherwise
        :rtype: bool
        """
        if self.point_distance(point) < abs_tol:
            return True
        return False


class BezierCurve2D(BSplineCurve2D):
    """
    A class for 2 dimensional Bezier curves.

<<<<<<< HEAD
    :param degree: The degree of the Bezier curve
=======
    :param degree: The degree of the Bezier curve.
>>>>>>> f4fe1e6d
    :type degree: int
    :param control_points: A list of 2 dimensional points
    :type control_points: List[:class:`volmdlr.Point2D`]
    :param name: The name of the B-spline curve. Default value is ''
    :type name: str, optional
    """

    def __init__(self, degree: int, control_points: List[volmdlr.Point2D],
                 name: str = ''):
        knotvector = utilities.generate_knot_vector(degree,
                                                    len(control_points))
        knot_multiplicity = [1] * len(knotvector)

        BSplineCurve2D.__init__(self, degree, control_points,
                                knot_multiplicity, knotvector,
                                None, False, name)


class LineSegment2D(LineSegment):
    """
    Define a line segment limited by two points.

    """

    def __init__(self, start: volmdlr.Point2D, end: volmdlr.Point2D, *, name: str = ''):
        if start.is_close(end):
            raise NotImplementedError
        self._bounding_rectangle = None
        LineSegment.__init__(self, start, end, name=name)

    def __hash__(self):
        # return self._data_hash()
        # tolerance = 1e-6
        # factor = 1 / tolerance
        # return hash(math.floor(component * factor) / factor for point in [self.start, self.end]
        #             for component in [point.x, point.y])
        return hash(('linesegment2d', self.start, self.end))

    def _data_hash(self):
        return self.start._data_hash() + self.end._data_hash()

    def _data_eq(self, other_object):
        if self.__class__.__name__ != other_object.__class__.__name__:
            return False
        return self.start == other_object.start and self.end == other_object.end

    def __eq__(self, other_object):
        if self.__class__.__name__ != other_object.__class__.__name__:
            return False
        return self.start == other_object.start and self.end == other_object.end

    def direction_independent_eq(self, linesegment2):
        """
        Verifies if two line segments are the same, not considering its direction.

        """
        if self == linesegment2:
            return True
        return self.start == linesegment2.end and self.end == linesegment2.start

    def to_dict(self, *args, **kwargs):
        return {'object_class': 'volmdlr.edges.LineSegment2D',
                'name': self.name,
                'start': self.start.to_dict(),
                'end': self.end.to_dict()
                }

    # def middle_point(self):
    #     return 0.5 * (self.start + self.end)
    #
    # def point_at_abscissa(self, abscissa):
    #     return self.start + self.unit_direction_vector() * abscissa

    @property
    def bounding_rectangle(self):
        """
        Evaluates the bounding rectangle of the Line segment.
        """
        if not self._bounding_rectangle:
            self._bounding_rectangle = volmdlr.core.BoundingRectangle(
                min(self.start.x, self.end.x), max(self.start.x, self.end.x),
                min(self.start.y, self.end.y), max(self.start.y, self.end.y))
        return self._bounding_rectangle

    def straight_line_area(self):
        """
        Calculates the area of the LineSegment2D, with line drawn from start to end.

        :return: straight_line_area.
        """
        return 0.

    def straight_line_second_moment_area(self, point: volmdlr.Point2D):
        return 0, 0, 0

    def straight_line_center_of_mass(self):
        """Straight line center of mass."""
        return 0.5 * (self.start + self.end)

    def point_distance(self, point, return_other_point=False):
        """
        Computes the distance of a point to segment of line.

        :param point: point to calculate distance.
        :param return_other_points: Boolean variable to return linesegment's corresponding point or not.
        """
        distance, point = volmdlr.LineSegment2DPointDistance(
            [(self.start.x, self.start.y), (self.end.x, self.end.y)],
            (point.x, point.y))
        if return_other_point:
            return distance, volmdlr.Point2D(*point)
        return distance

    def point_projection(self, point):
        """
        If the projection falls outside the LineSegment2D, returns None.
        """
        point, curv_abs = Line2D.point_projection(Line2D(self.start, self.end),
                                                  point)
        # print('curv_abs :', curv_abs, 'length :', self.length())
        if curv_abs < 0 or curv_abs > self.length():
            if abs(curv_abs) < 1e-6 or math.isclose(curv_abs, self.length(),
                                                    abs_tol=1e-6):
                return point, curv_abs
            return None, curv_abs
        return point, curv_abs

    def line_intersections(self, line: Line2D):
        if self.direction_vector().is_colinear_to(line.direction_vector()):
            return []
        point = volmdlr.Point2D.line_intersection(self, line)
        if point is not None:
            point_projection1, _ = self.point_projection(point)
            intersections = [point_projection1]
            if point_projection1 is None:
                intersections = []

            elif line.__class__.__name__ == 'LineSegment2D':
                point_projection2, _ = line.point_projection(point)
                if point_projection2 is None:
                    intersections = []

            return intersections
        if line.point_belongs(self.start):
            return [self.start]
        if line.point_belongs(self.end):
            return [self.end]
        return []

    def linesegment_intersections(self, linesegment2d: 'LineSegment2D'):
        """
        Touching line segments does not intersect.
        """
        if not self.bounding_rectangle.b_rectangle_intersection(linesegment2d.bounding_rectangle):
            return []
        point = volmdlr.Point2D.line_intersection(self, linesegment2d)
        # TODO: May be these commented conditions should be used for linesegment_crossings
        if point:  # and (point != self.start) and (point != self.end):
            point_projection1, _ = self.point_projection(point)
            if point_projection1 is None:
                return []

            point_projection2, _ = linesegment2d.point_projection(point)
            if point_projection2 is None:
                return []

            return [point_projection1]
        return []

    def line_crossings(self, line: 'Line2D'):
        if self.direction_vector().is_colinear_to(line.direction_vector()):
            return []
        line_intersection = self.line_intersections(line)
        if line_intersection and (line_intersection[0].is_close(self.end) or
                                  line_intersection[0].is_close(self.start)):
            return []
        return line_intersection

    def linesegment_crossings(self, linesegment: 'LineSegment2D'):
        """
        Gives the crossings with a linesegment.
        """
        if self.direction_vector().is_colinear_to(
                linesegment.direction_vector()):
            return []
        return self.linesegment_intersections(linesegment)

    def plot(self, ax=None, edge_style: EdgeStyle = EdgeStyle()):
        """
        Plots the Linesegment2D.
        """
        width = edge_style.width

        if ax is None:
            _, ax = plt.subplots()

        p1, p2 = self.start, self.end
        if edge_style.arrow:
            if edge_style.plot_points:
                ax.plot([p1[0], p2[0]], [p1[1], p2[1]], color=edge_style.color,
                        alpha=edge_style.alpha, style='o-')
            else:
                ax.plot([p1[0], p2[0]], [p1[1], p2[1]], color=edge_style.color,
                        alpha=edge_style.alpha)

            length = ((p1[0] - p2[0]) ** 2 + (p1[1] - p2[1]) ** 2) ** 0.5
            if width is None:
                width = length / 1000.
                head_length = length / 20.
                head_width = head_length / 2.
            else:
                head_width = 2 * width
                head_length = head_width
            ax.arrow(p1[0], p1[1],
                     (p2[0] - p1[0]) / length * (length - head_length),
                     (p2[1] - p1[1]) / length * (length - head_length),
                     head_width=head_width, fc='b', linewidth=0,
                     head_length=head_length, width=width, alpha=0.3)
        else:
            if width is None:
                width = 1
            if edge_style.plot_points:
                ax.plot([p1[0], p2[0]], [p1[1], p2[1]], color=edge_style.color,
                        marker='o', linewidth=width, alpha=edge_style.alpha)
            else:
                ax.plot([p1[0], p2[0]], [p1[1], p2[1]], color=edge_style.color,
                        linewidth=width, alpha=edge_style.alpha)
        return ax

    def to_3d(self, plane_origin, x1, x2):
        """
        Transforms the Line segment 2D into a 3D line segment.

        :param plane_origin: The origin of plane to draw the Line segment 3D.
        :type plane_origin: volmdlr.Point3D
        :param x1: First direction of the plane
        :type x1: volmdlr.Vector3D
        :param x2: Second direction of the plane.
        :type x2: volmdlr.Vector3D
        :return: A 3D line segment.
        :rtype: LineSegment3D
        """
        start = self.start.to_3d(plane_origin, x1, x2)
        end = self.end.to_3d(plane_origin, x1, x2)
        return LineSegment3D(start, end, name=self.name)

    def reverse(self):
        return LineSegment2D(self.end.copy(), self.start.copy())

    def to_line(self):
        return Line2D(self.start, self.end)

    def rotation(self, center: volmdlr.Point2D, angle: float):
        """
        LineSegment2D rotation.

        :param center: rotation center
        :param angle: angle rotation
        :return: a new rotated LineSegment2D
        """
        return LineSegment2D(self.start.rotation(center, angle),
                             self.end.rotation(center, angle))

    def rotation_inplace(self, center: volmdlr.Point2D, angle: float):
        """
        LineSegment2D rotation. Object is updated inplace.

        :param center: rotation center.
        :param angle: rotation angle.
        """
        warnings.warn("'inplace' methods are deprecated. Use a not inplace method instead.", DeprecationWarning)

        for point in [self.start, self.end]:
            point.rotation_inplace(center, angle)

    def translation(self, offset: volmdlr.Vector2D):
        """
        LineSegment2D translation.

        :param offset: translation vector.
        :return: A new translated LineSegment2D.
        """
        return LineSegment2D(self.start.translation(offset),
                             self.end.translation(offset))

    def translation_inplace(self, offset: volmdlr.Vector2D):
        """
        LineSegment2D translation. Object is updated inplace.

        :param offset: translation vector.
        """
        warnings.warn("'inplace' methods are deprecated. Use a not inplace method instead.", DeprecationWarning)

        for point in [self.start, self.end]:
            point.translation_inplace(offset)

    def frame_mapping(self, frame: volmdlr.Frame2D, side: str):
        """
        Changes vector frame_mapping and return a new LineSegment2D.

        side = 'old' or 'new'.
        """
        if side == 'old':
            new_start = frame.local_to_global_coordinates(self.start)
            new_end = frame.local_to_global_coordinates(self.end)
        elif side == 'new':
            new_start = frame.global_to_local_coordinates(self.start)
            new_end = frame.global_to_local_coordinates(self.end)
        else:
            raise ValueError('Please Enter a valid side: old or new')
        return LineSegment2D(new_start, new_end)

    def frame_mapping_inplace(self, frame: volmdlr.Frame2D, side: str):
        """
        Changes vector frame_mapping and the object is updated inplace.

        :param frame: frame to execute the frame mapping.
        :param side: 'old' or 'new'.
        """
        warnings.warn("'inplace' methods are deprecated. Use a not inplace method instead.", DeprecationWarning)

        if side == 'old':
            new_start = frame.local_to_global_coordinates(self.start)
            new_end = frame.local_to_global_coordinates(self.end)
        elif side == 'new':
            new_start = frame.global_to_local_coordinates(self.start)
            new_end = frame.global_to_local_coordinates(self.end)
        else:
            raise ValueError('Please Enter a valid side: old or new')
        self.start = new_start
        self.end = new_end

    def plot_data(self, edge_style: plot_data.EdgeStyle = None):
        """
        Plot data method for a LineSegment2D.

        :param edge_style: edge style.
        :return: plot_data.LineSegment2D object.
        """
        return plot_data.LineSegment2D([self.start.x, self.start.y],
                                       [self.end.x, self.end.y],
                                       edge_style=edge_style)

    def create_tangent_circle(self, point, other_line):
        circle1, circle2 = Line2D.create_tangent_circle(other_line, point, self)
        if circle1 is not None:
            _, curv_abs1 = Line2D.point_projection(self, circle1.center)
            if curv_abs1 < 0. or curv_abs1 > self.length():
                circle1 = None
        if circle2 is not None:
            _, curv_abs2 = Line2D.point_projection(self, circle2.center)
            if curv_abs2 < 0. or curv_abs2 > self.length():
                circle2 = None
        return circle1, circle2

    def infinite_primitive(self, offset):
        n = -self.unit_normal_vector()
        offset_point_1 = self.start + offset * n
        offset_point_2 = self.end + offset * n

        return Line2D(offset_point_1, offset_point_2)

    def to_wire(self, n: int):
        """
        Convert a linesegment2d to a wire 2D defined with 'n' line_segments.

        """
        warnings.warn('To avoid Circular imports, a new method was created in Wire2D called from_edge.'
                      'You can use it instead of to_wire.')
        raise AttributeError

    def nearest_point_to(self, point):
        """
        Find out the nearest point on the linesegment to point.

        """

        points = self.discretization_points(number_points=500)
        return point.nearest_point(points)

    def axial_symmetry(self, line):
        """
        Finds out the symmetric linesegment2d according to a line.
        """

        points_symmetry = [point.axial_symmetry(line) for point in [self.start, self.end]]

        return self.__class__(points_symmetry[0], points_symmetry[1])


class Arc(Edge):
    """
    Abstract class representing an arc.

    :param start: The starting point
    :type start: Union[:class:`volmdlr.Point2D`, :class:`volmdlr.Point3D`]
    :param end: The finish point
    :type end: Union[:class:`volmdlr.Point2D`, :class:`volmdlr.Point3D`]
    :param interior: An interior point
    :type interior: Union[:class:`volmdlr.Point2D`, :class:`volmdlr.Point3D`]
    :param name: The name of the arc. Default value is an empty string
    :type name: str, optional
    """

    def __init__(self, start,
                 end,
                 interior,
                 name: str = ''):
        Edge.__init__(self, start=start, end=end, name=name)
        self.interior = interior
        self._utd_clockwise_and_trigowise_paths = False
        self._clockwise_and_trigowise_paths = None
        self._radius = None

    @property
    def center(self):
        """
        Gets the arc's center.

        :return: The center of the arc.
        """
        raise NotImplementedError(
            'the property method center must be overloaded by subclassing'
            'class if not a given parameter')

    @property
    def angle(self):
        """
        Gets the angle of the arc.

        :return: The angle of the arc.
        """
        return NotImplementedError(
            'the property method angle must be overloaded by subclassing'
            'class if not a given parameter')

    @property
    def is_trigo(self):
        """
        Verifies if arc is trigonometric wise or clockwise.

        :return: True if trigonometric wise or False otherwise.
        """
        return NotImplementedError(
            'the property method is_trigo must be overloaded by subclassing'
            'class if not a given parameter')

    @property
    def radius(self):
        if not self._radius:
            self._radius = (self.start - self.center).norm()
        return self._radius

    def length(self):
        """
        Calculates the length of the Arc, with its radius, and its arc angle.

        :return: the length of the Arc.
        """
        return self.radius * abs(self.angle)

    def point_at_abscissa(self, abscissa):
        """
        Calculates a point in the Arc at a given abscissa.

        :param abscissa: abscissa where in the curve the point should be calculated.
        :return: Corresponding point.
        """
        if self.is_trigo:
            return self.start.rotation(self.center, abscissa / self.radius)
        return self.start.rotation(self.center, -abscissa / self.radius)

    def normal_vector(self, abscissa: float):
        """
        Get the normal vector of the Arc2D.

        :param abscissa: defines where in the Arc2D the
        normal vector is to be calculated
        :return: The normal vector of the Arc2D
        """
        point = self.point_at_abscissa(abscissa)
        normal_vector = self.center - point
        return normal_vector

    def direction_vector(self, abscissa: float):
        """
        Get direction vector of the Arc2D.

        :param abscissa: defines where in the Arc2D the
        direction vector is to be calculated
        :return: The direction vector of the Arc2D
        """
        return -self.normal_vector(abscissa=abscissa).normal_vector()

    @staticmethod
    def get_clockwise_and_trigowise_paths(radius_1, radius_2, radius_i):
        """
        Get arc paths from radius.

        :param radius_1: radius from center to start point.
        :param radius_2: radius form center to end point.
        :param radius_i: radius from center to interior point.
        :return: the clockwise and trigowise paths.
        """
        angle1 = math.atan2(radius_1.y, radius_1.x)
        anglei = math.atan2(radius_i.y, radius_i.x)
        angle2 = math.atan2(radius_2.y, radius_2.x)

        # Going trigo/clock wise from start to interior
        if anglei < angle1:
            trigowise_path = (anglei + volmdlr.TWO_PI) - angle1
            clockwise_path = angle1 - anglei
        else:
            trigowise_path = anglei - angle1
            clockwise_path = angle1 - anglei + volmdlr.TWO_PI

        # Going trigo wise from interior to interior
        if angle2 < anglei:
            trigowise_path += (angle2 + volmdlr.TWO_PI) - anglei
            clockwise_path += anglei - angle2
        else:
            trigowise_path += angle2 - anglei
            clockwise_path += anglei - angle2 + volmdlr.TWO_PI
        return clockwise_path, trigowise_path

    def middle_point(self):
        """
        Get point in the middle of Arc.
        """
        return self.point_at_abscissa(0.5 * self.length())

    def point_distance(self, point):
        """Returns the minimal distance to a point."""
        points = self.discretization_points(angle_resolution=100)
        return point.point_distance(point.nearest_point(points))

    def discretization_points(self, *, number_points: int = None, angle_resolution: int = None):
        """
        Discretize an Edge to have "n" points.

        :param number_points: the number of points (including start and end points)
             if unset, only start and end will be returned
        :param angle_resolution: if set, the sampling will be adapted to have a controlled angular distance. Useful
            to mesh an arc
        :return: a list of sampled points
        """
        if not number_points:
            if not angle_resolution:
                number_points = 2
            else:
                number_points = math.ceil(self.angle * angle_resolution) + 2

        step = self.length() / (number_points - 1)
        return [self.point_at_abscissa(i * step)
                for i in range(number_points)]

    def polygon_points(self, discretization_resolution: int):
        warnings.warn('polygon_points is deprecated,\
        please use discretization_points instead',
                      DeprecationWarning)
        return self.discretization_points(number_points=discretization_resolution)

    def get_geo_lines(self, tag: int, start_point_tag: int, center_point_tag: int, end_point_tag: int):
        """
        Gets the lines that define an Arc in a .geo file.

        :param tag: The linesegment index
        :type tag: int
        :param start_point_tag: The linesegment' start point index
        :type start_point_tag: int
        :param center_point_tag: The linesegment' center point index
        :type center_point_tag: int
        :param end_point_tag: The line segment's end point index
        :type end_point_tag: int

        :return: A line
        :rtype: str
        """

        return 'Circle(' + str(tag) + ') = {' + str(start_point_tag) + ', ' + \
            str(center_point_tag) + ', ' + str(end_point_tag) + '};'

    def get_geo_points(self):
        """
        Gets the points that define an Arc to use them in a .geo file.

        :return: A list of characteristic arc points
        :rtype: List

        """
        return [self.start, self.center, self.end]

    def reverse(self):
        """
        Gets the reverse version of an arc.

        :return: An arc
        :rtype: Arc
        """

        return self.__class__(start=self.end, interior=self.interior, end=self.start)

    def split(self, split_point):
        """
        Splits arc at a given point.

        :param split_point: splitting point.
        :return: list of two Arc.
        """
        if split_point.is_close(self.start, 1e-6):
            return [None, self.copy()]
        if split_point.is_close(self.end, 1e-6):
            return [self.copy(), None]
        abscissa = self.abscissa(split_point)
        return [self.__class__(self.start, self.point_at_abscissa(0.5 * abscissa), split_point),
                self.__class__(split_point, self.point_at_abscissa((self.abscissa(self.end) -
                                                                    abscissa) * 0.5 + abscissa), self.end)]


class Arc2D(Arc):
    """
    Class to draw Arc2D.

    angle: the angle measure always >= 0
    """

    def __init__(self,
                 start: volmdlr.Point2D,
                 interior: volmdlr.Point2D,
                 end: volmdlr.Point2D,
                 name: str = ''):
        self._center = None
        self._is_trigo = None
        self._angle = None
        self._bounding_rectangle = None
        Arc.__init__(self, start=start, end=end, interior=interior, name=name)
        start_to_center = start - self.center
        end_to_center = end - self.center
        angle1 = math.atan2(start_to_center.y, start_to_center.x)
        angle2 = math.atan2(end_to_center.y, end_to_center.x)
        if self.is_trigo:
            self.angle1 = angle1
            self.angle2 = angle2
        else:
            self.angle1 = angle2
            self.angle2 = angle1

    def __hash__(self):
        return hash(('arc2d', self.start, self.interior, self.end))

    def __eq__(self, other_arc):
        if self.__class__.__name__ != other_arc.__class__.__name__:
            return False
        return (self.center == other_arc.center
                and self.start == other_arc.start
                and self.end == other_arc.end
                and self.interior == other_arc.interior)

    @property
    def center(self):
        if not self._center:
            self._center = self.get_center()
        return self._center

    def get_center(self):
        """
        Calculates the center of the Arc.

        :return: asc's center.
        """
        x_interior, y_interior = self.interior.x, self.interior.y
        x_end, y_end = self.end.x, self.end.y
        x_start, y_start = self.start.x, self.start.y
        try:
            matrix_a = volmdlr.Matrix22(2 * (x_start - x_interior), 2 * (y_start - y_interior),
                                        2 * (x_start - x_end), 2 * (y_start - y_end))
            b_vector = - volmdlr.Vector2D(x_interior ** 2 + y_interior ** 2 - x_start ** 2 - y_start ** 2,
                                          x_end ** 2 + y_end ** 2 - x_start ** 2 - y_start ** 2)
            inv_matrix_a = matrix_a.inverse()
            x = inv_matrix_a.vector_multiplication(b_vector)
            center = volmdlr.Point2D(x.x, x.y)
        except ValueError:
            matrix_a = npy.array([[2 * (x_start - x_interior), 2 * (y_start - y_interior)],
                                  [2 * (x_start - x_end), 2 * (y_start - y_end)]])
            b_vector = - npy.array([x_interior ** 2 + y_interior ** 2 - x_start ** 2 - y_start ** 2,
                                    x_end ** 2 + y_end ** 2 - x_start ** 2 - y_start ** 2])
            center = volmdlr.Point2D(*npy.linalg.solve(matrix_a, b_vector))
        return center

    @property
    def is_trigo(self):
        """
        Gives if the edge goes in the trigo direction.
        """
        if not self._is_trigo:
            self._is_trigo = self.get_arc_direction()
        return self._is_trigo

    @property
    def clockwise_and_trigowise_paths(self):
        if not self._clockwise_and_trigowise_paths:
            radius_1 = self.start - self.center
            radius_2 = self.end - self.center
            radius_i = self.interior - self.center
            self._clockwise_and_trigowise_paths = \
                self.get_clockwise_and_trigowise_paths(radius_1,
                                                       radius_2,
                                                       radius_i)
            self._utd_clockwise_and_trigowise_paths = True
        return self._clockwise_and_trigowise_paths

    def get_arc_direction(self):
        """
        Gets arc direction: clockwise or trigonometric.

        :return: True if clockwise. False if counterclockwise.
        """
        clockwise_path, trigowise_path = \
            self.clockwise_and_trigowise_paths
        if clockwise_path > trigowise_path:
            return True
        return False

    @property
    def angle(self):
        """
        Returns the angle in radians of the arc.
        """
        if not self._angle:
            self._angle = self.get_angle()
        return self._angle

    def get_angle(self):
        """
        Gets arc angle.

        """
        clockwise_path, trigowise_path = \
            self.clockwise_and_trigowise_paths
        if self.is_trigo:
            return trigowise_path
        return clockwise_path

    def _get_points(self):
        return [self.start, self.interior, self.end]

    points = property(_get_points)

    def point_distance(self, point):
        """
        Returns the distance between a point and the edge.
        """
        vector_start = self.start - self.center
        vector_point = point - self.center
        vector_end = self.end - self.center
        if self.is_trigo:
            vector_start, vector_end = vector_end, vector_start
        arc_angle = volmdlr.geometry.clockwise_angle(vector_start, vector_end)
        point_angle = volmdlr.geometry.clockwise_angle(vector_start, vector_point)
        if point_angle <= arc_angle:
            return abs(
                LineSegment2D(point, self.center).length() - self.radius)
        return min(LineSegment2D(point, self.start).length(), LineSegment2D(point, self.end).length())

    def point_belongs(self, point2d, abs_tol=1e-10):
        """
        Check if a Point2D belongs to the Arc2D.

        """
        distance_point_to_center = point2d.point_distance(self.center)
        if not math.isclose(distance_point_to_center, self.radius, abs_tol=abs_tol):
            return False
        try:
            point_abscissa = self.abscissa(point2d)
        except ValueError:
            return False
        if self.length() >= point_abscissa >= 0:
            return True
        return False

    def to_full_arc_2d(self):
        """
        Convert to a full arc2d.
        """
        return FullArc2D(center=self.center,
                         start_end=self.point_at_abscissa(0),
                         name=self.name)

    def line_intersections(self, line2d: Line2D):
        """
        Calculates the intersection between a line and an Arc2D.

        :param line2d: Line2D to verify intersections.
        :return: a list with intersections points.
        """
        # circle = self.to_circle()
        # circle_intersection_points = circle.line_intersections(line2d)
        full_arc_2d = self.to_full_arc_2d()
        fa2d_intersection_points = full_arc_2d.line_intersections(line2d)
        intersection_points = []
        for pt in fa2d_intersection_points:
            if self.point_belongs(pt):
                intersection_points.append(pt)
        return intersection_points

    def linesegment_intersections(self, linesegment2d: LineSegment2D):
        """
        Calculates the intersection between a LineSegment2D and an Arc2D.

        :param line2d: LineSegment2D to verify intersections.
        :return: a list with intersections points.
        """
        if not self.bounding_rectangle.b_rectangle_intersection(linesegment2d.bounding_rectangle):
            return []
        full_arc_2d = self.to_full_arc_2d()
        fa2d_intersection_points = full_arc_2d.linesegment_intersections(
            linesegment2d)
        intersection_points = []
        for point in fa2d_intersection_points:
            if self.point_belongs(point):
                intersection_points.append(point)
        return intersection_points

    def abscissa(self, point: volmdlr.Point2D, tol=1e-9):
        """
        Returns the abscissa of a given point 2d.
        """
        if point.point_distance(self.start) < tol:
            return 0
        if point.point_distance(self.end) < tol:
            return self.length()

        point_ = point - self.center
        u = self.start - self.center
        u.normalize()
        if self.is_trigo:
            v = u.normal_vector()
        else:
            v = -u.normal_vector()

        x, y = point_.dot(u), point_.dot(v)
        theta = math.atan2(y, x)
        if theta < -tol or theta > self.angle + tol:
            raise ValueError('Point not in arc')

        if theta < 0:
            return 0.
        if theta > self.angle:
            return self.angle * self.radius

        return self.radius * theta

    def area(self):
        """
        Calculates the area of the Arc2D.

        :return: the area of the Arc2D.
        """
        return self.radius ** 2 * self.angle / 2

    def center_of_mass(self):
        """
        Calculates the center of mass of the Arc2D.

        :return: center of mass point.
        """
        #        u=self.middle.vector-self.center.vector
        u = self.middle_point() - self.center
        u.normalize()
        # alpha = abs(self.angle)
        return self.center + 4 / (3 * self.angle) * self.radius * math.sin(
            self.angle * 0.5) * u

    @property
    def bounding_rectangle(self):
        if not self._bounding_rectangle:
            discretization_points = self.discretization_points(number_points=20)
            x_values, y_values = [], []
            for point in discretization_points:
                x_values.append(point.x)
                y_values.append(point.y)
            self._bounding_rectangle = volmdlr.core.BoundingRectangle(min(x_values), max(x_values),
                                                                      min(y_values), max(y_values))
        return self._bounding_rectangle

    def straight_line_area(self):
        """
        Calculates the area of the arc 2D, with line drawn from start to end.

        :return: straight_line_area.
        """
        if self.angle >= math.pi:
            angle = volmdlr.TWO_PI - self.angle
            area = math.pi * self.radius ** 2 - 0.5 * self.radius ** 2 * (
                    angle - math.sin(angle))
        else:
            angle = self.angle
            area = 0.5 * self.radius ** 2 * (angle - math.sin(angle))

        if self.is_trigo:
            return area
        return -area

    def straight_line_second_moment_area(self, point: volmdlr.Point2D):

        if self.angle2 < self.angle1:
            angle2 = self.angle2 + volmdlr.TWO_PI

        else:
            angle2 = self.angle2
        angle1 = self.angle1

        # Full arc section
        moment_area_x1 = self.radius ** 4 / 8 * (angle2 - angle1 + 0.5 * (
                math.sin(2 * angle1) - math.sin(2 * angle2)))
        moment_area_y1 = self.radius ** 4 / 8 * (angle2 - angle1 + 0.5 * (
                math.sin(2 * angle2) - math.sin(2 * angle1)))
        moment_area_xy1 = self.radius ** 4 / 8 * (
                math.cos(angle1) ** 2 - math.cos(angle2) ** 2)

        # Triangle
        moment_area_x2, moment_area_y2, moment_area_xy2 = self._triangle_moment_inertia()
        if moment_area_x2 < 0.:
            moment_area_x2, moment_area_y2, moment_area_xy2 = -moment_area_x2, -moment_area_y2, -moment_area_xy2
        if self.angle < math.pi:
            if self.is_trigo:
                moment_area_x = moment_area_x1 - moment_area_x2
                moment_area_y = moment_area_y1 - moment_area_y2
                moment_area_xy = moment_area_xy1 - moment_area_xy2
            else:
                moment_area_x = moment_area_x2 - moment_area_x1
                moment_area_y = moment_area_y2 - moment_area_y1
                moment_area_xy = moment_area_xy2 - moment_area_xy1
        else:
            if self.is_trigo:
                moment_area_x = moment_area_x1 + moment_area_x2
                moment_area_y = moment_area_y1 + moment_area_y2
                moment_area_xy = moment_area_xy1 + moment_area_xy2
            else:
                moment_area_x = -moment_area_x2 - moment_area_x1
                moment_area_y = -moment_area_y2 - moment_area_y1
                moment_area_xy = -moment_area_xy2 - moment_area_xy1

        return volmdlr.geometry.huygens2d(moment_area_x, moment_area_y, moment_area_xy,
                                          self.straight_line_area(),
                                          self.center,
                                          point)

    def _full_arc_moment_inertia(self, angle1, angle2):
        moment_inertia_x1 = self.radius ** 4 / 8 * (angle2 - angle1 + 0.5 * (
                math.sin(2 * angle1) - math.sin(2 * angle2)))
        moment_inertia_y1 = self.radius ** 4 / 8 * (angle2 - angle1 + 0.5 * (
                math.sin(2 * angle2) - math.sin(2 * angle1)))
        moment_inertia_xy1 = self.radius ** 4 / 8 * (
                math.cos(angle1) ** 2 - math.cos(angle2) ** 2)
        return moment_inertia_x1, moment_inertia_y1, moment_inertia_xy1

    def _triangle_moment_inertia(self):
        xi, yi = self.start - self.center
        xj, yj = self.end - self.center
        moment_inertia_x2 = (yi ** 2 + yi * yj + yj ** 2) * (xi * yj - xj * yi) / 12.
        moment_inertia_y2 = (xi ** 2 + xi * xj + xj ** 2) * (xi * yj - xj * yi) / 12.
        moment_inertia_xy2 = (xi * yj + 2 * xi * yi + 2 * xj * yj + xj * yi) * (
                xi * yj - xj * yi) / 24.
        return moment_inertia_x2, moment_inertia_y2, moment_inertia_xy2

    def straight_line_center_of_mass(self):
        """Straight line center of mass."""
        if self.angle == math.pi:
            return self.center_of_mass()

        u = self.middle_point() - self.center
        u.normalize()
        if self.angle >= math.pi:
            u = -u
        bissec = Line2D(self.center, self.center + u)
        string = Line2D(self.start, self.end)
        point = volmdlr.Point2D.line_intersection(bissec, string)
        a = point.point_distance(self.start)
        height = point.point_distance(self.center)
        triangle_area = height * a
        # alpha = abs(self.angle)
        triangle_cog = self.center + 2 / 3. * height * u
        if self.angle < math.pi:
            cog = (
                          self.center_of_mass() * self.area() - triangle_area * triangle_cog) / abs(
                self.straight_line_area())
        else:
            cog = (
                          self.center_of_mass() * self.area() + triangle_area * triangle_cog) / abs(
                self.straight_line_area())

        return cog

    def straight_line_point_belongs(self, point):
        """
        Verifies if a point belongs to the surface created by closing the edge.

        :param point_2d: Point to be verified.
        :return: Return True if the point belongs to this surface, or False otherwise.
        """
        if self.point_belongs(point):
            return True
        if self.start == self.end:
            if point.point_distance(self.center) <= self.radius:
                return True
        center_distance_point = self.center.point_distance(point)
        straight_line = LineSegment2D(self.start, self.end)
        for edge in [self, straight_line]:
            line_passing_trough_point = Line2D(self.center, point)
            straight_line_intersections = edge.line_intersections(line_passing_trough_point)
            if straight_line_intersections:
                if self.center.point_distance(straight_line_intersections[0]) > center_distance_point:
                    return True
        return False

    def plot(self, ax=None, edge_style: EdgeStyle = EdgeStyle()):
        if ax is None:
            _, ax = plt.subplots()

        if edge_style.plot_points:
            for point in [self.center, self.start, self.interior, self.end]:
                point.plot(ax=ax, color=edge_style.color, alpha=edge_style.alpha)

        ax.add_patch(matplotlib.patches.Arc((self.center.x, self.center.y), 2 * self.radius,
                                            2 * self.radius, angle=0,
                                            theta1=self.angle1 * 0.5 / math.pi * 360,
                                            theta2=self.angle2 * 0.5 / math.pi * 360,
                                            color=edge_style.color,
                                            alpha=edge_style.alpha))
        return ax

    def to_3d(self, plane_origin, x, y):
        point_start = self.start.to_3d(plane_origin, x, y)
        point_interior = self.interior.to_3d(plane_origin, x, y)
        point_end = self.end.to_3d(plane_origin, x, y)

        return Arc3D(point_start, point_interior, point_end, name=self.name)

    def rotation(self, center: volmdlr.Point2D, angle: float):
        """
        Arc2D rotation.

        :param center: rotation center
        :param angle: angle rotation.
        :return: a new rotated Arc2D.
        """
        return Arc2D(*[point.rotation(center, angle, ) for point in
                       [self.start, self.interior, self.end]])

    def rotation_inplace(self, center: volmdlr.Point2D, angle: float):
        """
        Arc2D rotation. Object is updated inplace.

        :param center: rotation center.
        :param angle: rotation angle.
        """
        warnings.warn("'inplace' methods are deprecated. Use a not inplace method instead.", DeprecationWarning)

        self.start.rotation_inplace(center, angle)
        self.interior.rotation_inplace(center, angle)
        self.end.rotation_inplace(center, angle)
        self._angle = None
        self._is_trigo = None
        self._center = None
        self._clockwise_and_trigowise_paths = None

    def translation(self, offset: volmdlr.Vector2D):
        """
        Arc2D translation.

        :param offset: translation vector.
        :return: A new translated Arc2D.
        """
        return Arc2D(*[point.translation(offset) for point in
                       [self.start, self.interior, self.end]])

    def translation_inplace(self, offset: volmdlr.Vector2D):
        """
        Arc2D translation. Object is updated inplace.

        :param offset: translation vector.
        """
        warnings.warn("'inplace' methods are deprecated. Use a not inplace method instead.", DeprecationWarning)

        self.start.translation_inplace(offset)
        self.interior.translation_inplace(offset)
        self.end.translation_inplace(offset)
        self._angle = None
        self._is_trigo = None
        self._center = None
        self._clockwise_and_trigowise_paths = None

    def frame_mapping(self, frame: volmdlr.Frame2D, side: str):
        """
        Changes vector frame_mapping and return a new Arc2D.

        side = 'old' or 'new'
        """
        return Arc2D(*[point.frame_mapping(frame, side) for point in
                       [self.start, self.interior, self.end]])

    def frame_mapping_inplace(self, frame: volmdlr.Frame2D, side: str):
        """
        Changes vector frame_mapping and the object is updated inplace.

        side = 'old' or 'new'
        """
        warnings.warn("'inplace' methods are deprecated. Use a not inplace method instead.", DeprecationWarning)

        self.__init__(*[point.frame_mapping(frame, side) for point in
                        [self.start, self.interior, self.end]])

    def second_moment_area(self, point):
        """
        Second moment area of part of disk.

        """
        if self.angle2 < self.angle1:
            angle2 = self.angle2 + volmdlr.TWO_PI

        else:
            angle2 = self.angle2
        angle1 = self.angle1
        moment_area_x = self.radius ** 4 / 8 * (angle2 - angle1 + 0.5 * (
                math.sin(2 * angle1) - math.sin(2 * angle2)))
        moment_area_y = self.radius ** 4 / 8 * (angle2 - angle1 + 0.5 * (
                math.sin(2 * angle2) - math.sin(2 * angle1)))
        moment_area_xy = self.radius ** 4 / 8 * (
                math.cos(angle1) ** 2 - math.cos(angle2) ** 2)

        # Must be computed at center, so huygens related to center
        return volmdlr.geometry.huygens2d(moment_area_x, moment_area_y, moment_area_xy, self.area(),
                                          self.center, point)

    def plot_data(self, edge_style: plot_data.EdgeStyle = None,
                  anticlockwise: bool = None):
        """
        Plot data method for a Arc2D.

        :param edge_style: edge style.
        :return: plot_data.Arc2D object.
        """
        list_node = self.discretization_points(number_points=20)
        data = []
        for node in list_node:
            data.append({'x': node.x, 'y': node.y})
        return plot_data.Arc2D(cx=self.center.x,
                               cy=self.center.y,
                               r=self.radius,
                               start_angle=self.angle1,
                               end_angle=self.angle2,
                               edge_style=edge_style,
                               data=data,
                               anticlockwise=anticlockwise,
                               name=self.name)

    def copy(self, *args, **kwargs):
        return Arc2D(self.start.copy(),
                     self.interior.copy(),
                     self.end.copy())

    def cut_between_two_points(self, point1, point2):
        """
        Cuts Arc between two points, and return a new arc between these two points.
        """
        if (point1.is_close(self.start) and point2.is_close(self.end)) or \
                (point2.is_close(self.start) and point1.is_close(self.end)):
            return self
        raise NotImplementedError

    def infinite_primitive(self, offset):
        vector_start_center = self.start - self.center
        vector_start_center.normalize()
        vector_end_center = self.end - self.center
        vector_end_center.normalize()
        vector_interior_center = self.interior - self.center
        vector_interior_center.normalize()
        if self.is_trigo:
            radius = self.radius + offset
            center = self.center

        else:
            radius = self.radius - offset
            if radius < 0:
                return None
            center = self.center
            # mid_point = self.middle_point()
            # vec1 = self.center - mid_point
            # vec1.normalize()
            # vec1 = 2 * offset * math.sqrt(2) * vec1
            # center = self.center.translation(vec1)
        start = center + radius * vector_start_center
        end = center + radius * vector_end_center
        interior = center + radius * vector_interior_center
        return Arc2D(start, interior, end)

    def complementary(self):

        interior = self.middle_point().rotation(self.center, math.pi)
        return Arc2D(self.start, interior, self.end)

    def axial_symmetry(self, line):
        """ Finds out the symmetric arc 2D according to a line. """
        points_symmetry = [point.axial_symmetry(line) for point in [self.start, self.interior, self.end]]

        return self.__class__(start=points_symmetry[0],
                              interior=points_symmetry[1],
                              end=points_symmetry[2])


class FullArc2D(Arc2D):
    """ An edge that starts at start_end, ends at the same point after having described a circle. """

    def __init__(self, center: volmdlr.Point2D, start_end: volmdlr.Point2D,
                 name: str = ''):
        self.__center = center
        self.start_end = start_end
        interior = start_end.rotation(center, math.pi)
        Arc2D.__init__(self, start=start_end, interior=interior,
                       end=start_end, name=name)  # !!! this is dangerous

    @property
    def is_trigo(self):
        return True

    @property
    def center(self):
        return self.__center

    @property
    def angle(self):
        return volmdlr.TWO_PI

    def to_dict(self, use_pointers: bool = False, memo=None, path: str = '#'):
        dict_ = self.base_dict()
        dict_['center'] = self.center.to_dict(use_pointers=use_pointers, memo=memo, path=path + '/center')
        dict_['radius'] = self.radius
        dict_['angle'] = self.angle
        dict_['is_trigo'] = self.is_trigo
        dict_['start_end'] = self.start.to_dict(use_pointers=use_pointers, memo=memo, path=path + '/start_end')
        return dict_

    def copy(self, *args, **kwargs):
        return FullArc2D(self.center.copy(), self.start.copy())

    @classmethod
    def dict_to_object(cls, dict_, global_dict=None, pointers_memo: Dict[str, Any] = None, path: str = '#'):
        center = volmdlr.Point2D.dict_to_object(dict_['center'])
        start_end = volmdlr.Point2D.dict_to_object(dict_['start_end'])

        return cls(center, start_end, name=dict_['name'])

    # def __hash__(self):
    #     return hash(("fullarc", self.center, self.radius, self.start, self.end))
    #     # return hash(self.center) + 5*hash(self.start)

    def __hash__(self):
        return hash((self.__class__.__name__, self.center, self.radius, self.start_end))

    def __eq__(self, other_arc):
        if self.__class__.__name__ != other_arc.__class__.__name__:
            return False
        return (self.center == other_arc.center) \
            and (self.start_end == other_arc.start_end)

    @property
    def bounding_rectangle(self):
        if not self._bounding_rectangle:
            self._bounding_rectangle = volmdlr.core.BoundingRectangle(
                self.center.x - self.radius, self.center.x + self.radius,
                self.center.y - self.radius, self.center.y + self.radius)
        return self._bounding_rectangle

    def straight_line_area(self):
        """
        Calculates the area of the fullarc, with line drawn from start to end.

        :return: straight_line_area.
        """
        area = self.area()
        return area

    def center_of_mass(self):
        return self.center

    def straight_line_center_of_mass(self):
        """Straight line center of mass."""
        return self.center_of_mass()

    def straight_line_point_belongs(self, point):
        """
        Verifies if a point belongs to the surface created by closing the edge.

        :param point2d: Point to be verified.
        :return: Return True if the point belongs to this surface, or False otherwise.
        """
        if point.point_distance(self.center) <= self.radius:
            return True
        return False

    def to_3d(self, plane_origin, x, y):
        center = self.center.to_3d(plane_origin, x, y)
        start = self.start.to_3d(plane_origin, x, y)
        z = x.cross(y)
        z.normalize()

        return FullArc3D(center, start, z)

    def rotation(self, center: volmdlr.Point2D, angle: float):
        new_center = self._center.rotation(center, angle, True)
        new_start_end = self.start.rotation(center, angle, True)
        return FullArc2D(new_center, new_start_end)

    def rotation_inplace(self, center: volmdlr.Point2D, angle: float):
        warnings.warn("'inplace' methods are deprecated. Use a not inplace method instead.", DeprecationWarning)

        self._center.rotation(center, angle, False)
        self.start.rotation(center, angle, False)
        self.interior.rotation(center, angle, False)
        self.end.rotation(center, angle, False)

    def translation(self, offset: volmdlr.Vector2D):
        new_center = self._center.translation(offset)
        new_start_end = self.start.translation(offset)
        return FullArc2D(new_center, new_start_end)

    def translation_inplace(self, offset: volmdlr.Vector2D):
        warnings.warn("'inplace' methods are deprecated. Use a not inplace method instead.", DeprecationWarning)

        self._center.translation_inplace(offset)
        self.start.translation_inplace(offset)
        self.end.translation_inplace(offset)
        self.interior.translation_inplace(offset)

    def frame_mapping(self, frame: volmdlr.Frame2D, side: str):
        """
        Map the 2D full arc to a new frame or its original frame.

        :param frame: The target frame for the mapping.
        :type frame: :class:`volmdlr.Frame2D`
        :param side: Specify whether to map the arc to the new frame ('new')
            or its original frame ('old').
        :type side: str
        :return: The full arc in the specified frame.
        :rtype: :class:`volmdlr.edges.FullArc2D`
        """
        return FullArc2D(*[point.frame_mapping(frame, side) for point in
                           [self._center, self.start]])

    def frame_mapping_inplace(self, frame: volmdlr.Frame2D, side: str):
        warnings.warn("'inplace' methods are deprecated. Use a not inplace method instead.", DeprecationWarning)

        for point in [self._center, self.start, self.end, self.interior]:
            point.frame_mapping_inplace(frame, side)

    def polygonization(self):
        return volmdlr.wires.ClosedPolygon2D(self.discretization_points(angle_resolution=15))

    def plot(self, ax=None, edge_style: EdgeStyle = EdgeStyle()):
        if ax is None:
            _, ax = plt.subplots()

        if self.radius > 0:
            ax.add_patch(matplotlib.patches.Arc((self.center.x, self.center.y),
                                                2 * self.radius,
                                                2 * self.radius,
                                                angle=0,
                                                theta1=0,
                                                theta2=360,
                                                color=edge_style.color,
                                                linestyle=edge_style.linestyle,
                                                linewidth=edge_style.linewidth))
        if edge_style.plot_points:
            ax.plot([self.start.x], [self.start.y], 'o',
                    color=edge_style.color, alpha=edge_style.alpha)
        return ax

    def cut_between_two_points(self, point1, point2):

        x1, y1 = point1 - self.center
        x2, y2 = point2 - self.center

        angle1 = math.atan2(y1, x1)
        angle2 = math.atan2(y2, x2)
        if angle2 < angle1:
            angle2 += volmdlr.TWO_PI
        angle_i = 0.5 * (angle1 + angle2)
        interior = point1.rotation(self.center, angle_i)
        arc = Arc2D(point1, interior, point2)
        if self.is_trigo != arc.is_trigo:
            arc = arc.complementary()

        return arc

    def line_intersections(self, line2d: Line2D, tol=1e-9):
        try:
            if line2d.start.is_close(self.center):
                pt1 = line2d.end
                vec = line2d.start - line2d.end
            else:
                pt1 = line2d.start
                vec = line2d.end - line2d.start
        except AttributeError:
            if line2d.point1.is_close(self.center):
                pt1 = line2d.point2
                vec = line2d.point1 - line2d.point2
            else:
                pt1 = line2d.point1
                vec = line2d.point2 - line2d.point1
        vector1 = vec.dot(vec)
        vector2 = 2 * vec.dot(pt1 - self.center)
        vector3 = pt1.dot(pt1) + self.center.dot(self.center) \
            - 2 * pt1.dot(self.center) - self.radius ** 2

        disc = vector2 ** 2 - 4 * vector1 * vector3
        if math.isclose(disc, 0., abs_tol=tol):
            t_param = -vector2 / (2 * vector1)
            return [pt1 + t_param * vec]

        if disc > 0:
            sqrt_disc = math.sqrt(disc)
            t_param = (-vector2 + sqrt_disc) / (2 * vector1)
            s_param = (-vector2 - sqrt_disc) / (2 * vector1)
            return [pt1 + t_param * vec,
                    pt1 + s_param * vec]

        return []

    def linesegment_intersections(self, linesegment2d: LineSegment2D, tol=1e-9):
        if not self.bounding_rectangle.b_rectangle_intersection(linesegment2d.bounding_rectangle):
            return []
        try:
            if linesegment2d.start.is_close(self.center):
                pt1 = linesegment2d.end
                vec = linesegment2d.start - linesegment2d.end
            else:
                pt1 = linesegment2d.start
                vec = linesegment2d.end - linesegment2d.start
        except AttributeError:
            if linesegment2d.point1.is_close(self.center):
                pt1 = linesegment2d.point2
                vec = linesegment2d.point1 - linesegment2d.point2
            else:
                pt1 = linesegment2d.point1
                vec = linesegment2d.point2 - linesegment2d.point1
        vector1 = vec.dot(vec)
        vector2 = 2 * vec.dot(pt1 - self.center)
        vector3 = pt1.dot(pt1) + self.center.dot(self.center) \
            - 2 * pt1.dot(self.center) - self.radius ** 2

        disc = vector2 ** 2 - 4 * vector1 * vector3
        if math.isclose(disc, 0., abs_tol=tol):
            t_param = -vector2 / (2 * vector1)
            points = [pt1 + t_param * vec]
            if linesegment2d.point_belongs(points[0]):
                return points
            return []

        if disc > 0:
            sqrt_disc = math.sqrt(disc)
            t_param = (-vector2 + sqrt_disc) / (2 * vector1)
            s_param = (-vector2 - sqrt_disc) / (2 * vector1)
            points = [pt1 + t_param * vec, pt1 + s_param * vec]
            valid_points = [pt for pt in points if
                            linesegment2d.point_belongs(pt)]
            return valid_points

        return []

    def reverse(self):
        return self


class ArcEllipse2D(Edge):
    """
    An 2 dimensional elliptical arc.

    :param start: The starting point of the elliptical arc
    :type start: :class:`volmdlr.Point2D`
    :param interior: An interior point of the elliptical arc
    :type interior: :class:`volmdlr.Point2D`
    :param end: The end point of the elliptical arc
    :type end: :class:`volmdlr.Point2D`
    :param center: The center of the ellipse
    :type center: :class:`volmdlr.Point2D`
    :param major_dir: The major direction of the ellipse
    :type major_dir: :class:`volmdlr.Vector2D`
    :param name: The name of the elliptical arc. Default value is ''
    :type name: str, optional
    :param extra: An extra interior point if start is equal to end. Default
        value is None
    :type extra: :class:`volmdlr.Point2D`, optional
    """

    def __init__(self, start: volmdlr.Point2D, interior: volmdlr.Point2D,
                 end: volmdlr.Point2D, center: volmdlr.Point2D,
                 major_dir: volmdlr.Vector2D, extra: volmdlr.Point2D = None, name: str = '',
                 ):
        Edge.__init__(self, start, end, name)
        self.interior = interior
        self.center = center
        self.extra = extra
        self.major_dir = major_dir
        self.minor_dir = self.major_dir.deterministic_unit_normal_vector()
        frame = volmdlr.Frame2D(self.center, self.major_dir, self.minor_dir)
        self.frame = frame
        start_new = frame.global_to_local_coordinates(self.start)
        end_new = frame.global_to_local_coordinates(self.end)
        interior_new = frame.global_to_local_coordinates(self.interior)
        center_new = frame.global_to_local_coordinates(self.center)
        self._bounding_rectangle = None

        def theta_a_b(start_, iterior_, end_, center_):
            """
            Calculates the major, minor and theta.

            From : https://math.stackexchange.com/questions/339126/how-to-draw-an-ellipse-if-a- \
            center-and-3-arbitrary-points-on-it-are-given.
            theta= ellipse's inclination angle related to the horizontal
            (clockwise), A=semi major axis, B=semi minor axis.

            """
            x_start, y_start, x_interior, y_interior, x_end, y_end = start_[0] - center_[0], start_[1] - center_[1], \
                iterior_[0] - center_[0], iterior_[1] - center_[
                                                                         1], end_[0] - center_[0], end_[1] - center_[1]
            matrix_a = npy.array(([x_start ** 2, y_start ** 2, 2 * x_start * y_start],
                                  [x_interior ** 2, y_interior ** 2, 2 * x_interior * y_interior],
                                  [x_end ** 2, y_end ** 2, 2 * x_end * y_end]))
            inv_matrix_a = npy.linalg.inv(matrix_a)
            matriz_one = npy.array(([1],
                                    [1],
                                    [1]))
            vector_c = npy.dot(inv_matrix_a, matriz_one)
            theta = 0.5 * math.atan(2 * vector_c[2] / (vector_c[1] - vector_c[0]))
            c1 = vector_c[0] + vector_c[1]
            c2 = (vector_c[1] - vector_c[0]) / math.cos(2 * theta)
            gdaxe = math.sqrt((2 / (c1 - c2)))
            ptax = math.sqrt((2 / (c1 + c2)))
            return theta, gdaxe, ptax

        if start.is_close(end):
            extra_new = frame.global_to_local_coordinates(self.extra)
            theta, major_axis, minor_axis = theta_a_b(start_new, extra_new, interior_new,
                                                      center_new)
        else:
            theta, major_axis, minor_axis = theta_a_b(start_new, interior_new, end_new,
                                                      center_new)

        self.major_axis = major_axis
        self.minor_axis = minor_axis
        self.theta = theta

        # Angle pour start
        u1, u2 = start_new.x / self.major_axis, start_new.y / self.minor_axis
        angle1 = volmdlr.geometry.sin_cos_angle(u1, u2)
        self.angle_start = angle1
        # Angle pour end
        u3, u4 = end_new.x / self.major_axis, end_new.y / self.minor_axis
        angle2 = volmdlr.geometry.sin_cos_angle(u3, u4)
        self.angle_end = angle2
        # Angle pour interior
        u5, u6 = interior_new.x / self.major_axis, interior_new.y / self.minor_axis
        anglei = volmdlr.geometry.sin_cos_angle(u5, u6)
        self.angle_interior = anglei
        # Going trigo/clock wise from start to interior
        if anglei < angle1:
            trigowise_path = (anglei + volmdlr.TWO_PI) - angle1
            clockwise_path = angle1 - anglei
        else:
            trigowise_path = anglei - angle1
            clockwise_path = angle1 - anglei + volmdlr.TWO_PI

        # Going trigo wise from interior to interior
        if angle2 < anglei:
            trigowise_path += (angle2 + volmdlr.TWO_PI) - anglei
            clockwise_path += anglei - angle2
        else:
            trigowise_path += angle2 - anglei
            clockwise_path += anglei - angle2 + volmdlr.TWO_PI

        if clockwise_path > trigowise_path:
            self.is_trigo = True
            self.angle = trigowise_path
        else:
            # Clock wise
            self.is_trigo = False
            self.angle = clockwise_path

        if self.start.is_close(self.end) or self.angle == 0:
            self.angle = volmdlr.TWO_PI

        if self.is_trigo:  # sens trigo
            self.offset_angle = angle1
        else:
            self.offset_angle = angle2

    def _get_points(self):
        return self.discretization_points(number_points=20)

    points = property(_get_points)

    def length(self):
        """
        Calculates the length of the arcellipse 2d.

        :return: arc ellipse 2d's length
        """
        length = self.abscissa(self.end)
        return length

    def point_belongs(self, point, abs_tol: float = 1e-4):
        """
        Verifies if a point belongs to the arc ellipse 2d.

        :param point: point to be verified
        :param abs_tol: tolerance applied during calculations
        :return: True if the point belongs, False otherwise
        """
        if not math.isclose((point.x - self.center.x) ** 2 / self.major_axis ** 2 +
                            (point.y - self.center.y) ** 2 / self.minor_axis ** 2, 1, abs_tol=abs_tol) and not \
                math.isclose((point.x - self.center.x) ** 2 / self.minor_axis ** 2 +
                             (point.y - self.center.y) ** 2 / self.major_axis ** 2, 1, abs_tol=abs_tol):
            return False
        new_point = self.frame.global_to_local_coordinates(point)
        u1, u2 = new_point.x / self.major_axis, new_point.y / self.minor_axis
        angle_new_point = volmdlr.geometry.sin_cos_angle(u1, u2)
        if self.angle_start < self.angle_end and self.angle_end >= angle_new_point >= self.angle_start:
            return True
        if self.angle_start > self.angle_end and self.angle_end <= angle_new_point <= self.angle_start:
            return True
        return False

    def abscissa(self, point: volmdlr.Point2D):
        """
        Calculates the abscissa of a given point.

        :param point: point for calculating abscissa
        :return: a float, between 0 and the arc ellipse 2d's length
        """
        if self.point_belongs(point):
            angle_abscissa = volmdlr.geometry.clockwise_angle(point - self.center, self.major_dir)
            angle_start = self.angle_start
            angle_end = angle_abscissa
            if self.angle_start > angle_abscissa > self.angle_end:
                angle_start = angle_abscissa
                angle_end = self.angle_start

            def arc_length(theta):
                return math.sqrt((self.major_axis ** 2) * math.sin(theta) ** 2 +
                                 (self.minor_axis ** 2) * math.cos(theta) ** 2)

            res, _ = scipy_integrate.quad(arc_length, angle_start, angle_end)
            return res
        raise ValueError(f'point {point} does not belong to ellipse')

    @property
    def bounding_rectangle(self):
        """
        Calculates the bounding rectangle for the arc ellipse 2d.

        :return: Bouding Rectangle object.
        """
        if not self._bounding_rectangle:
            discretization_points = self.discretization_points(number_points=20)
            x_values, y_values = [], []
            for point in discretization_points:
                x_values.append(point.x)
                y_values.append(point.y)
            self._bounding_rectangle = volmdlr.core.BoundingRectangle(min(x_values), max(x_values),
                                                                      min(y_values), max(y_values))
        return self._bounding_rectangle

    def straight_line_area(self):
        """
        Calculates the area of the elliptic arc, with line drawn from start to end.

        :return: straight_line_area.
        """
        if self.angle >= math.pi:
            angle = volmdlr.TWO_PI - self.angle
            area = math.pi * self.major_axis * self.minor_axis - 0.5 * self.major_axis * self.minor_axis * (
                    angle - math.sin(angle))
        else:
            angle = self.angle
            area = 0.5 * self.major_axis * self.minor_axis * (angle - math.sin(angle))

        if self.is_trigo:
            return area
        return -area

    def discretization_points(self, *, number_points: int = None, angle_resolution: int = None):
        """
        Discretization of an Edge to have "n" points.

        :param number_points: the number of points (including start and end points)
             if unset, only start and end will be returned.
        :param angle_resolution: if set, the sampling will be adapted to have a controlled angular distance. Useful
            to mesh an arc.
        :return: a list of sampled points.
        """
        if not number_points:
            if not angle_resolution:
                number_points = 2
            else:
                number_points = math.ceil(angle_resolution * abs(self.angle / math.pi)) + 2
        is_trigo = True
        if self.angle_start > self.angle_end:
            if self.angle_start >= self.angle_interior >= self.angle_end:
                angle_start = self.angle_end
                angle_end = self.angle_start
                is_trigo = False
            else:
                angle_end = self.angle_end + volmdlr.TWO_PI
                angle_start = self.angle_start
        elif self.angle_start == self.angle_end:
            angle_start = 0
            angle_end = 2 * math.pi
        else:
            angle_end = self.angle_end
            angle_start = self.angle_start

        discretization_points = [self.frame.local_to_global_coordinates(
            volmdlr.Point2D(self.major_axis * math.cos(angle), self.minor_axis * math.sin(angle)))
            for angle in npy.linspace(angle_start, angle_end, number_points)]
        if not is_trigo:
            discretization_points = discretization_points[::-1]
        return discretization_points

    def polygon_points(self, discretization_resolution: int):
        warnings.warn('polygon_points is deprecated,\
                please use discretization_points instead',
                      DeprecationWarning)
        return self.discretization_points(angle_resolution=discretization_resolution)

    def to_3d(self, plane_origin, x, y):
        """
        Transforms the arc of ellipse 2D into a 3D arc of ellipse.

        :param plane_origin: The origin of plane to draw the arc of ellipse 3D.
        :type plane_origin: volmdlr.Point3D
        :param x: First direction of the plane
        :type x: volmdlr.Vector3D
        :param y: Second direction of the plane.
        :type y: volmdlr.Vector3D
        :return: A 3D arc of ellipse.
        :rtype: ArcEllipse3D
        """
        point_start3d = self.start.to_3d(plane_origin, x, y)
        point_interior3d = self.interior.to_3d(plane_origin, x, y)
        point_end3d = self.end.to_3d(plane_origin, x, y)
        point_center3d = self.center.to_3d(plane_origin, x, y)

        a_max2d = self.center + self.major_dir * self.major_axis
        a_max3d = a_max2d.to_3d(plane_origin, x, y)
        new_major_dir = a_max3d - point_center3d
        new_major_dir.normalize()
        extra3d = self.extra
        if extra3d:
            extra3d = self.extra.to_3d(plane_origin, x, y)
        return ArcEllipse3D(point_start3d, point_interior3d, point_end3d,
                            point_center3d, new_major_dir, extra3d, name=self.name)

    def plot(self, ax=None, edge_style: EdgeStyle = EdgeStyle()):
        if ax is None:
            _, ax = plt.subplots()

        self.interior.plot(ax=ax, color='m')
        self.start.plot(ax=ax, color='r')
        self.end.plot(ax=ax, color='b')
        self.center.plot(ax=ax, color='y')

        x = []
        y = []
        for px, py in self.discretization_points(number_points=100):
            x.append(px)
            y.append(py)

        plt.plot(x, y, color=edge_style.color, alpha=edge_style.alpha)
        return ax

    def normal_vector(self, abscissa):
        raise NotImplementedError

    def direction_vector(self, abscissa):
        raise NotImplementedError

    def reverse(self):
        return self.__class__(self.end.copy(), self.interior.copy(), self.start.copy(),
                              self.center.copy(), self.major_dir.copy(), self.name)

    def line_intersections(self, line2d: Line2D):
        """
        Intersections between an Arc Ellipse 2D and a Line 2D.

        :param line2d: Line 2D to verify intersections
        :return: List with all intersections
        """
        ellipse2d_linesegment_intersections = vm_utils_intersections.ellipse2d_line_intersections(self, line2d)
        linesegment_intersections = []
        for inter in ellipse2d_linesegment_intersections:
            if self.point_belongs(inter):
                linesegment_intersections.append(inter)
        return linesegment_intersections

    def linesegment_intersections(self, linesegment2d: LineSegment2D):
        """
        Intersections between an Arc Ellipse 2D and a Line Segment 2D.

        :param linesegment2d: LineSegment 2D to verify intersections.
        :return: List with all intersections.
        """
        if not self.bounding_rectangle.b_rectangle_intersection(linesegment2d.bounding_rectangle):
            return []
        intersections = self.line_intersections(linesegment2d.to_line())
        linesegment_intersections = []
        for inter in intersections:
            if linesegment2d.point_belongs(inter):
                linesegment_intersections.append(inter)
        return linesegment_intersections

    def frame_mapping(self, frame: volmdlr.Frame2D, side: str):
        """
        Changes frame_mapping and return a new Arc Ellipse 2D.

        side = 'old' or 'new'
        """
        if side == 'old':
            return ArcEllipse2D(frame.local_to_global_coordinates(self.start),
                                frame.local_to_global_coordinates(self.interior),
                                frame.local_to_global_coordinates(self.end),
                                frame.local_to_global_coordinates(self.center),
                                self.major_dir)
        if side == 'new':
            point_major_dir = self.center + self.major_dir * self.major_axis
            major_dir = frame.global_to_local_coordinates(point_major_dir).to_vector()
            major_dir.normalize()
            return ArcEllipse2D(frame.global_to_local_coordinates(self.start),
                                frame.global_to_local_coordinates(self.interior),
                                frame.global_to_local_coordinates(self.end),
                                frame.global_to_local_coordinates(self.center),
                                major_dir)
        raise ValueError('Side should be \'new\' \'old\'')

    def straight_line_point_belongs(self, point):
        """
        Verifies if a point belongs to the surface created by closing the edge.

        :param point: Point to be verified
        :return: Return True if the point belongs to this surface,
            or False otherwise
        """
        raise NotImplementedError(f'the straight_line_point_belongs method must be'
                                  f' overloaded by {self.__class__.__name__}')


class FullArcEllipse(Edge):
    """
    Abstract class to define an ellipse.
    """

    def __init__(self, start_end: Union[volmdlr.Point2D, volmdlr.Point3D], major_axis: float, minor_axis: float,
                 center: Union[volmdlr.Point2D, volmdlr.Point3D],
                 major_dir: Union[volmdlr.Vector2D, volmdlr.Vector3D], name: str = ''):
        self.start_end = start_end
        self.major_axis = major_axis
        self.minor_axis = minor_axis
        self.center = center
        self.major_dir = major_dir

        Edge.__init__(self, start=start_end, end=start_end, name=name)

    def length(self):
        """
        Calculates the length of the ellipse.

        Ramanujan's approximation for the perimeter of the ellipse.
        P = math.pi * (a + b) [ 1 + (3h) / (10 + √(4 - 3h) ) ], where h = (a - b)**2/(a + b)**2
        :return: Perimeter of the ellipse
        :rtype: float
        """
        perimeter_formular_h = (self.major_axis - self.minor_axis) ** 2 / (self.major_axis + self.minor_axis) ** 2
        return math.pi * (self.major_axis + self.minor_axis) * \
            (1 + (3 * perimeter_formular_h / (10 + math.sqrt(4 - 3 * perimeter_formular_h))))

    def point_belongs(self, point: Union[volmdlr.Point2D, volmdlr.Point3D], abs_tol: float = 1e-6):
        """
        Verifies if a given point lies on the ellipse.

        :param point: point to be verified.
        :param abs_tol: Absolute tolerance to consider the point on the ellipse.
        :return: True is point lies on the ellipse, False otherwise
        """
        new_point = self.frame.global_to_local_coordinates(point)
        return math.isclose(new_point.x ** 2 / self.major_axis ** 2 +
                            new_point.y ** 2 / self.minor_axis ** 2, 1.0, abs_tol=abs_tol)

    def point_at_abscissa(self, abscissa: float, resolution: int = 2500):
        """
        Calculates a point on the FullArcEllipse at a given abscissa.

        :param abscissa: abscissa where in the curve the point should be calculated.
        :return: Corresponding point.
        """
        # TODO: enhance this method to a more precise method
        points = self.discretization_points(number_points=resolution)
        approx_abscissa = 0
        last_point = None
        for p1, p2 in zip(points[:-1], points[1:]):
            if approx_abscissa <= abscissa:
                approx_abscissa += p1.point_distance(p2)
                last_point = p2
            else:
                break
        return last_point

    def reverse(self):
        """
        Defines a new FullArcEllipse, identical to self, but in the opposite direction.

        """
        return self

    def straight_line_point_belongs(self, point):
        """
        Verifies if a point belongs to the surface created by closing the edge.

        :param point: Point to be verified
        :return: Return True if the point belongs to this surface,
            or False otherwise
        """
        raise NotImplementedError(f'the straight_line_point_belongs method must be'
                                  f' overloaded by {self.__class__.__name__}')

    def normal_vector(self, abscissa):
        """
        Calculates the normal vector the edge at given abscissa.

        :return: the normal vector
        """
        raise NotImplementedError

    def direction_vector(self, abscissa):
        """
        Calculates the direction vector the edge at given abscissa.

        :param abscissa: edge abscissa
        :return: direction vector
        """
        raise NotImplementedError

<<<<<<< HEAD
=======
    def abscissa(self, point, tol: float = 1e-6):
        """
        Computes the abscissa of an Edge.

        :param point: The point located on the edge.
        :type point: Union[:class:`volmdlr.Point2D`, :class:`volmdlr.Point3D`].
        :param tol: The precision in terms of distance. Default value is 1e-4.
        :type tol: float, optional.
        :return: The abscissa of the point.
        :rtype: float
        """
        raise NotImplementedError(f'the abscissa method must be overloaded by {self.__class__.__name__}')


>>>>>>> f4fe1e6d

class FullArcEllipse2D(FullArcEllipse, ArcEllipse2D):
    """
    Defines a FullArcEllipse2D.
    """

    def __init__(self, start_end: volmdlr.Point2D, major_axis: float, minor_axis: float,
                 center: volmdlr.Point2D, major_dir: volmdlr.Vector2D, name: str = ''):
        major_dir.normalize()
        self.minor_dir = major_dir.deterministic_unit_normal_vector()
        self.frame = volmdlr.Frame2D(center, major_dir, self.minor_dir)
        self.theta = volmdlr.geometry.clockwise_angle(major_dir, volmdlr.X2D)
        if self.theta == math.pi * 2:
            self.theta = 0.0
        self._bounding_rectangle = None

        FullArcEllipse.__init__(self, start_end, major_axis, minor_axis, center, major_dir, name)

    def discretization_points(self, *, number_points: int = None, angle_resolution: int = 20):
        """
        Calculates the discretized points for the ellipse.

        :param number_points: number of point to have in the discretized points.
        :param angle_resolution: the angle resolution to be used to discretize points.
        :return: discretized points.
        """
        if not number_points:
            number_points = math.ceil(volmdlr.TWO_PI * angle_resolution) + 2

        discretization_points = [self.center + volmdlr.Point2D(self.major_axis * math.cos(theta),
                                                               self.minor_axis * math.sin(theta))
                                 for theta in npy.linspace(0, volmdlr.TWO_PI, number_points)]
        discretization_points = [point.rotation(self.center, self.theta) for point in discretization_points]
        return discretization_points

    def to_3d(self, plane_origin, x, y):
        point_start_end3d = self.start_end.to_3d(plane_origin, x, y)
        point_center3d = self.center.to_3d(plane_origin, x, y)

        a_max2d = self.center + self.major_dir * self.major_axis
        a_max3d = a_max2d.to_3d(plane_origin, x, y)
        new_major_dir = (a_max3d - point_center3d).to_vector()
        new_major_dir.normalize()
        normal = x.cross(y)
        return FullArcEllipse3D(point_start_end3d, self.major_axis, self.minor_axis,
                                point_center3d, normal, new_major_dir, name=self.name)

    def frame_mapping(self, frame: volmdlr.Frame2D, side: str):
        """
        Changes frame_mapping and return a new FullArcEllipse2D.

        :param frame: Local coordinate system.
        :type frame: volmdlr.Frame2D
        :param side: 'old' will perform a transformation from local to global coordinates. 'new' will
            perform a transformation from global to local coordinates.
        :type side: str
        :return: A new transformed FulLArcEllipse2D.
        :rtype: FullArcEllipse2D
        """
        if side == 'old':
            return FullArcEllipse2D(frame.local_to_global_coordinates(self.start_end),
                                    self.major_axis, self.minor_axis,
                                    frame.local_to_global_coordinates(self.center),
                                    self.major_dir, self.name)
        if side == 'new':
            point_major_dir = self.center + self.major_dir * self.major_axis
            major_dir = frame.global_to_local_coordinates(point_major_dir).to_vector()
            major_dir.normalize()
            return FullArcEllipse2D(frame.global_to_local_coordinates(self.start_end),
                                    self.major_axis, self.minor_axis,
                                    frame.global_to_local_coordinates(self.center),
                                    major_dir, self.name)
        raise ValueError('Side should be \'new\' \'old\'')

    def translation(self, offset: volmdlr.Vector2D):
        """
        FullArcEllipse2D translation.

        :param offset: translation vector.
        :type offset: volmdlr.Vector2D
        :return: A new translated FullArcEllipse2D.
        :rtype: FullArcEllipse2D
        """
        return FullArcEllipse2D(self.start_end.translation(offset), self.major_axis, self.minor_axis,
                                self.center.translation(offset), self.major_dir, self.name)

    def abscissa(self, point: Union[volmdlr.Point2D, volmdlr.Point3D], tol: float = 1e-6):
        """
        Calculates the abscissa of a given point.

        :param point: point for calculating abscissa.
        :param tol: tolerance.
        :return: a float, between 0 and the ellipse's length.
        """
        if self.point_belongs(point):
            angle_abscissa = volmdlr.geometry.clockwise_angle(point - self.center, self.major_dir)
            angle_start = 0.0

            if angle_abscissa == volmdlr.TWO_PI:
                return self.length()

            def arc_length(theta):
                return math.sqrt((self.major_axis ** 2) * math.sin(theta) ** 2 +
                                 (self.minor_axis ** 2) * math.cos(theta) ** 2)

            res, _ = scipy_integrate.quad(arc_length, angle_start, angle_abscissa)
            return res
        raise ValueError(f'point {point} does not belong to ellipse')

    def normal_vector(self, abscissa):
        """
        Calculates the normal vector the edge at given abscissa.

        :return: the normal vector
        """
        raise NotImplementedError

    def direction_vector(self, abscissa):
        """
        Calculates the direction vector the edge at given abscissa.

        :param abscissa: edge abscissa
        :return: direction vector
        """
        raise NotImplementedError


class Line3D(Line):
    """
    Define an infinite line passing through the 2 points.

    """
    _non_eq_attributes = ['name', 'basis_primitives', 'bounding_box']

    def __init__(self, point1: volmdlr.Point3D, point2: volmdlr.Point3D,
                 name: str = ''):
        Line.__init__(self, point1, point2, name=name)
        # self.points = [point1, point2]
        self._bbox = None

    @property
    def bounding_box(self):
        if not self._bbox:
            self._bbox = self._bounding_box()
        return self._bbox

    @bounding_box.setter
    def bounding_box(self, new_bounding_box):
        self._bbox = new_bounding_box

    def _bounding_box(self):
        xmin = min([self.point1[0], self.point2[0]])
        xmax = max([self.point1[0], self.point2[0]])
        ymin = min([self.point1[1], self.point2[1]])
        ymax = max([self.point1[1], self.point2[1]])
        zmin = min([self.point1[2], self.point2[2]])
        zmax = max([self.point1[2], self.point2[2]])

        return volmdlr.core.BoundingBox(xmin, xmax, ymin, ymax, zmin, zmax)

    def point_belongs(self, point3d):
        if point3d.is_close(self.point1):
            return True
        return self.direction_vector().is_colinear_to(point3d - self.point1)

    def point_distance(self, point):
        """Returns the minimal distance to a point."""
        vector1 = point - self.point1
        vector1.to_vector()
        vector2 = self.point2 - self.point1
        vector2.to_vector()
        return vector1.cross(vector2).norm() / vector2.norm()

    def line_distance(self, line2):
        """
        Calculates the distance between two Line3D.

        :param line2: other Line3D.
        :return: The distance between the two lines.
        """
        direction_vector1 = self.direction_vector()
        direction_vector2 = line2.direction_vector()
        if direction_vector1.is_colinear_to(direction_vector2):
            return direction_vector1.cross(line2.point1 - self.point1).norm() / direction_vector1.norm()
        vector = line2.point1 - self.point1
        line_distance = abs(vector.dot(direction_vector1.cross(direction_vector2))) / direction_vector1.cross(
            direction_vector2).norm()
        return line_distance

    def skew_to(self, line):
        """
        Verifies if two Line3D are skew to each other, that is, they are not parallel and never intersect.

        :param line: other line.
        :return: True if they are skew, False otherwise.
        """
        if self.direction_vector().is_colinear_to(line.direction_vector()):
            return False
        if math.isclose(self.line_distance(line), 0, abs_tol=1e-6):
            return False
        return True

    def intersection(self, line2):
        """
        Calculates the intersection between to Line3D, if there is an intersection.

        :param line: other Line3D
        :return: None if there is no intersection between Lines. A volmdlr.Point3D if there existes an intersection
        """
        direction_vector1 = self.direction_vector()
        direction_vector2 = line2.direction_vector()
        distance_to_line = self.line_distance(line2)
        if direction_vector1.is_colinear_to(direction_vector2) or \
                not math.isclose(distance_to_line, 0, abs_tol=1e-6):
            return None
        if math.isclose(distance_to_line, 0, abs_tol=1e-6) and \
                math.isclose(direction_vector1.dot(direction_vector2), 0, abs_tol=1e-6):
            projected_point, _ = self.point_projection(line2.point1)
            return projected_point
        vector = self.point1 - line2.point1
        t_coefficient = (
                                vector.dot(direction_vector2) * direction_vector2.dot(direction_vector1) -
                                vector.dot(direction_vector1) * direction_vector2.dot(direction_vector2)) / (
                                direction_vector1.dot(direction_vector1) * direction_vector2.dot(direction_vector2) -
                                direction_vector1.dot(direction_vector2) * direction_vector2.dot(direction_vector1))
        # u_coefficient = (vector.dot(direction_vector2) + t_coefficient * direction_vector1.dot(
        # direction_vector2)) / direction_vector2.dot(direction_vector2)
        intersection = self.point1 + t_coefficient * direction_vector1
        return intersection

    def plot(self, ax=None, color='k', alpha=1, dashed=True):
        if ax is None:
            ax = Axes3D(plt.figure())

        # Line segment
        ax.plot([self.point1.x, self.point2.x], [self.point1.y, self.point2.y],
                [self.point1.z, self.point2.z], color=color, alpha=alpha)

        # Drawing 3 times length of segment on each side
        u = self.point2 - self.point1
        v1 = self.point1 - 3 * u
        x1, y1, z1 = v1.x, v1.y, v1.z
        v2 = self.point2 - 3 * u
        x2, y2, z2 = v2.x, v2.y, v2.z
        if dashed:
            ax.plot([x1, x2], [y1, y2], [z1, z2], color=color,
                    dashes=[30, 5, 10, 5])
        else:
            ax.plot([x1, x2], [y1, y2], [z1, z2], color=color)
        return ax

    def plane_projection2d(self, center, x, y):
        return Line2D(self.point1.plane_projection2d(center, x, y),
                      self.point2.plane_projection2d(center, x, y))

    def minimum_distance_points(self, other_line):
        """
        Returns the points on this line and the other line that are the closest of lines.
        """
        u = self.point2 - self.point1
        v = other_line.point2 - other_line.point1
        w = self.point1 - other_line.point1
        u_dot_u = u.dot(u)
        u_dot_v = u.dot(v)
        v_dot_v = v.dot(v)
        u_dot_w = u.dot(w)
        v_dot_w = v.dot(w)

        s_param = (u_dot_v * v_dot_w - v_dot_v * u_dot_w) / (u_dot_u * v_dot_v - u_dot_v ** 2)
        t_param = (u_dot_u * v_dot_w - u_dot_v * u_dot_w) / (u_dot_u * v_dot_v - u_dot_v ** 2)
        point1 = self.point1 + s_param * u
        point2 = other_line.point1 + t_param * v
        return point1, point2

    def rotation(self, center: volmdlr.Point3D, axis: volmdlr.Vector3D, angle: float):
        """
        Line3D rotation.

        :param center: rotation center
        :param axis: rotation axis
        :param angle: angle rotation
        :return: a new rotated Line3D
        """

        return Line3D(*[point.rotation(center, axis, angle) for point in
                        [self.point1, self.point2]])

    def rotation_inplace(self, center: volmdlr.Point3D, axis: volmdlr.Vector3D, angle: float):
        """
        Line3D rotation. Object is updated inplace.

        :param center: rotation center
        :param axis: rotation axis
        :param angle: rotation angle
        """
        warnings.warn("'inplace' methods are deprecated. Use a not inplace method instead.", DeprecationWarning)

        for point in [self.point1, self.point2]:
            point.rotation_inplace(center, axis, angle)
        self._bbox = None

    def translation(self, offset: volmdlr.Vector3D):
        """
        Line3D translation.

        :param offset: translation vector
        :return: A new translated Line3D
        """
        return Line3D(*[point.translation(offset) for point in
                        [self.point1, self.point2]])

    def translation_inplace(self, offset: volmdlr.Vector3D):
        """
        Line3D translation. Object is updated inplace.

        :param offset: translation vector
        """
        warnings.warn("'inplace' methods are deprecated. Use a not inplace method instead.", DeprecationWarning)

        for point in [self.point1, self.point2]:
            point.translation_inplace(offset)
        self._bbox = None

    def frame_mapping(self, frame: volmdlr.Frame3D, side: str):
        """
        Changes vector frame_mapping and return a new Line3D.

        side = 'old' or 'new'
        """
        if side == 'old':
            new_start = frame.local_to_global_coordinates(self.point1)
            new_end = frame.local_to_global_coordinates(self.point2)
        elif side == 'new':
            new_start = frame.global_to_local_coordinates(self.point1)
            new_end = frame.global_to_local_coordinates(self.point2)
        else:
            raise ValueError('Please Enter a valid side: old or new')
        return Line3D(new_start, new_end)

    def frame_mapping_inplace(self, frame: volmdlr.Frame3D, side: str):
        """
        Changes Line3D frame_mapping and the object is updated inplace.

        side = 'old' or 'new'
        """
        warnings.warn("'inplace' methods are deprecated. Use a not inplace method instead.", DeprecationWarning)

        if side == 'old':
            new_start = frame.local_to_global_coordinates(self.point1)
            new_end = frame.local_to_global_coordinates(self.point2)
        elif side == 'new':
            new_start = frame.global_to_local_coordinates(self.point1)
            new_end = frame.global_to_local_coordinates(self.point2)
        else:
            raise ValueError('Please Enter a valid side: old or new')
        self.point1 = new_start
        self.point2 = new_end
        self._bbox = None

    def trim(self, point1: volmdlr.Point3D, point2: volmdlr.Point3D):
        if not self.point_belongs(point1) or not self.point_belongs(point2):
            raise ValueError('Point not on curve')

        return LineSegment3D(point1, point2)

    def copy(self, *args, **kwargs):
        return Line3D(*[point.copy() for point in [self.point1, self.point2]])

    @classmethod
    def from_step(cls, arguments, object_dict, **kwargs):
        """
        Converts a step primitive to an Line3D.

        :param arguments: The arguments of the step primitive.
        :type arguments: list
        :param object_dict: The dictionary containing all the step primitives
            that have already been instantiated
        :type object_dict: dict
        :return: The corresponding Line3D object
        :rtype: :class:`volmdlr.edges.Line3D`
        """
        point1 = object_dict[arguments[1]]
        direction = object_dict[arguments[2]]
        point2 = point1 + direction
        return cls(point1, point2, arguments[0][1:-1])

    def to_2d(self, plane_origin, x, y):
        """
        Transforms a Line3D into an Line2D, given a plane origin and an u and v plane vector.

        :param plane_origin: plane origin.
        :param x: plane u vector.
        :param y: plane v vector.
        :return: Line2D.
        """
        p2d = [point.to_2d(plane_origin, x, y) for point in (self.point1, self.point2)]
        if p2d[0] == p2d[1]:
            return None
        return Line2D(*p2d, name=self.name)


class LineSegment3D(LineSegment):
    """
    Define a line segment limited by two points.

    """

    def __init__(self, start: volmdlr.Point3D, end: volmdlr.Point3D,
                 name: str = ''):
        if start.is_close(end):
            raise NotImplementedError
        # self.points = [start, end]
        LineSegment.__init__(self, start=start, end=end, name=name)
        self._bbox = None

    @property
    def bounding_box(self):
        if not self._bbox:
            self._bbox = self._bounding_box()
        return self._bbox

    @bounding_box.setter
    def bounding_box(self, new_bounding_box):
        self._bbox = new_bounding_box

    def __hash__(self):
        return hash((self.__class__.__name__, self.start, self.end))

    def __eq__(self, other_linesegment3d):
        if other_linesegment3d.__class__ != self.__class__:
            return False
        return (self.start == other_linesegment3d.start
                and self.end == other_linesegment3d.end)

    def _bounding_box(self):

        xmin = min(self.start.x, self.end.x)
        xmax = max(self.start.x, self.end.x)
        ymin = min(self.start.y, self.end.y)
        ymax = max(self.start.y, self.end.y)
        zmin = min(self.start.z, self.end.z)
        zmax = max(self.start.z, self.end.z)

        return volmdlr.core.BoundingBox(xmin, xmax, ymin, ymax, zmin, zmax)

    def to_dict(self, *args, **kwargs):
        return {'object_class': 'volmdlr.edges.LineSegment3D',
                'name': self.name,
                'start': self.start.to_dict(),
                'end': self.end.to_dict()
                }

    def normal_vector(self, abscissa=0.):
        return None

    def unit_normal_vector(self, abscissa=0.):
        return None

    # def middle_point(self):
    #     return self.point_at_abscissa(0.5 * self.length())

    def point_distance(self, point):
        """Returns the minimal distance to a point."""
        distance, point = volmdlr.LineSegment3DPointDistance(
            [(self.start.x, self.start.y, self.start.z),
             (self.end.x, self.end.y, self.end.z)],
            (point.x, point.y, point.z))
        return distance

    def plane_projection2d(self, center, x, y):
        start, end = self.start.plane_projection2d(center, x, y), self.end.plane_projection2d(center, x, y)
        if not start.is_close(end):
            return LineSegment2D(start, end)
        return None

    def line_intersections(self, line):
        line_self = self.to_line()
        if line_self.skew_to(line):
            return []
        intersection = line_self.intersection(line)
        if intersection and self.point_belongs(intersection):
            return [intersection]
        return []

    def linesegment_intersections(self, linesegment):
        line1 = self.to_line()
        line2 = linesegment.to_line()
        intersection = line1.intersection(line2)
        if intersection and self.point_belongs(intersection) and linesegment.point_belongs(intersection):
            return [intersection]
        return []

    def rotation(self, center: volmdlr.Point3D,
                 axis: volmdlr.Vector3D, angle: float):
        """
        LineSegment3D rotation.

        :param center: rotation center
        :param axis: rotation axis
        :param angle: angle rotation
        :return: a new rotated LineSegment3D
        """
        start = self.start.rotation(center, axis, angle)
        end = self.end.rotation(center, axis, angle)
        return LineSegment3D(start, end)

    def rotation_inplace(self, center: volmdlr.Point3D,
                         axis: volmdlr.Vector3D, angle: float):
        """
        Line2D rotation. Object is updated inplace.

        :param center: rotation center
        :param axis: rotation axis
        :param angle: rotation angle
        """
        warnings.warn("'inplace' methods are deprecated. Use a not inplace method instead.", DeprecationWarning)

        for point in self.points:
            point.rotation_inplace(center, axis, angle)
        self._bbox = None

    def __contains__(self, point):

        point1, point2 = self.start, self.end
        axis = point2 - point1
        test = point.rotation(point1, axis, math.pi)
        if test.is_close(point):
            return True

        return False

    def translation(self, offset: volmdlr.Vector3D):
        """
        LineSegment3D translation.

        :param offset: translation vector
        :return: A new translated LineSegment3D
        """
        return LineSegment3D(
            self.start.translation(offset), self.end.translation(offset))

    def translation_inplace(self, offset: volmdlr.Vector3D):
        """
        LineSegment3D translation. Object is updated inplace.

        :param offset: translation vector
        """
        warnings.warn("'inplace' methods are deprecated. Use a not inplace method instead.", DeprecationWarning)

        for point in self.points:
            point.translation_inplace(offset)
        self._bbox = None

    def frame_mapping(self, frame: volmdlr.Frame3D, side: str):
        """
        Changes LineSegment3D frame_mapping and return a new LineSegment3D.

        side = 'old' or 'new'
        """
        if side == 'old':
            return LineSegment3D(
                *[frame.local_to_global_coordinates(point) for point in [self.start, self.end]])
        if side == 'new':
            return LineSegment3D(
                *[frame.global_to_local_coordinates(point) for point in [self.start, self.end]])
        raise ValueError('Please Enter a valid side: old or new')

    def frame_mapping_inplace(self, frame: volmdlr.Frame3D, side: str):
        """
        Changes vector frame_mapping and the object is updated inplace.

        side = 'old' or 'new'
        """
        warnings.warn("'inplace' methods are deprecated. Use a not inplace method instead.", DeprecationWarning)

        if side == 'old':
            new_start = frame.local_to_global_coordinates(self.start)
            new_end = frame.local_to_global_coordinates(self.end)
        elif side == 'new':
            new_start = frame.global_to_local_coordinates(self.start)
            new_end = frame.global_to_local_coordinates(self.end)
        else:
            raise ValueError('Please Enter a valid side: old or new')
        self.start = new_start
        self.end = new_end
        self._bbox = None

    def copy(self, *args, **kwargs):
        return LineSegment3D(self.start.copy(), self.end.copy())

    def plot(self, ax=None, edge_style: EdgeStyle = EdgeStyle()):
        if ax is None:
            fig = plt.figure()
            ax = fig.add_subplot(111, projection='3d')
        else:
            fig = ax.figure

        points = [self.start, self.end]
        x = [point.x for point in points]
        y = [point.y for point in points]
        z = [point.z for point in points]
        if edge_style.edge_ends:
            ax.plot(x, y, z, color=edge_style.color, alpha=edge_style.alpha, marker='o')
        else:
            ax.plot(x, y, z, color=edge_style.color, alpha=edge_style.alpha)
        if edge_style.edge_direction:
            x, y, z = self.point_at_abscissa(0.5 * self.length())
            u, v, w = 0.05 * self.direction_vector()
            ax.quiver(x, y, z, u, v, w, length=self.length() / 100,
                      arrow_length_ratio=5, normalize=True,
                      pivot='tip', color=edge_style.color)
        return ax

    def plot2d(self, x_3d, y_3d, ax=None, color='k', width=None):
        if ax is None:
            fig = plt.figure()
            ax = fig.add_subplot(111, projection='3d')
        else:
            fig = ax.figure

        edge2d = self.plane_projection2d(volmdlr.O3D, x_3d, y_3d)
        edge2d.plot(ax=ax, edge_style=EdgeStyle(color=color, width=width))
        return ax

    def plot_data(self, x_3d, y_3d, marker=None, color='black', stroke_width=1,
                  dash=False, opacity=1, arrow=False):
        edge2d = self.plane_projection2d(volmdlr.O3D, x_3d, y_3d)
        return edge2d.plot_data(marker, color, stroke_width,
                                dash, opacity, arrow)

    def to_line(self):
        return Line3D(self.start, self.end)

    def to_2d(self, plane_origin, x, y):
        """
        Transforms a LineSegment3D into an LineSegment2D, given a plane origin and an u and v plane vector.

        :param plane_origin: plane origin.
        :param x: plane u vector.
        :param y: plane v vector.
        :return: LineSegment2D.
        """
        p2d = [point.to_2d(plane_origin, x, y) for point in (self.start, self.end)]
        if p2d[0].is_close(p2d[1]):
            return None
        return LineSegment2D(*p2d, name=self.name)

    def to_bspline_curve(self, resolution=10):
        """
        Convert a LineSegment3D to a BSplineCurve3D.
        """
        degree = 1
        points = [self.point_at_abscissa(abscissa / self.length())
                  for abscissa in range(resolution + 1)]
        bspline_curve = BSplineCurve3D.from_points_interpolation(points,
                                                                 degree)
        return bspline_curve

    def reverse(self):
        return LineSegment3D(self.end.copy(), self.start.copy())

    def minimum_distance_points(self, other_line):
        """
        Returns the points on this line and the other line that are the closest of lines.
        """
        u = self.end - self.start
        v = other_line.end - other_line.start
        w = self.start - other_line.start
        u_dot_u = u.dot(u)
        u_dot_v = u.dot(v)
        v_dot_v = v.dot(v)
        u_dot_w = u.dot(w)
        v_dot_w = v.dot(w)
        if (u_dot_u * v_dot_v - u_dot_v ** 2) != 0:
            s_param = (u_dot_v * v_dot_w - v_dot_v * u_dot_w) / (u_dot_u * v_dot_v - u_dot_v ** 2)
            t_param = (u_dot_u * v_dot_w - u_dot_v * u_dot_w) / (u_dot_u * v_dot_v - u_dot_v ** 2)
            point1 = self.start + s_param * u
            point2 = other_line.start + t_param * v
            return point1, point2
        return self.start, other_line.start

    def matrix_distance(self, other_line):
        u = self.direction_vector()
        v = other_line.direction_vector()
        w = other_line.start - self.start

        a11 = u.dot(u)
        a12 = -u.dot(v)
        a22 = v.dot(v)

        a_matrix = npy.array([[a11, a12],
                              [a12, a22]])
        b_matrix = npy.array([w.dot(u), -w.dot(v)])

        res = lsq_linear(a_matrix, b_matrix, bounds=(0, 1))
        point1 = self.point_at_abscissa(res.x[0] * self.length())
        point2 = other_line.point_at_abscissa(res.x[1] * other_line.length())
        return point1, point2

    def parallel_distance(self, other_linesegment):
        pt_a, pt_b, pt_c = self.start, self.end, other_linesegment.start
        vector = volmdlr.Vector3D((pt_a - pt_b).vector)
        vector.normalize()
        plane1 = volmdlr.faces.Plane3D.from_3_points(pt_a, pt_b, pt_c)
        v = vector.cross(plane1.frame.w)  # distance vector
        # pt_a = k*u + c*v + pt_c
        res = (pt_a - pt_c).vector
        x, y, z = res[0], res[1], res[2]
        u1, u2, u3 = vector.x, vector.y, vector.z
        v1, v2, v3 = v.x, v.y, v.z

        if (u1 * v2 - v1 * u2) != 0 and u1 != 0:
            c = (y * u1 - x * u2) / (u1 * v2 - v1 * u2)
            k = (x - c * v1) / u1
            if math.isclose(k * u3 + c * v3, z, abs_tol=1e-7):
                return k
        elif (u1 * v3 - v1 * u3) != 0 and u1 != 0:
            c = (z * u1 - x * u3) / (u1 * v3 - v1 * u3)
            k = (x - c * v1) / u1
            if math.isclose(k * u2 + c * v2, y, abs_tol=1e-7):
                return k
        elif (v1 * u2 - v2 * u1) != 0 and u2 != 0:
            c = (u2 * x - y * u1) / (v1 * u2 - v2 * u1)
            k = (y - c * v2) / u2
            if math.isclose(k * u3 + c * v3, z, abs_tol=1e-7):
                return k
        elif (v3 * u2 - v2 * u3) != 0 and u2 != 0:
            c = (u2 * z - y * u3) / (v3 * u2 - v2 * u3)
            k = (y - c * v2) / u2
            if math.isclose(k * u1 + c * v1, x, abs_tol=1e-7):
                return k
        elif (u1 * v3 - v1 * u3) != 0 and u3 != 0:
            c = (z * u1 - x * u3) / (u1 * v3 - v1 * u3)
            k = (z - c * v3) / u3
            if math.isclose(k * u2 + c * v2, y, abs_tol=1e-7):
                return k
        elif (u2 * v3 - v2 * u3) != 0 and u3 != 0:
            c = (z * u2 - y * u3) / (u2 * v3 - v2 * u3)
            k = (z - c * v3) / u3
            if math.isclose(k * u1 + c * v1, x, abs_tol=1e-7):
                return k
        raise NotImplementedError

    def minimum_distance(self, element, return_points=False):
        if element.__class__ is Arc3D or element.__class__ is volmdlr.wires.Circle3D:
            pt1, pt2 = element.minimum_distance_points_line(self)
            if return_points:
                return pt1.point_distance(pt2), pt1, pt2
            return pt1.point_distance(pt2)

        if element.__class__ is LineSegment3D:
            p1, p2 = self.matrix_distance(element)
            if return_points:
                return p1.point_distance(p2), p1, p2
            return p1.point_distance(p2)

        if element.__class__ is BSplineCurve3D:
            points = element.points
            lines = []
            dist_min = math.inf
            for p1, p2 in zip(points[0:-1], points[1:]):
                lines.append(LineSegment3D(p1, p2))
            for line in lines:
                p1, p2 = self.matrix_distance(line)
                dist = p1.point_distance(p2)
                if dist < dist_min:
                    dist_min = dist
                    min_points = (p1, p2)
            if return_points:
                p1, p2 = min_points
                return dist_min, p1, p2
            return dist_min

        raise NotImplementedError

    def extrusion(self, extrusion_vector):
        u = self.unit_direction_vector()
        v = extrusion_vector.copy()
        v.normalize()
        w = u.cross(v)
        length_1 = self.length()
        length_2 = extrusion_vector.norm()
        # outer_contour = Polygon2D([O2D, Point2D((l1, 0.)),
        #                            Point2D((l1, l2)), Point2D((0., l2))])
        plane = volmdlr.faces.Plane3D(volmdlr.Frame3D(self.start, u, v, w))
        return [plane.rectangular_cut(0, length_1, 0, length_2)]

    def _revolution_conical(self, params):
        axis, u, p1_proj, dist1, dist2, angle = params
        v = axis.cross(u)
        dv = self.direction_vector()
        dv.normalize()

        semi_angle = math.atan2(dv.dot(u), dv.dot(axis))
        cone_origin = p1_proj - dist1 / math.tan(semi_angle) * axis
        if semi_angle > 0.5 * math.pi:
            semi_angle = math.pi - semi_angle

            cone_frame = volmdlr.Frame3D(cone_origin, u, -v, -axis)
            angle2 = - angle
        else:
            angle2 = angle
            cone_frame = volmdlr.Frame3D(cone_origin, u, v, axis)

        surface = volmdlr.faces.ConicalSurface3D(cone_frame, semi_angle)
        return [surface.rectangular_cut(0, angle2, z1=dist1 / math.tan(semi_angle), z2=dist2 / math.tan(semi_angle))]

    def _cylindrical_revolution(self, params):
        axis, u, p1_proj, dist1, dist2, angle = params
        v = axis.cross(u)
        surface = volmdlr.faces.CylindricalSurface3D(volmdlr.Frame3D(p1_proj, u, v, axis), dist1)
        return [surface.rectangular_cut(0, angle, 0, (self.end - self.start).dot(axis))]

    def revolution(self, axis_point, axis, angle):
        """
        Returns the face generated by the revolution of the line segments.
        """
        axis_line3d = Line3D(axis_point, axis_point + axis)
        if axis_line3d.point_belongs(self.start) and axis_line3d.point_belongs(
                self.end):
            return []

        p1_proj, _ = axis_line3d.point_projection(self.start)
        p2_proj, _ = axis_line3d.point_projection(self.end)
        distance_1 = self.start.point_distance(p1_proj)
        distance_2 = self.end.point_distance(p2_proj)
        if not math.isclose(distance_1, 0., abs_tol=1e-9):
            u = self.start - p1_proj  # Unit vector from p1_proj to p1
            u.normalize()
        elif not math.isclose(distance_2, 0., abs_tol=1e-9):
            u = self.end - p2_proj  # Unit vector from p1_proj to p1
            u.normalize()
        else:
            return []
        if u.is_colinear_to(self.direction_vector()):
            # Planar face
            v = axis.cross(u)
            surface = volmdlr.faces.Plane3D(
                volmdlr.Frame3D(p1_proj, u, v, axis))
            smaller_r, bigger_r = sorted([distance_1, distance_2])
            if angle == volmdlr.TWO_PI:
                # Only 2 circles as contours
                outer_contour2d = volmdlr.wires.Circle2D(volmdlr.O2D, bigger_r)
                if not math.isclose(smaller_r, 0, abs_tol=1e-9):
                    inner_contours2d = [volmdlr.wires.Circle2D(volmdlr.O2D, smaller_r)]
                else:
                    inner_contours2d = []
            else:
                inner_contours2d = []
                if math.isclose(smaller_r, 0, abs_tol=1e-9):
                    # One arc and 2 lines (pizza slice)
                    arc2_e = volmdlr.Point2D(bigger_r, 0)
                    arc2_i = arc2_e.rotation(center=volmdlr.O2D,
                                             angle=0.5 * angle)
                    arc2_s = arc2_e.rotation(center=volmdlr.O2D, angle=angle)
                    arc2 = Arc2D(arc2_s, arc2_i, arc2_e)
                    line1 = LineSegment2D(arc2_e, volmdlr.O2D)
                    line2 = LineSegment2D(volmdlr.O2D, arc2_s)
                    outer_contour2d = volmdlr.wires.Contour2D([arc2, line1,
                                                               line2])

                else:
                    # Two arcs and lines
                    arc1_s = volmdlr.Point2D(bigger_r, 0)
                    arc1_i = arc1_s.rotation(center=volmdlr.O2D,
                                             angle=0.5 * angle)
                    arc1_e = arc1_s.rotation(center=volmdlr.O2D, angle=angle)
                    arc1 = Arc2D(arc1_s, arc1_i, arc1_e)

                    arc2_e = volmdlr.Point2D(smaller_r, 0)
                    arc2_i = arc2_e.rotation(center=volmdlr.O2D,
                                             angle=0.5 * angle)
                    arc2_s = arc2_e.rotation(center=volmdlr.O2D, angle=angle)
                    arc2 = Arc2D(arc2_s, arc2_i, arc2_e)

                    line1 = LineSegment2D(arc1_e, arc2_s)
                    line2 = LineSegment2D(arc2_e, arc1_s)

                    outer_contour2d = volmdlr.wires.Contour2D([arc1, line1,
                                                               arc2, line2])

            return [volmdlr.faces.PlaneFace3D(surface,
                                              volmdlr.faces.Surface2D(
                                                  outer_contour2d,
                                                  inner_contours2d))]

        if not math.isclose(distance_1, distance_2, abs_tol=1e-9):
            # Conical
            return self._revolution_conical([axis, u, p1_proj, distance_1, distance_2, angle])

        # Cylindrical face
        return self._cylindrical_revolution([axis, u, p1_proj, distance_1, distance_2, angle])


class BSplineCurve3D(BSplineCurve):
    """
    A class for 3 dimensional B-spline curves.

    The following rule must be respected : `number of knots = number of control points + degree + 1`

    :param degree: The degree of the 3 dimensional B-spline curve
    :type degree: int
    :param control_points: A list of 3 dimensional points
    :type control_points: List[:class:`volmdlr.Point3D`]
    :param knot_multiplicities: The vector of multiplicities for each knot
    :type knot_multiplicities: List[int]
    :param knots: The knot vector composed of values between 0 and 1
    :type knots: List[float]
    :param weights: The weight vector applied to the knot vector. Default
        value is None
    :type weights: List[float], optional
    :param periodic: If `True` the B-spline curve is periodic. Default value
        is False
    :type periodic: bool, optional
    :param name: The name of the B-spline curve. Default value is ''
    :type name: str, optional
    """
    _non_serializable_attributes = ['curve']

    def __init__(self,
                 degree: int,
                 control_points: List[volmdlr.Point3D],
                 knot_multiplicities: List[int],
                 knots: List[float],
                 weights: List[float] = None,
                 periodic: bool = False,
                 name: str = ''):

        BSplineCurve.__init__(self, degree,
                              control_points,
                              knot_multiplicities,
                              knots,
                              weights,
                              periodic,
                              name)

        self._bbox = None

    @property
    def bounding_box(self):
        if not self._bbox:
            self._bbox = self._bounding_box()
        return self._bbox

    @bounding_box.setter
    def bounding_box(self, new_bounding_box):
        self._bbox = new_bounding_box

    def _bounding_box(self):
        bbox = self.curve.bbox
        return volmdlr.core.BoundingBox(bbox[0][0], bbox[1][0],
                                        bbox[0][1], bbox[1][1],
                                        bbox[0][2], bbox[1][2])

    def look_up_table(self, resolution: int = 20, start_parameter: float = 0,
                      end_parameter: float = 1):
        """
        Creates a table of equivalence between the parameter t (eval. of the BSplineCurve) and the cumulative distance.

        :param resolution: The precision of the table. Auto-adjusted by the
            algorithm. Default value set to 20
        :type resolution: int, optional
        :param start_parameter: First parameter evaluated in the table.
            Default value set to 0
        :type start_parameter: float, optional
        :param end_parameter: Last parameter evaluated in the table.
            Default value set to 1
        :type start_parameter: float, optional
        :return: Yields a list of tuples containing the parameter and the
            cumulated distance along the BSplineCruve3D from the evaluation of
            start_parameter
        :rtype: Tuple[float, float]
        """
        resolution = max(10, min(resolution, int(self.length() / 1e-4)))
        delta_param = 1 / resolution * (end_parameter - start_parameter)
        distance = 0
        for i in range(resolution + 1):
            if i == 0:
                yield start_parameter, 0
            else:
                param1 = start_parameter + (i - 1) * delta_param
                param2 = start_parameter + i * delta_param
                point1 = volmdlr.Point3D(*self.curve.evaluate_single(param1))
                point2 = volmdlr.Point3D(*self.curve.evaluate_single(param2))
                distance += point1.point_distance(point2)
                yield param2, distance

    def normal(self, position: float = 0.0):
        _, normal = operations.normal(self.curve, position, normalize=True)
        normal = volmdlr.Point3D(normal[0], normal[1], normal[2])
        return normal

    def direction_vector(self, abscissa=0.):
        length = self.length()
        if abscissa >= length:
            abscissa2 = length
            abscissa = abscissa2 - 0.001 * length

        else:
            abscissa2 = min(abscissa + 0.001 * length, length)

        tangent = self.point_at_abscissa(abscissa2) - self.point_at_abscissa(
            abscissa)
        return tangent

    def point3d_to_parameter(self, point: volmdlr.Point3D):
        """
        Search for the value of the normalized evaluation parameter t (between 0 and 1).

        :return: the given point when the BSplineCurve3D is evaluated at the t value.
        """

        def f(param):
            p3d = volmdlr.Point3D(*self.curve.evaluate_single(param))
            return point.point_distance(p3d)

        res = minimize(fun=f, x0=0.5, bounds=[(0, 1)], tol=1e-9)
        return res.x[0]

    @classmethod
    def from_step(cls, arguments, object_dict, **kwargs):
        """
        Converts a step primitive to a BSplineCurve3D.

        :param arguments: The arguments of the step primitive.
        :type arguments: list
        :param object_dict: The dictionary containing all the step primitives
            that have already been instantiated
        :type object_dict: dict
        :return: The corresponding BSplineCurve3D.
        :rtype: :class:`volmdlr.edges.BSplineCurve3D`
        """
        name = arguments[0][1:-1]
        degree = int(arguments[1])
        points = [object_dict[int(i[1:])] for i in arguments[2]]
        lines = [LineSegment3D(pt1, pt2) for pt1, pt2 in zip(points[:-1], points[1:]) if not pt1.is_close(pt2)]
        if lines and not points[0].is_close(points[-1]):
            # quick fix. Real problem: Tolerance too low (1e-6 m = 0.001mm)
            dir_vector = lines[0].unit_direction_vector()
            if all(line.unit_direction_vector() == dir_vector for line in lines):
                return LineSegment3D(points[0], points[-1])
        # curve_form = arguments[3]
        if arguments[4] == '.F.':
            closed_curve = False
        elif arguments[4] == '.T.':
            closed_curve = True
        else:
            raise ValueError
        # self_intersect = arguments[5]
        knot_multiplicities = [int(i) for i in arguments[6][1:-1].split(",")]
        knots = [float(i) for i in arguments[7][1:-1].split(",")]
        # knot_spec = arguments[8]
        knot_vector = []
        for i, knot in enumerate(knots):
            knot_vector.extend([knot] * knot_multiplicities[i])

        if 9 in range(len(arguments)):
            weight_data = [float(i) for i in arguments[9][1:-1].split(",")]
        else:
            weight_data = None

        # FORCING CLOSED_CURVE = FALSE:
        # closed_curve = False
        return cls(degree, points, knot_multiplicities, knots, weight_data,
                   closed_curve, name)

    def to_step(self, current_id, surface_id=None, curve2d=None):
        """Exports to STEP format."""
        points_ids = []
        content = ''
        point_id = current_id
        for point in self.control_points:
            point_content, point_id = point.to_step(point_id,
                                                    vertex=False)
            content += point_content
            points_ids.append(point_id)
            point_id += 1

        curve_id = point_id
        content += f"#{curve_id} = B_SPLINE_CURVE_WITH_KNOTS('{self.name}',{self.degree}," \
                   f"({volmdlr.core.step_ids_to_str(points_ids)})," \
                   f".UNSPECIFIED.,.F.,.F.,{tuple(self.knot_multiplicities)},{tuple(self.knots)}," \
                   f".UNSPECIFIED.);\n"

        if surface_id:
            content += f"#{curve_id + 1} = SURFACE_CURVE('',#{curve_id},(#{curve_id + 2}),.PCURVE_S1.);\n"
            content += f"#{curve_id + 2} = PCURVE('',#{surface_id},#{curve_id + 3});\n"

            # 2D parametric curve
            curve2d_content, (curve2d_id,) = curve2d.to_step(curve_id + 3)  # 5

            # content += f"#{curve_id + 3} = DEFINITIONAL_REPRESENTATION('',(#{curve2d_id - 1}),#{curve_id + 4});\n"
            # content += f"#{curve_id + 4} = ( GEOMETRIC_REPRESENTATION_CONTEXT(2)" \
            #            f"PARAMETRIC_REPRESENTATION_CONTEXT() REPRESENTATION_CONTEXT('2D SPACE','') );\n"

            content += curve2d_content
            current_id = curve2d_id
        else:
            current_id = curve_id + 1

        start_content, start_id = self.start.to_step(current_id, vertex=True)
        current_id = start_id + 1
        end_content, end_id = self.end.to_step(current_id + 1, vertex=True)
        content += start_content + end_content
        current_id = end_id + 1
        if surface_id:
            content += f"#{current_id} = EDGE_CURVE('{self.name}',#{start_id},#{end_id},#{curve_id + 1},.T.);\n"
        else:
            content += f"#{current_id} = EDGE_CURVE('{self.name}',#{start_id},#{end_id},#{curve_id},.T.);\n"
        return content, [current_id]

    def point_distance(self, pt1):
        """Returns the minimal distance to a point."""
        distances = []
        for point in self.points:
            distances.append(pt1.point_distance(point))
        return min(distances)

    def rotation(self, center: volmdlr.Point3D, axis: volmdlr.Vector3D, angle: float):
        """
        BSplineCurve3D rotation.

        :param center: rotation center
        :param axis: rotation axis
        :param angle: angle rotation
        :return: a new rotated BSplineCurve3D
        """
        new_control_points = [point.rotation(center, axis, angle) for point in
                              self.control_points]
        new_bsplinecurve3d = BSplineCurve3D(self.degree, new_control_points,
                                            self.knot_multiplicities,
                                            self.knots, self.weights,
                                            self.periodic, self.name)
        return new_bsplinecurve3d

    def rotation_inplace(self, center: volmdlr.Point3D, axis: volmdlr.Vector3D, angle: float):
        """
        BSplineCurve3D rotation. Object is updated inplace.

        :param center: rotation center
        :param axis: rotation axis
        :param angle: rotation angle
        """
        warnings.warn("'inplace' methods are deprecated. Use a not inplace method instead.", DeprecationWarning)

        new_control_points = [point.rotation(center, axis, angle) for point in
                              self.control_points]
        new_bsplinecurve3d = BSplineCurve3D(self.degree, new_control_points,
                                            self.knot_multiplicities,
                                            self.knots, self.weights,
                                            self.periodic, self.name)
        self.control_points = new_control_points
        self.curve = new_bsplinecurve3d.curve
        self.points = new_bsplinecurve3d.points
        self._bbox = None

    def trim(self, point1: volmdlr.Point3D, point2: volmdlr.Point3D):
        if (point1.is_close(self.start) and point2.is_close(self.end)) \
                or (point1.is_close(self.end) and point2.is_close(self.start)):
            return self

        if point1.is_close(self.start) and not point2.is_close(self.end):
            return self.cut_after(self.point3d_to_parameter(point2))

        if point2.is_close(self.start) and not point1.is_close(self.end):
            return self.cut_after(self.point3d_to_parameter(point1))

        if not point1.is_close(self.start) and point2.is_close(self.end):
            return self.cut_before(self.point3d_to_parameter(point1))

        if not point2.is_close(self.start) and point1.is_close(self.end):
            return self.cut_before(self.point3d_to_parameter(point2))

        parameter1 = self.point3d_to_parameter(point1)
        parameter2 = self.point3d_to_parameter(point2)
        if parameter1 is None or parameter2 is None:
            raise ValueError('Point not on BSplineCurve for trim method')

        if parameter1 > parameter2:
            parameter1, parameter2 = parameter2, parameter1
            point1, point2 = point2, point1

        bspline_curve = self.cut_before(parameter1)
        new_param2 = bspline_curve.point3d_to_parameter(point2)
        trimmed_bspline_cruve = bspline_curve.cut_after(new_param2)
        return trimmed_bspline_cruve

    def trim_between_evaluations(self, parameter1: float, parameter2: float):
        print('Use BSplineCurve3D.trim instead of trim_between_evaluation')
        parameter1, parameter2 = min([parameter1, parameter2]), \
            max([parameter1, parameter2])

        if math.isclose(parameter1, 0, abs_tol=1e-7) \
                and math.isclose(parameter2, 1, abs_tol=1e-7):
            return self
        if math.isclose(parameter1, 0, abs_tol=1e-7):
            return self.cut_after(parameter2)
        if math.isclose(parameter2, 1, abs_tol=1e-7):
            return self.cut_before(parameter1)

        # Cut before
        bspline_curve = self.insert_knot(parameter1, num=self.degree)
        if bspline_curve.weights is not None:
            raise NotImplementedError

        # Cut after
        bspline_curve = bspline_curve.insert_knot(parameter2, num=self.degree)
        if bspline_curve.weights is not None:
            raise NotImplementedError

        new_ctrlpts = bspline_curve.control_points[bspline_curve.degree:
                                                   -bspline_curve.degree]
        new_multiplicities = bspline_curve.knot_multiplicities[1:-1]
        # new_multiplicities = bspline_curve.knot_multiplicities[2:-5]
        new_multiplicities[-1] += 1
        new_multiplicities[0] += 1
        new_knots = bspline_curve.knots[1:-1]
        # new_knots = bspline_curve.knots[2:-5]
        new_knots = standardize_knot_vector(new_knots)

        return BSplineCurve3D(degree=bspline_curve.degree,
                              control_points=new_ctrlpts,
                              knot_multiplicities=new_multiplicities,
                              knots=new_knots,
                              weights=None,
                              periodic=bspline_curve.periodic,
                              name=bspline_curve.name)

    def cut_before(self, parameter: float):
        # Is a value of parameter below 4e-3 a real need for precision ?
        if math.isclose(parameter, 0, abs_tol=4e-3):
            return self
        if math.isclose(parameter, 1, abs_tol=4e-3):
            return self.reverse()
        #     raise ValueError('Nothing will be left from the BSplineCurve3D')

        curves = operations.split_curve(self.curve, parameter)
        return self.from_geomdl_curve(curves[1])

    def cut_after(self, parameter: float):
        # Is a value of parameter below 4e-3 a real need for precision ?
        if math.isclose(parameter, 0, abs_tol=1e-6):
            #     # raise ValueError('Nothing will be left from the BSplineCurve3D')
            #     curves = operations.split_curve(operations.refine_knotvector(self.curve, [4]), parameter)
            #     return self.from_geomdl_curve(curves[0])
            return self.reverse()
        if math.isclose(parameter, 1, abs_tol=4e-3):
            return self
        curves = operations.split_curve(self.curve, parameter)
        return self.from_geomdl_curve(curves[0])

    def insert_knot(self, knot: float, num: int = 1):
        """
        Returns a new BSplineCurve3D.

        """
        curve_copy = self.curve.__deepcopy__({})
        modified_curve = operations.insert_knot(curve_copy, [knot], num=[num])
        return self.from_geomdl_curve(modified_curve)

    # Copy paste du LineSegment3D
    def plot(self, ax=None, edge_style: EdgeStyle = EdgeStyle()):
        if ax is None:
            fig = plt.figure()
            ax = fig.add_subplot(111, projection='3d')

        x = [point.x for point in self.points]
        y = [point.y for point in self.points]
        z = [point.z for point in self.points]
        ax.plot(x, y, z, color=edge_style.color, alpha=edge_style.alpha)
        if edge_style.edge_ends:
            ax.plot(x, y, z, 'o', color=edge_style.color, alpha=edge_style.alpha)
        return ax

    def to_2d(self, plane_origin, x, y):
        """
        Transforms a BSplineCurve3D into an BSplineCurve2D, given a plane origin and an u and v plane vector.

        :param plane_origin: plane origin.
        :param x: plane u vector.
        :param y: plane v vector.
        :return: BSplineCurve2D.
        """
        control_points2d = [point.to_2d(plane_origin, x, y) for point in
                            self.control_points]
        return BSplineCurve2D(self.degree, control_points2d,
                              self.knot_multiplicities, self.knots,
                              self.weights, self.periodic, self.name)

    def polygon_points(self, discretization_resolution: int):
        warnings.warn('polygon_points is deprecated,\
                please use discretization_points instead',
                      DeprecationWarning)
        return self.discretization_points(angle_resolution=discretization_resolution)

    def curvature(self, u: float, point_in_curve: bool = False):
        # u should be in the interval [0,1]
        ders = self.derivatives(u, 3)  # 3 first derivative
        c1, c2 = ders[1], ders[2]
        denom = c1.cross(c2)
        if c1.is_close(volmdlr.O3D) or c2.is_close(volmdlr.O3D) or denom.norm() == 0.0:
            if point_in_curve:
                return 0., volmdlr.Point3D(*ders[0])
            return 0.
        r_c = ((c1.norm()) ** 3) / denom.norm()
        point = volmdlr.Point3D(*ders[0])
        if point_in_curve:
            return 1 / r_c, point
        return 1 / r_c

    def global_maximum_curvature(self, nb_eval: int = 21, point_in_curve: bool = False):
        check = [i / (nb_eval - 1) for i in range(nb_eval)]
        curvatures = []
        for u in check:
            curvatures.append(self.curvature(u, point_in_curve))
        return curvatures

    def maximum_curvature(self, point_in_curve: bool = False):
        """
        Returns the maximum curvature of a curve and the point where it is located.
        """
        if point_in_curve:
            maximum_curvarture, point = max(self.global_maximum_curvature(nb_eval=21, point_in_curve=point_in_curve))
            return maximum_curvarture, point
        # print(self.global_maximum_curvature(point_in_curve))
        maximum_curvarture = max(self.global_maximum_curvature(nb_eval=21, point_in_curve=point_in_curve))
        return maximum_curvarture

    def minimum_radius(self, point_in_curve=False):
        """
        Returns the minimum curvature radius of a curve and the point where it is located.
        """
        if point_in_curve:
            maximum_curvarture, point = self.maximum_curvature(point_in_curve)
            return 1 / maximum_curvarture, point
        maximum_curvarture = self.maximum_curvature(point_in_curve)
        return 1 / maximum_curvarture

    def global_minimum_curvature(self, nb_eval: int = 21):
        check = [i / (nb_eval - 1) for i in range(nb_eval)]
        radius = []
        for u in check:
            radius.append(self.minimum_curvature(u))
        return radius

    def triangulation(self):
        return None

    def linesegment_intersections(self, linesegment3d: LineSegment3D):
        """
        Calculates intersections between a BSplineCurve3D and a LineSegment3D.

        :param linesegment3d: linesegment to verify intersections.
        :return: list with the intersections points.
        """
        if not self.bounding_box.bbox_intersection(linesegment3d.bounding_box):
            return []
        intersections_points = self.get_linesegment_intersections(linesegment3d)
        return intersections_points


class BezierCurve3D(BSplineCurve3D):
    """
    A class for 3 dimensional Bézier curves.

    :param degree: The degree of the Bézier curve
    :type degree: int
    :param control_points: A list of 3 dimensional points
    :type control_points: List[:class:`volmdlr.Point3D`]
    :param name: The name of the B-spline curve. Default value is ''
    :type name: str, optional
    """

    def __init__(self, degree: int, control_points: List[volmdlr.Point3D],
                 name: str = ''):
        knotvector = utilities.generate_knot_vector(degree,
                                                    len(control_points))
        knot_multiplicity = [1] * len(knotvector)

        BSplineCurve3D.__init__(self, degree, control_points,
                                knot_multiplicity, knotvector,
                                None, False, name)


class Arc3D(Arc):
    """
    An arc is defined by a starting point, an end point and an interior point.

    """

    def __init__(self, start, interior, end, name=''):
        self._utd_normal = False
        self._utd_center = False
        self._utd_frame = False
        self._utd_is_trigo = False
        self._utd_angle = False
        self._normal = None
        self._frame = None
        self._center = None
        self._is_trigo = None
        self._angle = None
        # self._utd_clockwise_and_trigowise_paths = False
        Arc.__init__(self, start=start, end=end, interior=interior, name=name)
        self._bbox = None

    def __hash__(self):
        return hash(('arc3d', self.interior, self.start, self.end))

    def __eq__(self, other_arc):
        if self.__class__.__name__ != other_arc.__class__.__name__:
            return False
        return (self.center == other_arc.center
                and self.start == other_arc.start
                and self.end == other_arc.end
                and self.interior == other_arc.interior)

    @property
    def bounding_box(self):
        if not self._bbox:
            self._bbox = self.get_bounding_box()
        return self._bbox

    @bounding_box.setter
    def bounding_box(self, new_bounding_box):
        self._bbox = new_bounding_box

    def get_bounding_box(self):
        """
        Calculates the bounding box of the Arc3D.

        :return: Bounding Box object.
        """
        # TODO: implement exact calculation

        points = self.discretization_points(angle_resolution=10)
        xmin = min(point.x for point in points)
        xmax = max(point.x for point in points)
        ymin = min(point.y for point in points)
        ymax = max(point.y for point in points)
        zmin = min(point.z for point in points)
        zmax = max(point.z for point in points)
        return volmdlr.core.BoundingBox(xmin, xmax, ymin, ymax, zmin, zmax)

    @classmethod
    def from_angle(cls, start: volmdlr.Point3D, angle: float,
                   axis_point: volmdlr.Point3D, axis: volmdlr.Vector3D):
        """Gives the arc3D from a start, an angle and an axis."""
        start_gen = start
        int_gen = start_gen.rotation(axis_point, axis, angle / 2)
        end_gen = start_gen.rotation(axis_point, axis, angle)
        if angle == volmdlr.TWO_PI:
            line = Line3D(axis_point, axis_point + axis)
            center, _ = line.point_projection(start)
            radius = center.point_distance(start)
            u = start - center
            v = axis.cross(u)
            return volmdlr.wires.Circle3D(volmdlr.Frame3D(center, u, v, axis),
                                          radius)
        return cls(start_gen, int_gen, end_gen, axis)

    @property
    def normal(self):
        if not self._utd_normal:
            self._normal = self.get_normal()
            self._utd_normal = True
        return self._normal

    def get_normal(self):
        u1 = self.interior - self.start
        u2 = self.interior - self.end
        try:
            u1.normalize()
            u2.normalize()
        except ZeroDivisionError:
            raise ValueError(
                'Start, end and interior points of an arc must be distincts') from ZeroDivisionError

        normal = u2.cross(u1)
        normal.normalize()
        return normal

    @property
    def center(self):
        if not self._utd_center:
            self._center = self.get_center()
            self._utd_center = True
        return self._center

    def get_center(self):
        vector_u1 = self.interior - self.start
        vector_u2 = self.interior - self.end
        if vector_u1.is_close(vector_u2):
            vector_u2 = self.normal.cross(vector_u1)
            vector_u2.normalize()

        vector_v1 = self.normal.cross(vector_u1)  # v1 is normal, equal u2
        vector_v2 = self.normal.cross(vector_u2)  # equal -u1

        point11 = 0.5 * (self.start + self.interior)  # Mid-point of segment s,m
        point12 = point11 + vector_v1
        point21 = 0.5 * (self.end + self.interior)  # Mid-point of segment s,m
        point22 = point21 + vector_v2

        line_1 = Line3D(point11, point12)
        line_2 = Line3D(point21, point22)

        try:
            center, _ = line_1.minimum_distance_points(line_2)
        except ZeroDivisionError:
            raise ValueError(
                'Start, end and interior points  of an arc must be distincts') from ZeroDivisionError

        return center

    @property
    def frame(self):
        if not self._utd_frame:
            self._frame = self.get_frame()
            self._utd_frame = True
        return self._frame

    def get_frame(self):
        vec1 = self.start - self.center
        vec1.normalize()
        vec2 = self.normal.cross(vec1)
        frame = volmdlr.Frame3D(self.center, vec1, vec2, self.normal)
        return frame

    @property
    def is_trigo(self):
        if not self._utd_is_trigo:
            self._is_trigo = self.get_arc_direction()
            self._utd_is_trigo = True
        return self._is_trigo

    def get_arc_direction(self):
        """
        Verifies if arc is clockwise or counterclockwise.

        :return: True if clockwise, False if counterclockwise.
        """
        clockwise_path, trigowise_path = self.clockwise_and_trigowise_paths
        if clockwise_path > trigowise_path:
            return True
        return False

    @property
    def clockwise_and_trigowise_paths(self):
        """
        :return: clockwise path and trigonometric path property.
        """
        if not self._utd_clockwise_and_trigowise_paths:
            vec1 = self.start - self.center
            vec1.normalize()
            vec2 = self.normal.cross(vec1)
            radius_1 = self.start.to_2d(self.center, vec1, vec2)
            radius_2 = self.end.to_2d(self.center, vec1, vec2)
            radius_i = self.interior.to_2d(self.center, vec1, vec2)
            self._clockwise_and_trigowise_paths = \
                self.get_clockwise_and_trigowise_paths(radius_1,
                                                       radius_2,
                                                       radius_i)
            self._utd_clockwise_and_trigowise_paths = True
        return self._clockwise_and_trigowise_paths

    @property
    def angle(self):
        """
        Arc angle property.

        :return: arc angle.
        """
        if not self._utd_angle:
            self._angle = self.get_angle()
            self._utd_angle = True
        return self._angle

    def get_angle(self):
        """
        Gets the arc angle.

        :return: arc angle.
        """
        clockwise_path, trigowise_path = \
            self.clockwise_and_trigowise_paths
        if self.is_trigo:
            return trigowise_path
        return clockwise_path

    @property
    def points(self):
        return [self.start, self.interior, self.end]

    def reverse(self):
        """
        Defines a new Arc3D, identical to self, but in the opposite direction.

        """
        return self.__class__(self.end.copy(),
                              self.interior.copy(),
                              self.start.copy())

    def point_at_abscissa(self, abscissa):
        """
        Calculates a point in the Arc3D at a given abscissa.

        :param abscissa: abscissa where in the curve the point should be calculated.
        :return: Corresponding point.
        """
        return self.start.rotation(self.center, self.normal, abscissa / self.radius)

    def direction_vector(self, abscissa):
        """
        Calculates a direction vector at a given abscissa of the Arc3D.

        :param abscissa: abscissa where in the curve the direction vector should be calculated.
        :return: Corresponding direction vector.
        """
        normal_vector = self.normal_vector(abscissa)
        tangent = normal_vector.cross(self.normal)
        return tangent

    def rotation(self, center: volmdlr.Point3D,
                 axis: volmdlr.Vector3D, angle: float):
        """
        Arc3D rotation.

        :param center: rotation center
        :param axis: rotation axis
        :param angle: angle rotation
        :return: a new rotated Arc3D
        """
        new_start = self.start.rotation(center, axis, angle)
        new_interior = self.interior.rotation(center, axis, angle)
        new_end = self.end.rotation(center, axis, angle)
        return Arc3D(new_start, new_interior, new_end, name=self.name)

    def rotation_inplace(self, center: volmdlr.Point3D,
                         axis: volmdlr.Vector3D, angle: float):
        """
        Arc3D rotation. Object is updated inplace.

        :param center: rotation center
        :param axis: rotation axis
        :param angle: rotation angle
        """
        warnings.warn("'inplace' methods are deprecated. Use a not inplace method instead.", DeprecationWarning)

        self.center.rotation_inplace(center, axis, angle)
        self.start.rotation_inplace(center, axis, angle)
        self.interior.rotation_inplace(center, axis, angle)
        self.end.rotation_inplace(center, axis, angle)
        self._bbox = None

    def translation(self, offset: volmdlr.Vector3D):
        """
        Arc3D translation.

        :param offset: translation vector.
        :return: A new translated Arc3D.
        """
        new_start = self.start.translation(offset)
        new_interior = self.interior.translation(offset)
        new_end = self.end.translation(offset)
        return Arc3D(new_start, new_interior, new_end, name=self.name)

    def translation_inplace(self, offset: volmdlr.Vector3D):
        """
        Arc3D translation. Object is updated inplace.

        :param offset: translation vector.
        """
        warnings.warn("'inplace' methods are deprecated. Use a not inplace method instead.", DeprecationWarning)

        self.center.translation_inplace(offset)
        self.start.translation_inplace(offset)
        self.interior.translation_inplace(offset)
        self.end.translation_inplace(offset)
        self._bbox = None

    def plot(self, ax=None, edge_style: EdgeStyle = EdgeStyle()):
        if ax is None:
            ax = plt.figure().add_subplot(111, projection='3d')
        # if plot_points:
        #     ax.plot([self.interior[0]], [self.interior[1]], [self.interior[2]],
        #             color='b')
        #     ax.plot([self.start[0]], [self.start[1]], [self.start[2]], c='r')
        #     ax.plot([self.end[0]], [self.end[1]], [self.end[2]], c='r')
        #     ax.plot([self.interior[0]], [self.interior[1]], [self.interior[2]],
        #             c='g')
        x = []
        y = []
        z = []
        for pointx, pointy, pointz in self.discretization_points(number_points=25):
            x.append(pointx)
            y.append(pointy)
            z.append(pointz)

        ax.plot(x, y, z, color=edge_style.color, alpha=edge_style.alpha)
        if edge_style.edge_ends:
            self.start.plot(ax=ax)
            self.end.plot(ax=ax)

        if edge_style.edge_direction:
            x, y, z = self.point_at_abscissa(0.5 * self.length())
            u, v, w = 0.05 * self.unit_direction_vector(0.5 * self.length())
            ax.quiver(x, y, z, u, v, w, length=self.length() / 100,
                      arrow_length_ratio=5, normalize=True,
                      pivot='tip', color=edge_style.color)
        return ax

    def plot2d(self, center: volmdlr.Point3D = volmdlr.O3D,
               x3d: volmdlr.Vector3D = volmdlr.X3D, y3d: volmdlr.Vector3D = volmdlr.Y3D,
               ax=None, color='k'):

        if ax is None:
            fig = plt.figure()
            ax = fig.add_subplot(111, projection='3d')
        else:
            fig = ax.figure

        # TODO: Enhance this plot
        length = self.length()
        x = []
        y = []
        for i in range(30):
            point = self.point_at_abscissa(i / 29. * length)
            xi, yi = point.plane_projection2d(center, x3d, y3d)
            x.append(xi)
            y.append(yi)
        ax.plot(x, y, color=color)

        return ax

    def copy(self, *args, **kwargs):
        return Arc3D(self.start.copy(), self.interior.copy(), self.end.copy())

    def frame_mapping_parameters(self, frame: volmdlr.Frame3D, side: str):
        if side == 'old':
            new_start = frame.local_to_global_coordinates(self.start.copy())
            new_interior = frame.local_to_global_coordinates(self.interior.copy())
            new_end = frame.local_to_global_coordinates(self.end.copy())
        elif side == 'new':
            new_start = frame.global_to_local_coordinates(self.start.copy())
            new_interior = frame.global_to_local_coordinates(self.interior.copy())
            new_end = frame.global_to_local_coordinates(self.end.copy())
        else:
            raise ValueError('side value not valid, please specify'
                             'a correct value: \'old\' or \'new\'')
        return new_start, new_interior, new_end

    def frame_mapping(self, frame: volmdlr.Frame3D, side: str):
        """
        Changes vector frame_mapping and return a new Arc3D.

        side = 'old' or 'new'
        """
        new_start, new_interior, new_end = \
            self.frame_mapping_parameters(frame, side)

        return Arc3D(new_start, new_interior, new_end, name=self.name)

    def frame_mapping_inplace(self, frame: volmdlr.Frame3D, side: str):
        """
        Changes vector frame_mapping and the object is updated inplace.

        side = 'old' or 'new'
        """
        warnings.warn("'inplace' methods are deprecated. Use a not inplace method instead.", DeprecationWarning)

        new_start, new_interior, new_end = \
            self.frame_mapping_parameters(frame, side)
        self.start, self.interior, self.end = new_start, new_interior, new_end
        self._bbox = None

    def abscissa(self, point3d: volmdlr.Point3D):
        """
        Calculates the abscissa given a point in the Arc3D.

        :param point3d: point to calculate the abscissa.
        :return: corresponding abscissa.
        """
        x, y, _ = self.frame.global_to_local_coordinates(point3d)
        u1 = x / self.radius
        u2 = y / self.radius
        theta = volmdlr.geometry.sin_cos_angle(u1, u2)

        return self.radius * abs(theta)

    def to_2d(self, plane_origin, x, y):
        """
        Transforms a Arc3D into an Arc2D, given a plane origin and an u and v plane vector.

        :param plane_origin: plane origin.
        :param x: plane u vector.
        :param y: plane v vector.
        :return: Arc2D.
        """
        point_start = self.start.to_2d(plane_origin, x, y)
        point_interior = self.interior.to_2d(plane_origin, x, y)
        point_end = self.end.to_2d(plane_origin, x, y)
        return Arc2D(point_start, point_interior, point_end, name=self.name)

    def minimum_distance_points_arc(self, other_arc):

        u1 = self.start - self.center
        u1.normalize()
        u2 = self.normal.cross(u1)

        w = other_arc.center - self.center

        u3 = other_arc.start - other_arc.center
        u3.normalize()
        u4 = other_arc.normal.cross(u3)

        r1, r2 = self.radius, other_arc.radius

        a, b, c, d = u1.dot(u1), u1.dot(u2), u1.dot(u3), u1.dot(u4)
        e, f, g = u2.dot(u2), u2.dot(u3), u2.dot(u4)
        h, i = u3.dot(u3), u3.dot(u4)
        j = u4.dot(u4)
        k, l, m, n, o = w.dot(u1), w.dot(u2), w.dot(u3), w.dot(u4), w.dot(w)

        def distance_squared(x):
            return (a * ((math.cos(x[0])) ** 2) * r1 ** 2 + e * (
                    (math.sin(x[0])) ** 2) * r1 ** 2
                    + o + h * ((math.cos(x[1])) ** 2) * r2 ** 2 + j * (
                            (math.sin(x[1])) ** 2) * r2 ** 2
                    + b * math.sin(2 * x[0]) * r1 ** 2 - 2 * r1 * math.cos(
                        x[0]) * k
                    - 2 * r1 * r2 * math.cos(x[0]) * math.cos(x[1]) * c
                    - 2 * r1 * r2 * math.cos(x[0]) * math.sin(
                        x[1]) * d - 2 * r1 * math.sin(x[0]) * l
                    - 2 * r1 * r2 * math.sin(x[0]) * math.cos(x[1]) * f
                    - 2 * r1 * r2 * math.sin(x[0]) * math.sin(
                        x[1]) * g + 2 * r2 * math.cos(x[1]) * m
                    + 2 * r2 * math.sin(x[1]) * n + i * math.sin(
                        2 * x[1]) * r2 ** 2)

        x01 = npy.array([self.angle / 2, other_arc.angle / 2])

        res1 = least_squares(distance_squared, x01, bounds=[(0, 0), (self.angle, other_arc.angle)])

        point1 = self.point_at_abscissa(res1.x[0] * r1)
        point2 = other_arc.point_at_abscissa(res1.x[1] * r2)

        return point1, point2

    def distance_squared(self, x, u, v, k, w):
        a = u.dot(u)
        b = u.dot(v)
        c = u.dot(k)
        d = v.dot(v)
        e = v.dot(k)
        f = k.dot(k)
        g = w.dot(u)
        h = w.dot(v)
        i = w.dot(k)
        j = w.dot(w)

        r = self.radius
        return (a * x[0] ** 2 + j + d * (
                (math.sin(x[1])) ** 2) * r ** 2 + f * (
                        (math.cos(x[1])) ** 2) * r ** 2
                - 2 * x[0] * g - 2 * x[0] * r * math.sin(x[1]) * b - 2 * x[
                    0] * r * math.cos(x[1]) * c
                + 2 * r * math.sin(x[1]) * h + 2 * r * math.cos(x[1]) * i
                + math.sin(2 * x[1]) * e * r ** 2)

    def minimum_distance_points_line(self, other_line):
        u = other_line.direction_vector()
        k = self.start - self.center
        k.normalize()
        w = self.center - other_line.start
        v = self.normal.cross(k)

        radius = self.radius

        x01 = npy.array([0.5, self.angle / 2])
        x02 = npy.array([0.5, 0])
        x03 = npy.array([0.5, self.angle])

        res1 = least_squares(self.distance_squared, x01, bounds=[(0, 0), (1, self.angle)], args=(u, v, k, w))
        res2 = least_squares(self.distance_squared, x02, bounds=[(0, 0), (1, self.angle)], args=(u, v, k, w))
        res3 = least_squares(self.distance_squared, x03, bounds=[(0, 0), (1, self.angle)], args=(u, v, k, w))

        point1 = other_line.point_at_abscissa(res1.x[0] * other_line.length())
        point2 = self.point_at_abscissa(res1.x[1] * radius)

        res = [res2, res3]
        for couple in res:
            ptest1 = other_line.point_at_abscissa(
                couple.x[0] * other_line.length())
            ptest2 = self.point_at_abscissa(couple.x[1] * radius)
            dtest = ptest1.point_distance(ptest2)
            if dtest < v.dot(v):
                point1, point2 = ptest1, ptest2

        return point1, point2

    def minimum_distance(self, element, return_points=False):
        if element.__class__ is Arc3D or element.__class__.__name__ == 'Circle3D':
            p1, p2 = self.minimum_distance_points_arc(element)
            if return_points:
                return p1.point_distance(p2), p1, p2
            return p1.point_distance(p2)

        if element.__class__ is LineSegment3D:
            pt1, pt2 = self.minimum_distance_points_line(element)
            if return_points:
                return pt1.point_distance(pt2), pt1, pt2
            return pt1.point_distance(pt2)

        return NotImplementedError

    def extrusion(self, extrusion_vector):
        if self.normal.is_colinear_to(extrusion_vector):
            u = self.start - self.center
            u.normalize()
            w = extrusion_vector.copy()
            w.normalize()
            v = w.cross(u)
            arc2d = self.to_2d(self.center, u, v)
            angle1, angle2 = arc2d.angle1, arc2d.angle2
            if angle2 < angle1:
                angle2 += volmdlr.TWO_PI
            cylinder = volmdlr.faces.CylindricalSurface3D(
                volmdlr.Frame3D(self.center,
                                u,
                                v,
                                w),
                self.radius
            )
            return [cylinder.rectangular_cut(angle1, angle2, 0., extrusion_vector.norm())]
        raise NotImplementedError(f'Elliptic faces not handled: dot={self.normal.dot(extrusion_vector)}')

    def revolution(self, axis_point: volmdlr.Point3D, axis: volmdlr.Vector3D,
                   angle: float):
        line3d = Line3D(axis_point, axis_point + axis)
        tore_center, _ = line3d.point_projection(self.center)

        # Sphere
        if math.isclose(tore_center.point_distance(self.center), 0.,
                        abs_tol=1e-6):

            start_p, _ = line3d.point_projection(self.start)
            u = self.start - start_p

            if math.isclose(u.norm(), 0, abs_tol=1e-6):
                end_p, _ = line3d.point_projection(self.end)
                u = self.end - end_p
                if math.isclose(u.norm(), 0, abs_tol=1e-6):
                    interior_p, _ = line3d.point_projection(self.interior)
                    u = self.interior - interior_p

            u.normalize()
            v = axis.cross(u)
            arc2d = self.to_2d(self.center, u, axis)

            surface = volmdlr.faces.SphericalSurface3D(
                volmdlr.Frame3D(self.center, u, v, axis), self.radius)

            return [surface.rectangular_cut(0, angle,
                                            arc2d.angle1, arc2d.angle2)]

        # Toroidal
        u = self.center - tore_center
        u.normalize()
        v = axis.cross(u)
        if not math.isclose(self.normal.dot(u), 0., abs_tol=1e-6):
            raise NotImplementedError(
                'Outside of plane revolution not supported')

        radius = tore_center.point_distance(self.center)
        surface = volmdlr.faces.ToroidalSurface3D(
            volmdlr.Frame3D(tore_center, u, v, axis), radius,
            self.radius)
        arc2d = self.to_2d(tore_center, u, axis)
        return [surface.rectangular_cut(0, angle,
                                        arc2d.angle1, arc2d.angle2)]

    def to_step(self, current_id, surface_id=None):
        """Exports to STEP format."""
        if self.angle >= math.pi:
            length = self.length()
            arc1, arc2 = self.split(self.point_at_abscissa(0.33 * length))
            arc2, arc3 = arc2.split(self.point_at_abscissa(0.66 * length))
            content, arcs1_id = arc1.to_step_without_splitting(current_id)
            arc2_content, arcs2_id = arc2.to_step_without_splitting(
                arcs1_id[0] + 1)
            arc3_content, arcs3_id = arc3.to_step_without_splitting(
                arcs2_id[0] + 1)
            content += arc2_content + arc3_content
            return content, [arcs1_id[0], arcs2_id[0], arcs3_id[0]]
        return self.to_step_without_splitting(current_id)

    def to_step_without_splitting(self, current_id, surface_id=None):
        u = self.start - self.center
        u.normalize()
        v = self.normal.cross(u)
        frame = volmdlr.Frame3D(self.center, self.normal, u, v)

        content, frame_id = frame.to_step(current_id)
        curve_id = frame_id + 1
        content += f"#{curve_id} = CIRCLE('{self.name}', #{frame_id}, {self.radius * 1000});\n"

        if surface_id:
            content += f"#{curve_id + 1} = SURFACE_CURVE('',#{curve_id},(#{surface_id}),.PCURVE_S1.);\n"
            curve_id += 1

        current_id = curve_id + 1
        start_content, start_id = self.start.to_step(current_id, vertex=True)
        end_content, end_id = self.end.to_step(start_id + 1, vertex=True)
        content += start_content + end_content
        current_id = end_id + 1
        content += f"#{current_id} = EDGE_CURVE('{self.name}',#{start_id},#{end_id},#{curve_id},.T.);\n"
        return content, [current_id]

    def point_belongs(self, point3d, abs_tol: float = 1e-6):
        """
        Check if a point 3d belongs to the arc_3d or not.

        :param point3d: point to be verified is on arc
        :return: True if point is on Arc, False otherwise.
        """
        if not math.isclose(point3d.point_distance(self.center), self.radius, abs_tol=abs_tol):
            return False
        # vector1 = self.start - self.center
        # vector2 = self.interior - self.center
        vector = point3d - self.center
        if not math.isclose(vector.dot(self.frame.w), 0.0, abs_tol=abs_tol):
            return False
        point_abscissa = self.abscissa(point3d)
        abscissa_start = self.abscissa(self.start)
        abscissa_end = self.abscissa(self.end)
        if abscissa_start <= point_abscissa <= abscissa_end:
            return True
        return False

    def triangulation(self):
        """
        Triangulation for an Arc3D.

        """
        return None

    def middle_point(self):
        return self.point_at_abscissa(self.length() / 2)

    def line_intersections(self, line3d: Line3D):
        """
        Calculates intersections between an Arc3D and a Line3D.

        :param linesegment3d: linesegment to verify intersections.
        :return: list with intersections points between line and Arc3D.
        """
        circle3d_lineseg_inters = vm_utils_intersections.circle_3d_line_intersections(self, line3d)
        linesegment_intersections = []
        for intersection in circle3d_lineseg_inters:
            if self.point_belongs(intersection, 1e-6):
                linesegment_intersections.append(intersection)
        return linesegment_intersections

    def linesegment_intersections(self, linesegment3d: LineSegment3D):
        """
        Calculates intersections between an Arc3D and a LineSegment3D.

        :param linesegment3d: linesegment to verify intersections.
        :return: list with intersections points between linesegment and Arc3D.
        """
        linesegment_intersections = []
        intersections = self.line_intersections(linesegment3d.to_line())
        for intersection in intersections:
            if linesegment3d.point_belongs(intersection):
                linesegment_intersections.append(intersection)
        return linesegment_intersections


class FullArc3D(Arc3D):
    """
    An edge that starts at start_end, ends at the same point after having described a circle.

    """

    def __init__(self, center: volmdlr.Point3D, start_end: volmdlr.Point3D,
                 normal: volmdlr.Vector3D,
                 name: str = ''):
        self.__center = center
        self.__normal = normal
        self.start_end = start_end
        interior = start_end.rotation(center, normal, math.pi)
        Arc3D.__init__(self, start=start_end, end=start_end,
                       interior=interior, name=name)  # !!! this is dangerous

    def __hash__(self):
        return hash(self.center) + 5 * hash(self.start_end)

    def __eq__(self, other_arc):
        return (self.center == other_arc.center) \
            and (self.start == other_arc.start)

    @property
    def center(self):
        return self.__center

    @property
    def angle(self):
        return volmdlr.TWO_PI

    @property
    def normal(self):
        return self.__normal

    @property
    def is_trigo(self):
        return True

    def copy(self, *args, **kwargs):
        return FullArc3D(self._center.copy(), self.end.copy(), self._normal.copy())

    def to_dict(self, use_pointers: bool = False, memo=None, path: str = '#'):
        dict_ = self.base_dict()
        dict_['center'] = self.center.to_dict(use_pointers=use_pointers, memo=memo, path=path + '/center')
        dict_['radius'] = self.radius
        dict_['angle'] = self.angle
        dict_['is_trigo'] = self.is_trigo
        dict_['start_end'] = self.start.to_dict(use_pointers=use_pointers, memo=memo, path=path + '/start_end')
        dict_['normal'] = self.normal.to_dict(use_pointers=use_pointers, memo=memo, path=path + '/normal')
        dict_['name'] = self.name
        return dict_

    def to_2d(self, plane_origin, x, y):
        """
        Transforms a FullArc3D into an FullArc2D, given a plane origin and an u and v plane vector.

        :param plane_origin: plane origin.
        :param x: plane u vector.
        :param y: plane v vector.
        :return: FullArc2D.
        """
        center = self.center.to_2d(plane_origin, x, y)
        start_end = self.start.to_2d(plane_origin, x, y)
        return FullArc2D(center, start_end)

    def to_step(self, current_id, surface_id=None):
        """Exports to STEP format."""
        # Not calling Circle3D.to_step because of circular imports
        u = self.start - self.center
        u.normalize()
        v = self.normal.cross(u)
        frame = volmdlr.Frame3D(self.center, self.normal, u, v)
        content, frame_id = frame.to_step(current_id)
        curve_id = frame_id + 1
        # Not calling Circle3D.to_step because of circular imports
        content += f"#{curve_id} = CIRCLE('{self.name}',#{frame_id},{self.radius * 1000});\n"

        if surface_id:
            content += f"#{curve_id + 1} = SURFACE_CURVE('',#{curve_id},(#{surface_id}),.PCURVE_S1.);\n"
            curve_id += 1

        point1 = (self.center + u * self.radius).to_point()

        p1_content, p1_id = point1.to_step(curve_id + 1, vertex=True)
        content += p1_content

        edge_curve = p1_id + 1
        content += f"#{edge_curve} = EDGE_CURVE('{self.name}',#{p1_id},#{p1_id},#{curve_id},.T.);\n"
        curve_id += 1

        return content, [edge_curve]

    def plot(self, ax=None, edge_style: EdgeStyle = EdgeStyle()):
        if ax is None:
            ax = Axes3D(plt.figure())

        x = []
        y = []
        z = []
        for px, py, pz in self.discretization_points(number_points=20):
            x.append(px)
            y.append(py)
            z.append(pz)
        x.append(x[0])
        y.append(y[0])
        z.append(z[0])
        ax.plot(x, y, z, color=edge_style.color, alpha=edge_style.alpha)

        if edge_style.edge_ends:
            self.start.plot(ax=ax)
            self.end.plot(ax=ax)
        if edge_style.edge_direction:
            half_length = 0.5 * self.length()
            x, y, z = self.point_at_abscissa(half_length)
            tangent = self.unit_direction_vector(half_length)
            arrow_length = 0.15 * half_length
            ax.quiver(x, y, z, *arrow_length * tangent, pivot='tip')

        return ax

    def rotation(self, center: volmdlr.Point3D, axis: volmdlr.Vector3D, angle: float):
        new_start_end = self.start.rotation(center, axis, angle)
        new_center = self._center.rotation(center, axis, angle)
        new_normal = self._normal.rotation(center, axis, angle)
        return FullArc3D(new_center, new_start_end,
                         new_normal, name=self.name)

    def rotation_inplace(self, center: volmdlr.Point3D, axis: volmdlr.Vector3D, angle: float):
        warnings.warn("'inplace' methods are deprecated. Use a not inplace method instead.", DeprecationWarning)

        self.start.rotation(center, axis, angle, False)
        self.end.rotation(center, axis, angle, False)
        self._center.rotation(center, axis, angle, False)
        self.interior.rotation(center, axis, angle, False)
        self._bbox = None

    def translation(self, offset: volmdlr.Vector3D):
        new_start_end = self.start.translation(offset, True)
        new_center = self._center.translation(offset, True)
        new_normal = self._normal.translation(offset, True)
        return FullArc3D(new_center, new_start_end,
                         new_normal, name=self.name)

    def translation_inplace(self, offset: volmdlr.Vector3D):
        warnings.warn("'inplace' methods are deprecated. Use a not inplace method instead.", DeprecationWarning)

        self.start.translation(offset, False)
        self.end.translation(offset, False)
        self._center.translation(offset, False)
        self.interior.translation(offset, False)
        self._bbox = None

    def linesegment_intersections(self, linesegment3d: LineSegment3D):
        """
        Calculates the intersections between a full arc 3d and a line segment 3d.

        :param linesegment3d: linesegment 3d to verify intersections.
        :return: list of points 3d, if there are any intersections, an empty list if otherwise.
        """
        distance_center_lineseg = linesegment3d.point_distance(self.frame.origin)
        if distance_center_lineseg > self.radius:
            return []
        direction_vector = linesegment3d.direction_vector()
        if math.isclose(self.frame.w.dot(direction_vector), 0, abs_tol=1e-6) and \
                not math.isclose(linesegment3d.start.z - self.frame.origin.z, 0, abs_tol=1e-6):
            return []

        if linesegment3d.start.z == linesegment3d.end.z == self.frame.origin.z:
            quadratic_equation_a = 1 + (direction_vector.y ** 2 / direction_vector.x ** 2)
            quadratic_equation_b = (-2 * (direction_vector.y ** 2 / direction_vector.x ** 2) * linesegment3d.start.x +
                                    2 * (direction_vector.y / direction_vector.x) * linesegment3d.start.y)
            quadratic_equation_c = (linesegment3d.start.y - (direction_vector.y / direction_vector.x) *
                                    linesegment3d.start.x) ** 2 - self.radius ** 2
            delta = quadratic_equation_b ** 2 - 4 * quadratic_equation_a * quadratic_equation_c
            x1 = (- quadratic_equation_b + math.sqrt(delta)) / (2 * quadratic_equation_a)
            x2 = (- quadratic_equation_b - math.sqrt(delta)) / (2 * quadratic_equation_a)
            y1 = (direction_vector.y / direction_vector.x) * (x1 - linesegment3d.start.x) + linesegment3d.start.y
            y2 = (direction_vector.y / direction_vector.x) * (x2 - linesegment3d.start.x) + linesegment3d.start.y
            return [volmdlr.Point3D(x1, y1, self.frame.origin.z), volmdlr.Point3D(x2, y2, self.frame.origin.z)]
        constant = (self.frame.origin.z - linesegment3d.start.z) / direction_vector.z
        x_coordinate = constant * direction_vector.x + linesegment3d.start.x
        y_coordinate = constant * direction_vector.y + linesegment3d.start.y
        if math.isclose((x_coordinate - self.frame.origin.x) ** 2 + (y_coordinate - self.frame.origin.y) ** 2,
                        self.radius ** 2, abs_tol=1e-6):
            return [volmdlr.Point3D(x_coordinate, y_coordinate, self.frame.origin.z)]
        return []

    def reverse(self):
        """
        Defines a new FullArc3D, identical to self, but in the opposite direction.

        """
        return self


class ArcEllipse3D(Edge):
    """
    An arc is defined by a starting point, an end point and an interior point.

    """

    def __init__(self, start: volmdlr.Point3D, interior: volmdlr.Point3D, end: volmdlr.Point3D,
                 center: volmdlr.Point3D, major_dir: volmdlr.Vector3D, normal: volmdlr.Vector3D = None,
                 extra: volmdlr.Point3D = None, name=''):
        Edge.__init__(self, start=start, end=end, name=name)
        self.interior = interior
        self.center = center
        major_dir.normalize()
        self.major_dir = major_dir  # Vector for Gradius
        self.normal = normal
        self.extra = extra
        if not normal:
            u1 = self.interior - self.start
            u2 = self.interior - self.end
            u1.normalize()
            u2.normalize()

            if u1.is_close(u2):
                u2 = self.interior - self.extra
                u2.normalize()

            n = u2.cross(u1)
            n.normalize()
            self.normal = n

        self.minor_dir = self.normal.cross(self.major_dir)

        frame = volmdlr.Frame3D(self.center, self.major_dir, self.minor_dir, self.normal)
        self.frame = frame
        start_new, end_new = frame.global_to_local_coordinates(
            self.start), frame.global_to_local_coordinates(self.end)
        interior_new, center_new = frame.global_to_local_coordinates(
            self.interior), frame.global_to_local_coordinates(self.center)
        self._bbox = None

        # from :
        # https://math.stackexchange.com/questions/339126/how-to-draw-an-ellipse-if-a-center-and-3-arbitrary-points-on-it-are-given

        def theta_a_b(start_, iterior_, end_, center_):
            """
            center-and-3-arbitrary-points-on-it-are-given.

            theta= ellipse's inclination angle related to the horizontal
            (clockwise),a=semi major axis, B=semi minor axis.

            """
            x_start, y_start, x_interior, y_interior, x_end, y_end = start_[0] - center_[0], start_[1] - center_[1], \
                iterior_[0] - center_[0], iterior_[1] - center_[
                                                                         1], end_[0] - center_[0], end_[1] - center_[1]
            matrix_a = npy.array(([x_start ** 2, y_start ** 2, 2 * x_start * y_start],
                                  [x_interior ** 2, y_interior ** 2, 2 * x_interior * y_interior],
                                  [x_end ** 2, y_end ** 2, 2 * x_end * y_end]))
            inv_matrix_a = npy.linalg.inv(matrix_a)
            identity = npy.array(([1], [1], [1]))
            r1, r2, r3 = npy.dot(inv_matrix_a, identity)  # 3 item column matrix
            theta = 0.5 * math.atan(2 * r3 / (r2 - r1))
            c1 = r1 + r2
            c2 = (r2 - r1) / math.cos(2 * theta)
            gdaxe = math.sqrt((2 / (c1 - c2)))
            ptax = math.sqrt((2 / (c1 + c2)))
            return theta, gdaxe, ptax

        if start.is_close(end):
            extra_new = frame.global_to_local_coordinates(self.extra)
            theta, major_axis, minor_axis = theta_a_b(start_new, interior_new, extra_new, center_new)

        else:
            if not self.extra:
                theta, major_axis, minor_axis = theta_a_b(start_new, interior_new, end_new, center_new)
            else:
                extra_new = frame.global_to_local_coordinates(self.extra)
                theta, major_axis, minor_axis = theta_a_b(start_new, interior_new, extra_new, center_new)

        self.Gradius = major_axis
        self.Sradius = minor_axis
        self.theta = theta

        # Angle pour start
        start_u1, start_u2 = start_new.x / self.Gradius, start_new.y / self.Sradius
        angle1 = volmdlr.geometry.sin_cos_angle(start_u1, start_u2)
        self.angle_start = angle1
        # Angle pour end
        end_u3, end_u4 = end_new.x / self.Gradius, end_new.y / self.Sradius
        angle2 = volmdlr.geometry.sin_cos_angle(end_u3, end_u4)
        self.angle_end = angle2
        # Angle pour interior
        interior_u5, interior_u6 = interior_new.x / self.Gradius, interior_new.y / self.Sradius
        anglei = volmdlr.geometry.sin_cos_angle(interior_u5, interior_u6)
        self.angle_interior = anglei
        # Going trigo/clock wise from start to interior
        if anglei < angle1:
            trigowise_path = (anglei + volmdlr.TWO_PI) - angle1
            clockwise_path = angle1 - anglei
        else:
            trigowise_path = anglei - angle1
            clockwise_path = angle1 - anglei + volmdlr.TWO_PI

        # Going trigo wise from interior to interior
        if angle2 < anglei:
            trigowise_path += (angle2 + volmdlr.TWO_PI) - anglei
            clockwise_path += anglei - angle2
        else:
            trigowise_path += angle2 - anglei
            clockwise_path += anglei - angle2 + volmdlr.TWO_PI

        if clockwise_path > trigowise_path:
            self.is_trigo = True
            self.angle = trigowise_path
        else:
            # Clock wise
            self.is_trigo = False
            self.angle = clockwise_path

        if self.start.is_close(self.end):
            self.angle = volmdlr.TWO_PI

        if self.is_trigo:
            self.offset_angle = angle1
        else:
            self.offset_angle = angle2

        volmdlr.core.CompositePrimitive3D.__init__(self,
                                                   primitives=self.discretization_points(number_points=20),
                                                   name=name)

    def discretization_points(self, *, number_points: int = None, angle_resolution: int = 20):
        """
        Discretization of a Contour to have "n" points.

        :param number_points: the number of points (including start and end points)
             if unset, only start and end will be returned
        :param angle_resolution: if set, the sampling will be adapted to have a controlled angular distance. Useful
            to mesh an arc
        :return: a list of sampled points
        """
        if not number_points:
            if not angle_resolution:
                number_points = 2
            else:
                number_points = math.ceil(angle_resolution * abs(0.5 * self.angle / math.pi)) + 1
        if self.angle_start > self.angle_end:
            if self.angle_start >= self.angle_interior >= self.angle_end:
                angle_start = self.angle_end
                angle_end = self.angle_start
            else:
                angle_end = self.angle_end + volmdlr.TWO_PI
                angle_start = self.angle_start
        elif self.angle_start == self.angle_end:
            angle_start = 0
            angle_end = 2 * math.pi
        else:
            angle_end = self.angle_end
            angle_start = self.angle_start
        discretization_points = [self.frame.local_to_global_coordinates(
            volmdlr.Point3D(self.Gradius * math.cos(angle), self.Sradius * math.sin(angle), 0))
            for angle in npy.linspace(angle_start, angle_end, number_points)]
        return discretization_points

    def polygon_points(self, discretization_resolution: int):
        warnings.warn('polygon_points is deprecated,\
        please use discretization_points instead',
                      DeprecationWarning)
        return self.discretization_points(angle_resolution=discretization_resolution)

    def _get_points(self):
        return self.discretization_points(number_points=20)

    points = property(_get_points)

    def to_2d(self, plane_origin, x, y):
        """
        Transforms an Arc Ellipse 3D into an Arc Ellipse 2D, given a plane origin and an u and v plane vector.

        :param plane_origin: plane origin.
        :param x: plane u vector.
        :param y: plane v vector.
        :return: ArcEllipse2D.
        """
        point_start2d = self.start.to_2d(plane_origin, x, y)
        point_interior2d = self.interior.to_2d(plane_origin, x, y)
        point_end2d = self.end.to_2d(plane_origin, x, y)
        center = self.center.to_2d(plane_origin, x, y)
        point_major_dir = self.center + self.Gradius * self.major_dir
        point_major_dir_2d = point_major_dir.to_2d(plane_origin, x, y)
        vector_major_dir_2d = point_major_dir_2d - center
        vector_major_dir_2d.normalize()
        extra = self.extra
        if extra:
            extra = self.extra.to_2d(plane_origin, x, y)
        return ArcEllipse2D(point_start2d, point_interior2d, point_end2d, center, vector_major_dir_2d, extra,
                            name=self.name)

    def length(self):
        """Computes the length."""
        return self.angle * math.sqrt(
            (self.Gradius ** 2 + self.Sradius ** 2) / 2)

    def normal_vector(self, abscissa):
        raise NotImplementedError

    def direction_vector(self, abscissa):
        raise NotImplementedError

    def abscissa(self, point: volmdlr.Point3D):
        """
        Calculates the abscissa a given point.

        :param point: point to calculate abscissa.
        :return: abscissa
        """
        vector_2 = self.normal.cross(self.major_dir)
        ellipse_2d = self.to_2d(self.center, self.major_dir, vector_2)
        point2d = point.to_2d(self.center, self.major_dir, vector_2)
        return ellipse_2d.abscissa(point2d)

    def reverse(self):
        """
        Reverse the Arc Ellipse 3D.

        :return:
        """
        normal = None
        extra = None
        if self.normal:
            normal = self.normal.copy()
        if self.extra:
            extra = self.extra.copy()
        return self.__class__(self.end.copy(),
                              self.interior.copy(),
                              self.start.copy(),
                              self.center.copy(),
                              self.major_dir.copy(),
                              normal,
                              extra,
                              self.name)

    def plot(self, ax=None, edge_style: EdgeStyle = EdgeStyle()):
        """Plot the arc ellipse."""
        if ax is None:
            fig = plt.figure()
            ax = Axes3D(fig)
        else:
            fig = None

        ax.plot([self.interior[0]], [self.interior[1]], [self.interior[2]],
                color='b')
        ax.plot([self.start[0]], [self.start[1]], [self.start[2]], c='r')
        ax.plot([self.end[0]], [self.end[1]], [self.end[2]], c='r')
        ax.plot([self.interior[0]], [self.interior[1]], [self.interior[2]],
                c='g')
        x = []
        y = []
        z = []
        for px, py, pz in self.discretization_points(number_points=20):
            x.append(px)
            y.append(py)
            z.append(pz)

        ax.plot(x, y, z, edge_style.color, alpha=edge_style.alpha)
        if edge_style.edge_ends:
            self.start.plot(ax)
            self.end.plot(ax)
        return ax

    def plot2d(self, x3d: volmdlr.Vector3D = volmdlr.X3D, y3d: volmdlr.Vector3D = volmdlr.Y3D,
               ax=None, color='k'):
        """
        Plot 2d for an arc ellipse 3d.

        """
        if ax is None:
            fig = plt.figure()
            ax = fig.add_subplot(111, projection='3d')
        else:
            fig = ax.figure

        # TODO: Enhance this plot
        length = self.length()
        x = []
        y = []
        number_points = 30
        for i in range(number_points):
            point = self.point_at_abscissa(i / (number_points - 1) * length)
            xi, yi = point.plane_projection2d(x3d, y3d)
            x.append(xi)
            y.append(yi)
        ax.plot(x, y, color=color)
        return ax

    def triangulation(self):
        """
        Triangulation for an ArcEllipse3D.

        """
        return None

    @property
    def bounding_box(self):
        """
        Getter Bounding Box for an arc ellipse 3d.

        :return: bounding box.
        """
        if not self._bbox:
            self._bbox = self.get_bounding_box()
        return self._bbox

    @bounding_box.setter
    def bounding_box(self, new_bounding_box):
        """
        Bounding Box setter.

        :param new_bounding_box: new bounding box.
        """
        self._bbox = new_bounding_box

    def get_bounding_box(self):
        """
        Calculates the bounding box of the Arc3D.

        :return: a volmdlr.core.BoundingBox object.
        """
        # TODO: implement exact calculation

        points = self.discretization_points(angle_resolution=10)
        xmin = min(point.x for point in points)
        xmax = max(point.x for point in points)
        ymin = min(point.y for point in points)
        ymax = max(point.y for point in points)
        zmin = min(point.z for point in points)
        zmax = max(point.z for point in points)
        return volmdlr.core.BoundingBox(xmin, xmax, ymin, ymax, zmin, zmax)

    def frame_mapping(self, frame: volmdlr.Frame3D, side: str):
        """
        Changes frame_mapping and return a new ArcEllipse3D.

        :param frame: Local coordinate system.
        :type frame: volmdlr.Frame3D
        :param side: 'old' will perform a transformation from local to global coordinates. 'new' will
            perform a tranformation from global to local coordinates.
        :type side: str
        :return: A new transformed ArcEllipse3D.
        :rtype: ArcEllipse3D
        """
        if side == 'old':
            return ArcEllipse3D(frame.local_to_global_coordinates(self.start),
                                frame.local_to_global_coordinates(self.interior),
                                frame.local_to_global_coordinates(self.end),
                                frame.local_to_global_coordinates(self.center),
                                self.major_dir)
        if side == 'new':
            point_major_dir = self.center + self.major_dir * self.major_axis
            major_dir = frame.global_to_local_coordinates(point_major_dir).to_vector()
            major_dir.normalize()
            return ArcEllipse3D(frame.global_to_local_coordinates(self.start),
                                frame.global_to_local_coordinates(self.interior),
                                frame.global_to_local_coordinates(self.end),
                                frame.global_to_local_coordinates(self.center),
                                major_dir)
        raise ValueError('Side should be \'new\' \'old\'')

<<<<<<< HEAD
    def point_belongs(self, point):
        """
        Verifies if a given point lies on the Ellipse3D.

        :param point: point to be verified.
        :return: True is point lies on the Ellipse, False otherwise
        """
        new_point = self.frame.global_to_local_coordinates(point)
        return math.isclose(new_point.x ** 2 / self.Gradius ** 2 +
                            new_point.y ** 2 / self.Sradius ** 2, 1.0, abs_tol=1e-6)
=======
    def point_belongs(self, point, abs_tol: float = 1e-6):
        """
        Verifies if a given point lies on the arc of ellipse 3D.

        :param point: point to be verified.
        :param abs_tol: Absolute tolerance to consider the point on the curve.
        :return: True is point lies on the arc of ellipse, False otherwise
        """
        vector_2 = self.normal.cross(self.major_dir)
        ellipse_2d = self.to_2d(self.center, self.major_dir, vector_2)
        point2d = point.to_2d(self.center, self.major_dir, vector_2)
        return ellipse_2d.point_belongs(point2d, abs_tol=abs_tol)
>>>>>>> f4fe1e6d


class FullArcEllipse3D(FullArcEllipse, ArcEllipse3D):
    """
    Defines a FullArcEllipse3D.
    """

    def __init__(self, start_end: volmdlr.Point3D, major_axis: float, minor_axis: float,
                 center: volmdlr.Point3D, normal: volmdlr.Vector3D, major_dir: volmdlr.Vector3D, name: str = ''):
        normal.normalize()
        self.normal = normal
        major_dir.normalize()
        self.minor_dir = normal.cross(major_dir)
        frame = volmdlr.Frame3D(center, major_dir, self.minor_dir, normal)
        self.frame = frame
        center2d = center.to_2d(center, major_dir, self.minor_dir)
        point_major_dir = center + major_axis * major_dir
        point_major_dir_2d = point_major_dir.to_2d(center, major_dir, self.minor_dir)
        vector_major_dir_2d = (point_major_dir_2d - center2d).to_vector()
        self.theta = volmdlr.geometry.clockwise_angle(vector_major_dir_2d, volmdlr.X2D)
        if self.theta == math.pi * 2:
            self.theta = 0.0
        self._bbox = None

        FullArcEllipse.__init__(self, start_end, major_axis, minor_axis, center, major_dir, name)

    def discretization_points(self, *, number_points: int = None, angle_resolution: int = 20):
        """
        Discretize a Contour to have "n" points.

        :param number_points: the number of points (including start and end points)
             if unset, only start and end will be returned.
        :param angle_resolution: if set, the sampling will be adapted to have a controlled angular distance. Useful
            to mesh an arc.
        :return: a list of sampled points.
        """
        if not number_points:
            number_points = math.ceil(volmdlr.TWO_PI * angle_resolution) + 2
        discretization_points_3d = [
                                       self.center + self.major_axis * math.cos(
                                           teta) * self.major_dir
                                       + self.minor_axis * math.sin(
                                           teta) * self.major_dir.cross(
                                           self.normal) for teta in
                                       npy.linspace(0, volmdlr.TWO_PI,
                                                   number_points)][:-1]
        return discretization_points_3d

    def to_2d(self, plane_origin, x, y):
        """
        Transforms a FullArcEllipse3D into an FullArcEllipse2D, given an plane origin and a u and v plane vector.

        :param plane_origin: plane origin.
        :param x: plane u vector.
        :param y: plane v vector.
        :return: FullArcEllipse2D.
        """
        point_start_end2d = self.start_end.to_2d(plane_origin, x, y)
        center2d = self.center.to_2d(plane_origin, x, y)
        point_major_dir = self.center + self.major_axis * self.major_dir
        point_major_dir_2d = point_major_dir.to_2d(plane_origin, x, y)
        vector_major_dir_2d = (point_major_dir_2d - center2d).to_vector()
        vector_major_dir_2d.normalize()
        return FullArcEllipse2D(point_start_end2d, self.major_axis, self.minor_axis, center2d,
                                vector_major_dir_2d, name=self.name)

    def frame_mapping(self, frame: volmdlr.Frame3D, side: str):
        """
        Changes frame_mapping and return a new FullArcEllipse3D.

        :param frame: Local coordinate system.
        :type frame: volmdlr.Frame3D
        :param side: 'old' will perform a tranformation from local to global coordinates. 'new' will
            perform a tranformation from global to local coordinates.
        :type side: str
        :return: A new transformed FulLArcEllipse3D.
        :rtype: FullArcEllipse3D
        """
        if side == 'old':
            return FullArcEllipse3D(frame.local_to_global_coordinates(self.start_end),
                                    self.major_axis, self.minor_axis,
                                    frame.local_to_global_coordinates(self.center),
                                    frame.local_to_global_coordinates(self.normal), self.major_dir, self.name)
        if side == 'new':
            point_major_dir = self.center + self.major_dir * self.major_axis
            major_dir = frame.global_to_local_coordinates(point_major_dir).to_vector()
            major_dir.normalize()
            return FullArcEllipse3D(frame.global_to_local_coordinates(self.start_end),
                                    self.major_axis, self.minor_axis,
                                    frame.global_to_local_coordinates(self.center),
                                    frame.global_to_local_coordinates(self.normal), major_dir, self.name)
        raise ValueError('Side should be \'new\' \'old\'')

    def translation(self, offset: volmdlr.Vector3D):
        """
        FullArcEllipse3D translation.

        :param offset: translation vector.
        :type offset: volmdlr.Vector3D
        :return: A new translated FullArcEllipse3D.
        :rtype: FullArcEllipse3D
        """
        return FullArcEllipse3D(self.start_end.translation(offset), self.major_axis, self.minor_axis,
                                self.center.translation(offset), self.normal, self.major_dir, self.name)

    def abscissa(self, point: volmdlr.Point3D, tol: float = 1e-6):
        """
        Calculates the abscissa a given point.

        :param point: point to calculate abscissa.
        :return: abscissa
        """
        vector_2 = self.normal.cross(self.major_dir)
        ellipse_2d = self.to_2d(self.center, self.major_dir, vector_2)
        point2d = point.to_2d(self.center, self.major_dir, vector_2)
        return ellipse_2d.abscissa(point2d)

    def normal_vector(self, abscissa):
        """
        Calculates the normal vector the edge at given abscissa.

        :return: the normal vector
        """
        raise NotImplementedError

    def direction_vector(self, abscissa):
        """
        Calculates the direction vector the edge at given abscissa.

        :param abscissa: edge abscissa
        :return: direction vector
        """
        raise NotImplementedError<|MERGE_RESOLUTION|>--- conflicted
+++ resolved
@@ -568,9 +568,6 @@
         """
         return self.point_belongs(point)
 
-<<<<<<< HEAD
-    def point_belongs(self, point, abs_tol=1e-6):
-=======
     def point_belongs(self, point: Union[volmdlr.Point2D, volmdlr.Point3D], abs_tol: float = 1e-6):
         """
         Checks if a point belongs to the line segment. It uses the point_distance.
@@ -584,7 +581,6 @@
             otherwise
         :rtype: bool
         """
->>>>>>> f4fe1e6d
         point_distance = self.point_distance(point)
         if math.isclose(point_distance, 0, abs_tol=abs_tol):
             return True
@@ -815,11 +811,7 @@
         return result
         # raise ValueError('abscissa not found')
 
-<<<<<<< HEAD
-    def point_inversion_funcs(self, u, point):
-=======
     def _point_inversion_funcs(self, u, point):
->>>>>>> f4fe1e6d
         """
         Helper function to evaluate Newton-Rapshon terms.
         """
@@ -829,11 +821,7 @@
         func_first_derivative = curve_derivatives[2].dot(distance_vector) + curve_derivatives[1].norm() ** 2
         return func, func_first_derivative, curve_derivatives, distance_vector
 
-<<<<<<< HEAD
-    def point_invertion(self, u0: float, point, maxiter: int = 50, tol1: float = 1e-5, tol2: float = 1e-5):
-=======
     def point_invertion(self, u0: float, point, maxiter: int = 50, tol1: float = 1e-6, tol2: float = 1e-6):
->>>>>>> f4fe1e6d
         """
         Finds the equivalent B-Spline curve parameter u to a given a point 3D or 2D using an initial guess u0.
 
@@ -852,11 +840,7 @@
         """
         if maxiter == 0:
             return u0, False
-<<<<<<< HEAD
-        func, func_first_derivative, curve_derivatives, distance_vector = self.point_inversion_funcs(u0, point)
-=======
         func, func_first_derivative, curve_derivatives, distance_vector = self._point_inversion_funcs(u0, point)
->>>>>>> f4fe1e6d
         if self._check_convergence(curve_derivatives, distance_vector, tol1=tol1, tol2=tol2):
             return u0, True
         new_u = u0 - func / func_first_derivative
@@ -868,20 +852,12 @@
         return self.point_invertion(u0, point, maxiter=maxiter - 1)
 
     @staticmethod
-<<<<<<< HEAD
-    def _check_convergence(curve_derivatives, distance_vector, tol1: float = 1e-5, tol2: float = 1e-5):
-=======
     def _check_convergence(curve_derivatives, distance_vector, tol1: float = 1e-6, tol2: float = 1e-6):
->>>>>>> f4fe1e6d
         """
         Helper function to check convergence of point_invertion method.
         """
         distance = distance_vector.norm()
-<<<<<<< HEAD
-        if distance == 0.0:
-=======
         if distance <= tol1:
->>>>>>> f4fe1e6d
             return True
         zero_cos = abs(curve_derivatives[1].dot(distance_vector)) / curve_derivatives[1].norm() * distance
         if distance <= tol1 and zero_cos <= tol2:
@@ -1383,7 +1359,7 @@
             a new figure is created.
         :type ax: matplotlib.axes._subplots.AxesSubplot, optional
         :param edge_style: data class instance, containing all parameters needed to plot Line 2D.
-        :return: The Matplotlib axis.
+        :return: The matplotlib axis.
         :rtype: matplotlib.axes._subplots.AxesSubplot
         """
         if ax is None:
@@ -1927,11 +1903,7 @@
     """
     A class for 2 dimensional Bezier curves.
 
-<<<<<<< HEAD
-    :param degree: The degree of the Bezier curve
-=======
     :param degree: The degree of the Bezier curve.
->>>>>>> f4fe1e6d
     :type degree: int
     :param control_points: A list of 2 dimensional points
     :type control_points: List[:class:`volmdlr.Point2D`]
@@ -3543,7 +3515,7 @@
         length = self.abscissa(self.end)
         return length
 
-    def point_belongs(self, point, abs_tol: float = 1e-4):
+    def point_belongs(self, point, abs_tol: float = 1e-6):
         """
         Verifies if a point belongs to the arc ellipse 2d.
 
@@ -3883,8 +3855,6 @@
         """
         raise NotImplementedError
 
-<<<<<<< HEAD
-=======
     def abscissa(self, point, tol: float = 1e-6):
         """
         Computes the abscissa of an Edge.
@@ -3899,7 +3869,6 @@
         raise NotImplementedError(f'the abscissa method must be overloaded by {self.__class__.__name__}')
 
 
->>>>>>> f4fe1e6d
 
 class FullArcEllipse2D(FullArcEllipse, ArcEllipse2D):
     """
@@ -6541,18 +6510,6 @@
                                 major_dir)
         raise ValueError('Side should be \'new\' \'old\'')
 
-<<<<<<< HEAD
-    def point_belongs(self, point):
-        """
-        Verifies if a given point lies on the Ellipse3D.
-
-        :param point: point to be verified.
-        :return: True is point lies on the Ellipse, False otherwise
-        """
-        new_point = self.frame.global_to_local_coordinates(point)
-        return math.isclose(new_point.x ** 2 / self.Gradius ** 2 +
-                            new_point.y ** 2 / self.Sradius ** 2, 1.0, abs_tol=1e-6)
-=======
     def point_belongs(self, point, abs_tol: float = 1e-6):
         """
         Verifies if a given point lies on the arc of ellipse 3D.
@@ -6565,7 +6522,6 @@
         ellipse_2d = self.to_2d(self.center, self.major_dir, vector_2)
         point2d = point.to_2d(self.center, self.major_dir, vector_2)
         return ellipse_2d.point_belongs(point2d, abs_tol=abs_tol)
->>>>>>> f4fe1e6d
 
 
 class FullArcEllipse3D(FullArcEllipse, ArcEllipse3D):
