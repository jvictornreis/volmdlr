#!/usr/bin/env python3
# -*- coding: utf-8 -*-
"""
Edges related classes.
"""

import math
import warnings
from typing import List, Dict, Any, Union

import matplotlib.patches
import matplotlib.pyplot as plt
import numpy as npy
import scipy as scp
import scipy.optimize
import scipy.integrate as scipy_integrate

from geomdl import utilities, BSpline, fitting, operations
from geomdl.operations import length_curve, split_curve
from matplotlib import __version__ as _mpl_version
from mpl_toolkits.mplot3d import Axes3D
from packaging import version

import plot_data.core as plot_data
import dessia_common.core as dc
import volmdlr.utils.intersections as vm_utils_intersections
import volmdlr.core_compiled
import volmdlr.core
import volmdlr.geometry


def standardize_knot_vector(knot_vector):
    """
    Standardize a knot vector to range from 0 to 1.
    """
    u0 = knot_vector[0]
    u1 = knot_vector[-1]
    standard_u_knots = []
    if u0 != 0 or u1 != 1:
        x = 1 / (u1 - u0)
        y = u0 / (u0 - u1)
        for u in knot_vector:
            standard_u_knots.append(u * x + y)
        return standard_u_knots
    return knot_vector


def insert_knots_and_mutiplicity(knots, knot_mutiplicities, knot_to_add, num):
    """
    Compute knot elements and multiplicities based on the global knot vector.

    """
    new_knots = []
    new_knot_mutiplicities = []
    i = 0
    for i, knot in enumerate(knots):
        if knot > knot_to_add:
            new_knots.extend([knot_to_add])
            new_knot_mutiplicities.append(num)
            new_knots.extend(knots[i:])
            new_knot_mutiplicities.extend(knot_mutiplicities[i:])
            break
        new_knots.append(knot)
        new_knot_mutiplicities.append(knot_mutiplicities[i])
    return new_knots, new_knot_mutiplicities, i


class Edge(dc.DessiaObject):
    """
    Defines a simple edge Object.

    """

    def __init__(self, start, end, name=''):
        self.start = start
        self.end = end
        self._length = None
        self._direction_vector = None
        dc.DessiaObject.__init__(self, name=name)

    def __getitem__(self, key):
        if key == 0:
            return self.start
        if key == 1:
            return self.end
        raise IndexError

    def length(self):
        """
        Calculates the edge's length.
        """
        raise NotImplementedError(f'length method not implememented by {self.__class__.__name__}')

    def point_at_abscissa(self, abscissa):
        """
        Calcultes the point at given abscissa.
        """
        raise NotImplementedError(f'point_at_abscissa method not implememented by {self.__class__.__name__}')

    def middle_point(self):
        discretization_points = self.discretization_points(number_points=3)
        return discretization_points[1]

    def discretization_points(self, *, number_points: int = None, angle_resolution: int = None):
        """
        Discretizes an Edge to have "n" points.

        :param number_points: the number of points (including start and end
            points) if unset, only start and end will be returned
        :param angle_resolution: if set, the sampling will be adapted to have
            a controlled angular distance. Usefull to mesh an arc
        :return: a list of sampled points
        """
        if number_points is None:
            number_points = 2
        step = self.length() / (number_points - 1)
        return [self.point_at_abscissa(i * step) for i in range(number_points)]

    def polygon_points(self, discretization_resolution: int):
        warnings.warn('polygon_points is deprecated,\
        please use discretization_points instead',
                      DeprecationWarning)
        return self.discretization_points(discretization_resolution)

    @classmethod
    def from_step(cls, arguments, object_dict):
        obj = object_dict[arguments[3]]
        p1 = object_dict[arguments[1]]
        p2 = object_dict[arguments[2]]
        orientation = arguments[4]
        if orientation == '.F.':
            p1, p2 = p2, p1
        if obj.__class__.__name__ == 'LineSegment3D':
            return object_dict[arguments[3]]
        if obj.__class__.__name__ == 'Line3D':
            return LineSegment3D(p1, p2, arguments[0][1:-1])
        if hasattr(obj, 'trim'):
            if obj.__class__.__name__ == 'Circle3D':
                p1, p2 = p2, p1
            return obj.trim(p1, p2)

        raise NotImplementedError(f'Unsupported: {object_dict[arguments[3]]}')

    def normal_vector(self, abscissa):
        """
        Calculates the normal vector the edge at given abscissa.

        :return: the normal vector
        """
        raise NotImplementedError('the normal_vector method must be'
                                  'overloaded by subclassing class')

    def unit_normal_vector(self, abscissa):
        """
        Calculates the unit normal vector the edge at given abscissa.

        :param abscissa: edge abscissa
        :return: unit normal vector
        """
        raise NotImplementedError('the unit_normal_vector method must be'
                                  'overloaded by subclassing class')

    def direction_vector(self, abscissa):
        """
        Calculates the direction vector the edge at given abscissa.

        :param abscissa: edge abscissa
        :return: direction vector
        """
        raise NotImplementedError('the direction_vector method must be'
                                  'overloaded by subclassing class')

    def unit_direction_vector(self, abscissa):
        """
        Calculates the unit direction vector the edge at given abscissa.

        :param abscissa: edge abscissa
        :return: unit direction vector
        """
        raise NotImplementedError('the unit_direction_vector method must be'
                                  'overloaded by subclassing class')

    def straight_line_point_belongs(self, point):
        """
        Verifies if a point belongs to the surface created by closing the edge
        with a line between its start and end points.

        :param point: Point to be verified
        :return: Return True if the point belongs to this surface,
            or False otherwise
        """
        raise NotImplementedError(f'the straight_line_point_belongs method must be'
                                  f' overloaded by {self.__class__.__name__}')


class Line(dc.DessiaObject):
    """
    Abstract class representing a line.

    :param point1: The first point defining the line
    :type point1: Union[:class:`volmdlr.Point2D`, :class:`volmdlr.Point3D`]
    :param point2: The second point defining the line
    :type point2: Union[:class:`volmdlr.Point2D`, :class:`volmdlr.Point3D`]
    :param name: Name of the line. Default value is an empty string
    :type name: str, optional
    """

    def __init__(self, point1, point2, name=''):
        self.point1 = point1
        self.point2 = point2
        self._direction_vector = None
        dc.DessiaObject.__init__(self, name=name)

    def __getitem__(self, key):
        """
        Get a point of the line by its index.
        """
        if key == 0:
            return self.point1
        if key == 1:
            return self.point2
        raise IndexError

    def unit_direction_vector(self, *args, **kwargs):
        """
        Get the unit direction vector of the line.

        :return: The unit direction vector of the line
        :rtype:  Union[:class:`volmdlr.Vector2D`, :class:`volmdlr.Vector3D`]
        """
        vector = self.direction_vector()
        vector.normalize()
        return vector

    def direction_vector(self, *args, **kwargs):
        """
        Get the direction vector of the line.

        :return: The direction vector of the line
        :rtype: Union[:class:`volmdlr.Vector2D`, :class:`volmdlr.Vector3D`]
        """
        if not self._direction_vector:
            self._direction_vector = self.point2 - self.point1
        return self._direction_vector

    def normal_vector(self, *args, **kwargs):
        """
        Get the normal vector of the line.

        :return: The normal vector of the line
        :rtype: Union[:class:`volmdlr.Vector2D`, :class:`volmdlr.Vector3D`]
        """
        return self.direction_vector().normal_vector()

    def unit_normal_vector(self, abscissa=0.):
        """
        Get the unit normal vector of the line.

        :param abscissa: The abscissa of the point from which to calculate
            the normal vector
        :type abscissa: float, optional
        :return: The unit normal vector of the line
        :rtype: Union[:class:`volmdlr.Vector2D`, :class:`volmdlr.Vector3D`]
        """
        return self.unit_direction_vector().normal_vector()

    def point_projection(self, point):
        """
        Calculate the projection of a point onto the line.

        :param point: The point to project
        :type point: Union[:class:`volmdlr.Point2D`, :class:`volmdlr.Point3D`]
        :return: The projection of the point onto the line and the distance
            between the point and the projection
        :rtype: Tuple(Union[:class:`volmdlr.Point2D`,
            :class:`volmdlr.Point3D`], float)
        """
        vector = self.point2 - self.point1
        norm_u = vector.norm()
        t = (point - self.point1).dot(vector) / norm_u ** 2
        projection = self.point1 + t * vector
        projection = projection.to_point()
        return projection, t * norm_u

    def abscissa(self, point):
        """
        Calculate the abscissa of a point on the line.

        :param point: The point for which to calculate the abscissa
        :type point: Union[:class:`volmdlr.Point2D`, :class:`volmdlr.Point3D`]
        :return: The abscissa of the point
        :rtype: float
        """
        vector = self.point2 - self.point1
        norm_u = vector.norm()
        t = (point - self.point1).dot(vector) / norm_u
        return t

    def sort_points_along_line(self, points):
        """
        Sort point along a line.

        :param points: list of points to be sorted.
        :return: sorted points.
        """
        return sorted(points, key=self.abscissa)

    def split(self, split_point):
        """
        Split a line into two lines.

        :param split_point: The point where to split the line
        :type split_point: Union[:class:`volmdlr.Point2D`,
            :class:`volmdlr.Point3D`]
        :return: A list containg two lines
        """
        return [self.__class__(self.point1, split_point),
                self.__class__(split_point, self.point2)]

    def is_between_points(self, point1: Union[volmdlr.Point2D, volmdlr.Point3D],
                          point2: Union[volmdlr.Point2D, volmdlr.Point3D]):
        """
        Verifies if a line is between two points.

        :param point1: The first point
        :type point1: Union[:class:`volmdlr.Point2D`, :class:`volmdlr.Point3D`]
        :param point2: The second point
        :type point2: Union[:class:`volmdlr.Point2D`, :class:`volmdlr.Point3D`]
        :return: True if the line is between the two points, False otherwise
        :rtype: bool
        """

        if point1 == point2:
            return False

        line_segment = LineSegment2D(point1, point2)
        if line_segment.line_intersections(self):
            return True
        return False


class LineSegment(Edge):
    """
    Abstract class.

    """

    def length(self):
        if not self._length:
            self._length = self.end.point_distance(self.start)
        return self._length

    def abscissa(self, point, tol=1e-6):
        if point.point_distance(self.start) < tol:
            return 0
        if point.point_distance(self.end) < tol:
            return self.length()

        vector = self.end - self.start
        length = vector.norm()
        t = (point - self.start).dot(vector) / length
        if t < -1e-9 or t > length + 1e-9:
            raise ValueError(f'Point is not on linesegment: abscissa={t}')
        return t

    def unit_direction_vector(self, abscissa=0.):
        """
        Computes a unit direction vector for the line segment.

        :param abscissa: defines where in the line segement the unit
            direction vector is to be calculated.
        :return: The unit direction vector of the LineSegement.
        """
        direction_vector = self.direction_vector()
        direction_vector.normalize()
        return direction_vector

    def direction_vector(self, abscissa=0.):
        """
        Returns a direction vector at a given abscissa, it is not normalized.

        :param abscissa: defines where in the line segement
            direction vector is to be calculated.
        :return: The direction vector of the LineSegement.
        """
        if not self._direction_vector:
            self._direction_vector = self.end - self.start
        return self._direction_vector

    def normal_vector(self, abscissa=0.):
        """
        Returns a normal vector at a given abscissa, it is not normalized.

        :param abscissa: defines where in the line_segement
        normal vector is to be calculated.
        :return: The normal vector of the LineSegement.
        """
        return self.direction_vector(abscissa).normal_vector()

    def unit_normal_vector(self, abscissa=0.):
        """
        Returns the unit normal vector at a given abscissa.

        :param abscissa: defines where in the line_segement unit normal vector is to be calculated.
        :return: The unit normal vector of the LineSegement.
        """
        return self.unit_direction_vector(abscissa).normal_vector()

    def point_projection(self, point):
        p1, p2 = self.start, self.end
        vector = p2 - p1
        norm_u = vector.norm()
        t = (point - p1).dot(vector) / norm_u ** 2
        projection = p1 + t * vector

        return projection, t * norm_u

    def split(self, split_point):
        if split_point == self.start:
            return [None, self.copy()]
        if split_point == self.end:
            return [self.copy(), None]
        return [self.__class__(self.start, split_point),
                self.__class__(split_point, self.end)]

    def middle_point(self):
        return 0.5 * (self.start + self.end)

    def point_at_abscissa(self, abscissa):
        return self.start + self.unit_direction_vector() * abscissa


class BSplineCurve(Edge):
    """
    An abstract class for B-spline curves. The following rule must be
    respected : `number of knots = number of control points + degree + 1`.

    :param degree: The degree of the B-spline curve.
    :type degree: int
    :param control_points: A list of 2 or 3 dimensional points
    :type control_points: Union[List[:class:`volmdlr.Point2D`],
        List[:class:`volmdlr.Point3D`]]
    :param knot_multiplicities: The vector of multiplicities for each knot
    :type knot_multiplicities: List[int]
    :param knots: The knot vector composed of values between 0 and 1
    :type knots: List[float]
    :param weights: The weight vector applied to the knot vector. Default
        value is None
    :type weights: List[float], optional
    :param periodic: If `True` the B-spline curve is periodic. Default value
        is False
    :type periodic: bool, optional
    :param name: The name of the B-spline curve. Default value is ''
    :type name: str, optional
    """
    _non_serializable_attributes = ['curve']

    def __init__(self,
                 degree: int,
                 control_points: Union[List[volmdlr.Point2D],
                                       List[volmdlr.Point3D]],
                 knot_multiplicities: List[int],
                 knots: List[float],
                 weights: List[float] = None,
                 periodic: bool = False,
                 name: str = ''):
        self.control_points = control_points
        self.degree = degree
        knots = standardize_knot_vector(knots)
        self.knots = knots
        self.knot_multiplicities = knot_multiplicities
        self.weights = weights
        self.periodic = periodic
        self.name = name

        curve = BSpline.Curve()
        curve.degree = degree
        if weights is None:
            points = [[*point] for point in control_points]
            curve.ctrlpts = points
        else:
            points_w = [[*point * weights[i], weights[i]] for i, point
                        in enumerate(control_points)]
            curve.ctrlptsw = points_w

        knot_vector = []
        for i, knot in enumerate(knots):
            knot_vector.extend([knot] * knot_multiplicities[i])
        curve.knotvector = knot_vector
        curve.delta = 0.01
        curve_points = curve.evalpts
        self.curve = curve

        self._length = None
        self.points = [getattr(volmdlr,
                               f'Point{self.__class__.__name__[-2::]}')(*p)
                       for p in curve_points]

        start = self.points[0]  # self.point_at_abscissa(0.)
        end = self.points[-1]  # self.point_at_abscissa(self.length())

        Edge.__init__(self, start, end, name=name)

    def reverse(self):
        """
        Reverses the B-spline's direction by reversing its control points.

        :return: A reversed B-spline curve.
        :rtype: :class:`volmdlr.edges.BSplineCurve`.
        """
        return self.__class__(
            degree=self.degree,
            control_points=self.control_points[::-1],
            knot_multiplicities=self.knot_multiplicities[::-1],
            knots=self.knots[::-1],
            weights=self.weights,
            periodic=self.periodic)

    @classmethod
    def from_geomdl_curve(cls, curve):
        """
        # TODO: to be completed

        :param curve:
        :type curve:
        :return: A reversed B-spline curve
        :rtype: :class:`volmdlr.edges.BSplineCurve`
        """
        point_dimension = f'Point{cls.__name__[-2::]}'

        knots = list(sorted(set(curve.knotvector)))
        knot_multiplicities = [curve.knotvector.count(k) for k in knots]

        return cls(degree=curve.degree,
                   control_points=[getattr(volmdlr, point_dimension)(*p)
                                   for p in curve.ctrlpts],
                   knots=knots,
                   knot_multiplicities=knot_multiplicities)

    def length(self):
        """
        Returns the length of the B-spline curve.

        :return: The length of the B-spline curve.
        :rtype: float
        """
        if not self._length:
            self._length = length_curve(self.curve)
        return self._length

    def unit_direction_vector(self, abscissa: float):
        """
        Computes the 2D or 3D unit direction vector of B-spline curve at
        a given abscissa.

        :param abscissa: The abscissa on the B-spline curve where the unit
            direction vector will be computed
        :type abscissa: float
        :return: The unit direction vector of the B-spline curve
        :rtype: Union[:class:`volmdlr.Vector2D`, :class:`volmdlr.Vector3D`]
        """
        direction_vector = self.direction_vector(abscissa)
        direction_vector.normalize()
        return direction_vector

    def middle_point(self):
        """
        Computes the 2D or 3D middle point of the B-spline curve.

        :return: The middle point
        :rtype: Union[:class:`volmdlr.Point2D`, :class:`volmdlr.Point3D`]
        """
        return self.point_at_abscissa(self.length() * 0.5)

    def abscissa(self, point: Union[volmdlr.Point2D, volmdlr.Point3D],
                 tol: float = 1e-4):
        """
        Computes the abscissa of a 2D or 3D point using the least square
        method.

        :param point: The point located on the B-spline curve.
        :type point: Union[:class:`volmdlr.Point2D`, :class:`volmdlr.Point3D`].
        :param tol: The precision in terms of distance. Default value is 1e-4.
        :type tol: float, optional.
        :return: The abscissa of the point.
        :rtype: float
        """
        length = self.length()
        for x0 in [0, length * 0.25, length * 0.5, length * 0.75, length]:
            res = scp.optimize.least_squares(
                lambda u: (point - self.point_at_abscissa(u)).norm(),
                x0=x0,
                bounds=([0], [length]),
                # ftol=tol / 10,
                # xtol=tol / 10,
                # loss='soft_l1'
            )
            if res.fun < tol:
                return res.x[0]

        print('distance =', res.cost)
        print('res.fun:', res.fun)
        # ax = self.plot()
        # point.plot(ax=ax)
        # best_point = self.point_at_abscissa(res.x)
        # best_point.plot(ax=ax, color='r')
        raise ValueError('abscissa not found')

    def split(self, point: Union[volmdlr.Point2D, volmdlr.Point3D],
              tol: float = 1e-5):
        """
        Splits of B-spline curve in two pieces using a 2D or 3D point.

        :param point: The point where the B-spline curve is split
        :type point: Union[:class:`volmdlr.Point2D`, :class:`volmdlr.Point3D`]
        :param tol: The precision in terms of distance. Default value is 1e-4
        :type tol: float, optional
        :return: A list containing the first and second split of the B-spline
            curve
        :rtype: List[:class:`volmdlr.edges.BSplineCurve`]
        """
        if point.point_distance(self.start) < tol:
            return [None, self.copy()]
        if point.point_distance(self.end) < tol:
            return [self.copy(), None]
        adim_abscissa = self.abscissa(point) / self.length()
        curve1, curve2 = split_curve(self.curve, adim_abscissa)

        return [self.__class__.from_geomdl_curve(curve1),
                self.__class__.from_geomdl_curve(curve2)]

    def translation(self, offset: Union[volmdlr.Vector2D, volmdlr.Vector3D]):
        """
        Translates the B-spline curve.

        :param offset: The translation vector
        :type offset: Union[:class:`volmdlr.Vector2D`,
            :class:`volmdlr.Vector3D`]
        :return: A new translated BSplineCurve
        :rtype: :class:`volmdlr.edges.BSplineCurve`
        """
        control_points = [point.translation(offset)
                          for point in self.control_points]
        return self.__class__(self.degree, control_points,
                              self.knot_multiplicities, self.knots,
                              self.weights, self.periodic)

    def translation_inplace(self, offset: Union[volmdlr.Vector2D,
                                                volmdlr.Vector3D]):
        """
        Translates the B-spline curve and its parameters are modified inplace.

        :param offset: The translation vector
        :type offset: Union[:class:`volmdlr.Vector2D`,
            :class:`volmdlr.Vector3D`]
        :return: None
        :rtype: None
        """
        for point in self.control_points:
            point.translation_inplace(offset)

    def point_belongs(self, point: Union[volmdlr.Point2D, volmdlr.Point3D],
                      abs_tol: float = 1e-10):
        """
        Checks if a 2D or 3D point belongs to the B-spline curve or not. It uses the least square method.

        :param point: The point to be checked
        :type point: Union[:class:`volmdlr.Point2D`, :class:`volmdlr.Point3D`]
        :param abs_tol: The precision in terms of distance.
            Default value is 1e-4
        :type abs_tol: float, optional
        :return: `True` if the point belongs to the B-spline curve, `False`
            otherwise
        :rtype: bool
        """
        point_dimension = f'Point{self.__class__.__name__[-2::]}'

        def f(x):
            return (point - getattr(volmdlr, point_dimension)(*self.curve.evaluate_single(x))).norm()

        x = npy.linspace(0, 1, 5)
        x_init = []
        for xi in x:
            x_init.append(xi)

        for x0 in x_init:
            z = scp.optimize.least_squares(f, x0=x0, bounds=([0, 1]))
            if z.fun < abs_tol:
                return True
        return False

    def merge_with(self, bspline_curve: 'BSplineCurve'):
        """
        Merges consecutive B-spline curves to define a new merged one.

        :param bspline_curve: Another B-spline curve
        :type bspline_curve: :class:`volmdlr.edges.BSplineCurve`
        :return: A merged B-spline curve
        :rtype: :class:`volmdlr.edges.BSplineCurve`
        """
        point_dimension = f'Wire{self.__class__.__name__[-2::]}'
        wire = getattr(volmdlr.wires, point_dimension)(bspline_curve)
        ordered_wire = wire.order_wire()

        points, n = [], 10
        for primitive in ordered_wire.primitives:
            points.extend(primitive.polygon_points(n))
        points.pop(n + 1)

        return self.__class__.from_points_interpolation(
            points, min(self.degree, bspline_curve.degree))

    @classmethod
    def from_bsplines(cls, bsplines: List['BSplineCurve'],
                      discretization_points: int = 10):
        """
        Creates a B-spline curve from a list of B-spline curves.

        :param bsplines: A list of B-spline curve
        :type bsplines: List[:class:`volmdlr.edges.BSplineCurve`]
        :param discretization_points: The number of points for the
            discretization. Default value is 10
        :type discretization_points: int, optional
        :return: A merged B-spline curve
        :rtype: :class:`volmdlr.edges.BSplineCurve`
        """
        point_dimension = f'Wire{cls.__name__[-2::]}'
        wire = getattr(volmdlr.wires, point_dimension)(bsplines)
        ordered_wire = wire.order_wire()

        points, degree = [], []
        for i, primitive in enumerate(ordered_wire.primitives):
            degree.append(primitive.degree)
            if i == 0:
                points.extend(primitive.polygon_points(discretization_points))
            else:
                points.extend(
                    primitive.polygon_points(discretization_points)[1::])

        return cls.from_points_interpolation(points, min(degree))

    @classmethod
    def from_points_approximation(cls, points: Union[List[volmdlr.Point2D],
                                                     List[volmdlr.Point3D]],
                                  degree: int, **kwargs):
        """
        Creates a B-spline curve approximation using least squares method with
        fixed number of control points. It is recommanded to specify the
        number of control points.
        Please refer to The NURBS Book (2nd Edition), pp.410-413 for details.

        :param points: The data points
        :type points: Union[List[:class:`volmdlr.Point2D`],
            List[:class:`volmdlr.Point3D`]]
        :param degree: The degree of the output parametric curve
        :type degree: int
        :param kwargs: See below
        :return: A B-spline curve from points approximation
        :rtype: :class:`volmdlr.edges.BSplineCurve`
        :keyword centripetal: Activates centripetal parametrization method.
            Default value is False
        :keyword ctrlpts_size: Number of control points. Default value is
            len(points) - 1
        """
        curve = fitting.approximate_curve([[*point] for point in points],
                                          degree, **kwargs)
        return cls.from_geomdl_curve(curve)

    def tangent(self, position: float = 0.0):
        """
        Evaluates the tangent vector of the B-spline curve at the input
        parameter value.

        :param position: Value of the parameter, between 0 and 1
        :type position: float
        :return: The tangent vector
        :rtype: Union[:class:`volmdlr.Point2D`, :class:`volmdlr.Point3D`]
        """
        _, tangent = operations.tangent(self.curve, position,
                                        normalize=True)

        dimension = f'Vector{self.__class__.__name__[-2::]}'
        tangent = getattr(volmdlr, dimension)(*tangent)

        return tangent

    @classmethod
    def from_points_interpolation(cls, points: Union[List[volmdlr.Point2D],
                                                     List[volmdlr.Point3D]],
                                  degree: int, periodic: bool = False):
        """
        Creates a B-spline curve interpolation through the data points.
        Please refer to Algorithm A9.1 on The NURBS Book (2nd Edition),
        pp.369-370 for details.

        :param points: The data points
        :type points: Union[List[:class:`volmdlr.Point2D`],
            List[:class:`volmdlr.Point3D`]]
        :param degree: The degree of the output parametric curve
        :type degree: int
        :param periodic: `True` if the curve should be periodic. Default value
            is `False`
        :type periodic: bool, optional
        :return: A B-spline curve from points interpolation
        :rtype: :class:`volmdlr.edges.BSplineCurve`
        """
        curve = fitting.interpolate_curve([[*point] for point in points], degree)

        bsplinecurve = cls.from_geomdl_curve(curve)
        if not periodic:
            return bsplinecurve
        bsplinecurve.periodic = True
        return bsplinecurve

    def discretization_points(self, *, number_points: int = 20, angle_resolution: int = None):
        """
        Linear spaced discretization of the curve.

        :param number_points: The number of points to include in the discretization.
        :type number_points: int
        :param angle_resolution: The resolution of the angle to use when calculating the number of points.
        :type angle_resolution: int
        :return: A list of discretized points on the B-spline curve.
        :rtype: List[`volmdlr.Point2D] or List[`volmdlr.Point3D]
        """

        if angle_resolution:
            number_points = int(3.1415 * angle_resolution)
        if len(self.points) == number_points:
            return self.points
        curve = self.curve
        curve.delta = 1 / number_points
        curve_points = curve.evalpts
        self.curve = curve

        point_dimension = f'Point{self.__class__.__name__[-2::]}'
        return [getattr(volmdlr, point_dimension)(*p) for p in curve_points]

    def derivatives(self, u, order):
        """
        Evaluates n-th order curve derivatives at the given parameter value.

        The output of this method is list of n-th order derivatives. If ``order`` is ``0``, then it will only output
        the evaluated point. Similarly, if ``order`` is ``2``, then it will output the evaluated point, 1st derivative
        and the 2nd derivative.

        :Example:

        Assuming a curve self is defined on a parametric domain [0.0, 1.0].
        Let's take the curve derivative at the parametric position u = 0.35.

        >>> ders = self.derivatives(u=0.35, order=2)
        >>> ders[0]  # evaluated point, equal to crv.evaluate_single(0.35)
        >>> ders[1]  # 1st derivative at u = 0.35
        >>> ders[2]  # 2nd derivative at u = 0.35

        :param u: parameter value
        :type u: float
        :param order: derivative order
        :type order: int
        :return: a list containing up to {order}-th derivative of the curve
        :rtype: Union[List[`volmdlr.Vector2D`], List[`volmdlr.Vector3D`]]
        """

        return [getattr(volmdlr, f'Vector{self.__class__.__name__[-2::]}')(*p)
                for p in self.curve.derivatives(u, order)]


class Line2D(Line):
    """
    Define an infinite line given by two points.

    """

    def __init__(self, point1: volmdlr.Point2D,
                 point2: volmdlr.Point2D, *, name=''):
        self.points = [point1, point2]
        Line.__init__(self, point1, point2, name=name)

    def to_3d(self, plane_origin, x1, x2):
        """
        Convert the line to a 3D line.

        :param plane_origin: Origin of the plane in which the line is.
        :type plane_origin: :class:`volmdlr.Point3D`
        :param x1: First direction of the plane in which the line is.
        :type x1: :class:`volmdlr.Vector3D`
        :param x2: Second direction of the plane in which the line is.
        :type x2: :class:`volmdlr.Vector3D`
        :return: The 3D line.
        :rtype: :class:`volmdlr.edges.Line3D`
        """
        points_3d = [p.to_3d(plane_origin, x1, x2) for p in self.points]
        return Line3D(*points_3d, self.name)

    def rotation(self, center: volmdlr.Point2D, angle: float):
        """
        Line2D rotation.

        :param center: rotation center.
        :param angle: angle rotation.
        :return: a new rotated Line2D.
        """
        return Line2D(*[point.rotation(center, angle)
                        for point in self.points])

    def rotation_inplace(self, center: volmdlr.Point2D, angle: float):
        """
        Line2D rotation. Object is updated inplace.

        :param center: rotation center.
        :param angle: rotation angle.
        """
        for point in self.points:
            point.rotation_inplace(center, angle)

    def translation(self, offset: volmdlr.Vector2D):
        """
        Line2D translation.

        :param offset: translation vector.
        :return: A new translated Line2D.
        """
        return Line2D(*[point.translation(offset) for point in self.points])

    def translation_inplace(self, offset: volmdlr.Vector2D):
        """
        Line2D translation. Object is updated inplace.

        :param offset: translation vector.
        """
        for point in self.points:
            point.translation_inplace(offset)

    def frame_mapping(self, frame: volmdlr.Frame2D, side: str):
        """
        Map the line to a new coordinate frame.

        :param frame: The new coordinate frame.
        :type frame: :class:`volmdlr.Frame2D`
        :param side: The side to which the mapping is made. 'old' for the
            original coordinate frame, 'new' for the new one.
        :type side: str
        :return: The mapped line.
        :rtype: :class:`volmdlr.edges.Line2D`
        """
        return Line2D(*[point.frame_mapping(frame, side) for point in self.points])

    def plot(self, ax=None, color='k', dashed=True):
        """
        Plot the line.

        :param ax: Matplotlib axis on which to plot the line. If none,
            a new figure is created.
        :type ax: matplotlib.axes._subplots.AxesSubplot, optional
        :param color: Color of the line.
        :type color: str, optional
        :param dashed: Whether the line is dashed or not.
        :type dashed: bool, optional
        :return: The matplotlib axis.
        :rtype: matplotlib.axes._subplots.AxesSubplot
        """
        if ax is None:
            _, ax = plt.subplots()

        if version.parse(_mpl_version) >= version.parse('3.3.2'):
            if dashed:
                ax.axline((self.point1.x, self.point1.y),
                          (self.point2.x, self.point2.y),
                          dashes=[30, 5, 10, 5],
                          color=color)
            else:
                ax.axline((self.point1.x, self.point1.y),
                          (self.point2.x, self.point2.y),
                          color=color)
        else:
            direction_vector = self.direction_vector()
            point3 = self.point1 - 3 * direction_vector
            point4 = self.point2 + 4 * direction_vector
            if dashed:
                ax.plot([point3[0], point4[0]], [point3[1], point4[1]], color=color,
                        dashes=[30, 5, 10, 5])
            else:
                ax.plot([point3[0], point4[0]], [point3[1], point4[1]], color=color)

        return ax

    def plot_data(self, edge_style=None):
        """
        Get plot data for the line.

        :param edge_style: Plotting style for the line.
        :type edge_style: :class:`plot_data.EdgeStyle`, optional
        :return: Plot data for the line.
        :rtype: :class:`plot_data.Line2D`
        """
        return plot_data.Line2D([self.point1.x, self.point1.y],
                                [self.point2.x, self.point2.y],
                                edge_style=edge_style)

    def line_intersections(self, line):
        """
        Calculate the intersection between the two lines.

        :param line: The line to calculate intersections with.
        :type line: :class:`volmdlr.Line2D`
        :return: A list of at most one intersection point between
            the two lines.
        :rtype: List[:class:`volmdlr.Point2D`]
        """

        point = volmdlr.Point2D.line_intersection(self, line)
        if point is not None:
            point_projection1, _ = self.point_projection(point)
            if point_projection1 is None:
                return []

            if line.__class__.__name__ == 'Line2D':
                point_projection2, _ = line.point_projection(point)
                if point_projection2 is None:
                    return []

            return [point_projection1]
        return []

    def create_tangent_circle(self, point, other_line):
        """
        Computes the two circles that are tangent to 2 lines and intersect
        a point located on one of the two lines.

        """

        # point will be called I(x_I, y_I)
        # self will be (AB)
        # line will be (CD)

        if math.isclose(self.point_distance(point), 0, abs_tol=1e-10):
            I = volmdlr.Vector2D(point[0], point[1])
            A = volmdlr.Vector2D(self.points[0][0], self.points[0][1])
            B = volmdlr.Vector2D(self.points[1][0], self.points[1][1])
            C = volmdlr.Vector2D(other_line.points[0][0],
                                 other_line.points[0][1])
            D = volmdlr.Vector2D(other_line.points[1][0],
                                 other_line.points[1][1])

        elif math.isclose(other_line.point_distance(point), 0, abs_tol=1e-10):
            I = volmdlr.Vector2D(point[0], point[1])
            C = volmdlr.Vector2D(self.points[0][0], self.points[0][1])
            D = volmdlr.Vector2D(self.points[1][0], self.points[1][1])
            A = volmdlr.Vector2D(other_line.points[0][0],
                                 other_line.points[0][1])
            B = volmdlr.Vector2D(other_line.points[1][0],
                                 other_line.points[1][1])
        else:
            raise AttributeError("The point isn't on any of the two lines")

        # CHANGEMENT DE REPAIRE
        new_u = volmdlr.Vector2D((B - A))
        new_u.normalize()
        new_v = new_u.unit_normal_vector()
        new_basis = volmdlr.Frame2D(I, new_u, new_v)

        new_a = new_basis.new_coordinates(A)
        new_b = new_basis.new_coordinates(B)
        new_c = new_basis.new_coordinates(C)
        new_d = new_basis.new_coordinates(D)

        if new_c[1] == 0 and new_d[1] == 0:
            # Segments are on the same line: no solution
            return None, None

        if math.isclose(self.unit_direction_vector().dot(
                other_line.unit_normal_vector()), 0, abs_tol=1e-06):
            # Parallel segments: one solution

            segments_distance = abs(new_c[1] - new_a[1])
            r = segments_distance / 2
            new_circle_center = volmdlr.Point2D(
                (0, npy.sign(new_c[1] - new_a[1]) * r))
            circle_center = new_basis.old_coordinates(new_circle_center)
            circle = volmdlr.wires.Circle2D(circle_center, r)

            return circle, None

        if math.isclose(self.unit_direction_vector().dot(
                other_line.unit_direction_vector()), 0, abs_tol=1e-06):
            # Perpendicular segments: 2 solution
            line_AB = Line2D(volmdlr.Point2D(new_a), volmdlr.Point2D(new_b))
            line_CD = Line2D(volmdlr.Point2D(new_c), volmdlr.Point2D(new_d))
            new_pt_k = volmdlr.Point2D.line_intersection(line_AB, line_CD)

            r = abs(new_pt_k[0])
            new_circle_center1 = volmdlr.Point2D((0, r))
            new_circle_center2 = volmdlr.Point2D((0, -r))
            circle_center1 = new_basis.old_coordinates(new_circle_center1)
            circle_center2 = new_basis.old_coordinates(new_circle_center2)
            circle1 = volmdlr.wires.Circle2D(circle_center1, r)
            circle2 = volmdlr.wires.Circle2D(circle_center2, r)

            return circle1, circle2

        # =============================================================================
        # LES SEGMENTS SONT QUELCONQUES
        #   => 2 SOLUTIONS
        # =============================================================================

        line_AB = Line2D(volmdlr.Point2D(new_a), volmdlr.Point2D(new_b))
        line_CD = Line2D(volmdlr.Point2D(new_c), volmdlr.Point2D(new_d))
        new_pt_k = volmdlr.Point2D.line_intersection(line_AB, line_CD)
        pt_K = volmdlr.Point2D(new_basis.old_coordinates(new_pt_k))

        if pt_K == I:
            return None, None

        # CHANGEMENT DE REPERE:
        new_u2 = volmdlr.Vector2D(pt_K - I)
        new_u2.normalize()
        new_v2 = new_u2.normalVector(unit=True)
        new_basis2 = volmdlr.Frame2D(I, new_u2, new_v2)

        new_a = new_basis2.new_coordinates(A)
        new_b = new_basis2.new_coordinates(B)
        new_c = new_basis2.new_coordinates(C)
        new_d = new_basis2.new_coordinates(D)
        new_pt_k = new_basis2.new_coordinates(pt_K)

        teta1 = math.atan2(new_c[1], new_c[0] - new_pt_k[0])
        teta2 = math.atan2(new_d[1], new_d[0] - new_pt_k[0])

        if teta1 < 0:
            teta1 += math.pi
        if teta2 < 0:
            teta2 += math.pi

        if not math.isclose(teta1, teta2, abs_tol=1e-08):
            if math.isclose(teta1, math.pi, abs_tol=1e-08) or math.isclose(
                    teta1, 0., abs_tol=1e-08):
                teta = teta2
            elif math.isclose(teta2, math.pi,
                              abs_tol=1e-08) or math.isclose(teta2, 0.,
                                                             abs_tol=1e-08):
                teta = teta1
        else:
            teta = teta1

        r1 = new_pt_k[0] * math.sin(teta) / (1 + math.cos(teta))
        r2 = new_pt_k[0] * math.sin(teta) / (1 - math.cos(teta))

        new_circle_center1 = volmdlr.Point2D(0, -r1)
        new_circle_center2 = volmdlr.Point2D(0, r2)

        circle_center1 = new_basis2.old_coordinates(new_circle_center1)
        circle_center2 = new_basis2.old_coordinates(new_circle_center2)

        if new_basis.new_coordinates(circle_center1)[1] > 0:
            circle1 = volmdlr.wires.Circle2D(circle_center1, r1)
            circle2 = volmdlr.wires.Circle2D(circle_center2, r2)
        else:
            circle1 = volmdlr.wires.Circle2D(circle_center2, r2)
            circle2 = volmdlr.wires.Circle2D(circle_center1, r1)

        return circle1, circle2

    def cut_between_two_points(self, point1: volmdlr.Point2D,
                               point2: volmdlr.Point2D):
        """
        Cut the line between two points to create a linesegment.

        :param point1: The first point defining the linesegment
        :type point1: :class:`volmdlr.Point2D`
        :param point2: The second point defining the linesegment
        :type point2: :class:`volmdlr.Point2D`
        :return: The created linesegment
        :rtype: :class:`volmdlr.edges.LineSegment2D`
        """
        return LineSegment2D(point1, point2)

    def point_belongs(self, point2d, abs_tol: float = 1e-6):
        """
        Verifies if the point2d belongs to the line
        :param point2d: point to be verified
        :return: True if point belongs to line, False otherwise
        """
        return math.isclose(self.point_distance(point2d), 0, abs_tol=abs_tol)

    def point_distance(self, point2d):
        """
        Calculate the shortest distance between a line and a point.

        :param point2d: Point to calculate distance
        :type point2d: :class:`volmdlr.Point2D`
        :return: Distance to point
        :rtype: float
        """
        vector_r = self.point1 - point2d
        vector_v = self.normal_vector()
        return abs(vector_v.dot(vector_r)) / vector_v.norm()


class BSplineCurve2D(BSplineCurve):
    """
    A class for 2 dimensional B-spline curves. The following rule must be
    respected : `number of knots = number of control points + degree + 1`.

    :param degree: The degree of the 2 dimensional B-spline curve
    :type degree: int
    :param control_points: A list of 2 dimensional points
    :type control_points: List[:class:`volmdlr.Point2D`]
    :param knot_multiplicities: The vector of multiplicities for each knot
    :type knot_multiplicities: List[int]
    :param knots: The knot vector composed of values between 0 and 1
    :type knots: List[float]
    :param weights: The weight vector applied to the knot vector. Default
        value is None
    :type weights: List[float], optional
    :param periodic: If `True` the B-spline curve is periodic. Default value
        is False
    :type periodic: bool, optional
    :param name: The name of the B-spline curve. Default value is ''
    :type name: str, optional
    """

    _non_serializable_attributes = ['curve']

    def __init__(self,
                 degree: int,
                 control_points: List[volmdlr.Point2D],
                 knot_multiplicities: List[int],
                 knots: List[float],
                 weights: List[float] = None,
                 periodic: bool = False,
                 name: str = ''):

        BSplineCurve.__init__(self, degree,
                              control_points,
                              knot_multiplicities,
                              knots,
                              weights,
                              periodic,
                              name)
        self._bounding_rectangle = None
        self._length = None

    @property
    def bounding_rectangle(self):
        """
        Computes the bounding rectangle of the 2 dimensional B-spline curve.

        :return: The bounding rectangle.
        :rtype: :class:`volmdlr.core.BoundingRectangle`
        """
<<<<<<< HEAD
        if not self._bounding_rectangle:
            points = self.discretization_points(number_points=50)
            points_x = [p.x for p in points]
            points_y = [p.y for p in points]
            self._bounding_rectangle = volmdlr.core.BoundingRectangle(min(points_x), max(points_x),
                                              min(points_y), max(points_y))

        return self._bounding_rectangle

    def length(self):
        """
        Computes the length of the 2 dimensional B-spline curve.

        :return: The length of the 2 dimensional B-spline curve
        :rtype: float
        """
        if not self._length:
            self._length = length_curve(self.curve)
        return self._length
=======

        bbox = self.curve.bbox
        return volmdlr.core.BoundingRectangle(bbox[0][0], bbox[1][0],
                                              bbox[0][1], bbox[1][1])
>>>>>>> ca8ae45b

    def tangent(self, position: float = 0.0):
        """
        Computes the tangent at a given parameter between 0 and 1.

        :param position: The parameter at which the tangent is computed.
        :type position: float
        :return: A 2 dimensional point representing the tangent
        :rtype: :class:`volmdlr.Point2D`
        """
        _, tangent = operations.tangent(self.curve, position,
                                        normalize=True)
        tangent = volmdlr.Point2D(tangent[0], tangent[1])
        return tangent

    def point_at_abscissa(self, abscissa):
        length = self.length()
        adim_abs = max(min(abscissa / length, 1.), 0.)
        return volmdlr.Point2D(*self.curve.evaluate_single(adim_abs))

    def direction_vector(self, abscissa: float):
        """
        :param abscissa: defines where in the BSplineCurve2D the
        direction vector is to be calculated
        :return: The direection vector vector of the BSplineCurve2D
        """
        return self.tangent(abscissa)

    def normal_vector(self, abscissa: float):
        """
        :param abscissa: defines where in the BSplineCurve2D the
        normal vector is to be calculated
        :return: The normal vector of the BSplineCurve2D
        """
        tangent_vector = self.tangent(abscissa)
        normal_vector = tangent_vector.normal_vector()
        return normal_vector

    def unit_normal_vector(self, abscissa: float):
        """
        :param abscissa: defines where in the BSplineCurve2D the
        unit normal vector is to be calculated
        :return: The unit normal vector of the BSplineCurve2D
        """
        normal_vector = self.normal_vector(abscissa)
        normal_vector.normalize()
        return normal_vector

    def straight_line_area(self):
        points = self.discretization_points(number_points=100)
        x = [point.x for point in points]
        y = [point.y for point in points]
        x1 = [x[-1]] + x[0:-1]
        y1 = [y[-1]] + y[0:-1]
        return 0.5 * abs(sum(i * j for i, j in zip(x, y1))
                         - sum(i * j for i, j in zip(y, x1)))

    def straight_line_center_of_mass(self):
        polygon_points = self.discretization_points(number_points=100)
        cog = volmdlr.O2D
        for point in polygon_points:
            cog += point
        cog = cog / len(polygon_points)
        return cog

    def plot(self, ax=None, color='k', alpha=1, plot_points=False):
        if ax is None:
            _, ax = plt.subplots()

        # self.curve.delta = 0.01
        # points = [volmdlr.Point2D(px, py) for (px, py) in self.curve.evalpts]
        # length = self.length()
        # points = [self.point_at_abscissa(length * i / 50) for i in range(51)]
        # points = self.discretization_points(number_points=100)
        points = self.points

        x_points = [p.x for p in points]
        y_points = [p.y for p in points]
        ax.plot(x_points, y_points, color=color, alpha=alpha)
        if plot_points:
            for point in points:
                point.plot(ax, color=color)
        return ax

    def to_3d(self, plane_origin, x1, x2):
        control_points3D = [p.to_3d(plane_origin, x1, x2) for p in
                            self.control_points]
        return BSplineCurve3D(self.degree, control_points3D,
                              self.knot_multiplicities, self.knots,
                              self.weights, self.periodic)

    def to_step(self, current_id, surface_id=None):
        points_ids = []
        content = ''
        point_id = current_id
        for point in self.control_points:
            point_content, point_id = point.to_step(point_id,
                                                    vertex=False)
            content += point_content
            points_ids.append(point_id)
            point_id += 1

        content += "#{} = B_SPLINE_CURVE_WITH_KNOTS('{}',{},({})," \
                   ".UNSPECIFIED.,.F.,.F.,{},{}," \
                   ".UNSPECIFIED.);\n".format(
                        point_id, self.name, self.degree,
                        volmdlr.core.step_ids_to_str(points_ids),
                        tuple(self.knot_multiplicities),
                        tuple(self.knots))
        return content, point_id + 1

<<<<<<< HEAD
    def discretization_points(self, *, number_points: int = 50, angle_resolution: int = None):
        length = self.length()
        if angle_resolution:
            number_points = angle_resolution
        if not number_points:
            number_points = len(self.points)
        return [self.point_at_abscissa(i * length / number_points) for i in range(number_points + 1)]

=======
>>>>>>> ca8ae45b
    def polygon_points(self, n: int = 15):
        warnings.warn('polygon_points is deprecated,\
        please use discretization_points instead',
                      DeprecationWarning)
        return self.discretization_points(number_points=n)

    def rotation(self, center: volmdlr.Point2D, angle: float):
        """
        BSplineCurve2D rotation.

        :param center: rotation center
        :param angle: angle rotation
        :return: a new rotated Line2D
        """
        control_points = [point.rotation(center, angle)
                          for point in self.control_points]
        return BSplineCurve2D(self.degree, control_points,
                              self.knot_multiplicities, self.knots,
                              self.weights, self.periodic)

    def rotation_inplace(self, center: volmdlr.Point2D, angle: float):
        """
        BSplineCurve2D rotation. Object is updated inplace.

        :param center: rotation center
        :param angle: rotation angle
        """
        for point in self.control_points:
            point.rotation_inplace(center, angle)

    def line_intersections(self, line2d: Line2D):
<<<<<<< HEAD
        polygon_points = self.points
=======
        polygon_points = self.discretization_points(number_points=100)
>>>>>>> ca8ae45b
        list_intersections = []
        length = self.length()
        initial_abscissa = 0
        for points in zip(polygon_points[:-1], polygon_points[1:]):
            linesegment = LineSegment2D(points[0], points[1])
            intersections = linesegment.line_intersections(line2d)

            if intersections and intersections[0] not in list_intersections:
                abscissa = initial_abscissa + linesegment.abscissa(intersections[0])
                if initial_abscissa < length * 0.1:
                    number_points = int(linesegment.length() / 1e-6)
                    list_abcissas = [n for n in npy.linspace(initial_abscissa, initial_abscissa + linesegment.length(),
                                                             number_points)]
                else:
                    resolution = 1e-6
                    nb_pts = max(2, int(0.0001 / resolution))
                    list_abcissas = [new_abscissa for new_abscissa in npy.linspace(abscissa - 0.0001 / 2,
                                                                                   abscissa + 0.0001 / 2, nb_pts)]
                distance = npy.inf
                for i_abscissa in list_abcissas:
                    point_in_curve = self.point_at_abscissa(i_abscissa)
                    dist = point_in_curve.point_distance(intersections[0])
                    if dist < distance:
                        distance = dist
                        intersection = point_in_curve
                    else:
                        break
                list_intersections.append(intersection)
                if not list_intersections:
                    print(True)
            initial_abscissa += linesegment.length()
        return list_intersections

    def line_crossings(self, line2d: Line2D):
        polygon_points = self.discretization_points(number_points=50)
        crossings = []
        for p1, p2 in zip(polygon_points[:-1], polygon_points[1:]):
            l = LineSegment2D(p1, p2)
            crossings.extend(l.line_crossings(line2d))
        return crossings

    def to_wire(self, n: int):
        """
        Convert a bspline curve to a wire2d defined with 'n' line_segments.

        """

        u = npy.linspace(0, 1, num=n + 1).tolist()
        points = []
        for u0 in u:
            p = self.curve.evaluate_single(u0)
            points.append(volmdlr.Point2D(p[0], p[1]))

        return volmdlr.wires.Wire2D.from_points(points)

    def reverse(self):
        """
        Reverse the bspline's direction by reversing its start and end points.

        """

        return self.__class__(degree=self.degree,
                              control_points=self.control_points[::-1],
                              knot_multiplicities=self.knot_multiplicities[::-1],
                              knots=self.knots[::-1],
                              weights=self.weights,
                              periodic=self.periodic)

    def point_distance(self, point):
        distance = math.inf
        polygon_points = self.points
        for p1, p2 in zip(polygon_points[:-1], polygon_points[1:]):
            line = LineSegment2D(p1, p2)
            dist = line.point_distance(point)
            if dist < distance:
                distance = dist
        return distance

    def nearest_point_to(self, point):
        """
        Find out the nearest point on the linesegment to point.

        """

        points = self.polygon_points(500)
        return point.nearest_point(points)

    def linesegment_intersections(self, linesegment2d):
        """
        Calculates intersections between a BSplineCurve2D and a LineSegment2D.

        :param linesegment2d: linesegment to verify intersections.
        :return: list with the intersections points.
        """
        if not self.bounding_rectangle.b_rectangle_intersection(linesegment2d.bounding_rectangle):
            return []
        results = self.line_intersections(linesegment2d.to_line())
        intersections_points = []
        for result in results:
            if linesegment2d.point_belongs(result, 1e-6):
                intersections_points.append(result)
        return intersections_points

    def axial_symmetry(self, line):
        """
        Finds out the symmetric bsplinecurve2d according to a line.

        """

        points_symmetry = [point.axial_symmetry(line) for point in self.control_points]

        return self.__class__(degree=self.degree,
                              control_points=points_symmetry,
                              knot_multiplicities=self.knot_multiplicities[::-1],
                              knots=self.knots[::-1],
                              weights=self.weights,
                              periodic=self.periodic)


class BezierCurve2D(BSplineCurve2D):
    """
    A class for 2 dimensional Bezier curves.

    :param degree: The degree of the Bezier curve
    :type degree: int
    :param control_points: A list of 2 dimensional points
    :type control_points: List[:class:`volmdlr.Point2D`]
    :param name: The name of the B-spline curve. Default value is ''
    :type name: str, optional
    """

    def __init__(self, degree: int, control_points: List[volmdlr.Point2D],
                 name: str = ''):
        knotvector = utilities.generate_knot_vector(degree,
                                                    len(control_points))
        knot_multiplicity = [1] * len(knotvector)

        BSplineCurve2D.__init__(self, degree, control_points,
                                knot_multiplicity, knotvector,
                                None, False, name)


class LineSegment2D(LineSegment):
    """
    Define a line segment limited by two points.

    """

    def __init__(self, start: volmdlr.Point2D, end: volmdlr.Point2D, *, name: str = ''):
        if start == end:
            raise NotImplementedError
        self.points = [start, end]
        self._bounding_rectangle = None
        LineSegment.__init__(self, start, end, name=name)

    def __hash__(self):
        return self._data_hash()

    def _data_hash(self):
        return self.start._data_hash() + self.end._data_hash()

    def _data_eq(self, other_object):
        if self.__class__.__name__ != other_object.__class__.__name__:
            return False
        return self.start == other_object.start and self.end == other_object.end

    def __eq__(self, other_object):
        if self.__class__.__name__ != other_object.__class__.__name__:
            return False
        return self.start == other_object.start and self.end == other_object.end

    def direction_independent_eq(self, linesegment2):
        """Verifies if two linesegments are the same, not considering its direction"""
        if self == linesegment2:
            return True
        return self.start == linesegment2.end and self.end == linesegment2.start

    def to_dict(self, *args, **kwargs):
        return {'object_class': 'volmdlr.edges.LineSegment2D',
                'name': self.name,
                'start': self.start.to_dict(),
                'end': self.end.to_dict()
                }

    # def middle_point(self):
    #     return 0.5 * (self.start + self.end)
    #
    # def point_at_abscissa(self, abscissa):
    #     return self.start + self.unit_direction_vector() * abscissa

    def point_belongs(self, point, abs_tol=1e-6):
        point_distance = self.point_distance(point)
        if math.isclose(point_distance, 0, abs_tol=abs_tol):
            return True
        return False

    @property
    def bounding_rectangle(self):
        if not self._bounding_rectangle:
            self._bounding_rectangle = volmdlr.core.BoundingRectangle(min(self.start.x, self.end.x), max(self.start.x, self.end.x),
                                              min(self.start.y, self.end.y), max(self.start.y, self.end.y))
        return self._bounding_rectangle

    def straight_line_area(self):
        return 0.

    def straight_line_second_moment_area(self, point: volmdlr.Point2D):
        return 0, 0, 0

    def straight_line_center_of_mass(self):
        return 0.5 * (self.start + self.end)

    def straight_line_point_belongs(self, point):
        """
        Verifies if a point belongs to the surface created by closing the edge with a
        line between its start and end points.

        :param point: Point to be verified.
        :return: Return True if the point belongs to this surface, or False otherwise.
        """
        return self.point_belongs(point)

    def point_distance(self, point, return_other_point=False):
        """
        Computes the distance of a point to segment of line.

        :param point: point to calculate distance.
        :param return_other_points: Bool variable to return linesegment's corresponding point or not.
        """
        distance, point = volmdlr.LineSegment2DPointDistance(
            [(self.start.x, self.start.y), (self.end.x, self.end.y)],
            (point.x, point.y))
        if return_other_point:
            return distance, volmdlr.Point2D(*point)
        return distance

    def point_projection(self, point):
        """
        If the projection falls outside the LineSegment2D, returns None.
        """
        point, curv_abs = Line2D.point_projection(Line2D(self.start, self.end),
                                                  point)
        # print('curv_abs :', curv_abs, 'length :', self.length())
        if curv_abs < 0 or curv_abs > self.length():
            if abs(curv_abs) < 1e-6 or math.isclose(curv_abs, self.length(),
                                                    abs_tol=1e-6):
                return point, curv_abs
            return None, curv_abs
        return point, curv_abs

    def line_intersections(self, line: Line2D):
        point = volmdlr.Point2D.line_intersection(self, line)
        if point is not None:
            point_projection1, _ = self.point_projection(point)
            if point_projection1 is None:
                return []

            if line.__class__.__name__ == 'LineSegment2D':
                point_projection2, _ = line.point_projection(point)
                if point_projection2 is None:
                    return []

            return [point_projection1]
        if line.point_belongs(self.start):
            return [self.start]
        if line.point_belongs(self.end):
            return [self.end]
        return []

    def linesegment_intersections(self, linesegment2d: 'LineSegment2D'):
        """
        Touching linesegments does not intersect.

        """
        if not self.bounding_rectangle.b_rectangle_intersection(linesegment2d.bounding_rectangle):
            return []
        point = volmdlr.Point2D.line_intersection(self, linesegment2d)
        # TODO: May be these commented conditions should be used for linesegment_crossings
        if point:  # and (point != self.start) and (point != self.end):
            point_projection1, _ = self.point_projection(point)
            if point_projection1 is None:
                return []

            point_projection2, _ = linesegment2d.point_projection(point)
            if point_projection2 is None:
                return []

            return [point_projection1]
        else:
            return []

    def line_crossings(self, line: 'Line2D'):
        if self.direction_vector().is_colinear_to(line.direction_vector()):
            return []
        else:
            line_intersection = self.line_intersections(line)
            if line_intersection and (line_intersection[0] == self.end or line_intersection[0] == self.start):
                return []
            return line_intersection

    def linesegment_crossings(self, linesegment: 'LineSegment2D'):
        if self.direction_vector().is_colinear_to(
                linesegment.direction_vector()):
            return []
        else:
            return self.linesegment_intersections(linesegment)

    def plot(self, ax=None, color='k', alpha=1, arrow=False, width=None,
             plot_points=False):
        if ax is None:
            _, ax = plt.subplots()

        p1, p2 = self.start, self.end
        if arrow:
            if plot_points:
                ax.plot([p1[0], p2[0]], [p1[1], p2[1]], color=color,
                        alpha=alpha, style='o-')
            else:
                ax.plot([p1[0], p2[0]], [p1[1], p2[1]], color=color,
                        alpha=alpha)

            length = ((p1[0] - p2[0]) ** 2 + (p1[1] - p2[1]) ** 2) ** 0.5
            if width is None:
                width = length / 1000.
                head_length = length / 20.
                head_width = head_length / 2.
            else:
                head_width = 2 * width
                head_length = head_width
            ax.arrow(p1[0], p1[1],
                     (p2[0] - p1[0]) / length * (length - head_length),
                     (p2[1] - p1[1]) / length * (length - head_length),
                     head_width=head_width, fc='b', linewidth=0,
                     head_length=head_length, width=width, alpha=0.3)
        else:
            if width is None:
                width = 1
            if plot_points:
                ax.plot([p1[0], p2[0]], [p1[1], p2[1]], color=color,
                        marker='o', linewidth=width, alpha=alpha)
            else:
                ax.plot([p1[0], p2[0]], [p1[1], p2[1]], color=color,
                        linewidth=width, alpha=alpha)
        return ax

    def to_3d(self, plane_origin, x1, x2):
        start = self.start.to_3d(plane_origin, x1, x2)
        end = self.end.to_3d(plane_origin, x1, x2)
        return LineSegment3D(start, end, name=self.name)

    def reverse(self):
        return LineSegment2D(self.end.copy(), self.start.copy())

    def to_line(self):
        return Line2D(self.start, self.end)

    def rotation(self, center: volmdlr.Point2D, angle: float):
        """
        LineSegment2D rotation.

        :param center: rotation center
        :param angle: angle rotation
        :return: a new rotated LineSegment2D
        """
        return LineSegment2D(self.start.rotation(center, angle),
                             self.end.rotation(center, angle))

    def rotation_inplace(self, center: volmdlr.Point2D, angle: float):
        """
        LineSegment2D rotation. Object is updated inplace.

        :param center: rotation center.
        :param angle: rotation angle.
        """
        for point in [self.start, self.end]:
            point.rotation_inplace(center, angle)

    def translation(self, offset: volmdlr.Vector2D):
        """
        LineSegment2D translation.

        :param offset: translation vector.
        :return: A new translated LineSegment2D.
        """
        return LineSegment2D(self.start.translation(offset),
                             self.end.translation(offset))

    def translation_inplace(self, offset: volmdlr.Vector2D):
        """
        LineSegment2D translation. Object is updated inplace.

        :param offset: translation vector.
        """
        for point in [self.start, self.end]:
            point.translation_inplace(offset)

    def frame_mapping(self, frame: volmdlr.Frame2D, side: str):
        """
        Changes vector frame_mapping and return a new LineSegment2D.

        side = 'old' or 'new'.
        """
        if side == 'old':
            new_start = frame.old_coordinates(self.start)
            new_end = frame.old_coordinates(self.end)
        elif side == 'new':
            new_start = frame.new_coordinates(self.start)
            new_end = frame.new_coordinates(self.end)
        else:
            raise ValueError('Please Enter a valid side: old or new')
        return LineSegment2D(new_start, new_end)

    def frame_mapping_inplace(self, frame: volmdlr.Frame2D, side: str):
        """
        Changes vector frame_mapping and the object is updated inplace.

        :param frame: frame to execute the frame mapping.
        :param side: 'old' or 'new'.
        """
        if side == 'old':
            new_start = frame.old_coordinates(self.start)
            new_end = frame.old_coordinates(self.end)
        elif side == 'new':
            new_start = frame.new_coordinates(self.start)
            new_end = frame.new_coordinates(self.end)
        else:
            raise ValueError('Please Enter a valid side: old or new')
        self.start = new_start
        self.end = new_end

    def plot_data(self, edge_style: plot_data.EdgeStyle = None):
        return plot_data.LineSegment2D([self.start.x, self.start.y],
                                       [self.end.x, self.end.y],
                                       edge_style=edge_style)

    def create_tangent_circle(self, point, other_line):
        circle1, circle2 = Line2D.create_tangent_circle(other_line, point, self)
        if circle1 is not None:
            _, curv_abs1 = Line2D.point_projection(self, circle1.center)
            if curv_abs1 < 0. or curv_abs1 > self.length():
                circle1 = None
        if circle2 is not None:
            _, curv_abs2 = Line2D.point_projection(self, circle2.center)
            if curv_abs2 < 0. or curv_abs2 > self.length():
                circle2 = None
        return circle1, circle2

    def infinite_primitive(self, offset):
        n = -self.unit_normal_vector()
        offset_point_1 = self.start + offset * n
        offset_point_2 = self.end + offset * n

        return Line2D(offset_point_1, offset_point_2)

    def polygon_points(self, discretization_resolution: int):
        warnings.warn('polygon_points is deprecated,\
        please use discretization_points instead',
                      DeprecationWarning)
        return self.discretization_points(number_points=discretization_resolution)

    def to_wire(self, n: int):
        """
        Convert a linesegment2d to a wire2d defined with 'n' line_segments.

        """

        points = self.discretization_points(number_points=n + 1)
        return volmdlr.wires.Wire2D.from_points(points)

    def nearest_point_to(self, point):
        """
        Find out the nearest point on the linesegment to point.

        """

        points = self.discretization_points(number_points=500)
        return point.nearest_point(points)

    def axial_symmetry(self, line):
        """
        Finds out the symmetric linesegment2d according to a line.
        """

        points_symmetry = [point.axial_symmetry(line) for point in [self.start, self.end]]

        return self.__class__(points_symmetry[0], points_symmetry[1])


class Arc(Edge):
    """
    Abstract class representing an arc.

    :param start: The starting point
    :type start: Union[:class:`volmdlr.Point2D`, :class:`volmdlr.Point3D`]
    :param end: The finish point
    :type end: Union[:class:`volmdlr.Point2D`, :class:`volmdlr.Point3D`]
    :param interior: An interior point
    :type interior: Union[:class:`volmdlr.Point2D`, :class:`volmdlr.Point3D`]
    :param name: The name of the arc. Default value is an empty string
    :type name: str, optional
    """

    def __init__(self, start,
                 end,
                 interior,
                 name: str = ''):
        Edge.__init__(self, start=start, end=end, name=name)
        self.interior = interior
        self._utd_clockwise_and_trigowise_paths = False
        self._clockwise_and_trigowise_paths = None
        self._radius = None

    @property
    def center(self):
        """
        Gets the arc's center.

        :return: The center of the arc.
        """
        raise NotImplementedError(
            'the property method center must be overloaded by subclassing'
            'class if not a given parameter')

    @property
    def angle(self):
        """
        Gets the angle of the arc.

        :return: The angle of the arc.
        """
        return NotImplementedError(
            'the property method angle must be overloaded by subclassing'
            'class if not a given parameter')

    @property
    def is_trigo(self):
        """
        Verifies if arc is trigowise or clockwise.

        :return: True if trigowise or False otherwise.
        """
        return NotImplementedError(
            'the property method is_trigo must be overloaded by subclassing'
            'class if not a given parameter')

    @property
    def radius(self):
        if not self._radius:
            self._radius = (self.start - self.center).norm()
        return self._radius

    def length(self):
        """
        Calculates the length of the Arc, with its radius and it arc angle.

        :return: the length fo the Arc.
        """
        return self.radius * abs(self.angle)

    def point_at_abscissa(self, abscissa):
        if self.is_trigo:
            return self.start.rotation(self.center,
                                       abscissa / self.radius)
        else:
            return self.start.rotation(self.center,
                                       -abscissa / self.radius)

    @staticmethod
    def get_clockwise_and_trigowise_paths(radius_1, radius_2, radius_i):
        """

        :param radius_1: radius from center to start point.
        :param radius_2: radius form center ro end point.
        :param radius_i: radius from center to interior point.
        :return: the clockwise and trigowise paths.
        """
        angle1 = math.atan2(radius_1.y, radius_1.x)
        anglei = math.atan2(radius_i.y, radius_i.x)
        angle2 = math.atan2(radius_2.y, radius_2.x)

        # Going trigo/clock wise from start to interior
        if anglei < angle1:
            trigowise_path = (anglei + volmdlr.TWO_PI) - angle1
            clockwise_path = angle1 - anglei
        else:
            trigowise_path = anglei - angle1
            clockwise_path = angle1 - anglei + volmdlr.TWO_PI

        # Going trigo wise from interior to interior
        if angle2 < anglei:
            trigowise_path += (angle2 + volmdlr.TWO_PI) - anglei
            clockwise_path += anglei - angle2
        else:
            trigowise_path += angle2 - anglei
            clockwise_path += anglei - angle2 + volmdlr.TWO_PI
        return clockwise_path, trigowise_path

    def middle_point(self):
        return self.point_at_abscissa(0.5 * self.length())

    def point_distance(self, point):
        points = self.discretization_points(angle_resolution=100)
        return point.point_distance(point.nearest_point(points))

    def discretization_points(self, *, number_points: int = None, angle_resolution: int = None):
        """
        Discretize a Edge to have "n" points.

        :param number_points: the number of points (including start and end points)
             if unset, only start and end will be returned
        :param angle_resolution: if set, the sampling will be adapted to have a controlled angular distance. Usefull
            to mesh an arc
        :return: a list of sampled points
        """
        if not number_points:
            if not angle_resolution:
                number_points = 2
            else:
                number_points = math.ceil(self.angle * angle_resolution) + 2

        step = self.length() / (number_points - 1)
        return [self.point_at_abscissa(i * step)
                for i in range(number_points)]

    def polygon_points(self, discretization_resolution: int):
        warnings.warn('polygon_points is deprecated,\
        please use discretization_points instead',
                      DeprecationWarning)
        return self.discretization_points(number_points=discretization_resolution)


class Arc2D(Arc):
    """
    angle: the angle measure always >= 0
    """

    def __init__(self,
                 start: volmdlr.Point2D,
                 interior: volmdlr.Point2D,
                 end: volmdlr.Point2D,
                 name: str = ''):
        self._center = None
        self._is_trigo = None
        self._angle = None
        self._bounding_rectangle = None
        Arc.__init__(self, start=start, end=end, interior=interior, name=name)
        start_to_center = start - self.center
        end_to_center = end - self.center
        angle1 = math.atan2(start_to_center.y, start_to_center.x)
        angle2 = math.atan2(end_to_center.y, end_to_center.x)
        if self.is_trigo:
            self.angle1 = angle1
            self.angle2 = angle2
        else:
            self.angle1 = angle2
            self.angle2 = angle1

    @property
    def center(self):
        if not self._center:
            self._center = self.get_center()
        return self._center

    def get_center(self):
        xi, yi = self.interior.x, self.interior.y
        xe, ye = self.end.x, self.end.y
        xs, ys = self.start.x, self.start.y
        try:
            A = volmdlr.Matrix22(2 * (xs - xi), 2 * (ys - yi),
                                 2 * (xs - xe), 2 * (ys - ye))
            b = - volmdlr.Vector2D(xi ** 2 + yi ** 2 - xs ** 2 - ys ** 2,
                                   xe ** 2 + ye ** 2 - xs ** 2 - ys ** 2)
            inv_A = A.inverse()
            x = inv_A.vector_multiplication(b)
            center = volmdlr.Point2D(x.x, x.y)
        except ValueError:
            A = npy.array([[2 * (xs - xi), 2 * (ys - yi)],
                           [2 * (xs - xe), 2 * (ys - ye)]])
            b = - npy.array([xi ** 2 + yi ** 2 - xs ** 2 - ys ** 2,
                             xe ** 2 + ye ** 2 - xs ** 2 - ys ** 2])
            center = volmdlr.Point2D(*npy.linalg.solve(A, b))
        return center

    @property
    def is_trigo(self):
        if not self._is_trigo:
            self._is_trigo = self.get_arc_direction()
        return self._is_trigo

    @property
    def clockwise_and_trigowise_paths(self):
        if not self._clockwise_and_trigowise_paths:
            radius_1 = self.start - self.center
            radius_2 = self.end - self.center
            radius_i = self.interior - self.center
            self._clockwise_and_trigowise_paths =\
                self.get_clockwise_and_trigowise_paths(radius_1,
                                                       radius_2,
                                                       radius_i)
            self._utd_clockwise_and_trigowise_paths = True
        return self._clockwise_and_trigowise_paths

    def get_arc_direction(self):
        clockwise_path, trigowise_path =\
            self.clockwise_and_trigowise_paths
        if clockwise_path > trigowise_path:
            return True
        return False

    @property
    def angle(self):
        if not self._angle:
            self._angle = self.get_angle()
        return self._angle

    def get_angle(self):
        clockwise_path, trigowise_path = \
            self.clockwise_and_trigowise_paths
        if self.is_trigo:
            return trigowise_path
        return clockwise_path

    def _get_points(self):
        return [self.start, self.interior, self.end]

    points = property(_get_points)

    def point_distance(self, point):
        vector_start = self.start - self.center
        vector_point = point - self.center
        vector_end = self.end - self.center
        if self.is_trigo:
            vector_start, vector_end = vector_end, vector_start
        arc_angle = volmdlr.geometry.clockwise_angle(vector_start, vector_end)
        point_angle = volmdlr.geometry.clockwise_angle(vector_start, vector_point)
        if point_angle <= arc_angle:
            return abs(
                LineSegment2D(point, self.center).length() - self.radius)
        else:
            return min(LineSegment2D(point, self.start).length(),
                       LineSegment2D(point, self.end).length())

    def point_belongs(self, point2d, abs_tol=1e-10):
        """
        Check if a Point2D belongs to the Arc2D.

        """
        distance_point_to_center = point2d.point_distance(self.center)
        if not math.isclose(distance_point_to_center, self.radius, abs_tol=abs_tol):
            return False
        try:
            point_abscissa = self.abscissa(point2d)
        except ValueError:
            return False
        if self.length() >= point_abscissa >= 0:
            return True
        return False

    def to_full_arc_2d(self):
        return FullArc2D(center=self.center,
                         start_end=self.point_at_abscissa(0),
                         name=self.name)

    def line_intersections(self, line2d: Line2D):
        # circle = self.to_circle()
        # circle_intersection_points = circle.line_intersections(line2d)
        full_arc_2d = self.to_full_arc_2d()
        fa2d_intersection_points = full_arc_2d.line_intersections(line2d)
        intersection_points = []
        for pt in fa2d_intersection_points:
            if self.point_belongs(pt):
                intersection_points.append(pt)
        return intersection_points

    def linesegment_intersections(self, linesegment2d: LineSegment2D):
        if not self.bounding_rectangle.b_rectangle_intersection(linesegment2d.bounding_rectangle):
            return []
        full_arc_2d = self.to_full_arc_2d()
        fa2d_intersection_points = full_arc_2d.linesegment_intersections(
            linesegment2d)
        intersection_points = []
        for pt in fa2d_intersection_points:
            if self.point_belongs(pt):
                intersection_points.append(pt)
        return intersection_points

    def abscissa(self, point2d: volmdlr.Point2D, tol=1e-9):
        if point2d.point_distance(self.start) < tol:
            return 0
        if point2d.point_distance(self.end) < tol:
            return self.length()

        p = point2d - self.center
        u = self.start - self.center
        u.normalize()
        if self.is_trigo:
            v = u.normal_vector()
        else:
            v = -u.normal_vector()

        x, y = p.dot(u), p.dot(v)
        theta = math.atan2(y, x)
        if theta < -tol or theta > self.angle + tol:
            raise ValueError('Point not in arc')

        if theta < 0:
            return 0.
        if theta > self.angle:
            return self.angle * self.radius

        return self.radius * theta

    def direction_vector(self, abscissa: float):
        """
        :param abscissa: defines where in the Arc2D the
        direction vector is to be calculated
        :return: The direction vector of the Arc2D
        """
        return -self.normal_vector(abscissa=abscissa).normal_vector()

    def unit_direction_vector(self, abscissa: float):
        """
        :param abscissa: defines where in the Arc2D the
        unit direction vector is to be calculated
        :return: The unit direction vector of the Arc2D
        """
        direction_vector = self.direction_vector(abscissa)
        direction_vector.normalize()
        return direction_vector

    def normal_vector(self, abscissa: float):
        """
        :param abscissa: defines where in the Arc2D the
        normal vector is to be calculated
        :return: The normal vector of the Arc2D
        """
        point = self.point_at_abscissa(abscissa)
        # if self.is_trigo:
        normal_vector = self.center - point
        # else:
        #     normal_vector = point - self.center
        return normal_vector

    def unit_normal_vector(self, abscissa: float):
        """
        :param abscissa: defines where in the Arc2D the
        unit normal vector is to be calculated
        :return: The unit normal vector of the Arc2D
        """
        normal_vector = self.normal_vector(abscissa)
        normal_vector.normalize()
        return normal_vector

    def area(self):
        return self.radius ** 2 * self.angle / 2

    def center_of_mass(self):
        #        u=self.middle.vector-self.center.vector
        u = self.middle_point() - self.center
        u.normalize()
        # alpha = abs(self.angle)
        return self.center + 4 / (3 * self.angle) * self.radius * math.sin(
            self.angle * 0.5) * u

    @property
    def bounding_rectangle(self):
        if not self._bounding_rectangle:
            discretization_points = self.discretization_points(number_points=20)
            x_values, y_values = [], []
            for point in discretization_points:
                x_values.append(point.x)
                y_values.append(point.y)
            self._bounding_rectangle = volmdlr.core.BoundingRectangle(min(x_values), max(x_values),
                                                                      min(y_values), max(y_values))
        return self._bounding_rectangle

    def straight_line_area(self):
        if self.angle >= math.pi:
            angle = volmdlr.TWO_PI - self.angle
            area = math.pi * self.radius ** 2 - 0.5 * self.radius ** 2 * (
                angle - math.sin(angle))
        else:
            angle = self.angle
            area = 0.5 * self.radius ** 2 * (angle - math.sin(angle))

        if self.is_trigo:
            return area
        return -area

    def straight_line_second_moment_area(self, point: volmdlr.Point2D):

        if self.angle2 < self.angle1:
            angle2 = self.angle2 + volmdlr.TWO_PI

        else:
            angle2 = self.angle2
        angle1 = self.angle1

        # Full arc section
        Ix1 = self.radius ** 4 / 8 * (angle2 - angle1 + 0.5 * (
            math.sin(2 * angle1) - math.sin(2 * angle2)))
        Iy1 = self.radius ** 4 / 8 * (angle2 - angle1 + 0.5 * (
            math.sin(2 * angle2) - math.sin(2 * angle1)))
        Ixy1 = self.radius ** 4 / 8 * (
            math.cos(angle1) ** 2 - math.cos(angle2) ** 2)

        # Triangle
        xi, yi = (self.start - self.center)
        xj, yj = (self.end - self.center)
        Ix2 = (yi ** 2 + yi * yj + yj ** 2) * (xi * yj - xj * yi) / 12.
        Iy2 = (xi ** 2 + xi * xj + xj ** 2) * (xi * yj - xj * yi) / 12.
        Ixy2 = (xi * yj + 2 * xi * yi + 2 * xj * yj + xj * yi) * (
            xi * yj - xj * yi) / 24.
        if Ix2 < 0.:
            Ix2, Iy2, Ixy2 = -Ix2, -Iy2, -Ixy2
        if self.angle < math.pi:
            if self.is_trigo:
                Ix = Ix1 - Ix2
                Iy = Iy1 - Iy2
                Ixy = Ixy1 - Ixy2
            else:
                Ix = Ix2 - Ix1
                Iy = Iy2 - Iy1
                Ixy = Ixy2 - Ixy1
        else:
            # print('Ixy12', Ixy1, Ixy2)
            if self.is_trigo:
                Ix = Ix1 + Ix2
                Iy = Iy1 + Iy2
                Ixy = Ixy1 + Ixy2
            else:
                Ix = -Ix2 - Ix1
                Iy = -Iy2 - Iy1
                Ixy = -Ixy2 - Ixy1

        return volmdlr.geometry.huygens2d(Ix, Iy, Ixy,
                                          self.straight_line_area(),
                                          self.center,
                                          point)

    def straight_line_center_of_mass(self):
        if self.angle == math.pi:
            return self.center_of_mass()

        u = self.middle_point() - self.center
        u.normalize()
        if self.angle >= math.pi:
            u = -u
        bissec = Line2D(self.center, self.center + u)
        string = Line2D(self.start, self.end)
        p = volmdlr.Point2D.line_intersection(bissec, string)
        a = p.point_distance(self.start)
        h = p.point_distance(self.center)
        triangle_area = h * a
        # alpha = abs(self.angle)
        triangle_cog = self.center + 2 / 3. * h * u
        if self.angle < math.pi:
            cog = (
                self.center_of_mass() * self.area() - triangle_area * triangle_cog) / abs(
                self.straight_line_area())
        else:
            cog = (
                self.center_of_mass() * self.area() + triangle_area * triangle_cog) / abs(
                self.straight_line_area())

        # ax = self.plot()
        # bissec.plot(ax=ax, color='grey')
        # self.center.plot(ax=ax)
        # string.plot(ax=ax, color='grey')
        # triangle_cog.plot(ax=ax, color='green')
        # self.center_of_mass().plot(ax=ax, color='red')
        #
        # cog_line = Line2D(volmdlr.O2D, self.center_of_mass()*self.area()-triangle_area*triangle_cog)
        # cog_line.plot(ax=ax)
        #
        # cog.plot(ax=ax, color='b')
        # ax.set_aspect('equal')
        return cog

    def straight_line_point_belongs(self, point):
        """
        Verifies if a point belongs to the surface created by closing the edge with a
        line between its start and end points.

        :param point_2d: Point to be verified.
        :return: Return True if the point belongs to this surface, or False otherwise.
        """
        if self.point_belongs(point):
            return True
        if self.start == self.end:
            if point.point_distance(self.center) <= self.radius:
                return True
        center_distance_point = self.center.point_distance(point)
        straight_line = LineSegment2D(self.start, self.end)
        for edge in [self, straight_line]:
            line_passing_trough_point = Line2D(self.center, point)
            straight_line_intersections = edge.line_intersections(line_passing_trough_point)
            if straight_line_intersections:
                if self.center.point_distance(straight_line_intersections[0]) > center_distance_point:
                    return True
        return False

    def plot(self, ax=None, color='k', alpha=1, plot_points=False):
        if ax is None:
            _, ax = plt.subplots()

        if plot_points:
            for point in [self.center, self.start, self.interior, self.end]:
                point.plot(ax=ax, color=color, alpha=alpha)

        ax.add_patch(matplotlib.patches.Arc((self.center.x, self.center.y), 2 * self.radius,
                                            2 * self.radius, angle=0,
                                            theta1=self.angle1 * 0.5 / math.pi * 360,
                                            theta2=self.angle2 * 0.5 / math.pi * 360,
                                            color=color,
                                            alpha=alpha))
        return ax

    def to_3d(self, plane_origin, x, y):
        ps = self.start.to_3d(plane_origin, x, y)
        pi = self.interior.to_3d(plane_origin, x, y)
        pe = self.end.to_3d(plane_origin, x, y)

        return Arc3D(ps, pi, pe, name=self.name)

    def rotation(self, center: volmdlr.Point2D, angle: float):
        """
        Arc2D rotation.

        :param center: rotation center
        :param angle: angle rotation.
        :return: a new rotated Arc2D.
        """
        return Arc2D(*[point.rotation(center, angle,) for point in
                       [self.start, self.interior, self.end]])

    def rotation_inplace(self, center: volmdlr.Point2D, angle: float):
        """
        Arc2D rotation. Object is updated inplace.

        :param center: rotation center.
        :param angle: rotation angle.
        """
        self.start.rotation_inplace(center, angle)
        self.interior.rotation_inplace(center, angle)
        self.end.rotation_inplace(center, angle)
        self._angle = None
        self._is_trigo = None
        self._center = None
        self._clockwise_and_trigowise_paths = None

    def translation(self, offset: volmdlr.Vector2D):
        """
        Arc2D translation.

        :param offset: translation vector.
        :return: A new translated Arc2D.
        """
        return Arc2D(*[point.translation(offset) for point in
                       [self.start, self.interior, self.end]])

    def translation_inplace(self, offset: volmdlr.Vector2D):
        """
        Arc2D translation. Object is updated inplace.

        :param offset: translation vector.
        """
        self.start.translation_inplace(offset)
        self.interior.translation_inplace(offset)
        self.end.translation_inplace(offset)
        self._angle = None
        self._is_trigo = None
        self._center = None
        self._clockwise_and_trigowise_paths = None

    def frame_mapping(self, frame: volmdlr.Frame2D, side: str):
        """
        Changes vector frame_mapping and return a new Arc2D.

        side = 'old' or 'new'
        """
        return Arc2D(*[point.frame_mapping(frame, side) for point in
                       [self.start, self.interior, self.end]])

    def frame_mapping_inplace(self, frame: volmdlr.Frame2D, side: str):
        """
        Changes vector frame_mapping and the object is updated inplace.
        side = 'old' or 'new'
        """
        self.__init__(*[point.frame_mapping(frame, side) for point in
                        [self.start, self.interior, self.end]])

    def second_moment_area(self, point):
        """
        Second moment area of part of disk.

        """
        if self.angle2 < self.angle1:
            angle2 = self.angle2 + volmdlr.TWO_PI

        else:
            angle2 = self.angle2
        angle1 = self.angle1

        Ix = self.radius ** 4 / 8 * (angle2 - angle1 + 0.5 * (
            math.sin(2 * angle1) - math.sin(2 * angle2)))
        Iy = self.radius ** 4 / 8 * (angle2 - angle1 + 0.5 * (
            math.sin(2 * angle2) - math.sin(2 * angle1)))
        Ixy = self.radius ** 4 / 8 * (
            math.cos(angle1) ** 2 - math.cos(angle2) ** 2)
        # Ic = npy.array([[Ix, Ixy], [Ixy, Iy]])

        # Must be computed at center, so huygens related to center
        return volmdlr.geometry.huygens2d(Ix, Iy, Ixy, self.area(),
                                          self.center, point)

    def plot_data(self, edge_style: plot_data.EdgeStyle = None,
                  anticlockwise: bool = None):

        list_node = self.discretization_points()
        data = []
        for nd in list_node:
            data.append({'x': nd.x, 'y': nd.y})
        return plot_data.Arc2D(cx=self.center.x,
                               cy=self.center.y,
                               r=self.radius,
                               start_angle=self.angle1,
                               end_angle=self.angle2,
                               edge_style=edge_style,
                               data=data,
                               anticlockwise=anticlockwise,
                               name=self.name)

    def copy(self, *args, **kwargs):
        return Arc2D(self.start.copy(),
                     self.interior.copy(),
                     self.end.copy())

    def split(self, split_point: volmdlr.Point2D):
        abscissa = self.abscissa(split_point)

        return [Arc2D(self.start,
                      self.point_at_abscissa(0.5 * abscissa),
                      split_point),
                Arc2D(split_point,
                      self.point_at_abscissa((self.abscissa(self.end)
                                              - abscissa) * 0.5 + abscissa),
                      self.end)
                ]

    def cut_between_two_points(self, point1, point2):
        """
        Cuts Arc between to points, and return the a new arc bwetween these two points.

        """
        if (point1 == self.start and point2 == self.end) or \
                (point2 == self.start and point1 == self.end):
            return self
        raise NotImplementedError

    def infinite_primitive(self, offset):
        vector_start_center = self.start - self.center
        vector_start_center.normalize()
        vector_end_center = self.end - self.center
        vector_end_center.normalize()
        vector_interior_center = self.interior - self.center
        vector_interior_center.normalize()
        if self.is_trigo:
            radius = self.radius + offset
            center = self.center

        else:
            radius = self.radius - offset
            if radius < 0:
                return None
            center = self.center
            # mid_point = self.middle_point()
            # vec1 = self.center - mid_point
            # vec1.normalize()
            # vec1 = 2 * offset * math.sqrt(2) * vec1
            # center = self.center.translation(vec1)
        start = center + radius * vector_start_center
        end = center + radius * vector_end_center
        interior = center + radius * vector_interior_center
        return Arc2D(start, interior, end)

    def complementary(self):

        interior = self.middle_point().rotation(self.center, math.pi)
        return Arc2D(self.start, interior, self.end)

    def to_wire(self, angle_resolution: float = 10.):
        """
        Convert an arc to a wire2d defined with line_segments.

        """

        return volmdlr.wires.Wire2D.from_points(self.polygon_points(angle_resolution))

    def axial_symmetry(self, line):
        """
        Finds out the symmetric arc2d according to a line.

        """

        points_symmetry = [point.axial_symmetry(line) for point in [self.start, self.interior, self.end]]

        return self.__class__(start=points_symmetry[0],
                              interior=points_symmetry[1],
                              end=points_symmetry[2])

    def reverse(self):
        return self.__class__(self.end, self.interior, self.start, self.name)

class FullArc2D(Arc2D):
    """
    An edge that starts at start_end, ends at the same point after having described a circle.

    """

    def __init__(self, center: volmdlr.Point2D, start_end: volmdlr.Point2D,
                 name: str = ''):
        self.__center = center
        self.start_end = start_end
        interior = start_end.rotation(center, math.pi)
        Arc2D.__init__(self, start=start_end, interior=interior,
                       end=start_end, name=name)  # !!! this is dangerous

    @property
    def is_trigo(self):
        return True

    @property
    def center(self):
        return self.__center

    @property
    def angle(self):
        return volmdlr.TWO_PI

    def to_dict(self, use_pointers: bool = False, memo=None, path: str = '#'):
        dict_ = self.base_dict()
        dict_['center'] = self.center.to_dict(use_pointers=use_pointers, memo=memo, path=path + '/center')
        dict_['radius'] = self.radius
        dict_['angle'] = self.angle
        dict_['is_trigo'] = self.is_trigo
        dict_['start_end'] = self.start.to_dict(use_pointers=use_pointers, memo=memo, path=path + '/start_end')
        dict_['name'] = self.name
        return dict_

    def copy(self, *args, **kwargs):
        return FullArc2D(self.center.copy(), self.start.copy())

    @classmethod
    def dict_to_object(cls, dict_, global_dict=None, pointers_memo: Dict[str, Any] = None, path: str = '#'):
        center = volmdlr.Point2D.dict_to_object(dict_['center'])
        start_end = volmdlr.Point2D.dict_to_object(dict_['start_end'])

        return cls(center, start_end, name=dict_['name'])

    def __hash__(self):
        return hash(self.radius)
        # return hash(self.center) + 5*hash(self.start)

    def __eq__(self, other_arc):
        if self.__class__.__name__ != other_arc.__class__.__name__:
            return False
        return (self.center == other_arc.center) \
            and (self.start_end == other_arc.start_end)

    @property
    def bounding_rectangle(self):
        if not self._bounding_rectangle:
            self._bounding_rectangle = volmdlr.core.BoundingRectangle(self.center.x - self.radius, self.center.x + self.radius,
                                              self.center.y - self.radius, self.center.y + self.radius)
        return self._bounding_rectangle

    def straight_line_area(self):
        area = self.area()
        return area

    def center_of_mass(self):
        return self.center

    def straight_line_center_of_mass(self):
        return self.center_of_mass()

    def straight_line_point_belongs(self, point):
        """
        Verifies if a point belongs to the surface created by closing the edge with a
        line between its start and end points.

        :param point2d: Point to be verified
        :return: Return True if the point belongs to this surface, or False otherwise
        """
        if point.point_distance(self.center) <= self.radius:
            return True
        return False

    def to_3d(self, plane_origin, x, y):
        center = self.center.to_3d(plane_origin, x, y)
        start = self.start.to_3d(plane_origin, x, y)
        z = x.cross(y)
        z.normalize()

        return FullArc3D(center, start, z)

    def rotation(self, center: volmdlr.Point2D, angle: float):
        new_center = self._center.rotation(center, angle, True)
        new_start_end = self.start.rotation(center, angle, True)
        return FullArc2D(new_center, new_start_end)

    def rotation_inplace(self, center: volmdlr.Point2D, angle: float):
        self._center.rotation(center, angle, False)
        self.start.rotation(center, angle, False)
        self.interior.rotation(center, angle, False)
        self.end.rotation(center, angle, False)

    def translation(self, offset: volmdlr.Vector2D):
        new_center = self._center.translation(offset)
        new_start_end = self.start.translation(offset)
        return FullArc2D(new_center, new_start_end)

    def translation_inplace(self, offset: volmdlr.Vector2D):
        self._center.translation_inplace(offset)
        self.start.translation_inplace(offset)
        self.end.translation_inplace(offset)
        self.interior.translation_inplace(offset)

    def frame_mapping(self, frame: volmdlr.Frame2D, side: str):
        """
        Map the 2D full arc to a new frame or its original frame.

        :param frame: The target frame for the mapping.
        :type frame: :class:`volmdlr.Frame2D`
        :param side: Specify whether to map the arc to the new frame ('new')
            or its original frame ('old').
        :type side: str
        :return: The full arc in the specified frame.
        :rtype: :class:`volmdlr.edges.FullArc2D`
        """
        return FullArc2D(*[point.frame_mapping(frame, side) for point in
                           [self._center, self.start]])

    def frame_mapping_inplace(self, frame: volmdlr.Frame2D, side: str):
        for p in [self._center, self.start, self.end, self.interior]:
            p.frame_mapping_inplace(frame, side)

    def polygonization(self):
        return volmdlr.wires.ClosedPolygon2D(self.discretization_points(angle_resolution=15))

    def plot(self, ax=None, color='k', alpha=1, plot_points=False,
             linestyle='-', linewidth=1):
        if ax is None:
            _, ax = plt.subplots()

        if self.radius > 0:
            ax.add_patch(matplotlib.patches.Arc((self.center.x, self.center.y),
                                                2 * self.radius,
                                                2 * self.radius,
                                                angle=0,
                                                theta1=0,
                                                theta2=360,
                                                color=color,
                                                linestyle=linestyle,
                                                linewidth=linewidth))
        if plot_points:
            ax.plot([self.start.x], [self.start.y], 'o',
                    color=color, alpha=alpha)
        return ax

    def cut_between_two_points(self, point1, point2):

        x1, y1 = point1 - self.center
        x2, y2 = point2 - self.center

        angle1 = math.atan2(y1, x1)
        angle2 = math.atan2(y2, x2)
        if angle2 < angle1:
            angle2 += volmdlr.TWO_PI
        angle_i = 0.5 * (angle1 + angle2)
        interior = point1.rotation(self.center, angle_i)
        arc = Arc2D(point1, interior, point2)
        if self.is_trigo != arc.is_trigo:
            arc = arc.complementary()

        return arc

    def line_intersections(self, line2d: Line2D, tol=1e-9):
        try:
            if line2d.start == self.center:
                pt1 = line2d.end
                vec = line2d.start - line2d.end
            else:
                pt1 = line2d.start
                vec = line2d.end - line2d.start
        except AttributeError:
            if line2d.point1 == self.center:
                pt1 = line2d.point2
                vec = line2d.point1 - line2d.point2
            else:
                pt1 = line2d.point1
                vec = line2d.point2 - line2d.point1
        a = vec.dot(vec)
        b = 2 * vec.dot(pt1 - self.center)
        c = pt1.dot(pt1) + self.center.dot(self.center) \
            - 2 * pt1.dot(self.center) - self.radius ** 2

        disc = b ** 2 - 4 * a * c
        if math.isclose(disc, 0., abs_tol=tol):
            t1 = -b / (2 * a)
            return [pt1 + t1 * vec]

        elif disc > 0:
            sqrt_disc = math.sqrt(disc)
            t1 = (-b + sqrt_disc) / (2 * a)
            t2 = (-b - sqrt_disc) / (2 * a)
            return [pt1 + t1 * vec,
                    pt1 + t2 * vec]

        return []

    def linesegment_intersections(self, linesegment2d: LineSegment2D, tol=1e-9):
        if not self.bounding_rectangle.b_rectangle_intersection(linesegment2d.bounding_rectangle):
            return []
        try:
            if linesegment2d.start == self.center:
                pt1 = linesegment2d.end
                vec = linesegment2d.start - linesegment2d.end
            else:
                pt1 = linesegment2d.start
                vec = linesegment2d.end - linesegment2d.start
        except AttributeError:
            if linesegment2d.point1 == self.center:
                pt1 = linesegment2d.point2
                vec = linesegment2d.point1 - linesegment2d.point2
            else:
                pt1 = linesegment2d.point1
                vec = linesegment2d.point2 - linesegment2d.point1
        a = vec.dot(vec)
        b = 2 * vec.dot(pt1 - self.center)
        c = pt1.dot(pt1) + self.center.dot(self.center) \
            - 2 * pt1.dot(self.center) - self.radius ** 2

        disc = b ** 2 - 4 * a * c
        if math.isclose(disc, 0., abs_tol=tol):
            t1 = -b / (2 * a)
            points = [pt1 + t1 * vec]
            if linesegment2d.point_belongs(points[0]):
                return points
            return []

        elif disc > 0:
            sqrt_disc = math.sqrt(disc)
            t1 = (-b + sqrt_disc) / (2 * a)
            t2 = (-b - sqrt_disc) / (2 * a)
            points = [pt1 + t1 * vec, pt1 + t2 * vec]
            valid_points = [pt for pt in points if
                            linesegment2d.point_belongs(pt)]
            return valid_points

        return []


class ArcEllipse2D(Edge):
    """
    An 2 dimensional elliptical arc.

    :param start: The starting point of the elliptical arc
    :type start: :class:`volmdlr.Point2D`
    :param interior: An interior point of the elliptical arc
    :type interior: :class:`volmdlr.Point2D`
    :param end: The end point of the elliptical arc
    :type end: :class:`volmdlr.Point2D`
    :param center: The center of the ellipse
    :type center: :class:`volmdlr.Point2D`
    :param major_dir: The major direction of the ellipse
    :type major_dir: :class:`volmdlr.Vector2D`
    :param name: The name of the elliptical arc. Default value is ''
    :type name: str, optional
    :param extra: An extra interior point if start is equal to end. Default
        value is None
    :type extra: :class:`volmdlr.Point2D`, optional
    """

    def __init__(self, start: volmdlr.Point2D, interior: volmdlr.Point2D,
                 end: volmdlr.Point2D, center: volmdlr.Point2D,
                 major_dir: volmdlr.Vector2D, name: str = '',
                 extra: volmdlr.Point2D = None):
        Edge.__init__(self, start, end, name)
        self.interior = interior
        self.center = center
        self.extra = extra
        self.major_dir = major_dir
        self.minor_dir = self.major_dir.deterministic_unit_normal_vector()
        frame = volmdlr.Frame2D(self.center, self.major_dir, self.minor_dir)
        self.frame = frame
        start_new, end_new = frame.new_coordinates(self.start), frame.new_coordinates(self.end)
        interior_new, center_new = frame.new_coordinates(self.interior), frame.new_coordinates(self.center)
        self._bounding_rectangle = None
        def theta_A_B(s, i, e, c):
            """
            From : https://math.stackexchange.com/questions/339126/how-to-draw-an-ellipse-if-a-center-and-3-arbitrary-points-on-it-are-given
            theta=angle d'inclinaison ellipse par rapport à horizontal(sens horaire),A=demi grd axe, B=demi petit axe
            """
            xs, ys, xi, yi, xe, ye = s[0] - c[0], s[1] - c[1], i[0] - c[0], i[
                1] - c[1], e[0] - c[0], e[1] - c[1]
            A = npy.array(([xs ** 2, ys ** 2, 2 * xs * ys],
                           [xi ** 2, yi ** 2, 2 * xi * yi],
                           [xe ** 2, ye ** 2, 2 * xe * ye]))
            invA = npy.linalg.inv(A)
            One = npy.array(([1],
                             [1],
                             [1]))
            C = npy.dot(invA, One)  # matrice colonne de taille 3
            theta = 0.5 * math.atan(2 * C[2] / (C[1] - C[0]))
            c1 = C[0] + C[1]
            c2 = (C[1] - C[0]) / math.cos(2 * theta)
            gdaxe = math.sqrt((2 / (c1 - c2)))
            ptax = math.sqrt((2 / (c1 + c2)))
            return theta, gdaxe, ptax

        if start == end:
            extra_new = frame.new_coordinates(self.extra)
            theta, A, B = theta_A_B(start_new, extra_new, interior_new,
                                    center_new)
        else:
            theta, A, B = theta_A_B(start_new, interior_new, end_new,
                                    center_new)
            # theta, A, B = theta_A_B(self.start, self.interior, self.end,
            #                         self.center)

        self.Gradius = A
        self.Sradius = B
        self.theta = theta

        # Angle pour start
        u1, u2 = start_new.x / self.Gradius, start_new.y / self.Sradius
        angle1 = volmdlr.geometry.sin_cos_angle(u1, u2)
        self.angle_start = angle1
        # Angle pour end
        u3, u4 = end_new.x / self.Gradius, end_new.y / self.Sradius
        angle2 = volmdlr.geometry.sin_cos_angle(u3, u4)
        self.angle_end = angle2
        # Angle pour interior
        u5, u6 = interior_new.x / self.Gradius, interior_new.y / self.Sradius
        anglei = volmdlr.geometry.sin_cos_angle(u5, u6)
        self.angle_interior = anglei
        # Going trigo/clock wise from start to interior
        if anglei < angle1:
            trigowise_path = (anglei + volmdlr.TWO_PI) - angle1
            clockwise_path = angle1 - anglei
        else:
            trigowise_path = anglei - angle1
            clockwise_path = angle1 - anglei + volmdlr.TWO_PI

        # Going trigo wise from interior to interior
        if angle2 < anglei:
            trigowise_path += (angle2 + volmdlr.TWO_PI) - anglei
            clockwise_path += anglei - angle2
        else:
            trigowise_path += angle2 - anglei
            clockwise_path += anglei - angle2 + volmdlr.TWO_PI

        if clockwise_path > trigowise_path:
            self.is_trigo = True
            self.angle = trigowise_path
        else:
            # Clock wise
            self.is_trigo = False
            self.angle = clockwise_path

        if self.start == self.end or self.angle == 0:
            self.angle = volmdlr.TWO_PI

        if self.is_trigo:  # sens trigo
            self.offset_angle = angle1
        else:
            self.offset_angle = angle2

    def _get_points(self):
        return self.discretization_points()

    points = property(_get_points)

    def length(self):
        """
        Calculates the length of the arcellipse2d.

        :return: arcellipse2d's length
        """
        length = self.abscissa(self.end)
        return length

    def point_belongs(self, point, abs_tol: float = 1e-6):
        """
        Verifies if a point belongs to the arcellipse2d.

        :param point: point to be verified
        :param abs_tol: tolerance applied during calculations
        :return: True if the point belongs, False otherwise
        """
        if not math.isclose((point.x - self.center.x) ** 2 / self.Gradius ** 2 +
                            (point.y - self.center.y) ** 2 / self.Sradius ** 2, 1, abs_tol=abs_tol) and not \
                math.isclose((point.x - self.center.x) ** 2 / self.Sradius ** 2 +
                             (point.y - self.center.y) ** 2 / self.Gradius ** 2, 1, abs_tol=abs_tol):
            return False
        new_point = self.frame.new_coordinates(point)
        u1, u2 = new_point.x / self.Gradius, new_point.y / self.Sradius
        angle_new_point = volmdlr.geometry.sin_cos_angle(u1, u2)
        if self.angle_start < self.angle_end and self.angle_end >= angle_new_point >= self.angle_start:
            return True
        if self.angle_start > self.angle_end and self.angle_end <= angle_new_point <= self.angle_start:
            return True
        return False

    def abscissa(self, point: volmdlr.Point2D):
        """
        Calculates the abscissa of a given point.

        :param point: point for calculating abscissa
        :return: a float, between 0 and the arcellise2d's lenght
        """
        if self.point_belongs(point):
            angle_abscissa = volmdlr.geometry.clockwise_angle(point - self.center, self.major_dir)
            angle_start = self.angle_start
            angle_end = angle_abscissa
            if self.angle_start > angle_abscissa > self.angle_end:
                angle_start = angle_abscissa
                angle_end = self.angle_start

            def arc_length(theta):
                return math.sqrt((self.Gradius ** 2) * math.sin(theta) ** 2 +
                                 (self.Sradius ** 2) * math.cos(theta) ** 2)

            res, _ = scipy_integrate.quad(arc_length, angle_start, angle_end)
            return res
        raise ValueError(f'point {point} does not belong to ellipse')

    @property
    def bounding_rectangle(self):
        """
        Calculates the bounding rectangle for the arcellipse2d.

        :return: volmdlr.core.BoudingRectangle object.
        """
        if not self._bounding_rectangle:
            discretization_points = self.discretization_points(number_points=20)
            x_values, y_values = [], []
            for point in discretization_points:
                x_values.append(point.x)
                y_values.append(point.y)
            self._bounding_rectangle = volmdlr.core.BoundingRectangle(min(x_values), max(x_values),
                                                                      min(y_values), max(y_values))
        return self._bounding_rectangle

    def straight_line_area(self):
        """
        Calculates the area of the elliptic arc, with line drwan from start to end.

        :return: straight_line_area.
        """
        if self.angle >= math.pi:
            angle = volmdlr.TWO_PI - self.angle
            area = math.pi * self.Gradius * self.Sradius - 0.5 * self.Gradius * self.Sradius * (
                    angle - math.sin(angle))
        else:
            angle = self.angle
            area = 0.5 * self.Gradius * self.Sradius * (angle - math.sin(angle))

        if self.is_trigo:
            return area
        return -area

    def discretization_points(self, *, number_points: int = None, angle_resolution: int = None):
        """
        Discretize an Edge to have "n" points.

        :param number_points: the number of points (including start and end points)
             if unset, only start and end will be returned.
        :param angle_resolution: if set, the sampling will be adapted to have a controlled angular distance. Usefull
            to mesh an arc.
        :return: a list of sampled points.
        """
        if not number_points:
            if not angle_resolution:
                number_points = 2
            else:
                number_points = math.ceil(angle_resolution * abs(0.5 * self.angle / math.pi))
        is_trigo = True
        if self.angle_start > self.angle_end:
            if self.angle_start >= self.angle_interior >= self.angle_end:
                angle_start = self.angle_end
                angle_end = self.angle_start
                is_trigo = False
            else:
                angle_end = self.angle_end + volmdlr.TWO_PI
                angle_start = self.angle_start
        elif self.angle_start == self.angle_end:
            angle_start = 0
            angle_end = 2 * math.pi
        else:
            angle_end = self.angle_end
            angle_start = self.angle_start

        discretization_points = [self.frame.old_coordinates(
            volmdlr.Point2D(self.Gradius * math.cos(angle), self.Sradius * math.sin(angle)))
            for angle in npy.linspace(angle_start, angle_end, number_points)]
        if not is_trigo:
            discretization_points = discretization_points[::-1]
        return discretization_points

    def polygon_points(self, discretization_resolution: int):
        warnings.warn('polygon_points is deprecated,\
                please use discretization_points instead',
                      DeprecationWarning)
        return self.discretization_points(angle_resolution=discretization_resolution)

    def to_3d(self, plane_origin, x, y):
        point_start3d = self.start.to_3d(plane_origin, x, y)
        point_interior3d = self.interior.to_3d(plane_origin, x, y)
        point_end3d = self.end.to_3d(plane_origin, x, y)
        point_center3d = self.center.to_3d(plane_origin, x, y)

        a_max2d = self.center + self.major_dir * self.Gradius
        a_max3d = a_max2d.to_3d(plane_origin, x, y)
        new_major_dir = a_max3d - point_center3d
        new_major_dir.normalize()
        return ArcEllipse3D(point_start3d, point_interior3d, point_end3d,
                            point_center3d, new_major_dir, name=self.name)

    def plot(self, ax=None, color='k', alpha=1):
        if ax is None:
            _, ax = plt.subplots()

        self.interior.plot(ax=ax, color='m')
        self.start.plot(ax=ax, color='r')
        self.end.plot(ax=ax, color='b')
        self.center.plot(ax=ax, color='y')

        x = []
        y = []
        for px, py in self.discretization_points(number_points=100):
            x.append(px)
            y.append(py)

        plt.plot(x, y, color=color, alpha=alpha)
        return ax

    def normal_vector(self, abscissa):
        raise NotImplementedError

    def unit_normal_vector(self, abscissa):
        raise NotImplementedError

    def direction_vector(self, abscissa):
        raise NotImplementedError

    def unit_direction_vector(self, abscissa):
        raise NotImplementedError

    def reverse(self):
        return self.__class__(self.end.copy(), self.interior.copy(), self.start.copy(),
                              self.center.copy(), self.major_dir.copy(), self.name)

    def to_ellipse2d(self):
        from volmdlr.wires import Ellipse2D
        return Ellipse2D(self.Gradius, self.Sradius, self.center, self.major_dir)

    def linesegment_intersections(self, linesegment2d: LineSegment2D):
        if not self.bounding_rectangle.b_rectangle_intersection(linesegment2d.bounding_rectangle):
            return []
        ellipse2d = self.to_ellipse2d()
        ellipse2d_linesegment_intersections = ellipse2d.linesegment_intersections(linesegment2d)
        linesegment_intersections = []
        for inter in ellipse2d_linesegment_intersections:
            if self.point_belongs(inter):
                linesegment_intersections.append(inter)
        return linesegment_intersections

class Line3D(Line):
    """
    Define an infinite line passing through the 2 points.

    """
    _non_eq_attributes = ['name', 'basis_primitives', 'bounding_box']

    def __init__(self, point1: volmdlr.Point3D, point2: volmdlr.Point3D,
                 name: str = ''):
        Line.__init__(self, point1, point2, name=name)
        self.points = [point1, point2]
        self._bbox = None

    @property
    def bounding_box(self):
        if not self._bbox:
            self._bbox = self._bounding_box()
        return self._bbox

    @bounding_box.setter
    def bounding_box(self, new_bounding_box):
        self._bbox = new_bounding_box

    def _bounding_box(self):
        xmin = min([self.point1[0], self.point2[0]])
        xmax = max([self.point1[0], self.point2[0]])
        ymin = min([self.point1[1], self.point2[1]])
        ymax = max([self.point1[1], self.point2[1]])
        zmin = min([self.point1[2], self.point2[2]])
        zmax = max([self.point1[2], self.point2[2]])

        return volmdlr.core.BoundingBox(xmin, xmax, ymin, ymax, zmin, zmax)

    def point_at_abscissa(self, abscissa):
        return self.point1 + (
            self.point2 - self.point1) * abscissa

    def point_belongs(self, point3d):
        if point3d == self.point1:
            return True
        return self.direction_vector().is_colinear_to(point3d - self.point1)

    def point_distance(self, point):
        vector1 = point - self.point1
        vector1.to_vector()
        vector2 = self.point2 - self.point1
        vector2.to_vector()
        return vector1.cross(vector2).norm() / vector2.norm()

    def line_distance(self, line2):
        """
        Calculates the distance between two Line3D.

        :param line2: other Line3D.
        :return: The distance between the two lines.
        """
        direction_vector1 = self.direction_vector()
        direction_vector2 = line2.direction_vector()
        if direction_vector1.is_colinear_to(direction_vector2):
            return direction_vector1.cross(line2.points[0] - self.points[0]).norm() / direction_vector1.norm()
        vector = line2.points[0] - self.points[0]
        line_distance = abs(vector.dot(direction_vector1.cross(direction_vector2))) / direction_vector1.cross(
            direction_vector2).norm()
        return line_distance

    def skew_to(self, line):
        """
        Verifies if two Line3D are skew to each other, that is, they are not parallel and never intersect.

        :param line: othe line.
        :return: True if they are skew, False otherwise.
        """
        if self.direction_vector().is_colinear_to(line.direction_vector()):
            return False
        if math.isclose(self.line_distance(line), 0, abs_tol=1e-6):
            return False
        return True

    def intersection(self, line2):
        """
        Calculates the intersection between to Line3D, if there is an intersection.

        :param line: other Line3D
        :return: None if there is no intersection between Lines. A volmdlr.Point3D if there existes an intersection
        """
        direction_vector1 = self.direction_vector()
        direction_vector2 = line2.direction_vector()
        distance_to_line = self.line_distance(line2)
        if direction_vector1.is_colinear_to(direction_vector2) or \
                not math.isclose(distance_to_line, 0, abs_tol=1e-6):
            return None
        if math.isclose(distance_to_line, 0, abs_tol=1e-6) and \
                math.isclose(direction_vector1.dot(direction_vector2), 0, abs_tol=1e-6):
            projected_point, _ = self.point_projection(line2.points[0])
            return projected_point
        vector = self.points[0] - line2.points[0]
        t_coefficient = (
                                vector.dot(direction_vector2) * direction_vector2.dot(direction_vector1) -
                                vector.dot(direction_vector1) * direction_vector2.dot(direction_vector2)) / (
                                direction_vector1.dot(direction_vector1) * direction_vector2.dot(direction_vector2) -
                                direction_vector1.dot(direction_vector2) * direction_vector2.dot(direction_vector1))
        u_coefficient = (vector.dot(direction_vector2) + t_coefficient * direction_vector1.dot(
            direction_vector2)) / direction_vector2.dot(direction_vector2)
        intersection = self.point1 + t_coefficient * direction_vector1
        return intersection

    def plot(self, ax=None, color='k', alpha=1, dashed=True):
        if ax is None:
            ax = Axes3D(plt.figure())

        # Line segment
        ax.plot([self.point1.x, self.point2.x], [self.point1.y, self.point2.y],
                [self.point1.z, self.point2.z], color=color, alpha=alpha)

        # Drawing 3 times length of segment on each side
        u = self.point2 - self.point1
        v1 = (self.point1 - 3/6 * u)
        x1, y1, z1 = v1.x, v1.y, v1.z
        v2 = (self.point2 - 3/6 * u)
        x2, y2, z2 = v2.x, v2.y, v2.z
        if dashed:
            ax.plot([x1, x2], [y1, y2], [z1, z2], color=color,
                    dashes=[30, 5, 10, 5])
        else:
            ax.plot([x1, x2], [y1, y2], [z1, z2], color=color)
        return ax

    def plane_projection2d(self, center, x, y):
        return Line2D(self.point1.plane_projection2d(center, x, y),
                      self.point2.plane_projection2d(center, x, y))

    def minimum_distance_points(self, other_line):
        """
        Returns the points on this line and the other line that are the closest
        of lines
        """
        u = self.point2 - self.point1
        v = other_line.point2 - other_line.point1
        w = self.point1 - other_line.point1
        a = u.dot(u)
        b = u.dot(v)
        c = v.dot(v)
        d = u.dot(w)
        e = v.dot(w)

        s = (b * e - c * d) / (a * c - b ** 2)
        t = (a * e - b * d) / (a * c - b ** 2)
        p1 = self.point1 + s * u
        p2 = other_line.point1 + t * v
        return p1, p2

    def rotation(self, center: volmdlr.Point3D, axis: volmdlr.Vector3D, angle: float):
        """
        Line3D rotation.

        :param center: rotation center
        :param axis: rotation axis
        :param angle: angle rotation
        :return: a new rotated Line3D
        """

        return Line3D(*[p.rotation(center, axis, angle) for p in
                        [self.point1, self.point2]])

    def rotation_inplace(self, center: volmdlr.Point3D, axis: volmdlr.Vector3D, angle: float):
        """
        Line3D rotation. Object is updated inplace.

        :param center: rotation center
        :param axis: rotation axis
        :param angle: rotation angle
        """
        for p in [self.point1, self.point2]:
            p.rotation_inplace(center, axis, angle)
        self._bbox = None

    def translation(self, offset: volmdlr.Vector3D):
        """
        Line3D translation.

        :param offset: translation vector
        :return: A new translated Line3D
        """
        return Line3D(*[point.translation(offset) for point in
                        [self.point1, self.point2]])

    def translation_inplace(self, offset: volmdlr.Vector3D):
        """
        Line3D translation. Object is updated inplace.

        :param offset: translation vector
        """
        for point in [self.point1, self.point2]:
            point.translation_inplace(offset)
        self._bbox = None

    def frame_mapping(self, frame: volmdlr.Frame3D, side: str):
        """
        Changes vector frame_mapping and return a new Line3D.

        side = 'old' or 'new'
        """
        if side == 'old':
            new_start = frame.old_coordinates(self.point1)
            new_end = frame.old_coordinates(self.point2)
        elif side == 'new':
            new_start = frame.new_coordinates(self.point1)
            new_end = frame.new_coordinates(self.point2)
        else:
            raise ValueError('Please Enter a valid side: old or new')
        return Line3D(new_start, new_end)

    def frame_mapping_inplace(self, frame: volmdlr.Frame3D, side: str):
        """
        Changes Line3D frame_mapping and the object is updated inplace.

        side = 'old' or 'new'
        """
        if side == 'old':
            new_start = frame.old_coordinates(self.point1)
            new_end = frame.old_coordinates(self.point2)
        elif side == 'new':
            new_start = frame.new_coordinates(self.point1)
            new_end = frame.new_coordinates(self.point2)
        else:
            raise ValueError('Please Enter a valid side: old or new')
        self.point1 = new_start
        self.point2 = new_end
        self._bbox = None

    def trim(self, point1: volmdlr.Point3D, point2: volmdlr.Point3D):
        if not self.point_belongs(point1) or not self.point_belongs(point2):
            raise ValueError('Point not on curve')
        return LineSegment3D(point1, point2)

    def copy(self, *args, **kwargs):
        return Line3D(*[p.copy() for p in [self.point1, self.point2]])

    @classmethod
    def from_step(cls, arguments, object_dict):
        point1 = object_dict[arguments[1]]
        direction = object_dict[arguments[2]]
        point2 = point1 + direction
        return cls(point1, point2, arguments[0][1:-1])

    def to_step(self, current_id, surface_id=None):
        p1_content, p1_id = self.point1.to_step(current_id)
        # p2_content, p2_id = self.point2.to_step(current_id+1)
        current_id = p1_id + 1
        u_content, u_id = volmdlr.Vector3D.to_step(
            self.unit_direction_vector(),
            current_id,
            vector=True)
        current_id = u_id + 1
        content = p1_content + u_content
        content += f"#{current_id} = LINE('{self.name}',#{p1_id},#{u_id});\n"
        return content, current_id

    def to_2d(self, plane_origin, x, y):
        """
        Tranforms a Line3D into an Line2D, given an plane origin and a u and v plane vector.

        :param plane_origin: plane origin.
        :param x: plane u vector.
        :param y: plane v vector.
        :return: Line2D.
        """
        p2d = [p.to_2d(plane_origin, x, y) for p in (self.point1, self.point2)]
        if p2d[0] == p2d[1]:
            return None
        return Line2D(*p2d, name=self.name)


class LineSegment3D(LineSegment):
    """
    Define a line segment limited by two points.

    """

    def __init__(self, start: volmdlr.Point3D, end: volmdlr.Point3D,
                 name: str = ''):
        if start == end:
            raise NotImplementedError
        self.points = [start, end]
        LineSegment.__init__(self, start=start, end=end, name=name)
        self._bbox = None

    @property
    def bounding_box(self):
        if not self._bbox:
            self._bbox = self._bounding_box()
        return self._bbox

    @bounding_box.setter
    def bounding_box(self, new_bounding_box):
        self._bbox = new_bounding_box

    def __hash__(self):
        return 2 + hash(self.start) + hash(self.end)

    def __eq__(self, other_linesegment3d):
        if other_linesegment3d.__class__ != self.__class__:
            return False
        return (self.start == other_linesegment3d.start
                and self.end == other_linesegment3d.end)

    def _bounding_box(self):

        xmin = min(self.start.x, self.end.x)
        xmax = max(self.start.x, self.end.x)
        ymin = min(self.start.y, self.end.y)
        ymax = max(self.start.y, self.end.y)
        zmin = min(self.start.z, self.end.z)
        zmax = max(self.start.z, self.end.z)

        return volmdlr.core.BoundingBox(xmin, xmax, ymin, ymax, zmin, zmax)

    def to_dict(self, *args, **kwargs):
        return {'object_class': 'volmdlr.edges.LineSegment3D',
                'name': self.name,
                'start': self.start.to_dict(),
                'end': self.end.to_dict()
                }

    # def point_at_abscissa(self, abscissa):
    #     return self.start + abscissa * (
    #         self.end - self.start) / self.length()

    def point_belongs(self, point, abs_tol=1e-7):
        point_distance = self.point_distance(point)
        if math.isclose(point_distance, 0, abs_tol=abs_tol):
            return True
        return False

    def normal_vector(self, abscissa=0.):
        return None

    def unit_normal_vector(self, abscissa=0.):
        return None

    # def middle_point(self):
    #     return self.point_at_abscissa(0.5 * self.length())

    def point_distance(self, point):
        distance, point = volmdlr.LineSegment3DPointDistance(
            [(self.start.x, self.start.y, self.start.z),
             (self.end.x, self.end.y, self.end.z)],
            (point.x, point.y, point.z))
        return distance

    def plane_projection2d(self, center, x, y):
        start, end = self.start.plane_projection2d(center, x, y), self.end.plane_projection2d(center, x, y)
        if start != end:
            return LineSegment2D(start, end)
        return None

    # def intersection(self, segment2):
    #     x1 = self.start.x
    #     y1 = self.start.y
    #     z1 = self.start.z
    #     x2 = self.end.x
    #     y2 = self.end.y
    #     z2 = self.end.z
    #     x3 = segment2.start.x
    #     y3 = segment2.start.y
    #     z3 = segment2.start.z
    #     x4 = segment2.end.x
    #     y4 = segment2.end.y
    #     z4 = segment2.end.z
    #
    #     if x3 == 0 and x4 == 0 and y4 - y3 == 0:
    #         x5, y5, z5 = x3, y3, z3
    #         x6, y6, z6 = x4, y4, z4
    #         x3, y3, z3 = x1, y1, z1
    #         x4, y4, z4 = x2, y2, z2
    #         x1, y1, z1 = x5, y5, z5
    #         x2, y2, z2 = x6, y6, z6
    #
    #     elif y3 == 0 and y4 == 0 and x4 - x3 == 0:
    #         x5, y5, z5 = x3, y3, z3
    #         x6, y6, z6 = x4, y4, z4
    #         x3, y3, z3 = x1, y1, z1
    #         x4, y4, z4 = x2, y2, z2
    #         x1, y1, z1 = x5, y5, z5
    #         x2, y2, z2 = x6, y6, z6
    #
    #     res, list_t1 = [], []
    #
    #     # 2 unknown 3eq with t1 et t2 unknown
    #     if (x2 - x1 + y1 - y2) != 0 and (y4 - y3) != 0:
    #         t1 = (x3 - x1 + (x4 - x3) * (y1 - y3) / (y4 - y3)) / (
    #             x2 - x1 + y1 - y2)
    #         t2 = (y1 - y3 + (y2 - y1) * t1) / (y4 - y3)
    #         res1 = z1 + (z2 - z1) * t1
    #         res2 = z3 + (z4 - z3) * t2
    #         list_t1.append(t1)
    #         res.append([res1, res2])
    #
    #     if (z2 - z1 + y1 - y2) != 0 and (y4 - y3) != 0:
    #         t1 = (z3 - z1 + (z4 - z3) * (y1 - y3) / (y4 - y3)) / (
    #             z2 - z1 + y1 - y2)
    #         t2 = (y1 - y3 + (y2 - y1) * t1) / (y4 - y3)
    #         res1 = x1 + (x2 - x1) * t1
    #         res2 = x3 + (x4 - x3) * t2
    #         list_t1.append(t1)
    #         res.append([res1, res2])
    #
    #     if (z2 - z1 + x1 - x2) != 0 and (x4 - x3) != 0:
    #         t1 = (z3 - z1 + (z4 - z3) * (x1 - x3) / (x4 - x3)) / (
    #             z2 - z1 + x1 - x2)
    #         t2 = (x1 - x3 + (x2 - x1) * t1) / (x4 - x3)
    #         res1 = y1 + (y2 - y1) * t1
    #         res2 = y3 + (y4 - y3) * t2
    #         list_t1.append(t1)
    #         res.append([res1, res2])
    #
    #     if len(res) == 0:
    #         return None
    #
    #     for pair, t1 in zip(res, list_t1):
    #         res1, res2 = pair[0], pair[1]
    #         if math.isclose(res1, res2,
    #                         abs_tol=1e-7):  # if there is an intersection point
    #             if t1 >= 0 or t1 <= 1:
    #                 return volmdlr.Point3D(x1 + (x2 - x1) * t1,
    #                                        y1 + (y2 - y1) * t1,
    #                                        z1 + (z2 - z1) * t1)
    #
    #     return None

    def line_intersections(self, line):
        line_self = self.to_line()
        if line_self.skew_to(line):
            return []
        intersection = line_self.intersection(line)
        if intersection and self.point_belongs(intersection):
            return [intersection]
        return []

    def linesegment_intersections(self, linesegment):
        line1 = self.to_line()
        line2 = linesegment.to_line()
        intersection = line1.intersection(line2)
        if intersection and self.point_belongs(intersection) and linesegment.point_belongs(intersection):
            return [intersection]
        return []

    def rotation(self, center: volmdlr.Point3D,
                 axis: volmdlr.Vector3D, angle: float):
        """
        LineSegment3D rotation
        :param center: rotation center
        :param axis: rotation axis
        :param angle: angle rotation
        :return: a new rotated LineSegment3D
        """
        return LineSegment3D(
            *[point.rotation(center, axis, angle) for point in self.points])

    def rotation_inplace(self, center: volmdlr.Point3D,
                         axis: volmdlr.Vector3D, angle: float):
        """
        Line2D rotation. Object is updated inplace
        :param center: rotation center
        :param axis: rotation axis
        :param angle: rotation angle
        """
        for point in self.points:
            point.rotation_inplace(center, axis, angle)
        self._bbox = None

    def __contains__(self, point):

        point1, point2 = self.start, self.end
        axis = point2 - point1
        test = point.rotation(point1, axis, math.pi)
        if test == point:
            return True

        return False

    def translation(self, offset: volmdlr.Vector3D):
        """
        LineSegment3D translation
        :param offset: translation vector
        :return: A new translated LineSegment3D
        """
        return LineSegment3D(
            *[point.translation(offset) for point in self.points])

    def translation_inplace(self, offset: volmdlr.Vector3D):
        """
        LineSegment3D translation. Object is updated inplace
        :param offset: translation vector
        """
        for point in self.points:
            point.translation_inplace(offset)
        self._bbox = None

    def frame_mapping(self, frame: volmdlr.Frame3D, side: str):
        """
        Changes LineSegment3D frame_mapping and return a new LineSegment3D
        side = 'old' or 'new'
        """
        if side == 'old':
            return LineSegment3D(
                *[frame.old_coordinates(point) for point in self.points])
        elif side == 'new':
            return LineSegment3D(
                *[frame.new_coordinates(point) for point in self.points])
        raise ValueError('Please Enter a valid side: old or new')

    def frame_mapping_inplace(self, frame: volmdlr.Frame3D, side: str):
        """
        Changes vector frame_mapping and the object is updated inplace
        side = 'old' or 'new'
        """
        if side == 'old':
            new_start = frame.old_coordinates(self.start)
            new_end = frame.old_coordinates(self.end)
        elif side == 'new':
            new_start = frame.new_coordinates(self.start)
            new_end = frame.new_coordinates(self.end)
        else:
            raise ValueError('Please Enter a valid side: old or new')
        self.start = new_start
        self.end = new_end
        self._bbox = None

    def copy(self, *args, **kwargs):
        return LineSegment3D(self.start.copy(), self.end.copy())

    def plot(self, ax=None, color='k', alpha=1,
             edge_ends=False, edge_direction=False):
        if ax is None:
            fig = plt.figure()
            ax = fig.add_subplot(111, projection='3d')
        else:
            fig = ax.figure

        points = [self.start, self.end]
        x = [p.x for p in points]
        y = [p.y for p in points]
        z = [p.z for p in points]
        if edge_ends:
            ax.plot(x, y, z, color=color, alpha=alpha, marker='o')
        else:
            ax.plot(x, y, z, color=color, alpha=alpha)
        if edge_direction:
            x, y, z = self.point_at_abscissa(0.5 * self.length())
            u, v, w = 0.05 * self.direction_vector()
            ax.quiver(x, y, z, u, v, w, length=self.length() / 100,
                      arrow_length_ratio=5, normalize=True,
                      pivot='tip', color=color)
        return ax

    def plot2d(self, x_3D, y_3D, ax=None, color='k', width=None):
        if ax is None:
            fig = plt.figure()
            ax = fig.add_subplot(111, projection='3d')
        else:
            fig = ax.figure

        edge2D = self.plane_projection2d(volmdlr.O3D, x_3D, y_3D)
        edge2D.plot(ax=ax, color=color, width=width)
        return ax

    def plot_data(self, x_3D, y_3D, marker=None, color='black', stroke_width=1,
                  dash=False, opacity=1, arrow=False):
        edge2D = self.plane_projection2d(volmdlr.O3D, x_3D, y_3D)
        return edge2D.plot_data(marker, color, stroke_width,
                                dash, opacity, arrow)

    def FreeCADExport(self, name, ndigits=6):
        name = 'primitive' + str(name)
        x1, y1, z1 = round(1000 * self.start, ndigits)
        x2, y2, z2 = round(1000 * self.end, ndigits)
        return '{} = Part.LineSegment(fc.Vector({},{},{}),fc.Vector({},{},{}))\n'.format(
            name, x1, y1, z1, x2, y2, z2)

    def to_line(self):
        return Line3D(self.start, self.end)

    def to_2d(self, plane_origin, x, y):
        """
        Tranforms a LineSegment3D into an LineSegment2D, given an plane origin and a u and v plane vector.

        :param plane_origin: plane origin.
        :param x: plane u vector.
        :param y: plane v vector.
        :return: LineSegment2D.
        """
        p2d = [p.to_2d(plane_origin, x, y) for p in (self.start, self.end)]
        if p2d[0] == p2d[1]:
            return None
        return LineSegment2D(*p2d, name=self.name)

    def to_bspline_curve(self, resolution=10):
        """
        Convert a LineSegment3D to a BSplineCurve3D
        """
        degree = 1
        points = [self.point_at_abscissa(abscissa / self.length())
                  for abscissa in range(resolution + 1)]
        bspline_curve = BSplineCurve3D.from_points_interpolation(points,
                                                                 degree)
        return bspline_curve

    def reverse(self):
        return LineSegment3D(self.end.copy(), self.start.copy())

    def minimum_distance_points(self, other_line):
        """
        Returns the points on this line and the other line that are the closest
        of lines
        """
        u = self.end - self.start
        v = other_line.end - other_line.start
        w = self.start - other_line.start
        a = u.dot(u)
        b = u.dot(v)
        c = v.dot(v)
        d = u.dot(w)
        e = v.dot(w)
        if (a * c - b ** 2) != 0:
            s = (b * e - c * d) / (a * c - b ** 2)
            t = (a * e - b * d) / (a * c - b ** 2)
            p1 = self.start + s * u
            p2 = other_line.start + t * v
            return p1, p2
        else:
            return self.start, other_line.start

    def Matrix_distance(self, other_line):
        u = self.direction_vector()
        v = other_line.direction_vector()
        w = other_line.start - self.start

        a = u.dot(u)
        b = -u.dot(v)
        d = v.dot(v)

        e = w.dot(u)
        f = -w.dot(v)

        A = npy.array([[a, b],
                       [b, d]])
        B = npy.array([e, f])

        res = scp.optimize.lsq_linear(A, B, bounds=(0, 1))
        p1 = self.point_at_abscissa(res.x[0] * self.length())
        p2 = other_line.point_at_abscissa(
            res.x[1] * other_line.length())
        return p1, p2

    def parallel_distance(self, other_linesegment):
        pt_a, pt_b, pt_c = self.start, self.end, other_linesegment.points[0]
        vector = volmdlr.Vector3D((pt_a - pt_b).vector)
        vector.normalize()
        plane1 = volmdlr.faces.Plane3D.from_3_points(pt_a, pt_b, pt_c)
        v = vector.cross(plane1.frame.w)  # distance vector
        # pt_a = k*u + c*v + pt_c
        res = (pt_a - pt_c).vector
        x, y, z = res[0], res[1], res[2]
        u1, u2, u3 = vector.x, vector.y, vector.z
        v1, v2, v3 = v.x, v.y, v.z

        if (u1 * v2 - v1 * u2) != 0 and u1 != 0:
            c = (y * u1 - x * u2) / (u1 * v2 - v1 * u2)
            k = (x - c * v1) / u1
            if math.isclose(k * u3 + c * v3, z, abs_tol=1e-7):
                return k
        elif (u1 * v3 - v1 * u3) != 0 and u1 != 0:
            c = (z * u1 - x * u3) / (u1 * v3 - v1 * u3)
            k = (x - c * v1) / u1
            if math.isclose(k * u2 + c * v2, y, abs_tol=1e-7):
                return k
        elif (v1 * u2 - v2 * u1) != 0 and u2 != 0:
            c = (u2 * x - y * u1) / (v1 * u2 - v2 * u1)
            k = (y - c * v2) / u2
            if math.isclose(k * u3 + c * v3, z, abs_tol=1e-7):
                return k
        elif (v3 * u2 - v2 * u3) != 0 and u2 != 0:
            c = (u2 * z - y * u3) / (v3 * u2 - v2 * u3)
            k = (y - c * v2) / u2
            if math.isclose(k * u1 + c * v1, x, abs_tol=1e-7):
                return k
        elif (u1 * v3 - v1 * u3) != 0 and u3 != 0:
            c = (z * u1 - x * u3) / (u1 * v3 - v1 * u3)
            k = (z - c * v3) / u3
            if math.isclose(k * u2 + c * v2, y, abs_tol=1e-7):
                return k
        elif (u2 * v3 - v2 * u3) != 0 and u3 != 0:
            c = (z * u2 - y * u3) / (u2 * v3 - v2 * u3)
            k = (z - c * v3) / u3
            if math.isclose(k * u1 + c * v1, x, abs_tol=1e-7):
                return k
        else:
            return NotImplementedError

    def minimum_distance(self, element, return_points=False):
        if element.__class__ is Arc3D or element.__class__ is volmdlr.wires.Circle3D:
            pt1, pt2 = element.minimum_distance_points_line(self)
            if return_points:
                return pt1.point_distance(pt2), pt1, pt2
            else:
                return pt1.point_distance(pt2)

        elif element.__class__ is LineSegment3D:
            p1, p2 = self.Matrix_distance(element)
            if return_points:
                return p1.point_distance(p2), p1, p2
            else:
                return p1.point_distance(p2)

        elif element.__class__ is BSplineCurve3D:
            points = element.points
            lines = []
            dist_min = math.inf
            for p1, p2 in zip(points[0:-1], points[1:]):
                lines.append(LineSegment3D(p1, p2))
            for line in lines:
                p1, p2 = self.Matrix_distance(line)
                dist = p1.point_distance(p2)
                if dist < dist_min:
                    dist_min = dist
                    min_points = (p1, p2)
            if return_points:
                p1, p2 = min_points
                return dist_min, p1, p2
            else:
                return dist_min

        else:
            return NotImplementedError

    def extrusion(self, extrusion_vector):
        u = self.unit_direction_vector()
        v = extrusion_vector.copy()
        v.normalize()
        w = u.cross(v)
        l1 = self.length()
        l2 = extrusion_vector.norm()
        # outer_contour = Polygon2D([O2D, Point2D((l1, 0.)),
        #                            Point2D((l1, l2)), Point2D((0., l2))])
        plane = volmdlr.faces.Plane3D(volmdlr.Frame3D(self.start, u, v, w))
        return [plane.rectangular_cut(0, l1, 0, l2)]

    def revolution(self, axis_point, axis, angle):
        axis_line3d = Line3D(axis_point, axis_point + axis)
        if axis_line3d.point_belongs(self.start) and axis_line3d.point_belongs(
                self.end):
            return []

        p1_proj, _ = axis_line3d.point_projection(self.start)
        p2_proj, _ = axis_line3d.point_projection(self.end)
        d1 = self.start.point_distance(p1_proj)
        d2 = self.end.point_distance(p2_proj)
        if not math.isclose(d1, 0., abs_tol=1e-9):
            u = (self.start - p1_proj)  # Unit vector from p1_proj to p1
            u.normalize()
        elif not math.isclose(d2, 0., abs_tol=1e-9):
            u = (self.end - p2_proj)  # Unit vector from p1_proj to p1
            u.normalize()
        else:
            return []
        if u.is_colinear_to(self.direction_vector()):
            # Planar face
            v = axis.cross(u)
            surface = volmdlr.faces.Plane3D(
                volmdlr.Frame3D(p1_proj, u, v, axis))
            r, R = sorted([d1, d2])
            if angle == volmdlr.TWO_PI:
                # Only 2 circles as countours
                outer_contour2d = volmdlr.wires.Circle2D(volmdlr.O2D, R)
                if not math.isclose(r, 0, abs_tol=1e-9):
                    inner_contours2d = [volmdlr.wires.Circle2D(volmdlr.O2D, r)]
                else:
                    inner_contours2d = []
            else:
                inner_contours2d = []
                if math.isclose(r, 0, abs_tol=1e-9):
                    # One arc and 2 lines (pizza slice)
                    arc2_e = volmdlr.Point2D(R, 0)
                    arc2_i = arc2_e.rotation(center=volmdlr.O2D,
                                             angle=0.5 * angle)
                    arc2_s = arc2_e.rotation(center=volmdlr.O2D, angle=angle)
                    arc2 = Arc2D(arc2_s, arc2_i, arc2_e)
                    line1 = LineSegment2D(arc2_e, volmdlr.O2D)
                    line2 = LineSegment2D(volmdlr.O2D, arc2_s)
                    outer_contour2d = volmdlr.wires.Contour2D([arc2, line1,
                                                               line2])

                else:
                    # Two arcs and lines
                    arc1_s = volmdlr.Point2D(R, 0)
                    arc1_i = arc1_s.rotation(center=volmdlr.O2D,
                                             angle=0.5 * angle)
                    arc1_e = arc1_s.rotation(center=volmdlr.O2D, angle=angle)
                    arc1 = Arc2D(arc1_s, arc1_i, arc1_e)

                    arc2_e = volmdlr.Point2D(r, 0)
                    arc2_i = arc2_e.rotation(center=volmdlr.O2D,
                                             angle=0.5 * angle)
                    arc2_s = arc2_e.rotation(center=volmdlr.O2D, angle=angle)
                    arc2 = Arc2D(arc2_s, arc2_i, arc2_e)

                    line1 = LineSegment2D(arc1_e, arc2_s)
                    line2 = LineSegment2D(arc2_e, arc1_s)

                    outer_contour2d = volmdlr.wires.Contour2D([arc1, line1,
                                                               arc2, line2])

            return [volmdlr.faces.PlaneFace3D(surface,
                                              volmdlr.faces.Surface2D(
                                                  outer_contour2d,
                                                  inner_contours2d))]

        elif not math.isclose(d1, d2, abs_tol=1e-9):
            # Conical
            v = axis.cross(u)
            dv = self.direction_vector()
            dv.normalize()

            semi_angle = math.atan2(dv.dot(u), dv.dot(axis))
            cone_origin = p1_proj - d1 / math.tan(semi_angle) * axis
            if semi_angle > 0.5 * math.pi:
                semi_angle = math.pi - semi_angle

                cone_frame = volmdlr.Frame3D(cone_origin, u, -v, -axis)
                angle2 = -angle
            else:
                angle2 = angle
                cone_frame = volmdlr.Frame3D(cone_origin, u, v, axis)

            surface = volmdlr.faces.ConicalSurface3D(cone_frame,
                                                     semi_angle)
            z1 = d1 / math.tan(semi_angle)
            z2 = d2 / math.tan(semi_angle)
            return [surface.rectangular_cut(0, angle2, z1, z2)]
        else:
            # Cylindrical face
            v = axis.cross(u)
            surface = volmdlr.faces.CylindricalSurface3D(
                volmdlr.Frame3D(p1_proj, u, v, axis), d1)
            return [surface.rectangular_cut(0, angle,
                                            0,
                                            (self.end - self.start).dot(axis))]

    def to_step(self, current_id, surface_id=None):
        line = self.to_line()
        content, line_id = line.to_step(current_id)

        current_id = line_id + 1
        start_content, start_id = self.start.to_step(current_id, vertex=True)
        current_id = start_id + 1
        end_content, end_id = self.end.to_step(current_id + 1, vertex=True)
        content += start_content + end_content
        current_id = end_id + 1
        content += "#{} = EDGE_CURVE('{}',#{},#{},#{},.T.);\n".format(
            current_id, self.name,
            start_id, end_id, line_id)
        return content, [current_id]


class BSplineCurve3D(BSplineCurve):
    """
    A class for 3 dimensional B-spline curves. The following rule must be
    respected : `number of knots = number of control points + degree + 1`

    :param degree: The degree of the 3 dimensional B-spline curve
    :type degree: int
    :param control_points: A list of 3 dimensional points
    :type control_points: List[:class:`volmdlr.Point3D`]
    :param knot_multiplicities: The vector of multiplicities for each knot
    :type knot_multiplicities: List[int]
    :param knots: The knot vector composed of values between 0 and 1
    :type knots: List[float]
    :param weights: The weight vector applied to the knot vector. Default
        value is None
    :type weights: List[float], optional
    :param periodic: If `True` the B-spline curve is periodic. Default value
        is False
    :type periodic: bool, optional
    :param name: The name of the B-spline curve. Default value is ''
    :type name: str, optional
    """
    _non_serializable_attributes = ['curve']

    def __init__(self,
                 degree: int,
                 control_points: List[volmdlr.Point3D],
                 knot_multiplicities: List[int],
                 knots: List[float],
                 weights: List[float] = None,
                 periodic: bool = False,
                 name: str = ''):

        BSplineCurve.__init__(self, degree,
                              control_points,
                              knot_multiplicities,
                              knots,
                              weights,
                              periodic,
                              name)

        self._bbox = None

    @property
    def bounding_box(self):
        if not self._bbox:
            self._bbox = self._bounding_box()
        return self._bbox

    @bounding_box.setter
    def bounding_box(self, new_bounding_box):
        self._bbox = new_bounding_box

    def _bounding_box(self):
        bbox = self.curve.bbox
        return volmdlr.core.BoundingBox(bbox[0][0], bbox[1][0],
                                        bbox[0][1], bbox[1][1],
                                        bbox[0][2], bbox[1][2])

    def look_up_table(self, resolution: int = 20, start_parameter: float = 0,
                      end_parameter: float = 1):
        """
        Creates a table of equivalence between the parameter t (evaluation
        of the BSplineCurve) and the cumulative distance.

        :param resolution: The precision of the table. Autoadjusted by the
            algorithm. Default value set to 20
        :type resolution: int, optional
        :param start_parameter: First parameter evaluated in the table.
            Default value set to 0
        :type start_parameter: float, optional
        :param end_parameter: Last parameter evaluated in the table.
            Default value set to 1
        :type start_parameter: float, optional
        :return: Yields a list of tuples containing the parameter and the
            cumulated distance along the BSplineCruve3D from the evaluation of
            start_parameter
        :rtype: Tuple[float, float]
        """
        resolution = max(10, min(resolution, int(self.length() / 1e-4)))
        delta_param = 1 / resolution * (end_parameter - start_parameter)
        distance = 0
        for i in range(resolution + 1):
            if i == 0:
                yield start_parameter, 0
            else:
                param1 = start_parameter + (i - 1) * delta_param
                param2 = start_parameter + i * delta_param
                point1 = volmdlr.Point3D(*self.curve.evaluate_single(param1))
                point2 = volmdlr.Point3D(*self.curve.evaluate_single(param2))
                distance += point1.point_distance(point2)
                yield param2, distance

    def point_at_abscissa(self, abscissa: float, resolution: int = 1000):
        """
        Returns the 3 dimensional point at a given curvilinear abscissa.
        This is an approximation. Resolution parameter can be increased
        for more accurate result.

        :param abscissa: The distance on the BSplineCurve3D from its start
        :type abscissa: float
        :param resolution: The precision of the approximation. Default value
            set to 1000
        :type resolution: int, optional
        :return: The Point3D at the given curvilinear abscissa.
        :rtype: :class:`volmdlr.Point3D`
        """
        if math.isclose(abscissa, 0, abs_tol=1e-10):
            return self.start
        elif math.isclose(abscissa, self.length(), abs_tol=1e-10):
            return self.end
        lut = self.look_up_table(resolution=resolution)
        if 0 < abscissa < self.length():
            last_param = 0
            for t, dist in lut:
                if abscissa < dist:
                    t1 = last_param
                    t2 = t
                    return volmdlr.Point3D(
                        *self.curve.evaluate_single((t1 + t2) / 2))
                last_param = t
        else:
            raise ValueError('Curvilinear abscissa is bigger than length,'
                             ' or negative')

    def normal(self, position: float = 0.0):
        _, normal = operations.normal(self.curve, position, normalize=True)
        normal = volmdlr.Point3D(normal[0], normal[1], normal[2])
        return normal

    def direction_vector(self, abscissa=0.):
        l = self.length()
        if abscissa >= l:
            abscissa2 = l
            abscissa = abscissa2 - 0.001 * l

        else:
            abscissa2 = min(abscissa + 0.001 * l, l)

        tangent = self.point_at_abscissa(abscissa2) - self.point_at_abscissa(
            abscissa)
        return tangent

    def normal_vector(self, abscissa):
        return None

    def unit_normal_vector(self, abscissa):
        return None

    def point3d_to_parameter(self, point: volmdlr.Point3D):
        """
        Search for the value of the normalized evaluation parameter t
        (between 0 and 1) that would return the given point when the
        BSplineCurve3D is evaluated at the t value.
        """
        def f(param):
            p3d = volmdlr.Point3D(*self.curve.evaluate_single(param))
            return point.point_distance(p3d)
        res = scipy.optimize.minimize(fun=f, x0=(0.5), bounds=[(0, 1)],
                                      tol=1e-9)
        return res.x[0]

    def FreeCADExport(self, ip, ndigits=3):
        name = 'primitive{}'.format(ip)
        points = '['
        for i in range(len(self.control_points)):
            point = 'fc.Vector({},{},{}),'.format(self.control_points[i][0],
                                                  self.control_points[i][1],
                                                  self.control_points[i][2])
            points += point
        points = points[:-1]
        points += ']'
        # !!! : A QUOI SERT LE DERNIER ARG DE BSplineCurve (False)?
        # LA MULTIPLICITE EN 3e ARG ET LES KNOTS EN 2e ARG ?
        return '{} = Part.BSplineCurve({},{},{},{},{},{},{})\n'.format(name,
                                                                       points,
                                                                       self.knot_multiplicities,
                                                                       self.knots,
                                                                       self.periodic,
                                                                       self.degree,
                                                                       self.weights,
                                                                       False)

    @classmethod
    def from_step(cls, arguments, object_dict):
        name = arguments[0][1:-1]
        degree = int(arguments[1])
        points = [object_dict[int(i[1:])] for i in arguments[2]]
        lines = [LineSegment3D(pt1, pt2) for pt1, pt2 in zip(points[:-1], points[1:])]
        dir_vector = lines[0].unit_direction_vector()
        if all(line.unit_direction_vector() == dir_vector for line in lines):
            return LineSegment3D(points[0], points[-1])
        # curve_form = arguments[3]
        if arguments[4] == '.F.':
            closed_curve = False
        elif arguments[4] == '.T.':
            closed_curve = True
        else:
            raise ValueError
        # self_intersect = arguments[5]
        knot_multiplicities = [int(i) for i in arguments[6][1:-1].split(",")]
        knots = [float(i) for i in arguments[7][1:-1].split(",")]
        # knot_spec = arguments[8]
        knot_vector = []
        for i, knot in enumerate(knots):
            knot_vector.extend([knot] * knot_multiplicities[i])

        if 9 in range(len(arguments)):
            weight_data = [float(i) for i in arguments[9][1:-1].split(",")]
        else:
            weight_data = None

        # FORCING CLOSED_CURVE = FALSE:
        # closed_curve = False
        return cls(degree, points, knot_multiplicities, knots, weight_data,
                   closed_curve, name)

    def to_step(self, current_id, surface_id=None, curve2d=None):

        points_ids = []
        content = ''
        point_id = current_id
        for point in self.control_points:
            point_content, point_id = point.to_step(point_id,
                                                    vertex=False)
            content += point_content
            points_ids.append(point_id)
            point_id += 1

        curve_id = point_id
        content += "#{} = B_SPLINE_CURVE_WITH_KNOTS('{}',{},({})," \
                   ".UNSPECIFIED.,.F.,.F.,{},{}," \
                   ".UNSPECIFIED.);\n".format(
                       curve_id, self.name, self.degree,
                       volmdlr.core.step_ids_to_str(points_ids),
                       tuple(self.knot_multiplicities),
                       tuple(self.knots))

        if surface_id:
            content += "#{} = SURFACE_CURVE('',#{},(#{}),.PCURVE_S1.);\n".format(
                curve_id + 1, curve_id, curve_id + 2)
            content += "#{} = PCURVE('',#{},#{});\n".format(
                curve_id + 2, surface_id, curve_id + 3)

            # 2D parametric curve
            curve2d_content, curve2d_id = curve2d.to_step(curve_id + 5)

            content += "#{} = DEFINITIONAL_REPRESENTATION('',(#{}),#{});\n".format(
                curve_id + 3, curve2d_id - 1, curve_id + 4)
            content += f"#{curve_id + 4} = ( GEOMETRIC_REPRESENTATION_CONTEXT(2)" \
                       f"PARAMETRIC_REPRESENTATION_CONTEXT() REPRESENTATION_CONTEXT('2D SPACE','') );\n"

            content += curve2d_content
            current_id = curve2d_id
        else:
            current_id = curve_id + 1

        start_content, start_id = self.start.to_step(current_id, vertex=True)
        current_id = start_id + 1
        end_content, end_id = self.end.to_step(current_id + 1, vertex=True)
        content += start_content + end_content
        current_id = end_id + 1
        if surface_id:
            content += "#{} = EDGE_CURVE('{}',#{},#{},#{},.T.);\n".format(
                current_id, self.name,
                start_id, end_id, curve_id + 1)
        else:
            content += "#{} = EDGE_CURVE('{}',#{},#{},#{},.T.);\n".format(
                current_id, self.name,
                start_id, end_id, curve_id)
        return content, [current_id]

    def point_distance(self, pt1):
        distances = []
        for point in self.points:
            #            vmpt = Point3D((point[1], point[2], point[3]))
            distances.append(pt1.point_distance(point))
        return min(distances)

    # def point_belongs(self, point):
    #     polygon_points = self.polygon_points()
    #     for p1, p2 in zip(polygon_points[:-1], polygon_points[1:]):
    #         line = LineSegment3D(p1, p2)
    #         if line.point_belongs(point):
    #             return True
    #     return False

    def rotation(self, center: volmdlr.Point3D, axis: volmdlr.Vector3D, angle: float):
        """
        BSplineCurve3D rotation
        :param center: rotation center
        :param axis: rotation axis
        :param angle: angle rotation
        :return: a new rotated BSplineCurve3D
        """
        new_control_points = [p.rotation(center, axis, angle) for p in
                              self.control_points]
        new_bsplinecurve3d = BSplineCurve3D(self.degree, new_control_points,
                                            self.knot_multiplicities,
                                            self.knots, self.weights,
                                            self.periodic, self.name)
        return new_bsplinecurve3d

    def rotation_inplace(self, center: volmdlr.Point3D, axis: volmdlr.Vector3D, angle: float):
        """
        BSplineCurve3D rotation. Object is updated inplace
        :param center: rotation center
        :param axis: rotation axis
        :param angle: rotation angle
        """
        new_control_points = [p.rotation(center, axis, angle) for p in
                              self.control_points]
        new_bsplinecurve3d = BSplineCurve3D(self.degree, new_control_points,
                                            self.knot_multiplicities,
                                            self.knots, self.weights,
                                            self.periodic, self.name)
        self.control_points = new_control_points
        self.curve = new_bsplinecurve3d.curve
        self.points = new_bsplinecurve3d.points
        self._bbox = None

    def trim(self, point1: volmdlr.Point3D, point2: volmdlr.Point3D):
        if (point1 == self.start and point2 == self.end) \
                or (point1 == self.end and point2 == self.start):
            return self

        elif point1 == self.start and point2 != self.end:
            parameter2 = self.point3d_to_parameter(point2)
            return self.cut_after(parameter2)

        elif point2 == self.start and point1 != self.end:
            parameter1 = self.point3d_to_parameter(point1)
            return self.cut_after(parameter1)

        elif point1 != self.start and point2 == self.end:
            parameter1 = self.point3d_to_parameter(point1)
            return self.cut_before(parameter1)

        elif point2 != self.start and point1 == self.end:
            parameter2 = self.point3d_to_parameter(point2)
            return self.cut_before(parameter2)

        parameter1 = self.point3d_to_parameter(point1)
        parameter2 = self.point3d_to_parameter(point2)
        if parameter1 is None or parameter2 is None:
            raise ValueError('Point not on BSplineCurve for trim method')

        if parameter1 > parameter2:
            parameter1, parameter2 = parameter2, parameter1
            point1, point2 = point2, point1

        bspline_curve = self.cut_before(parameter1)
        new_param2 = bspline_curve.point3d_to_parameter(point2)
        trimmed_bspline_cruve = bspline_curve.cut_after(new_param2)
        return trimmed_bspline_cruve

    def trim_between_evaluations(self, parameter1: float, parameter2: float):
        print('Use BSplineCurve3D.trim instead of trim_between_evaluation')
        parameter1, parameter2 = min([parameter1, parameter2]), \
            max([parameter1, parameter2])

        if math.isclose(parameter1, 0, abs_tol=1e-7) \
                and math.isclose(parameter2, 1, abs_tol=1e-7):
            return self
        elif math.isclose(parameter1, 0, abs_tol=1e-7):
            return self.cut_after(parameter2)
        elif math.isclose(parameter2, 1, abs_tol=1e-7):
            return self.cut_before(parameter1)

        # Cut before
        bspline_curve = self.insert_knot(parameter1, num=self.degree)
        if bspline_curve.weights is not None:
            raise NotImplementedError

        # Cut after
        bspline_curve = bspline_curve.insert_knot(parameter2, num=self.degree)
        if bspline_curve.weights is not None:
            raise NotImplementedError

        # Que faire quand on rajoute un noeud au milieu ?
        # plus simple de passer par cut_after cut_before
        new_ctrlpts = bspline_curve.control_points[bspline_curve.degree:
                                                   -bspline_curve.degree]
        new_multiplicities = bspline_curve.knot_multiplicities[1:-1]
        # new_multiplicities = bspline_curve.knot_multiplicities[2:-5]
        new_multiplicities[-1] += 1
        new_multiplicities[0] += 1
        new_knots = bspline_curve.knots[1:-1]
        # new_knots = bspline_curve.knots[2:-5]
        new_knots = standardize_knot_vector(new_knots)

        return BSplineCurve3D(degree=bspline_curve.degree,
                              control_points=new_ctrlpts,
                              knot_multiplicities=new_multiplicities,
                              knots=new_knots,
                              weights=None,
                              periodic=bspline_curve.periodic,
                              name=bspline_curve.name)

    def cut_before(self, parameter: float):
        # Is a value of parameter below 4e-3 a real need for precision ?
        if math.isclose(parameter, 0, abs_tol=4e-3):
            return self
        elif math.isclose(parameter, 1, abs_tol=4e-3):
            raise ValueError('Nothing will be left from the BSplineCurve3D')
        curves = operations.split_curve(self.curve, parameter)
        return self.from_geomdl_curve(curves[1])

    def cut_after(self, parameter: float):
        # Is a value of parameter below 4e-3 a real need for precision ?
        if math.isclose(parameter, 0, abs_tol=4e-3):
            raise ValueError('Nothing will be left from the BSplineCurve3D')
        if math.isclose(parameter, 1, abs_tol=4e-3):
            return self
        curves = operations.split_curve(self.curve, parameter)
        return self.from_geomdl_curve(curves[0])

    def insert_knot(self, knot: float, num: int = 1):
        """
        Returns a new BSplineCurve3D
        """
        curve_copy = self.curve.__deepcopy__({})
        modified_curve = operations.insert_knot(curve_copy, [knot], num=[num])
        return self.from_geomdl_curve(modified_curve)

    # Copy paste du LineSegment3D
    def plot(self, ax=None, edge_ends=False, color='k', alpha=1,
             edge_direction=False):
        if ax is None:
            fig = plt.figure()
            ax = fig.add_subplot(111, projection='3d')
        else:
            fig = ax.figure

        x = [p.x for p in self.points]
        y = [p.y for p in self.points]
        z = [p.z for p in self.points]
        ax.plot(x, y, z, color=color, alpha=alpha)
        if edge_ends:
            ax.plot(x, y, z, 'o', color=color, alpha=alpha)
        return ax

    def to_2d(self, plane_origin, x, y):
        """
        Tranforms a BSplineCurve3D into an BSplineCurve2D, given an plane origin and a u and v plane vector.

        :param plane_origin: plane origin.
        :param x: plane u vector.
        :param y: plane v vector.
        :return: BSplineCurve2D.
        """
        control_points2d = [p.to_2d(plane_origin, x, y) for p in
                            self.control_points]
        return BSplineCurve2D(self.degree, control_points2d,
                              self.knot_multiplicities, self.knots,
                              self.weights, self.periodic, self.name)

    def polygon_points(self):
        warnings.warn('polygon_points is deprecated,\
        please use discretization_points instead',
                      DeprecationWarning)
        return self.discretization_points()

    def curvature(self, u: float, point_in_curve: bool = False):
        # u should be in the interval [0,1]
        ders = self.derivatives(u, 3)  # 3 first derivative
        c1, c2 = ders[1], ders[2]
        denom = c1.cross(c2)
        if c1 == volmdlr.O3D or c2 == volmdlr.O3D or denom.norm() == 0.0:
            if point_in_curve:
                return 0., volmdlr.Point3D(*ders[0])
            return 0.
        r_c = ((c1.norm()) ** 3) / denom.norm()
        point = volmdlr.Point3D(*ders[0])
        if point_in_curve:
            return 1 / r_c, point
        return 1 / r_c

    def global_maximum_curvature(self, nb_eval: int = 21, point_in_curve: bool = False):
        check = [i / (nb_eval - 1) for i in range(nb_eval)]
        curvatures = []
        for u in check:
            curvatures.append(self.curvature(u, point_in_curve))
        return curvatures

    def maximum_curvature(self, point_in_curve: bool = False):
        """
        Returns the maximum curvature of a curve and the point where it is located
        """
        if point_in_curve:
            maximum_curvarture, point = max(self.global_maximum_curvature(nb_eval=21, point_in_curve=point_in_curve))
            return maximum_curvarture, point
        # print(self.global_maximum_curvature(point_in_curve))
        maximum_curvarture = max(self.global_maximum_curvature(nb_eval=21, point_in_curve=point_in_curve))
        return maximum_curvarture

    def minimum_radius(self, point_in_curve=False):
        """
        Returns the minimum curvature radius of a curve and the point where it is located
        """
        if point_in_curve:
            maximum_curvarture, point = self.maximum_curvature(point_in_curve)
            return 1 / maximum_curvarture, point
        maximum_curvarture = self.maximum_curvature(point_in_curve)
        return 1 / maximum_curvarture

    @classmethod
    def from_geomdl_curve(cls, curve):
        knots = list(sorted(set(curve.knotvector)))
        knot_multiplicities = [curve.knotvector.count(k) for k in knots]
        return cls(degree=curve.degree,
                   control_points=[volmdlr.Point3D(*pts)
                                   for pts in curve.ctrlpts],
                   knots=knots,
                   knot_multiplicities=knot_multiplicities)

    def global_minimum_curvature(self, nb_eval: int = 21):
        check = [i / (nb_eval - 1) for i in range(nb_eval)]
        radius = []
        for u in check:
            radius.append(self.minimum_curvature(u))
        return radius

    def triangulation(self):
        return None

    def linesegment_intersections(self, linesegment: LineSegment3D):
        points = self.discretization_points()
        linesegments = [LineSegment3D(start, end) for start, end in zip(points[:-1], points[1:])]
        for line_segment in linesegments:
            intersection = line_segment.linesegment_intersections(linesegment)
            if intersection:
                return intersection
        return []


class BezierCurve3D(BSplineCurve3D):
    """
    A class for 3 dimensional Bezier curves.

    :param degree: The degree of the Bezier curve
    :type degree: int
    :param control_points: A list of 3 dimensional points
    :type control_points: List[:class:`volmdlr.Point3D`]
    :param name: The name of the B-spline curve. Default value is ''
    :type name: str, optional
    """

    def __init__(self, degree: int, control_points: List[volmdlr.Point3D],
                 name: str = ''):
        knotvector = utilities.generate_knot_vector(degree,
                                                    len(control_points))
        knot_multiplicity = [1] * len(knotvector)

        BSplineCurve3D.__init__(self, degree, control_points,
                                knot_multiplicity, knotvector,
                                None, False, name)


class Arc3D(Arc):
    """
    An arc is defined by a starting point, an end point and an interior point.

    """

    def __init__(self, start, interior, end, name=''):
        self._utd_normal = False
        self._utd_center = False
        self._utd_frame = False
        self._utd_is_trigo = False
        self._utd_angle = False
        self._normal = None
        self._frame = None
        self._center = None
        self._is_trigo = None
        self._angle = None
        # self._utd_clockwise_and_trigowise_paths = False
        Arc.__init__(self, start=start, end=end, interior=interior, name=name)
        self._bbox = None

    @property
    def bounding_box(self):
        if not self._bbox:
            self._bbox = self.get_bounding_box()
        return self._bbox

    @bounding_box.setter
    def bounding_box(self, new_bounding_box):
        self._bbox = new_bounding_box

    def get_bounding_box(self):
        """
        Calculates the bounding box of the Arc3D.

        :return: a volmdlr.core.BoundingBox object.
        """
        # TODO: implement exact calculation

        points = self.discretization_points(angle_resolution=10)
        xmin = min(point.x for point in points)
        xmax = max(point.x for point in points)
        ymin = min(point.y for point in points)
        ymax = max(point.y for point in points)
        zmin = min(point.z for point in points)
        zmax = max(point.z for point in points)
        return volmdlr.core.BoundingBox(xmin, xmax, ymin, ymax, zmin, zmax)

    @classmethod
    def from_angle(cls, start: volmdlr.Point3D, angle: float,
                   axis_point: volmdlr.Point3D, axis: volmdlr.Vector3D):
        start_gen = start
        int_gen = start_gen.rotation(axis_point, axis, angle / 2)
        end_gen = start_gen.rotation(axis_point, axis, angle)
        if angle == volmdlr.TWO_PI:
            line = Line3D(axis_point, axis_point + axis)
            center, _ = line.point_projection(start)
            radius = center.point_distance(start)
            u = start - center
            v = axis.cross(u)
            return volmdlr.wires.Circle3D(volmdlr.Frame3D(center, u, v, axis),
                                          radius)
        return cls(start_gen, int_gen, end_gen, axis)

    @property
    def normal(self):
        if not self._utd_normal:
            self._normal = self.get_normal()
            self._utd_normal = True
        return self._normal

    def get_normal(self):
        u1 = self.interior - self.start
        u2 = self.interior - self.end
        try:
            u1.normalize()
            u2.normalize()
        except ZeroDivisionError:
            raise ValueError(
                'Start, end and interior points of an arc must be distincts') from ZeroDivisionError

        normal = u2.cross(u1)
        normal.normalize()
        return normal

    @property
    def center(self):
        if not self._utd_center:
            self._center = self.get_center()
            self._utd_center = True
        return self._center

    def get_center(self):
        u1 = self.interior - self.start
        u2 = self.interior - self.end
        if u1 == u2:
            u2 = self.normal.cross(u1)
            u2.normalize()

        v1 = self.normal.cross(u1)  # v1 is normal, equal u2
        v2 = self.normal.cross(u2)  # equal -u1

        p11 = 0.5 * (self.start + self.interior)  # Mid point of segment s,m
        p12 = p11 + v1
        p21 = 0.5 * (self.end + self.interior)  # Mid point of segment s,m
        p22 = p21 + v2

        l1 = Line3D(p11, p12)
        l2 = Line3D(p21, p22)

        try:
            center, _ = l1.minimum_distance_points(l2)
        except ZeroDivisionError:
            raise ValueError(
                'Start, end and interior points  of an arc must be distincts') from ZeroDivisionError

        return center

    @property
    def frame(self):
        if not self._utd_frame:
            self._frame = self.get_frame()
            self._utd_frame = True
        return self._frame

    def get_frame(self):
        vec1 = (self.start - self.center)
        vec1.normalize()
        vec2 = self.normal.cross(vec1)
        frame = volmdlr.Frame3D(self.center, vec1, vec2, self.normal)
        return frame

    @property
    def is_trigo(self):
        if not self._utd_is_trigo:
            self._is_trigo = self.get_arc_direction()
            self._utd_is_trigo = True
        return self._is_trigo

    def get_arc_direction(self):
        """
        Verifies if arc is clockwise of trigowise
        :return:
        """
        clockwise_path, trigowise_path = self.clockwise_and_trigowise_paths
        if clockwise_path > trigowise_path:
            return True
        return False

    @property
    def clockwise_and_trigowise_paths(self):
        """
        :return: clockwise path and trigonomectric path property
        """
        if not self._utd_clockwise_and_trigowise_paths:
            vec1 = (self.start - self.center)
            vec1.normalize()
            vec2 = self.normal.cross(vec1)
            radius_1 = self.start.to_2d(self.center, vec1, vec2)
            radius_2 = self.end.to_2d(self.center, vec1, vec2)
            radius_i = self.interior.to_2d(self.center, vec1, vec2)
            self._clockwise_and_trigowise_paths = \
                self.get_clockwise_and_trigowise_paths(radius_1,
                                                       radius_2,
                                                       radius_i)
            self._utd_clockwise_and_trigowise_paths = True
        return self._clockwise_and_trigowise_paths

    @property
    def angle(self):
        """
        Arc angle property
        :return: arc angle
        """
        if not self._utd_angle:
            self._angle = self.get_angle()
            self._utd_angle = True
        return self._angle

    def get_angle(self):
        """
        Gets the arc angle
        :return: arc angle
        """
        clockwise_path, trigowise_path = \
            self.clockwise_and_trigowise_paths
        if self.is_trigo:
            return trigowise_path
        return clockwise_path

    @property
    def points(self):
        return [self.start, self.interior, self.end]

    def reverse(self):
        """
        Defines a new Arc3D, odentical to self, but in the oposite direction.

        """
        return self.__class__(self.end.copy(),
                              self.interior.copy(),
                              self.start.copy())

    def point_at_abscissa(self, abscissa):
        """
        Calculates a point in the Arc2D at a given abscissa.

        :param abscissa: abscissa where in the curve the point should be calculated.
        :return: Corresponding point.
        """
        return self.start.rotation(self.center, self.normal,
                                   abscissa / self.radius)

    def normal_vector(self, abscissa):
        """
        Calculates a normal vector at a given abscissa of the Arc3D.

        :param abscissa: abscissa where in the curve the normal vector should be calculated.
        :return: Corresponding normal vector.
        """
        theta = abscissa / self.radius
        n_0 = self.center - self.start
        normal = n_0.rotation(self.center, self.normal, theta)
        return normal

    def unit_normal_vector(self, abscissa):
        """
        Calculates a unit normal vector at a given abscissa of the Arc3D.

        :param abscissa: abscissa where in the curve the unit normal vector should be calculated.
        :return: Corresponding unit normal vector.
        """
        normal_vector = self.normal_vector(abscissa)
        normal_vector.normalize()
        return normal_vector

    def direction_vector(self, abscissa):
        """
        Calculates a direction vector at a given abscissa of the Arc3D.

        :param abscissa: abscissa where in the curve the direction vector should be calculated.
        :return: Corresponding direction vector.
        """
        normal_vector = self.normal_vector(abscissa)
        tangent = normal_vector.cross(self.normal)
        return tangent

    def unit_direction_vector(self, abscissa):
        """
        Calculates a unit direction vector at a given abscissa of the Arc3D.

        :param abscissa: abscissa where in the curve the unit direction vector should be calculated.
        :return: Corresponding unit direction vector.
        """
        direction_vector = self.direction_vector(abscissa)
        direction_vector.normalize()
        return direction_vector

    def rotation(self, center: volmdlr.Point3D,
                 axis: volmdlr.Vector3D, angle: float):
        """
        Arc3D rotation.

        :param center: rotation center
        :param axis: rotation axis
        :param angle: angle rotation
        :return: a new rotated Arc3D
        """
        new_start = self.start.rotation(center, axis, angle)
        new_interior = self.interior.rotation(center, axis, angle)
        new_end = self.end.rotation(center, axis, angle)
        return Arc3D(new_start, new_interior, new_end, name=self.name)

    def rotation_inplace(self, center: volmdlr.Point3D,
                         axis: volmdlr.Vector3D, angle: float):
        """
        Arc3D rotation. Object is updated inplace.

        :param center: rotation center
        :param axis: rotation axis
        :param angle: rotation angle
        """
        self.center.rotation_inplace(center, axis, angle)
        self.start.rotation_inplace(center, axis, angle)
        self.interior.rotation_inplace(center, axis, angle)
        self.end.rotation_inplace(center, axis, angle)
        self._bbox = None

    def translation(self, offset: volmdlr.Vector3D):
        """
        Arc3D translation.

        :param offset: translation vector
        :return: A new translated Arc3D
        """
        new_start = self.start.translation(offset)
        new_interior = self.interior.translation(offset)
        new_end = self.end.translation(offset)
        return Arc3D(new_start, new_interior, new_end, name=self.name)

    def translation_inplace(self, offset: volmdlr.Vector3D):
        """
        Arc3D translation. Object is updated inplace.

        :param offset: translation vector.
        """
        self.center.translation_inplace(offset)
        self.start.translation_inplace(offset)
        self.interior.translation_inplace(offset)
        self.end.translation_inplace(offset)
        self._bbox = None

    def plot(self, ax=None, color='k', alpha=1,
             edge_ends=False, edge_direction=False):
        if ax is None:
            fig = plt.figure()
            ax = Axes3D(fig)
        else:
            fig = None
        # if plot_points:
        #     ax.plot([self.interior[0]], [self.interior[1]], [self.interior[2]],
        #             color='b')
        #     ax.plot([self.start[0]], [self.start[1]], [self.start[2]], c='r')
        #     ax.plot([self.end[0]], [self.end[1]], [self.end[2]], c='r')
        #     ax.plot([self.interior[0]], [self.interior[1]], [self.interior[2]],
        #             c='g')
        x = []
        y = []
        z = []
        for pointx, pointy, pointz in self.discretization_points(number_points=25):
            x.append(pointx)
            y.append(pointy)
            z.append(pointz)

        ax.plot(x, y, z, color=color, alpha=alpha)
        if edge_ends:
            self.start.plot(ax=ax)
            self.end.plot(ax=ax)

        if edge_direction:
            x, y, z = self.point_at_abscissa(0.5 * self.length())
            u, v, w = 0.05 * self.unit_direction_vector(0.5 * self.length())
            ax.quiver(x, y, z, u, v, w, length=self.length() / 100,
                      arrow_length_ratio=5, normalize=True,
                      pivot='tip', color=color)
        return ax

    def plot2d(self, center: volmdlr.Point3D = volmdlr.O3D,
               x3d: volmdlr.Vector3D = volmdlr.X3D, y3d: volmdlr.Vector3D = volmdlr.Y3D,
               ax=None, color='k'):

        if ax is None:
            fig = plt.figure()
            ax = fig.add_subplot(111, projection='3d')
        else:
            fig = ax.figure

        # TODO: Enhance this plot
        l = self.length()
        x = []
        y = []
        for i in range(30):
            p = self.point_at_abscissa(i / (29.) * l)
            xi, yi = p.plane_projection2d(center, x3d, y3d)
            x.append(xi)
            y.append(yi)
        ax.plot(x, y, color=color)

        return ax

    def FreeCADExport(self, name, ndigits=6):
        xs, ys, zs = round(1000 * self.start, ndigits)
        xi, yi, zi = round(1000 * self.interior, ndigits)
        xe, ye, ze = round(1000 * self.end, ndigits)
        return '{} = Part.Arc(fc.Vector({},{},{}),fc.Vector({},{},{}),fc.Vector({},{},{}))\n' \
            .format(name, xs, ys, zs, xi, yi, zi, xe, ye, ze)

    def copy(self, *args, **kwargs):
        return Arc3D(self.start.copy(), self.interior.copy(), self.end.copy())

    def frame_mapping_parameters(self, frame: volmdlr.Frame3D, side: str):
        if side == 'old':
            new_start = frame.old_coordinates(self.start.copy())
            new_interior = frame.old_coordinates(self.interior.copy())
            new_end = frame.old_coordinates(self.end.copy())
        elif side == 'new':
            new_start = frame.new_coordinates(self.start.copy())
            new_interior = frame.new_coordinates(self.interior.copy())
            new_end = frame.new_coordinates(self.end.copy())
        else:
            raise ValueError('side value not valid, please specify'
                             'a correct value: \'old\' or \'new\'')
        return new_start, new_interior, new_end

    def frame_mapping(self, frame: volmdlr.Frame3D, side: str):
        """
        Changes vector frame_mapping and return a new Arc3D.

        side = 'old' or 'new'
        """
        new_start, new_interior, new_end =\
            self.frame_mapping_parameters(frame, side)

        return Arc3D(new_start, new_interior, new_end, name=self.name)

    def frame_mapping_inplace(self, frame: volmdlr.Frame3D, side: str):
        """
        Changes vector frame_mapping and the object is updated inplace.

        side = 'old' or 'new'
        """
        new_start, new_interior, new_end = \
            self.frame_mapping_parameters(frame, side)
        self.start, self.interior, self.end = new_start, new_interior, new_end
        self._bbox = None

    def abscissa(self, point3d: volmdlr.Point3D):
        """
        Calculates the abscissa given a point in the Arc3D.

        :param point3d: point to calculate the abscissa.
        :return: corresponding abscissa.
        """
        x, y, _ = self.frame.global_to_local_coordinates(point3d)
        u1 = x / self.radius
        u2 = y / self.radius
        theta = volmdlr.geometry.sin_cos_angle(u1, u2)

        return self.radius * abs(theta)

    def split(self, split_point: volmdlr.Point3D):
        """
        Splits the Arc2D in two at a given point.

        :param split_point: splitting point
        :return: two Arc2D.
        """
        abscissa = self.abscissa(split_point)

        return [Arc3D(self.start,
                      self.point_at_abscissa(0.5 * abscissa),
                      split_point),
                Arc3D(split_point,
                      self.point_at_abscissa(1.5 * abscissa),
                      self.end)
                ]

    def to_2d(self, plane_origin, x, y):
        """
        Tranforms a Arc3D into an Arc2D, given an plane origin and a u and v plane vector.

        :param plane_origin: plane origin.
        :param x: plane u vector.
        :param y: plane v vector.
        :return: Arc2D.
        """
        ps = self.start.to_2d(plane_origin, x, y)
        pi = self.interior.to_2d(plane_origin, x, y)
        pe = self.end.to_2d(plane_origin, x, y)
        return Arc2D(ps, pi, pe, name=self.name)

    def minimum_distance_points_arc(self, other_arc):

        u1 = self.start - self.center
        u1.normalize()
        u2 = self.normal.cross(u1)

        w = other_arc.center - self.center

        u3 = other_arc.start - other_arc.center
        u3.normalize()
        u4 = other_arc.normal.cross(u3)

        r1, r2 = self.radius, other_arc.radius

        a, b, c, d = u1.dot(u1), u1.dot(u2), u1.dot(u3), u1.dot(u4)
        e, f, g = u2.dot(u2), u2.dot(u3), u2.dot(u4)
        h, i = u3.dot(u3), u3.dot(u4)
        j = u4.dot(u4)
        k, l, m, n, o = w.dot(u1), w.dot(u2), w.dot(u3), w.dot(u4), w.dot(w)

        def distance_squared(x):
            return (a * ((math.cos(x[0])) ** 2) * r1 ** 2 + e * (
                    (math.sin(x[0])) ** 2) * r1 ** 2
                    + o + h * ((math.cos(x[1])) ** 2) * r2 ** 2 + j * (
                (math.sin(x[1])) ** 2) * r2 ** 2
                + b * math.sin(2 * x[0]) * r1 ** 2 - 2 * r1 * math.cos(
                        x[0]) * k
                - 2 * r1 * r2 * math.cos(x[0]) * math.cos(x[1]) * c
                - 2 * r1 * r2 * math.cos(x[0]) * math.sin(
                        x[1]) * d - 2 * r1 * math.sin(x[0]) * l
                - 2 * r1 * r2 * math.sin(x[0]) * math.cos(x[1]) * f
                - 2 * r1 * r2 * math.sin(x[0]) * math.sin(
                        x[1]) * g + 2 * r2 * math.cos(x[1]) * m
                + 2 * r2 * math.sin(x[1]) * n + i * math.sin(
                        2 * x[1]) * r2 ** 2)

        x01 = npy.array([self.angle / 2, other_arc.angle / 2])

        res1 = scp.optimize.least_squares(distance_squared, x01,
                                          bounds=[(0, 0), (
                                              self.angle, other_arc.angle)])

        p1 = self.point_at_abscissa(res1.x[0] * r1)
        p2 = other_arc.point_at_abscissa(res1.x[1] * r2)

        return p1, p2

    def minimum_distance_points_line(self, other_line):

        u = other_line.direction_vector()
        k = self.start - self.center
        k.normalize()
        w = self.center - other_line.start
        v = self.normal.cross(k)

        r = self.radius

        a = u.dot(u)
        b = u.dot(v)
        c = u.dot(k)
        d = v.dot(v)
        e = v.dot(k)
        f = k.dot(k)
        g = w.dot(u)
        h = w.dot(v)
        i = w.dot(k)
        j = w.dot(w)

        # x = (s, theta)
        def distance_squared(x):
            return (a * x[0] ** 2 + j + d * (
                    (math.sin(x[1])) ** 2) * r ** 2 + f * (
                (math.cos(x[1])) ** 2) * r ** 2
                - 2 * x[0] * g - 2 * x[0] * r * math.sin(x[1]) * b - 2 * x[
                        0] * r * math.cos(x[1]) * c
                + 2 * r * math.sin(x[1]) * h + 2 * r * math.cos(x[1]) * i
                + math.sin(2 * x[1]) * e * r ** 2)

        x01 = npy.array([0.5, self.angle / 2])
        x02 = npy.array([0.5, 0])
        x03 = npy.array([0.5, self.angle])

        res1 = scp.optimize.least_squares(distance_squared, x01,
                                          bounds=[(0, 0), (1, self.angle)])
        res2 = scp.optimize.least_squares(distance_squared, x02,
                                          bounds=[(0, 0), (1, self.angle)])
        res3 = scp.optimize.least_squares(distance_squared, x03,
                                          bounds=[(0, 0), (1, self.angle)])

        p1 = other_line.point_at_abscissa(
            res1.x[0] * other_line.length())
        p2 = self.point_at_abscissa(res1.x[1] * r)

        res = [res2, res3]
        for couple in res:
            ptest1 = other_line.point_at_abscissa(
                couple.x[0] * other_line.length())
            ptest2 = self.point_at_abscissa(couple.x[1] * r)
            dtest = ptest1.point_distance(ptest2)
            if dtest < d:
                p1, p2 = ptest1, ptest2

        return p1, p2

    def minimum_distance(self, element, return_points=False):
        if element.__class__ is Arc3D or element.__class__.__name__ == 'Circle3D':
            p1, p2 = self.minimum_distance_points_arc(element)
            if return_points:
                return p1.point_distance(p2), p1, p2
            else:
                return p1.point_distance(p2)

        elif element.__class__ is LineSegment3D:
            pt1, pt2 = self.minimum_distance_points_line(element)
            if return_points:
                return pt1.point_distance(pt2), pt1, pt2
            else:
                return pt1.point_distance(pt2)
        else:
            return NotImplementedError

    def extrusion(self, extrusion_vector):
        if self.normal.is_colinear_to(extrusion_vector):
            u = self.start - self.center
            u.normalize()
            w = extrusion_vector.copy()
            w.normalize()
            v = w.cross(u)
            arc2d = self.to_2d(self.center, u, v)
            angle1, angle2 = arc2d.angle1, arc2d.angle2
            if angle2 < angle1:
                angle2 += volmdlr.TWO_PI
            cylinder = volmdlr.faces.CylindricalSurface3D(
                volmdlr.Frame3D(self.center,
                                u,
                                v,
                                w),
                self.radius
            )
            return [cylinder.rectangular_cut(angle1,
                                             angle2,
                                             0, extrusion_vector.norm())]
        else:
            raise NotImplementedError(
                'Elliptic faces not handled: dot={}'.format(
                    self.normal.dot(extrusion_vector)
                ))

    def revolution(self, axis_point: volmdlr.Point3D, axis: volmdlr.Vector3D,
                   angle: float):
        line3d = Line3D(axis_point, axis_point + axis)
        tore_center, _ = line3d.point_projection(self.center)
        if math.isclose(tore_center.point_distance(self.center), 0.,
                        abs_tol=1e-6):
            # Sphere
            start_p, _ = line3d.point_projection(self.start)
            u = self.start - start_p

            if math.isclose(u.norm(), 0, abs_tol=1e-6):
                end_p, _ = line3d.point_projection(self.end)
                u = self.end - end_p
                if math.isclose(u.norm(), 0, abs_tol=1e-6):
                    interior_p, _ = line3d.point_projection(self.interior)
                    u = self.interior - interior_p

            u.normalize()
            v = axis.cross(u)
            arc2d = self.to_2d(self.center, u, axis)

            surface = volmdlr.faces.SphericalSurface3D(
                volmdlr.Frame3D(self.center, u, v, axis), self.radius)

            return [surface.rectangular_cut(0, angle,
                                            arc2d.angle1, arc2d.angle2)]

        else:
            # Toroidal
            u = self.center - tore_center
            u.normalize()
            v = axis.cross(u)
            if not math.isclose(self.normal.dot(u), 0., abs_tol=1e-6):
                raise NotImplementedError(
                    'Outside of plane revolution not supported')

            R = tore_center.point_distance(self.center)
            surface = volmdlr.faces.ToroidalSurface3D(
                volmdlr.Frame3D(tore_center, u, v, axis), R,
                self.radius)
            arc2d = self.to_2d(tore_center, u, axis)
            return [surface.rectangular_cut(0, angle,
                                            arc2d.angle1, arc2d.angle2)]

    def to_step(self, current_id, surface_id=None):
        if self.angle >= math.pi:
            l = self.length()
            arc1, arc2 = self.split(self.point_at_abscissa(0.33 * l))
            arc2, arc3 = arc2.split(self.point_at_abscissa(0.66 * l))
            content, arcs1_id = arc1.to_step_without_splitting(current_id)
            arc2_content, arcs2_id = arc2.to_step_without_splitting(
                arcs1_id[0] + 1)
            arc3_content, arcs3_id = arc3.to_step_without_splitting(
                arcs2_id[0] + 1)
            content += arc2_content + arc3_content
            return content, [arcs1_id[0], arcs2_id[0], arcs3_id[0]]
        return self.to_step_without_splitting(current_id)

    def to_step_without_splitting(self, current_id, surface_id=None):
        u = self.start - self.center
        u.normalize()
        v = self.normal.cross(u)
        frame = volmdlr.Frame3D(self.center, self.normal, u, v)

        content, frame_id = frame.to_step(current_id)
        curve_id = frame_id + 1
        content += "#{} = CIRCLE('{}', #{}, {:.6f});\n".format(curve_id,
                                                               self.name,
                                                               frame_id,
                                                               self.radius * 1000,
                                                               )

        if surface_id:
            content += "#{} = SURFACE_CURVE('',#{},(#{}),.PCURVE_S1.);\n".format(
                curve_id + 1, curve_id, surface_id)
            curve_id += 1

        current_id = curve_id + 1
        start_content, start_id = self.start.to_step(current_id, vertex=True)
        end_content, end_id = self.end.to_step(start_id + 1, vertex=True)
        content += start_content + end_content
        current_id = end_id + 1
        content += "#{} = EDGE_CURVE('{}',#{},#{},#{},.T.);\n".format(
            current_id, self.name,
            start_id, end_id, curve_id)
        return content, [current_id]

    def point_belongs(self, point3d, abs_tol: float = 1e-6):
        """
        Check if a point3d belongs to the arc_3d or not.

        :param point3d: point to be verified is on arc
        :return: True if point is on Arc, False otherwise.
        """
        if not math.isclose(point3d.point_distance(self.center), self.radius, abs_tol=abs_tol):
            return False
        vector1 = self.start - self.center
        vector2 = self.interior - self.center
        vector3 = point3d - self.center
        if not math.isclose(vector1.dot(vector2.cross(vector3)), 0.0, abs_tol=abs_tol):
            return False
        point_abscissa = self.abscissa(point3d)
        abscissa_start = self.abscissa(self.start)
        abscissa_end = self.abscissa(self.end)
        if abscissa_start <= point_abscissa <= abscissa_end:
            return True
        return False

    def triangulation(self):
        return None

    def middle_point(self):
        return self.point_at_abscissa(self.length() / 2)

    def line_intersections(self, line3d: Line3D):
        """
        Calculates intersections between an Arc3D and a Line3D.

        :param linesegment3d: linesegment to verify intersections.
        :return: list with intersections points between line and Arc3D.
        """
        circle3d_lineseg_inters = vm_utils_intersections.circle_3d_linesegment_intersections(self, line3d)
        linesegment_intersections = []
        for intersection in circle3d_lineseg_inters:
            if self.point_belongs(intersection, 1e-6):
                linesegment_intersections.append(intersection)
        return linesegment_intersections

    def linesegment_intersections(self, linesegment3d: LineSegment3D):
        """
        Calculates intersections between an Arc3D and a LineSegment3D.

        :param linesegment3d: linesegment to verify intersections.
        :return: list with intersections points between linesegment and Arc3D.
        """
        linesegment_intersections = []
        intersections = self.line_intersections(linesegment3d)
        for intersection in intersections:
            if linesegment3d.point_belongs(intersection):
                linesegment_intersections.append(intersection)
        return linesegment_intersections


class FullArc3D(Arc3D):
    """
    An edge that starts at start_end, ends at the same point after having described
    a circle.

    """

    def __init__(self, center: volmdlr.Point3D, start_end: volmdlr.Point3D,
                 normal: volmdlr.Vector3D,
                 name: str = ''):
        self.__center = center
        self.__normal = normal
        self.start_end = start_end
        interior = start_end.rotation(center, normal, math.pi)
        Arc3D.__init__(self, start=start_end, end=start_end,
                       interior=interior, name=name)  # !!! this is dangerous

    def __hash__(self):
        return hash(self.center) + 5 * hash(self.start_end)

    def __eq__(self, other_arc):
        return (self.center == other_arc.center) \
            and (self.start == other_arc.start)

    @property
    def center(self):
        return self.__center

    @property
    def angle(self):
        return volmdlr.TWO_PI

    @property
    def normal(self):
        return self.__normal

    @property
    def is_trigo(self):
        return True

    def copy(self, *args, **kwargs):
        return FullArc3D(self._center.copy(), self.end.copy(), self._normal.copy())

    def to_2d(self, plane_origin, x, y):
        """
        Tranforms a FullArc3D into an FullArc2D, given an plane origin and a u and v plane vector.

        :param plane_origin: plane origin.
        :param x: plane u vector.
        :param y: plane v vector.
        :return: FullArc2D.
        """
        center = self.center.to_2d(plane_origin, x, y)
        start_end = self.start.to_2d(plane_origin, x, y)
        return FullArc2D(center, start_end)

    def to_step(self, current_id, surface_id=None):
        # Not calling Circle3D.to_step because of circular imports
        u = self.start - self.center
        u.normalize()
        v = self.normal.cross(u)
        frame = volmdlr.Frame3D(self.center, self.normal, u, v)
        content, frame_id = frame.to_step(current_id)
        curve_id = frame_id + 1
        # Not calling Circle3D.to_step because of circular imports
        content += "#{} = CIRCLE('{}',#{},{:.6f});\n".format(curve_id,
                                                             self.name,
                                                             frame_id,
                                                             self.radius * 1000,
                                                             )

        if surface_id:
            content += "#{} = SURFACE_CURVE('',#{},(#{}),.PCURVE_S1.);\n".format(
                curve_id + 1, curve_id, surface_id)
            curve_id += 1

        p1 = (self.center + u * self.radius).to_point()
        # p2 = self.center + v*self.radius
        # p3 = self.center - u*self.radius
        # p4 = self.center - v*self.radius

        p1_content, p1_id = p1.to_step(curve_id + 1, vertex=True)
        content += p1_content
        # p2_content, p2_id = p2.to_step(p1_id+1, vertex=True)
        # p3_content, p3_id = p3.to_step(p2_id+1, vertex=True)
        # p4_content, p4_id = p4.to_step(p3_id+1, vertex=True)
        # content += p1_content + p2_content + p3_content + p4_content

        # arc1_id = p4_id + 1
        # content += "#{} = EDGE_CURVE('{}',#{},#{},#{},.T.);\n".format(arc1_id, self.name,
        #                                                             p1_id, p2_id,
        #                                                             circle_id)

        # arc2_id = arc1_id + 1
        # content += "#{} = EDGE_CURVE('{}',#{},#{},#{},.T.);\n".format(arc2_id, self.name,
        #                                                             p2_id, p3_id,
        #                                                             circle_id)

        # arc3_id = arc2_id + 1
        # content += "#{} = EDGE_CURVE('{}',#{},#{},#{},.T.);\n".format(arc3_id, self.name,
        #                                                             p3_id, p4_id,
        #                                                             circle_id)

        # arc4_id = arc3_id + 1
        # content += "#{} = EDGE_CURVE('{}',#{},#{},#{},.T.);\n".format(arc4_id, self.name,
        #                                                             p4_id, p1_id,
        #                                                             circle_id)

        edge_curve = p1_id + 1
        content += f"#{edge_curve} = EDGE_CURVE('{self.name}',#{p1_id},#{p1_id},#{curve_id},.T.);\n"
        curve_id += 1

        # return content, [arc1_id, arc2_id, arc3_id, arc4_id]
        return content, [edge_curve]

    def plot(self, ax=None, color='k', alpha=1., edge_ends=False,
             edge_direction=False):
        if ax is None:
            ax = Axes3D(plt.figure())

        x = []
        y = []
        z = []
        for px, py, pz in self.discretization_points(number_points=20):
            x.append(px)
            y.append(py)
            z.append(pz)
        x.append(x[0])
        y.append(y[0])
        z.append(z[0])
        ax.plot(x, y, z, color=color, alpha=alpha)

        if edge_ends:
            self.start.plot(ax=ax)
            self.end.plot(ax=ax)

        if edge_direction:
            s = 0.5 * self.length()
            x, y, z = self.point_at_abscissa(s)
            tangent = self.unit_direction_vector(s)
            arrow_length = 0.15 * s
            ax.quiver(x, y, z, *arrow_length * tangent,
                      pivot='tip')

        return ax

    def rotation(self, center: volmdlr.Point3D, axis: volmdlr.Vector3D, angle: float):
        new_start_end = self.start.rotation(center, axis, angle, True)
        new_center = self._center.rotation(center, axis, angle, True)
        new_normal = self._normal.rotation(center, axis, angle, True)
        return FullArc3D(new_center, new_start_end,
                         new_normal, name=self.name)

    def rotation_inplace(self, center: volmdlr.Point3D, axis: volmdlr.Vector3D, angle: float):
        self.start.rotation(center, axis, angle, False)
        self.end.rotation(center, axis, angle, False)
        self._center.rotation(center, axis, angle, False)
        self.interior.rotation(center, axis, angle, False)
        self._bbox = None

    def translation(self, offset: volmdlr.Vector3D):
        new_start_end = self.start.translation(offset, True)
        new_center = self._center.translation(offset, True)
        new_normal = self._normal.translation(offset, True)
        return FullArc3D(new_center, new_start_end,
                         new_normal, name=self.name)

    def translation_inplace(self, offset: volmdlr.Vector3D):
        self.start.translation(offset, False)
        self.end.translation(offset, False)
        self._center.translation(offset, False)
        self.interior.translation(offset, False)
        self._bbox = None

    def linesegment_intersections(self, linesegment: LineSegment3D):
        """
        Calculates the intersections between a fullarc3d and a linesegment3d
        :param linesegment: linesegment3d to verifie intersections
        :return: list of points3d, if there are any intersections, an empty list if otherwise
        """
        distance_center_lineseg = linesegment.point_distance(self.frame.origin)
        if distance_center_lineseg > self.radius:
            return []
        direction_vector = linesegment.direction_vector()
        if math.isclose(self.frame.w.dot(direction_vector), 0, abs_tol=1e-6) and \
                not math.isclose(linesegment.start.z - self.frame.origin.z, 0, abs_tol=1e-6):
            return []

        if linesegment.start.z == linesegment.end.z == self.frame.origin.z:
            quadratic_equation_a = (1 + (direction_vector.y ** 2 / direction_vector.x ** 2))
            quadratic_equation_b = (-2 * (direction_vector.y ** 2 / direction_vector.x ** 2) * linesegment.start.x +
                                    2 * (direction_vector.y / direction_vector.x) * linesegment.start.y)
            quadratic_equation_c = ((linesegment.start.y - (direction_vector.y / direction_vector.x) *
                                     linesegment.start.x) ** 2 - self.radius ** 2)
            delta = (quadratic_equation_b ** 2 - 4 * quadratic_equation_a * quadratic_equation_c)
            x1 = (- quadratic_equation_b + math.sqrt(delta)) / (2 * quadratic_equation_a)
            x2 = (- quadratic_equation_b - math.sqrt(delta)) / (2 * quadratic_equation_a)
            y1 = (direction_vector.y / direction_vector.x) * (x1 - linesegment.start.x) + linesegment.start.y
            y2 = (direction_vector.y / direction_vector.x) * (x2 - linesegment.start.x) + linesegment.start.y
            return [volmdlr.Point3D(x1, y1, self.frame.origin.z), volmdlr.Point3D(x2, y2, self.frame.origin.z)]
        if math.isclose(direction_vector.z, 0, abs_tol=1e-6):
            print(True)
        constant = (self.frame.origin.z - linesegment.start.z) / direction_vector.z
        x_coordinate = constant * direction_vector.x + linesegment.start.x
        y_coordinate = constant * direction_vector.y + linesegment.start.y
        if math.isclose((x_coordinate - self.frame.origin.x) ** 2 + (y_coordinate - self.frame.origin.y) ** 2,
                        self.radius ** 2, abs_tol=1e-6):
            return [volmdlr.Point3D(x_coordinate, y_coordinate, self.frame.origin.z)]
        return []


class ArcEllipse3D(Edge):
    """
    An arc is defined by a starting point, an end point and an interior point.

    """

    def __init__(self, start, interior, end, center, major_dir,
                 name=''):  # , extra=None):
        Edge.__init__(self, start=start, end=end, name=name)
        self.interior = interior
        self.center = center
        major_dir.normalize()
        self.major_dir = major_dir  # Vector for Gradius
        # self.extra = extra

        u1 = (self.interior - self.start)
        u2 = (self.interior - self.end)
        u1.normalize()
        u2.normalize()
        # vec1 = self.start - self.center
        # normal = self.major_dir.cross(vec1)
        # if normal == volmdlr.O3D:
        #     if u1 == u2:
        #         vec1 = self.extra - self.center
        #         normal = self.major_dir.cross(vec1)
        #     else:
        #         vec1 = self.end - self.center
        #         normal = self.major_dir.cross(vec1)
        # normal.normalize()
        # self.normal = normal
        if u1 == u2:
            u2 = (self.interior - self.interior)
            u2.normalize()

        n = u2.cross(u1)
        n.normalize()
        self.normal = n

        self.minor_dir = self.normal.cross(self.major_dir)

        frame = volmdlr.Frame3D(self.center, self.major_dir, self.minor_dir, self.normal)
        self.frame = frame
        start_new, end_new = frame.new_coordinates(
            self.start), frame.new_coordinates(self.end)
        interior_new, center_new = frame.new_coordinates(
            self.interior), frame.new_coordinates(self.center)

        # from :
        # https://math.stackexchange.com/questions/339126/how-to-draw-an-ellipse-if-a-center-and-3-arbitrary-points-on-it-are-given
        def theta_A_B(s, i, e, c):
            # theta=angle d'inclinaison ellipse par rapport à horizontal(sens horaire),A=demi
            # grd axe, B=demi petit axe
            xs, ys, xi, yi, xe, ye = s[0] - c[0], s[1] - c[1], i[0] - c[0], i[
                1] - c[1], e[0] - c[0], e[1] - c[1]
            A = npy.array(([xs ** 2, ys ** 2, 2 * xs * ys],
                           [xi ** 2, yi ** 2, 2 * xi * yi],
                           [xe ** 2, ye ** 2, 2 * xe * ye]))
            invA = npy.linalg.inv(A)
            One = npy.array(([1],
                             [1],
                             [1]))
            C = npy.dot(invA, One)  # matrice colonne de taille 3
            # theta = 0.5 * math.atan(2 * C[2] / (C[1] - C[0])) + math.pi / 2
            theta = 0.5 * math.atan(2 * C[2] / (C[1] - C[0]))
            c1 = C[0] + C[1]
            c2 = (C[1] - C[0]) / math.cos(2 * theta)
            gdaxe = math.sqrt((2 / (c1 - c2)))
            ptax = math.sqrt((2 / (c1 + c2)))
            return theta, gdaxe, ptax

        if start == end:
            extra_new = frame.new_coordinates(self.interior)
            theta, A, B = theta_A_B(start_new, extra_new, interior_new,
                                    center_new)
        else:
            theta, A, B = theta_A_B(start_new, interior_new, end_new,
                                    center_new)

        self.Gradius = A
        self.Sradius = B
        self.theta = theta

        # Angle pour start
        # center2d = volmdlr.Point2D(center_new.x, center_new.y)
        # start_2d = volmdlr.Point2D(start_new.x, start_new.y)
        # major_dir2d = self.major_dir.to_2d(self.center, self.major_dir, self.normal.cross(self.major_dir))
        # angle1 = volmdlr.core.clockwise_angle(start_2d - center2d, major_dir2d)

        u1, u2 = start_new.x / self.Gradius, start_new.y / self.Sradius
        angle1 = volmdlr.geometry.sin_cos_angle(u1, u2)
        self.angle_start = angle1
        # Angle pour end
        # end_2d = volmdlr.Point2D(end_new.x, end_new.y)
        # angle2 = volmdlr.core.clockwise_angle(end_2d - center2d, major_dir2d)
        u3, u4 = end_new.x / self.Gradius, end_new.y / self.Sradius
        angle2 = volmdlr.geometry.sin_cos_angle(u3, u4)
        self.angle_end = angle2
        # Angle pour interior
        # interior_2d = volmdlr.Point2D(interior_new.x, interior_new.y)
        # anglei = volmdlr.core.clockwise_angle(interior_2d - center2d, major_dir2d)
        u5, u6 = interior_new.x / self.Gradius, interior_new.y / self.Sradius
        anglei = volmdlr.geometry.sin_cos_angle(u5, u6)
        self.angle_interior = anglei
        # Going trigo/clock wise from start to interior
        if anglei < angle1:
            trigowise_path = (anglei + volmdlr.TWO_PI) - angle1
            clockwise_path = angle1 - anglei
        else:
            trigowise_path = anglei - angle1
            clockwise_path = angle1 - anglei + volmdlr.TWO_PI

        # Going trigo wise from interior to interior
        if angle2 < anglei:
            trigowise_path += (angle2 + volmdlr.TWO_PI) - anglei
            clockwise_path += anglei - angle2
        else:
            trigowise_path += angle2 - anglei
            clockwise_path += anglei - angle2 + volmdlr.TWO_PI

        if clockwise_path > trigowise_path:
            self.is_trigo = True
            self.angle = trigowise_path
        else:
            # Clock wise
            self.is_trigo = False
            self.angle = clockwise_path

        if self.start == self.end:
            self.angle = volmdlr.TWO_PI

        if self.is_trigo:
            self.offset_angle = angle1
        else:
            self.offset_angle = angle2

        volmdlr.core.CompositePrimitive3D.__init__(self,
                                                   primitives=self.discretization_points(),
                                                   name=name)

    def discretization_points(self, *, number_points: int = None, angle_resolution: int = 20):
        """
        Discretize a Contour to have "n" points.

        :param number_points: the number of points (including start and end points)
             if unset, only start and end will be returned
        :param angle_resolution: if set, the sampling will be adapted to have a controlled angular distance. Usefull
            to mesh an arc
        :return: a list of sampled points
        """
        if not number_points:
            if not angle_resolution:
                number_points = 2
            else:
                number_points = math.ceil(angle_resolution * abs(0.5 * self.angle / math.pi)) + 1
        if self.angle_start > self.angle_end:
            if self.angle_start >= self.angle_interior >= self.angle_end:
                angle_start = self.angle_end
                angle_end = self.angle_start
            else:
                angle_end = self.angle_end + volmdlr.TWO_PI
                angle_start = self.angle_start
        elif self.angle_start == self.angle_end:
            angle_start = 0
            angle_end = 2 * math.pi
        else:
            angle_end = self.angle_end
            angle_start = self.angle_start
        discretization_points = [self.frame.old_coordinates(
            volmdlr.Point3D(self.Gradius * math.cos(angle), self.Sradius * math.sin(angle), 0))
            for angle in npy.linspace(angle_start, angle_end, number_points)]
        return discretization_points

    def polygon_points(self, discretization_resolution: int):
        warnings.warn('polygon_points is deprecated,\
        please use discretization_points instead',
                      DeprecationWarning)
        return self.discretization_points(angle_resolution=discretization_resolution)

    def _get_points(self):
        return self.discretization_points()
    points = property(_get_points)

    def to_2d(self, plane_origin, x, y):
        """
        Tranforms a ArcEllipse3D into an ArcEllipse2D, given an plane origin and a u and v plane vector.

        :param plane_origin: plane origin.
        :param x: plane u vector.
        :param y: plane v vector.
        :return: ArcEllipse2D.
        """
        point_start2d = self.start.to_2d(plane_origin, x, y)
        point_interior2d = self.interior.to_2d(plane_origin, x, y)
        point_end2d = self.end.to_2d(plane_origin, x, y)
        center = self.center.to_2d(plane_origin, x, y)
        point_major_dir = self.center + self.Gradius * self.major_dir
        point_major_dir_2d = point_major_dir.to_2d(plane_origin, x, y)
        vector_major_dir_2d = point_major_dir_2d - center
        vector_major_dir_2d.normalize()
        return ArcEllipse2D(point_start2d, point_interior2d, point_end2d, center, vector_major_dir_2d, name=self.name)

    def length(self):
        return self.angle * math.sqrt(
            (self.Gradius ** 2 + self.Sradius ** 2) / 2)

    def normal_vector(self, abscissa):
        raise NotImplementedError

    def unit_normal_vector(self, abscissa):
        raise NotImplementedError

    def direction_vector(self, abscissa):
        raise NotImplementedError

    def unit_direction_vector(self, abscissa):
        raise NotImplementedError

    def reverse(self):
        return self.__class__(self.end.copy(),
                              self.interior.copy(),
                              self.start.copy(),
                              self.center.copy(),
                              self.major_dir.copy(),
                              self.name)

    def plot(self, ax=None, color: str = 'k', alpha=1.0, edge_ends=False, edge_direction=False):
        if ax is None:
            fig = plt.figure()
            ax = Axes3D(fig)
        else:
            fig = None

        ax.plot([self.interior[0]], [self.interior[1]], [self.interior[2]],
                color='b')
        ax.plot([self.start[0]], [self.start[1]], [self.start[2]], c='r')
        ax.plot([self.end[0]], [self.end[1]], [self.end[2]], c='r')
        ax.plot([self.interior[0]], [self.interior[1]], [self.interior[2]],
                c='g')
        x = []
        y = []
        z = []
        for px, py, pz in self.discretization_points(number_points=20):
            x.append(px)
            y.append(py)
            z.append(pz)

        ax.plot(x, y, z, color, alpha=alpha)
        if edge_ends:
            self.start.plot(ax)
            self.end.plot(ax)
        return ax

    def plot2d(self, x3d: volmdlr.Vector3D = volmdlr.X3D, y3d: volmdlr.Vector3D = volmdlr.Y3D,
               ax=None, color='k'):
        if ax is None:
            fig = plt.figure()
            ax = fig.add_subplot(111, projection='3d')
        else:
            fig = ax.figure

        # TODO: Enhance this plot
        l = self.length()
        x = []
        y = []
        for i in range(30):
            p = self.point_at_abscissa(i / (29.) * l)
            xi, yi = p.plane_projection2d(x3d, y3d)
            x.append(xi)
            y.append(yi)
        ax.plot(x, y, color=color)
        return ax

    def FreeCADExport(self, name, ndigits=6):
        xs, ys, zs = round(1000 * self.start, ndigits).vector
        xi, yi, zi = round(1000 * self.interior, ndigits).vector
        xe, ye, ze = round(1000 * self.end, ndigits).vector
        return '{} = Part.Arc(fc.Vector({},{},{}),fc.Vector({},{},{}),fc.Vector({},{},{}))\n'.format(
            name, xs, ys, zs, xi, yi, zi, xe, ye, ze)

    def triangulation(self):
        return None<|MERGE_RESOLUTION|>--- conflicted
+++ resolved
@@ -1249,15 +1249,9 @@
         :return: The bounding rectangle.
         :rtype: :class:`volmdlr.core.BoundingRectangle`
         """
-<<<<<<< HEAD
-        if not self._bounding_rectangle:
-            points = self.discretization_points(number_points=50)
-            points_x = [p.x for p in points]
-            points_y = [p.y for p in points]
-            self._bounding_rectangle = volmdlr.core.BoundingRectangle(min(points_x), max(points_x),
-                                              min(points_y), max(points_y))
-
-        return self._bounding_rectangle
+        bbox = self.curve.bbox
+        return volmdlr.core.BoundingRectangle(bbox[0][0], bbox[1][0],
+                                              bbox[0][1], bbox[1][1])
 
     def length(self):
         """
@@ -1269,12 +1263,6 @@
         if not self._length:
             self._length = length_curve(self.curve)
         return self._length
-=======
-
-        bbox = self.curve.bbox
-        return volmdlr.core.BoundingRectangle(bbox[0][0], bbox[1][0],
-                                              bbox[0][1], bbox[1][1])
->>>>>>> ca8ae45b
 
     def tangent(self, position: float = 0.0):
         """
@@ -1386,7 +1374,6 @@
                         tuple(self.knots))
         return content, point_id + 1
 
-<<<<<<< HEAD
     def discretization_points(self, *, number_points: int = 50, angle_resolution: int = None):
         length = self.length()
         if angle_resolution:
@@ -1395,8 +1382,6 @@
             number_points = len(self.points)
         return [self.point_at_abscissa(i * length / number_points) for i in range(number_points + 1)]
 
-=======
->>>>>>> ca8ae45b
     def polygon_points(self, n: int = 15):
         warnings.warn('polygon_points is deprecated,\
         please use discretization_points instead',
@@ -1428,11 +1413,7 @@
             point.rotation_inplace(center, angle)
 
     def line_intersections(self, line2d: Line2D):
-<<<<<<< HEAD
         polygon_points = self.points
-=======
-        polygon_points = self.discretization_points(number_points=100)
->>>>>>> ca8ae45b
         list_intersections = []
         length = self.length()
         initial_abscissa = 0
