#!/usr/bin/env python3
# -*- coding: utf-8 -*-
"""
Edges related classes.
"""

import math
import sys
import warnings
from typing import Any, Dict, List, Union

import dessia_common.core as dc
import matplotlib.patches
import matplotlib.pyplot as plt
import numpy as npy
import plot_data.core as plot_data
import scipy as scp
import scipy.integrate as scipy_integrate
import scipy.optimize
from geomdl import NURBS, BSpline, fitting, operations, utilities
from geomdl.operations import length_curve, split_curve
from matplotlib import __version__ as _mpl_version
from mpl_toolkits.mplot3d import Axes3D
from packaging import version

import volmdlr.core
import volmdlr.core_compiled
import volmdlr.geometry
import volmdlr.utils.intersections as vm_utils_intersections
from volmdlr import bspline_fitting
from volmdlr.core import EdgeStyle


def standardize_knot_vector(knot_vector):
    """
    Standardize a knot vector to range from 0 to 1.
    """
    u0 = knot_vector[0]
    u1 = knot_vector[-1]
    standard_u_knots = []
    if u0 != 0 or u1 != 1:
        x = 1 / (u1 - u0)
        y = u0 / (u0 - u1)
        for u in knot_vector:
            standard_u_knots.append(u * x + y)
        return standard_u_knots
    return knot_vector


def insert_knots_and_mutiplicity(knots, knot_mutiplicities, knot_to_add, num):
    """
    Compute knot elements and multiplicities based on the global knot vector.

    """
    new_knots = []
    new_knot_mutiplicities = []
    i = 0
    for i, knot in enumerate(knots):
        if knot > knot_to_add:
            new_knots.extend([knot_to_add])
            new_knot_mutiplicities.append(num)
            new_knots.extend(knots[i:])
            new_knot_mutiplicities.extend(knot_mutiplicities[i:])
            break
        new_knots.append(knot)
        new_knot_mutiplicities.append(knot_mutiplicities[i])
    return new_knots, new_knot_mutiplicities, i


class Edge(dc.DessiaObject):
    """
    Defines a simple edge Object.
    """

    def __init__(self, start, end, name=''):
        self.start = start
        self.end = end
        self._length = None
        self._direction_vector = None

        # Disabling super init call for performance
        # dc.DessiaObject.__init__(self, name=name)
        self.name = name

    def __getitem__(self, key):
        if key == 0:
            return self.start
        if key == 1:
            return self.end
        raise IndexError

    def length(self):
        """
        Calculates the edge's length.
        """
        raise NotImplementedError(f'length method not implemented by {self.__class__.__name__}')

    def point_at_abscissa(self, abscissa):
        """
        Calculates the point at given abscissa.
        """
        raise NotImplementedError(f'point_at_abscissa method not implemented by {self.__class__.__name__}')

    def middle_point(self):
        half_length = self.length() / 2
        middle_point = self.point_at_abscissa(abscissa=half_length)
        return middle_point

    def discretization_points(self, *, number_points: int = None, angle_resolution: int = None):
        """
        Discretizes an Edge to have "n" points.

        :param number_points: the number of points (including start and end
            points) if unset, only start and end will be returned
        :param angle_resolution: if set, the sampling will be adapted to have
            a controlled angular distance. Useful to mesh an arc
        :return: a list of sampled points
        """
        if number_points is None or number_points == 1:
            number_points = 2
        if angle_resolution:
            number_points = int(math.pi * angle_resolution)
        step = self.length() / (number_points - 1)
        return [self.point_at_abscissa(i * step) for i in range(number_points)]

    def polygon_points(self, discretization_resolution: int):
        """
        Deprecated method of discretization_points.
        """
        warnings.warn('polygon_points is deprecated,\
        please use discretization_points instead',
                      DeprecationWarning)
        return self.discretization_points(discretization_resolution)

    @classmethod
    def from_step(cls, arguments, object_dict, **kwargs):
        """
        Converts a step primitive to an Edge type object.

        :param arguments: The arguments of the step primitive.
        :type arguments: list
        :param object_dict: The dictionary containing all the step primitives
            that have already been instantiated
        :type object_dict: dict
        :return: The corresponding Edge object
        :rtype: :class:`volmdlr.edges.Edge`
        """
        obj = object_dict[arguments[3]]
        p1 = object_dict[arguments[1]]
        p2 = object_dict[arguments[2]]
        orientation = arguments[4]
        if orientation == '.F.':
            p1, p2 = p2, p1
        if obj.__class__.__name__ == 'LineSegment3D':
            return object_dict[arguments[3]]
        if obj.__class__.__name__ == 'Line3D':
            if not p1.is_close(p2):
                return LineSegment3D(p1, p2, arguments[0][1:-1])
            return None
        if hasattr(obj, 'trim'):
            if obj.__class__.__name__ == 'Circle3D':
                p1, p2 = p2, p1
            return obj.trim(p1, p2)

        raise NotImplementedError(f'Unsupported: {object_dict[arguments[3]]}')

    def normal_vector(self, abscissa):
        """
        Calculates the normal vector the edge at given abscissa.

        :return: the normal vector
        """
        raise NotImplementedError('the normal_vector method must be'
                                  'overloaded by subclassing class')

    def unit_normal_vector(self, abscissa):
        """
        Calculates the unit normal vector the edge at given abscissa.

        :param abscissa: edge abscissa
        :return: unit normal vector
        """
        raise NotImplementedError('the unit_normal_vector method must be'
                                  'overloaded by subclassing class')

    def direction_vector(self, abscissa):
        """
        Calculates the direction vector the edge at given abscissa.

        :param abscissa: edge abscissa
        :return: direction vector
        """
        raise NotImplementedError('the direction_vector method must be'
                                  'overloaded by subclassing class')

    def unit_direction_vector(self, abscissa):
        """
        Calculates the unit direction vector the edge at given abscissa.

        :param abscissa: edge abscissa
        :return: unit direction vector
        """
        raise NotImplementedError('the unit_direction_vector method must be'
                                  'overloaded by subclassing class')

    def straight_line_point_belongs(self, point):
        """
        Verifies if a point belongs to the surface created by closing the edge.

        :param point: Point to be verified
        :return: Return True if the point belongs to this surface,
            or False otherwise
        """
        raise NotImplementedError(f'the straight_line_point_belongs method must be'
                                  f' overloaded by {self.__class__.__name__}')

    def touching_points(self, edge2):
        """
        Verifies if two edges are touching each other.

        In case these two edges are touching each other, return these touching points.

        :param edge2: edge2 to verify touching points.
        :return: list of touching points.
        """
        point1, point2 = edge2.start, edge2.end
        point3, point4 = self.start, self.end
        touching_points = []
        for primitive, points in zip([self, edge2], [[point1, point2], [point3, point4]]):
            for point in points:
                if point not in touching_points and primitive.point_belongs(point):
                    touching_points.append(point)
        return touching_points


class Line(dc.DessiaObject):
    """
    Abstract class representing a line.

    :param point1: The first point defining the line
    :type point1: Union[:class:`volmdlr.Point2D`, :class:`volmdlr.Point3D`]
    :param point2: The second point defining the line
    :type point2: Union[:class:`volmdlr.Point2D`, :class:`volmdlr.Point3D`]
    :param name: Name of the line. Default value is an empty string
    :type name: str, optional
    """

    def __init__(self, point1, point2, name=''):
        self.point1 = point1
        self.point2 = point2
        self._direction_vector = None
        dc.DessiaObject.__init__(self, name=name)

    def __getitem__(self, key):
        """
        Get a point of the line by its index.
        """
        if key == 0:
            return self.point1
        if key == 1:
            return self.point2
        raise IndexError

    def unit_direction_vector(self, *args, **kwargs):
        """
        Get the unit direction vector of the line.

        :return: The unit direction vector of the line
        :rtype:  Union[:class:`volmdlr.Vector2D`, :class:`volmdlr.Vector3D`]
        """
        vector = self.direction_vector()
        vector.normalize()
        return vector

    def direction_vector(self, *args, **kwargs):
        """
        Get the direction vector of the line.

        :return: The direction vector of the line
        :rtype: Union[:class:`volmdlr.Vector2D`, :class:`volmdlr.Vector3D`]
        """
        if not self._direction_vector:
            self._direction_vector = self.point2 - self.point1
        return self._direction_vector

    def normal_vector(self, *args, **kwargs):
        """
        Get the normal vector of the line.

        :return: The normal vector of the line
        :rtype: Union[:class:`volmdlr.Vector2D`, :class:`volmdlr.Vector3D`]
        """
        return self.direction_vector().normal_vector()

    def unit_normal_vector(self, abscissa=0.):
        """
        Get the unit normal vector of the line.

        :param abscissa: The abscissa of the point from which to calculate
            the normal vector
        :type abscissa: float, optional
        :return: The unit normal vector of the line
        :rtype: Union[:class:`volmdlr.Vector2D`, :class:`volmdlr.Vector3D`]
        """
        return self.unit_direction_vector().normal_vector()

    def point_projection(self, point):
        """
        Calculate the projection of a point onto the line.

        :param point: The point to project
        :type point: Union[:class:`volmdlr.Point2D`, :class:`volmdlr.Point3D`]
        :return: The projection of the point onto the line and the distance
            between the point and the projection
        :rtype: Tuple(Union[:class:`volmdlr.Point2D`,
            :class:`volmdlr.Point3D`], float)
        """
        vector = self.point2 - self.point1
        norm_u = vector.norm()
        t = (point - self.point1).dot(vector) / norm_u ** 2
        projection = self.point1 + t * vector
        projection = projection.to_point()
        return projection, t * norm_u

    def abscissa(self, point):
        """
        Calculate the abscissa of a point on the line.

        :param point: The point for which to calculate the abscissa
        :type point: Union[:class:`volmdlr.Point2D`, :class:`volmdlr.Point3D`]
        :return: The abscissa of the point
        :rtype: float
        """
        vector = self.point2 - self.point1
        norm_u = vector.norm()
        t = (point - self.point1).dot(vector) / norm_u
        return t

    def sort_points_along_line(self, points):
        """
        Sort point along a line.

        :param points: list of points to be sorted.
        :return: sorted points.
        """
        return sorted(points, key=self.abscissa)

    def split(self, split_point):
        """
        Split a line into two lines.

        :param split_point: The point where to split the line
        :type split_point: Union[:class:`volmdlr.Point2D`,
            :class:`volmdlr.Point3D`]
        :return: A list containing two lines
        """
        return [self.__class__(self.point1, split_point),
                self.__class__(split_point, self.point2)]

    def is_between_points(self, point1: Union[volmdlr.Point2D, volmdlr.Point3D],
                          point2: Union[volmdlr.Point2D, volmdlr.Point3D]):
        """
        Verifies if a line is between two points.

        :param point1: The first point
        :type point1: Union[:class:`volmdlr.Point2D`, :class:`volmdlr.Point3D`]
        :param point2: The second point
        :type point2: Union[:class:`volmdlr.Point2D`, :class:`volmdlr.Point3D`]
        :return: True if the line is between the two points, False otherwise
        :rtype: bool
        """

        if point1.is_close(point2):
            return False

        line_segment = LineSegment2D(point1, point2)
        if line_segment.line_intersections(self):
            return True
        return False


class LineSegment(Edge):
    """
    Abstract class.

    """

    def length(self):
        if not self._length:
            self._length = self.end.point_distance(self.start)
        return self._length

    def abscissa(self, point, tol=1e-6):
        """
        Calculates the abscissa parameter of a Line Segment, at a point.

        :param point: point to verify abscissa.
        :param tol: tolerance.
        :return: abscissa parameter.
        """
        if point.point_distance(self.start) < tol:
            return 0
        if point.point_distance(self.end) < tol:
            return self.length()

        vector = self.end - self.start
        length = vector.norm()
        t = (point - self.start).dot(vector) / length
        if t < -1e-9 or t > length + 1e-9:
            raise ValueError(f'Point is not on linesegment: abscissa={t}')
        return t

    def unit_direction_vector(self, abscissa=0.):
        """
        Computes a unit direction vector for the line segment.

        :param abscissa: defines where in the line segment the unit
            direction vector is to be calculated.
        :return: The unit direction vector of the LineSegment.
        """
        direction_vector = self.direction_vector()
        direction_vector.normalize()
        return direction_vector

    def direction_vector(self, abscissa=0.):
        """
        Returns a direction vector at a given abscissa, it is not normalized.

        :param abscissa: defines where in the line segment
            direction vector is to be calculated.
        :return: The direction vector of the LineSegment.
        """
        if not self._direction_vector:
            self._direction_vector = self.end - self.start
        return self._direction_vector

    def normal_vector(self, abscissa=0.):
        """
        Returns a normal vector at a given abscissa, it is not normalized.

        :param abscissa: defines where in the line_segment
        normal vector is to be calculated.
        :return: The normal vector of the LineSegment.
        """
        return self.direction_vector(abscissa).normal_vector()

    def unit_normal_vector(self, abscissa=0.):
        """
        Returns the unit normal vector at a given abscissa.

        :param abscissa: defines where in the line_segment unit normal vector is to be calculated.
        :return: The unit normal vector of the LineSegment.
        """
        return self.unit_direction_vector(abscissa).normal_vector()

    def point_projection(self, point):
        """
        Calculates the projection of a point on a Line Segment.

        :param point: point to be verified.
        :return: point projection.
        """
        p1, p2 = self.start, self.end
        vector = p2 - p1
        norm_u = vector.norm()
        projection_parameter = (point - p1).dot(vector) / norm_u ** 2
        projection = p1 + projection_parameter * vector

        return projection, projection_parameter * norm_u

    def split(self, split_point):
        """
        Split a Line Segment at a given point into two Line Segments.

        :param split_point: splitting point.
        :return: list with the two split line segments.
        """
        if split_point.is_close(self.start):
            return [None, self.copy()]
        if split_point.is_close(self.end):
            return [self.copy(), None]
        return [self.__class__(self.start, split_point),
                self.__class__(split_point, self.end)]

    def middle_point(self):
        """
        Calculates the middle point of a Line Segment.
        :return:
        """
        return 0.5 * (self.start + self.end)

    def point_at_abscissa(self, abscissa):
        """
        Calculates a point in the LineSegment at a given abscissa.

        :param abscissa: abscissa where in the curve the point should be calculated.
        :return: Corresponding point.
        """
        return self.start + self.unit_direction_vector() * abscissa

    def get_geo_lines(self, tag: int, start_point_tag: int, end_point_tag: int):
        """
        Gets the lines that define a LineSegment in a .geo file.

        :param tag: The linesegment index
        :type tag: int
        :param start_point_tag: The linesegment' start point index
        :type start_point_tag: int
        :param end_point_tag: The linesegment' end point index
        :type end_point_tag: int

        :return: A line
        :rtype: str
        """

        return 'Line(' + str(tag) + ') = {' + str(start_point_tag) + ', ' + str(end_point_tag) + '};'

    def get_geo_points(self):
        return [self.start, self.end]


class BSplineCurve(Edge):
    """
    An abstract class for B-spline curves.

    The following rule must be
    respected : `number of knots = number of control points + degree + 1`.

    :param degree: The degree of the B-spline curve.
    :type degree: int
    :param control_points: A list of 2 or 3 dimensional points
    :type control_points: Union[List[:class:`volmdlr.Point2D`],
        List[:class:`volmdlr.Point3D`]]
    :param knot_multiplicities: The vector of multiplicities for each knot
    :type knot_multiplicities: List[int]
    :param knots: The knot vector composed of values between 0 and 1
    :type knots: List[float]
    :param weights: The weight vector applied to the knot vector. Default
        value is None
    :type weights: List[float], optional
    :param periodic: If `True` the B-spline curve is periodic. Default value
        is False
    :type periodic: bool, optional
    :param name: The name of the B-spline curve. Default value is ''
    :type name: str, optional
    """
    _non_serializable_attributes = ['curve']

    def __init__(self,
                 degree: int,
                 control_points: Union[List[volmdlr.Point2D],
                                       List[volmdlr.Point3D]],
                 knot_multiplicities: List[int],
                 knots: List[float],
                 weights: List[float] = None,
                 periodic: bool = False,
                 name: str = ''):
        self.control_points = control_points
        self.degree = degree
        knots = standardize_knot_vector(knots)
        self.knots = knots
        self.knot_multiplicities = knot_multiplicities
        self.weights = weights
        self.periodic = periodic

        points = [[*point] for point in control_points]
        if weights is None:
            curve = BSpline.Curve()
            curve.degree = degree
            curve.ctrlpts = points
        else:
            curve = NURBS.Curve()
            curve.degree = degree
            curve.ctrlpts = points
            curve.weights = weights

        knot_vector = []
        for i, knot in enumerate(knots):
            knot_vector.extend([knot] * knot_multiplicities[i])
        curve.knotvector = knot_vector
        curve.delta = 0.01
        curve_points = curve.evalpts
        self.curve = curve

        self._length = None
        self.points = [getattr(volmdlr,
                               f'Point{self.__class__.__name__[-2::]}')(*p)
                       for p in curve_points]

        Edge.__init__(self, self.points[0], self.points[-1], name=name)

    def to_dict(self, *args, **kwargs):
        """Avoids storing points in memo that makes serialization slow."""
        dict_ = self.base_dict()
        dict_['degree'] = self.degree
        dict_['control_points'] = [p.to_dict() for p in self.control_points]
        dict_['knot_multiplicities'] = self.knot_multiplicities
        dict_['knots'] = self.knots
        dict_['weights'] = self.weights
        dict_['periodic'] = self.periodic
        return dict_

    def __hash__(self):
        """
        Return a hash value for the B-spline curve.
        """
        return hash((tuple(self.control_points), self.degree, tuple(self.knots)))

    def __eq__(self, other):
        """
        Return True if the other B-spline curve has the same control points, degree, and knot vector, False otherwise.
        """
        if isinstance(other, self.__class__):
            return (self.control_points == other.control_points
                    and self.degree == other.degree
                    and self.knots == other.knots)
        return False

    def reverse(self):
        """
        Reverses the B-spline's direction by reversing its control points.

        :return: A reversed B-spline curve.
        :rtype: :class:`volmdlr.edges.BSplineCurve`.
        """
        return self.__class__(
            degree=self.degree,
            control_points=self.control_points[::-1],
            knot_multiplicities=self.knot_multiplicities[::-1],
            knots=self.knots[::-1],
            weights=self.weights,
            periodic=self.periodic)

    @classmethod
    def from_geomdl_curve(cls, curve):
        """
        # TODO: to be completed.

        :param curve:
        :type curve:
        :return: A reversed B-spline curve
        :rtype: :class:`volmdlr.edges.BSplineCurve`
        """
        point_dimension = f'Point{cls.__name__[-2::]}'

        knots = list(sorted(set(curve.knotvector)))
        knot_multiplicities = [curve.knotvector.count(k) for k in knots]

        return cls(degree=curve.degree,
                   control_points=[getattr(volmdlr, point_dimension)(*p)
                                   for p in curve.ctrlpts],
                   knots=knots,
                   knot_multiplicities=knot_multiplicities)

    def length(self):
        """
        Returns the length of the B-spline curve.

        :return: The length of the B-spline curve.
        :rtype: float
        """
        if not self._length:
            self._length = length_curve(self.curve)
        return self._length

    def unit_direction_vector(self, abscissa: float):
        """
        Computes the 2D or 3D unit direction vector of B-spline curve at a given abscissa.

        :param abscissa: The abscissa on the B-spline curve where the unit
            direction vector will be computed
        :type abscissa: float
        :return: The unit direction vector of the B-spline curve
        :rtype: Union[:class:`volmdlr.Vector2D`, :class:`volmdlr.Vector3D`]
        """
        direction_vector = self.direction_vector(abscissa)
        direction_vector.normalize()
        return direction_vector

    def normal_vector(self, abscissa):
        """
        Calculates the normal vector the edge at given abscissa.

        :return: the normal vector
        """
        raise NotImplementedError('the normal_vector method must be'
                                  'overloaded by child class')

    def unit_normal_vector(self, abscissa):
        """
        Calculates the unit normal vector the edge at given abscissa.

        :param abscissa: edge abscissa
        :return: unit normal vector
        """
        raise NotImplementedError('the unit_normal_vector method must be'
                                  'overloaded by child class')

    def direction_vector(self, abscissa):
        """
        Calculates the direction vector the edge at given abscissa.

        :param abscissa: edge abscissa
        :return: direction vector
        """
        raise NotImplementedError('the direction_vector method must be overloaded by child class')

    def middle_point(self):
        """
        Computes the 2D or 3D middle point of the B-spline curve.

        :return: The middle point
        :rtype: Union[:class:`volmdlr.Point2D`, :class:`volmdlr.Point3D`]
        """
        return self.point_at_abscissa(self.length() * 0.5)

    def abscissa(self, point: Union[volmdlr.Point2D, volmdlr.Point3D],
                 tol: float = 1e-4):
        """
        Computes the abscissa of a 2D or 3D point using the least square method.

        :param point: The point located on the B-spline curve.
        :type point: Union[:class:`volmdlr.Point2D`, :class:`volmdlr.Point3D`].
        :param tol: The precision in terms of distance. Default value is 1e-4.
        :type tol: float, optional.
        :return: The abscissa of the point.
        :rtype: float
        """
        length = self.length()
        for x0 in [0, length * 0.25, length * 0.5, length * 0.75, length]:
            res = scp.optimize.least_squares(
                lambda u: (point - self.point_at_abscissa(u)).norm(),
                x0=x0,
                bounds=([0], [length])
            )
            if res.fun < tol:
                return res.x[0]

        print('distance =', res.cost)
        print('res.fun:', res.fun)
        # ax = self.plot()
        # point.plot(ax=ax)
        # best_point = self.point_at_abscissa(res.x)
        # best_point.plot(ax=ax, color='r')
        raise ValueError('abscissa not found')

    def split(self, point: Union[volmdlr.Point2D, volmdlr.Point3D],
              tol: float = 1e-5):
        """
        Splits of B-spline curve in two pieces using a 2D or 3D point.

        :param point: The point where the B-spline curve is split
        :type point: Union[:class:`volmdlr.Point2D`, :class:`volmdlr.Point3D`]
        :param tol: The precision in terms of distance. Default value is 1e-4
        :type tol: float, optional
        :return: A list containing the first and second split of the B-spline
            curve
        :rtype: List[:class:`volmdlr.edges.BSplineCurve`]
        """
        if point.point_distance(self.start) < tol:
            return [None, self.copy()]
        if point.point_distance(self.end) < tol:
            return [self.copy(), None]
        adim_abscissa = self.abscissa(point) / self.length()
        curve1, curve2 = split_curve(self.curve, adim_abscissa)

        return [self.__class__.from_geomdl_curve(curve1),
                self.__class__.from_geomdl_curve(curve2)]

    def translation(self, offset: Union[volmdlr.Vector2D, volmdlr.Vector3D]):
        """
        Translates the B-spline curve.

        :param offset: The translation vector
        :type offset: Union[:class:`volmdlr.Vector2D`,
            :class:`volmdlr.Vector3D`]
        :return: A new translated BSplineCurve
        :rtype: :class:`volmdlr.edges.BSplineCurve`
        """
        control_points = [point.translation(offset)
                          for point in self.control_points]
        return self.__class__(self.degree, control_points,
                              self.knot_multiplicities, self.knots,
                              self.weights, self.periodic)

    def translation_inplace(self, offset: Union[volmdlr.Vector2D,
                                                volmdlr.Vector3D]):
        """
        Translates the B-spline curve and its parameters are modified inplace.

        :param offset: The translation vector
        :type offset: Union[:class:`volmdlr.Vector2D`,
            :class:`volmdlr.Vector3D`]
        :return: None
        :rtype: None
        """
        warnings.warn("'inplace' methods are deprecated. Use a not inplace method instead.", DeprecationWarning)

        for point in self.control_points:
            point.translation_inplace(offset)

    def point_belongs(self, point: Union[volmdlr.Point2D, volmdlr.Point3D],
                      abs_tol: float = 1e-10):
        """
        Checks if a 2D or 3D point belongs to the B-spline curve or not. It uses the least square method.

        :param point: The point to be checked
        :type point: Union[:class:`volmdlr.Point2D`, :class:`volmdlr.Point3D`]
        :param abs_tol: The precision in terms of distance.
            Default value is 1e-4
        :type abs_tol: float, optional
        :return: `True` if the point belongs to the B-spline curve, `False`
            otherwise
        :rtype: bool
        """
        point_dimension = f'Point{self.__class__.__name__[-2::]}'

        def fun(x):
            return (point - getattr(volmdlr, point_dimension)(*self.curve.evaluate_single(x))).norm()

        x = npy.linspace(0, 1, 5)
        x_init = []
        for xi in x:
            x_init.append(xi)

        for x0 in x_init:
            z = scp.optimize.least_squares(fun, x0=x0, bounds=([0, 1]))
            if z.fun < abs_tol:
                return True
        return False

    def merge_with(self, bspline_curve: 'BSplineCurve'):
        """
        Merges consecutive B-spline curves to define a new merged one.

        :param bspline_curve: Another B-spline curve
        :type bspline_curve: :class:`volmdlr.edges.BSplineCurve`
        :return: A merged B-spline curve
        :rtype: :class:`volmdlr.edges.BSplineCurve`
        """
        point_dimension = f'Wire{self.__class__.__name__[-2::]}'
        wire = getattr(volmdlr.wires, point_dimension)(bspline_curve)
        ordered_wire = wire.order_wire()

        points, n = [], 10
        for primitive in ordered_wire.primitives:
            points.extend(primitive.discretization_points(n))
        points.pop(n + 1)

        return self.__class__.from_points_interpolation(
            points, min(self.degree, bspline_curve.degree))

    @classmethod
    def from_bsplines(cls, bsplines: List['BSplineCurve'],
                      discretization_points: int = 10):
        """
        Creates a B-spline curve from a list of B-spline curves.

        :param bsplines: A list of B-spline curve
        :type bsplines: List[:class:`volmdlr.edges.BSplineCurve`]
        :param discretization_points: The number of points for the
            discretization. Default value is 10
        :type discretization_points: int, optional
        :return: A merged B-spline curve
        :rtype: :class:`volmdlr.edges.BSplineCurve`
        """
        point_dimension = f'Wire{cls.__name__[-2::]}'
        wire = getattr(volmdlr.wires, point_dimension)(bsplines)
        ordered_wire = wire.order_wire()

        points, degree = [], []
        for i, primitive in enumerate(ordered_wire.primitives):
            degree.append(primitive.degree)
            if i == 0:
                points.extend(primitive.discretization_points(number_points=discretization_points))
            else:
                points.extend(
                    primitive.discretization_points(number_points=discretization_points)[1::])

        return cls.from_points_interpolation(points, min(degree))

    @classmethod
    def from_points_approximation(cls, points: Union[List[volmdlr.Point2D],
                                                     List[volmdlr.Point3D]],
                                  degree: int, **kwargs):
        """
        Creates a B-spline curve approximation using least squares method with fixed number of control points.

        It is recommended to specify the
        number of control points.
        Please refer to The NURBS Book (2nd Edition), pp.410-413 for details.

        :param points: The data points
        :type points: Union[List[:class:`volmdlr.Point2D`],
            List[:class:`volmdlr.Point3D`]]
        :param degree: The degree of the output parametric curve
        :type degree: int
        :param kwargs: See below
        :return: A B-spline curve from points approximation
        :rtype: :class:`volmdlr.edges.BSplineCurve`
        :keyword centripetal: Activates centripetal parametrization method.
            Default value is False
        :keyword ctrlpts_size: Number of control points. Default value is
            len(points) - 1
        """
        curve = fitting.approximate_curve([[*point] for point in points],
                                          degree, **kwargs)
        return cls.from_geomdl_curve(curve)

    def tangent(self, position: float = 0.0):
        """
        Evaluates the tangent vector of the B-spline curve at the input parameter value.

        :param position: Value of the parameter, between 0 and 1
        :type position: float
        :return: The tangent vector
        :rtype: Union[:class:`volmdlr.Point2D`, :class:`volmdlr.Point3D`]
        """
        _, tangent = operations.tangent(self.curve, position, normalize=True)

        dimension = f'Vector{self.__class__.__name__[-2::]}'
        tangent = getattr(volmdlr, dimension)(*tangent)

        return tangent

    @classmethod
    def from_points_interpolation(cls, points: Union[List[volmdlr.Point2D],
                                                     List[volmdlr.Point3D]],
                                  degree: int, periodic: bool = False):
        """
        Creates a B-spline curve interpolation through the data points.

        Please refer to Algorithm A9.1 on The NURBS Book (2nd Edition),
        pp.369-370 for details.

        :param points: The data points
        :type points: Union[List[:class:`volmdlr.Point2D`],
            List[:class:`volmdlr.Point3D`]]
        :param degree: The degree of the output parametric curve
        :type degree: int
        :param periodic: `True` if the curve should be periodic. Default value
            is `False`
        :type periodic: bool, optional
        :return: A B-spline curve from points interpolation
        :rtype: :class:`volmdlr.edges.BSplineCurve`
        """
        curve = bspline_fitting.interpolate_curve([[*point] for point in points], degree, centripetal=True)

        bsplinecurve = cls.from_geomdl_curve(curve)
        if not periodic:
            return bsplinecurve
        bsplinecurve.periodic = True
        return bsplinecurve

    def discretization_points(self, *, number_points: int = None, angle_resolution: int = None):
        """
        Linear spaced discretization of the curve.

        :param number_points: The number of points to include in the discretization.
        :type number_points: int
        :param angle_resolution: The resolution of the angle to use when calculating the number of points.
        :type angle_resolution: int
        :return: A list of discretized points on the B-spline curve.
        :rtype: List[`volmdlr.Point2D] or List[`volmdlr.Point3D]
        """

        if angle_resolution:
            number_points = int(math.pi * angle_resolution)

        if len(self.points) == number_points or (not number_points and not angle_resolution):
            return self.points
        curve = self.curve
        curve.delta = 1 / number_points
        curve_points = curve.evalpts

        point_dimension = f'Point{self.__class__.__name__[-2::]}'
        return [getattr(volmdlr, point_dimension)(*p) for p in curve_points]

    def derivatives(self, u, order):
        """
        Evaluates n-th order curve derivatives at the given parameter value.

        The output of this method is list of n-th order derivatives. If ``order`` is ``0``, then it will only output
        the evaluated point. Similarly, if ``order`` is ``2``, then it will output the evaluated point, 1st derivative
        and the 2nd derivative.

        :Example:

        Assuming a curve self is defined on a parametric domain [0.0, 1.0].
        Let's take the curve derivative at the parametric position u = 0.35.

        >>> ders = self.derivatives(u=0.35, order=2)
        >>> ders[0]  # evaluated point, equal to crv.evaluate_single(0.35)
        >>> ders[1]  # 1st derivative at u = 0.35
        >>> ders[2]  # 2nd derivative at u = 0.35

        :param u: parameter value
        :type u: float
        :param order: derivative order
        :type order: int
        :return: a list containing up to {order}-th derivative of the curve
        :rtype: Union[List[`volmdlr.Vector2D`], List[`volmdlr.Vector3D`]]
        """

        return [getattr(volmdlr, f'Vector{self.__class__.__name__[-2::]}')(*p)
                for p in self.curve.derivatives(u, order)]

    def get_geo_lines(self, tag: int, control_points_tags: List[int]):
        """
        Gets the lines that define a BsplineCurve in a .geo file.

        :param tag: The BsplineCurve index
        :type tag: int
        :param start_point_tag: The linesegment' start point index
        :type start_point_tag: int
        :param end_point_tag: The linesegment' end point index
        :type end_point_tag: int

        :return: A line
        :rtype: str
        """

        return 'BSpline(' + str(tag) + ') = {' + str(control_points_tags)[1:-1] + '};'

    def get_geo_points(self):
        return list(self.discretization_points())

    def line_intersections(self, line):
        """
        Calculates the intersections of a BSplineCurve (2D or 3D) with a Line (2D or 3D).

        :param line: line to verify intersections
        :return: list of intersections
        """
        polygon_points = []
        for point in self.points:
            if not volmdlr.core.point_in_list(point, polygon_points):
                polygon_points.append(point)
        list_intersections = []
        length = self.length()
        initial_abscissa = 0
        for points in zip(polygon_points[:-1], polygon_points[1:]):
            linesegment_name = 'LineSegment' + self.__class__.__name__[-2:]
            linesegment = getattr(sys.modules[__name__], linesegment_name)(points[0], points[1])
            intersections = linesegment.line_intersections(line)
            if not intersections and linesegment.direction_vector().is_colinear_to(line.direction_vector()):
                if line.point_distance(linesegment.middle_point()) < 1e-8:
                    list_intersections.append(linesegment.middle_point())
            if intersections and intersections[0] not in list_intersections:
                abscissa = initial_abscissa + linesegment.abscissa(intersections[0])
                if initial_abscissa < length * 0.1:
                    number_points = int(linesegment.length() / 1e-6)
                    list_abscissas = list(
                        n for n in npy.linspace(initial_abscissa, initial_abscissa + linesegment.length(),
                                                number_points))
                else:
                    distance_from_point_to_search = 0.0001 / 2
                    list_abscissas = list(new_abscissa for new_abscissa in npy.linspace(
                        abscissa - distance_from_point_to_search, abscissa + distance_from_point_to_search, 1000))
                intersection = self.select_intersection_point(list_abscissas, intersections)
                list_intersections.append(intersection)
            initial_abscissa += linesegment.length()
        return list_intersections

    def select_intersection_point(self, list_abscissas, intersections):
        """
        Select closest point in curve to intersection point obtained with discretised linesegment.

        :param list_abscissas: list of abscissas to verify the closest point.
        :param intersections: intersection with discretised line.
        :return:
        """
        distance = npy.inf
        intersection = None
        for i_abscissa in list_abscissas:
            point_in_curve = BSplineCurve.point_at_abscissa(self, i_abscissa)
            dist = point_in_curve.point_distance(intersections[0])
            if dist < distance:
                distance = dist
                intersection = point_in_curve
            else:
                break
        return intersection

    def get_linesegment_intersections(self, linesegment):
        """
        Calculates intersections between a BSplineCurve and a LineSegment.

        :param linesegment: linesegment to verify intersections.
        :return: list with the intersections points.
        """
        results = self.line_intersections(linesegment.to_line())
        intersections_points = []
        for result in results:
            if linesegment.point_belongs(result, 1e-5):
                intersections_points.append(result)
        return intersections_points

    def point_at_abscissa(self, abscissa):
        """
        Calculates a point in the BSplineCurve at a given abscissa.

        :param abscissa: abscissa where in the curve the point should be calculated.
        :return: Corresponding point.
        """
        length = self.length()
        adim_abs = max(min(abscissa / length, 1.), 0.)
        point_name = 'Point' + self.__class__.__name__[-2:]
        return getattr(volmdlr, point_name)(*self.curve.evaluate_single(adim_abs))


class Line2D(Line):
    """
    Define an infinite line given by two points.

    """

    def __init__(self, point1: volmdlr.Point2D,
                 point2: volmdlr.Point2D, *, name=''):
        # self.points = [point1, point2]
        Line.__init__(self, point1, point2, name=name)

    def to_3d(self, plane_origin, x1, x2):
        """
        Convert the line to a 3D line.

        :param plane_origin: Origin of the plane in which the line is.
        :type plane_origin: :class:`volmdlr.Point3D`
        :param x1: First direction of the plane in which the line is.
        :type x1: :class:`volmdlr.Vector3D`
        :param x2: Second direction of the plane in which the line is.
        :type x2: :class:`volmdlr.Vector3D`
        :return: The 3D line.
        :rtype: :class:`volmdlr.edges.Line3D`
        """
        points_3d = [p.to_3d(plane_origin, x1, x2) for p in [self.point1, self.point2]]
        return Line3D(*points_3d, self.name)

    def rotation(self, center: volmdlr.Point2D, angle: float):
        """
        Line2D rotation.

        :param center: rotation center.
        :param angle: angle rotation.
        :return: a new rotated Line2D.
        """
        return Line2D(*[point.rotation(center, angle)
                        for point in [self.point1, self.point2]])

    def rotation_inplace(self, center: volmdlr.Point2D, angle: float):
        """
        Line2D rotation. Object is updated inplace.

        :param center: rotation center.
        :param angle: rotation angle.
        """
        warnings.warn("'inplace' methods are deprecated. Use a not inplace method instead.", DeprecationWarning)

        for point in [self.point1, self.point2]:
            point.rotation_inplace(center, angle)

    def translation(self, offset: volmdlr.Vector2D):
        """
        Line2D translation.

        :param offset: translation vector.
        :return: A new translated Line2D.
        """
        return Line2D(*[point.translation(offset) for point in [self.point1, self.point2]])

    def translation_inplace(self, offset: volmdlr.Vector2D):
        """
        Line2D translation. Object is updated inplace.

        :param offset: translation vector.
        """
        warnings.warn("'inplace' methods are deprecated. Use a not inplace method instead.", DeprecationWarning)

        for point in [self.point1, self.point2]:
            point.translation_inplace(offset)

    def frame_mapping(self, frame: volmdlr.Frame2D, side: str):
        """
        Map the line to a new coordinate frame.

        :param frame: The new coordinate frame.
        :type frame: :class:`volmdlr.Frame2D`
        :param side: The side to which the mapping is made. 'old' for the
            original coordinate frame, 'new' for the new one.
        :type side: str
        :return: The mapped line.
        :rtype: :class:`volmdlr.edges.Line2D`
        """
        return Line2D(*[point.frame_mapping(frame, side) for point in [self.point1, self.point2]])

    def plot(self, ax=None, edge_style: EdgeStyle = EdgeStyle()):
        """
        Plot the line.

        :param ax: Matplotlib axis on which to plot the line. If none,
            a new figure is created.
        :type ax: matplotlib.axes._subplots.AxesSubplot, optional
        :param edge_style: data class instance, containing all parameters needed to plot Line 2D.
        :return: The matplotlib axis.
        :rtype: matplotlib.axes._subplots.AxesSubplot
        """
        if ax is None:
            _, ax = plt.subplots()

        if version.parse(_mpl_version) >= version.parse('3.3.2'):
            if edge_style.dashed:
                ax.axline((self.point1.x, self.point1.y),
                          (self.point2.x, self.point2.y),
                          dashes=[30, 5, 10, 5],
                          color=edge_style.color)
            else:
                ax.axline((self.point1.x, self.point1.y),
                          (self.point2.x, self.point2.y),
                          color=edge_style.color)
        else:
            direction_vector = self.direction_vector()
            point3 = self.point1 - 3 * direction_vector
            point4 = self.point2 + 4 * direction_vector
            if edge_style.dashed:
                ax.plot([point3[0], point4[0]], [point3[1], point4[1]], color=edge_style.color,
                        dashes=[30, 5, 10, 5])
            else:
                ax.plot([point3[0], point4[0]], [point3[1], point4[1]], color=edge_style.color)

        return ax

    def plot_data(self, edge_style=None):
        """
        Get plot data for the line.

        :param edge_style: Plotting style for the line.
        :type edge_style: :class:`plot_data.EdgeStyle`, optional
        :return: Plot data for the line.
        :rtype: :class:`plot_data.Line2D`
        """
        return plot_data.Line2D([self.point1.x, self.point1.y],
                                [self.point2.x, self.point2.y],
                                edge_style=edge_style)

    def line_intersections(self, line):
        """
        Calculate the intersection between the two lines.

        :param line: The line to calculate intersections with.
        :type line: :class:`volmdlr.Line2D`
        :return: A list of at most one intersection point between
            the two lines.
        :rtype: List[:class:`volmdlr.Point2D`]
        """

        point = volmdlr.Point2D.line_intersection(self, line)
        if point is not None:
            point_projection1, _ = self.point_projection(point)
            if point_projection1 is None:
                return []

            if line.__class__.__name__ == 'Line2D':
                point_projection2, _ = line.point_projection(point)
                if point_projection2 is None:
                    return []

            return [point_projection1]
        return []

    @staticmethod
    def _compute_data_create_tangent_circle(line, point, other_line):
        """
        Static helper method to compute some data used in create_tangent_circle method.
        """
        if math.isclose(line.point_distance(point), 0, abs_tol=1e-10):
            vector_i = volmdlr.Vector2D(point.x, point.y)
            vector_a = volmdlr.Vector2D(line.point1.x, line.point1.y)
            vector_b = volmdlr.Vector2D(line.point2.x, line.point2.y)
            vector_c = volmdlr.Vector2D(other_line.point1.x, other_line.point1.y)
            vector_d = volmdlr.Vector2D(other_line.point2.x, other_line.point2.y)
        elif math.isclose(other_line.point_distance(point), 0, abs_tol=1e-10):
            vector_i = volmdlr.Vector2D(line.x, point.y)
            vector_c = volmdlr.Vector2D(line.point1.x, line.point1.y)
            vector_d = volmdlr.Vector2D(line.point2.x, line.point2.y)
            vector_a = volmdlr.Vector2D(other_line.point1.x, other_line.point1.y)
            vector_b = volmdlr.Vector2D(other_line.point2.x, other_line.point2.y)
        else:
            raise AttributeError("The point isn't on any of the two lines")
        return vector_i, vector_a, vector_b, vector_c, vector_d

    @staticmethod
    def _change_reference_frame(I, A, B, C, D):
        new_u = volmdlr.Vector2D((B - A))
        new_u.normalize()
        new_v = new_u.unit_normal_vector()
        new_basis = volmdlr.Frame2D(I, new_u, new_v)

        new_a = new_basis.global_to_local_coordinates(A)
        new_b = new_basis.global_to_local_coordinates(B)
        new_c = new_basis.global_to_local_coordinates(C)
        new_d = new_basis.global_to_local_coordinates(D)

        return new_basis, new_a, new_b, new_c, new_d

    @staticmethod
    def compute_tangent_circle_for_parallel_segments(new_basis, new_a, new_c):
        segments_distance = abs(new_c[1] - new_a[1])
        r = segments_distance / 2
        new_circle_center = volmdlr.Point2D((0, npy.sign(new_c[1] - new_a[1]) * r))
        circle_center = new_basis.local_to_global_coordinates(new_circle_center)
        circle = volmdlr.wires.Circle2D(circle_center, r)
        return circle, None

    @staticmethod
    def compute_tangent_circles_for_perpendicular_segments(new_basis, new_a, new_b, new_c, new_d):
        line_ab = Line2D(volmdlr.Point2D(new_a), volmdlr.Point2D(new_b))
        line_cd = Line2D(volmdlr.Point2D(new_c), volmdlr.Point2D(new_d))
        new_pt_k = volmdlr.Point2D.line_intersection(line_ab, line_cd)

        r = abs(new_pt_k[0])
        new_circle_center1 = volmdlr.Point2D((0, r))
        new_circle_center2 = volmdlr.Point2D((0, -r))
        circle_center1 = new_basis.local_to_global_coordinates(new_circle_center1)
        circle_center2 = new_basis.local_to_global_coordinates(new_circle_center2)
        circle1 = volmdlr.wires.Circle2D(circle_center1, r)
        circle2 = volmdlr.wires.Circle2D(circle_center2, r)

        return circle1, circle2

    def create_tangent_circle(self, point, other_line):
        """
        Computes the two circles that are tangent to 2 lines and intersect a point located on one of the two lines.
        """
        # point will be called I(x_I, y_I)
        # self will be (AB)
        # line will be (CD)
        i, a, b, c, d = self._compute_data_create_tangent_circle(self, point, other_line)
        # Basis change
        new_basis, new_a, new_b, new_c, new_d = self._change_reference_frame(i, a, b, c, d)

        if new_c[1] == 0 and new_d[1] == 0:
            # Segments are on the same line: no solution
            return None, None

        if math.isclose(self.unit_direction_vector().dot(
                other_line.unit_normal_vector()), 0, abs_tol=1e-06):
            # Parallel segments: one solution
            return self.compute_tangent_circle_for_parallel_segments(new_basis, new_a, new_c)

        if math.isclose(self.unit_direction_vector().dot(
                other_line.unit_direction_vector()), 0, abs_tol=1e-06):
            # Perpendicular segments: 2 solution
            return self.compute_tangent_circles_for_perpendicular_segments(new_basis, new_a, new_b, new_c, new_d)

        # =============================================================================
        # LES SEGMENTS SONT QUELCONQUES
        #   => 2 SOLUTIONS
        # =============================================================================

        line_ab = Line2D(volmdlr.Point2D(new_a), volmdlr.Point2D(new_b))
        line_cd = Line2D(volmdlr.Point2D(new_c), volmdlr.Point2D(new_d))
        new_pt_k = volmdlr.Point2D.line_intersection(line_ab, line_cd)
        pt_k = volmdlr.Point2D(new_basis.local_to_global_coordinates(new_pt_k))

        if pt_k.is_close(i):
            return None, None

        # CHANGEMENT DE REPERE:
        new_u2 = volmdlr.Vector2D(pt_k - i)
        new_u2.normalize()
        new_v2 = new_u2.normal_vector(unit=True)
        new_basis2 = volmdlr.Frame2D(i, new_u2, new_v2)

        new_c = new_basis2.global_to_local_coordinates(c)
        new_d = new_basis2.global_to_local_coordinates(d)
        new_pt_k = new_basis2.global_to_local_coordinates(pt_k)

        teta1 = math.atan2(new_c[1], new_c[0] - new_pt_k[0])
        teta2 = math.atan2(new_d[1], new_d[0] - new_pt_k[0])

        if teta1 < 0:
            teta1 += math.pi
        if teta2 < 0:
            teta2 += math.pi

        if not math.isclose(teta1, teta2, abs_tol=1e-08):
            if math.isclose(teta1, math.pi, abs_tol=1e-08) or math.isclose(
                    teta1, 0., abs_tol=1e-08):
                teta = teta2
            elif math.isclose(teta2, math.pi,
                              abs_tol=1e-08) or math.isclose(teta2, 0.,
                                                             abs_tol=1e-08):
                teta = teta1
        else:
            teta = teta1

        r1 = new_pt_k[0] * math.sin(teta) / (1 + math.cos(teta))
        r2 = new_pt_k[0] * math.sin(teta) / (1 - math.cos(teta))

        new_circle_center1 = volmdlr.Point2D(0, -r1)
        new_circle_center2 = volmdlr.Point2D(0, r2)

        circle_center1 = new_basis2.local_to_global_coordinates(new_circle_center1)
        circle_center2 = new_basis2.local_to_global_coordinates(new_circle_center2)

        if new_basis.global_to_local_coordinates(circle_center1)[1] > 0:
            circle1 = volmdlr.wires.Circle2D(circle_center1, r1)
            circle2 = volmdlr.wires.Circle2D(circle_center2, r2)
        else:
            circle1 = volmdlr.wires.Circle2D(circle_center2, r2)
            circle2 = volmdlr.wires.Circle2D(circle_center1, r1)

        return circle1, circle2

    def cut_between_two_points(self, point1: volmdlr.Point2D,
                               point2: volmdlr.Point2D):
        """
        Cut the line between two points to create a linesegment.

        :param point1: The first point defining the linesegment
        :type point1: :class:`volmdlr.Point2D`
        :param point2: The second point defining the linesegment
        :type point2: :class:`volmdlr.Point2D`
        :return: The created linesegment
        :rtype: :class:`volmdlr.edges.LineSegment2D`
        """
        return LineSegment2D(point1, point2)

    def point_belongs(self, point2d, abs_tol: float = 1e-6):
        """
        Verifies if the point2d belongs to the line.

        :param point2d: point to be verified.
        :param abs_tol: absolute tolerance to consider in calculus.
        :return: True if point belongs to line, False otherwise.
        """
        return math.isclose(self.point_distance(point2d), 0, abs_tol=abs_tol)

    def point_distance(self, point2d):
        """
        Calculate the shortest distance between a line and a point.

        :param point2d: Point to calculate distance.
        :type point2d: :class:`volmdlr.Point2D`.
        :return: Distance to point.
        :rtype: float.
        """
        vector_r = self.point1 - point2d
        vector_v = self.normal_vector()
        return abs(vector_v.dot(vector_r)) / vector_v.norm()


class BSplineCurve2D(BSplineCurve):
    """
    A class for 2 dimensional B-spline curves.

    The following rule must be
    respected : `number of knots = number of control points + degree + 1`.

    :param degree: The degree of the 2 dimensional B-spline curve
    :type degree: int
    :param control_points: A list of 2 dimensional points
    :type control_points: List[:class:`volmdlr.Point2D`]
    :param knot_multiplicities: The vector of multiplicities for each knot
    :type knot_multiplicities: List[int]
    :param knots: The knot vector composed of values between 0 and 1
    :type knots: List[float]
    :param weights: The weight vector applied to the knot vector. Default
        value is None
    :type weights: List[float], optional
    :param periodic: If `True` the B-spline curve is periodic. Default value
        is False
    :type periodic: bool, optional
    :param name: The name of the B-spline curve. Default value is ''
    :type name: str, optional
    """

    _non_serializable_attributes = ['curve']

    def __init__(self,
                 degree: int,
                 control_points: List[volmdlr.Point2D],
                 knot_multiplicities: List[int],
                 knots: List[float],
                 weights: List[float] = None,
                 periodic: bool = False,
                 name: str = ''):
        self._bounding_rectangle = None

        BSplineCurve.__init__(self, degree,
                              control_points,
                              knot_multiplicities,
                              knots,
                              weights,
                              periodic,
                              name)
        self._bounding_rectangle = None
        self._length = None

    @property
    def bounding_rectangle(self):
        """
        Computes the bounding rectangle of the 2 dimensional B-spline curve.

        :return: The bounding rectangle.
        :rtype: :class:`volmdlr.core.BoundingRectangle`
        """
        if not self._bounding_rectangle:
            self._bounding_rectangle = volmdlr.core.BoundingRectangle.from_points(self.points)
        return self._bounding_rectangle

    def tangent(self, position: float = 0.0):
        """
        Computes the tangent at a given parameter between 0 and 1.

        :param position: The parameter at which the tangent is computed.
        :type position: float
        :return: A 2 dimensional point representing the tangent
        :rtype: :class:`volmdlr.Point2D`
        """
        _, tangent = operations.tangent(self.curve, position,
                                        normalize=True)
        tangent = volmdlr.Point2D(tangent[0], tangent[1])
        return tangent

    def direction_vector(self, abscissa: float):
        """
        Get direction vector at abscissa.

        :param abscissa: defines where in the BSplineCurve2D the
        direction vector is to be calculated.
        :return: The direction vector vector of the BSplineCurve2D
        """
        return self.tangent(abscissa / self.length())

    def normal_vector(self, abscissa: float):
        """
        Get normal vector at abscissa.

        :param abscissa: defines where in the BSplineCurve2D the
        normal vector is to be calculated
        :return: The normal vector of the BSplineCurve2D
        """
        tangent_vector = self.tangent(abscissa / self.length())
        normal_vector = tangent_vector.normal_vector()
        return normal_vector

    def unit_normal_vector(self, abscissa: float):
        """
        Get unit normal vector at given abscissa.

        :param abscissa: defines where in the BSplineCurve2D the unit normal vector is to be calculated.
        :return: The unit normal vector of the BSplineCurve2D.
        """
        normal_vector = self.normal_vector(abscissa)
        normal_vector.normalize()
        return normal_vector

    def straight_line_area(self):
        """
        Uses shoelace algorithm for evaluating the area.
        """
        points = self.discretization_points(number_points=100)
        x = [point.x for point in points]
        y = [point.y for point in points]
        x1 = [x[-1]] + x[0:-1]
        y1 = [y[-1]] + y[0:-1]
        return 0.5 * abs(sum(i * j for i, j in zip(x, y1))
                         - sum(i * j for i, j in zip(y, x1)))

    def straight_line_center_of_mass(self):
        polygon_points = self.discretization_points(number_points=100)
        cog = volmdlr.O2D
        for point in polygon_points:
            cog += point
        cog = cog / len(polygon_points)
        return cog

    def plot(self, ax=None, edge_style: EdgeStyle = EdgeStyle()):
        if ax is None:
            _, ax = plt.subplots()

        points = self.points

        x_points = [p.x for p in points]
        y_points = [p.y for p in points]
        ax.plot(x_points, y_points, color=edge_style.color, alpha=edge_style.alpha)
        if edge_style.plot_points:
            for point in points:
                point.plot(ax, color=edge_style.color)
        return ax

    def to_3d(self, plane_origin, x1, x2):
        control_points3D = [p.to_3d(plane_origin, x1, x2) for p in
                            self.control_points]
        return BSplineCurve3D(self.degree, control_points3D,
                              self.knot_multiplicities, self.knots,
                              self.weights, self.periodic)

    def to_step(self, current_id, surface_id=None):
        points_ids = []
        content = ''
        point_id = current_id
        for point in self.control_points:
            point_content, point_id = point.to_step(point_id,
                                                    vertex=False)
            content += point_content
            points_ids.append(point_id)
            point_id += 1

        content += "#{} = B_SPLINE_CURVE_WITH_KNOTS('{}',{},({})," \
                   ".UNSPECIFIED.,.F.,.F.,{},{}," \
                   ".UNSPECIFIED.);\n".format(
                       point_id, self.name, self.degree,
                       volmdlr.core.step_ids_to_str(points_ids),
                       tuple(self.knot_multiplicities),
                       tuple(self.knots))
        return content, point_id + 1

    def rotation(self, center: volmdlr.Point2D, angle: float):
        """
        BSplineCurve2D rotation.

        :param center: rotation center
        :param angle: angle rotation
        :return: a new rotated Line2D
        """
        control_points = [point.rotation(center, angle)
                          for point in self.control_points]
        return BSplineCurve2D(self.degree, control_points,
                              self.knot_multiplicities, self.knots,
                              self.weights, self.periodic)

    def rotation_inplace(self, center: volmdlr.Point2D, angle: float):
        """
        BSplineCurve2D rotation. Object is updated inplace.

        :param center: rotation center
        :param angle: rotation angle
        """
        warnings.warn("'inplace' methods are deprecated. Use a not inplace method instead.", DeprecationWarning)

        for point in self.control_points:
            point.rotation_inplace(center, angle)

    def line_crossings(self, line2d: Line2D):
        polygon_points = self.discretization_points(number_points=50)
        crossings = []
        for p1, p2 in zip(polygon_points[:-1], polygon_points[1:]):
            linesegment = LineSegment2D(p1, p2)
            crossings.extend(linesegment.line_crossings(line2d))
        return crossings

    def to_wire(self, n: int):
        """
        Convert a Bspline curve to a wire2d defined with 'n' line_segments.

        """

        u = npy.linspace(0, 1, num=n + 1).tolist()
        points = []
        for u0 in u:
            p = self.curve.evaluate_single(u0)
            points.append(volmdlr.Point2D(p[0], p[1]))

        return volmdlr.wires.Wire2D.from_points(points)

    def reverse(self):
        """
        Reverse the Bspline's direction by reversing its start and end points.

        """

        return self.__class__(degree=self.degree,
                              control_points=self.control_points[::-1],
                              knot_multiplicities=self.knot_multiplicities[::-1],
                              knots=self.knots[::-1],
                              weights=self.weights,
                              periodic=self.periodic)

    def point_distance(self, point):
        """
        Calculates the distance from a given point to a BSplineCurve2D.

        :param point: point 2d.
        :return: distance.
        """
        best_distance = math.inf
        abscissa1 = 0
        abscissa2 = self.abscissa(self.end)
        distance = best_distance
        point1_ = None
        point2_ = None
        while True:
            discretized_points_between_1_2 = []
            for abscissa in npy.linspace(abscissa1, abscissa2, num=8):
                abscissa_point = self.point_at_abscissa(abscissa)
                if not volmdlr.core.point_in_list(abscissa_point, discretized_points_between_1_2):
                    discretized_points_between_1_2.append(abscissa_point)
            if not discretized_points_between_1_2:
                break
            distance = point.point_distance(discretized_points_between_1_2[0])
            for point1, point2 in zip(discretized_points_between_1_2[:-1], discretized_points_between_1_2[1:]):
                line = LineSegment2D(point1, point2)
                dist = line.point_distance(point)
                if dist < distance:
                    point1_ = point1
                    point2_ = point2
                    distance = dist
            if not point1_ or math.isclose(distance, best_distance, abs_tol=1e-6):
                break
            abscissa1 = self.abscissa(point1_)
            abscissa2 = self.abscissa(point2_)
            best_distance = distance
            if math.isclose(abscissa1, abscissa2, abs_tol=1e-6):
                break
        return distance

    def nearest_point_to(self, point):
        """
        Find out the nearest point on the linesegment to point.

        """

        points = self.discretization_points(number_points=500)
        return point.nearest_point(points)

    def linesegment_intersections(self, linesegment2d):
        """
        Calculates intersections between a BSplineCurve2D and a LineSegment2D.

        :param linesegment2d: linesegment to verify intersections.
        :return: list with the intersections points.
        """
        if not self.bounding_rectangle.b_rectangle_intersection(linesegment2d.bounding_rectangle):
            return []
        intersections_points = self.get_linesegment_intersections(linesegment2d)
        return intersections_points

    def axial_symmetry(self, line):
        """
        Finds out the symmetric bsplinecurve2d according to a line.

        """

        points_symmetry = [point.axial_symmetry(line) for point in self.control_points]

        return self.__class__(degree=self.degree,
                              control_points=points_symmetry,
                              knot_multiplicities=self.knot_multiplicities[::-1],
                              knots=self.knots[::-1],
                              weights=self.weights,
                              periodic=self.periodic)

    def offset(self, offset_length: volmdlr.Vector2D):
        """
        Offsets a BSplineCurve2D in one of its normal direction.

        :param offset_length: the length taken to offset the BSpline. if positive, the offset is in the normal
            direction of the curve. if negetive, in the opposite direction of the normal.
        :return: returns an offseted bsplinecurve2D, created with from_points_interpolation.
        """
        unit_normal_vectors = [self.unit_normal_vector(
            self.abscissa(point)) for point in self.points]
        offseted_points = [point.translation(normal_vector * offset_length) for point, normal_vector
                           in zip(self.points, unit_normal_vectors)]
        offseted_bspline = BSplineCurve2D.from_points_interpolation(offseted_points, self.degree,
                                                                    self.periodic)
        return offseted_bspline

    def point_belongs(self, point: volmdlr.Point2D, abs_tol: float = 1e-7):
        """
        Checks if a 2D point belongs to the B-spline curve 2D or not. It uses the point_distance.

        :param point: The point to be checked
        :type point: Union[:class:`volmdlr.Point2D`, :class:`volmdlr.Point3D`]
        :param abs_tol: The precision in terms of distance.
            Default value is 1e-7
        :type abs_tol: float, optional
        :return: `True` if the point belongs to the B-spline curve, `False`
            otherwise
        :rtype: bool
        """
        if self.point_distance(point) < abs_tol:
            return True
        return False


class BezierCurve2D(BSplineCurve2D):
    """
    A class for 2 dimensional Bezier curves.

    :param degree: The degree of the Bezier curve
    :type degree: int
    :param control_points: A list of 2 dimensional points
    :type control_points: List[:class:`volmdlr.Point2D`]
    :param name: The name of the B-spline curve. Default value is ''
    :type name: str, optional
    """

    def __init__(self, degree: int, control_points: List[volmdlr.Point2D],
                 name: str = ''):
        knotvector = utilities.generate_knot_vector(degree,
                                                    len(control_points))
        knot_multiplicity = [1] * len(knotvector)

        BSplineCurve2D.__init__(self, degree, control_points,
                                knot_multiplicity, knotvector,
                                None, False, name)


class LineSegment2D(LineSegment):
    """
    Define a line segment limited by two points.

    """

    def __init__(self, start: volmdlr.Point2D, end: volmdlr.Point2D, *, name: str = ''):
        if start.is_close(end):
            raise NotImplementedError
        # self.points = [start, end]
        self._bounding_rectangle = None
        LineSegment.__init__(self, start, end, name=name)

    def __hash__(self):
        # return self._data_hash()
        # tolerance = 1e-6
        # factor = 1 / tolerance
        # return hash(math.floor(component * factor) / factor for point in [self.start, self.end]
        #             for component in [point.x, point.y])
        return hash(('linesegment2d', self.start, self.end))

    def _data_hash(self):
        return self.start._data_hash() + self.end._data_hash()

    def _data_eq(self, other_object):
        if self.__class__.__name__ != other_object.__class__.__name__:
            return False
        return self.start == other_object.start and self.end == other_object.end

    def __eq__(self, other_object):
        if self.__class__.__name__ != other_object.__class__.__name__:
            return False
        return self.start == other_object.start and self.end == other_object.end

    def direction_independent_eq(self, linesegment2):
        """
        Verifies if two line segments are the same, not considering its direction.

        """
        if self == linesegment2:
            return True
        return self.start == linesegment2.end and self.end == linesegment2.start

    def to_dict(self, *args, **kwargs):
        return {'object_class': 'volmdlr.edges.LineSegment2D',
                'name': self.name,
                'start': self.start.to_dict(),
                'end': self.end.to_dict()
                }

    # def middle_point(self):
    #     return 0.5 * (self.start + self.end)
    #
    # def point_at_abscissa(self, abscissa):
    #     return self.start + self.unit_direction_vector() * abscissa

    def point_belongs(self, point, abs_tol=1e-6):
        point_distance = self.point_distance(point)
        if math.isclose(point_distance, 0, abs_tol=abs_tol):
            return True
        return False

    @property
    def bounding_rectangle(self):
        if not self._bounding_rectangle:
            self._bounding_rectangle = volmdlr.core.BoundingRectangle(
                min(self.start.x, self.end.x), max(self.start.x, self.end.x),
                min(self.start.y, self.end.y), max(self.start.y, self.end.y))
        return self._bounding_rectangle

    def straight_line_area(self):
        """
        Calculates the area of the LineSegment2D, with line drawn from start to end.

        :return: straight_line_area.
        """
        return 0.

    def straight_line_second_moment_area(self, point: volmdlr.Point2D):
        return 0, 0, 0

    def straight_line_center_of_mass(self):
        return 0.5 * (self.start + self.end)

    def straight_line_point_belongs(self, point):
        """
        Closing straight line point belongs verification.

        Verifies if a point belongs to the surface created by closing the edge with a
        line between its start and end points.

        :param point: Point to be verified.
        :return: Return True if the point belongs to this surface, or False otherwise.
        """
        return self.point_belongs(point)

    def point_distance(self, point, return_other_point=False):
        """
        Computes the distance of a point to segment of line.

        :param point: point to calculate distance.
        :param return_other_points: Boolean variable to return linesegment's corresponding point or not.
        """
        distance, point = volmdlr.LineSegment2DPointDistance(
            [(self.start.x, self.start.y), (self.end.x, self.end.y)],
            (point.x, point.y))
        if return_other_point:
            return distance, volmdlr.Point2D(*point)
        return distance

    def point_projection(self, point):
        """
        If the projection falls outside the LineSegment2D, returns None.
        """
        point, curv_abs = Line2D.point_projection(Line2D(self.start, self.end),
                                                  point)
        # print('curv_abs :', curv_abs, 'length :', self.length())
        if curv_abs < 0 or curv_abs > self.length():
            if abs(curv_abs) < 1e-6 or math.isclose(curv_abs, self.length(),
                                                    abs_tol=1e-6):
                return point, curv_abs
            return None, curv_abs
        return point, curv_abs

    def line_intersections(self, line: Line2D):
        if self.direction_vector().is_colinear_to(line.direction_vector()):
            return []
        point = volmdlr.Point2D.line_intersection(self, line)
        if point is not None:
            point_projection1, _ = self.point_projection(point)
            intersections = [point_projection1]
            if point_projection1 is None:
                intersections = []

            elif line.__class__.__name__ == 'LineSegment2D':
                point_projection2, _ = line.point_projection(point)
                if point_projection2 is None:
                    intersections = []

            return intersections
        if line.point_belongs(self.start):
            return [self.start]
        if line.point_belongs(self.end):
            return [self.end]
        return []

    def linesegment_intersections(self, linesegment2d: 'LineSegment2D'):
        """
        Touching line segments does not intersect.
        """
        if not self.bounding_rectangle.b_rectangle_intersection(linesegment2d.bounding_rectangle):
            return []
        point = volmdlr.Point2D.line_intersection(self, linesegment2d)
        # TODO: May be these commented conditions should be used for linesegment_crossings
        if point:  # and (point != self.start) and (point != self.end):
            point_projection1, _ = self.point_projection(point)
            if point_projection1 is None:
                return []

            point_projection2, _ = linesegment2d.point_projection(point)
            if point_projection2 is None:
                return []

            return [point_projection1]
        return []

    def line_crossings(self, line: 'Line2D'):
        if self.direction_vector().is_colinear_to(line.direction_vector()):
            return []
        line_intersection = self.line_intersections(line)
        if line_intersection and (line_intersection[0].is_close(self.end) or
                                  line_intersection[0].is_close(self.start)):
            return []
        return line_intersection

    def linesegment_crossings(self, linesegment: 'LineSegment2D'):
        """
        Gives the crossings with a linesegment.
        """
        if self.direction_vector().is_colinear_to(
                linesegment.direction_vector()):
            return []
        return self.linesegment_intersections(linesegment)

    def plot(self, ax=None, edge_style: EdgeStyle = EdgeStyle()):
        """
        Plots the Linesegment2D.
        """
        width = edge_style.width

        if ax is None:
            _, ax = plt.subplots()

        p1, p2 = self.start, self.end
        if edge_style.arrow:
            if edge_style.plot_points:
                ax.plot([p1[0], p2[0]], [p1[1], p2[1]], color=edge_style.color,
                        alpha=edge_style.alpha, style='o-')
            else:
                ax.plot([p1[0], p2[0]], [p1[1], p2[1]], color=edge_style.color,
                        alpha=edge_style.alpha)

            length = ((p1[0] - p2[0]) ** 2 + (p1[1] - p2[1]) ** 2) ** 0.5
            if width is None:
                width = length / 1000.
                head_length = length / 20.
                head_width = head_length / 2.
            else:
                head_width = 2 * width
                head_length = head_width
            ax.arrow(p1[0], p1[1],
                     (p2[0] - p1[0]) / length * (length - head_length),
                     (p2[1] - p1[1]) / length * (length - head_length),
                     head_width=head_width, fc='b', linewidth=0,
                     head_length=head_length, width=width, alpha=0.3)
        else:
            if width is None:
                width = 1
            if edge_style.plot_points:
                ax.plot([p1[0], p2[0]], [p1[1], p2[1]], color=edge_style.color,
                        marker='o', linewidth=width, alpha=edge_style.alpha)
            else:
                ax.plot([p1[0], p2[0]], [p1[1], p2[1]], color=edge_style.color,
                        linewidth=width, alpha=edge_style.alpha)
        return ax

    def to_3d(self, plane_origin, x1, x2):
        start = self.start.to_3d(plane_origin, x1, x2)
        end = self.end.to_3d(plane_origin, x1, x2)
        return LineSegment3D(start, end, name=self.name)

    def reverse(self):
        return LineSegment2D(self.end.copy(), self.start.copy())

    def to_line(self):
        return Line2D(self.start, self.end)

    def rotation(self, center: volmdlr.Point2D, angle: float):
        """
        LineSegment2D rotation.

        :param center: rotation center
        :param angle: angle rotation
        :return: a new rotated LineSegment2D
        """
        return LineSegment2D(self.start.rotation(center, angle),
                             self.end.rotation(center, angle))

    def rotation_inplace(self, center: volmdlr.Point2D, angle: float):
        """
        LineSegment2D rotation. Object is updated inplace.

        :param center: rotation center.
        :param angle: rotation angle.
        """
        warnings.warn("'inplace' methods are deprecated. Use a not inplace method instead.", DeprecationWarning)

        for point in [self.start, self.end]:
            point.rotation_inplace(center, angle)

    def translation(self, offset: volmdlr.Vector2D):
        """
        LineSegment2D translation.

        :param offset: translation vector.
        :return: A new translated LineSegment2D.
        """
        return LineSegment2D(self.start.translation(offset),
                             self.end.translation(offset))

    def translation_inplace(self, offset: volmdlr.Vector2D):
        """
        LineSegment2D translation. Object is updated inplace.

        :param offset: translation vector.
        """
        warnings.warn("'inplace' methods are deprecated. Use a not inplace method instead.", DeprecationWarning)

        for point in [self.start, self.end]:
            point.translation_inplace(offset)

    def frame_mapping(self, frame: volmdlr.Frame2D, side: str):
        """
        Changes vector frame_mapping and return a new LineSegment2D.

        side = 'old' or 'new'.
        """
        if side == 'old':
            new_start = frame.local_to_global_coordinates(self.start)
            new_end = frame.local_to_global_coordinates(self.end)
        elif side == 'new':
            new_start = frame.global_to_local_coordinates(self.start)
            new_end = frame.global_to_local_coordinates(self.end)
        else:
            raise ValueError('Please Enter a valid side: old or new')
        return LineSegment2D(new_start, new_end)

    def frame_mapping_inplace(self, frame: volmdlr.Frame2D, side: str):
        """
        Changes vector frame_mapping and the object is updated inplace.

        :param frame: frame to execute the frame mapping.
        :param side: 'old' or 'new'.
        """
        warnings.warn("'inplace' methods are deprecated. Use a not inplace method instead.", DeprecationWarning)

        if side == 'old':
            new_start = frame.local_to_global_coordinates(self.start)
            new_end = frame.local_to_global_coordinates(self.end)
        elif side == 'new':
            new_start = frame.global_to_local_coordinates(self.start)
            new_end = frame.global_to_local_coordinates(self.end)
        else:
            raise ValueError('Please Enter a valid side: old or new')
        self.start = new_start
        self.end = new_end

    def plot_data(self, edge_style: plot_data.EdgeStyle = None):
        """
        Plot data method for a LineSegment2D.

        :param edge_style: edge style.
        :return: plot_data.LineSegment2D object.
        """
        return plot_data.LineSegment2D([self.start.x, self.start.y],
                                       [self.end.x, self.end.y],
                                       edge_style=edge_style)

    def create_tangent_circle(self, point, other_line):
        circle1, circle2 = Line2D.create_tangent_circle(other_line, point, self)
        if circle1 is not None:
            _, curv_abs1 = Line2D.point_projection(self, circle1.center)
            if curv_abs1 < 0. or curv_abs1 > self.length():
                circle1 = None
        if circle2 is not None:
            _, curv_abs2 = Line2D.point_projection(self, circle2.center)
            if curv_abs2 < 0. or curv_abs2 > self.length():
                circle2 = None
        return circle1, circle2

    def infinite_primitive(self, offset):
        n = -self.unit_normal_vector()
        offset_point_1 = self.start + offset * n
        offset_point_2 = self.end + offset * n

        return Line2D(offset_point_1, offset_point_2)

    def to_wire(self, n: int):
        """
        Convert a linesegment2d to a wire2d defined with 'n' line_segments.

        """

        points = self.discretization_points(number_points=n + 1)
        return volmdlr.wires.Wire2D.from_points(points)

    def nearest_point_to(self, point):
        """
        Find out the nearest point on the linesegment to point.

        """

        points = self.discretization_points(number_points=500)
        return point.nearest_point(points)

    def axial_symmetry(self, line):
        """
        Finds out the symmetric linesegment2d according to a line.
        """

        points_symmetry = [point.axial_symmetry(line) for point in [self.start, self.end]]

        return self.__class__(points_symmetry[0], points_symmetry[1])


class Arc(Edge):
    """
    Abstract class representing an arc.

    :param start: The starting point
    :type start: Union[:class:`volmdlr.Point2D`, :class:`volmdlr.Point3D`]
    :param end: The finish point
    :type end: Union[:class:`volmdlr.Point2D`, :class:`volmdlr.Point3D`]
    :param interior: An interior point
    :type interior: Union[:class:`volmdlr.Point2D`, :class:`volmdlr.Point3D`]
    :param name: The name of the arc. Default value is an empty string
    :type name: str, optional
    """

    def __init__(self, start,
                 end,
                 interior,
                 name: str = ''):
        Edge.__init__(self, start=start, end=end, name=name)
        self.interior = interior
        self._utd_clockwise_and_trigowise_paths = False
        self._clockwise_and_trigowise_paths = None
        self._radius = None

    @property
    def center(self):
        """
        Gets the arc's center.

        :return: The center of the arc.
        """
        raise NotImplementedError(
            'the property method center must be overloaded by subclassing'
            'class if not a given parameter')

    @property
    def angle(self):
        """
        Gets the angle of the arc.

        :return: The angle of the arc.
        """
        return NotImplementedError(
            'the property method angle must be overloaded by subclassing'
            'class if not a given parameter')

    @property
    def is_trigo(self):
        """
        Verifies if arc is trigonometric wise or clockwise.

        :return: True if trigonometric wise or False otherwise.
        """
        return NotImplementedError(
            'the property method is_trigo must be overloaded by subclassing'
            'class if not a given parameter')

    @property
    def radius(self):
        if not self._radius:
            self._radius = (self.start - self.center).norm()
        return self._radius

    def length(self):
        """
        Calculates the length of the Arc, with its radius and it arc angle.

        :return: the length of the Arc.
        """
        return self.radius * abs(self.angle)

    def point_at_abscissa(self, abscissa):
        """
        Calculates a point in the Arc at a given abscissa.

        :param abscissa: abscissa where in the curve the point should be calculated.
        :return: Corresponding point.
        """
        if self.is_trigo:
            return self.start.rotation(self.center, abscissa / self.radius)
        return self.start.rotation(self.center, -abscissa / self.radius)

    @staticmethod
    def get_clockwise_and_trigowise_paths(radius_1, radius_2, radius_i):
        """
        Get arc paths from radius.

        :param radius_1: radius from center to start point.
        :param radius_2: radius form center to end point.
        :param radius_i: radius from center to interior point.
        :return: the clockwise and trigowise paths.
        """
        angle1 = math.atan2(radius_1.y, radius_1.x)
        anglei = math.atan2(radius_i.y, radius_i.x)
        angle2 = math.atan2(radius_2.y, radius_2.x)

        # Going trigo/clock wise from start to interior
        if anglei < angle1:
            trigowise_path = (anglei + volmdlr.TWO_PI) - angle1
            clockwise_path = angle1 - anglei
        else:
            trigowise_path = anglei - angle1
            clockwise_path = angle1 - anglei + volmdlr.TWO_PI

        # Going trigo wise from interior to interior
        if angle2 < anglei:
            trigowise_path += (angle2 + volmdlr.TWO_PI) - anglei
            clockwise_path += anglei - angle2
        else:
            trigowise_path += angle2 - anglei
            clockwise_path += anglei - angle2 + volmdlr.TWO_PI
        return clockwise_path, trigowise_path

    def middle_point(self):
        """
        Get point in the middle of Arc.
        """
        return self.point_at_abscissa(0.5 * self.length())

    def point_distance(self, point):
        points = self.discretization_points(angle_resolution=100)
        return point.point_distance(point.nearest_point(points))

    def discretization_points(self, *, number_points: int = None, angle_resolution: int = None):
        """
        Discretize a Edge to have "n" points.

        :param number_points: the number of points (including start and end points)
             if unset, only start and end will be returned
        :param angle_resolution: if set, the sampling will be adapted to have a controlled angular distance. Useful
            to mesh an arc
        :return: a list of sampled points
        """
        if not number_points:
            if not angle_resolution:
                number_points = 2
            else:
                number_points = math.ceil(self.angle * angle_resolution) + 2

        step = self.length() / (number_points - 1)
        return [self.point_at_abscissa(i * step)
                for i in range(number_points)]

    def polygon_points(self, discretization_resolution: int):
        warnings.warn('polygon_points is deprecated,\
        please use discretization_points instead',
                      DeprecationWarning)
        return self.discretization_points(number_points=discretization_resolution)

    def get_geo_lines(self, tag: int, start_point_tag: int, center_point_tag: int, end_point_tag: int):
        """
        Gets the lines that define an Arc in a .geo file.

        :param tag: The linesegment index
        :type tag: int
        :param start_point_tag: The linesegment' start point index
        :type start_point_tag: int
        :param center_point_tag: The linesegment' center point index
        :type center_point_tag: int
        :param end_point_tag: The linesegment' end point index
        :type end_point_tag: int

        :return: A line
        :rtype: str
        """

        return 'Circle(' + str(tag) + ') = {' + str(start_point_tag) + ', ' + \
            str(center_point_tag) + ', ' + str(end_point_tag) + '};'

    def get_geo_points(self):
        """
        Gets the points that define an Arc to use them in a .geo file.

        :return: A list of characteristic arc points
        :rtype: List

        """
        return [self.start, self.center, self.end]

    def reverse(self):
        """
        Gets the reverse version of an arc.

        :return: An arc
        :rtype: Arc
        """

        return self.__class__(start=self.end, interior=self.interior, end=self.start)

    def split(self, split_point):
        """
        Splits arc at a given point.

        :param split_point: splitting point.
        :return: list of two Arc.
        """
        if split_point.is_close(self.start, 1e-6):
            return [None, self.copy()]
        if split_point.is_close(self.end, 1e-6):
            return [self.copy(), None]
        abscissa = self.abscissa(split_point)
        return [self.__class__(self.start, self.point_at_abscissa(0.5 * abscissa), split_point),
                self.__class__(split_point, self.point_at_abscissa((self.abscissa(self.end) -
                                                                    abscissa) * 0.5 + abscissa), self.end)]


class Arc2D(Arc):
    """
    Class to draw Arc2D.

    angle: the angle measure always >= 0
    """

    def __init__(self,
                 start: volmdlr.Point2D,
                 interior: volmdlr.Point2D,
                 end: volmdlr.Point2D,
                 name: str = ''):
        self._center = None
        self._is_trigo = None
        self._angle = None
        self._bounding_rectangle = None
        Arc.__init__(self, start=start, end=end, interior=interior, name=name)
        start_to_center = start - self.center
        end_to_center = end - self.center
        angle1 = math.atan2(start_to_center.y, start_to_center.x)
        angle2 = math.atan2(end_to_center.y, end_to_center.x)
        if self.is_trigo:
            self.angle1 = angle1
            self.angle2 = angle2
        else:
            self.angle1 = angle2
            self.angle2 = angle1

    def __hash__(self):
        return hash(('arc2d', self.start, self.interior, self.end))

    def __eq__(self, other_arc):
        if self.__class__.__name__ != other_arc.__class__.__name__:
            return False
        return (self.center == other_arc.center
                and self.start == other_arc.start
                and self.end == other_arc.end
                and self.interior == other_arc.interior)

    @property
    def center(self):
        if not self._center:
            self._center = self.get_center()
        return self._center

    def get_center(self):
        """
        Calculates the center of the Arc.

        :return: asc's center.
        """
        xi, yi = self.interior.x, self.interior.y
        xe, ye = self.end.x, self.end.y
        xs, ys = self.start.x, self.start.y
        try:
            matrix_a = volmdlr.Matrix22(2 * (xs - xi), 2 * (ys - yi),
                                        2 * (xs - xe), 2 * (ys - ye))
            b_vector = - volmdlr.Vector2D(xi ** 2 + yi ** 2 - xs ** 2 - ys ** 2,
                                          xe ** 2 + ye ** 2 - xs ** 2 - ys ** 2)
            inv_matrix_a = matrix_a.inverse()
            x = inv_matrix_a.vector_multiplication(b_vector)
            center = volmdlr.Point2D(x.x, x.y)
        except ValueError:
            matrix_a = npy.array([[2 * (xs - xi), 2 * (ys - yi)],
                                  [2 * (xs - xe), 2 * (ys - ye)]])
            b_vector = - npy.array([xi ** 2 + yi ** 2 - xs ** 2 - ys ** 2,
                                    xe ** 2 + ye ** 2 - xs ** 2 - ys ** 2])
            center = volmdlr.Point2D(*npy.linalg.solve(matrix_a, b_vector))
        return center

    @property
    def is_trigo(self):
        """
        Gives if the edge goes in the trigo direction.
        """
        if not self._is_trigo:
            self._is_trigo = self.get_arc_direction()
        return self._is_trigo

    @property
    def clockwise_and_trigowise_paths(self):
        if not self._clockwise_and_trigowise_paths:
            radius_1 = self.start - self.center
            radius_2 = self.end - self.center
            radius_i = self.interior - self.center
            self._clockwise_and_trigowise_paths = \
                self.get_clockwise_and_trigowise_paths(radius_1,
                                                       radius_2,
                                                       radius_i)
            self._utd_clockwise_and_trigowise_paths = True
        return self._clockwise_and_trigowise_paths

    def get_arc_direction(self):
        """
        Gets arc direction: clockwise or trigonometric.

        :return: True if clockwise. trigowise if False.
        """
        clockwise_path, trigowise_path = \
            self.clockwise_and_trigowise_paths
        if clockwise_path > trigowise_path:
            return True
        return False

    @property
    def angle(self):
        """
        Returns the angle in radians of the arc.
        """
        if not self._angle:
            self._angle = self.get_angle()
        return self._angle

    def get_angle(self):
        """
        Gets arc angle.

        """
        clockwise_path, trigowise_path = \
            self.clockwise_and_trigowise_paths
        if self.is_trigo:
            return trigowise_path
        return clockwise_path

    def _get_points(self):
        return [self.start, self.interior, self.end]

    points = property(_get_points)

    def point_distance(self, point):
        """
        Returns the distance between a point and the edge.
        """
        vector_start = self.start - self.center
        vector_point = point - self.center
        vector_end = self.end - self.center
        if self.is_trigo:
            vector_start, vector_end = vector_end, vector_start
        arc_angle = volmdlr.geometry.clockwise_angle(vector_start, vector_end)
        point_angle = volmdlr.geometry.clockwise_angle(vector_start, vector_point)
        if point_angle <= arc_angle:
            return abs(
                LineSegment2D(point, self.center).length() - self.radius)
        return min(LineSegment2D(point, self.start).length(), LineSegment2D(point, self.end).length())

    def point_belongs(self, point2d, abs_tol=1e-10):
        """
        Check if a Point2D belongs to the Arc2D.

        """
        distance_point_to_center = point2d.point_distance(self.center)
        if not math.isclose(distance_point_to_center, self.radius, abs_tol=abs_tol):
            return False
        try:
            point_abscissa = self.abscissa(point2d)
        except ValueError:
            return False
        if self.length() >= point_abscissa >= 0:
            return True
        return False

    def to_full_arc_2d(self):
        """
        Convert to a full arc2d.
        """
        return FullArc2D(center=self.center,
                         start_end=self.point_at_abscissa(0),
                         name=self.name)

    def line_intersections(self, line2d: Line2D):
        """
        Calculates the intersection between a line and an Arc2D.

        :param line2d: Line2D to verify intersections.
        :return: a list with intersections points.
        """
        # circle = self.to_circle()
        # circle_intersection_points = circle.line_intersections(line2d)
        full_arc_2d = self.to_full_arc_2d()
        fa2d_intersection_points = full_arc_2d.line_intersections(line2d)
        intersection_points = []
        for pt in fa2d_intersection_points:
            if self.point_belongs(pt):
                intersection_points.append(pt)
        return intersection_points

    def linesegment_intersections(self, linesegment2d: LineSegment2D):
        """
        Calculates the intersection between a LineSegment2D and an Arc2D.

        :param line2d: LineSegment2D to verify intersections.
        :return: a list with intersections points.
        """
        if not self.bounding_rectangle.b_rectangle_intersection(linesegment2d.bounding_rectangle):
            return []
        full_arc_2d = self.to_full_arc_2d()
        fa2d_intersection_points = full_arc_2d.linesegment_intersections(
            linesegment2d)
        intersection_points = []
        for point in fa2d_intersection_points:
            if self.point_belongs(point):
                intersection_points.append(point)
        return intersection_points

    def abscissa(self, point2d: volmdlr.Point2D, tol=1e-9):
        """
        Returns the abscissa of a given point2d.
        """
        if point2d.point_distance(self.start) < tol:
            return 0
        if point2d.point_distance(self.end) < tol:
            return self.length()

        p = point2d - self.center
        u = self.start - self.center
        u.normalize()
        if self.is_trigo:
            v = u.normal_vector()
        else:
            v = -u.normal_vector()

        x, y = p.dot(u), p.dot(v)
        theta = math.atan2(y, x)
        if theta < -tol or theta > self.angle + tol:
            raise ValueError('Point not in arc')

        if theta < 0:
            return 0.
        if theta > self.angle:
            return self.angle * self.radius

        return self.radius * theta

    def direction_vector(self, abscissa: float):
        """
        Get direction vector of the Arc2D.

        :param abscissa: defines where in the Arc2D the
        direction vector is to be calculated
        :return: The direction vector of the Arc2D
        """
        return -self.normal_vector(abscissa=abscissa).normal_vector()

    def unit_direction_vector(self, abscissa: float):
        """
        Get unit direction vector of the Arc2D.

        :param abscissa: defines where in the Arc2D the
        unit direction vector is to be calculated

        :return: The unit direction vector of the Arc2D
        """
        direction_vector = self.direction_vector(abscissa)
        direction_vector.normalize()
        return direction_vector

    def normal_vector(self, abscissa: float):
        """
        Get the normal vector of the Arc2D.

        :param abscissa: defines where in the Arc2D the
        normal vector is to be calculated
        :return: The normal vector of the Arc2D
        """
        point = self.point_at_abscissa(abscissa)
        # if self.is_trigo:
        normal_vector = self.center - point
        # else:
        #     normal_vector = point - self.center
        return normal_vector

    def unit_normal_vector(self, abscissa: float):
        """
        Get the unit normal vector of the Arc2D.

        :param abscissa: defines where in the Arc2D the
        unit normal vector is to be calculated
        :return: The unit normal vector of the Arc2D
        """
        normal_vector = self.normal_vector(abscissa)
        normal_vector.normalize()
        return normal_vector

    def area(self):
        """
        Calculates the area of the Arc2D.

        :return: the area of the Arc2D.
        """
        return self.radius ** 2 * self.angle / 2

    def center_of_mass(self):
        """
        Calculates the center of mass of the Arc2D.

        :return: center of mass point.
        """
        #        u=self.middle.vector-self.center.vector
        u = self.middle_point() - self.center
        u.normalize()
        # alpha = abs(self.angle)
        return self.center + 4 / (3 * self.angle) * self.radius * math.sin(
            self.angle * 0.5) * u

    @property
    def bounding_rectangle(self):
        if not self._bounding_rectangle:
            discretization_points = self.discretization_points(number_points=20)
            x_values, y_values = [], []
            for point in discretization_points:
                x_values.append(point.x)
                y_values.append(point.y)
            self._bounding_rectangle = volmdlr.core.BoundingRectangle(min(x_values), max(x_values),
                                                                      min(y_values), max(y_values))
        return self._bounding_rectangle

    def straight_line_area(self):
        """
        Calculates the area of the arc2d, with line drawn from start to end.

        :return: straight_line_area.
        """
        if self.angle >= math.pi:
            angle = volmdlr.TWO_PI - self.angle
            area = math.pi * self.radius ** 2 - 0.5 * self.radius ** 2 * (
                    angle - math.sin(angle))
        else:
            angle = self.angle
            area = 0.5 * self.radius ** 2 * (angle - math.sin(angle))

        if self.is_trigo:
            return area
        return -area

    def straight_line_second_moment_area(self, point: volmdlr.Point2D):

        if self.angle2 < self.angle1:
            angle2 = self.angle2 + volmdlr.TWO_PI

        else:
            angle2 = self.angle2
        angle1 = self.angle1

        # Full arc section
        Ix1, Iy1, Ixy1 = self._full_arc_moment_inertia(angle1, angle2)

        # Triangle
        Ix2, Iy2, Ixy2 = self._triangle_moment_inertia()
        if Ix2 < 0.:
            Ix2, Iy2, Ixy2 = -Ix2, -Iy2, -Ixy2
        if self.angle < math.pi:
            if self.is_trigo:
                Ix = Ix1 - Ix2
                Iy = Iy1 - Iy2
                Ixy = Ixy1 - Ixy2
            else:
                Ix = Ix2 - Ix1
                Iy = Iy2 - Iy1
                Ixy = Ixy2 - Ixy1
        else:
            # print('Ixy12', Ixy1, Ixy2)
            if self.is_trigo:
                Ix = Ix1 + Ix2
                Iy = Iy1 + Iy2
                Ixy = Ixy1 + Ixy2
            else:
                Ix = -Ix2 - Ix1
                Iy = -Iy2 - Iy1
                Ixy = -Ixy2 - Ixy1

        return volmdlr.geometry.huygens2d(Ix, Iy, Ixy,
                                          self.straight_line_area(),
                                          self.center,
                                          point)

    def _full_arc_moment_inertia(self, angle1, angle2):
        Ix1 = self.radius ** 4 / 8 * (angle2 - angle1 + 0.5 * (
                math.sin(2 * angle1) - math.sin(2 * angle2)))
        Iy1 = self.radius ** 4 / 8 * (angle2 - angle1 + 0.5 * (
                math.sin(2 * angle2) - math.sin(2 * angle1)))
        Ixy1 = self.radius ** 4 / 8 * (
                math.cos(angle1) ** 2 - math.cos(angle2) ** 2)
        return Ix1, Iy1, Ixy1

    def _triangle_moment_inertia(self):
        xi, yi = self.start - self.center
        xj, yj = self.end - self.center
        Ix2 = (yi ** 2 + yi * yj + yj ** 2) * (xi * yj - xj * yi) / 12.
        Iy2 = (xi ** 2 + xi * xj + xj ** 2) * (xi * yj - xj * yi) / 12.
        Ixy2 = (xi * yj + 2 * xi * yi + 2 * xj * yj + xj * yi) * (
                xi * yj - xj * yi) / 24.
        return Ix2, Iy2, Ixy2

    def straight_line_center_of_mass(self):
        if self.angle == math.pi:
            return self.center_of_mass()

        u = self.middle_point() - self.center
        u.normalize()
        if self.angle >= math.pi:
            u = -u
        bissec = Line2D(self.center, self.center + u)
        string = Line2D(self.start, self.end)
        p = volmdlr.Point2D.line_intersection(bissec, string)
        a = p.point_distance(self.start)
        height = p.point_distance(self.center)
        triangle_area = height * a
        # alpha = abs(self.angle)
        triangle_cog = self.center + 2 / 3. * height * u
        if self.angle < math.pi:
            cog = (
                          self.center_of_mass() * self.area() - triangle_area * triangle_cog) / abs(
                self.straight_line_area())
        else:
            cog = (
                          self.center_of_mass() * self.area() + triangle_area * triangle_cog) / abs(
                self.straight_line_area())

        return cog

    def straight_line_point_belongs(self, point):
        """
        Verifies if a point belongs to the surface created by closing the edge.

        :param point_2d: Point to be verified.
        :return: Return True if the point belongs to this surface, or False otherwise.
        """
        if self.point_belongs(point):
            return True
        if self.start == self.end:
            if point.point_distance(self.center) <= self.radius:
                return True
        center_distance_point = self.center.point_distance(point)
        straight_line = LineSegment2D(self.start, self.end)
        for edge in [self, straight_line]:
            line_passing_trough_point = Line2D(self.center, point)
            straight_line_intersections = edge.line_intersections(line_passing_trough_point)
            if straight_line_intersections:
                if self.center.point_distance(straight_line_intersections[0]) > center_distance_point:
                    return True
        return False

    def plot(self, ax=None, edge_style: EdgeStyle = EdgeStyle()):
        if ax is None:
            _, ax = plt.subplots()

        if edge_style.plot_points:
            for point in [self.center, self.start, self.interior, self.end]:
                point.plot(ax=ax, color=edge_style.color, alpha=edge_style.alpha)

        ax.add_patch(matplotlib.patches.Arc((self.center.x, self.center.y), 2 * self.radius,
                                            2 * self.radius, angle=0,
                                            theta1=self.angle1 * 0.5 / math.pi * 360,
                                            theta2=self.angle2 * 0.5 / math.pi * 360,
                                            color=edge_style.color,
                                            alpha=edge_style.alpha))
        return ax

    def to_3d(self, plane_origin, x, y):
        ps = self.start.to_3d(plane_origin, x, y)
        pi = self.interior.to_3d(plane_origin, x, y)
        pe = self.end.to_3d(plane_origin, x, y)

        return Arc3D(ps, pi, pe, name=self.name)

    def rotation(self, center: volmdlr.Point2D, angle: float):
        """
        Arc2D rotation.

        :param center: rotation center
        :param angle: angle rotation.
        :return: a new rotated Arc2D.
        """
        return Arc2D(*[point.rotation(center, angle, ) for point in
                       [self.start, self.interior, self.end]])

    def rotation_inplace(self, center: volmdlr.Point2D, angle: float):
        """
        Arc2D rotation. Object is updated inplace.

        :param center: rotation center.
        :param angle: rotation angle.
        """
        warnings.warn("'inplace' methods are deprecated. Use a not inplace method instead.", DeprecationWarning)

        self.start.rotation_inplace(center, angle)
        self.interior.rotation_inplace(center, angle)
        self.end.rotation_inplace(center, angle)
        self._angle = None
        self._is_trigo = None
        self._center = None
        self._clockwise_and_trigowise_paths = None

    def translation(self, offset: volmdlr.Vector2D):
        """
        Arc2D translation.

        :param offset: translation vector.
        :return: A new translated Arc2D.
        """
        return Arc2D(*[point.translation(offset) for point in
                       [self.start, self.interior, self.end]])

    def translation_inplace(self, offset: volmdlr.Vector2D):
        """
        Arc2D translation. Object is updated inplace.

        :param offset: translation vector.
        """
        warnings.warn("'inplace' methods are deprecated. Use a not inplace method instead.", DeprecationWarning)

        self.start.translation_inplace(offset)
        self.interior.translation_inplace(offset)
        self.end.translation_inplace(offset)
        self._angle = None
        self._is_trigo = None
        self._center = None
        self._clockwise_and_trigowise_paths = None

    def frame_mapping(self, frame: volmdlr.Frame2D, side: str):
        """
        Changes vector frame_mapping and return a new Arc2D.

        side = 'old' or 'new'
        """
        return Arc2D(*[point.frame_mapping(frame, side) for point in
                       [self.start, self.interior, self.end]])

    def frame_mapping_inplace(self, frame: volmdlr.Frame2D, side: str):
        """
        Changes vector frame_mapping and the object is updated inplace.

        side = 'old' or 'new'
        """
        warnings.warn("'inplace' methods are deprecated. Use a not inplace method instead.", DeprecationWarning)

        self.__init__(*[point.frame_mapping(frame, side) for point in
                        [self.start, self.interior, self.end]])

    def second_moment_area(self, point):
        """
        Second moment area of part of disk.

        """
        if self.angle2 < self.angle1:
            angle2 = self.angle2 + volmdlr.TWO_PI

        else:
            angle2 = self.angle2
        angle1 = self.angle1

        Ix = self.radius ** 4 / 8 * (angle2 - angle1 + 0.5 * (
                math.sin(2 * angle1) - math.sin(2 * angle2)))
        Iy = self.radius ** 4 / 8 * (angle2 - angle1 + 0.5 * (
                math.sin(2 * angle2) - math.sin(2 * angle1)))
        Ixy = self.radius ** 4 / 8 * (
                math.cos(angle1) ** 2 - math.cos(angle2) ** 2)
        # Ic = npy.array([[Ix, Ixy], [Ixy, Iy]])

        # Must be computed at center, so huygens related to center
        return volmdlr.geometry.huygens2d(Ix, Iy, Ixy, self.area(),
                                          self.center, point)

    def plot_data(self, edge_style: plot_data.EdgeStyle = None,
                  anticlockwise: bool = None):
        """
        Plot data method for a Arc2D.

        :param edge_style: edge style.
        :return: plot_data.Arc2D object.
        """
        list_node = self.discretization_points(number_points=20)
        data = []
        for node in list_node:
            data.append({'x': node.x, 'y': node.y})
        return plot_data.Arc2D(cx=self.center.x,
                               cy=self.center.y,
                               r=self.radius,
                               start_angle=self.angle1,
                               end_angle=self.angle2,
                               edge_style=edge_style,
                               data=data,
                               anticlockwise=anticlockwise,
                               name=self.name)

    def copy(self, *args, **kwargs):
        return Arc2D(self.start.copy(),
                     self.interior.copy(),
                     self.end.copy())

    def cut_between_two_points(self, point1, point2):
        """
        Cuts Arc between two points, and return the a new arc bwetween these two points.

        """
        if (point1.is_close(self.start) and point2.is_close(self.end)) or \
                (point2.is_close(self.start) and point1.is_close(self.end)):
            return self
        raise NotImplementedError

    def infinite_primitive(self, offset):
        vector_start_center = self.start - self.center
        vector_start_center.normalize()
        vector_end_center = self.end - self.center
        vector_end_center.normalize()
        vector_interior_center = self.interior - self.center
        vector_interior_center.normalize()
        if self.is_trigo:
            radius = self.radius + offset
            center = self.center

        else:
            radius = self.radius - offset
            if radius < 0:
                return None
            center = self.center
            # mid_point = self.middle_point()
            # vec1 = self.center - mid_point
            # vec1.normalize()
            # vec1 = 2 * offset * math.sqrt(2) * vec1
            # center = self.center.translation(vec1)
        start = center + radius * vector_start_center
        end = center + radius * vector_end_center
        interior = center + radius * vector_interior_center
        return Arc2D(start, interior, end)

    def complementary(self):

        interior = self.middle_point().rotation(self.center, math.pi)
        return Arc2D(self.start, interior, self.end)

    def to_wire(self, angle_resolution: float = 10.):
        """ Convert an arc to a wire2d defined with line_segments. """
        return volmdlr.wires.Wire2D.from_points(self.discretization_points(angle_resolution=angle_resolution))

    def axial_symmetry(self, line):
        """ Finds out the symmetric arc2d according to a line. """
        points_symmetry = [point.axial_symmetry(line) for point in [self.start, self.interior, self.end]]

        return self.__class__(start=points_symmetry[0],
                              interior=points_symmetry[1],
                              end=points_symmetry[2])


class FullArc2D(Arc2D):
    """ An edge that starts at start_end, ends at the same point after having described a circle. """

    def __init__(self, center: volmdlr.Point2D, start_end: volmdlr.Point2D,
                 name: str = ''):
        self.__center = center
        self.start_end = start_end
        interior = start_end.rotation(center, math.pi)
        Arc2D.__init__(self, start=start_end, interior=interior,
                       end=start_end, name=name)  # !!! this is dangerous

    @property
    def is_trigo(self):
        return True

    @property
    def center(self):
        return self.__center

    @property
    def angle(self):
        return volmdlr.TWO_PI

    def to_dict(self, use_pointers: bool = False, memo=None, path: str = '#'):
        dict_ = self.base_dict()
        dict_['center'] = self.center.to_dict(use_pointers=use_pointers, memo=memo, path=path + '/center')
        dict_['radius'] = self.radius
        dict_['angle'] = self.angle
        dict_['is_trigo'] = self.is_trigo
        dict_['start_end'] = self.start.to_dict(use_pointers=use_pointers, memo=memo, path=path + '/start_end')
        return dict_

    def copy(self, *args, **kwargs):
        return FullArc2D(self.center.copy(), self.start.copy())

    @classmethod
    def dict_to_object(cls, dict_, global_dict=None, pointers_memo: Dict[str, Any] = None, path: str = '#'):
        center = volmdlr.Point2D.dict_to_object(dict_['center'])
        start_end = volmdlr.Point2D.dict_to_object(dict_['start_end'])

        return cls(center, start_end, name=dict_['name'])

    # def __hash__(self):
    #     return hash(("fullarc", self.center, self.radius, self.start, self.end))
    #     # return hash(self.center) + 5*hash(self.start)

    def __hash__(self):
        return hash((self.__class__.__name__, self.center, self.radius, self.start_end))

    def __eq__(self, other_arc):
        if self.__class__.__name__ != other_arc.__class__.__name__:
            return False
        return (self.center == other_arc.center) \
            and (self.start_end == other_arc.start_end)

    @property
    def bounding_rectangle(self):
        if not self._bounding_rectangle:
            self._bounding_rectangle = volmdlr.core.BoundingRectangle(
                self.center.x - self.radius, self.center.x + self.radius,
                self.center.y - self.radius, self.center.y + self.radius)
        return self._bounding_rectangle

    def straight_line_area(self):
        """
        Calculates the area of the fullarc, with line drawn from start to end.

        :return: straight_line_area.
        """
        area = self.area()
        return area

    def center_of_mass(self):
        return self.center

    def straight_line_center_of_mass(self):
        return self.center_of_mass()

    def straight_line_point_belongs(self, point):
        """
        Verifies if a point belongs to the surface created by closing the edge.

        :param point2d: Point to be verified.
        :return: Return True if the point belongs to this surface, or False otherwise.
        """
        if point.point_distance(self.center) <= self.radius:
            return True
        return False

    def to_3d(self, plane_origin, x, y):
        center = self.center.to_3d(plane_origin, x, y)
        start = self.start.to_3d(plane_origin, x, y)
        z = x.cross(y)
        z.normalize()

        return FullArc3D(center, start, z)

    def rotation(self, center: volmdlr.Point2D, angle: float):
        new_center = self._center.rotation(center, angle, True)
        new_start_end = self.start.rotation(center, angle, True)
        return FullArc2D(new_center, new_start_end)

    def rotation_inplace(self, center: volmdlr.Point2D, angle: float):
        warnings.warn("'inplace' methods are deprecated. Use a not inplace method instead.", DeprecationWarning)

        self._center.rotation(center, angle, False)
        self.start.rotation(center, angle, False)
        self.interior.rotation(center, angle, False)
        self.end.rotation(center, angle, False)

    def translation(self, offset: volmdlr.Vector2D):
        new_center = self._center.translation(offset)
        new_start_end = self.start.translation(offset)
        return FullArc2D(new_center, new_start_end)

    def translation_inplace(self, offset: volmdlr.Vector2D):
        warnings.warn("'inplace' methods are deprecated. Use a not inplace method instead.", DeprecationWarning)

        self._center.translation_inplace(offset)
        self.start.translation_inplace(offset)
        self.end.translation_inplace(offset)
        self.interior.translation_inplace(offset)

    def frame_mapping(self, frame: volmdlr.Frame2D, side: str):
        """
        Map the 2D full arc to a new frame or its original frame.

        :param frame: The target frame for the mapping.
        :type frame: :class:`volmdlr.Frame2D`
        :param side: Specify whether to map the arc to the new frame ('new')
            or its original frame ('old').
        :type side: str
        :return: The full arc in the specified frame.
        :rtype: :class:`volmdlr.edges.FullArc2D`
        """
        return FullArc2D(*[point.frame_mapping(frame, side) for point in
                           [self._center, self.start]])

    def frame_mapping_inplace(self, frame: volmdlr.Frame2D, side: str):
        warnings.warn("'inplace' methods are deprecated. Use a not inplace method instead.", DeprecationWarning)

        for p in [self._center, self.start, self.end, self.interior]:
            p.frame_mapping_inplace(frame, side)

    def polygonization(self):
        return volmdlr.wires.ClosedPolygon2D(self.discretization_points(angle_resolution=15))

    def plot(self, ax=None, edge_style: EdgeStyle = EdgeStyle()):
        if ax is None:
            _, ax = plt.subplots()

        if self.radius > 0:
            ax.add_patch(matplotlib.patches.Arc((self.center.x, self.center.y),
                                                2 * self.radius,
                                                2 * self.radius,
                                                angle=0,
                                                theta1=0,
                                                theta2=360,
                                                color=edge_style.color,
                                                linestyle=edge_style.linestyle,
                                                linewidth=edge_style.linewidth))
        if edge_style.plot_points:
            ax.plot([self.start.x], [self.start.y], 'o',
                    color=edge_style.color, alpha=edge_style.alpha)
        return ax

    def cut_between_two_points(self, point1, point2):

        x1, y1 = point1 - self.center
        x2, y2 = point2 - self.center

        angle1 = math.atan2(y1, x1)
        angle2 = math.atan2(y2, x2)
        if angle2 < angle1:
            angle2 += volmdlr.TWO_PI
        angle_i = 0.5 * (angle1 + angle2)
        interior = point1.rotation(self.center, angle_i)
        arc = Arc2D(point1, interior, point2)
        if self.is_trigo != arc.is_trigo:
            arc = arc.complementary()

        return arc

    def line_intersections(self, line2d: Line2D, tol=1e-9):
        try:
            if line2d.start.is_close(self.center):
                pt1 = line2d.end
                vec = line2d.start - line2d.end
            else:
                pt1 = line2d.start
                vec = line2d.end - line2d.start
        except AttributeError:
            if line2d.point1.is_close(self.center):
                pt1 = line2d.point2
                vec = line2d.point1 - line2d.point2
            else:
                pt1 = line2d.point1
                vec = line2d.point2 - line2d.point1
        a = vec.dot(vec)
        b = 2 * vec.dot(pt1 - self.center)
        c = pt1.dot(pt1) + self.center.dot(self.center) \
            - 2 * pt1.dot(self.center) - self.radius ** 2

        disc = b ** 2 - 4 * a * c
        if math.isclose(disc, 0., abs_tol=tol):
            t1 = -b / (2 * a)
            return [pt1 + t1 * vec]

        if disc > 0:
            sqrt_disc = math.sqrt(disc)
            t1 = (-b + sqrt_disc) / (2 * a)
            t2 = (-b - sqrt_disc) / (2 * a)
            return [pt1 + t1 * vec,
                    pt1 + t2 * vec]

        return []

    def linesegment_intersections(self, linesegment2d: LineSegment2D, tol=1e-9):
        if not self.bounding_rectangle.b_rectangle_intersection(linesegment2d.bounding_rectangle):
            return []
        try:
            if linesegment2d.start.is_close(self.center):
                pt1 = linesegment2d.end
                vec = linesegment2d.start - linesegment2d.end
            else:
                pt1 = linesegment2d.start
                vec = linesegment2d.end - linesegment2d.start
        except AttributeError:
            if linesegment2d.point1.is_close(self.center):
                pt1 = linesegment2d.point2
                vec = linesegment2d.point1 - linesegment2d.point2
            else:
                pt1 = linesegment2d.point1
                vec = linesegment2d.point2 - linesegment2d.point1
        a = vec.dot(vec)
        b = 2 * vec.dot(pt1 - self.center)
        c = pt1.dot(pt1) + self.center.dot(self.center) \
            - 2 * pt1.dot(self.center) - self.radius ** 2

        disc = b ** 2 - 4 * a * c
        if math.isclose(disc, 0., abs_tol=tol):
            t1 = -b / (2 * a)
            points = [pt1 + t1 * vec]
            if linesegment2d.point_belongs(points[0]):
                return points
            return []

        if disc > 0:
            sqrt_disc = math.sqrt(disc)
            t1 = (-b + sqrt_disc) / (2 * a)
            t2 = (-b - sqrt_disc) / (2 * a)
            points = [pt1 + t1 * vec, pt1 + t2 * vec]
            valid_points = [pt for pt in points if
                            linesegment2d.point_belongs(pt)]
            return valid_points

        return []

    def reverse(self):
        return self


class ArcEllipse2D(Edge):
    """
    An 2 dimensional elliptical arc.

    :param start: The starting point of the elliptical arc
    :type start: :class:`volmdlr.Point2D`
    :param interior: An interior point of the elliptical arc
    :type interior: :class:`volmdlr.Point2D`
    :param end: The end point of the elliptical arc
    :type end: :class:`volmdlr.Point2D`
    :param center: The center of the ellipse
    :type center: :class:`volmdlr.Point2D`
    :param major_dir: The major direction of the ellipse
    :type major_dir: :class:`volmdlr.Vector2D`
    :param name: The name of the elliptical arc. Default value is ''
    :type name: str, optional
    :param extra: An extra interior point if start is equal to end. Default
        value is None
    :type extra: :class:`volmdlr.Point2D`, optional
    """

    def __init__(self, start: volmdlr.Point2D, interior: volmdlr.Point2D,
                 end: volmdlr.Point2D, center: volmdlr.Point2D,
                 major_dir: volmdlr.Vector2D, extra: volmdlr.Point2D = None, name: str = '',
                 ):
        Edge.__init__(self, start, end, name)
        self.interior = interior
        self.center = center
        self.extra = extra
        self.major_dir = major_dir
        self.minor_dir = self.major_dir.deterministic_unit_normal_vector()
        frame = volmdlr.Frame2D(self.center, self.major_dir, self.minor_dir)
        self.frame = frame
        start_new = frame.global_to_local_coordinates(self.start)
        end_new = frame.global_to_local_coordinates(self.end)
        interior_new = frame.global_to_local_coordinates(self.interior)
        center_new = frame.global_to_local_coordinates(self.center)
        self._bounding_rectangle = None

        def theta_A_B(s, i, e, c):
            """
            From : https://math.stackexchange.com/questions/339126/how-to-draw-an-ellipse-if-a-center-and-3-arbitrary-points-on-it-are-given.
            theta= ellipse's inclination angle related to the horizontal
            (clockwise),A=semi major axis, B=semi minor axis.

            """
            xs, ys, xi, yi, xe, ye = s[0] - c[0], s[1] - c[1], i[0] - c[0], i[
                1] - c[1], e[0] - c[0], e[1] - c[1]
            A = npy.array(([xs ** 2, ys ** 2, 2 * xs * ys],
                           [xi ** 2, yi ** 2, 2 * xi * yi],
                           [xe ** 2, ye ** 2, 2 * xe * ye]))
            invA = npy.linalg.inv(A)
            One = npy.array(([1],
                             [1],
                             [1]))
            C = npy.dot(invA, One)
            theta = 0.5 * math.atan(2 * C[2] / (C[1] - C[0]))
            c1 = C[0] + C[1]
            c2 = (C[1] - C[0]) / math.cos(2 * theta)
            gdaxe = math.sqrt((2 / (c1 - c2)))
            ptax = math.sqrt((2 / (c1 + c2)))
            return theta, gdaxe, ptax

        if start.is_close(end):
            try:
                extra_new = frame.global_to_local_coordinates(self.extra)
            except Exception:
                print(True)
            theta, major_axis, minor_axis = theta_A_B(start_new, extra_new, interior_new,
                                                      center_new)
        else:
            theta, major_axis, minor_axis = theta_A_B(start_new, interior_new, end_new,
                                                      center_new)

        self.major_axis = major_axis
        self.minor_axis = minor_axis
        self.theta = theta

        # Angle pour start
        u1, u2 = start_new.x / self.major_axis, start_new.y / self.minor_axis
        angle1 = volmdlr.geometry.sin_cos_angle(u1, u2)
        self.angle_start = angle1
        # Angle pour end
        u3, u4 = end_new.x / self.major_axis, end_new.y / self.minor_axis
        angle2 = volmdlr.geometry.sin_cos_angle(u3, u4)
        self.angle_end = angle2
        # Angle pour interior
        u5, u6 = interior_new.x / self.major_axis, interior_new.y / self.minor_axis
        anglei = volmdlr.geometry.sin_cos_angle(u5, u6)
        self.angle_interior = anglei
        # Going trigo/clock wise from start to interior
        if anglei < angle1:
            trigowise_path = (anglei + volmdlr.TWO_PI) - angle1
            clockwise_path = angle1 - anglei
        else:
            trigowise_path = anglei - angle1
            clockwise_path = angle1 - anglei + volmdlr.TWO_PI

        # Going trigo wise from interior to interior
        if angle2 < anglei:
            trigowise_path += (angle2 + volmdlr.TWO_PI) - anglei
            clockwise_path += anglei - angle2
        else:
            trigowise_path += angle2 - anglei
            clockwise_path += anglei - angle2 + volmdlr.TWO_PI

        if clockwise_path > trigowise_path:
            self.is_trigo = True
            self.angle = trigowise_path
        else:
            # Clock wise
            self.is_trigo = False
            self.angle = clockwise_path

        if self.start.is_close(self.end) or self.angle == 0:
            self.angle = volmdlr.TWO_PI

        if self.is_trigo:  # sens trigo
            self.offset_angle = angle1
        else:
            self.offset_angle = angle2

    def _get_points(self):
        return self.discretization_points(number_points=20)

    points = property(_get_points)

    def length(self):
        """
        Calculates the length of the arcellipse2d.

        :return: arcellipse2d's length
        """
        length = self.abscissa(self.end)
        return length

    def point_belongs(self, point, abs_tol: float = 1e-6):
        """
        Verifies if a point belongs to the arcellipse2d.

        :param point: point to be verified
        :param abs_tol: tolerance applied during calculations
        :return: True if the point belongs, False otherwise
        """
        if not math.isclose((point.x - self.center.x) ** 2 / self.major_axis ** 2 +
                            (point.y - self.center.y) ** 2 / self.minor_axis ** 2, 1, abs_tol=abs_tol) and not \
                math.isclose((point.x - self.center.x) ** 2 / self.minor_axis ** 2 +
                             (point.y - self.center.y) ** 2 / self.major_axis ** 2, 1, abs_tol=abs_tol):
            return False
        new_point = self.frame.global_to_local_coordinates(point)
        u1, u2 = new_point.x / self.major_axis, new_point.y / self.minor_axis
        angle_new_point = volmdlr.geometry.sin_cos_angle(u1, u2)
        if self.angle_start < self.angle_end and self.angle_end >= angle_new_point >= self.angle_start:
            return True
        if self.angle_start > self.angle_end and self.angle_end <= angle_new_point <= self.angle_start:
            return True
        return False

    def abscissa(self, point: volmdlr.Point2D):
        """
        Calculates the abscissa of a given point.

        :param point: point for calculating abscissa
        :return: a float, between 0 and the arcellise2d's length
        """
        if self.point_belongs(point):
            angle_abscissa = volmdlr.geometry.clockwise_angle(point - self.center, self.major_dir)
            angle_start = self.angle_start
            angle_end = angle_abscissa
            if self.angle_start > angle_abscissa > self.angle_end:
                angle_start = angle_abscissa
                angle_end = self.angle_start

            def arc_length(theta):
                return math.sqrt((self.major_axis ** 2) * math.sin(theta) ** 2 +
                                 (self.minor_axis ** 2) * math.cos(theta) ** 2)

            res, _ = scipy_integrate.quad(arc_length, angle_start, angle_end)
            return res
        raise ValueError(f'point {point} does not belong to ellipse')

    @property
    def bounding_rectangle(self):
        """
        Calculates the bounding rectangle for the arcellipse2d.

        :return: volmdlr.core.BoudingRectangle object.
        """
        if not self._bounding_rectangle:
            discretization_points = self.discretization_points(number_points=20)
            x_values, y_values = [], []
            for point in discretization_points:
                x_values.append(point.x)
                y_values.append(point.y)
            self._bounding_rectangle = volmdlr.core.BoundingRectangle(min(x_values), max(x_values),
                                                                      min(y_values), max(y_values))
        return self._bounding_rectangle

    def straight_line_area(self):
        """
        Calculates the area of the elliptic arc, with line drawn from start to end.

        :return: straight_line_area.
        """
        if self.angle >= math.pi:
            angle = volmdlr.TWO_PI - self.angle
            area = math.pi * self.major_axis * self.minor_axis - 0.5 * self.major_axis * self.minor_axis * (
                    angle - math.sin(angle))
        else:
            angle = self.angle
            area = 0.5 * self.major_axis * self.minor_axis * (angle - math.sin(angle))

        if self.is_trigo:
            return area
        return -area

    def discretization_points(self, *, number_points: int = None, angle_resolution: int = None):
        """
        Discretize an Edge to have "n" points.

        :param number_points: the number of points (including start and end points)
             if unset, only start and end will be returned.
        :param angle_resolution: if set, the sampling will be adapted to have a controlled angular distance. Useful
            to mesh an arc.
        :return: a list of sampled points.
        """
        if not number_points:
            if not angle_resolution:
                number_points = 2
            else:
                number_points = math.ceil(angle_resolution * abs(0.5 * self.angle / math.pi))
        is_trigo = True
        if self.angle_start > self.angle_end:
            if self.angle_start >= self.angle_interior >= self.angle_end:
                angle_start = self.angle_end
                angle_end = self.angle_start
                is_trigo = False
            else:
                angle_end = self.angle_end + volmdlr.TWO_PI
                angle_start = self.angle_start
        elif self.angle_start == self.angle_end:
            angle_start = 0
            angle_end = 2 * math.pi
        else:
            angle_end = self.angle_end
            angle_start = self.angle_start

        discretization_points = [self.frame.local_to_global_coordinates(
            volmdlr.Point2D(self.major_axis * math.cos(angle), self.minor_axis * math.sin(angle)))
            for angle in npy.linspace(angle_start, angle_end, number_points)]
        if not is_trigo:
            discretization_points = discretization_points[::-1]
        return discretization_points

    def polygon_points(self, discretization_resolution: int):
        warnings.warn('polygon_points is deprecated,\
                please use discretization_points instead',
                      DeprecationWarning)
        return self.discretization_points(angle_resolution=discretization_resolution)

    def to_3d(self, plane_origin, x, y):
        point_start3d = self.start.to_3d(plane_origin, x, y)
        point_interior3d = self.interior.to_3d(plane_origin, x, y)
        point_end3d = self.end.to_3d(plane_origin, x, y)
        point_center3d = self.center.to_3d(plane_origin, x, y)

        a_max2d = self.center + self.major_dir * self.major_axis
        a_max3d = a_max2d.to_3d(plane_origin, x, y)
        new_major_dir = a_max3d - point_center3d
        new_major_dir.normalize()
        extra3d = self.extra.to_3d(plane_origin, x, y)
        return ArcEllipse3D(point_start3d, point_interior3d, point_end3d,
                            point_center3d, new_major_dir, extra3d, name=self.name)

    def plot(self, ax=None, edge_style: EdgeStyle = EdgeStyle()):
        if ax is None:
            _, ax = plt.subplots()

        self.interior.plot(ax=ax, color='m')
        self.start.plot(ax=ax, color='r')
        self.end.plot(ax=ax, color='b')
        self.center.plot(ax=ax, color='y')

        x = []
        y = []
        for px, py in self.discretization_points(number_points=100):
            x.append(px)
            y.append(py)

        plt.plot(x, y, color=edge_style.color, alpha=edge_style.alpha)
        return ax

    def normal_vector(self, abscissa):
        raise NotImplementedError

    def unit_normal_vector(self, abscissa):
        raise NotImplementedError

    def direction_vector(self, abscissa):
        raise NotImplementedError

    def unit_direction_vector(self, abscissa):
        raise NotImplementedError

    def reverse(self):
        return self.__class__(self.end.copy(), self.interior.copy(), self.start.copy(),
                              self.center.copy(), self.major_dir.copy(), self.name)

    def line_intersections(self, line2d: Line2D):
        """
        Intersections between an ArcEllipse2D and a Line2D.

        :param line2d: Line2D to verify intersections
        :return: List with all intersections
        """
        ellipse2d_linesegment_intersections = vm_utils_intersections.ellipse2d_line_intersections(self, line2d)
        linesegment_intersections = []
        for inter in ellipse2d_linesegment_intersections:
            if self.point_belongs(inter):
                linesegment_intersections.append(inter)
        return linesegment_intersections

    def linesegment_intersections(self, linesegment2d: LineSegment2D):
        """
        Intersections between an ArcEllipse2D and a LineSegment2D.

        :param linesegment2d: LineSegment2D to verify intersections
        :return: List with all intersections
        """
        if not self.bounding_rectangle.b_rectangle_intersection(linesegment2d.bounding_rectangle):
            return []
        intersections = self.line_intersections(linesegment2d)
        linesegment_intersections = []
        for inter in intersections:
            if linesegment2d.point_belongs(inter):
                linesegment_intersections.append(inter)
        return linesegment_intersections

    def frame_mapping(self, frame: volmdlr.Frame2D, side: str):
        """
        Changes frame_mapping and return a new ArcEllipse2D.

        side = 'old' or 'new'
        """
        if side == 'old':
            return ArcEllipse2D(frame.local_to_global_coordinates(self.start),
                                frame.local_to_global_coordinates(self.interior),
                                frame.local_to_global_coordinates(self.end),
                                frame.local_to_global_coordinates(self.center),
                                self.major_dir)
        if side == 'new':
            point_major_dir = self.center + self.major_dir * self.major_axis
            major_dir = frame.global_to_local_coordinates(point_major_dir).to_vector()
            major_dir.normalize()
            return ArcEllipse2D(frame.global_to_local_coordinates(self.start),
                                frame.global_to_local_coordinates(self.interior),
                                frame.global_to_local_coordinates(self.end),
                                frame.global_to_local_coordinates(self.center),
                                major_dir)
        raise ValueError('Side should be \'new\' \'old\'')


class FullArcEllipse2D(ArcEllipse2D):
    """
    Defines a FullArcEllipse2D.
    """

    def __init__(self, start_end: volmdlr.Point2D, major_axis: float, minor_axis: float,
                 center: volmdlr.Point2D, major_dir: volmdlr.Vector2D, name: str = ''):
        self.start_end = start_end
        self.major_axis = major_axis
        self.minor_axis = minor_axis
        self.center = center
        major_dir.normalize()
        self.major_dir = major_dir
        self.minor_dir = self.major_dir.deterministic_unit_normal_vector()
        self.frame = volmdlr.Frame2D(self.center, self.major_dir, self.minor_dir)

        interior = self.frame.local_to_global_coordinates(
<<<<<<< HEAD
                    volmdlr.Point2D(self.major_axis * math.cos(0.25 * math.pi),
                                    self.minor_axis * math.sin(0.25 * math.pi)))
=======
            volmdlr.Point2D(self.major_axis * math.cos(0.25 * math.pi),
                            self.minor_axis * math.sin(0.25 * math.pi)))
>>>>>>> 06c981b0
        extra = self.frame.local_to_global_coordinates(volmdlr.Point2D(self.major_axis * math.cos(0.5 * math.pi),
                                                                       self.minor_axis * math.sin(0.5 * math.pi)))

        ArcEllipse2D.__init__(self, start=start_end, interior=interior, end=start_end, center=center,
                              major_dir=major_dir, extra=extra, name=name)

    def to_3d(self, plane_origin, x, y):
        point_start_end3d = self.start_end.to_3d(plane_origin, x, y)
        point_center3d = self.center.to_3d(plane_origin, x, y)

        a_max2d = self.center + self.major_dir * self.major_axis
        a_max3d = a_max2d.to_3d(plane_origin, x, y)
        new_major_dir = a_max3d - point_center3d
        new_major_dir.normalize()
        return FullArcEllipse3D(point_start_end3d, self.major_axis, self.minor_axis,
                                point_center3d, new_major_dir, name=self.name)

    def frame_mapping(self, frame: volmdlr.Frame2D, side: str):
        """
        Changes frame_mapping and return a new FullArcEllipse2D.

        :param frame: Local coordinate system.
        :type frame: volmdlr.Frame2D
        :param side: 'old' will perform a tranformation from local to global coordinates. 'new' will
            perform a tranformation from global to local coordinates.
        :type side: str
        :return: A new transformed FulLArcEllipse2D.
        :rtype: FullArcEllipse2D
        """
        if side == 'old':
            return FullArcEllipse2D(frame.local_to_global_coordinates(self.start_end),
                                    self.major_axis, self.minor_axis,
                                    frame.local_to_global_coordinates(self.center),
                                    self.major_dir, self.name)
        if side == 'new':
            point_major_dir = self.center + self.major_dir * self.major_axis
            major_dir = frame.global_to_local_coordinates(point_major_dir).to_vector()
            major_dir.normalize()
            return FullArcEllipse2D(frame.global_to_local_coordinates(self.start_end),
                                    self.major_axis, self.minor_axis,
                                    frame.global_to_local_coordinates(self.center),
                                    major_dir, self.name)
        raise ValueError('Side should be \'new\' \'old\'')

    def reverse(self):
        """
        Defines a new FullArcEllipse3D, identical to self, but in the opposite direction.

        """
        return self


class Line3D(Line):
    """
    Define an infinite line passing through the 2 points.

    """
    _non_eq_attributes = ['name', 'basis_primitives', 'bounding_box']

    def __init__(self, point1: volmdlr.Point3D, point2: volmdlr.Point3D,
                 name: str = ''):
        Line.__init__(self, point1, point2, name=name)
        # self.points = [point1, point2]
        self._bbox = None

    @property
    def bounding_box(self):
        if not self._bbox:
            self._bbox = self._bounding_box()
        return self._bbox

    @bounding_box.setter
    def bounding_box(self, new_bounding_box):
        self._bbox = new_bounding_box

    def _bounding_box(self):
        xmin = min([self.point1[0], self.point2[0]])
        xmax = max([self.point1[0], self.point2[0]])
        ymin = min([self.point1[1], self.point2[1]])
        ymax = max([self.point1[1], self.point2[1]])
        zmin = min([self.point1[2], self.point2[2]])
        zmax = max([self.point1[2], self.point2[2]])

        return volmdlr.core.BoundingBox(xmin, xmax, ymin, ymax, zmin, zmax)

    def point_at_abscissa(self, abscissa):
        return self.point1 + (
                self.point2 - self.point1) * abscissa

    def point_belongs(self, point3d):
        if point3d.is_close(self.point1):
            return True
        return self.direction_vector().is_colinear_to(point3d - self.point1)

    def point_distance(self, point):
        vector1 = point - self.point1
        vector1.to_vector()
        vector2 = self.point2 - self.point1
        vector2.to_vector()
        return vector1.cross(vector2).norm() / vector2.norm()

    def line_distance(self, line2):
        """
        Calculates the distance between two Line3D.

        :param line2: other Line3D.
        :return: The distance between the two lines.
        """
        direction_vector1 = self.direction_vector()
        direction_vector2 = line2.direction_vector()
        if direction_vector1.is_colinear_to(direction_vector2):
            return direction_vector1.cross(line2.point1 - self.point1).norm() / direction_vector1.norm()
        vector = line2.point1 - self.point1
        line_distance = abs(vector.dot(direction_vector1.cross(direction_vector2))) / direction_vector1.cross(
            direction_vector2).norm()
        return line_distance

    def skew_to(self, line):
        """
        Verifies if two Line3D are skew to each other, that is, they are not parallel and never intersect.

        :param line: other line.
        :return: True if they are skew, False otherwise.
        """
        if self.direction_vector().is_colinear_to(line.direction_vector()):
            return False
        if math.isclose(self.line_distance(line), 0, abs_tol=1e-6):
            return False
        return True

    def intersection(self, line2):
        """
        Calculates the intersection between to Line3D, if there is an intersection.

        :param line: other Line3D
        :return: None if there is no intersection between Lines. A volmdlr.Point3D if there existes an intersection
        """
        direction_vector1 = self.direction_vector()
        direction_vector2 = line2.direction_vector()
        distance_to_line = self.line_distance(line2)
        if direction_vector1.is_colinear_to(direction_vector2) or \
                not math.isclose(distance_to_line, 0, abs_tol=1e-6):
            return None
        if math.isclose(distance_to_line, 0, abs_tol=1e-6) and \
                math.isclose(direction_vector1.dot(direction_vector2), 0, abs_tol=1e-6):
            projected_point, _ = self.point_projection(line2.point1)
            return projected_point
        vector = self.point1 - line2.point1
        t_coefficient = (
                                vector.dot(direction_vector2) * direction_vector2.dot(direction_vector1) -
                                vector.dot(direction_vector1) * direction_vector2.dot(direction_vector2)) / (
                                direction_vector1.dot(direction_vector1) * direction_vector2.dot(direction_vector2) -
                                direction_vector1.dot(direction_vector2) * direction_vector2.dot(direction_vector1))
        # u_coefficient = (vector.dot(direction_vector2) + t_coefficient * direction_vector1.dot(
        # direction_vector2)) / direction_vector2.dot(direction_vector2)
        intersection = self.point1 + t_coefficient * direction_vector1
        return intersection

    def plot(self, ax=None, color='k', alpha=1, dashed=True):
        if ax is None:
            ax = Axes3D(plt.figure())

        # Line segment
        ax.plot([self.point1.x, self.point2.x], [self.point1.y, self.point2.y],
                [self.point1.z, self.point2.z], color=color, alpha=alpha)

        # Drawing 3 times length of segment on each side
        u = self.point2 - self.point1
        v1 = self.point1 - 3 * u
        x1, y1, z1 = v1.x, v1.y, v1.z
        v2 = self.point2 - 3 * u
        x2, y2, z2 = v2.x, v2.y, v2.z
        if dashed:
            ax.plot([x1, x2], [y1, y2], [z1, z2], color=color,
                    dashes=[30, 5, 10, 5])
        else:
            ax.plot([x1, x2], [y1, y2], [z1, z2], color=color)
        return ax

    def plane_projection2d(self, center, x, y):
        return Line2D(self.point1.plane_projection2d(center, x, y),
                      self.point2.plane_projection2d(center, x, y))

    def minimum_distance_points(self, other_line):
        """
        Returns the points on this line and the other line that are the closest of lines.
        """
        u = self.point2 - self.point1
        v = other_line.point2 - other_line.point1
        w = self.point1 - other_line.point1
        a = u.dot(u)
        b = u.dot(v)
        c = v.dot(v)
        d = u.dot(w)
        e = v.dot(w)

        s = (b * e - c * d) / (a * c - b ** 2)
        t = (a * e - b * d) / (a * c - b ** 2)
        p1 = self.point1 + s * u
        p2 = other_line.point1 + t * v
        return p1, p2

    def rotation(self, center: volmdlr.Point3D, axis: volmdlr.Vector3D, angle: float):
        """
        Line3D rotation.

        :param center: rotation center
        :param axis: rotation axis
        :param angle: angle rotation
        :return: a new rotated Line3D
        """

        return Line3D(*[p.rotation(center, axis, angle) for p in
                        [self.point1, self.point2]])

    def rotation_inplace(self, center: volmdlr.Point3D, axis: volmdlr.Vector3D, angle: float):
        """
        Line3D rotation. Object is updated inplace.

        :param center: rotation center
        :param axis: rotation axis
        :param angle: rotation angle
        """
        warnings.warn("'inplace' methods are deprecated. Use a not inplace method instead.", DeprecationWarning)

        for p in [self.point1, self.point2]:
            p.rotation_inplace(center, axis, angle)
        self._bbox = None

    def translation(self, offset: volmdlr.Vector3D):
        """
        Line3D translation.

        :param offset: translation vector
        :return: A new translated Line3D
        """
        return Line3D(*[point.translation(offset) for point in
                        [self.point1, self.point2]])

    def translation_inplace(self, offset: volmdlr.Vector3D):
        """
        Line3D translation. Object is updated inplace.

        :param offset: translation vector
        """
        warnings.warn("'inplace' methods are deprecated. Use a not inplace method instead.", DeprecationWarning)

        for point in [self.point1, self.point2]:
            point.translation_inplace(offset)
        self._bbox = None

    def frame_mapping(self, frame: volmdlr.Frame3D, side: str):
        """
        Changes vector frame_mapping and return a new Line3D.

        side = 'old' or 'new'
        """
        if side == 'old':
            new_start = frame.local_to_global_coordinates(self.point1)
            new_end = frame.local_to_global_coordinates(self.point2)
        elif side == 'new':
            new_start = frame.global_to_local_coordinates(self.point1)
            new_end = frame.global_to_local_coordinates(self.point2)
        else:
            raise ValueError('Please Enter a valid side: old or new')
        return Line3D(new_start, new_end)

    def frame_mapping_inplace(self, frame: volmdlr.Frame3D, side: str):
        """
        Changes Line3D frame_mapping and the object is updated inplace.

        side = 'old' or 'new'
        """
        warnings.warn("'inplace' methods are deprecated. Use a not inplace method instead.", DeprecationWarning)

        if side == 'old':
            new_start = frame.local_to_global_coordinates(self.point1)
            new_end = frame.local_to_global_coordinates(self.point2)
        elif side == 'new':
            new_start = frame.global_to_local_coordinates(self.point1)
            new_end = frame.global_to_local_coordinates(self.point2)
        else:
            raise ValueError('Please Enter a valid side: old or new')
        self.point1 = new_start
        self.point2 = new_end
        self._bbox = None

    def trim(self, point1: volmdlr.Point3D, point2: volmdlr.Point3D):
        if not self.point_belongs(point1) or not self.point_belongs(point2):
            raise ValueError('Point not on curve')

        return LineSegment3D(point1, point2)

    def copy(self, *args, **kwargs):
        return Line3D(*[p.copy() for p in [self.point1, self.point2]])

    @classmethod
    def from_step(cls, arguments, object_dict, **kwargs):
        """
        Converts a step primitive to an Line3D.

        :param arguments: The arguments of the step primitive.
        :type arguments: list
        :param object_dict: The dictionary containing all the step primitives
            that have already been instantiated
        :type object_dict: dict
        :return: The corresponding Line3D object
        :rtype: :class:`volmdlr.edges.Line3D`
        """
        point1 = object_dict[arguments[1]]
        direction = object_dict[arguments[2]]
        point2 = point1 + direction
        return cls(point1, point2, arguments[0][1:-1])

    def to_step(self, current_id, surface_id=None):
        p1_content, p1_id = self.point1.to_step(current_id)
        # p2_content, p2_id = self.point2.to_step(current_id+1)
        current_id = p1_id + 1
        u_content, u_id = volmdlr.Vector3D.to_step(
            self.unit_direction_vector(),
            current_id,
            vector=True)
        current_id = u_id + 1
        content = p1_content + u_content
        content += f"#{current_id} = LINE('{self.name}',#{p1_id},#{u_id});\n"
        return content, current_id

    def to_2d(self, plane_origin, x, y):
        """
        Transforms a Line3D into an Line2D, given an plane origin and a u and v plane vector.

        :param plane_origin: plane origin.
        :param x: plane u vector.
        :param y: plane v vector.
        :return: Line2D.
        """
        p2d = [p.to_2d(plane_origin, x, y) for p in (self.point1, self.point2)]
        if p2d[0] == p2d[1]:
            return None
        return Line2D(*p2d, name=self.name)


class LineSegment3D(LineSegment):
    """
    Define a line segment limited by two points.

    """

    def __init__(self, start: volmdlr.Point3D, end: volmdlr.Point3D,
                 name: str = ''):
        if start.is_close(end):
            raise NotImplementedError
        # self.points = [start, end]
        LineSegment.__init__(self, start=start, end=end, name=name)
        self._bbox = None

    @property
    def bounding_box(self):
        if not self._bbox:
            self._bbox = self._bounding_box()
        return self._bbox

    @bounding_box.setter
    def bounding_box(self, new_bounding_box):
        self._bbox = new_bounding_box

    def __hash__(self):
        return hash((self.__class__.__name__, self.start, self.end))

    def __eq__(self, other_linesegment3d):
        if other_linesegment3d.__class__ != self.__class__:
            return False
        return (self.start == other_linesegment3d.start
                and self.end == other_linesegment3d.end)

    def _bounding_box(self):

        xmin = min(self.start.x, self.end.x)
        xmax = max(self.start.x, self.end.x)
        ymin = min(self.start.y, self.end.y)
        ymax = max(self.start.y, self.end.y)
        zmin = min(self.start.z, self.end.z)
        zmax = max(self.start.z, self.end.z)

        return volmdlr.core.BoundingBox(xmin, xmax, ymin, ymax, zmin, zmax)

    def to_dict(self, *args, **kwargs):
        return {'object_class': 'volmdlr.edges.LineSegment3D',
                'name': self.name,
                'start': self.start.to_dict(),
                'end': self.end.to_dict()
                }

    # def point_at_abscissa(self, abscissa):
    #     return self.start + abscissa * (
    #         self.end - self.start) / self.length()

    def point_belongs(self, point, abs_tol=1e-7):
        point_distance = self.point_distance(point)
        if math.isclose(point_distance, 0, abs_tol=abs_tol):
            return True
        return False

    def normal_vector(self, abscissa=0.):
        return None

    def unit_normal_vector(self, abscissa=0.):
        return None

    # def middle_point(self):
    #     return self.point_at_abscissa(0.5 * self.length())

    def point_distance(self, point):
        distance, point = volmdlr.LineSegment3DPointDistance(
            [(self.start.x, self.start.y, self.start.z),
             (self.end.x, self.end.y, self.end.z)],
            (point.x, point.y, point.z))
        return distance

    def plane_projection2d(self, center, x, y):
        start, end = self.start.plane_projection2d(center, x, y), self.end.plane_projection2d(center, x, y)
        if not start.is_close(end):
            return LineSegment2D(start, end)
        return None

    def line_intersections(self, line):
        line_self = self.to_line()
        if line_self.skew_to(line):
            return []
        intersection = line_self.intersection(line)
        if intersection and self.point_belongs(intersection):
            return [intersection]
        return []

    def linesegment_intersections(self, linesegment):
        line1 = self.to_line()
        line2 = linesegment.to_line()
        intersection = line1.intersection(line2)
        if intersection and self.point_belongs(intersection) and linesegment.point_belongs(intersection):
            return [intersection]
        return []

    def rotation(self, center: volmdlr.Point3D,
                 axis: volmdlr.Vector3D, angle: float):
        """
        LineSegment3D rotation.

        :param center: rotation center
        :param axis: rotation axis
        :param angle: angle rotation
        :return: a new rotated LineSegment3D
        """
        start = self.start.rotation(center, axis, angle)
        end = self.end.rotation(center, axis, angle)
        return LineSegment3D(start, end)

    def rotation_inplace(self, center: volmdlr.Point3D,
                         axis: volmdlr.Vector3D, angle: float):
        """
        Line2D rotation. Object is updated inplace.

        :param center: rotation center
        :param axis: rotation axis
        :param angle: rotation angle
        """
        warnings.warn("'inplace' methods are deprecated. Use a not inplace method instead.", DeprecationWarning)

        for point in self.points:
            point.rotation_inplace(center, axis, angle)
        self._bbox = None

    def __contains__(self, point):

        point1, point2 = self.start, self.end
        axis = point2 - point1
        test = point.rotation(point1, axis, math.pi)
        if test.is_close(point):
            return True

        return False

    def translation(self, offset: volmdlr.Vector3D):
        """
        LineSegment3D translation.

        :param offset: translation vector
        :return: A new translated LineSegment3D
        """
        return LineSegment3D(
            *[point.translation(offset) for point in self.points])

    def translation_inplace(self, offset: volmdlr.Vector3D):
        """
        LineSegment3D translation. Object is updated inplace.

        :param offset: translation vector
        """
        warnings.warn("'inplace' methods are deprecated. Use a not inplace method instead.", DeprecationWarning)

        for point in self.points:
            point.translation_inplace(offset)
        self._bbox = None

    def frame_mapping(self, frame: volmdlr.Frame3D, side: str):
        """
        Changes LineSegment3D frame_mapping and return a new LineSegment3D.

        side = 'old' or 'new'
        """
        if side == 'old':
            return LineSegment3D(
                *[frame.local_to_global_coordinates(point) for point in [self.start, self.end]])
        if side == 'new':
            return LineSegment3D(
                *[frame.global_to_local_coordinates(point) for point in [self.start, self.end]])
        raise ValueError('Please Enter a valid side: old or new')

    def frame_mapping_inplace(self, frame: volmdlr.Frame3D, side: str):
        """
        Changes vector frame_mapping and the object is updated inplace.

        side = 'old' or 'new'
        """
        warnings.warn("'inplace' methods are deprecated. Use a not inplace method instead.", DeprecationWarning)

        if side == 'old':
            new_start = frame.local_to_global_coordinates(self.start)
            new_end = frame.local_to_global_coordinates(self.end)
        elif side == 'new':
            new_start = frame.global_to_local_coordinates(self.start)
            new_end = frame.global_to_local_coordinates(self.end)
        else:
            raise ValueError('Please Enter a valid side: old or new')
        self.start = new_start
        self.end = new_end
        self._bbox = None

    def copy(self, *args, **kwargs):
        return LineSegment3D(self.start.copy(), self.end.copy())

    def plot(self, ax=None, edge_style: EdgeStyle = EdgeStyle()):
        if ax is None:
            fig = plt.figure()
            ax = fig.add_subplot(111, projection='3d')
        else:
            fig = ax.figure

        points = [self.start, self.end]
        x = [p.x for p in points]
        y = [p.y for p in points]
        z = [p.z for p in points]
        if edge_style.edge_ends:
            ax.plot(x, y, z, color=edge_style.color, alpha=edge_style.alpha, marker='o')
        else:
            ax.plot(x, y, z, color=edge_style.color, alpha=edge_style.alpha)
        if edge_style.edge_direction:
            x, y, z = self.point_at_abscissa(0.5 * self.length())
            u, v, w = 0.05 * self.direction_vector()
            ax.quiver(x, y, z, u, v, w, length=self.length() / 100,
                      arrow_length_ratio=5, normalize=True,
                      pivot='tip', color=edge_style.color)
        return ax

    def plot2d(self, x_3d, y_3d, ax=None, color='k', width=None):
        if ax is None:
            fig = plt.figure()
            ax = fig.add_subplot(111, projection='3d')
        else:
            fig = ax.figure

        edge2d = self.plane_projection2d(volmdlr.O3D, x_3d, y_3d)
        edge2d.plot(ax=ax, edge_style=EdgeStyle(color=color, width=width))
        return ax

    def plot_data(self, x_3d, y_3d, marker=None, color='black', stroke_width=1,
                  dash=False, opacity=1, arrow=False):
        edge2d = self.plane_projection2d(volmdlr.O3D, x_3d, y_3d)
        return edge2d.plot_data(marker, color, stroke_width,
                                dash, opacity, arrow)

    def to_line(self):
        return Line3D(self.start, self.end)

    def to_2d(self, plane_origin, x, y):
        """
        Transforms a LineSegment3D into an LineSegment2D, given an plane origin and a u and v plane vector.

        :param plane_origin: plane origin.
        :param x: plane u vector.
        :param y: plane v vector.
        :return: LineSegment2D.
        """
        p2d = [p.to_2d(plane_origin, x, y) for p in (self.start, self.end)]
        if p2d[0].is_close(p2d[1]):
            return None
        return LineSegment2D(*p2d, name=self.name)

    def to_bspline_curve(self, resolution=10):
        """
        Convert a LineSegment3D to a BSplineCurve3D.
        """
        degree = 1
        points = [self.point_at_abscissa(abscissa / self.length())
                  for abscissa in range(resolution + 1)]
        bspline_curve = BSplineCurve3D.from_points_interpolation(points,
                                                                 degree)
        return bspline_curve

    def reverse(self):
        return LineSegment3D(self.end.copy(), self.start.copy())

    def minimum_distance_points(self, other_line):
        """
        Returns the points on this line and the other line that are the closest of lines.
        """
        u = self.end - self.start
        v = other_line.end - other_line.start
        w = self.start - other_line.start
        a = u.dot(u)
        b = u.dot(v)
        c = v.dot(v)
        d = u.dot(w)
        e = v.dot(w)
        if (a * c - b ** 2) != 0:
            s = (b * e - c * d) / (a * c - b ** 2)
            t = (a * e - b * d) / (a * c - b ** 2)
            p1 = self.start + s * u
            p2 = other_line.start + t * v
            return p1, p2
        return self.start, other_line.start

    def matrix_distance(self, other_line):
        u = self.direction_vector()
        v = other_line.direction_vector()
        w = other_line.start - self.start

        a11 = u.dot(u)
        a12 = -u.dot(v)
        a22 = v.dot(v)

        A = npy.array([[a11, a12],
                       [a12, a22]])
        B = npy.array([w.dot(u), -w.dot(v)])

        res = scp.optimize.lsq_linear(A, B, bounds=(0, 1))
        p1 = self.point_at_abscissa(res.x[0] * self.length())
        p2 = other_line.point_at_abscissa(
            res.x[1] * other_line.length())
        return p1, p2

    def parallel_distance(self, other_linesegment):
        pt_a, pt_b, pt_c = self.start, self.end, other_linesegment.start
        vector = volmdlr.Vector3D((pt_a - pt_b).vector)
        vector.normalize()
        plane1 = volmdlr.faces.Plane3D.from_3_points(pt_a, pt_b, pt_c)
        v = vector.cross(plane1.frame.w)  # distance vector
        # pt_a = k*u + c*v + pt_c
        res = (pt_a - pt_c).vector
        x, y, z = res[0], res[1], res[2]
        u1, u2, u3 = vector.x, vector.y, vector.z
        v1, v2, v3 = v.x, v.y, v.z

        if (u1 * v2 - v1 * u2) != 0 and u1 != 0:
            c = (y * u1 - x * u2) / (u1 * v2 - v1 * u2)
            k = (x - c * v1) / u1
            if math.isclose(k * u3 + c * v3, z, abs_tol=1e-7):
                return k
        elif (u1 * v3 - v1 * u3) != 0 and u1 != 0:
            c = (z * u1 - x * u3) / (u1 * v3 - v1 * u3)
            k = (x - c * v1) / u1
            if math.isclose(k * u2 + c * v2, y, abs_tol=1e-7):
                return k
        elif (v1 * u2 - v2 * u1) != 0 and u2 != 0:
            c = (u2 * x - y * u1) / (v1 * u2 - v2 * u1)
            k = (y - c * v2) / u2
            if math.isclose(k * u3 + c * v3, z, abs_tol=1e-7):
                return k
        elif (v3 * u2 - v2 * u3) != 0 and u2 != 0:
            c = (u2 * z - y * u3) / (v3 * u2 - v2 * u3)
            k = (y - c * v2) / u2
            if math.isclose(k * u1 + c * v1, x, abs_tol=1e-7):
                return k
        elif (u1 * v3 - v1 * u3) != 0 and u3 != 0:
            c = (z * u1 - x * u3) / (u1 * v3 - v1 * u3)
            k = (z - c * v3) / u3
            if math.isclose(k * u2 + c * v2, y, abs_tol=1e-7):
                return k
        elif (u2 * v3 - v2 * u3) != 0 and u3 != 0:
            c = (z * u2 - y * u3) / (u2 * v3 - v2 * u3)
            k = (z - c * v3) / u3
            if math.isclose(k * u1 + c * v1, x, abs_tol=1e-7):
                return k
        raise NotImplementedError

    def minimum_distance(self, element, return_points=False):
        if element.__class__ is Arc3D or element.__class__ is volmdlr.wires.Circle3D:
            pt1, pt2 = element.minimum_distance_points_line(self)
            if return_points:
                return pt1.point_distance(pt2), pt1, pt2
            return pt1.point_distance(pt2)

        if element.__class__ is LineSegment3D:
            p1, p2 = self.matrix_distance(element)
            if return_points:
                return p1.point_distance(p2), p1, p2
            return p1.point_distance(p2)

        if element.__class__ is BSplineCurve3D:
            points = element.points
            lines = []
            dist_min = math.inf
            for p1, p2 in zip(points[0:-1], points[1:]):
                lines.append(LineSegment3D(p1, p2))
            for line in lines:
                p1, p2 = self.matrix_distance(line)
                dist = p1.point_distance(p2)
                if dist < dist_min:
                    dist_min = dist
                    min_points = (p1, p2)
            if return_points:
                p1, p2 = min_points
                return dist_min, p1, p2
            return dist_min

        raise NotImplementedError

    def extrusion(self, extrusion_vector):
        u = self.unit_direction_vector()
        v = extrusion_vector.copy()
        v.normalize()
        w = u.cross(v)
        l1 = self.length()
        l2 = extrusion_vector.norm()
        # outer_contour = Polygon2D([O2D, Point2D((l1, 0.)),
        #                            Point2D((l1, l2)), Point2D((0., l2))])
        plane = volmdlr.faces.Plane3D(volmdlr.Frame3D(self.start, u, v, w))
        return [plane.rectangular_cut(0, l1, 0, l2)]

    def _revolution_conical(self, params):
        axis, u, p1_proj, dist1, dist2, angle = params
        v = axis.cross(u)
        dv = self.direction_vector()
        dv.normalize()

        semi_angle = math.atan2(dv.dot(u), dv.dot(axis))
        cone_origin = p1_proj - dist1 / math.tan(semi_angle) * axis
        if semi_angle > 0.5 * math.pi:
            semi_angle = math.pi - semi_angle

            cone_frame = volmdlr.Frame3D(cone_origin, u, -v, -axis)
            angle2 = - angle
        else:
            angle2 = angle
            cone_frame = volmdlr.Frame3D(cone_origin, u, v, axis)

        surface = volmdlr.faces.ConicalSurface3D(cone_frame, semi_angle)
        return [surface.rectangular_cut(0, angle2, z1=dist1 / math.tan(semi_angle), z2=dist2 / math.tan(semi_angle))]

    def _cylindrical_revolution(self, params):
        axis, u, p1_proj, dist1, dist2, angle = params
        v = axis.cross(u)
        surface = volmdlr.faces.CylindricalSurface3D(volmdlr.Frame3D(p1_proj, u, v, axis), dist1)
        return [surface.rectangular_cut(0, angle, 0, (self.end - self.start).dot(axis))]

    def revolution(self, axis_point, axis, angle):
        """
        Returns the face generated by the revolution of the line segments.
        """
        axis_line3d = Line3D(axis_point, axis_point + axis)
        if axis_line3d.point_belongs(self.start) and axis_line3d.point_belongs(
                self.end):
            return []

        p1_proj, _ = axis_line3d.point_projection(self.start)
        p2_proj, _ = axis_line3d.point_projection(self.end)
        dist1 = self.start.point_distance(p1_proj)
        dist2 = self.end.point_distance(p2_proj)
        if not math.isclose(dist1, 0., abs_tol=1e-9):
            u = self.start - p1_proj  # Unit vector from p1_proj to p1
            u.normalize()
        elif not math.isclose(dist2, 0., abs_tol=1e-9):
            u = self.end - p2_proj  # Unit vector from p1_proj to p1
            u.normalize()
        else:
            return []
        if u.is_colinear_to(self.direction_vector()):
            # Planar face
            v = axis.cross(u)
            surface = volmdlr.faces.Plane3D(
                volmdlr.Frame3D(p1_proj, u, v, axis))
            r, R = sorted([dist1, dist2])
            if angle == volmdlr.TWO_PI:
                # Only 2 circles as contours
                outer_contour2d = volmdlr.wires.Circle2D(volmdlr.O2D, R)
                if not math.isclose(r, 0, abs_tol=1e-9):
                    inner_contours2d = [volmdlr.wires.Circle2D(volmdlr.O2D, r)]
                else:
                    inner_contours2d = []
            else:
                inner_contours2d = []
                if math.isclose(r, 0, abs_tol=1e-9):
                    # One arc and 2 lines (pizza slice)
                    arc2_e = volmdlr.Point2D(R, 0)
                    arc2_i = arc2_e.rotation(center=volmdlr.O2D,
                                             angle=0.5 * angle)
                    arc2_s = arc2_e.rotation(center=volmdlr.O2D, angle=angle)
                    arc2 = Arc2D(arc2_s, arc2_i, arc2_e)
                    line1 = LineSegment2D(arc2_e, volmdlr.O2D)
                    line2 = LineSegment2D(volmdlr.O2D, arc2_s)
                    outer_contour2d = volmdlr.wires.Contour2D([arc2, line1,
                                                               line2])

                else:
                    # Two arcs and lines
                    arc1_s = volmdlr.Point2D(R, 0)
                    arc1_i = arc1_s.rotation(center=volmdlr.O2D,
                                             angle=0.5 * angle)
                    arc1_e = arc1_s.rotation(center=volmdlr.O2D, angle=angle)
                    arc1 = Arc2D(arc1_s, arc1_i, arc1_e)

                    arc2_e = volmdlr.Point2D(r, 0)
                    arc2_i = arc2_e.rotation(center=volmdlr.O2D,
                                             angle=0.5 * angle)
                    arc2_s = arc2_e.rotation(center=volmdlr.O2D, angle=angle)
                    arc2 = Arc2D(arc2_s, arc2_i, arc2_e)

                    line1 = LineSegment2D(arc1_e, arc2_s)
                    line2 = LineSegment2D(arc2_e, arc1_s)

                    outer_contour2d = volmdlr.wires.Contour2D([arc1, line1,
                                                               arc2, line2])

            return [volmdlr.faces.PlaneFace3D(surface,
                                              volmdlr.faces.Surface2D(
                                                  outer_contour2d,
                                                  inner_contours2d))]

        if not math.isclose(dist1, dist2, abs_tol=1e-9):
            # Conical
            return self._revolution_conical([axis, u, p1_proj, dist1, dist2, angle])

        # Cylindrical face
        return self._cylindrical_revolution([axis, u, p1_proj, dist1, dist2, angle])

    def to_step(self, current_id, surface_id=None):
        line = self.to_line()
        content, line_id = line.to_step(current_id)
        current_id = line_id + 1
        start_content, start_id = self.start.to_step(current_id, vertex=True)
        current_id = start_id + 1
        end_content, end_id = self.end.to_step(current_id + 1, vertex=True)
        content += start_content + end_content
        current_id = end_id + 1
        content += "#{} = EDGE_CURVE('{}',#{},#{},#{},.T.);\n".format(
            current_id, self.name,
            start_id, end_id, line_id)
        return content, [current_id]


class BSplineCurve3D(BSplineCurve):
    """
    A class for 3 dimensional B-spline curves.

    The following rule must be respected : `number of knots = number of control points + degree + 1`

    :param degree: The degree of the 3 dimensional B-spline curve
    :type degree: int
    :param control_points: A list of 3 dimensional points
    :type control_points: List[:class:`volmdlr.Point3D`]
    :param knot_multiplicities: The vector of multiplicities for each knot
    :type knot_multiplicities: List[int]
    :param knots: The knot vector composed of values between 0 and 1
    :type knots: List[float]
    :param weights: The weight vector applied to the knot vector. Default
        value is None
    :type weights: List[float], optional
    :param periodic: If `True` the B-spline curve is periodic. Default value
        is False
    :type periodic: bool, optional
    :param name: The name of the B-spline curve. Default value is ''
    :type name: str, optional
    """
    _non_serializable_attributes = ['curve']

    def __init__(self,
                 degree: int,
                 control_points: List[volmdlr.Point3D],
                 knot_multiplicities: List[int],
                 knots: List[float],
                 weights: List[float] = None,
                 periodic: bool = False,
                 name: str = ''):

        BSplineCurve.__init__(self, degree,
                              control_points,
                              knot_multiplicities,
                              knots,
                              weights,
                              periodic,
                              name)

        self._bbox = None

    @property
    def bounding_box(self):
        if not self._bbox:
            self._bbox = self._bounding_box()
        return self._bbox

    @bounding_box.setter
    def bounding_box(self, new_bounding_box):
        self._bbox = new_bounding_box

    def _bounding_box(self):
        bbox = self.curve.bbox
        return volmdlr.core.BoundingBox(bbox[0][0], bbox[1][0],
                                        bbox[0][1], bbox[1][1],
                                        bbox[0][2], bbox[1][2])

    def look_up_table(self, resolution: int = 20, start_parameter: float = 0,
                      end_parameter: float = 1):
        """
        Creates a table of equivalence between the parameter t (eval. of the BSplineCurve) and the cumulative distance.

        :param resolution: The precision of the table. Auto-adjusted by the
            algorithm. Default value set to 20
        :type resolution: int, optional
        :param start_parameter: First parameter evaluated in the table.
            Default value set to 0
        :type start_parameter: float, optional
        :param end_parameter: Last parameter evaluated in the table.
            Default value set to 1
        :type start_parameter: float, optional
        :return: Yields a list of tuples containing the parameter and the
            cumulated distance along the BSplineCruve3D from the evaluation of
            start_parameter
        :rtype: Tuple[float, float]
        """
        resolution = max(10, min(resolution, int(self.length() / 1e-4)))
        delta_param = 1 / resolution * (end_parameter - start_parameter)
        distance = 0
        for i in range(resolution + 1):
            if i == 0:
                yield start_parameter, 0
            else:
                param1 = start_parameter + (i - 1) * delta_param
                param2 = start_parameter + i * delta_param
                point1 = volmdlr.Point3D(*self.curve.evaluate_single(param1))
                point2 = volmdlr.Point3D(*self.curve.evaluate_single(param2))
                distance += point1.point_distance(point2)
                yield param2, distance

    def point_at_abscissa(self, abscissa: float, resolution: int = 1000):
        """
        Returns the 3 dimensional point at a given curvilinear abscissa.

        This is an approximation. Resolution parameter can be increased
        for more accurate result.

        :param abscissa: The distance on the BSplineCurve3D from its start
        :type abscissa: float
        :param resolution: The precision of the approximation. Default value
            set to 1000
        :type resolution: int, optional
        :return: The Point3D at the given curvilinear abscissa.
        :rtype: :class:`volmdlr.Point3D`
        """
        if math.isclose(abscissa, 0, abs_tol=1e-10):
            return self.start
        if math.isclose(abscissa, self.length(), abs_tol=1e-10):
            return self.end
        lut = self.look_up_table(resolution=resolution)
        if 0 < abscissa < self.length():
            last_param = 0
            for t, dist in lut:
                if abscissa < dist:
                    t1 = last_param
                    t2 = t
                    return volmdlr.Point3D(
                        *self.curve.evaluate_single((t1 + t2) / 2))
                last_param = t
        raise ValueError('Curvilinear abscissa is bigger than length,'
                         ' or negative')

    def normal(self, position: float = 0.0):
        _, normal = operations.normal(self.curve, position, normalize=True)
        normal = volmdlr.Point3D(normal[0], normal[1], normal[2])
        return normal

    def direction_vector(self, abscissa=0.):
        l = self.length()
        if abscissa >= l:
            abscissa2 = l
            abscissa = abscissa2 - 0.001 * l

        else:
            abscissa2 = min(abscissa + 0.001 * l, l)

        tangent = self.point_at_abscissa(abscissa2) - self.point_at_abscissa(
            abscissa)
        return tangent

    def normal_vector(self, abscissa):
        return None

    def unit_normal_vector(self, abscissa):
        return None

    def point3d_to_parameter(self, point: volmdlr.Point3D):
        """
        Search for the value of the normalized evaluation parameter t (between 0 and 1).

        :return: the given point when the BSplineCurve3D is evaluated at the t value.
        """

        def f(param):
            p3d = volmdlr.Point3D(*self.curve.evaluate_single(param))
            return point.point_distance(p3d)

        res = scipy.optimize.minimize(fun=f, x0=(0.5), bounds=[(0, 1)],
                                      tol=1e-9)
        return res.x[0]

    @classmethod
    def from_step(cls, arguments, object_dict, **kwargs):
        """
        Converts a step primitive to a BSplineCurve3D.

        :param arguments: The arguments of the step primitive.
        :type arguments: list
        :param object_dict: The dictionary containing all the step primitives
            that have already been instantiated
        :type object_dict: dict
        :return: The corresponding BSplineCurve3D.
        :rtype: :class:`volmdlr.edges.BSplineCurve3D`
        """
        name = arguments[0][1:-1]
        degree = int(arguments[1])
        points = [object_dict[int(i[1:])] for i in arguments[2]]
        lines = [LineSegment3D(pt1, pt2) for pt1, pt2 in zip(points[:-1], points[1:]) if not pt1.is_close(pt2)]
        if lines:  # quick fix. Real problem: Tolerance too low (1e-6 m = 0.001mm)
            dir_vector = lines[0].unit_direction_vector()
            if all(line.unit_direction_vector() == dir_vector for line in lines):
                return LineSegment3D(points[0], points[-1])
        # curve_form = arguments[3]
        if arguments[4] == '.F.':
            closed_curve = False
        elif arguments[4] == '.T.':
            closed_curve = True
        else:
            raise ValueError
        # self_intersect = arguments[5]
        knot_multiplicities = [int(i) for i in arguments[6][1:-1].split(",")]
        knots = [float(i) for i in arguments[7][1:-1].split(",")]
        # knot_spec = arguments[8]
        knot_vector = []
        for i, knot in enumerate(knots):
            knot_vector.extend([knot] * knot_multiplicities[i])

        if 9 in range(len(arguments)):
            weight_data = [float(i) for i in arguments[9][1:-1].split(",")]
        else:
            weight_data = None

        # FORCING CLOSED_CURVE = FALSE:
        # closed_curve = False
        return cls(degree, points, knot_multiplicities, knots, weight_data,
                   closed_curve, name)

    def to_step(self, current_id, surface_id=None, curve2d=None):

        points_ids = []
        content = ''
        point_id = current_id
        for point in self.control_points:
            point_content, point_id = point.to_step(point_id,
                                                    vertex=False)
            content += point_content
            points_ids.append(point_id)
            point_id += 1

        curve_id = point_id
        content += "#{} = B_SPLINE_CURVE_WITH_KNOTS('{}',{},({})," \
                   ".UNSPECIFIED.,.F.,.F.,{},{}," \
                   ".UNSPECIFIED.);\n".format(
                       curve_id, self.name, self.degree,
                       volmdlr.core.step_ids_to_str(points_ids),
                       tuple(self.knot_multiplicities),
                       tuple(self.knots))

        if surface_id:
            content += f"#{curve_id + 1} = SURFACE_CURVE('',#{curve_id},(#{curve_id + 2}),.PCURVE_S1.);\n"
            content += f"#{curve_id + 2} = PCURVE('',#{surface_id},#{curve_id + 3});\n"

            # 2D parametric curve
            curve2d_content, curve2d_id = curve2d.to_step(curve_id + 5)

            content += f"#{curve_id + 3} = DEFINITIONAL_REPRESENTATION('',(#{curve2d_id - 1}),#{curve_id + 4});\n"
            content += f"#{curve_id + 4} = ( GEOMETRIC_REPRESENTATION_CONTEXT(2)" \
                       f"PARAMETRIC_REPRESENTATION_CONTEXT() REPRESENTATION_CONTEXT('2D SPACE','') );\n"

            content += curve2d_content
            current_id = curve2d_id
        else:
            current_id = curve_id + 1

        start_content, start_id = self.start.to_step(current_id, vertex=True)
        current_id = start_id + 1
        end_content, end_id = self.end.to_step(current_id + 1, vertex=True)
        content += start_content + end_content
        current_id = end_id + 1
        if surface_id:
            content += "#{} = EDGE_CURVE('{}',#{},#{},#{},.T.);\n".format(
                current_id, self.name,
                start_id, end_id, curve_id + 1)
        else:
            content += "#{} = EDGE_CURVE('{}',#{},#{},#{},.T.);\n".format(
                current_id, self.name,
                start_id, end_id, curve_id)
        return content, [current_id]

    def point_distance(self, pt1):
        distances = []
        for point in self.points:
            #            vmpt = Point3D((point[1], point[2], point[3]))
            distances.append(pt1.point_distance(point))
        return min(distances)

    def rotation(self, center: volmdlr.Point3D, axis: volmdlr.Vector3D, angle: float):
        """
        BSplineCurve3D rotation.

        :param center: rotation center
        :param axis: rotation axis
        :param angle: angle rotation
        :return: a new rotated BSplineCurve3D
        """
        new_control_points = [p.rotation(center, axis, angle) for p in
                              self.control_points]
        new_bsplinecurve3d = BSplineCurve3D(self.degree, new_control_points,
                                            self.knot_multiplicities,
                                            self.knots, self.weights,
                                            self.periodic, self.name)
        return new_bsplinecurve3d

    def rotation_inplace(self, center: volmdlr.Point3D, axis: volmdlr.Vector3D, angle: float):
        """
        BSplineCurve3D rotation. Object is updated inplace.

        :param center: rotation center
        :param axis: rotation axis
        :param angle: rotation angle
        """
        warnings.warn("'inplace' methods are deprecated. Use a not inplace method instead.", DeprecationWarning)

        new_control_points = [p.rotation(center, axis, angle) for p in
                              self.control_points]
        new_bsplinecurve3d = BSplineCurve3D(self.degree, new_control_points,
                                            self.knot_multiplicities,
                                            self.knots, self.weights,
                                            self.periodic, self.name)
        self.control_points = new_control_points
        self.curve = new_bsplinecurve3d.curve
        self.points = new_bsplinecurve3d.points
        self._bbox = None

    def trim(self, point1: volmdlr.Point3D, point2: volmdlr.Point3D):
        if (point1.is_close(self.start) and point2.is_close(self.end)) \
                or (point1.is_close(self.end) and point2.is_close(self.start)):
            return self

        if point1.is_close(self.start) and not point2.is_close(self.end):
            return self.cut_after(self.point3d_to_parameter(point2))

        if point2.is_close(self.start) and not point1.is_close(self.end):
            return self.cut_after(self.point3d_to_parameter(point1))

        if not point1.is_close(self.start) and point2.is_close(self.end):
            return self.cut_before(self.point3d_to_parameter(point1))

        if not point2.is_close(self.start) and point1.is_close(self.end):
            return self.cut_before(self.point3d_to_parameter(point2))

        parameter1 = self.point3d_to_parameter(point1)
        parameter2 = self.point3d_to_parameter(point2)
        if parameter1 is None or parameter2 is None:
            raise ValueError('Point not on BSplineCurve for trim method')

        if parameter1 > parameter2:
            parameter1, parameter2 = parameter2, parameter1
            point1, point2 = point2, point1

        bspline_curve = self.cut_before(parameter1)
        new_param2 = bspline_curve.point3d_to_parameter(point2)
        trimmed_bspline_cruve = bspline_curve.cut_after(new_param2)
        return trimmed_bspline_cruve

    def trim_between_evaluations(self, parameter1: float, parameter2: float):
        print('Use BSplineCurve3D.trim instead of trim_between_evaluation')
        parameter1, parameter2 = min([parameter1, parameter2]), \
            max([parameter1, parameter2])

        if math.isclose(parameter1, 0, abs_tol=1e-7) \
                and math.isclose(parameter2, 1, abs_tol=1e-7):
            return self
        if math.isclose(parameter1, 0, abs_tol=1e-7):
            return self.cut_after(parameter2)
        if math.isclose(parameter2, 1, abs_tol=1e-7):
            return self.cut_before(parameter1)

        # Cut before
        bspline_curve = self.insert_knot(parameter1, num=self.degree)
        if bspline_curve.weights is not None:
            raise NotImplementedError

        # Cut after
        bspline_curve = bspline_curve.insert_knot(parameter2, num=self.degree)
        if bspline_curve.weights is not None:
            raise NotImplementedError

        new_ctrlpts = bspline_curve.control_points[bspline_curve.degree:
                                                   -bspline_curve.degree]
        new_multiplicities = bspline_curve.knot_multiplicities[1:-1]
        # new_multiplicities = bspline_curve.knot_multiplicities[2:-5]
        new_multiplicities[-1] += 1
        new_multiplicities[0] += 1
        new_knots = bspline_curve.knots[1:-1]
        # new_knots = bspline_curve.knots[2:-5]
        new_knots = standardize_knot_vector(new_knots)

        return BSplineCurve3D(degree=bspline_curve.degree,
                              control_points=new_ctrlpts,
                              knot_multiplicities=new_multiplicities,
                              knots=new_knots,
                              weights=None,
                              periodic=bspline_curve.periodic,
                              name=bspline_curve.name)

    def cut_before(self, parameter: float):
        # Is a value of parameter below 4e-3 a real need for precision ?
        if math.isclose(parameter, 0, abs_tol=4e-3):
            return self
        if math.isclose(parameter, 1, abs_tol=4e-3):
            return self.reverse()
        #     raise ValueError('Nothing will be left from the BSplineCurve3D')

        curves = operations.split_curve(self.curve, parameter)
        return self.from_geomdl_curve(curves[1])

    def cut_after(self, parameter: float):
        # Is a value of parameter below 4e-3 a real need for precision ?
        if math.isclose(parameter, 0, abs_tol=1e-6):
            #     # raise ValueError('Nothing will be left from the BSplineCurve3D')
            #     curves = operations.split_curve(operations.refine_knotvector(self.curve, [4]), parameter)
            #     return self.from_geomdl_curve(curves[0])
            return self.reverse()
        if math.isclose(parameter, 1, abs_tol=4e-3):
            return self
        curves = operations.split_curve(self.curve, parameter)
        return self.from_geomdl_curve(curves[0])

    def insert_knot(self, knot: float, num: int = 1):
        """
        Returns a new BSplineCurve3D.

        """
        curve_copy = self.curve.__deepcopy__({})
        modified_curve = operations.insert_knot(curve_copy, [knot], num=[num])
        return self.from_geomdl_curve(modified_curve)

    # Copy paste du LineSegment3D
    def plot(self, ax=None, edge_style: EdgeStyle = EdgeStyle()):
        if ax is None:
            fig = plt.figure()
            ax = fig.add_subplot(111, projection='3d')

        x = [p.x for p in self.points]
        y = [p.y for p in self.points]
        z = [p.z for p in self.points]
        ax.plot(x, y, z, color=edge_style.color, alpha=edge_style.alpha)
        if edge_style.edge_ends:
            ax.plot(x, y, z, 'o', color=edge_style.color, alpha=edge_style.alpha)
        return ax

    def to_2d(self, plane_origin, x, y):
        """
        Transforms a BSplineCurve3D into an BSplineCurve2D, given an plane origin and a u and v plane vector.

        :param plane_origin: plane origin.
        :param x: plane u vector.
        :param y: plane v vector.
        :return: BSplineCurve2D.
        """
        control_points2d = [p.to_2d(plane_origin, x, y) for p in
                            self.control_points]
        return BSplineCurve2D(self.degree, control_points2d,
                              self.knot_multiplicities, self.knots,
                              self.weights, self.periodic, self.name)

    def polygon_points(self, discretization_resolution: int):
        warnings.warn('polygon_points is deprecated,\
                please use discretization_points instead',
                      DeprecationWarning)
        return self.discretization_points(angle_resolution=discretization_resolution)

    def curvature(self, u: float, point_in_curve: bool = False):
        # u should be in the interval [0,1]
        ders = self.derivatives(u, 3)  # 3 first derivative
        c1, c2 = ders[1], ders[2]
        denom = c1.cross(c2)
        if c1.is_close(volmdlr.O3D) or c2.is_close(volmdlr.O3D) or denom.norm() == 0.0:
            if point_in_curve:
                return 0., volmdlr.Point3D(*ders[0])
            return 0.
        r_c = ((c1.norm()) ** 3) / denom.norm()
        point = volmdlr.Point3D(*ders[0])
        if point_in_curve:
            return 1 / r_c, point
        return 1 / r_c

    def global_maximum_curvature(self, nb_eval: int = 21, point_in_curve: bool = False):
        check = [i / (nb_eval - 1) for i in range(nb_eval)]
        curvatures = []
        for u in check:
            curvatures.append(self.curvature(u, point_in_curve))
        return curvatures

    def maximum_curvature(self, point_in_curve: bool = False):
        """
        Returns the maximum curvature of a curve and the point where it is located.
        """
        if point_in_curve:
            maximum_curvarture, point = max(self.global_maximum_curvature(nb_eval=21, point_in_curve=point_in_curve))
            return maximum_curvarture, point
        # print(self.global_maximum_curvature(point_in_curve))
        maximum_curvarture = max(self.global_maximum_curvature(nb_eval=21, point_in_curve=point_in_curve))
        return maximum_curvarture

    def minimum_radius(self, point_in_curve=False):
        """
        Returns the minimum curvature radius of a curve and the point where it is located.
        """
        if point_in_curve:
            maximum_curvarture, point = self.maximum_curvature(point_in_curve)
            return 1 / maximum_curvarture, point
        maximum_curvarture = self.maximum_curvature(point_in_curve)
        return 1 / maximum_curvarture

    def global_minimum_curvature(self, nb_eval: int = 21):
        check = [i / (nb_eval - 1) for i in range(nb_eval)]
        radius = []
        for u in check:
            radius.append(self.minimum_curvature(u))
        return radius

    def triangulation(self):
        return None

    def linesegment_intersections(self, linesegment3d: LineSegment3D):
        """
        Calculates intersections between a BSplineCurve3D and a LineSegment3D.

        :param linesegment3d: linesegment to verify intersections.
        :return: list with the intersections points.
        """
        if not self.bounding_box.bbox_intersection(linesegment3d.bounding_box):
            return []
        intersections_points = self.get_linesegment_intersections(linesegment3d)
        return intersections_points


class BezierCurve3D(BSplineCurve3D):
    """
    A class for 3 dimensional Bezier curves.

    :param degree: The degree of the Bezier curve
    :type degree: int
    :param control_points: A list of 3 dimensional points
    :type control_points: List[:class:`volmdlr.Point3D`]
    :param name: The name of the B-spline curve. Default value is ''
    :type name: str, optional
    """

    def __init__(self, degree: int, control_points: List[volmdlr.Point3D],
                 name: str = ''):
        knotvector = utilities.generate_knot_vector(degree,
                                                    len(control_points))
        knot_multiplicity = [1] * len(knotvector)

        BSplineCurve3D.__init__(self, degree, control_points,
                                knot_multiplicity, knotvector,
                                None, False, name)


class Arc3D(Arc):
    """
    An arc is defined by a starting point, an end point and an interior point.

    """

    def __init__(self, start, interior, end, name=''):
        self._utd_normal = False
        self._utd_center = False
        self._utd_frame = False
        self._utd_is_trigo = False
        self._utd_angle = False
        self._normal = None
        self._frame = None
        self._center = None
        self._is_trigo = None
        self._angle = None
        # self._utd_clockwise_and_trigowise_paths = False
        Arc.__init__(self, start=start, end=end, interior=interior, name=name)
        self._bbox = None

    def __hash__(self):
        return hash(('arc3d', self.interior, self.start, self.end))

    def __eq__(self, other_arc):
        if self.__class__.__name__ != other_arc.__class__.__name__:
            return False
        return (self.center == other_arc.center
                and self.start == other_arc.start
                and self.end == other_arc.end
                and self.interior == other_arc.interior)

    @property
    def bounding_box(self):
        if not self._bbox:
            self._bbox = self.get_bounding_box()
        return self._bbox

    @bounding_box.setter
    def bounding_box(self, new_bounding_box):
        self._bbox = new_bounding_box

    def get_bounding_box(self):
        """
        Calculates the bounding box of the Arc3D.

        :return: a volmdlr.core.BoundingBox object.
        """
        # TODO: implement exact calculation

        points = self.discretization_points(angle_resolution=10)
        xmin = min(point.x for point in points)
        xmax = max(point.x for point in points)
        ymin = min(point.y for point in points)
        ymax = max(point.y for point in points)
        zmin = min(point.z for point in points)
        zmax = max(point.z for point in points)
        return volmdlr.core.BoundingBox(xmin, xmax, ymin, ymax, zmin, zmax)

    @classmethod
    def from_angle(cls, start: volmdlr.Point3D, angle: float,
                   axis_point: volmdlr.Point3D, axis: volmdlr.Vector3D):
        """Gives the arc3D from a start, an angle and an axis."""
        start_gen = start
        int_gen = start_gen.rotation(axis_point, axis, angle / 2)
        end_gen = start_gen.rotation(axis_point, axis, angle)
        if angle == volmdlr.TWO_PI:
            line = Line3D(axis_point, axis_point + axis)
            center, _ = line.point_projection(start)
            radius = center.point_distance(start)
            u = start - center
            v = axis.cross(u)
            return volmdlr.wires.Circle3D(volmdlr.Frame3D(center, u, v, axis),
                                          radius)
        return cls(start_gen, int_gen, end_gen, axis)

    @property
    def normal(self):
        if not self._utd_normal:
            self._normal = self.get_normal()
            self._utd_normal = True
        return self._normal

    def get_normal(self):
        u1 = self.interior - self.start
        u2 = self.interior - self.end
        try:
            u1.normalize()
            u2.normalize()
        except ZeroDivisionError:
            raise ValueError(
                'Start, end and interior points of an arc must be distincts') from ZeroDivisionError

        normal = u2.cross(u1)
        normal.normalize()
        return normal

    @property
    def center(self):
        if not self._utd_center:
            self._center = self.get_center()
            self._utd_center = True
        return self._center

    def get_center(self):
        u1 = self.interior - self.start
        u2 = self.interior - self.end
        if u1.is_close(u2):
            u2 = self.normal.cross(u1)
            u2.normalize()

        v1 = self.normal.cross(u1)  # v1 is normal, equal u2
        v2 = self.normal.cross(u2)  # equal -u1

        p11 = 0.5 * (self.start + self.interior)  # Mid point of segment s,m
        p12 = p11 + v1
        p21 = 0.5 * (self.end + self.interior)  # Mid point of segment s,m
        p22 = p21 + v2

        l1 = Line3D(p11, p12)
        l2 = Line3D(p21, p22)

        try:
            center, _ = l1.minimum_distance_points(l2)
        except ZeroDivisionError:
            raise ValueError(
                'Start, end and interior points  of an arc must be distincts') from ZeroDivisionError

        return center

    @property
    def frame(self):
        if not self._utd_frame:
            self._frame = self.get_frame()
            self._utd_frame = True
        return self._frame

    def get_frame(self):
        vec1 = self.start - self.center
        vec1.normalize()
        vec2 = self.normal.cross(vec1)
        frame = volmdlr.Frame3D(self.center, vec1, vec2, self.normal)
        return frame

    @property
    def is_trigo(self):
        if not self._utd_is_trigo:
            self._is_trigo = self.get_arc_direction()
            self._utd_is_trigo = True
        return self._is_trigo

    def get_arc_direction(self):
        """
        Verifies if arc is clockwise or trigowise.

        :return: True if clockwise, False if trigowise.
        """
        clockwise_path, trigowise_path = self.clockwise_and_trigowise_paths
        if clockwise_path > trigowise_path:
            return True
        return False

    @property
    def clockwise_and_trigowise_paths(self):
        """
        :return: clockwise path and trigonometric path property.
        """
        if not self._utd_clockwise_and_trigowise_paths:
            vec1 = self.start - self.center
            vec1.normalize()
            vec2 = self.normal.cross(vec1)
            radius_1 = self.start.to_2d(self.center, vec1, vec2)
            radius_2 = self.end.to_2d(self.center, vec1, vec2)
            radius_i = self.interior.to_2d(self.center, vec1, vec2)
            self._clockwise_and_trigowise_paths = \
                self.get_clockwise_and_trigowise_paths(radius_1,
                                                       radius_2,
                                                       radius_i)
            self._utd_clockwise_and_trigowise_paths = True
        return self._clockwise_and_trigowise_paths

    @property
    def angle(self):
        """
        Arc angle property.

        :return: arc angle.
        """
        if not self._utd_angle:
            self._angle = self.get_angle()
            self._utd_angle = True
        return self._angle

    def get_angle(self):
        """
        Gets the arc angle.

        :return: arc angle.
        """
        clockwise_path, trigowise_path = \
            self.clockwise_and_trigowise_paths
        if self.is_trigo:
            return trigowise_path
        return clockwise_path

    @property
    def points(self):
        return [self.start, self.interior, self.end]

    def reverse(self):
        """
        Defines a new Arc3D, odentical to self, but in the opposite direction.

        """
        return self.__class__(self.end.copy(),
                              self.interior.copy(),
                              self.start.copy())

    def point_at_abscissa(self, abscissa):
        """
        Calculates a point in the Arc3D at a given abscissa.

        :param abscissa: abscissa where in the curve the point should be calculated.
        :return: Corresponding point.
        """
        return self.start.rotation(self.center, self.normal,
                                   abscissa / self.radius)

    def normal_vector(self, abscissa):
        """
        Calculates a normal vector at a given abscissa of the Arc3D.

        :param abscissa: abscissa where in the curve the normal vector should be calculated.
        :return: Corresponding normal vector.
        """
        theta = abscissa / self.radius
        n_0 = self.center - self.start
        normal = n_0.rotation(self.center, self.normal, theta)
        return normal

    def unit_normal_vector(self, abscissa):
        """
        Calculates a unit normal vector at a given abscissa of the Arc3D.

        :param abscissa: abscissa where in the curve the unit normal vector should be calculated.
        :return: Corresponding unit normal vector.
        """
        normal_vector = self.normal_vector(abscissa)
        normal_vector.normalize()
        return normal_vector

    def direction_vector(self, abscissa):
        """
        Calculates a direction vector at a given abscissa of the Arc3D.

        :param abscissa: abscissa where in the curve the direction vector should be calculated.
        :return: Corresponding direction vector.
        """
        normal_vector = self.normal_vector(abscissa)
        tangent = normal_vector.cross(self.normal)
        return tangent

    def unit_direction_vector(self, abscissa):
        """
        Calculates a unit direction vector at a given abscissa of the Arc3D.

        :param abscissa: abscissa where in the curve the unit direction vector should be calculated.
        :return: Corresponding unit direction vector.
        """
        direction_vector = self.direction_vector(abscissa)
        direction_vector.normalize()
        return direction_vector

    def rotation(self, center: volmdlr.Point3D,
                 axis: volmdlr.Vector3D, angle: float):
        """
        Arc3D rotation.

        :param center: rotation center
        :param axis: rotation axis
        :param angle: angle rotation
        :return: a new rotated Arc3D
        """
        new_start = self.start.rotation(center, axis, angle)
        new_interior = self.interior.rotation(center, axis, angle)
        new_end = self.end.rotation(center, axis, angle)
        return Arc3D(new_start, new_interior, new_end, name=self.name)

    def rotation_inplace(self, center: volmdlr.Point3D,
                         axis: volmdlr.Vector3D, angle: float):
        """
        Arc3D rotation. Object is updated inplace.

        :param center: rotation center
        :param axis: rotation axis
        :param angle: rotation angle
        """
        warnings.warn("'inplace' methods are deprecated. Use a not inplace method instead.", DeprecationWarning)

        self.center.rotation_inplace(center, axis, angle)
        self.start.rotation_inplace(center, axis, angle)
        self.interior.rotation_inplace(center, axis, angle)
        self.end.rotation_inplace(center, axis, angle)
        self._bbox = None

    def translation(self, offset: volmdlr.Vector3D):
        """
        Arc3D translation.

        :param offset: translation vector.
        :return: A new translated Arc3D.
        """
        new_start = self.start.translation(offset)
        new_interior = self.interior.translation(offset)
        new_end = self.end.translation(offset)
        return Arc3D(new_start, new_interior, new_end, name=self.name)

    def translation_inplace(self, offset: volmdlr.Vector3D):
        """
        Arc3D translation. Object is updated inplace.

        :param offset: translation vector.
        """
        warnings.warn("'inplace' methods are deprecated. Use a not inplace method instead.", DeprecationWarning)

        self.center.translation_inplace(offset)
        self.start.translation_inplace(offset)
        self.interior.translation_inplace(offset)
        self.end.translation_inplace(offset)
        self._bbox = None

    def plot(self, ax=None, edge_style: EdgeStyle = EdgeStyle()):
        if ax is None:
            ax = plt.figure().add_subplot(111, projection='3d')
        # if plot_points:
        #     ax.plot([self.interior[0]], [self.interior[1]], [self.interior[2]],
        #             color='b')
        #     ax.plot([self.start[0]], [self.start[1]], [self.start[2]], c='r')
        #     ax.plot([self.end[0]], [self.end[1]], [self.end[2]], c='r')
        #     ax.plot([self.interior[0]], [self.interior[1]], [self.interior[2]],
        #             c='g')
        x = []
        y = []
        z = []
        for pointx, pointy, pointz in self.discretization_points(number_points=25):
            x.append(pointx)
            y.append(pointy)
            z.append(pointz)

        ax.plot(x, y, z, color=edge_style.color, alpha=edge_style.alpha)
        if edge_style.edge_ends:
            self.start.plot(ax=ax)
            self.end.plot(ax=ax)

        if edge_style.edge_direction:
            x, y, z = self.point_at_abscissa(0.5 * self.length())
            u, v, w = 0.05 * self.unit_direction_vector(0.5 * self.length())
            ax.quiver(x, y, z, u, v, w, length=self.length() / 100,
                      arrow_length_ratio=5, normalize=True,
                      pivot='tip', color=edge_style.color)
        return ax

    def plot2d(self, center: volmdlr.Point3D = volmdlr.O3D,
               x3d: volmdlr.Vector3D = volmdlr.X3D, y3d: volmdlr.Vector3D = volmdlr.Y3D,
               ax=None, color='k'):

        if ax is None:
            fig = plt.figure()
            ax = fig.add_subplot(111, projection='3d')
        else:
            fig = ax.figure

        # TODO: Enhance this plot
        l = self.length()
        x = []
        y = []
        for i in range(30):
            p = self.point_at_abscissa(i / (29.) * l)
            xi, yi = p.plane_projection2d(center, x3d, y3d)
            x.append(xi)
            y.append(yi)
        ax.plot(x, y, color=color)

        return ax

    def copy(self, *args, **kwargs):
        return Arc3D(self.start.copy(), self.interior.copy(), self.end.copy())

    def frame_mapping_parameters(self, frame: volmdlr.Frame3D, side: str):
        if side == 'old':
            new_start = frame.local_to_global_coordinates(self.start.copy())
            new_interior = frame.local_to_global_coordinates(self.interior.copy())
            new_end = frame.local_to_global_coordinates(self.end.copy())
        elif side == 'new':
            new_start = frame.global_to_local_coordinates(self.start.copy())
            new_interior = frame.global_to_local_coordinates(self.interior.copy())
            new_end = frame.global_to_local_coordinates(self.end.copy())
        else:
            raise ValueError('side value not valid, please specify'
                             'a correct value: \'old\' or \'new\'')
        return new_start, new_interior, new_end

    def frame_mapping(self, frame: volmdlr.Frame3D, side: str):
        """
        Changes vector frame_mapping and return a new Arc3D.

        side = 'old' or 'new'
        """
        new_start, new_interior, new_end = \
            self.frame_mapping_parameters(frame, side)

        return Arc3D(new_start, new_interior, new_end, name=self.name)

    def frame_mapping_inplace(self, frame: volmdlr.Frame3D, side: str):
        """
        Changes vector frame_mapping and the object is updated inplace.

        side = 'old' or 'new'
        """
        warnings.warn("'inplace' methods are deprecated. Use a not inplace method instead.", DeprecationWarning)

        new_start, new_interior, new_end = \
            self.frame_mapping_parameters(frame, side)
        self.start, self.interior, self.end = new_start, new_interior, new_end
        self._bbox = None

    def abscissa(self, point3d: volmdlr.Point3D):
        """
        Calculates the abscissa given a point in the Arc3D.

        :param point3d: point to calculate the abscissa.
        :return: corresponding abscissa.
        """
        x, y, _ = self.frame.global_to_local_coordinates(point3d)
        u1 = x / self.radius
        u2 = y / self.radius
        theta = volmdlr.geometry.sin_cos_angle(u1, u2)

        return self.radius * abs(theta)

    def to_2d(self, plane_origin, x, y):
        """
        Transforms a Arc3D into an Arc2D, given an plane origin and a u and v plane vector.

        :param plane_origin: plane origin.
        :param x: plane u vector.
        :param y: plane v vector.
        :return: Arc2D.
        """
        ps = self.start.to_2d(plane_origin, x, y)
        pi = self.interior.to_2d(plane_origin, x, y)
        pe = self.end.to_2d(plane_origin, x, y)
        return Arc2D(ps, pi, pe, name=self.name)

    def minimum_distance_points_arc(self, other_arc):

        u1 = self.start - self.center
        u1.normalize()
        u2 = self.normal.cross(u1)

        w = other_arc.center - self.center

        u3 = other_arc.start - other_arc.center
        u3.normalize()
        u4 = other_arc.normal.cross(u3)

        r1, r2 = self.radius, other_arc.radius

        a, b, c, d = u1.dot(u1), u1.dot(u2), u1.dot(u3), u1.dot(u4)
        e, f, g = u2.dot(u2), u2.dot(u3), u2.dot(u4)
        h, i = u3.dot(u3), u3.dot(u4)
        j = u4.dot(u4)
        k, l, m, n, o = w.dot(u1), w.dot(u2), w.dot(u3), w.dot(u4), w.dot(w)

        def distance_squared(x):
            return (a * ((math.cos(x[0])) ** 2) * r1 ** 2 + e * (
                    (math.sin(x[0])) ** 2) * r1 ** 2
                    + o + h * ((math.cos(x[1])) ** 2) * r2 ** 2 + j * (
                            (math.sin(x[1])) ** 2) * r2 ** 2
                    + b * math.sin(2 * x[0]) * r1 ** 2 - 2 * r1 * math.cos(
                        x[0]) * k
                    - 2 * r1 * r2 * math.cos(x[0]) * math.cos(x[1]) * c
                    - 2 * r1 * r2 * math.cos(x[0]) * math.sin(
                        x[1]) * d - 2 * r1 * math.sin(x[0]) * l
                    - 2 * r1 * r2 * math.sin(x[0]) * math.cos(x[1]) * f
                    - 2 * r1 * r2 * math.sin(x[0]) * math.sin(
                        x[1]) * g + 2 * r2 * math.cos(x[1]) * m
                    + 2 * r2 * math.sin(x[1]) * n + i * math.sin(
                        2 * x[1]) * r2 ** 2)

        x01 = npy.array([self.angle / 2, other_arc.angle / 2])

        res1 = scp.optimize.least_squares(distance_squared, x01,
                                          bounds=[(0, 0), (
                                              self.angle, other_arc.angle)])

        p1 = self.point_at_abscissa(res1.x[0] * r1)
        p2 = other_arc.point_at_abscissa(res1.x[1] * r2)

        return p1, p2

    def distance_squared(self, x, u, v, k, w):
        a = u.dot(u)
        b = u.dot(v)
        c = u.dot(k)
        d = v.dot(v)
        e = v.dot(k)
        f = k.dot(k)
        g = w.dot(u)
        h = w.dot(v)
        i = w.dot(k)
        j = w.dot(w)

        r = self.radius
        return (a * x[0] ** 2 + j + d * (
                (math.sin(x[1])) ** 2) * r ** 2 + f * (
                        (math.cos(x[1])) ** 2) * r ** 2
                - 2 * x[0] * g - 2 * x[0] * r * math.sin(x[1]) * b - 2 * x[
                    0] * r * math.cos(x[1]) * c
                + 2 * r * math.sin(x[1]) * h + 2 * r * math.cos(x[1]) * i
                + math.sin(2 * x[1]) * e * r ** 2)

    def minimum_distance_points_line(self, other_line):
        u = other_line.direction_vector()
        k = self.start - self.center
        k.normalize()
        w = self.center - other_line.start
        v = self.normal.cross(k)

        r = self.radius

        # x = (s, theta)
        # def distance_squared(x):
        #     return (a * x[0] ** 2 + j + d * (
        #             (math.sin(x[1])) ** 2) * r ** 2 + f * (
        #         (math.cos(x[1])) ** 2) * r ** 2
        #         - 2 * x[0] * g - 2 * x[0] * r * math.sin(x[1]) * b - 2 * x[
        #                 0] * r * math.cos(x[1]) * c
        #         + 2 * r * math.sin(x[1]) * h + 2 * r * math.cos(x[1]) * i
        #         + math.sin(2 * x[1]) * e * r ** 2)

        x01 = npy.array([0.5, self.angle / 2])
        x02 = npy.array([0.5, 0])
        x03 = npy.array([0.5, self.angle])

        res1 = scp.optimize.least_squares(self.distance_squared, x01,
                                          bounds=[(0, 0), (1, self.angle)], args=(u, v, k, w))
        res2 = scp.optimize.least_squares(self.distance_squared, x02,
                                          bounds=[(0, 0), (1, self.angle)], args=(u, v, k, w))
        res3 = scp.optimize.least_squares(self.distance_squared, x03,
                                          bounds=[(0, 0), (1, self.angle)], args=(u, v, k, w))

        p1 = other_line.point_at_abscissa(
            res1.x[0] * other_line.length())
        p2 = self.point_at_abscissa(res1.x[1] * r)

        res = [res2, res3]
        for couple in res:
            ptest1 = other_line.point_at_abscissa(
                couple.x[0] * other_line.length())
            ptest2 = self.point_at_abscissa(couple.x[1] * r)
            dtest = ptest1.point_distance(ptest2)
            if dtest < v.dot(v):
                p1, p2 = ptest1, ptest2

        return p1, p2

    def minimum_distance(self, element, return_points=False):
        if element.__class__ is Arc3D or element.__class__.__name__ == 'Circle3D':
            p1, p2 = self.minimum_distance_points_arc(element)
            if return_points:
                return p1.point_distance(p2), p1, p2
            return p1.point_distance(p2)

        if element.__class__ is LineSegment3D:
            pt1, pt2 = self.minimum_distance_points_line(element)
            if return_points:
                return pt1.point_distance(pt2), pt1, pt2
            return pt1.point_distance(pt2)

        return NotImplementedError

    def extrusion(self, extrusion_vector):
        if self.normal.is_colinear_to(extrusion_vector):
            u = self.start - self.center
            u.normalize()
            w = extrusion_vector.copy()
            w.normalize()
            v = w.cross(u)
            arc2d = self.to_2d(self.center, u, v)
            angle1, angle2 = arc2d.angle1, arc2d.angle2
            if angle2 < angle1:
                angle2 += volmdlr.TWO_PI
            cylinder = volmdlr.faces.CylindricalSurface3D(
                volmdlr.Frame3D(self.center,
                                u,
                                v,
                                w),
                self.radius
            )
            return [cylinder.rectangular_cut(angle1, angle2, 0., extrusion_vector.norm())]
        raise NotImplementedError(f'Elliptic faces not handled: dot={self.normal.dot(extrusion_vector)}')

    def revolution(self, axis_point: volmdlr.Point3D, axis: volmdlr.Vector3D,
                   angle: float):
        line3d = Line3D(axis_point, axis_point + axis)
        tore_center, _ = line3d.point_projection(self.center)

        # Sphere
        if math.isclose(tore_center.point_distance(self.center), 0.,
                        abs_tol=1e-6):

            start_p, _ = line3d.point_projection(self.start)
            u = self.start - start_p

            if math.isclose(u.norm(), 0, abs_tol=1e-6):
                end_p, _ = line3d.point_projection(self.end)
                u = self.end - end_p
                if math.isclose(u.norm(), 0, abs_tol=1e-6):
                    interior_p, _ = line3d.point_projection(self.interior)
                    u = self.interior - interior_p

            u.normalize()
            v = axis.cross(u)
            arc2d = self.to_2d(self.center, u, axis)

            surface = volmdlr.faces.SphericalSurface3D(
                volmdlr.Frame3D(self.center, u, v, axis), self.radius)

            return [surface.rectangular_cut(0, angle,
                                            arc2d.angle1, arc2d.angle2)]

        # Toroidal
        u = self.center - tore_center
        u.normalize()
        v = axis.cross(u)
        if not math.isclose(self.normal.dot(u), 0., abs_tol=1e-6):
            raise NotImplementedError(
                'Outside of plane revolution not supported')

        R = tore_center.point_distance(self.center)
        surface = volmdlr.faces.ToroidalSurface3D(
            volmdlr.Frame3D(tore_center, u, v, axis), R,
            self.radius)
        arc2d = self.to_2d(tore_center, u, axis)
        return [surface.rectangular_cut(0, angle,
                                        arc2d.angle1, arc2d.angle2)]

    def to_step(self, current_id, surface_id=None):
        if self.angle >= math.pi:
            l = self.length()
            arc1, arc2 = self.split(self.point_at_abscissa(0.33 * l))
            arc2, arc3 = arc2.split(self.point_at_abscissa(0.66 * l))
            content, arcs1_id = arc1.to_step_without_splitting(current_id)
            arc2_content, arcs2_id = arc2.to_step_without_splitting(
                arcs1_id[0] + 1)
            arc3_content, arcs3_id = arc3.to_step_without_splitting(
                arcs2_id[0] + 1)
            content += arc2_content + arc3_content
            return content, [arcs1_id[0], arcs2_id[0], arcs3_id[0]]
        return self.to_step_without_splitting(current_id)

    def to_step_without_splitting(self, current_id, surface_id=None):
        u = self.start - self.center
        u.normalize()
        v = self.normal.cross(u)
        frame = volmdlr.Frame3D(self.center, self.normal, u, v)

        content, frame_id = frame.to_step(current_id)
        curve_id = frame_id + 1
        content += "#{} = CIRCLE('{}', #{}, {:.6f});\n".format(curve_id,
                                                               self.name,
                                                               frame_id,
                                                               self.radius * 1000,
                                                               )

        if surface_id:
            content += "#{} = SURFACE_CURVE('',#{},(#{}),.PCURVE_S1.);\n".format(
                curve_id + 1, curve_id, surface_id)
            curve_id += 1

        current_id = curve_id + 1
        start_content, start_id = self.start.to_step(current_id, vertex=True)
        end_content, end_id = self.end.to_step(start_id + 1, vertex=True)
        content += start_content + end_content
        current_id = end_id + 1
        content += "#{} = EDGE_CURVE('{}',#{},#{},#{},.T.);\n".format(
            current_id, self.name,
            start_id, end_id, curve_id)
        return content, [current_id]

    def point_belongs(self, point3d, abs_tol: float = 1e-6):
        """
        Check if a point3d belongs to the arc_3d or not.

        :param point3d: point to be verified is on arc
        :return: True if point is on Arc, False otherwise.
        """
        if not math.isclose(point3d.point_distance(self.center), self.radius, abs_tol=abs_tol):
            return False
        # vector1 = self.start - self.center
        # vector2 = self.interior - self.center
        vector = point3d - self.center
        if not math.isclose(vector.dot(self.frame.w), 0.0, abs_tol=abs_tol):
            return False
        point_abscissa = self.abscissa(point3d)
        abscissa_start = self.abscissa(self.start)
        abscissa_end = self.abscissa(self.end)
        if abscissa_start <= point_abscissa <= abscissa_end:
            return True
        return False

    def triangulation(self):
        return None

    def middle_point(self):
        return self.point_at_abscissa(self.length() / 2)

    def line_intersections(self, line3d: Line3D):
        """
        Calculates intersections between an Arc3D and a Line3D.

        :param linesegment3d: linesegment to verify intersections.
        :return: list with intersections points between line and Arc3D.
        """
        circle3d_lineseg_inters = vm_utils_intersections.circle_3d_line_intersections(self, line3d)
        linesegment_intersections = []
        for intersection in circle3d_lineseg_inters:
            if self.point_belongs(intersection, 1e-6):
                linesegment_intersections.append(intersection)
        return linesegment_intersections

    def linesegment_intersections(self, linesegment3d: LineSegment3D):
        """
        Calculates intersections between an Arc3D and a LineSegment3D.

        :param linesegment3d: linesegment to verify intersections.
        :return: list with intersections points between linesegment and Arc3D.
        """
        linesegment_intersections = []
        intersections = self.line_intersections(linesegment3d.to_line())
        for intersection in intersections:
            if linesegment3d.point_belongs(intersection):
                linesegment_intersections.append(intersection)
        return linesegment_intersections


class FullArc3D(Arc3D):
    """
    An edge that starts at start_end, ends at the same point after having described a circle.

    """

    def __init__(self, center: volmdlr.Point3D, start_end: volmdlr.Point3D,
                 normal: volmdlr.Vector3D,
                 name: str = ''):
        self.__center = center
        self.__normal = normal
        self.start_end = start_end
        interior = start_end.rotation(center, normal, math.pi)
        Arc3D.__init__(self, start=start_end, end=start_end,
                       interior=interior, name=name)  # !!! this is dangerous

    def __hash__(self):
        return hash(self.center) + 5 * hash(self.start_end)

    def __eq__(self, other_arc):
        return (self.center == other_arc.center) \
            and (self.start == other_arc.start)

    @property
    def center(self):
        return self.__center

    @property
    def angle(self):
        return volmdlr.TWO_PI

    @property
    def normal(self):
        return self.__normal

    @property
    def is_trigo(self):
        return True

    def copy(self, *args, **kwargs):
        return FullArc3D(self._center.copy(), self.end.copy(), self._normal.copy())

    def to_dict(self, use_pointers: bool = False, memo=None, path: str = '#'):
        dict_ = self.base_dict()
        dict_['center'] = self.center.to_dict(use_pointers=use_pointers, memo=memo, path=path + '/center')
        dict_['radius'] = self.radius
        dict_['angle'] = self.angle
        dict_['is_trigo'] = self.is_trigo
        dict_['start_end'] = self.start.to_dict(use_pointers=use_pointers, memo=memo, path=path + '/start_end')
        dict_['normal'] = self.normal.to_dict(use_pointers=use_pointers, memo=memo, path=path + '/normal')
        dict_['name'] = self.name
        return dict_

    def to_2d(self, plane_origin, x, y):
        """
        Transforms a FullArc3D into an FullArc2D, given an plane origin and a u and v plane vector.

        :param plane_origin: plane origin.
        :param x: plane u vector.
        :param y: plane v vector.
        :return: FullArc2D.
        """
        center = self.center.to_2d(plane_origin, x, y)
        start_end = self.start.to_2d(plane_origin, x, y)
        return FullArc2D(center, start_end)

    def to_step(self, current_id, surface_id=None):
        # Not calling Circle3D.to_step because of circular imports
        u = self.start - self.center
        u.normalize()
        v = self.normal.cross(u)
        frame = volmdlr.Frame3D(self.center, self.normal, u, v)
        content, frame_id = frame.to_step(current_id)
        curve_id = frame_id + 1
        # Not calling Circle3D.to_step because of circular imports
        content += "#{} = CIRCLE('{}',#{},{:.6f});\n".format(curve_id,
                                                             self.name,
                                                             frame_id,
                                                             self.radius * 1000,
                                                             )

        if surface_id:
            content += "#{} = SURFACE_CURVE('',#{},(#{}),.PCURVE_S1.);\n".format(
                curve_id + 1, curve_id, surface_id)
            curve_id += 1

        p1 = (self.center + u * self.radius).to_point()
        # p2 = self.center + v*self.radius
        # p3 = self.center - u*self.radius
        # p4 = self.center - v*self.radius

        p1_content, p1_id = p1.to_step(curve_id + 1, vertex=True)
        content += p1_content
        # p2_content, p2_id = p2.to_step(p1_id+1, vertex=True)
        # p3_content, p3_id = p3.to_step(p2_id+1, vertex=True)
        # p4_content, p4_id = p4.to_step(p3_id+1, vertex=True)
        # content += p1_content + p2_content + p3_content + p4_content

        # arc1_id = p4_id + 1
        # content += "#{} = EDGE_CURVE('{}',#{},#{},#{},.T.);\n".format(arc1_id, self.name,
        #                                                             p1_id, p2_id,
        #                                                             circle_id)

        # arc2_id = arc1_id + 1
        # content += "#{} = EDGE_CURVE('{}',#{},#{},#{},.T.);\n".format(arc2_id, self.name,
        #                                                             p2_id, p3_id,
        #                                                             circle_id)

        # arc3_id = arc2_id + 1
        # content += "#{} = EDGE_CURVE('{}',#{},#{},#{},.T.);\n".format(arc3_id, self.name,
        #                                                             p3_id, p4_id,
        #                                                             circle_id)

        # arc4_id = arc3_id + 1
        # content += "#{} = EDGE_CURVE('{}',#{},#{},#{},.T.);\n".format(arc4_id, self.name,
        #                                                             p4_id, p1_id,
        #                                                             circle_id)

        edge_curve = p1_id + 1
        content += f"#{edge_curve} = EDGE_CURVE('{self.name}',#{p1_id},#{p1_id},#{curve_id},.T.);\n"
        curve_id += 1

        # return content, [arc1_id, arc2_id, arc3_id, arc4_id]
        return content, [edge_curve]

    def plot(self, ax=None, edge_style: EdgeStyle = EdgeStyle()):
        if ax is None:
            ax = Axes3D(plt.figure())

        x = []
        y = []
        z = []
        for px, py, pz in self.discretization_points(number_points=20):
            x.append(px)
            y.append(py)
            z.append(pz)
        x.append(x[0])
        y.append(y[0])
        z.append(z[0])
        ax.plot(x, y, z, color=edge_style.color, alpha=edge_style.alpha)

        if edge_style.edge_ends:
            self.start.plot(ax=ax)
            self.end.plot(ax=ax)

        if edge_style.edge_direction:
            s = 0.5 * self.length()
            x, y, z = self.point_at_abscissa(s)
            tangent = self.unit_direction_vector(s)
            arrow_length = 0.15 * s
            ax.quiver(x, y, z, *arrow_length * tangent,
                      pivot='tip')

        return ax

    def rotation(self, center: volmdlr.Point3D, axis: volmdlr.Vector3D, angle: float):
        new_start_end = self.start.rotation(center, axis, angle)
        new_center = self._center.rotation(center, axis, angle)
        new_normal = self._normal.rotation(center, axis, angle)
        return FullArc3D(new_center, new_start_end,
                         new_normal, name=self.name)

    def rotation_inplace(self, center: volmdlr.Point3D, axis: volmdlr.Vector3D, angle: float):
        warnings.warn("'inplace' methods are deprecated. Use a not inplace method instead.", DeprecationWarning)

        self.start.rotation(center, axis, angle, False)
        self.end.rotation(center, axis, angle, False)
        self._center.rotation(center, axis, angle, False)
        self.interior.rotation(center, axis, angle, False)
        self._bbox = None

    def translation(self, offset: volmdlr.Vector3D):
        new_start_end = self.start.translation(offset, True)
        new_center = self._center.translation(offset, True)
        new_normal = self._normal.translation(offset, True)
        return FullArc3D(new_center, new_start_end,
                         new_normal, name=self.name)

    def translation_inplace(self, offset: volmdlr.Vector3D):
        warnings.warn("'inplace' methods are deprecated. Use a not inplace method instead.", DeprecationWarning)

        self.start.translation(offset, False)
        self.end.translation(offset, False)
        self._center.translation(offset, False)
        self.interior.translation(offset, False)
        self._bbox = None

    def linesegment_intersections(self, linesegment: LineSegment3D):
        """
        Calculates the intersections between a fullarc3d and a linesegment3d.

        :param linesegment: linesegment3d to verify intersections.
        :return: list of points3d, if there are any intersections, an empty list if otherwise.
        """
        distance_center_lineseg = linesegment.point_distance(self.frame.origin)
        if distance_center_lineseg > self.radius:
            return []
        direction_vector = linesegment.direction_vector()
        if math.isclose(self.frame.w.dot(direction_vector), 0, abs_tol=1e-6) and \
                not math.isclose(linesegment.start.z - self.frame.origin.z, 0, abs_tol=1e-6):
            return []

        if linesegment.start.z == linesegment.end.z == self.frame.origin.z:
            quadratic_equation_a = 1 + (direction_vector.y ** 2 / direction_vector.x ** 2)
            quadratic_equation_b = -2 * (direction_vector.y ** 2 / direction_vector.x ** 2) * linesegment.start.x + \
                2 * (direction_vector.y / direction_vector.x) * linesegment.start.y
            quadratic_equation_c = (linesegment.start.y - (direction_vector.y / direction_vector.x) *
                                    linesegment.start.x) ** 2 - self.radius ** 2
            delta = quadratic_equation_b ** 2 - 4 * quadratic_equation_a * quadratic_equation_c
            x1 = (- quadratic_equation_b + math.sqrt(delta)) / (2 * quadratic_equation_a)
            x2 = (- quadratic_equation_b - math.sqrt(delta)) / (2 * quadratic_equation_a)
            y1 = (direction_vector.y / direction_vector.x) * (x1 - linesegment.start.x) + linesegment.start.y
            y2 = (direction_vector.y / direction_vector.x) * (x2 - linesegment.start.x) + linesegment.start.y
            return [volmdlr.Point3D(x1, y1, self.frame.origin.z), volmdlr.Point3D(x2, y2, self.frame.origin.z)]
        if math.isclose(direction_vector.z, 0, abs_tol=1e-6):
            print(True)
        constant = (self.frame.origin.z - linesegment.start.z) / direction_vector.z
        x_coordinate = constant * direction_vector.x + linesegment.start.x
        y_coordinate = constant * direction_vector.y + linesegment.start.y
        if math.isclose((x_coordinate - self.frame.origin.x) ** 2 + (y_coordinate - self.frame.origin.y) ** 2,
                        self.radius ** 2, abs_tol=1e-6):
            return [volmdlr.Point3D(x_coordinate, y_coordinate, self.frame.origin.z)]
        return []

    def reverse(self):
        """
        Defines a new FullArc3D, identical to self, but in the opposite direction.

        """
        return self


class ArcEllipse3D(Edge):
    """
    An arc is defined by a starting point, an end point and an interior point.

    """

    def __init__(self, start: volmdlr.Point3D, interior: volmdlr.Point3D, end: volmdlr.Point3D,
                 center: volmdlr.Point3D, major_dir: volmdlr.Vector3D, normal: volmdlr.Vector3D = None,
                 extra: volmdlr.Point3D = None, name=''):
        Edge.__init__(self, start=start, end=end, name=name)
        self.interior = interior
        self.center = center
        major_dir.normalize()
        self.major_dir = major_dir  # Vector for Gradius
        self.normal = normal
        self.extra = extra
        if not normal:
            u1 = self.interior - self.start
            u2 = self.interior - self.end
            u1.normalize()
            u2.normalize()

            if u1.is_close(u2):
                u2 = self.interior - self.extra
                u2.normalize()

            n = u2.cross(u1)
            n.normalize()
            self.normal = n

        self.minor_dir = self.normal.cross(self.major_dir)

        frame = volmdlr.Frame3D(self.center, self.major_dir, self.minor_dir, self.normal)
        self.frame = frame
        start_new, end_new = frame.global_to_local_coordinates(
            self.start), frame.global_to_local_coordinates(self.end)
        interior_new, center_new = frame.global_to_local_coordinates(
            self.interior), frame.global_to_local_coordinates(self.center)
        self._bbox = None

        # from :
        # https://math.stackexchange.com/questions/339126/how-to-draw-an-ellipse-if-a-center-and-3-arbitrary-points-on-it-are-given

        def theta_A_B(s, i, e, c):
            """
            Theta is the tilt angle of the ellipse with the horizontal line clockwise. A is the major axis, B the minor
            """
            xs, ys, xi, yi, xe, ye = s[0] - c[0], s[1] - c[1], i[0] - c[0], i[
                1] - c[1], e[0] - c[0], e[1] - c[1]
            A = npy.array(([xs ** 2, ys ** 2, 2 * xs * ys],
                           [xi ** 2, yi ** 2, 2 * xi * yi],
                           [xe ** 2, ye ** 2, 2 * xe * ye]))
            invA = npy.linalg.inv(A)
            identity = npy.array(([1], [1], [1]))
            r1, r2, r3 = npy.dot(invA, identity)  # 3 item column matrix
            theta = 0.5 * math.atan(2 * r3 / (r2 - r1))
            c1 = r1 + r2
            c2 = (r2 - r1) / math.cos(2 * theta)
            gdaxe = math.sqrt((2 / (c1 - c2)))
            ptax = math.sqrt((2 / (c1 + c2)))
            return theta, gdaxe, ptax

        if start.is_close(end):
            extra_new = frame.global_to_local_coordinates(self.extra)
            theta, A, B = theta_A_B(start_new, interior_new, extra_new,
                                    center_new)

        else:
            # try:
            if not self.extra:
                theta, A, B = theta_A_B(start_new, interior_new, end_new,
                                        center_new)
            else:
                extra_new = frame.global_to_local_coordinates(self.extra)
                theta, A, B = theta_A_B(start_new, interior_new, extra_new,
                                        center_new)
            # except Exception:
            #     print(True)

        self.Gradius = A
        self.Sradius = B
        self.theta = theta

        # Angle pour start
        u1, u2 = start_new.x / self.Gradius, start_new.y / self.Sradius
        angle1 = volmdlr.geometry.sin_cos_angle(u1, u2)
        self.angle_start = angle1
        # Angle pour end
        u3, u4 = end_new.x / self.Gradius, end_new.y / self.Sradius
        angle2 = volmdlr.geometry.sin_cos_angle(u3, u4)
        self.angle_end = angle2
        # Angle pour interior
        u5, u6 = interior_new.x / self.Gradius, interior_new.y / self.Sradius
        anglei = volmdlr.geometry.sin_cos_angle(u5, u6)
        self.angle_interior = anglei
        # Going trigo/clock wise from start to interior
        if anglei < angle1:
            trigowise_path = (anglei + volmdlr.TWO_PI) - angle1
            clockwise_path = angle1 - anglei
        else:
            trigowise_path = anglei - angle1
            clockwise_path = angle1 - anglei + volmdlr.TWO_PI

        # Going trigo wise from interior to interior
        if angle2 < anglei:
            trigowise_path += (angle2 + volmdlr.TWO_PI) - anglei
            clockwise_path += anglei - angle2
        else:
            trigowise_path += angle2 - anglei
            clockwise_path += anglei - angle2 + volmdlr.TWO_PI

        if clockwise_path > trigowise_path:
            self.is_trigo = True
            self.angle = trigowise_path
        else:
            # Clock wise
            self.is_trigo = False
            self.angle = clockwise_path

        if self.start.is_close(self.end):
            self.angle = volmdlr.TWO_PI

        if self.is_trigo:
            self.offset_angle = angle1
        else:
            self.offset_angle = angle2

        volmdlr.core.CompositePrimitive3D.__init__(self,
                                                   primitives=self.discretization_points(number_points=20),
                                                   name=name)

    def discretization_points(self, *, number_points: int = None, angle_resolution: int = 20):
        """
        Discretize a Contour to have "n" points.

        :param number_points: the number of points (including start and end points)
             if unset, only start and end will be returned
        :param angle_resolution: if set, the sampling will be adapted to have a controlled angular distance. Useful
            to mesh an arc
        :return: a list of sampled points
        """
        if not number_points:
            if not angle_resolution:
                number_points = 2
            else:
                number_points = math.ceil(angle_resolution * abs(0.5 * self.angle / math.pi)) + 1
        if self.angle_start > self.angle_end:
            if self.angle_start >= self.angle_interior >= self.angle_end:
                angle_start = self.angle_end
                angle_end = self.angle_start
            else:
                angle_end = self.angle_end + volmdlr.TWO_PI
                angle_start = self.angle_start
        elif self.angle_start == self.angle_end:
            angle_start = 0
            angle_end = 2 * math.pi
        else:
            angle_end = self.angle_end
            angle_start = self.angle_start
        discretization_points = [self.frame.local_to_global_coordinates(
            volmdlr.Point3D(self.Gradius * math.cos(angle), self.Sradius * math.sin(angle), 0))
            for angle in npy.linspace(angle_start, angle_end, number_points)]
        return discretization_points

    def polygon_points(self, discretization_resolution: int):
        warnings.warn('polygon_points is deprecated,\
        please use discretization_points instead',
                      DeprecationWarning)
        return self.discretization_points(angle_resolution=discretization_resolution)

    def _get_points(self):
        return self.discretization_points(number_points=20)

    points = property(_get_points)

    def to_2d(self, plane_origin, x, y):
        """
        Transforms a ArcEllipse3D into an ArcEllipse2D, given an plane origin and a u and v plane vector.

        :param plane_origin: plane origin.
        :param x: plane u vector.
        :param y: plane v vector.
        :return: ArcEllipse2D.
        """
        point_start2d = self.start.to_2d(plane_origin, x, y)
        point_interior2d = self.interior.to_2d(plane_origin, x, y)
        point_end2d = self.end.to_2d(plane_origin, x, y)
        center = self.center.to_2d(plane_origin, x, y)
        point_major_dir = self.center + self.Gradius * self.major_dir
        point_major_dir_2d = point_major_dir.to_2d(plane_origin, x, y)
        vector_major_dir_2d = point_major_dir_2d - center
        vector_major_dir_2d.normalize()
        extra2d = self.extra.to_2d(plane_origin, x, y)
        return ArcEllipse2D(point_start2d, point_interior2d, point_end2d, center, vector_major_dir_2d, extra2d,
                            name=self.name)

    def length(self):
        """Computes the length."""
        return self.angle * math.sqrt(
            (self.Gradius ** 2 + self.Sradius ** 2) / 2)

    def normal_vector(self, abscissa):
        raise NotImplementedError

    def unit_normal_vector(self, abscissa):
        raise NotImplementedError

    def direction_vector(self, abscissa):
        raise NotImplementedError

    def unit_direction_vector(self, abscissa):
        raise NotImplementedError

    def reverse(self):
        normal = None
        extra = None
        if self.normal:
            normal = self.normal.copy()
        if self.extra:
            extra = self.extra.copy()
        return self.__class__(self.end.copy(),
                              self.interior.copy(),
                              self.start.copy(),
                              self.center.copy(),
                              self.major_dir.copy(),
                              normal,
                              extra,
                              self.name)

    def plot(self, ax=None, edge_style: EdgeStyle = EdgeStyle()):
        """Plot the arc ellipse."""
        if ax is None:
            fig = plt.figure()
            ax = Axes3D(fig)
        else:
            fig = None

        ax.plot([self.interior[0]], [self.interior[1]], [self.interior[2]],
                color='b')
        ax.plot([self.start[0]], [self.start[1]], [self.start[2]], c='r')
        ax.plot([self.end[0]], [self.end[1]], [self.end[2]], c='r')
        ax.plot([self.interior[0]], [self.interior[1]], [self.interior[2]],
                c='g')
        x = []
        y = []
        z = []
        for px, py, pz in self.discretization_points(number_points=20):
            x.append(px)
            y.append(py)
            z.append(pz)

        ax.plot(x, y, z, edge_style.color, alpha=edge_style.alpha)
        if edge_style.edge_ends:
            self.start.plot(ax)
            self.end.plot(ax)
        return ax

    def plot2d(self, x3d: volmdlr.Vector3D = volmdlr.X3D, y3d: volmdlr.Vector3D = volmdlr.Y3D,
               ax=None, color='k'):
        if ax is None:
            fig = plt.figure()
            ax = fig.add_subplot(111, projection='3d')
        else:
            fig = ax.figure

        # TODO: Enhance this plot
        length = self.length()
        x = []
        y = []
        for i in range(30):
            p = self.point_at_abscissa(i / (29.) * length)
            xi, yi = p.plane_projection2d(x3d, y3d)
            x.append(xi)
            y.append(yi)
        ax.plot(x, y, color=color)
        return ax

    def triangulation(self):
        return None

    @property
    def bounding_box(self):
        if not self._bbox:
            self._bbox = self.get_bounding_box()
        return self._bbox

    @bounding_box.setter
    def bounding_box(self, new_bounding_box):
        self._bbox = new_bounding_box

    def get_bounding_box(self):
        """
        Calculates the bounding box of the Arc3D.

        :return: a volmdlr.core.BoundingBox object.
        """
        # TODO: implement exact calculation

        points = self.discretization_points(angle_resolution=10)
        xmin = min(point.x for point in points)
        xmax = max(point.x for point in points)
        ymin = min(point.y for point in points)
        ymax = max(point.y for point in points)
        zmin = min(point.z for point in points)
        zmax = max(point.z for point in points)
        return volmdlr.core.BoundingBox(xmin, xmax, ymin, ymax, zmin, zmax)

    def frame_mapping(self, frame: volmdlr.Frame3D, side: str):
        """
        Changes frame_mapping and return a new ArcEllipse3D.

        :param frame: Local coordinate system.
        :type frame: volmdlr.Frame3D
        :param side: 'old' will perform a tranformation from local to global coordinates. 'new' will
            perform a tranformation from global to local coordinates.
        :type side: str
        :return: A new transformed ArcEllipse3D.
        :rtype: ArcEllipse3D
        """
        if side == 'old':
            return ArcEllipse3D(frame.local_to_global_coordinates(self.start),
                                frame.local_to_global_coordinates(self.interior),
                                frame.local_to_global_coordinates(self.end),
                                frame.local_to_global_coordinates(self.center),
                                self.major_dir)
        if side == 'new':
            point_major_dir = self.center + self.major_dir * self.major_axis
            major_dir = frame.global_to_local_coordinates(point_major_dir).to_vector()
            major_dir.normalize()
            return ArcEllipse3D(frame.global_to_local_coordinates(self.start),
                                frame.global_to_local_coordinates(self.interior),
                                frame.global_to_local_coordinates(self.end),
                                frame.global_to_local_coordinates(self.center),
                                major_dir)
        raise ValueError('Side should be \'new\' \'old\'')


class FullArcEllipse3D(ArcEllipse3D):
    """
    Defines a FullArcEllipse3D.
    """

    def __init__(self, start_end: volmdlr.Point3D, major_axis: float, minor_axis: float,
                 center: volmdlr.Point3D, normal: volmdlr.Vector3D, major_dir: volmdlr.Vector3D, name: str = ''):
        self.start_end = start_end
        self.major_axis = major_axis
        self.minor_axis = minor_axis
        self.center = center
        normal.normalize()
        self.normal = normal
        major_dir.normalize()
        self.major_dir = major_dir
        self.minor_dir = normal.cross(major_dir)
        frame = volmdlr.Frame3D(center, major_dir, self.minor_dir, normal)
        self.frame = frame

        interior = frame.local_to_global_coordinates(volmdlr.Point3D(self.major_axis * math.cos(0.25 * math.pi),
                                                                          self.minor_axis * math.sin(0.25 * math.pi),
                                                                          0.0))
        extra = frame.local_to_global_coordinates(volmdlr.Point3D(self.major_axis * math.cos(0.5 * math.pi),
                                                                       self.minor_axis * math.sin(0.5 * math.pi),
                                                                       0.0))
        ArcEllipse3D.__init__(self, start=start_end, interior=interior, end=start_end, center=center,
                              major_dir=major_dir, normal=normal, extra=extra, name=name)

    def to_2d(self, plane_origin, x, y):
        """
        Transforms a FullArcEllipse3D into an FullArcEllipse2D, given an plane origin and a u and v plane vector.

        :param plane_origin: plane origin.
        :param x: plane u vector.
        :param y: plane v vector.
        :return: ArcEllipse2D.
        """
        point_start_end2d = self.start_end.to_2d(plane_origin, x, y)
        center2d = self.center.to_2d(plane_origin, x, y)
        point_major_dir = self.center + self.Gradius * self.major_dir
        point_major_dir_2d = point_major_dir.to_2d(plane_origin, x, y)
        vector_major_dir_2d = point_major_dir_2d - center2d
        vector_major_dir_2d.normalize()
        return FullArcEllipse2D(point_start_end2d, self.major_axis, self.minor_axis, center2d,
                                vector_major_dir_2d, name=self.name)

    def frame_mapping(self, frame: volmdlr.Frame3D, side: str):
        """
        Changes frame_mapping and return a new FullArcEllipse3D.

        :param frame: Local coordinate system.
        :type frame: volmdlr.Frame3D
        :param side: 'old' will perform a tranformation from local to global coordinates. 'new' will
            perform a tranformation from global to local coordinates.
        :type side: str
        :return: A new transformed FulLArcEllipse3D.
        :rtype: FullArcEllipse3D
        """
        if side == 'old':
            return FullArcEllipse3D(frame.local_to_global_coordinates(self.start_end),
                                    self.major_axis, self.minor_axis,
                                    frame.local_to_global_coordinates(self.center),
                                    frame.local_to_global_coordinates(self.normal), self.major_dir, self.name)
        if side == 'new':
            point_major_dir = self.center + self.major_dir * self.major_axis
            major_dir = frame.global_to_local_coordinates(point_major_dir).to_vector()
            major_dir.normalize()
            return FullArcEllipse3D(frame.global_to_local_coordinates(self.start_end),
                                    self.major_axis, self.minor_axis,
                                    frame.global_to_local_coordinates(self.center),
                                    frame.global_to_local_coordinates(self.normal), major_dir, self.name)
        raise ValueError('Side should be \'new\' \'old\'')

    def reverse(self):
        """
        Defines a new FullArcEllipse3D, identical to self, but in the opposite direction.

        """
        return self<|MERGE_RESOLUTION|>--- conflicted
+++ resolved
@@ -3674,14 +3674,9 @@
         self.minor_dir = self.major_dir.deterministic_unit_normal_vector()
         self.frame = volmdlr.Frame2D(self.center, self.major_dir, self.minor_dir)
 
-        interior = self.frame.local_to_global_coordinates(
-<<<<<<< HEAD
-                    volmdlr.Point2D(self.major_axis * math.cos(0.25 * math.pi),
-                                    self.minor_axis * math.sin(0.25 * math.pi)))
-=======
-            volmdlr.Point2D(self.major_axis * math.cos(0.25 * math.pi),
-                            self.minor_axis * math.sin(0.25 * math.pi)))
->>>>>>> 06c981b0
+        interior = self.frame.local_to_global_coordinates(volmdlr.Point2D(self.major_axis * math.cos(0.25 * math.pi),
+                                                                          self.minor_axis * math.sin(0.25 * math.pi)))
+
         extra = self.frame.local_to_global_coordinates(volmdlr.Point2D(self.major_axis * math.cos(0.5 * math.pi),
                                                                        self.minor_axis * math.sin(0.5 * math.pi)))
 
