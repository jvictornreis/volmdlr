#!/usr/bin/env python3
# -*- coding: utf-8 -*-
"""

"""

import math
import warnings
from typing import List, Dict, Any, Union

import matplotlib.patches
import matplotlib.pyplot as plt
import numpy as npy
import scipy as scp
import scipy.optimize
import scipy.integrate as scipy_integrate

from geomdl import utilities, BSpline, fitting, operations
from geomdl.operations import length_curve, split_curve
from matplotlib import __version__ as _mpl_version
from mpl_toolkits.mplot3d import Axes3D
from packaging import version

import dessia_common as dc
import plot_data.core as plot_data
import volmdlr.utils.intersections as vm_utils_intersections
import volmdlr.core_compiled
import volmdlr.core
import volmdlr.geometry


def standardize_knot_vector(knot_vector):
    u0 = knot_vector[0]
    u1 = knot_vector[-1]
    standard_u_knots = []
    if u0 != 0 or u1 != 1:
        x = 1 / (u1 - u0)
        y = u0 / (u0 - u1)
        for u in knot_vector:
            standard_u_knots.append(u * x + y)
        return standard_u_knots
    return knot_vector


def insert_knots_and_mutiplicity(knots, knot_mutiplicities, knot_to_add, num):
    new_knots = []
    new_knot_mutiplicities = []
    i = 0
    for i, knot in enumerate(knots):
        if knot > knot_to_add:
            new_knots.extend([knot_to_add])
            new_knot_mutiplicities.append(num)
            new_knots.extend(knots[i:])
            new_knot_mutiplicities.extend(knot_mutiplicities[i:])
            break
        new_knots.append(knot)
        new_knot_mutiplicities.append(knot_mutiplicities[i])
    return new_knots, new_knot_mutiplicities, i


class Edge(dc.DessiaObject):
    def __init__(self, start, end, name=''):
        self.start = start
        self.end = end
        self._length = None
        self._direction_vector = None
        dc.DessiaObject.__init__(self, name=name)

    def __getitem__(self, key):
        if key == 0:
            return self.start
        if key == 1:
            return self.end
        raise IndexError

    def length(self):
        """
        Calculates the edge's length.
        """
        raise NotImplementedError(f'length method not implememented by {self.__class__.__name__}')

    def point_at_abscissa(self, abscissa):
        """
        Calcultes the point at given abscissa.
        """
        raise NotImplementedError(f'point_at_absciss method not implememented by {self.__class__.__name__}')

    def discretization_points(self, *, number_points: int = None, angle_resolution: int = None):
        """
        Discretizes an Edge to have "n" points.

        :param number_points: the number of points (including start and end
            points) if unset, only start and end will be returned
        :param angle_resolution: if set, the sampling will be adapted to have
            a controlled angular distance. Usefull to mesh an arc
        :return: a list of sampled points
        """
        if number_points is None:
            number_points = 2
        step = self.length() / (number_points - 1)
        return [self.point_at_abscissa(i * step) for i in range(number_points)]

    def polygon_points(self, discretization_resolution: int):
        warnings.warn('polygon_points is deprecated,\
        please use discretization_points instead',
                      DeprecationWarning)
        return self.discretization_points(discretization_resolution)

    @classmethod
    def from_step(cls, arguments, object_dict):
        obj = object_dict[arguments[3]]
        p1 = object_dict[arguments[1]]
        p2 = object_dict[arguments[2]]
        orientation = arguments[4]
        if orientation == '.F.':
            p1, p2 = p2, p1
        if obj.__class__.__name__ == 'LineSegment3D':
            return object_dict[arguments[3]]
        if obj.__class__.__name__ == 'Line3D':
            return LineSegment3D(p1, p2, arguments[0][1:-1])
        if hasattr(obj, 'trim'):
            if obj.__class__.__name__ == 'Circle3D':
                p1, p2 = p2, p1
            return obj.trim(p1, p2)

        raise NotImplementedError(f'Unsupported: {object_dict[arguments[3]]}')

    def normal_vector(self, abscissa):
        """
        Calculates the normal vector the edge at given abscissa.

        :return: the normal vector
        """
        raise NotImplementedError('the normal_vector method must be'
                                  'overloaded by subclassing class')

    def unit_normal_vector(self, abscissa):
        """
        Calculates the unit normal vector the edge at given abscissa.

        :param abscissa: edge abscissa
        :return: unit normal vector
        """
        raise NotImplementedError('the unit_normal_vector method must be'
                                  'overloaded by subclassing class')

    def direction_vector(self, abscissa):
        """
        Calculates the direction vector the edge at given abscissa.

        :param abscissa: edge abscissa
        :return: direction vector
        """
        raise NotImplementedError('the direction_vector method must be'
                                  'overloaded by subclassing class')

    def unit_direction_vector(self, abscissa):
        """
        Calculates the unit direction vector the edge at given abscissa.

        :param abscissa: edge abscissa
        :return: unit direction vector
        """
        raise NotImplementedError('the unit_direction_vector method must be'
                                  'overloaded by subclassing class')

    def straight_line_point_belongs(self, point):
        """
        Verifies if a point belongs to the surface created by closing the edge
        with a line between its start and end points.

        :param point: Point to be verified
        :return: Return True if the point belongs to this surface,
            or False otherwise
        """
        raise NotImplementedError(f'the unit_direction_vector method must be'
                                  f' overloaded by {self.__class__.__name__}')


class Line(dc.DessiaObject):
    """
    Abstract class
    """

    def __init__(self, point1, point2, name=''):
        self.point1 = point1
        self.point2 = point2
        self._direction_vector = None
        dc.DessiaObject.__init__(self, name=name)

    def __getitem__(self, key):
        if key == 0:
            return self.point1
        elif key == 1:
            return self.point2
        raise IndexError

    def unit_direction_vector(self, *args, **kwargs):
        vector = self.direction_vector()
        vector.normalize()
        return vector

    def direction_vector(self, *args, **kwargs):
        if not self._direction_vector:
            self._direction_vector = self.point2 - self.point1
        return self._direction_vector

    def normal_vector(self, *args, **kwargs):
        return self.direction_vector().normal_vector()

    def unit_normal_vector(self, abscissa=0.):
        return self.unit_direction_vector().normal_vector()

    def point_projection(self, point):

        vector = self.point2 - self.point1
        norm_u = vector.norm()
        t = (point - self.point1).dot(vector) / norm_u ** 2
        projection = self.point1 + t * vector
        projection = projection.to_point()
        return projection, t * norm_u

    def abscissa(self, point):
        vector = self.point2 - self.point1
        norm_u = vector.norm()
        t = (point - self.point1).dot(vector) / norm_u
        return t

    def sort_points_along_line(self, points):
        """
        Sort point along a line.

        :param points: list of points to be sorted
        :return: sorted points
        """
        return sorted(points, key=self.abscissa)

    def split(self, split_point):
        return [self.__class__(self.point1, split_point),
                self.__class__(split_point, self.point2)]

    def is_between_points(self, point1: volmdlr.Point2D,
                          point2: volmdlr.Point2D):
        """
        Verifies if a line is between two points.

        :param point1: first point
        :type point1: volmdlr.Point2D
        :param point2: second point
        :type point2: volmdlr.Point2D
        returns True is line is between the two given points or False if not
        """

        if point1 == point2:
            return False

        line_segment = LineSegment2D(point1, point2)
        if line_segment.line_intersections(self):
            return True
        return False


class LineSegment(Edge):
    """
    Abstract class
    """

    def length(self):
        if not self._length:
            self._length = self.end.point_distance(self.start)
        return self._length

    def abscissa(self, point, tol=1e-6):
        if point.point_distance(self.start) < tol:
            return 0
        if point.point_distance(self.end) < tol:
            return self.length()

        vector = self.end - self.start
        length = vector.norm()
        t = (point - self.start).dot(vector) / length
        if t < -1e-9 or t > length + 1e-9:
            raise ValueError(f'Point is not on linesegment: abscissa={t}')
        return t

    def unit_direction_vector(self, abscissa=0.):
        """
        Computes a unit direction vector for the line segment.

        :param abscissa: defines where in the line segement the unit
            direction vector is to be calculated
        :return: The unit direction vector of the LineSegement
        """
        direction_vector = self.direction_vector()
        direction_vector.normalize()
        return direction_vector

    def direction_vector(self, abscissa=0.):
        """
        :param abscissa: defines where in the line segement
            direction vector is to be calculated
        :return: The direction vector of the LineSegement
        """
        if not self._direction_vector:
            self._direction_vector = self.end - self.start
        return self._direction_vector

    def normal_vector(self, abscissa=0.):
        """
        :param abscissa: defines where in the line_segement
        normal vector is to be calculated
        :return: The normal vector of the LineSegement
        """
        return self.direction_vector(abscissa).normal_vector()

    def unit_normal_vector(self, abscissa=0.):
        """
        :param abscissa: defines where in the line_segement
        unit normal vector is to be calculated
        :return: The unit normal vector of the LineSegement
        """
        return self.unit_direction_vector(abscissa).normal_vector()

    def point_projection(self, point):
        p1, p2 = self.start, self.end
        vector = p2 - p1
        norm_u = vector.norm()
        t = (point - p1).dot(vector) / norm_u ** 2
        projection = p1 + t * vector

        return projection, t * norm_u

    def split(self, split_point):
        if split_point == self.start:
            return [None, self.copy()]
        elif split_point == self.end:
            return [self.copy(), None]
        return [self.__class__(self.start, split_point),
                self.__class__(split_point, self.end)]

    def middle_point(self):
        return 0.5 * (self.start + self.end)

    def point_at_abscissa(self, abscissa):
        return self.start + self.unit_direction_vector() * abscissa


class BSplineCurve(Edge):
    _non_serializable_attributes = ['curve']
    """
    An abstract class for B-spline curves. The following rule must be
    respected : `number of knots = number of control points + degree + 1`

    :param degree: The degree of the B-spline curve
    :type degree: int
    :param control_points: A list of 2 or 3 dimensional points
    :type control_points: Union[List[:class:`volmdlr.Point2D`],
        List[:class:`volmdlr.Point3D`]]
    :param knot_multiplicities: The vector of multiplicities for each knot
    :type knot_multiplicities: List[int]
    :param knots: The knot vector composed of values between 0 and 1
    :type knots: List[float]
    :param weights: The weight vector applied to the knot vector. Default
        value is None
    :type weights: List[float], optional
    :param periodic: If `True` the B-spline curve is periodic. Default value
        is False
    :type periodic: bool, optional
    :param name: The name of the B-spline curve. Default value is ''
    :type name: str, optional
    """

    def __init__(self,
                 degree: int,
                 control_points: Union[List[volmdlr.Point2D],
                                       List[volmdlr.Point3D]],
                 knot_multiplicities: List[int],
                 knots: List[float],
                 weights: List[float] = None,
                 periodic: bool = False,
                 name: str = ''):
        self.control_points = control_points
        self.degree = degree
        knots = standardize_knot_vector(knots)
        self.knots = knots
        self.knot_multiplicities = knot_multiplicities
        self.weights = weights
        self.periodic = periodic
        self.name = name

        curve = BSpline.Curve()
        curve.degree = degree
        if weights is None:
            points = [[*point] for point in control_points]
            curve.ctrlpts = points
        else:
            points_w = [[*point * weights[i], weights[i]] for i, point
                        in enumerate(control_points)]
            curve.ctrlptsw = points_w

        knot_vector = []
        for i, knot in enumerate(knots):
            knot_vector.extend([knot] * knot_multiplicities[i])
        curve.knotvector = knot_vector
        curve.delta = 0.01
        curve_points = curve.evalpts
        self.curve = curve

        self._length = None
        self.points = [getattr(volmdlr,
                               f'Point{self.__class__.__name__[-2::]}')(*p)
                       for p in curve_points]

        start = self.points[0]  # self.point_at_abscissa(0.)
        end = self.points[-1]  # self.point_at_abscissa(self.length())

        Edge.__init__(self, start, end, name=name)

    def reverse(self):
        """
        Reverses the B-spline's direction by reversing its control points.

        :return: A reversed B-spline curve
        :rtype: :class:`volmdlr.edges.BSplineCurve`
        """
        return self.__class__(
            degree=self.degree,
            control_points=self.control_points[::-1],
            knot_multiplicities=self.knot_multiplicities[::-1],
            knots=self.knots[::-1],
            weights=self.weights,
            periodic=self.periodic)

    @classmethod
    def from_geomdl_curve(cls, curve):
        """
        # TODO: to be completed

        :param curve:
        :type curve:
        :return: A reversed B-spline curve
        :rtype: :class:`volmdlr.edges.BSplineCurve`
        """
        point_dimension = f'Point{cls.__name__[-2::]}'

        knots = list(sorted(set(curve.knotvector)))
        knot_multiplicities = [curve.knotvector.count(k) for k in knots]

        return cls(degree=curve.degree,
                   control_points=[getattr(volmdlr, point_dimension)(*p)
                                   for p in curve.ctrlpts],
                   knots=knots,
                   knot_multiplicities=knot_multiplicities)

    def length(self):
        """
        Returns the length of the B-spline curve

        :return: The length of the B-spline curve
        :rtype: float
        """
        if not self._length:
            self._length = length_curve(self.curve)
        return self._length

    def unit_direction_vector(self, abscissa: float):
        """
        Computes the 2D or 3D unit direction vector of B-spline curve at
        a given abscissa.

        :param abscissa: The abscissa on the B-spline curve where the unit
            direction vector will be computed
        :type abscissa: float
        :return: The unit direction vector of the B-spline curve
        :rtype: Union[:class:`volmdlr.Vector2D`, :class:`volmdlr.Vector3D`]
        """
        direction_vector = self.direction_vector(abscissa)
        direction_vector.normalize()
        return direction_vector

    def middle_point(self):
        """
        Computes the 2D or 3D middle point of the B-spline curve.

        :return: The middle point
        :rtype: Union[:class:`volmdlr.Point2D`, :class:`volmdlr.Point3D`]
        """
        return self.point_at_abscissa(self.length() * 0.5)

    def abscissa(self, point: Union[volmdlr.Point2D, volmdlr.Point3D],
                 tol: float = 1e-4):
        """
        Computes the abscissa of a 2D or 3D point using the least square
        method.

        :param point: The point located on the B-spline curve
        :type point: Union[:class:`volmdlr.Point2D`, :class:`volmdlr.Point3D`]
        :param tol: The precision in terms of distance. Default value is 1e-4
        :type tol: float, optional
        :return: The abscissa of the point
        :rtype: float
        """
        length = self.length()
        for x0 in [0, length * 0.25, length * 0.5, length * 0.75, length]:
            res = scp.optimize.least_squares(
                lambda u: (point - self.point_at_abscissa(u)).norm(),
                x0=x0,
                bounds=([0], [length]),
                # ftol=tol / 10,
                # xtol=tol / 10,
                # loss='soft_l1'
            )
            if res.fun < tol:
                return res.x[0]

        print('distance =', res.cost)
        print('res.fun:', res.fun)
        # ax = self.plot()
        # point.plot(ax=ax)
        # best_point = self.point_at_abscissa(res.x)
        # best_point.plot(ax=ax, color='r')
        raise ValueError('abscissa not found')

    def split(self, point: Union[volmdlr.Point2D, volmdlr.Point3D],
              tol: float = 1e-5):
        """
        Splits of B-spline curve in two pieces using a 2D or 3D point.

        :param point: The point where the B-spline curve is split
        :type point: Union[:class:`volmdlr.Point2D`, :class:`volmdlr.Point3D`]
        :param tol: The precision in terms of distance. Default value is 1e-4
        :type tol: float, optional
        :return: A list containing the first and second split of the B-spline
            curve
        :rtype: List[:class:`volmdlr.edges.BSplineCurve`]
        """
        if point.point_distance(self.start) < tol:
            return [None, self.copy()]
        elif point.point_distance(self.end) < tol:
            return [self.copy(), None]
        adim_abscissa = self.abscissa(point) / self.length()
        curve1, curve2 = split_curve(self.curve, adim_abscissa)

        return [self.__class__.from_geomdl_curve(curve1),
                self.__class__.from_geomdl_curve(curve2)]

    def translation(self, offset: Union[volmdlr.Vector2D, volmdlr.Vector3D]):
        """
        Translates the B-spline curve.

        :param offset: The translation vector
        :type offset: Union[:class:`volmdlr.Vector2D`,
            :class:`volmdlr.Vector3D`]
        :return: A new translated BSplineCurve
        :rtype: :class:`volmdlr.edges.BSplineCurve`
        """
        control_points = [point.translation(offset)
                          for point in self.control_points]
        return self.__class__(self.degree, control_points,
                              self.knot_multiplicities, self.knots,
                              self.weights, self.periodic)

    def translation_inplace(self, offset: Union[volmdlr.Vector2D,
                                                volmdlr.Vector3D]):
        """
        Translates the B-spline curve and its parameters are modified inplace.

        :param offset: The translation vector
        :type offset: Union[:class:`volmdlr.Vector2D`,
            :class:`volmdlr.Vector3D`]
        :return: None
        :rtype: None
        """
        for point in self.control_points:
            point.translation_inplace(offset)

    def point_belongs(self, point: Union[volmdlr.Point2D, volmdlr.Point3D],
                      abs_tol: float = 1e-10):
        """
        Checks if a 2D or 3D point belongs to the B-spline curve or not. It
        uses the least square method.

        :param point: The point to be checked
        :type point: Union[:class:`volmdlr.Point2D`, :class:`volmdlr.Point3D`]
        :param abs_tol: The precision in terms of distance.
            Default value is 1e-4
        :type abs_tol: float, optional
        :return: `True` if the point belongs to the B-spline curve, `False`
            otherwise
        :rtype: bool
        """
        point_dimension = f'Point{self.__class__.__name__[-2::]}'

        def f(x):
            return (point - getattr(volmdlr, point_dimension)(*self.curve.evaluate_single(x))).norm()

        x = npy.linspace(0, 1, 5)
        x_init = []
        for xi in x:
            x_init.append(xi)

        for x0 in x_init:
            z = scp.optimize.least_squares(f, x0=x0, bounds=([0, 1]))
            if z.fun < abs_tol:
                return True
        return False

    def merge_with(self, bspline_curve: 'BSplineCurve'):
        """
        Merges consecutive B-spline curves to define a new merged one.

        :param bspline_curve: Another B-spline curve
        :type bspline_curve: :class:`volmdlr.edges.BSplineCurve`
        :return: A merged B-spline curve
        :rtype: :class:`volmdlr.edges.BSplineCurve`
        """
        point_dimension = f'Wire{self.__class__.__name__[-2::]}'
        wire = getattr(volmdlr.wires, point_dimension)(bspline_curve)
        ordered_wire = wire.order_wire()

        points, n = [], 10
        for primitive in ordered_wire.primitives:
            points.extend(primitive.polygon_points(n))
        points.pop(n + 1)

        return self.__class__.from_points_interpolation(
            points, min(self.degree, bspline_curve.degree))

    @classmethod
    def from_bsplines(cls, bsplines: List['BSplineCurve'],
                      discretization_points: int = 10):
        """
        Creates a B-spline curve from a list of B-spline curves.

        :param bsplines: A list of B-spline curve
        :type bsplines: List[:class:`volmdlr.edges.BSplineCurve`]
        :param discretization_points: The number of points for the
            discretization. Default value is 10
        :type discretization_points: int, optional
        :return: A merged B-spline curve
        :rtype: :class:`volmdlr.edges.BSplineCurve`
        """
        point_dimension = f'Wire{cls.__name__[-2::]}'
        wire = getattr(volmdlr.wires, point_dimension)(bsplines)
        ordered_wire = wire.order_wire()

        points, degree = [], []
        for i, primitive in enumerate(ordered_wire.primitives):
            degree.append(primitive.degree)
            if i == 0:
                points.extend(primitive.polygon_points(discretization_points))
            else:
                points.extend(
                    primitive.polygon_points(discretization_points)[1::])

        return cls.from_points_interpolation(points, min(degree))

    @classmethod
    def from_points_approximation(cls, points: Union[List[volmdlr.Point2D],
                                                     List[volmdlr.Point3D]],
                                  degree: int, **kwargs):
        """
        Creates a B-spline curve approximation using least squares method with
        fixed number of control points. It is recommanded to specify the
        number of control points.
        Please refer to The NURBS Book (2nd Edition), pp.410-413 for details.

        :param points: The data points
        :type points: Union[List[:class:`volmdlr.Point2D`],
            List[:class:`volmdlr.Point3D`]]
        :param degree: The degree of the output parametric curve
        :type degree: int
        :param kwargs: See below
        :return: A B-spline curve from points approximation
        :rtype: :class:`volmdlr.edges.BSplineCurve`
        :keyword centripetal: Activates centripetal parametrization method.
            Default value is False
        :keyword ctrlpts_size: Number of control points. Default value is
            len(points) - 1
        """
        curve = fitting.approximate_curve([[*point] for point in points],
                                          degree, **kwargs)
        return cls.from_geomdl_curve(curve)

    def tangent(self, position: float = 0.0):
        """
        Evaluates the tangent vector of the B-spline curve at the input
        parameter value.

        :param position: Value of the parameter, between 0 and 1
        :type position: float
        :return: The tangent vector
        :rtype: Union[:class:`volmdlr.Point2D`, :class:`volmdlr.Point3D`]
        """
        _, tangent = operations.tangent(self.curve, position,
                                        normalize=True)

        dimension = f'Vector{self.__class__.__name__[-2::]}'
        tangent = getattr(volmdlr, dimension)(*tangent)

        return tangent

    @classmethod
    def from_points_interpolation(cls, points: Union[List[volmdlr.Point2D],
                                                     List[volmdlr.Point3D]],
                                  degree: int, periodic: bool = False):
        """
        Creates a B-spline curve interpolation through the data points.
        Please refer to Algorithm A9.1 on The NURBS Book (2nd Edition),
        pp.369-370 for details.

        :param points: The data points
        :type points: Union[List[:class:`volmdlr.Point2D`],
            List[:class:`volmdlr.Point3D`]]
        :param degree: The degree of the output parametric curve
        :type degree: int
        :param periodic: `True` if the curve should be periodic. Default value
            is `False`
        :type periodic: bool, optional
        :return: A B-spline curve from points interpolation
        :rtype: :class:`volmdlr.edges.BSplineCurve`
        """
        curve = fitting.interpolate_curve([[*point] for point in points], degree)

        bsplinecurve = cls.from_geomdl_curve(curve)
        if not periodic:
            return bsplinecurve
        bsplinecurve.periodic = True
        return bsplinecurve


class Line2D(Line):
    """
    Define an infinite line given by two points.
    """

    def __init__(self, point1: volmdlr.Point2D,
                 point2: volmdlr.Point2D, *, name=''):
        self.points = [point1, point2]
        Line.__init__(self, point1, point2, name=name)

    def to_3d(self, plane_origin, x1, x2):
        points_3d = [p.to_3d(plane_origin, x1, x2) for p in self.points]
        return Line3D(*points_3d, self.name)

    def rotation(self, center: volmdlr.Point2D, angle: float):
        """
        Line2D rotation
        :param center: rotation center
        :param angle: angle rotation
        :return: a new rotated Line2D
        """
        return Line2D(*[point.rotation(center, angle)
                        for point in self.points])

    def rotation_inplace(self, center: volmdlr.Point2D, angle: float):
        """
        Line2D rotation. Object is updated inplace
        :param center: rotation center
        :param angle: rotation angle
        """
        for point in self.points:
            point.rotation_inplace(center, angle)

    def translation(self, offset: volmdlr.Vector2D):
        """
        Line2D translation
        :param offset: translation vector
        :return: A new translated Line2D
        """
        return Line2D(*[point.translation(offset) for point in self.points])

    def translation_inplace(self, offset: volmdlr.Vector2D):
        """
        Line2D translation. Object is updated inplace
        :param offset: translation vector
        """
        for point in self.points:
            point.translation_inplace(offset)

    def frame_mapping(self, frame: volmdlr.Frame2D, side: str):
        return Line2D(*[point.frame_mapping(frame, side) for point in self.points])

    def plot(self, ax=None, color='k', dashed=True):
        if ax is None:
            _, ax = plt.subplots()

        if version.parse(_mpl_version) >= version.parse('3.3.2'):
            if dashed:
                ax.axline((self.point1.x, self.point1.y),
                          (self.point2.x, self.point2.y),
                          dashes=[30, 5, 10, 5],
                          color=color)
            else:
                ax.axline((self.point1.x, self.point1.y),
                          (self.point2.x, self.point2.y),
                          color=color)
        else:
            direction_vector = self.direction_vector()
            point3 = self.point1 - 3 * direction_vector
            point4 = self.point2 + 4 * direction_vector
            if dashed:
                ax.plot([point3[0], point4[0]], [point3[1], point4[1]], color=color,
                        dashes=[30, 5, 10, 5])
            else:
                ax.plot([point3[0], point4[0]], [point3[1], point4[1]], color=color)

        return ax

    def plot_data(self, edge_style=None):
        return plot_data.Line2D([self.point1.x, self.point1.y],
                                [self.point2.x, self.point2.y],
                                edge_style=edge_style)

    def line_intersections(self, line):

        point = volmdlr.Point2D.line_intersection(self, line)
        if point is not None:
            point_projection1, _ = self.point_projection(point)
            if point_projection1 is None:
                return []

            if line.__class__.__name__ == 'Line2D':
                point_projection2, _ = line.point_projection(point)
                if point_projection2 is None:
                    return []

            return [point_projection1]
        return []

    def create_tangent_circle(self, point, other_line):
        """
        Computes the two circles that are tangent to 2 lines and intersect
        a point located on one of the two lines.
        """

        # point will be called I(x_I, y_I)
        # self will be (AB)
        # line will be (CD)

        if math.isclose(self.point_distance(point), 0, abs_tol=1e-10):
            I = volmdlr.Vector2D(point[0], point[1])
            A = volmdlr.Vector2D(self.points[0][0], self.points[0][1])
            B = volmdlr.Vector2D(self.points[1][0], self.points[1][1])
            C = volmdlr.Vector2D(other_line.points[0][0],
                                 other_line.points[0][1])
            D = volmdlr.Vector2D(other_line.points[1][0],
                                 other_line.points[1][1])

        elif math.isclose(other_line.point_distance(point), 0, abs_tol=1e-10):
            I = volmdlr.Vector2D(point[0], point[1])
            C = volmdlr.Vector2D(self.points[0][0], self.points[0][1])
            D = volmdlr.Vector2D(self.points[1][0], self.points[1][1])
            A = volmdlr.Vector2D(other_line.points[0][0],
                                 other_line.points[0][1])
            B = volmdlr.Vector2D(other_line.points[1][0],
                                 other_line.points[1][1])
        else:
            raise AttributeError("The point isn't on any of the two lines")

        # CHANGEMENT DE REPAIRE
        new_u = volmdlr.Vector2D((B - A))
        new_u.normalize()
        new_v = new_u.unit_normal_vector()
        new_basis = volmdlr.Frame2D(I, new_u, new_v)

        new_a = new_basis.new_coordinates(A)
        new_b = new_basis.new_coordinates(B)
        new_c = new_basis.new_coordinates(C)
        new_d = new_basis.new_coordinates(D)

        if new_c[1] == 0 and new_d[1] == 0:
            # Segments are on the same line: no solution
            return None, None

        elif math.isclose(self.unit_direction_vector().dot(
                other_line.unit_normal_vector()), 0, abs_tol=1e-06):
            # Parallel segments: one solution

            segments_distance = abs(new_c[1] - new_a[1])
            r = segments_distance / 2
            new_circle_center = volmdlr.Point2D(
                (0, npy.sign(new_c[1] - new_a[1]) * r))
            circle_center = new_basis.old_coordinates(new_circle_center)
            circle = volmdlr.wires.Circle2D(circle_center, r)

            return circle, None

        elif math.isclose(self.unit_direction_vector().dot(
                other_line.unit_direction_vector()), 0, abs_tol=1e-06):
            # Perpendicular segments: 2 solution
            line_AB = Line2D(volmdlr.Point2D(new_a), volmdlr.Point2D(new_b))
            line_CD = Line2D(volmdlr.Point2D(new_c), volmdlr.Point2D(new_d))
            new_pt_k = volmdlr.Point2D.line_intersection(line_AB, line_CD)

            r = abs(new_pt_k[0])
            new_circle_center1 = volmdlr.Point2D((0, r))
            new_circle_center2 = volmdlr.Point2D((0, -r))
            circle_center1 = new_basis.old_coordinates(new_circle_center1)
            circle_center2 = new_basis.old_coordinates(new_circle_center2)
            circle1 = volmdlr.wires.Circle2D(circle_center1, r)
            circle2 = volmdlr.wires.Circle2D(circle_center2, r)

            return circle1, circle2

        # =============================================================================
        # LES SEGMENTS SONT QUELCONQUES
        #   => 2 SOLUTIONS
        # =============================================================================
        else:

            line_AB = Line2D(volmdlr.Point2D(new_a), volmdlr.Point2D(new_b))
            line_CD = Line2D(volmdlr.Point2D(new_c), volmdlr.Point2D(new_d))
            new_pt_k = volmdlr.Point2D.line_intersection(line_AB, line_CD)
            pt_K = volmdlr.Point2D(new_basis.old_coordinates(new_pt_k))

            if pt_K == I:
                return None, None

            # CHANGEMENT DE REPERE:
            new_u2 = volmdlr.Vector2D(pt_K - I)
            new_u2.normalize()
            new_v2 = new_u2.normalVector(unit=True)
            new_basis2 = volmdlr.Frame2D(I, new_u2, new_v2)

            new_a = new_basis2.new_coordinates(A)
            new_b = new_basis2.new_coordinates(B)
            new_c = new_basis2.new_coordinates(C)
            new_d = new_basis2.new_coordinates(D)
            new_pt_k = new_basis2.new_coordinates(pt_K)

            teta1 = math.atan2(new_c[1], new_c[0] - new_pt_k[0])
            teta2 = math.atan2(new_d[1], new_d[0] - new_pt_k[0])

            if teta1 < 0:
                teta1 += math.pi
            if teta2 < 0:
                teta2 += math.pi

            if not math.isclose(teta1, teta2, abs_tol=1e-08):
                if math.isclose(teta1, math.pi, abs_tol=1e-08) or math.isclose(
                        teta1, 0., abs_tol=1e-08):
                    teta = teta2
                elif math.isclose(teta2, math.pi,
                                  abs_tol=1e-08) or math.isclose(teta2, 0.,
                                                                 abs_tol=1e-08):
                    teta = teta1
            else:
                teta = teta1

            r1 = new_pt_k[0] * math.sin(teta) / (1 + math.cos(teta))
            r2 = new_pt_k[0] * math.sin(teta) / (1 - math.cos(teta))

            new_circle_center1 = volmdlr.Point2D(0, -r1)
            new_circle_center2 = volmdlr.Point2D(0, r2)

            circle_center1 = new_basis2.old_coordinates(new_circle_center1)
            circle_center2 = new_basis2.old_coordinates(new_circle_center2)

            if new_basis.new_coordinates(circle_center1)[1] > 0:
                circle1 = volmdlr.wires.Circle2D(circle_center1, r1)
                circle2 = volmdlr.wires.Circle2D(circle_center2, r2)
            else:
                circle1 = volmdlr.wires.Circle2D(circle_center2, r2)
                circle2 = volmdlr.wires.Circle2D(circle_center1, r1)

            return circle1, circle2

    def cut_between_two_points(self, point1, point2):
        return LineSegment2D(point1, point2)

    def point_distance(self, point2d):
        """
        Calculates the distance of a line2d to a point2d
        :param point2d: point to calculate distance
        :return: distance to point
        """
        vector_r = self.point1 - point2d
        vector_v = self.normal_vector()
        return abs(vector_v.dot(vector_r)) / vector_v.norm()


class BSplineCurve2D(BSplineCurve):
    """
    A class for 2 dimensional B-spline curves. The following rule must be
    respected : `number of knots = number of control points + degree + 1`

    :param degree: The degree of the 2 dimensional B-spline curve
    :type degree: int
    :param control_points: A list of 2 dimensional points
    :type control_points: List[:class:`volmdlr.Point2D`]
    :param knot_multiplicities: The vector of multiplicities for each knot
    :type knot_multiplicities: List[int]
    :param knots: The knot vector composed of values between 0 and 1
    :type knots: List[float]
    :param weights: The weight vector applied to the knot vector. Default
        value is None
    :type weights: List[float], optional
    :param periodic: If `True` the B-spline curve is periodic. Default value
        is False
    :type periodic: bool, optional
    :param name: The name of the B-spline curve. Default value is ''
    :type name: str, optional
    """

    _non_serializable_attributes = ['curve']

    def __init__(self,
                 degree: int,
                 control_points: List[volmdlr.Point2D],
                 knot_multiplicities: List[int],
                 knots: List[float],
                 weights: List[float] = None,
                 periodic: bool = False,
                 name: str = ''):

        BSplineCurve.__init__(self, degree,
                              control_points,
                              knot_multiplicities,
                              knots,
                              weights,
                              periodic,
                              name)

    def bounding_rectangle(self):
        """
        Computes the bounding rectangle of the 2 dimensional B-spline curve.

        :return: The bounding rectangle
        :rtype: :class:`volmdlr.core.BoundingRectangle`
        """
        points = self.discretization_points()
        points_x = [p.x for p in points]
        points_y = [p.y for p in points]

        return volmdlr.core.BoundingRectangle(min(points_x), max(points_x),
                                              min(points_y), max(points_y))

    def length(self):
        """
        Computes the length of the 2 dimensional B-spline curve.

        :return: The length of the 2 dimensional B-spline curve
        :rtype: float
        """
        return length_curve(self.curve)

    def tangent(self, position: float = 0.0):
        """
        Computes the tangent at a given parameter between 0 and 1.

        :param position: The parameter at which the tangent is computed.
        :type position: float
        :return: A 2 dimensional point representing the tangent
        :rtype: :class:`volmdlr.Point2D`
        """
        _, tangent = operations.tangent(self.curve, position,
                                        normalize=True)
        tangent = volmdlr.Point2D(tangent[0], tangent[1])
        return tangent

    def point_at_abscissa(self, abscissa):
        length = self.length()
        adim_abs = max(min(abscissa / length, 1.), 0.)
        return volmdlr.Point2D(*self.curve.evaluate_single(adim_abs))

    def direction_vector(self, abscissa: float):
        """
        :param abscissa: defines where in the BSplineCurve2D the
        direction vector is to be calculated
        :return: The direection vector vector of the BSplineCurve2D
        """
        return self.tangent(abscissa)

    def normal_vector(self, abscissa: float):
        """
        :param abscissa: defines where in the BSplineCurve2D the
        normal vector is to be calculated
        :return: The normal vector of the BSplineCurve2D
        """
        tangent_vector = self.tangent(abscissa)
        normal_vector = tangent_vector.normal_vector()
        return normal_vector

    def unit_normal_vector(self, abscissa: float):
        """
        :param abscissa: defines where in the BSplineCurve2D the
        unit normal vector is to be calculated
        :return: The unit normal vector of the BSplineCurve2D
        """
        normal_vector = self.normal_vector(abscissa)
        normal_vector.normalize()
        return normal_vector

    def straight_line_area(self):
        points = self.discretization_points(number_points=100)
        x = [point.x for point in points]
        y = [point.y for point in points]
        x1 = [x[-1]] + x[0:-1]
        y1 = [y[-1]] + y[0:-1]
        return 0.5 * abs(sum(i * j for i, j in zip(x, y1))
                         - sum(i * j for i, j in zip(y, x1)))

    def straight_line_center_of_mass(self):
        polygon_points = self.discretization_points(number_points=100)
        cog = volmdlr.O2D
        for point in polygon_points:
            cog += point
        cog = cog / len(polygon_points)
        return cog

    def plot(self, ax=None, color='k', alpha=1, plot_points=False):
        if ax is None:
            _, ax = plt.subplots()

        # self.curve.delta = 0.01
        # points = [volmdlr.Point2D(px, py) for (px, py) in self.curve.evalpts]
        length = self.length()
        points = [self.point_at_abscissa(length * i / 50) for i in range(51)]

        x_points = [p.x for p in points]
        y_points = [p.y for p in points]
        ax.plot(x_points, y_points, color=color, alpha=alpha)

        return ax

    def to_3d(self, plane_origin, x1, x2):
        control_points3D = [p.to_3d(plane_origin, x1, x2) for p in
                            self.control_points]
        return BSplineCurve3D(self.degree, control_points3D,
                              self.knot_multiplicities, self.knots,
                              self.weights, self.periodic)

    def to_step(self, current_id, surface_id=None):
        points_ids = []
        content = ''
        point_id = current_id
        for point in self.control_points:
            point_content, point_id = point.to_step(point_id,
                                                    vertex=False)
            content += point_content
            points_ids.append(point_id)
            point_id += 1

        content += "#{} = B_SPLINE_CURVE_WITH_KNOTS('{}',{},({})," \
                   ".UNSPECIFIED.,.F.,.F.,{},{}," \
                   ".UNSPECIFIED.);\n".format(
                        point_id, self.name, self.degree,
                        volmdlr.core.step_ids_to_str(points_ids),
                        tuple(self.knot_multiplicities),
                        tuple(self.knots))
        return content, point_id + 1

    def discretization_points(self, *, number_points: int = None, angle_resolution: int = None):
        length = self.length()
        if angle_resolution:
            number_points = angle_resolution
        if not number_points:
            number_points = len(self.points)
        return [self.point_at_abscissa(i * length / number_points) for i in range(number_points + 1)]

    def polygon_points(self, n: int = 15):
        warnings.warn('polygon_points is deprecated,\
        please use discretization_points instead',
                      DeprecationWarning)
        return self.discretization_points(number_points=n)

    def rotation(self, center: volmdlr.Point2D, angle: float):
        """
        BSplineCurve2D rotation.

        :param center: rotation center
        :param angle: angle rotation
        :return: a new rotated Line2D
        """
        control_points = [point.rotation(center, angle)
                          for point in self.control_points]
        return BSplineCurve2D(self.degree, control_points,
                              self.knot_multiplicities, self.knots,
                              self.weights, self.periodic)

    def rotation_inplace(self, center: volmdlr.Point2D, angle: float):
        """
        BSplineCurve2D rotation. Object is updated inplace.

        :param center: rotation center
        :param angle: rotation angle
        """
        for point in self.control_points:
            point.rotation_inplace(center, angle)

    def line_intersections(self, line2d: Line2D):
        polygon_points = self.discretization_points(number_points=201)
        list_intersections = []
        length = self.length()
        initial_abscissa = 0
        for points in zip(polygon_points[:-1], polygon_points[1:]):
            linesegment = LineSegment2D(points[0], points[1])
            intersections = linesegment.line_intersections(line2d)
            initial_abscissa += linesegment.length()
            if intersections:
                if initial_abscissa < length * 0.1:
                    list_abcissas = [initial_abscissa * n for n in
                                     npy.linspace(0, 1, 100)]
                else:
                    list_abcissas = [initial_abscissa * n for n in
                                     npy.linspace(0.9, 1, 100)]
                distance = npy.inf
                for abscissa in list_abcissas:
                    point_in_curve = self.point_at_abscissa(abscissa)
                    dist = point_in_curve.point_distance(intersections[0])
                    if dist < distance:
                        distance = dist
                        intersection = point_in_curve
                list_intersections.append(intersection)
        return list_intersections

    def line_crossings(self, line2d: Line2D):
        polygon_points = self.discretization_points(number_points=50)
        crossings = []
        for p1, p2 in zip(polygon_points[:-1], polygon_points[1:]):
            l = LineSegment2D(p1, p2)
            crossings.extend(l.line_crossings(line2d))
        return crossings

    def to_wire(self, n: int):
        """
<<<<<<< HEAD
        Convert a bspline curve to a wire2d defined with 'n' line_segments.

=======
        Convert a bspline curve to a wire2d defined with 'n' line_segments
>>>>>>> 4bbc52dc
        """

        u = npy.linspace(0, 1, num=n + 1).tolist()
        points = []
        for u0 in u:
            p = self.curve.evaluate_single(u0)
            points.append(volmdlr.Point2D(p[0], p[1]))

        return volmdlr.wires.Wire2D.from_points(points)

    def reverse(self):
        """
<<<<<<< HEAD
        Reverse the bspline's direction by reversing its start and end points.

=======
        Reverse the bspline's direction by reversing its start and end points
>>>>>>> 4bbc52dc
        """

        return self.__class__(degree=self.degree,
                              control_points=self.control_points[::-1],
                              knot_multiplicities=self.knot_multiplicities[::-1],
                              knots=self.knots[::-1],
                              weights=self.weights,
                              periodic=self.periodic)

    def point_distance(self, point):
        distance = math.inf
        polygon_points = self.discretization_points(number_points=20)
        for p1, p2 in zip(polygon_points[:-1], polygon_points[1:]):
            line = LineSegment2D(p1, p2)
            dist = line.point_distance(point)
            if dist < distance:
                distance = dist
        return distance

    def nearest_point_to(self, point):
        """
<<<<<<< HEAD
        Find out the nearest point on the linesegment to point.

=======
        Find out the nearest point on the linesegment to point
>>>>>>> 4bbc52dc
        """

        points = self.polygon_points(500)
        return point.nearest_point(points)

    def linesegment_intersections(self, linesegment):
        """
        Calculates intersections between a BSplineCurve2D and a LineSegment2D.

        :param linesegment: linesegment to verify intersections.
        :return: list with the intersections points.
        """
        results = self.line_intersections(linesegment.to_line())
        intersections_points = []
        for result in results:
            if linesegment.point_belongs(result, 1e-6):
                intersections_points.append(result)
        return intersections_points

    def axial_symmetry(self, line):
        """
        Finds out the symmetric bsplinecurve2d according to a line.
<<<<<<< HEAD

=======
>>>>>>> 4bbc52dc
        """

        points_symmetry = [point.axial_symmetry(line) for point in self.control_points]

        return self.__class__(degree=self.degree,
                              control_points=points_symmetry,
                              knot_multiplicities=self.knot_multiplicities[::-1],
                              knots=self.knots[::-1],
                              weights=self.weights,
                              periodic=self.periodic)


class BezierCurve2D(BSplineCurve2D):
    """
    A class for 2 dimensional Bezier curves.

    :param degree: The degree of the Bezier curve
    :type degree: int
    :param control_points: A list of 2 dimensional points
    :type control_points: List[:class:`volmdlr.Point2D`]
    :param name: The name of the B-spline curve. Default value is ''
    :type name: str, optional
    """

    def __init__(self, degree: int, control_points: List[volmdlr.Point2D],
                 name: str = ''):
        knotvector = utilities.generate_knot_vector(degree,
                                                    len(control_points))
        knot_multiplicity = [1] * len(knotvector)

        BSplineCurve2D.__init__(self, degree, control_points,
                                knot_multiplicity, knotvector,
                                None, False, name)


class LineSegment2D(LineSegment):
    """
    Define a line segment limited by two points.
<<<<<<< HEAD

=======
>>>>>>> 4bbc52dc
    """

    def __init__(self, start: volmdlr.Point2D, end: volmdlr.Point2D, *, name: str = ''):
        if start == end:
            raise NotImplementedError
        self.points = [start, end]
        LineSegment.__init__(self, start, end, name=name)

    def __hash__(self):
        return self._data_hash()

    def _data_hash(self):
        return self.start._data_hash() + self.end._data_hash()

    def _data_eq(self, other_object):
        if self.__class__.__name__ != other_object.__class__.__name__:
            return False
        return self.start == other_object.start and self.end == other_object.end

    def __eq__(self, other_object):
        if self.__class__.__name__ != other_object.__class__.__name__:
            return False
        return self.start == other_object.start and self.end == other_object.end

    def to_dict(self, *args, **kwargs):
        return {'object_class': 'volmdlr.edges.LineSegment2D',
                'name': self.name,
                'start': self.start.to_dict(),
                'end': self.end.to_dict()
                }

    # def middle_point(self):
    #     return 0.5 * (self.start + self.end)
    #
    # def point_at_abscissa(self, abscissa):
    #     return self.start + self.unit_direction_vector() * abscissa

    def point_belongs(self, point, abs_tol=1e-6):
        point_distance = self.point_distance(point)
        if math.isclose(point_distance, 0, abs_tol=abs_tol):
            return True
        return False

    def bounding_rectangle(self):
        return volmdlr.core.BoundingRectangle(min(self.start.x, self.end.x), max(self.start.x, self.end.x),
                                              min(self.start.y, self.end.y), max(self.start.y, self.end.y))

    def straight_line_area(self):
        return 0.

    def straight_line_second_moment_area(self, point: volmdlr.Point2D):
        return 0, 0, 0

    def straight_line_center_of_mass(self):
        return 0.5 * (self.start + self.end)

    def straight_line_point_belongs(self, point):
        """
        Verifies if a point belongs to the surface created by closing the edge with a
        line between its start and end points.

<<<<<<< HEAD
        :param point: Point to be verified
        :return: Return True if the point belongs to this surface, or False otherwise
=======
        :param point: Point to be verified.
        :return: Return True if the point belongs to this surface, or False otherwise.
>>>>>>> 4bbc52dc
        """
        return self.point_belongs(point)

    def point_distance(self, point, return_other_point=False):
        """
        Computes the distance of a point to segment of line.
<<<<<<< HEAD
=======

        :param point: point to calculate distance.
        :param return_other_points: Bool variable to return linesegment's corresponding point or not.
>>>>>>> 4bbc52dc
        """
        distance, point = volmdlr.LineSegment2DPointDistance(
            [(self.start.x, self.start.y), (self.end.x, self.end.y)],
            (point.x, point.y))
        if return_other_point:
            return distance, volmdlr.Point2D(*point)
        return distance

    def point_projection(self, point):
        """
        If the projection falls outside the LineSegment2D, returns None.
        """
        point, curv_abs = Line2D.point_projection(Line2D(self.start, self.end),
                                                  point)
        # print('curv_abs :', curv_abs, 'length :', self.length())
        if curv_abs < 0 or curv_abs > self.length():
            if abs(curv_abs) < 1e-6 or math.isclose(curv_abs, self.length(),
                                                    abs_tol=1e-6):
                return point, curv_abs
            return None, curv_abs
        return point, curv_abs

    def line_intersections(self, line: Line2D):
        point = volmdlr.Point2D.line_intersection(self, line)
        if point is not None:
            point_projection1, _ = self.point_projection(point)
            if point_projection1 is None:
                return []

            if line.__class__.__name__ == 'LineSegment2D':
                point_projection2, _ = line.point_projection(point)
                if point_projection2 is None:
                    return []

            return [point_projection1]
        else:
            vector1 = self.start - line.point1
            vector2 = self.start - line.point2
            vector3 = self.end - line.point1
            vector4 = self.end - line.point2
            if math.isclose(vector1.cross(vector2), 0, abs_tol=1e-6):
                return [self.start]
            if math.isclose(vector3.cross(vector4), 0, abs_tol=1e-6):
                return [self.end]
        return []

    def linesegment_intersections(self, linesegment: 'LineSegment2D'):
        """
        Touching linesegments does not intersect.
<<<<<<< HEAD

=======
>>>>>>> 4bbc52dc
        """
        point = volmdlr.Point2D.line_intersection(self, linesegment)
        # TODO: May be these commented conditions should be used for linesegment_crossings
        if point:  # and (point != self.start) and (point != self.end):
            point_projection1, _ = self.point_projection(point)
            if point_projection1 is None:
                return []

            point_projection2, _ = linesegment.point_projection(point)
            if point_projection2 is None:
                return []

            return [point_projection1]
        else:
            return []

    def line_crossings(self, line: 'Line2D'):
        if self.direction_vector().is_colinear_to(line.direction_vector()):
            return []
        else:
            line_intersection = self.line_intersections(line)
            if line_intersection and (line_intersection[0] == self.end or line_intersection[0] == self.start):
                return []
            return line_intersection

    def linesegment_crossings(self, linesegment: 'LineSegment2D'):
        if self.direction_vector().is_colinear_to(
                linesegment.direction_vector()):
            return []
        else:
            return self.linesegment_intersections(linesegment)

    def plot(self, ax=None, color='k', alpha=1, arrow=False, width=None,
             plot_points=False):
        if ax is None:
            _, ax = plt.subplots()

        p1, p2 = self.start, self.end
        if arrow:
            if plot_points:
                ax.plot([p1[0], p2[0]], [p1[1], p2[1]], color=color,
                        alpha=alpha, style='o-')
            else:
                ax.plot([p1[0], p2[0]], [p1[1], p2[1]], color=color,
                        alpha=alpha)

            length = ((p1[0] - p2[0]) ** 2 + (p1[1] - p2[1]) ** 2) ** 0.5
            if width is None:
                width = length / 1000.
                head_length = length / 20.
                head_width = head_length / 2.
            else:
                head_width = 2 * width
                head_length = head_width
            ax.arrow(p1[0], p1[1],
                     (p2[0] - p1[0]) / length * (length - head_length),
                     (p2[1] - p1[1]) / length * (length - head_length),
                     head_width=head_width, fc='b', linewidth=0,
                     head_length=head_length, width=width, alpha=0.3)
        else:
            if width is None:
                width = 1
            if plot_points:
                ax.plot([p1[0], p2[0]], [p1[1], p2[1]], color=color,
                        marker='o', linewidth=width, alpha=alpha)
            else:
                ax.plot([p1[0], p2[0]], [p1[1], p2[1]], color=color,
                        linewidth=width, alpha=alpha)
        return ax

    def to_3d(self, plane_origin, x1, x2):
        start = self.start.to_3d(plane_origin, x1, x2)
        end = self.end.to_3d(plane_origin, x1, x2)
        return LineSegment3D(start, end, name=self.name)

    def reverse(self):
        return LineSegment2D(self.end.copy(), self.start.copy())

    def to_line(self):
        return Line2D(self.start, self.end)

    def rotation(self, center: volmdlr.Point2D, angle: float):
        """
        LineSegment2D rotation.

        :param center: rotation center
        :param angle: angle rotation
        :return: a new rotated LineSegment2D
        """
        return LineSegment2D(self.start.rotation(center, angle),
                             self.end.rotation(center, angle))

    def rotation_inplace(self, center: volmdlr.Point2D, angle: float):
        """
        LineSegment2D rotation. Object is updated inplace.

        :param center: rotation center.
        :param angle: rotation angle.
        """
        for point in [self.start, self.end]:
            point.rotation_inplace(center, angle)

    def translation(self, offset: volmdlr.Vector2D):
        """
        LineSegment2D translation.

        :param offset: translation vector.
        :return: A new translated LineSegment2D.
        """
        return LineSegment2D(self.start.translation(offset),
                             self.end.translation(offset))

    def translation_inplace(self, offset: volmdlr.Vector2D):
        """
        LineSegment2D translation. Object is updated inplace.

        :param offset: translation vector.
        """
        for point in [self.start, self.end]:
            point.translation_inplace(offset)

    def frame_mapping(self, frame: volmdlr.Frame2D, side: str):
        """
        Changes vector frame_mapping and return a new LineSegment2D.

        side = 'old' or 'new'.
        """
        if side == 'old':
            new_start = frame.old_coordinates(self.start)
            new_end = frame.old_coordinates(self.end)
        elif side == 'new':
            new_start = frame.new_coordinates(self.start)
            new_end = frame.new_coordinates(self.end)
        else:
            raise ValueError('Please Enter a valid side: old or new')
        return LineSegment2D(new_start, new_end)

    def frame_mapping_inplace(self, frame: volmdlr.Frame2D, side: str):
        """
        Changes vector frame_mapping and the object is updated inplace.
<<<<<<< HEAD
        side = 'old' or 'new'
=======

        :param frame: frame to execute the frame mapping.
        :param side: 'old' or 'new'.
>>>>>>> 4bbc52dc
        """
        if side == 'old':
            new_start = frame.old_coordinates(self.start)
            new_end = frame.old_coordinates(self.end)
        elif side == 'new':
            new_start = frame.new_coordinates(self.start)
            new_end = frame.new_coordinates(self.end)
        else:
            raise ValueError('Please Enter a valid side: old or new')
        self.start = new_start
        self.end = new_end

    def plot_data(self, edge_style: plot_data.EdgeStyle = None):
        return plot_data.LineSegment2D([self.start.x, self.start.y],
                                       [self.end.x, self.end.y],
                                       edge_style=edge_style)

    def create_tangent_circle(self, point, other_line):
        circle1, circle2 = Line2D.create_tangent_circle(other_line, point, self)
        if circle1 is not None:
            _, curv_abs1 = Line2D.point_projection(self, circle1.center)
            if curv_abs1 < 0. or curv_abs1 > self.length():
                circle1 = None
        if circle2 is not None:
            _, curv_abs2 = Line2D.point_projection(self, circle2.center)
            if curv_abs2 < 0. or curv_abs2 > self.length():
                circle2 = None
        return circle1, circle2

    def infinite_primitive(self, offset):
        n = self.normal_vector()
        offset_point_1 = self.start + offset * n

        offset_point_2 = self.end + offset * n

        return Line2D(offset_point_1, offset_point_2)

    def polygon_points(self, discretization_resolution: int):
        warnings.warn('polygon_points is deprecated,\
        please use discretization_points instead',
                      DeprecationWarning)
        return self.discretization_points(number_points=discretization_resolution)

    def to_wire(self, n: int):
        """
        Convert a linesegment2d to a wire2d defined with 'n' line_segments.

        """

        points = self.discretization_points(number_points=n + 1)
        return volmdlr.wires.Wire2D.from_points(points)

    def nearest_point_to(self, point):
        """
<<<<<<< HEAD
        Find out the nearest point on the linesegment to point
=======
        Find out the nearest point on the linesegment to point.
>>>>>>> 4bbc52dc
        """

        points = self.discretization_points(number_points=500)
        return point.nearest_point(points)

    def axial_symmetry(self, line):
        """
        Finds out the symmetric linesegment2d according to a line.
        """

        points_symmetry = [point.axial_symmetry(line) for point in [self.start, self.end]]

        return self.__class__(points_symmetry[0], points_symmetry[1])


class Arc(Edge):
    def __init__(self, start,
                 end,
                 interior,
                 name: str = ''):
        Edge.__init__(self, start=start, end=end, name=name)
        self.interior = interior
        self._utd_clockwise_and_trigowise_paths = False
        self._clockwise_and_trigowise_paths = None
        self._radius = None

    @property
    def center(self):
        """
        Gets the arc's center.

<<<<<<< HEAD
        :return: The center of the arc
=======
        :return: The center of the arc.
>>>>>>> 4bbc52dc
        """
        raise NotImplementedError(
            'the property method center must be overloaded by subclassing'
            'class if not a given parameter')

    @property
    def angle(self):
        """
        Gets the angle of the arc.

<<<<<<< HEAD
        :return: The angle of the arc
=======
        :return: The angle of the arc.
>>>>>>> 4bbc52dc
        """
        return NotImplementedError(
            'the property method angle must be overloaded by subclassing'
            'class if not a given parameter')

    @property
    def is_trigo(self):
        """
        Verifies if arc is trigowise or clockwise.

<<<<<<< HEAD
        :return: True if trigowise or False otherwise
=======
        :return: True if trigowise or False otherwise.
>>>>>>> 4bbc52dc
        """
        return NotImplementedError(
            'the property method is_trigo must be overloaded by subclassing'
            'class if not a given parameter')

    @property
    def radius(self):
        if not self._radius:
            self._radius = (self.start - self.center).norm()
        return self._radius

    def length(self):
        """
        Calculates the length of the Arc, with its radius and it arc angle.

<<<<<<< HEAD
        :return: the length fo the Arc
=======
        :return: the length fo the Arc.
>>>>>>> 4bbc52dc
        """
        return self.radius * abs(self.angle)

    def point_at_abscissa(self, abscissa):
        if self.is_trigo:
            return self.start.rotation(self.center,
                                       abscissa / self.radius)
        else:
            return self.start.rotation(self.center,
                                       -abscissa / self.radius)

    @staticmethod
    def get_clockwise_and_trigowise_paths(radius_1, radius_2, radius_i):
        """

        :param radius_1: radius from center to start point.
        :param radius_2: radius form center ro end point.
        :param radius_i: radius from center to interior point.
        :return: the clockwise and trigowise paths.
        """
        angle1 = math.atan2(radius_1.y, radius_1.x)
        anglei = math.atan2(radius_i.y, radius_i.x)
        angle2 = math.atan2(radius_2.y, radius_2.x)

        # Going trigo/clock wise from start to interior
        if anglei < angle1:
            trigowise_path = (anglei + volmdlr.TWO_PI) - angle1
            clockwise_path = angle1 - anglei
        else:
            trigowise_path = anglei - angle1
            clockwise_path = angle1 - anglei + volmdlr.TWO_PI

        # Going trigo wise from interior to interior
        if angle2 < anglei:
            trigowise_path += (angle2 + volmdlr.TWO_PI) - anglei
            clockwise_path += anglei - angle2
        else:
            trigowise_path += angle2 - anglei
            clockwise_path += anglei - angle2 + volmdlr.TWO_PI
        return clockwise_path, trigowise_path

    def middle_point(self):
        return self.point_at_abscissa(0.5 * self.length())

    def point_distance(self, point):
        points = self.discretization_points(angle_resolution=100)
        return point.point_distance(point.nearest_point(points))

    def discretization_points(self, *, number_points: int = None, angle_resolution: int = None):
        """
        Discretize a Edge to have "n" points.

        :param number_points: the number of points (including start and end points)
             if unset, only start and end will be returned
        :param angle_resolution: if set, the sampling will be adapted to have a controlled angular distance. Usefull
            to mesh an arc
        :return: a list of sampled points
        """
        if not number_points:
            if not angle_resolution:
                number_points = 2
            else:
                number_points = math.ceil(self.angle * angle_resolution) + 2

        step = self.length() / (number_points - 1)
        return [self.point_at_abscissa(i * step)
                for i in range(number_points)]

    def polygon_points(self, discretization_resolution: int):
        warnings.warn('polygon_points is deprecated,\
        please use discretization_points instead',
                      DeprecationWarning)
        return self.discretization_points(number_points=discretization_resolution)


class Arc2D(Arc):
    """
    angle: the angle measure always >= 0
    """

    def __init__(self,
                 start: volmdlr.Point2D,
                 interior: volmdlr.Point2D,
                 end: volmdlr.Point2D,
                 name: str = ''):
        self._center = None
        self._is_trigo = None
        self._angle = None
        Arc.__init__(self, start=start, end=end, interior=interior, name=name)
        start_to_center = start - self.center
        end_to_center = end - self.center
        angle1 = math.atan2(start_to_center.y, start_to_center.x)
        angle2 = math.atan2(end_to_center.y, end_to_center.x)
        if self.is_trigo:
            self.angle1 = angle1
            self.angle2 = angle2
        else:
            self.angle1 = angle2
            self.angle2 = angle1

    @property
    def center(self):
        if not self._center:
            self._center = self.get_center()
        return self._center

    def get_center(self):
        xi, yi = self.interior.x, self.interior.y
        xe, ye = self.end.x, self.end.y
        xs, ys = self.start.x, self.start.y
        try:
            A = volmdlr.Matrix22(2 * (xs - xi), 2 * (ys - yi),
                                 2 * (xs - xe), 2 * (ys - ye))
            b = - volmdlr.Vector2D(xi ** 2 + yi ** 2 - xs ** 2 - ys ** 2,
                                   xe ** 2 + ye ** 2 - xs ** 2 - ys ** 2)
            inv_A = A.inverse()
            x = inv_A.vector_multiplication(b)
            center = volmdlr.Point2D(x.x, x.y)
        except ValueError:
            A = npy.array([[2 * (xs - xi), 2 * (ys - yi)],
                           [2 * (xs - xe), 2 * (ys - ye)]])
            b = - npy.array([xi ** 2 + yi ** 2 - xs ** 2 - ys ** 2,
                             xe ** 2 + ye ** 2 - xs ** 2 - ys ** 2])
            center = volmdlr.Point2D(*npy.linalg.solve(A, b))
        return center

    @property
    def is_trigo(self):
        if not self._is_trigo:
            self._is_trigo = self.get_arc_direction()
        return self._is_trigo

    @property
    def clockwise_and_trigowise_paths(self):
        if not self._clockwise_and_trigowise_paths:
            radius_1 = self.start - self.center
            radius_2 = self.end - self.center
            radius_i = self.interior - self.center
            self._clockwise_and_trigowise_paths =\
                self.get_clockwise_and_trigowise_paths(radius_1,
                                                       radius_2,
                                                       radius_i)
            self._utd_clockwise_and_trigowise_paths = True
        return self._clockwise_and_trigowise_paths

    def get_arc_direction(self):
        clockwise_path, trigowise_path =\
            self.clockwise_and_trigowise_paths
        if clockwise_path > trigowise_path:
            return True
        return False

    @property
    def angle(self):
        if not self._angle:
            self._angle = self.get_angle()
        return self._angle

    def get_angle(self):
        clockwise_path, trigowise_path = \
            self.clockwise_and_trigowise_paths
        if self.is_trigo:
            return trigowise_path
        return clockwise_path

    def _get_points(self):
        return [self.start, self.interior, self.end]

    points = property(_get_points)

    def point_distance(self, point):
        vector_start = self.start - self.center
        vector_point = point - self.center
        vector_end = self.end - self.center
        if self.is_trigo:
            vector_start, vector_end = vector_end, vector_start
        arc_angle = volmdlr.core.clockwise_angle(vector_start, vector_end)
        point_angle = volmdlr.core.clockwise_angle(vector_start, vector_point)
        if point_angle <= arc_angle:
            return abs(
                LineSegment2D(point, self.center).length() - self.radius)
        else:
            return min(LineSegment2D(point, self.start).length(),
                       LineSegment2D(point, self.end).length())

    def point_belongs(self, point2d, abs_tol=1e-10):
        """
        Check if a Point2D belongs to the Arc2D.

        """
        vector_start = self.start - self.center
        vector_end = self.end - self.center
        vector_point = point2d - self.center
        r1 = vector_start.norm()
        cp = vector_point.norm()
        if math.isclose(cp, r1, abs_tol=abs_tol):
            if self.get_arc_direction():
                arc_angle = - volmdlr.core.clockwise_angle(vector_start,
                                                           vector_end)
                point_angle = - volmdlr.core.clockwise_angle(vector_start,
                                                             vector_point)

            else:
                arc_angle = volmdlr.core.clockwise_angle(vector_start,
                                                         vector_end)
                point_angle = volmdlr.core.clockwise_angle(vector_start,
                                                           vector_point)
            if point_angle <= arc_angle:
                return True
        return False

    # def to_circle(self):
    #     return volmdlr.wires.Circle2D(self.center, self.radius)

    def to_full_arc_2d(self):
        return FullArc2D(center=self.center,
                         start_end=self.point_at_abscissa(0),
                         name=self.name)

    def line_intersections(self, line2d: Line2D):
        # circle = self.to_circle()
        # circle_intersection_points = circle.line_intersections(line2d)
        full_arc_2d = self.to_full_arc_2d()
        fa2d_intersection_points = full_arc_2d.line_intersections(line2d)
        intersection_points = []
        for pt in fa2d_intersection_points:
            if self.point_belongs(pt):
                intersection_points.append(pt)
        return intersection_points

    def linesegment_intersections(self, linesegment2d: LineSegment2D):
        full_arc_2d = self.to_full_arc_2d()
        fa2d_intersection_points = full_arc_2d.linesegment_intersections(
            linesegment2d)
        intersection_points = []
        for pt in fa2d_intersection_points:
            if self.point_belongs(pt):
                intersection_points.append(pt)
        return intersection_points

    def abscissa(self, point2d: volmdlr.Point2D, tol=1e-9):
        if point2d.point_distance(self.start) < tol:
            return 0
        if point2d.point_distance(self.end) < tol:
            return self.length()

        p = point2d - self.center
        u = self.start - self.center
        u.normalize()
        if self.is_trigo:
            v = u.normal_vector()
        else:
            v = -u.normal_vector()

        x, y = p.dot(u), p.dot(v)
        theta = math.atan2(y, x)
        if theta < -tol or theta > self.angle + tol:
            raise ValueError('Point not in arc')

        if theta < 0:
            return 0.
        if theta > self.angle:
            return self.angle * self.radius

        return self.radius * theta

    def direction_vector(self, abscissa: float):
        """
        :param abscissa: defines where in the Arc2D the
        direction vector is to be calculated
        :return: The direction vector of the Arc2D
        """
        return -self.normal_vector(abscissa=abscissa).normal_vector()

    def unit_direction_vector(self, abscissa: float):
        """
        :param abscissa: defines where in the Arc2D the
        unit direction vector is to be calculated
        :return: The unit direction vector of the Arc2D
        """
        direction_vector = self.direction_vector(abscissa)
        direction_vector.normalize()
        return direction_vector

    def normal_vector(self, abscissa: float):
        """
        :param abscissa: defines where in the Arc2D the
        normal vector is to be calculated
        :return: The normal vector of the Arc2D
        """
        point = self.point_at_abscissa(abscissa)
        # if self.is_trigo:
        normal_vector = self.center - point
        # else:
        #     normal_vector = point - self.center
        return normal_vector

    def unit_normal_vector(self, abscissa: float):
        """
        :param abscissa: defines where in the Arc2D the
        unit normal vector is to be calculated
        :return: The unit normal vector of the Arc2D
        """
        normal_vector = self.normal_vector(abscissa)
        normal_vector.normalize()
        return normal_vector

    def area(self):
        return self.radius ** 2 * self.angle / 2

    def center_of_mass(self):
        #        u=self.middle.vector-self.center.vector
        u = self.middle_point() - self.center
        u.normalize()
        # alpha = abs(self.angle)
        return self.center + 4 / (3 * self.angle) * self.radius * math.sin(
            self.angle * 0.5) * u

    def bounding_rectangle(self):
        # TODO: Enhance this!!!
        return volmdlr.core.BoundingRectangle(self.center.x - self.radius, self.center.x + self.radius,
                                              self.center.y - self.radius, self.center.y + self.radius)

    def straight_line_area(self):
        if self.angle >= math.pi:
            angle = volmdlr.TWO_PI - self.angle
            area = math.pi * self.radius ** 2 - 0.5 * self.radius ** 2 * (
                angle - math.sin(angle))
        else:
            angle = self.angle
            area = 0.5 * self.radius ** 2 * (angle - math.sin(angle))

        if self.is_trigo:
            return area
        return -area

    def straight_line_second_moment_area(self, point: volmdlr.Point2D):

        if self.angle2 < self.angle1:
            angle2 = self.angle2 + volmdlr.TWO_PI

        else:
            angle2 = self.angle2
        angle1 = self.angle1

        # Full arc section
        Ix1 = self.radius ** 4 / 8 * (angle2 - angle1 + 0.5 * (
            math.sin(2 * angle1) - math.sin(2 * angle2)))
        Iy1 = self.radius ** 4 / 8 * (angle2 - angle1 + 0.5 * (
            math.sin(2 * angle2) - math.sin(2 * angle1)))
        Ixy1 = self.radius ** 4 / 8 * (
            math.cos(angle1) ** 2 - math.cos(angle2) ** 2)

        # Triangle
        xi, yi = (self.start - self.center)
        xj, yj = (self.end - self.center)
        Ix2 = (yi ** 2 + yi * yj + yj ** 2) * (xi * yj - xj * yi) / 12.
        Iy2 = (xi ** 2 + xi * xj + xj ** 2) * (xi * yj - xj * yi) / 12.
        Ixy2 = (xi * yj + 2 * xi * yi + 2 * xj * yj + xj * yi) * (
            xi * yj - xj * yi) / 24.
        if Ix2 < 0.:
            Ix2, Iy2, Ixy2 = -Ix2, -Iy2, -Ixy2
        if self.angle < math.pi:
            if self.is_trigo:
                Ix = Ix1 - Ix2
                Iy = Iy1 - Iy2
                Ixy = Ixy1 - Ixy2
            else:
                Ix = Ix2 - Ix1
                Iy = Iy2 - Iy1
                Ixy = Ixy2 - Ixy1
        else:
            # print('Ixy12', Ixy1, Ixy2)
            if self.is_trigo:
                Ix = Ix1 + Ix2
                Iy = Iy1 + Iy2
                Ixy = Ixy1 + Ixy2
            else:
                Ix = -Ix2 - Ix1
                Iy = -Iy2 - Iy1
                Ixy = -Ixy2 - Ixy1

        return volmdlr.geometry.huygens2d(Ix, Iy, Ixy,
                                          self.straight_line_area(),
                                          self.center,
                                          point)

    def straight_line_center_of_mass(self):
        if self.angle == math.pi:
            return self.center_of_mass()

        u = self.middle_point() - self.center
        u.normalize()
        if self.angle >= math.pi:
            u = -u
        bissec = Line2D(self.center, self.center + u)
        string = Line2D(self.start, self.end)
        p = volmdlr.Point2D.line_intersection(bissec, string)
        a = p.point_distance(self.start)
        h = p.point_distance(self.center)
        triangle_area = h * a
        # alpha = abs(self.angle)
        triangle_cog = self.center + 2 / 3. * h * u
        if self.angle < math.pi:
            cog = (
                self.center_of_mass() * self.area() - triangle_area * triangle_cog) / abs(
                self.straight_line_area())
        else:
            cog = (
                self.center_of_mass() * self.area() + triangle_area * triangle_cog) / abs(
                self.straight_line_area())

        # ax = self.plot()
        # bissec.plot(ax=ax, color='grey')
        # self.center.plot(ax=ax)
        # string.plot(ax=ax, color='grey')
        # triangle_cog.plot(ax=ax, color='green')
        # self.center_of_mass().plot(ax=ax, color='red')
        #
        # cog_line = Line2D(volmdlr.O2D, self.center_of_mass()*self.area()-triangle_area*triangle_cog)
        # cog_line.plot(ax=ax)
        #
        # cog.plot(ax=ax, color='b')
        # ax.set_aspect('equal')
        return cog

    def straight_line_point_belongs(self, point):
        """
        Verifies if a point belongs to the surface created by closing the edge with a
        line between its start and end points.

        :param point_2d: Point to be verified.
        :return: Return True if the point belongs to this surface, or False otherwise.
        """
        if self.point_belongs(point_2d):
            return True
        if self.start == self.end:
            if point_2d.point_distance(self.center) <= self.radius:
                return True
        center_distance_point = self.center.point_distance(point)
        straight_line = LineSegment2D(self.start, self.end)
        for edge in [self, straight_line]:
            line_passing_trough_point = Line2D(self.center, point)
            straight_line_intersections = edge.line_intersections(line_passing_trough_point)
            if straight_line_intersections:
                if self.center.point_distance(straight_line_intersections[0]) > center_distance_point:
                    return True
        return False

    def plot(self, ax=None, color='k', alpha=1, plot_points=False):
        if ax is None:
            _, ax = plt.subplots()

        if plot_points:
            for point in [self.center, self.start, self.interior, self.end]:
                point.plot(ax=ax, color=color, alpha=alpha)

        ax.add_patch(matplotlib.patches.Arc((self.center.x, self.center.y), 2 * self.radius,
                                            2 * self.radius, angle=0,
                                            theta1=self.angle1 * 0.5 / math.pi * 360,
                                            theta2=self.angle2 * 0.5 / math.pi * 360,
                                            color=color,
                                            alpha=alpha))
        return ax

    def to_3d(self, plane_origin, x, y):
        ps = self.start.to_3d(plane_origin, x, y)
        pi = self.interior.to_3d(plane_origin, x, y)
        pe = self.end.to_3d(plane_origin, x, y)

        return volmdlr.edges.Arc3D(ps, pi, pe, name=self.name)

    def rotation(self, center: volmdlr.Point2D, angle: float):
        """
        Arc2D rotation.

        :param center: rotation center
        :param angle: angle rotation.
        :return: a new rotated Arc2D.
        """
        return Arc2D(*[point.rotation(center, angle,) for point in
                       [self.start, self.interior, self.end]])

    def rotation_inplace(self, center: volmdlr.Point2D, angle: float):
        """
        Arc2D rotation. Object is updated inplace.

        :param center: rotation center.
        :param angle: rotation angle.
        """
        self.start.rotation_inplace(center, angle)
        self.interior.rotation_inplace(center, angle)
        self.end.rotation_inplace(center, angle)
        self._angle = None
        self._is_trigo = None
        self._center = None
        self._clockwise_and_trigowise_paths = None

    def translation(self, offset: volmdlr.Vector2D):
        """
        Arc2D translation.

        :param offset: translation vector.
        :return: A new translated Arc2D.
        """
        return Arc2D(*[point.translation(offset) for point in
                       [self.start, self.interior, self.end]])

    def translation_inplace(self, offset: volmdlr.Vector2D):
        """
        Arc2D translation. Object is updated inplace.

        :param offset: translation vector.
        """
        self.start.translation_inplace(offset)
        self.interior.translation_inplace(offset)
        self.end.translation_inplace(offset)
        self._angle = None
        self._is_trigo = None
        self._center = None
        self._clockwise_and_trigowise_paths = None

    def frame_mapping(self, frame: volmdlr.Frame2D, side: str):
        """
        Changes vector frame_mapping and return a new Arc2D.

        side = 'old' or 'new'
        """
        return Arc2D(*[point.frame_mapping(frame, side) for point in
                       [self.start, self.interior, self.end]])

    def frame_mapping_inplace(self, frame: volmdlr.Frame2D, side: str):
        """
        Changes vector frame_mapping and the object is updated inplace.
        side = 'old' or 'new'
        """
        self.__init__(*[point.frame_mapping(frame, side) for point in
                        [self.start, self.interior, self.end]])

    def second_moment_area(self, point):
        """
        Second moment area of part of disk.

        """
        if self.angle2 < self.angle1:
            angle2 = self.angle2 + volmdlr.TWO_PI

        else:
            angle2 = self.angle2
        angle1 = self.angle1

        Ix = self.radius ** 4 / 8 * (angle2 - angle1 + 0.5 * (
            math.sin(2 * angle1) - math.sin(2 * angle2)))
        Iy = self.radius ** 4 / 8 * (angle2 - angle1 + 0.5 * (
            math.sin(2 * angle2) - math.sin(2 * angle1)))
        Ixy = self.radius ** 4 / 8 * (
            math.cos(angle1) ** 2 - math.cos(angle2) ** 2)
        # Ic = npy.array([[Ix, Ixy], [Ixy, Iy]])

        # Must be computed at center, so huygens related to center
        return volmdlr.geometry.huygens2d(Ix, Iy, Ixy, self.area(),
                                          self.center, point)

    def plot_data(self, edge_style: plot_data.EdgeStyle = None,
                  anticlockwise: bool = None):

        list_node = self.discretization_points()
        data = []
        for nd in list_node:
            data.append({'x': nd.x, 'y': nd.y})
        return plot_data.Arc2D(cx=self.center.x,
                               cy=self.center.y,
                               r=self.radius,
                               start_angle=self.angle1,
                               end_angle=self.angle2,
                               edge_style=edge_style,
                               data=data,
                               anticlockwise=anticlockwise,
                               name=self.name)

    def copy(self, *args, **kwargs):
        return Arc2D(self.start.copy(),
                     self.interior.copy(),
                     self.end.copy())

    def split(self, split_point: volmdlr.Point2D):
        abscissa = self.abscissa(split_point)

        return [Arc2D(self.start,
                      self.point_at_abscissa(0.5 * abscissa),
                      split_point),
                Arc2D(split_point,
                      self.point_at_abscissa((self.abscissa(self.end)
                                              - abscissa) * 0.5 + abscissa),
                      self.end)
                ]

    def infinite_primitive(self, offset):

        if not self.is_trigo:
            radius = self.radius + offset
        else:
            radius = self.radius - offset

        return FullArc2D(self.center,
                         self.center + radius * volmdlr.Point2D(1, 0.))

    def complementary(self):

        interior = self.middle_point().rotation(self.center, math.pi)
        return Arc2D(self.start, interior, self.end)

    def to_wire(self, angle_resolution: float = 10.):
        """
        convert an arc to a wire2d defined with line_segments.

        """

        return volmdlr.wires.Wire2D.from_points(self.polygon_points(angle_resolution))

    def axial_symmetry(self, line):
        """
<<<<<<< HEAD
        Finds out the symmetric arc2d according to a line
=======
        Finds out the symmetric arc2d according to a line.

>>>>>>> 4bbc52dc
        """

        points_symmetry = [point.axial_symmetry(line) for point in [self.start, self.interior, self.end]]

        return self.__class__(start=points_symmetry[0],
                              interior=points_symmetry[1],
                              end=points_symmetry[2])


class FullArc2D(Arc2D):
    """
    An edge that starts at start_end, ends at the same point after having described
    a circle.

    """

    def __init__(self, center: volmdlr.Point2D, start_end: volmdlr.Point2D,
                 name: str = ''):
        self.__center = center
        interior = start_end.rotation(center, math.pi)
        Arc2D.__init__(self, start=start_end, interior=interior,
                       end=start_end, name=name)  # !!! this is dangerous

    @property
    def is_trigo(self):
        return True

    @property
    def center(self):
        return self.__center

    @property
    def angle(self):
        return volmdlr.TWO_PI

    def to_dict(self, use_pointers: bool = False, memo=None, path: str = '#'):
        dict_ = self.base_dict()
        dict_['center'] = self.center.to_dict(use_pointers=use_pointers, memo=memo, path=path + '/center')
        dict_['radius'] = self.radius
        dict_['angle'] = self.angle
        dict_['is_trigo'] = self.is_trigo
        dict_['start_end'] = self.start.to_dict(use_pointers=use_pointers, memo=memo, path=path + '/start_end')
        dict_['name'] = self.name
        return dict_

    def copy(self, *args, **kwargs):
        return FullArc2D(self.center.copy(), self.start.copy())

    @classmethod
    def dict_to_object(cls, dict_, global_dict=None, pointers_memo: Dict[str, Any] = None, path: str = '#'):
        center = volmdlr.Point2D.dict_to_object(dict_['center'])
        start_end = volmdlr.Point2D.dict_to_object(dict_['start_end'])

        return cls(center, start_end, name=dict_['name'])

    def __hash__(self):
        return hash(self.radius)
        # return hash(self.center) + 5*hash(self.start)

    def __eq__(self, other_arc):
        if self.__class__.__name__ != other_arc.__class__.__name__:
            return False
        return (self.center == other_arc.center) \
            and (self.start_end == other_arc.start_end)

    def straight_line_area(self):
        area = self.area()
        return area

    def center_of_mass(self):
        return self.center

    def straight_line_center_of_mass(self):
        return self.center_of_mass()

    def straight_line_point_belongs(self, point):
        """
        Verifies if a point belongs to the surface created by closing the edge with a
        line between its start and end points.

        :param point2d: Point to be verified
        :return: Return True if the point belongs to this surface, or False otherwise
        """
        if point.point_distance(self.center) <= self.radius:
            return True
        return False

    def to_3d(self, plane_origin, x, y):
        center = self.center.to_3d(plane_origin, x, y)
        start = self.start.to_3d(plane_origin, x, y)
        z = x.cross(y)
        z.normalize()

        return FullArc3D(center, start, z)

    def rotation(self, center: volmdlr.Point2D, angle: float):
        new_center = self._center.rotation(center, angle, True)
        new_start_end = self.start.rotation(center, angle, True)
        return FullArc2D(new_center, new_start_end)

    def rotation_inplace(self, center: volmdlr.Point2D, angle: float):
        self._center.rotation(center, angle, False)
        self.start.rotation(center, angle, False)
        self.interior.rotation(center, angle, False)
        self.end.rotation(center, angle, False)

    def translation(self, offset: volmdlr.Vector2D):
        new_center = self._center.translation(offset)
        new_start_end = self.start.translation(offset)
        return FullArc2D(new_center, new_start_end)

    def translation_inplace(self, offset: volmdlr.Vector2D):
        self._center.translation_inplace(offset)
        self.start.translation_inplace(offset)
        self.end.translation_inplace(offset)
        self.interior.translation_inplace(offset)

    def frame_mapping(self, frame: volmdlr.Frame2D, side: str):
        """
        side = 'old' or 'new'
        """
        return FullArc2D(*[point.frame_mapping(frame, side) for point in
                           [self._center, self.start]])

    def frame_mapping_inplace(self, frame: volmdlr.Frame2D, side: str):
        for p in [self._center, self.start, self.end, self.interior]:
            p.frame_mapping_inplace(frame, side)

    def polygonization(self):
        return volmdlr.wires.ClosedPolygon2D(self.discretization_points(angle_resolution=15))

    def plot(self, ax=None, color='k', alpha=1, plot_points=False,
             linestyle='-', linewidth=1):
        if ax is None:
            _, ax = plt.subplots()

        if self.radius > 0:
            ax.add_patch(matplotlib.patches.Arc((self.center.x, self.center.y),
                                                2 * self.radius,
                                                2 * self.radius,
                                                angle=0,
                                                theta1=0,
                                                theta2=360,
                                                color=color,
                                                linestyle=linestyle,
                                                linewidth=linewidth))
        if plot_points:
            ax.plot([self.start.x], [self.start.y], 'o',
                    color=color, alpha=alpha)
        return ax

    def cut_between_two_points(self, point1, point2):

        x1, y1 = point1 - self.center
        x2, y2 = point2 - self.center

        angle1 = math.atan2(y1, x1)
        angle2 = math.atan2(y2, x2)
        if angle2 < angle1:
            angle2 += volmdlr.TWO_PI
        angle_i = 0.5 * (angle1 + angle2)
        interior = point1.rotation(self.center, angle_i)
        arc = Arc2D(point1, interior, point2)
        if self.is_trigo != arc.is_trigo:
            arc = arc.complementary()

        return arc

    def line_intersections(self, line2d: Line2D, tol=1e-9):
        try:
            if line2d.start == self.center:
                pt1 = line2d.end
                vec = line2d.start - line2d.end
            else:
                pt1 = line2d.start
                vec = line2d.end - line2d.start
        except AttributeError:
            if line2d.point1 == self.center:
                pt1 = line2d.point2
                vec = line2d.point1 - line2d.point2
            else:
                pt1 = line2d.point1
                vec = line2d.point2 - line2d.point1
        a = vec.dot(vec)
        b = 2 * vec.dot(pt1 - self.center)
        c = pt1.dot(pt1) + self.center.dot(self.center) \
            - 2 * pt1.dot(self.center) - self.radius ** 2

        disc = b ** 2 - 4 * a * c
        if math.isclose(disc, 0., abs_tol=tol):
            t1 = -b / (2 * a)
            return [pt1 + t1 * vec]

        elif disc > 0:
            sqrt_disc = math.sqrt(disc)
            t1 = (-b + sqrt_disc) / (2 * a)
            t2 = (-b - sqrt_disc) / (2 * a)
            return [pt1 + t1 * vec,
                    pt1 + t2 * vec]

        return []

    def linesegment_intersections(self, linesegment2d: LineSegment2D, tol=1e-9):
        try:
            if linesegment2d.start == self.center:
                pt1 = linesegment2d.end
                vec = linesegment2d.start - linesegment2d.end
            else:
                pt1 = linesegment2d.start
                vec = linesegment2d.end - linesegment2d.start
        except AttributeError:
            if linesegment2d.point1 == self.center:
                pt1 = linesegment2d.point2
                vec = linesegment2d.point1 - linesegment2d.point2
            else:
                pt1 = linesegment2d.point1
                vec = linesegment2d.point2 - linesegment2d.point1
        a = vec.dot(vec)
        b = 2 * vec.dot(pt1 - self.center)
        c = pt1.dot(pt1) + self.center.dot(self.center) \
            - 2 * pt1.dot(self.center) - self.radius ** 2

        disc = b ** 2 - 4 * a * c
        if math.isclose(disc, 0., abs_tol=tol):
            t1 = -b / (2 * a)
            points = [pt1 + t1 * vec]
            if linesegment2d.point_belongs(points[0]):
                return points
            return []

        elif disc > 0:
            sqrt_disc = math.sqrt(disc)
            t1 = (-b + sqrt_disc) / (2 * a)
            t2 = (-b - sqrt_disc) / (2 * a)
            points = [pt1 + t1 * vec, pt1 + t2 * vec]
            valid_points = [pt for pt in points if
                            linesegment2d.point_belongs(pt)]
            return valid_points

        return []


class ArcEllipse2D(Edge):
    """
    An 2 dimensional elliptical arc.

    :param start: The starting point of the elliptical arc
    :type start: :class:`volmdlr.Point2D`
    :param interior: An interior point of the elliptical arc
    :type interior: :class:`volmdlr.Point2D`
    :param end: The end point of the elliptical arc
    :type end: :class:`volmdlr.Point2D`
    :param center: The center of the ellipse
    :type center: :class:`volmdlr.Point2D`
    :param major_dir: The major direction of the ellipse
    :type major_dir: :class:`volmdlr.Vector2D`
    :param name: The name of the elliptical arc. Default value is ''
    :type name: str, optional
    :param extra: An extra interior point if start is equal to end. Default
        value is None
    :type extra: :class:`volmdlr.Point2D`, optional
    """

    def __init__(self, start: volmdlr.Point2D, interior: volmdlr.Point2D,
                 end: volmdlr.Point2D, center: volmdlr.Point2D,
                 major_dir: volmdlr.Vector2D, name: str = '',
                 extra: volmdlr.Point2D = None):
        Edge.__init__(self, start, end, name)
        self.interior = interior
        self.center = center
        self.extra = extra
        self.major_dir = major_dir
        self.minor_dir = self.major_dir.deterministic_unit_normal_vector()
        frame = volmdlr.Frame2D(self.center, self.major_dir, self.minor_dir)
        self.frame = frame
        start_new, end_new = frame.new_coordinates(self.start), frame.new_coordinates(self.end)
        interior_new, center_new = frame.new_coordinates(self.interior), frame.new_coordinates(self.center)

        def theta_A_B(s, i, e, c):
            """
            from : https://math.stackexchange.com/questions/339126/how-to-draw-an-ellipse-if-a-center-and-3-arbitrary-points-on-it-are-given
            theta=angle d'inclinaison ellipse par rapport à horizontal(sens horaire),A=demi grd axe, B=demi petit axe
            """
            xs, ys, xi, yi, xe, ye = s[0] - c[0], s[1] - c[1], i[0] - c[0], i[
                1] - c[1], e[0] - c[0], e[1] - c[1]
            A = npy.array(([xs ** 2, ys ** 2, 2 * xs * ys],
                           [xi ** 2, yi ** 2, 2 * xi * yi],
                           [xe ** 2, ye ** 2, 2 * xe * ye]))
            invA = npy.linalg.inv(A)
            One = npy.array(([1],
                             [1],
                             [1]))
            C = npy.dot(invA, One)  # matrice colonne de taille 3
            theta = 0.5 * math.atan(2 * C[2] / (C[1] - C[0]))
            c1 = C[0] + C[1]
            c2 = (C[1] - C[0]) / math.cos(2 * theta)
            gdaxe = math.sqrt((2 / (c1 - c2)))
            ptax = math.sqrt((2 / (c1 + c2)))
            return theta, gdaxe, ptax

        if start == end:
            extra_new = frame.new_coordinates(self.extra)
            theta, A, B = theta_A_B(start_new, extra_new, interior_new,
                                    center_new)
        else:
            theta, A, B = theta_A_B(start_new, interior_new, end_new,
                                    center_new)

        self.Gradius = A
        self.Sradius = B
        self.theta = theta

        # Angle pour start
        u1, u2 = start_new.x / self.Gradius, start_new.y / self.Sradius
        angle1 = volmdlr.core.sin_cos_angle(u1, u2)
        self.angle_start = angle1
        # Angle pour end
        u3, u4 = end_new.x / self.Gradius, end_new.y / self.Sradius
        angle2 = volmdlr.core.sin_cos_angle(u3, u4)
        self.angle_end = angle2
        # Angle pour interior
        u5, u6 = interior_new.x / self.Gradius, interior_new.y / self.Sradius
        anglei = volmdlr.core.sin_cos_angle(u5, u6)
        self.angle_interior = anglei

        # Going trigo/clock wise from start to interior
        if anglei < angle1:
            trigowise_path = (anglei + volmdlr.TWO_PI) - angle1
            clockwise_path = angle1 - anglei
        else:
            trigowise_path = anglei - angle1
            clockwise_path = angle1 - anglei + volmdlr.TWO_PI

        # Going trigo wise from interior to interior
        if angle2 < anglei:
            trigowise_path += (angle2 + volmdlr.TWO_PI) - anglei
            clockwise_path += anglei - angle2
        else:
            trigowise_path += angle2 - anglei
            clockwise_path += anglei - angle2 + volmdlr.TWO_PI

        if clockwise_path > trigowise_path:
            self.is_trigo = True
            self.angle = trigowise_path
        else:
            # Clock wise
            self.is_trigo = False
            self.angle = clockwise_path

        if self.start == self.end or self.angle == 0:
            self.angle = volmdlr.TWO_PI

        if self.is_trigo:  # sens trigo
            self.offset_angle = angle1
        else:
            self.offset_angle = angle2

    def _get_points(self):
        return self.discretization_points()

    points = property(_get_points)

    def length(self):
        """
        Calculates the length of the arcellipse2d.

        :return: arcellipse2d's length
        """
        length = self.abscissa(self.end)
        return length

    def point_belongs(self, point, abs_tol: float = 1e-6):
        """
        Verifies if a point belongs to the arcellipse2d.

        :param point: point to be verified
        :param abs_tol: tolerance applied during calculations
        :return: True if the point belongs, False otherwise
        """
        if not math.isclose((point.x - self.center.x) ** 2 / self.Gradius ** 2 +
                            (point.y - self.center.y) ** 2 / self.Sradius ** 2, 1, abs_tol=abs_tol) and not \
                math.isclose((point.x - self.center.x) ** 2 / self.Sradius ** 2 +
                             (point.y - self.center.y) ** 2 / self.Gradius ** 2, 1, abs_tol=abs_tol):
            return False
        new_point = self.frame.new_coordinates(point)
        u1, u2 = new_point.x / self.Gradius, new_point.y / self.Sradius
        angle_new_point = volmdlr.core.sin_cos_angle(u1, u2)
        if self.angle_start < self.angle_end and self.angle_end >= angle_new_point >= self.angle_start:
            return True
        if self.angle_start > self.angle_end and self.angle_end <= angle_new_point <= self.angle_start:
            return True
        return False

    def abscissa(self, point: volmdlr.Point2D):
        """
        Calculates the abscissa of a given point.

        :param point: point for calculating abscissa
        :return: a float, between 0 and the arcellise2d's lenght
        """
        if self.point_belongs(point):
            angle_abscissa = volmdlr.core.clockwise_angle(point - self.center, self.major_dir)
            angle_start = self.angle_start
            angle_end = angle_abscissa
            if self.angle_start > angle_abscissa > self.angle_end:
                angle_start = angle_abscissa
                angle_end = self.angle_start

            def arc_length(theta):
                return math.sqrt((self.Gradius ** 2) * math.sin(theta) ** 2 +
                                 (self.Sradius ** 2) * math.cos(theta) ** 2)

            res, _ = scipy_integrate.quad(arc_length, angle_start, angle_end)
            return res
        raise ValueError(f'point {point} does not belong to ellipse')

    def bounding_rectangle(self):
        """
        Calculates the bounding rectangle for the arcellipse2d.

        :return: volmdlr.core.BoudingRectangle object.
        """
        min_a, max_a = self.center - self.Gradius * self.major_dir, self.center + self.Gradius * self.major_dir
        min_b, max_b = self.center - self.Sradius * self.minor_dir, self.center + self.Sradius * self.minor_dir
        x_values = [point.x for point in [min_a, max_a, min_b, max_b]]
        y_values = [point.y for point in [min_a, max_a, min_b, max_b]]
        return volmdlr.core.BoundingRectangle(min(x_values), max(x_values), min(y_values), max(y_values))

    def straight_line_area(self):
        """
        Calculates the area of the elliptic arc, with line drwan from start to end.

        :return: straight_line_area.
        """
        if self.angle >= math.pi:
            angle = volmdlr.TWO_PI - self.angle
            area = math.pi * self.Gradius * self.Sradius - 0.5 * self.Gradius * self.Sradius * (
                    angle - math.sin(angle))
        else:
            angle = self.angle
            area = 0.5 * self.Gradius * self.Sradius * (angle - math.sin(angle))

        if self.is_trigo:
            return area
        return -area

    def discretization_points(self, *, number_points: int = None, angle_resolution: int = None):
        """
        discretize an Edge to have "n" points.

        :param number_points: the number of points (including start and end points)
             if unset, only start and end will be returned.
        :param angle_resolution: if set, the sampling will be adapted to have a controlled angular distance. Usefull
            to mesh an arc.
        :return: a list of sampled points.
        """
        if not number_points:
            if not angle_resolution:
                number_points = 2
            else:
                number_points = math.ceil(angle_resolution * abs(0.5 * self.angle / math.pi))
        is_trigo = True
        if self.angle_start > self.angle_end:
            if self.angle_start >= self.angle_interior >= self.angle_end:
                angle_start = self.angle_end
                angle_end = self.angle_start
                is_trigo = False
            else:
                angle_end = self.angle_end + volmdlr.TWO_PI
                angle_start = self.angle_start
        elif self.angle_start == self.angle_end:
            angle_start = 0
            angle_end = 2 * math.pi
        else:
            angle_end = self.angle_end
            angle_start = self.angle_start

        discretization_points = [self.frame.old_coordinates(
            volmdlr.Point2D(self.Gradius * math.cos(angle), self.Sradius * math.sin(angle)))
            for angle in npy.linspace(angle_start, angle_end, number_points)]
        if not is_trigo:
            discretization_points = discretization_points[::-1]
        return discretization_points

    def polygon_points(self, discretization_resolution: int):
        warnings.warn('polygon_points is deprecated,\
                please use discretization_points instead',
                      DeprecationWarning)
        return self.discretization_points(angle_resolution=discretization_resolution)

    def to_3d(self, plane_origin, x, y):
        point_start3d = self.start.to_3d(plane_origin, x, y)
        point_interior3d = self.interior.to_3d(plane_origin, x, y)
        point_end3d = self.end.to_3d(plane_origin, x, y)
        point_center3d = self.center.to_3d(plane_origin, x, y)

        a_max2d = self.center + self.major_dir * self.Gradius
        a_max3d = a_max2d.to_3d(plane_origin, x, y)
        new_major_dir = a_max3d - point_center3d
        new_major_dir.normalize()
        return ArcEllipse3D(point_start3d, point_interior3d, point_end3d,
                            point_center3d, new_major_dir, name=self.name)

    def plot(self, ax=None, color='k', alpha=1):
        if ax is None:
            _, ax = plt.subplots()

        self.interior.plot(ax=ax, color='m')
        self.start.plot(ax=ax, color='r')
        self.end.plot(ax=ax, color='b')
        self.center.plot(ax=ax, color='y')

        x = []
        y = []
        for px, py in self.discretization_points(number_points=100):
            x.append(px)
            y.append(py)

        plt.plot(x, y, color=color, alpha=alpha)
        return ax

    def normal_vector(self, abscissa):
        raise NotImplementedError

    def unit_normal_vector(self, abscissa):
        raise NotImplementedError

    def direction_vector(self, abscissa):
        raise NotImplementedError

    def unit_direction_vector(self, abscissa):
        raise NotImplementedError

    def reverse(self):
        return self.__class__(self.end.copy(), self.interior.copy(), self.start.copy(),
                              self.center.copy(), self.major_dir.copy(), self.name)


class Line3D(Line):
    _non_eq_attributes = ['name', 'basis_primitives', 'bounding_box']

    """
    Define an infinite line passing through the 2 points.

    """

    def __init__(self, point1: volmdlr.Point3D, point2: volmdlr.Point3D,
                 name: str = ''):
        Line.__init__(self, point1, point2, name=name)
        self.points = [point1, point2]
        self._bbox = None

    @property
    def bouding_box(self):
        if not self._bbox:
            self._bbox = self._bounding_box()
        return self._bbox

    def _bounding_box(self):
        # points = [self.point1, self.point2]
        # xmin = min([pt[0] for pt in points])
        # xmax = max([pt[0] for pt in points])
        # ymin = min([pt[1] for pt in points])
        # ymax = max([pt[1] for pt in points])
        # zmin = min([pt[2] for pt in points])
        # zmax = max([pt[2] for pt in points])

        xmin = min([self.point1[0], self.point2[0]])
        xmax = max([self.point1[0], self.point2[0]])
        ymin = min([self.point1[1], self.point2[1]])
        ymax = max([self.point1[1], self.point2[1]])
        zmin = min([self.point1[2], self.point2[2]])
        zmax = max([self.point1[2], self.point2[2]])

        return volmdlr.core.BoundingBox(xmin, xmax, ymin, ymax, zmin, zmax)

    def point_at_abscissa(self, abscissa):
        return self.point1 + (
            self.point2 - self.point1) * abscissa

    def point_belongs(self, point3d):
        if point3d == self.point1:
            return True
        return self.direction_vector().is_colinear_to(point3d - self.point1)

    def point_distance(self, point):
        vector1 = point - self.point1
        vector1.to_vector()
        vector2 = self.point2 - self.point1
        vector2.to_vector()
        return vector1.cross(vector2).norm() / vector2.norm()

    def line_distance(self, line2):
        """
        Calculates the distance between two Line3D.

        :param line2: other Line3D.
        :return: The distance between the two lines.
        """
        direction_vector1 = self.direction_vector()
        direction_vector2 = line2.direction_vector()
        if direction_vector1.is_colinear_to(direction_vector2):
            return direction_vector1.cross(line2.points[0] - self.points[0]).norm() / direction_vector1.norm()
        vector = line2.points[0] - self.points[0]
        line_distance = abs(vector.dot(direction_vector1.cross(direction_vector2))) / direction_vector1.cross(
            direction_vector2).norm()
        return line_distance

    def skew_to(self, line):
        """
        Verifies if two Line3D are skew to each other, that is, they are not parallel and never intersect.

        :param line: othe line.
        :return: True if they are skew, False otherwise.
        """
        if self.direction_vector().is_colinear_to(line.direction_vector()):
            return False
        if math.isclose(self.line_distance(line), 0, abs_tol=1e-6):
            return False
        return True

    def plot(self, ax=None, color='k', alpha=1, dashed=True):
        if ax is None:
            ax = Axes3D(plt.figure())

        # Line segment
        ax.plot([self.point1.x, self.point2.x], [self.point1.y, self.point2.y],
                [self.point1.z, self.point2.z], color=color, alpha=alpha)

        # Drawing 3 times length of segment on each side
        u = self.point2 - self.point1
        v1 = (self.point1 - 3 * u)
        x1, y1, z1 = v1.x, v1.y, v1.z
        v2 = (self.point2 - 3 * u)
        x2, y2, z2 = v2.x, v2.y, v2.z
        if dashed:
            ax.plot([x1, x2], [y1, y2], [z1, z2], color=color,
                    dashes=[30, 5, 10, 5])
        else:
            ax.plot([x1, x2], [y1, y2], [z1, z2], color=color)
        return ax

    def plane_projection2d(self, center, x, y):
        return Line2D(self.point1.plane_projection2d(center, x, y),
                      self.point2.plane_projection2d(center, x, y))

    def minimum_distance_points(self, other_line):
        """
        Returns the points on this line and the other line that are the closest
        of lines
        """
        u = self.point2 - self.point1
        v = other_line.point2 - other_line.point1
        w = self.point1 - other_line.point1
        a = u.dot(u)
        b = u.dot(v)
        c = v.dot(v)
        d = u.dot(w)
        e = v.dot(w)

        s = (b * e - c * d) / (a * c - b ** 2)
        t = (a * e - b * d) / (a * c - b ** 2)
        p1 = self.point1 + s * u
        p2 = other_line.point1 + t * v
        return p1, p2

    def rotation(self, center: volmdlr.Point3D, axis: volmdlr.Vector3D, angle: float):
        """
        Line3D rotation
        :param center: rotation center
        :param axis: rotation axis
        :param angle: angle rotation
        :return: a new rotated Line3D
        """

        return Line3D(*[p.rotation(center, axis, angle) for p in
                        [self.point1, self.point2]])

    def rotation_inplace(self, center: volmdlr.Point3D, axis: volmdlr.Vector3D, angle: float):
        """
        Line3D rotation. Object is updated inplace
        :param center: rotation center
        :param axis: rotation axis
        :param angle: rotation angle
        """
        for p in [self.point1, self.point2]:
            p.rotation_inplace(center, axis, angle)

    def translation(self, offset: volmdlr.Vector3D):
        """
        Line3D translation
        :param offset: translation vector
        :return: A new translated Line3D
        """
        return Line3D(*[point.translation(offset) for point in
                        [self.point1, self.point2]])

    def translation_inplace(self, offset: volmdlr.Vector3D):
        """
        Line3D translation. Object is updated inplace
        :param offset: translation vector
        """
        for point in [self.point1, self.point2]:
            point.translation_inplace(offset)

    def frame_mapping(self, frame: volmdlr.Frame3D, side: str):
        """
        Changes vector frame_mapping and return a new Line3D
        side = 'old' or 'new'
        """
        if side == 'old':
            new_start = frame.old_coordinates(self.point1)
            new_end = frame.old_coordinates(self.point2)
        elif side == 'new':
            new_start = frame.new_coordinates(self.point1)
            new_end = frame.new_coordinates(self.point2)
        else:
            raise ValueError('Please Enter a valid side: old or new')
        return Line3D(new_start, new_end)

    def frame_mapping_inplace(self, frame: volmdlr.Frame3D, side: str):
        """
        Changes Line3D frame_mapping and the object is updated inplace
        side = 'old' or 'new'
        """
        if side == 'old':
            new_start = frame.old_coordinates(self.point1)
            new_end = frame.old_coordinates(self.point2)
        elif side == 'new':
            new_start = frame.new_coordinates(self.point1)
            new_end = frame.new_coordinates(self.point2)
        else:
            raise ValueError('Please Enter a valid side: old or new')
        self.point1 = new_start
        self.point2 = new_end
        self.bounding_box = self._bounding_box()

    def trim(self, point1: volmdlr.Point3D, point2: volmdlr.Point3D):
        if not self.point_belongs(point1) or not self.point_belongs(point2):
            raise ValueError('Point not on curve')
        return Line3D(point1, point2)

    def copy(self, *args, **kwargs):
        return Line3D(*[p.copy() for p in [self.point1, self.point2]])

    @classmethod
    def from_step(cls, arguments, object_dict):
        point1 = object_dict[arguments[1]]
        direction = object_dict[arguments[2]]
        point2 = point1 + direction
        return cls(point1, point2, arguments[0][1:-1])

    # def intersection(self, line2):
    #
    #     x1 = self.point1.x
    #     y1 = self.point1.y
    #     z1 = self.point1.z
    #     x2 = self.point2.x
    #     y2 = self.point2.y
    #     z2 = self.point2.z
    #     x3 = line2.point1.x
    #     y3 = line2.point1.y
    #     z3 = line2.point1.z
    #     x4 = line2.point2.x
    #     y4 = line2.point2.y
    #     z4 = line2.point2.z
    #
    #     if x3 == 0 and x4 == 0 and y4 - y3 == 0:
    #         x5, y5, z5 = x3, y3, z3
    #         x6, y6, z6 = x4, y4, z4
    #         x3, y3, z3 = x1, y1, z1
    #         x4, y4, z4 = x2, y2, z2
    #         x1, y1, z1 = x5, y5, z5
    #         x2, y2, z2 = x6, y6, z6
    #
    #     elif y3 == 0 and y4 == 0 and x4 - x3 == 0:
    #         x5, y5, z5 = x3, y3, z3
    #         x6, y6, z6 = x4, y4, z4
    #         x3, y3, z3 = x1, y1, z1
    #         x4, y4, z4 = x2, y2, z2
    #         x1, y1, z1 = x5, y5, z5
    #         x2, y2, z2 = x6, y6, z6
    #
    #     res, list_t1 = [], []
    #
    #     # 2 unknown 3eq with t1 et t2 unknown
    #
    #     if (x2 - x1 + y1 - y2) != 0 and (y4 - y3) != 0:
    #         t1 = (x3 - x1 + (x4 - x3) * (y1 - y3) / (y4 - y3)) / (
    #             x2 - x1 + y1 - y2)
    #         t2 = (y1 - y3 + (y2 - y1) * t1) / (y4 - y3)
    #         res1 = z1 + (z2 - z1) * t1
    #         res2 = z3 + (z4 - z3) * t2
    #         list_t1.append(t1)
    #         res.append([res1, res2])
    #
    #     if (z2 - z1 + y1 - y2) != 0 and (y4 - y3) != 0:
    #         t1 = (z3 - z1 + (z4 - z3) * (y1 - y3) / (y4 - y3)) / (
    #             z2 - z1 + y1 - y2)
    #         t2 = (y1 - y3 + (y2 - y1) * t1) / (y4 - y3)
    #         res1 = x1 + (x2 - x1) * t1
    #         res2 = x3 + (x4 - x3) * t2
    #         list_t1.append(t1)
    #         res.append([res1, res2])
    #
    #     if (z2 - z1 + x1 - x2) != 0 and (x4 - x3) != 0:
    #         t1 = (z3 - z1 + (z4 - z3) * (x1 - x3) / (x4 - x3)) / (
    #             z2 - z1 + x1 - x2)
    #         t2 = (x1 - x3 + (x2 - x1) * t1) / (x4 - x3)
    #         res1 = y1 + (y2 - y1) * t1
    #         res2 = y3 + (y4 - y3) * t2
    #         list_t1.append(t1)
    #         res.append([res1, res2])
    #
    #     if len(res) == 0:
    #         return None
    #
    #     for pair, t1 in zip(res, list_t1):
    #         res1, res2 = pair[0], pair[1]
    #         if math.isclose(res1, res2,
    #                         abs_tol=1e-7):  # if there is an intersection point
    #             return volmdlr.Point3D(x1 + (x2 - x1) * t1,
    #                                    y1 + (y2 - y1) * t1,
    #                                    z1 + (z2 - z1) * t1)
    #
    #     return None

    def intersection(self, line):
        """
        Calculates the intersection between to Line3D, if there is an intersection
        :param line: other Line3D
        :return: None if there is no intersection between Lines. A volmdlr.Point3D if there existes an intersection
        """
        direction_vector1 = self.direction_vector()
        direction_vector2 = line.direction_vector()
        distance_to_line = self.line_distance(line)
        if direction_vector1.is_colinear_to(direction_vector2) or\
                not math.isclose(distance_to_line, 0, abs_tol=1e-6):
            return None
        if math.isclose(distance_to_line, 0, abs_tol=1e-6) and\
                math.isclose(direction_vector1.dot(direction_vector2), 0, abs_tol=1e-6):
            projected_point, _ = self.point_projection(line.points[0])
            return projected_point
        x1, y1, z1 = self.points[0].x, self.points[0].y, self.points[0].z
        x2, y2, z2 = line.points[0].x, line.points[0].y, line.points[0].z
        a, b, c = direction_vector1.x, direction_vector1.y, direction_vector1.z
        m, n, p = direction_vector2.x, direction_vector2.y, direction_vector2.z
        vector_components = [a, b, c, m, n, p]
        for i, component in enumerate(vector_components):
            if abs(component) <= 1e-6:
                vector_components[i] = 0.0
        a, b, c, m, n, p = vector_components
        # if a == m == 0 and x2 != x1:
        #     return None
        # if b == n == 0 and y2 != y1:
        #     if a == p == 0 and c != 0 != m:
        #         coefficient_t = (x2 - x1) / -m
        #         coefficient_s = (z2 - z1) / c
        #     else:
        #         return None
        # elif c == p == 0 and z2 != z1:
        #     return None
        # if a == b == 0 and (x2 - x1) * n == (y2 - y1) * m:
        if n * a != b * m:
            coefficient_t = (b * (x2 - x1) - a * (y2 - y1)) / (n * a - b * m)
            coefficient_s = (n * (x2 - x1) - m * (y2 - y1)) / (n * a - b * m)
        elif a == m == 0:
            if math.isclose(x2, x1, abs_tol=1e-6) and c * n != b * p:
                if b != 0:
                    coefficient_t = ((z2 - z1) * b - c * (y2 - y1)) / (c * n - b * p)
                    coefficient_s = ((y2 - y1) + n * coefficient_t) / b
                elif n != 0 and c != 0:
                    coefficient_t = (y2 - y1) / -n
                    coefficient_s = (z2 - z1 + p * coefficient_t) / c
            else:
                raise NotImplementedError
        elif b == n == 0.:
            if math.isclose(y2, y1, abs_tol=1e-6) and c * m != a * p:
                if a != 0.:
                    coefficient_t = ((z2 - z1) * a - c * (x2 - x1)) / (c * m - a * p)
                    coefficient_s = ((x2 - x1) + m * coefficient_t) / a
                elif m != 0 and c != 0:
                    coefficient_t = (x2 - x1) / -m
                    coefficient_s = (z2 - z1 + p * coefficient_t) / c
            else:
                raise NotImplementedError
        elif a == b == 0 and n != 0 != m:
            coefficient_t = (x2 - x1) / m
            coefficient_s = ((z2 - z1) + p * coefficient_t) / c
        elif a == 0 and m != 0 and b != 0:
            coefficient_t = - (x2 - x1) / m
            coefficient_s = ((y2 - y1) + n * coefficient_t) / b
        elif m == 0 and a != 0 and n != 0:
            coefficient_s = - (x2 - x1) / a
            coefficient_t = ((y2 - y1) - b * coefficient_s) / -n
        else:
            print(True)
            raise NotImplementedError
        if math.isclose(c * coefficient_s - p * coefficient_t, z2 - z1, abs_tol=1e-5):
            return volmdlr.Point3D(x1 + coefficient_s * a,
                                   y1 + coefficient_s * b,
                                   z1 + coefficient_s * c)
        return None

    def to_step(self, current_id, surface_id=None):
        p1_content, p1_id = self.point1.to_step(current_id)
        # p2_content, p2_id = self.point2.to_step(current_id+1)
        current_id = p1_id + 1
        u_content, u_id = volmdlr.Vector3D.to_step(
            self.unit_direction_vector(),
            current_id,
            vector=True)
        current_id = u_id + 1
        content = p1_content + u_content
        content += f"#{current_id} = LINE('{self.name}',#{p1_id},#{u_id});\n"
        return content, current_id

    def to_2d(self, plane_origin, x, y):
        p2d = [p.to_2d(plane_origin, x, y) for p in (self.point1, self.point2)]
        if p2d[0] == p2d[1]:
            return None
        return Line2D(*p2d, name=self.name)


class LineSegment3D(LineSegment):
    """
    Define a line segment limited by two points
    """

    def __init__(self, start: volmdlr.Point3D, end: volmdlr.Point3D,
                 name: str = ''):
        if start == end:
            raise NotImplementedError
        self.points = [start, end]
        LineSegment.__init__(self, start=start, end=end, name=name)
        self._bbox = None

    @property
    def bounding_box(self):
        if not self._bbox:
            self._bbox = self._bounding_box()
        return self._bbox

    @bounding_box.setter
    def bounding_box(self, new_bounding_box):
        self._bbox = new_bounding_box

    def __hash__(self):
        return 2 + hash(self.start) + hash(self.end)

    def __eq__(self, other_linesegment3d):
        if other_linesegment3d.__class__ != self.__class__:
            return False
        return (self.start == other_linesegment3d.start
                and self.end == other_linesegment3d.end)

    def _bounding_box(self):

        xmin = min(self.start.x, self.end.x)
        xmax = max(self.start.x, self.end.x)
        ymin = min(self.start.y, self.end.y)
        ymax = max(self.start.y, self.end.y)
        zmin = min(self.start.z, self.end.z)
        zmax = max(self.start.z, self.end.z)

        return volmdlr.core.BoundingBox(xmin, xmax, ymin, ymax, zmin, zmax)

    def to_dict(self, *args, **kwargs):
        return {'object_class': 'volmdlr.edges.LineSegment3D',
                'name': self.name,
                'start': self.start.to_dict(),
                'end': self.end.to_dict()
                }

    # def point_at_abscissa(self, abscissa):
    #     return self.start + abscissa * (
    #         self.end - self.start) / self.length()

    def point_belongs(self, point, abs_tol=1e-7):
        point_distance = self.point_distance(point)
        if math.isclose(point_distance, 0, abs_tol=abs_tol):
            return True
        return False

    def normal_vector(self, abscissa=0.):
        return None

    def unit_normal_vector(self, abscissa=0.):
        return None

    # def middle_point(self):
    #     return self.point_at_abscissa(0.5 * self.length())

    def point_distance(self, point):
        distance, point = volmdlr.LineSegment3DPointDistance(
            [(self.start.x, self.start.y, self.start.z),
             (self.end.x, self.end.y, self.end.z)],
            (point.x, point.y, point.z))
        return distance

    def plane_projection2d(self, center, x, y):
        return LineSegment2D(self.start.plane_projection2d(center, x, y),
                             self.end.plane_projection2d(center, x, y))

    # def intersection(self, segment2):
    #     x1 = self.start.x
    #     y1 = self.start.y
    #     z1 = self.start.z
    #     x2 = self.end.x
    #     y2 = self.end.y
    #     z2 = self.end.z
    #     x3 = segment2.start.x
    #     y3 = segment2.start.y
    #     z3 = segment2.start.z
    #     x4 = segment2.end.x
    #     y4 = segment2.end.y
    #     z4 = segment2.end.z
    #
    #     if x3 == 0 and x4 == 0 and y4 - y3 == 0:
    #         x5, y5, z5 = x3, y3, z3
    #         x6, y6, z6 = x4, y4, z4
    #         x3, y3, z3 = x1, y1, z1
    #         x4, y4, z4 = x2, y2, z2
    #         x1, y1, z1 = x5, y5, z5
    #         x2, y2, z2 = x6, y6, z6
    #
    #     elif y3 == 0 and y4 == 0 and x4 - x3 == 0:
    #         x5, y5, z5 = x3, y3, z3
    #         x6, y6, z6 = x4, y4, z4
    #         x3, y3, z3 = x1, y1, z1
    #         x4, y4, z4 = x2, y2, z2
    #         x1, y1, z1 = x5, y5, z5
    #         x2, y2, z2 = x6, y6, z6
    #
    #     res, list_t1 = [], []
    #
    #     # 2 unknown 3eq with t1 et t2 unknown
    #     if (x2 - x1 + y1 - y2) != 0 and (y4 - y3) != 0:
    #         t1 = (x3 - x1 + (x4 - x3) * (y1 - y3) / (y4 - y3)) / (
    #             x2 - x1 + y1 - y2)
    #         t2 = (y1 - y3 + (y2 - y1) * t1) / (y4 - y3)
    #         res1 = z1 + (z2 - z1) * t1
    #         res2 = z3 + (z4 - z3) * t2
    #         list_t1.append(t1)
    #         res.append([res1, res2])
    #
    #     if (z2 - z1 + y1 - y2) != 0 and (y4 - y3) != 0:
    #         t1 = (z3 - z1 + (z4 - z3) * (y1 - y3) / (y4 - y3)) / (
    #             z2 - z1 + y1 - y2)
    #         t2 = (y1 - y3 + (y2 - y1) * t1) / (y4 - y3)
    #         res1 = x1 + (x2 - x1) * t1
    #         res2 = x3 + (x4 - x3) * t2
    #         list_t1.append(t1)
    #         res.append([res1, res2])
    #
    #     if (z2 - z1 + x1 - x2) != 0 and (x4 - x3) != 0:
    #         t1 = (z3 - z1 + (z4 - z3) * (x1 - x3) / (x4 - x3)) / (
    #             z2 - z1 + x1 - x2)
    #         t2 = (x1 - x3 + (x2 - x1) * t1) / (x4 - x3)
    #         res1 = y1 + (y2 - y1) * t1
    #         res2 = y3 + (y4 - y3) * t2
    #         list_t1.append(t1)
    #         res.append([res1, res2])
    #
    #     if len(res) == 0:
    #         return None
    #
    #     for pair, t1 in zip(res, list_t1):
    #         res1, res2 = pair[0], pair[1]
    #         if math.isclose(res1, res2,
    #                         abs_tol=1e-7):  # if there is an intersection point
    #             if t1 >= 0 or t1 <= 1:
    #                 return volmdlr.Point3D(x1 + (x2 - x1) * t1,
    #                                        y1 + (y2 - y1) * t1,
    #                                        z1 + (z2 - z1) * t1)
    #
    #     return None

    def line_intersections(self, line):
        line_self = self.to_line()
        if line_self.skew_to(line):
            return None
        intersection = line_self.intersection(line)
        if intersection and self.point_belongs(intersection):
            return intersection
        return None

    def linesegment_intersection(self, linesegment):
        line1 = self.to_line()
        line2 = linesegment.to_line()
        intersection = line1.intersection(line2)
        if intersection and self.point_belongs(intersection) and linesegment.point_belongs(intersection):
            return intersection
        return None

    def rotation(self, center: volmdlr.Point3D,
                 axis: volmdlr.Vector3D, angle: float):
        """
        LineSegment3D rotation
        :param center: rotation center
        :param axis: rotation axis
        :param angle: angle rotation
        :return: a new rotated LineSegment3D
        """
        return LineSegment3D(
            *[point.rotation(center, axis, angle) for point in self.points])

    def rotation_inplace(self, center: volmdlr.Point3D,
                         axis: volmdlr.Vector3D, angle: float):
        """
        Line2D rotation. Object is updated inplace
        :param center: rotation center
        :param axis: rotation axis
        :param angle: rotation angle
        """
        for point in self.points:
            point.rotation_inplace(center, axis, angle)
        self.bounding_box = self._bounding_box()

    def __contains__(self, point):

        point1, point2 = self.start, self.end
        axis = point2 - point1
        test = point.rotation(point1, axis, math.pi)
        if test == point:
            return True

        return False

    def translation(self, offset: volmdlr.Vector3D):
        """
        LineSegment3D translation
        :param offset: translation vector
        :return: A new translated LineSegment3D
        """
        return LineSegment3D(
            *[point.translation(offset) for point in self.points])

    def translation_inplace(self, offset: volmdlr.Vector3D):
        """
        LineSegment3D translation. Object is updated inplace
        :param offset: translation vector
        """
        for point in self.points:
            point.translation_inplace(offset)
        self.bounding_box = self._bounding_box()

    def frame_mapping(self, frame: volmdlr.Frame3D, side: str):
        """
        Changes LineSegment3D frame_mapping and return a new LineSegment3D
        side = 'old' or 'new'
        """
        if side == 'old':
            return LineSegment3D(
                *[frame.old_coordinates(point) for point in self.points])
        elif side == 'new':
            return LineSegment3D(
                *[frame.new_coordinates(point) for point in self.points])
        raise ValueError('Please Enter a valid side: old or new')

    def frame_mapping_inplace(self, frame: volmdlr.Frame3D, side: str):
        """
        Changes vector frame_mapping and the object is updated inplace
        side = 'old' or 'new'
        """
        if side == 'old':
            new_start = frame.old_coordinates(self.start)
            new_end = frame.old_coordinates(self.end)
        elif side == 'new':
            new_start = frame.new_coordinates(self.start)
            new_end = frame.new_coordinates(self.end)
        else:
            raise ValueError('Please Enter a valid side: old or new')
        self.start = new_start
        self.end = new_end
        self.bounding_box = self._bounding_box()

    def copy(self, *args, **kwargs):
        return LineSegment3D(self.start.copy(), self.end.copy())

    def plot(self, ax=None, color='k', alpha=1,
             edge_ends=False, edge_direction=False):
        if ax is None:
            fig = plt.figure()
            ax = fig.add_subplot(111, projection='3d')
        else:
            fig = ax.figure

        points = [self.start, self.end]
        x = [p.x for p in points]
        y = [p.y for p in points]
        z = [p.z for p in points]
        if edge_ends:
            ax.plot(x, y, z, color=color, alpha=alpha, marker='o')
        else:
            ax.plot(x, y, z, color=color, alpha=alpha)
        if edge_direction:
            x, y, z = self.point_at_abscissa(0.5 * self.length())
            u, v, w = 0.05 * self.direction_vector()
            ax.quiver(x, y, z, u, v, w, length=self.length() / 100,
                      arrow_length_ratio=5, normalize=True,
                      pivot='tip', color=color)
        return ax

    def plot2d(self, x_3D, y_3D, ax=None, color='k', width=None):
        if ax is None:
            fig = plt.figure()
            ax = fig.add_subplot(111, projection='3d')
        else:
            fig = ax.figure

        edge2D = self.plane_projection2d(volmdlr.O3D, x_3D, y_3D)
        edge2D.plot(ax=ax, color=color, width=width)
        return ax

    def plot_data(self, x_3D, y_3D, marker=None, color='black', stroke_width=1,
                  dash=False, opacity=1, arrow=False):
        edge2D = self.plane_projection2d(volmdlr.O3D, x_3D, y_3D)
        return edge2D.plot_data(marker, color, stroke_width,
                                dash, opacity, arrow)

    def FreeCADExport(self, name, ndigits=6):
        name = 'primitive' + str(name)
        x1, y1, z1 = round(1000 * self.start, ndigits)
        x2, y2, z2 = round(1000 * self.end, ndigits)
        return '{} = Part.LineSegment(fc.Vector({},{},{}),fc.Vector({},{},{}))\n'.format(
            name, x1, y1, z1, x2, y2, z2)

    def to_line(self):
        return Line3D(self.start, self.end)

    def babylon_script(self, color=(1, 1, 1), name='line', type_='line',
                       parent=None):
        if type_ in ['line', 'dashed']:
            s = 'var myPoints = [];\n'
            s += 'var point1 = new BABYLON.Vector3({},{},{});\n'.format(
                *self.start)
            s += 'myPoints.push(point1);\n'
            s += 'var point2 = new BABYLON.Vector3({},{},{});\n'.format(
                *self.end)
            s += 'myPoints.push(point2);\n'
            if type_ == 'line':
                s += 'var {} = BABYLON.MeshBuilder.CreateLines("lines", {{points: myPoints}}, scene);\n'.format(
                    name)
            elif type_ == 'dashed':
                s += f'var {name} = BABYLON.MeshBuilder.CreateDashedLines("lines", {{points: myPoints, dashNb:20}}, scene);'
            s += '{}.color = new BABYLON.Color3{};\n'.format(name, tuple(color))
        elif type_ == 'tube':
            radius = 0.03 * self.start.point_distance(self.end)
            s = 'var points = [new BABYLON.Vector3({},{},{}), new BABYLON.Vector3({},{},{})];\n'.format(
                *self.start, *self.end)
            s += 'var {} = BABYLON.MeshBuilder.CreateTube("frame_U", {{path: points, radius: {}}}, {});'.format(
                name, radius, parent)
        #            s += 'line.material = red_material;\n'

        else:
            raise NotImplementedError

        if parent is not None:
            s += f'{name}.parent = {parent};\n'

        return s

    def to_2d(self, plane_origin, x, y):
        p2d = [p.to_2d(plane_origin, x, y) for p in (self.start, self.end)]
        if p2d[0] == p2d[1]:
            return None
        return LineSegment2D(*p2d, name=self.name)

    def to_bspline_curve(self, resolution=10):
        """
        Convert a LineSegment3D to a BSplineCurve3D
        """
        degree = 1
        points = [self.point_at_abscissa(abscissa / self.length())
                  for abscissa in range(resolution + 1)]
        bspline_curve = BSplineCurve3D.from_points_interpolation(points,
                                                                 degree)
        return bspline_curve

    def reverse(self):
        return LineSegment3D(self.end.copy(), self.start.copy())

    def minimum_distance_points(self, other_line):
        """
        Returns the points on this line and the other line that are the closest
        of lines
        """
        u = self.end - self.start
        v = other_line.end - other_line.start
        w = self.start - other_line.start
        a = u.dot(u)
        b = u.dot(v)
        c = v.dot(v)
        d = u.dot(w)
        e = v.dot(w)
        if (a * c - b ** 2) != 0:
            s = (b * e - c * d) / (a * c - b ** 2)
            t = (a * e - b * d) / (a * c - b ** 2)
            p1 = self.start + s * u
            p2 = other_line.start + t * v
            return p1, p2
        else:
            return self.start, other_line.start

    def Matrix_distance(self, other_line):
        u = self.direction_vector()
        v = other_line.direction_vector()
        w = other_line.start - self.start

        a = u.dot(u)
        b = -u.dot(v)
        d = v.dot(v)

        e = w.dot(u)
        f = -w.dot(v)

        A = npy.array([[a, b],
                       [b, d]])
        B = npy.array([e, f])

        res = scp.optimize.lsq_linear(A, B, bounds=(0, 1))
        p1 = self.point_at_abscissa(res.x[0] * self.length())
        p2 = other_line.point_at_abscissa(
            res.x[1] * other_line.length())
        return p1, p2

    def parallel_distance(self, other_linesegment):
        pt_a, pt_b, pt_c = self.start, self.end, other_linesegment.points[0]
        vector = volmdlr.Vector3D((pt_a - pt_b).vector)
        vector.normalize()
        plane1 = volmdlr.faces.Plane3D.from_3_points(pt_a, pt_b, pt_c)
        v = vector.cross(plane1.frame.w)  # distance vector
        # pt_a = k*u + c*v + pt_c
        res = (pt_a - pt_c).vector
        x, y, z = res[0], res[1], res[2]
        u1, u2, u3 = vector.x, vector.y, vector.z
        v1, v2, v3 = v.x, v.y, v.z

        if (u1 * v2 - v1 * u2) != 0 and u1 != 0:
            c = (y * u1 - x * u2) / (u1 * v2 - v1 * u2)
            k = (x - c * v1) / u1
            if math.isclose(k * u3 + c * v3, z, abs_tol=1e-7):
                return k
        elif (u1 * v3 - v1 * u3) != 0 and u1 != 0:
            c = (z * u1 - x * u3) / (u1 * v3 - v1 * u3)
            k = (x - c * v1) / u1
            if math.isclose(k * u2 + c * v2, y, abs_tol=1e-7):
                return k
        elif (v1 * u2 - v2 * u1) != 0 and u2 != 0:
            c = (u2 * x - y * u1) / (v1 * u2 - v2 * u1)
            k = (y - c * v2) / u2
            if math.isclose(k * u3 + c * v3, z, abs_tol=1e-7):
                return k
        elif (v3 * u2 - v2 * u3) != 0 and u2 != 0:
            c = (u2 * z - y * u3) / (v3 * u2 - v2 * u3)
            k = (y - c * v2) / u2
            if math.isclose(k * u1 + c * v1, x, abs_tol=1e-7):
                return k
        elif (u1 * v3 - v1 * u3) != 0 and u3 != 0:
            c = (z * u1 - x * u3) / (u1 * v3 - v1 * u3)
            k = (z - c * v3) / u3
            if math.isclose(k * u2 + c * v2, y, abs_tol=1e-7):
                return k
        elif (u2 * v3 - v2 * u3) != 0 and u3 != 0:
            c = (z * u2 - y * u3) / (u2 * v3 - v2 * u3)
            k = (z - c * v3) / u3
            if math.isclose(k * u1 + c * v1, x, abs_tol=1e-7):
                return k
        else:
            return NotImplementedError

    def minimum_distance(self, element, return_points=False):
        if element.__class__ is Arc3D or element.__class__ is volmdlr.wires.Circle3D:
            pt1, pt2 = element.minimum_distance_points_line(self)
            if return_points:
                return pt1.point_distance(pt2), pt1, pt2
            else:
                return pt1.point_distance(pt2)

        elif element.__class__ is LineSegment3D:
            p1, p2 = self.Matrix_distance(element)
            if return_points:
                return p1.point_distance(p2), p1, p2
            else:
                return p1.point_distance(p2)

        elif element.__class__ is BSplineCurve3D:
            points = element.points
            lines = []
            dist_min = math.inf
            for p1, p2 in zip(points[0:-1], points[1:]):
                lines.append(LineSegment3D(p1, p2))
            for line in lines:
                p1, p2 = self.Matrix_distance(line)
                dist = p1.point_distance(p2)
                if dist < dist_min:
                    dist_min = dist
                    min_points = (p1, p2)
            if return_points:
                p1, p2 = min_points
                return dist_min, p1, p2
            else:
                return dist_min

        else:
            return NotImplementedError

    def extrusion(self, extrusion_vector):
        u = self.unit_direction_vector()
        v = extrusion_vector.copy()
        v.normalize()
        w = u.cross(v)
        l1 = self.length()
        l2 = extrusion_vector.norm()
        # outer_contour = Polygon2D([O2D, Point2D((l1, 0.)),
        #                            Point2D((l1, l2)), Point2D((0., l2))])
        plane = volmdlr.faces.Plane3D(volmdlr.Frame3D(self.start, u, v, w))
        return [plane.rectangular_cut(0, l1, 0, l2)]

    def revolution(self, axis_point, axis, angle):
        axis_line3d = Line3D(axis_point, axis_point + axis)
        if axis_line3d.point_belongs(self.start) and axis_line3d.point_belongs(
                self.end):
            return []

        p1_proj, _ = axis_line3d.point_projection(self.start)
        p2_proj, _ = axis_line3d.point_projection(self.end)
        d1 = self.start.point_distance(p1_proj)
        d2 = self.end.point_distance(p2_proj)
        if not math.isclose(d1, 0., abs_tol=1e-9):
            u = (self.start - p1_proj)  # Unit vector from p1_proj to p1
            u.normalize()
        elif not math.isclose(d2, 0., abs_tol=1e-9):
            u = (self.end - p2_proj)  # Unit vector from p1_proj to p1
            u.normalize()
        else:
            return []
        if u.is_colinear_to(self.direction_vector()):
            # Planar face
            v = axis.cross(u)
            surface = volmdlr.faces.Plane3D(
                volmdlr.Frame3D(p1_proj, u, v, axis))
            r, R = sorted([d1, d2])
            if angle == volmdlr.TWO_PI:
                # Only 2 circles as countours
                outer_contour2d = volmdlr.wires.Circle2D(volmdlr.O2D, R)
                if not math.isclose(r, 0, abs_tol=1e-9):
                    inner_contours2d = [volmdlr.wires.Circle2D(volmdlr.O2D, r)]
                else:
                    inner_contours2d = []
            else:
                inner_contours2d = []
                if math.isclose(r, 0, abs_tol=1e-9):
                    # One arc and 2 lines (pizza slice)
                    arc2_e = volmdlr.Point2D(R, 0)
                    arc2_i = arc2_e.rotation(center=volmdlr.O2D,
                                             angle=0.5 * angle)
                    arc2_s = arc2_e.rotation(center=volmdlr.O2D, angle=angle)
                    arc2 = Arc2D(arc2_s, arc2_i, arc2_e)
                    line1 = LineSegment2D(arc2_e, volmdlr.O2D)
                    line2 = LineSegment2D(volmdlr.O2D, arc2_s)
                    outer_contour2d = volmdlr.wires.Contour2D([arc2, line1,
                                                               line2])

                else:
                    # Two arcs and lines
                    arc1_s = volmdlr.Point2D(R, 0)
                    arc1_i = arc1_s.rotation(center=volmdlr.O2D,
                                             angle=0.5 * angle)
                    arc1_e = arc1_s.rotation(center=volmdlr.O2D, angle=angle)
                    arc1 = Arc2D(arc1_s, arc1_i, arc1_e)

                    arc2_e = volmdlr.Point2D(r, 0)
                    arc2_i = arc2_e.rotation(center=volmdlr.O2D,
                                             angle=0.5 * angle)
                    arc2_s = arc2_e.rotation(center=volmdlr.O2D, angle=angle)
                    arc2 = Arc2D(arc2_s, arc2_i, arc2_e)

                    line1 = LineSegment2D(arc1_e, arc2_s)
                    line2 = LineSegment2D(arc2_e, arc1_s)

                    outer_contour2d = volmdlr.wires.Contour2D([arc1, line1,
                                                               arc2, line2])

            return [volmdlr.faces.PlaneFace3D(surface,
                                              volmdlr.faces.Surface2D(
                                                  outer_contour2d,
                                                  inner_contours2d))]

        elif not math.isclose(d1, d2, abs_tol=1e-9):
            # Conical
            v = axis.cross(u)
            dv = self.direction_vector()
            dv.normalize()

            semi_angle = math.atan2(dv.dot(u), dv.dot(axis))
            cone_origin = p1_proj - d1 / math.tan(semi_angle) * axis
            if semi_angle > 0.5 * math.pi:
                semi_angle = math.pi - semi_angle

                cone_frame = volmdlr.Frame3D(cone_origin, u, -v, -axis)
                angle2 = -angle
            else:
                angle2 = angle
                cone_frame = volmdlr.Frame3D(cone_origin, u, v, axis)

            surface = volmdlr.faces.ConicalSurface3D(cone_frame,
                                                     semi_angle)
            z1 = d1 / math.tan(semi_angle)
            z2 = d2 / math.tan(semi_angle)
            return [surface.rectangular_cut(0, angle2, z1, z2)]
        else:
            # Cylindrical face
            v = axis.cross(u)
            surface = volmdlr.faces.CylindricalSurface3D(
                volmdlr.Frame3D(p1_proj, u, v, axis), d1)
            return [surface.rectangular_cut(0, angle,
                                            0,
                                            (self.end - self.start).dot(axis))]

    def to_step(self, current_id, surface_id=None):
        line = self.to_line()
        content, line_id = line.to_step(current_id)

        current_id = line_id + 1
        start_content, start_id = self.start.to_step(current_id, vertex=True)
        current_id = start_id + 1
        end_content, end_id = self.end.to_step(current_id + 1, vertex=True)
        content += start_content + end_content
        current_id = end_id + 1
        content += "#{} = EDGE_CURVE('{}',#{},#{},#{},.T.);\n".format(
            current_id, self.name,
            start_id, end_id, line_id)
        return content, [current_id]


class BSplineCurve3D(BSplineCurve, volmdlr.core.Primitive3D):
    """
    A class for 3 dimensional B-spline curves. The following rule must be
    respected : `number of knots = number of control points + degree + 1`

    :param degree: The degree of the 3 dimensional B-spline curve
    :type degree: int
    :param control_points: A list of 3 dimensional points
    :type control_points: List[:class:`volmdlr.Point3D`]
    :param knot_multiplicities: The vector of multiplicities for each knot
    :type knot_multiplicities: List[int]
    :param knots: The knot vector composed of values between 0 and 1
    :type knots: List[float]
    :param weights: The weight vector applied to the knot vector. Default
        value is None
    :type weights: List[float], optional
    :param periodic: If `True` the B-spline curve is periodic. Default value
        is False
    :type periodic: bool, optional
    :param name: The name of the B-spline curve. Default value is ''
    :type name: str, optional
    """
    _non_serializable_attributes = ['curve']

    def __init__(self,
                 degree: int,
                 control_points: List[volmdlr.Point3D],
                 knot_multiplicities: List[int],
                 knots: List[float],
                 weights: List[float] = None,
                 periodic: bool = False,
                 name: str = ''):

        BSplineCurve.__init__(self, degree,
                              control_points,
                              knot_multiplicities,
                              knots,
                              weights,
                              periodic,
                              name)
        volmdlr.core.Primitive3D.__init__(self, name=name)

        self.bounding_box = self._bounding_box()

    def _bounding_box(self):
        bbox = self.curve.bbox
        return volmdlr.core.BoundingBox(bbox[0][0], bbox[1][0],
                                        bbox[0][1], bbox[1][1],
                                        bbox[0][2], bbox[1][2])

    def look_up_table(self, resolution: int = 20, start_parameter: float = 0,
                      end_parameter: float = 1):
        """
        Creates a table of equivalence between the parameter t (evaluation
        of the BSplineCurve) and the cumulative distance.

        :param resolution: The precision of the table. Autoadjusted by the
            algorithm. Default value set to 20
        :type resolution: int, optional
        :param start_parameter: First parameter evaluated in the table.
            Default value set to 0
        :type start_parameter: float, optional
        :param end_parameter: Last parameter evaluated in the table.
            Default value set to 1
        :type start_parameter: float, optional
        :return: Yields a list of tuples containing the parameter and the
            cumulated distance along the BSplineCruve3D from the evaluation of
            start_parameter
        :rtype: Tuple[float, float]
        """
        resolution = max(10, min(resolution, int(self.length() / 1e-4)))
        delta_param = 1 / resolution * (end_parameter - start_parameter)
        distance = 0
        for i in range(resolution + 1):
            if i == 0:
                yield start_parameter, 0
            else:
                param1 = start_parameter + (i - 1) * delta_param
                param2 = start_parameter + i * delta_param
                point1 = volmdlr.Point3D(*self.curve.evaluate_single(param1))
                point2 = volmdlr.Point3D(*self.curve.evaluate_single(param2))
                distance += point1.point_distance(point2)
                yield param2, distance

    def point_at_abscissa(self, abscissa: float, resolution: int = 1000):
        """
        Returns the 3 dimensional point at a given curvilinear abscissa.
        This is an approximation. Resolution parameter can be increased
        for more accurate result.

        :param abscissa: The distance on the BSplineCurve3D from its start
        :type abscissa: float
        :param resolution: The precision of the approximation. Default value
            set to 1000
        :type resolution: int, optional
        :return: The Point3D at the given curvilinear abscissa.
        :rtype: :class:`volmdlr.Point3D`
        """
        if math.isclose(abscissa, 0, abs_tol=1e-10):
            return self.start
        elif math.isclose(abscissa, self.length(), abs_tol=1e-10):
            return self.end
        lut = self.look_up_table(resolution=resolution)
        if 0 < abscissa < self.length():
            last_param = 0
            for t, dist in lut:
                if abscissa < dist:
                    t1 = last_param
                    t2 = t
                    return volmdlr.Point3D(
                        *self.curve.evaluate_single((t1 + t2) / 2))
                last_param = t
        else:
            raise ValueError('Curvilinear abscissa is bigger than length,'
                             ' or negative')

    def normal(self, position: float = 0.0):
        _, normal = operations.normal(self.curve, position, normalize=True)
        normal = volmdlr.Point3D(normal[0], normal[1], normal[2])
        return normal

    def direction_vector(self, abscissa=0.):
        l = self.length()
        if abscissa >= l:
            abscissa2 = l
            abscissa = abscissa2 - 0.001 * l

        else:
            abscissa2 = min(abscissa + 0.001 * l, l)

        tangent = self.point_at_abscissa(abscissa2) - self.point_at_abscissa(
            abscissa)
        return tangent

    def normal_vector(self, abscissa):
        return None

    def unit_normal_vector(self, abscissa):
        return None

    def point3d_to_parameter(self, point: volmdlr.Point3D):
        """
        Search for the value of the normalized evaluation parameter t
        (between 0 and 1) that would return the given point when the
        BSplineCurve3D is evaluated at the t value.
        """
        def f(param):
            p3d = volmdlr.Point3D(*self.curve.evaluate_single(param))
            return point.point_distance(p3d)
        res = scipy.optimize.minimize(fun=f, x0=(0.5), bounds=[(0, 1)],
                                      tol=1e-9)
        return res.x[0]

    def FreeCADExport(self, ip, ndigits=3):
        name = 'primitive{}'.format(ip)
        points = '['
        for i in range(len(self.control_points)):
            point = 'fc.Vector({},{},{}),'.format(self.control_points[i][0],
                                                  self.control_points[i][1],
                                                  self.control_points[i][2])
            points += point
        points = points[:-1]
        points += ']'
        # !!! : A QUOI SERT LE DERNIER ARG DE BSplineCurve (False)?
        # LA MULTIPLICITE EN 3e ARG ET LES KNOTS EN 2e ARG ?
        return '{} = Part.BSplineCurve({},{},{},{},{},{},{})\n'.format(name,
                                                                       points,
                                                                       self.knot_multiplicities,
                                                                       self.knots,
                                                                       self.periodic,
                                                                       self.degree,
                                                                       self.weights,
                                                                       False)

    @classmethod
    def from_step(cls, arguments, object_dict):
        name = arguments[0][1:-1]
        degree = int(arguments[1])
        points = [object_dict[int(i[1:])] for i in arguments[2]]
        lines = [LineSegment3D(pt1, pt2) for pt1, pt2 in zip(points[:-1], points[1:])]
        dir_vector = lines[0].unit_direction_vector()
        if all(line.unit_direction_vector() == dir_vector for line in lines):
            return LineSegment3D(points[0], points[-1])
        # curve_form = arguments[3]
        if arguments[4] == '.F.':
            closed_curve = False
        elif arguments[4] == '.T.':
            closed_curve = True
        else:
            raise ValueError
        # self_intersect = arguments[5]
        knot_multiplicities = [int(i) for i in arguments[6][1:-1].split(",")]
        knots = [float(i) for i in arguments[7][1:-1].split(",")]
        # knot_spec = arguments[8]
        knot_vector = []
        for i, knot in enumerate(knots):
            knot_vector.extend([knot] * knot_multiplicities[i])

        if 9 in range(len(arguments)):
            weight_data = [float(i) for i in arguments[9][1:-1].split(",")]
        else:
            weight_data = None

        # FORCING CLOSED_CURVE = FALSE:
        # closed_curve = False
        return cls(degree, points, knot_multiplicities, knots, weight_data,
                   closed_curve, name)

    def to_step(self, current_id, surface_id=None, curve2d=None):

        points_ids = []
        content = ''
        point_id = current_id
        for point in self.control_points:
            point_content, point_id = point.to_step(point_id,
                                                    vertex=False)
            content += point_content
            points_ids.append(point_id)
            point_id += 1

        curve_id = point_id
        content += "#{} = B_SPLINE_CURVE_WITH_KNOTS('{}',{},({})," \
                   ".UNSPECIFIED.,.F.,.F.,{},{}," \
                   ".UNSPECIFIED.);\n".format(
                       curve_id, self.name, self.degree,
                       volmdlr.core.step_ids_to_str(points_ids),
                       tuple(self.knot_multiplicities),
                       tuple(self.knots))

        if surface_id:
            content += "#{} = SURFACE_CURVE('',#{},(#{}),.PCURVE_S1.);\n".format(
                curve_id + 1, curve_id, curve_id + 2)
            content += "#{} = PCURVE('',#{},#{});\n".format(
                curve_id + 2, surface_id, curve_id + 3)

            # 2D parametric curve
            curve2d_content, curve2d_id = curve2d.to_step(curve_id + 5)

            content += "#{} = DEFINITIONAL_REPRESENTATION('',(#{}),#{});\n".format(
                curve_id + 3, curve2d_id - 1, curve_id + 4)
            content += f"#{curve_id + 4} = ( GEOMETRIC_REPRESENTATION_CONTEXT(2)" \
                       f"PARAMETRIC_REPRESENTATION_CONTEXT() REPRESENTATION_CONTEXT('2D SPACE','') );\n"

            content += curve2d_content
            current_id = curve2d_id
        else:
            current_id = curve_id + 1

        start_content, start_id = self.start.to_step(current_id, vertex=True)
        current_id = start_id + 1
        end_content, end_id = self.end.to_step(current_id + 1, vertex=True)
        content += start_content + end_content
        current_id = end_id + 1
        if surface_id:
            content += "#{} = EDGE_CURVE('{}',#{},#{},#{},.T.);\n".format(
                current_id, self.name,
                start_id, end_id, curve_id + 1)
        else:
            content += "#{} = EDGE_CURVE('{}',#{},#{},#{},.T.);\n".format(
                current_id, self.name,
                start_id, end_id, curve_id)
        return content, [current_id]

    def point_distance(self, pt1):
        distances = []
        for point in self.points:
            #            vmpt = Point3D((point[1], point[2], point[3]))
            distances.append(pt1.point_distance(point))
        return min(distances)

    # def point_belongs(self, point):
    #     polygon_points = self.polygon_points()
    #     for p1, p2 in zip(polygon_points[:-1], polygon_points[1:]):
    #         line = LineSegment3D(p1, p2)
    #         if line.point_belongs(point):
    #             return True
    #     return False

    def rotation(self, center: volmdlr.Point3D, axis: volmdlr.Vector3D, angle: float):
        """
        BSplineCurve3D rotation
        :param center: rotation center
        :param axis: rotation axis
        :param angle: angle rotation
        :return: a new rotated BSplineCurve3D
        """
        new_control_points = [p.rotation(center, axis, angle) for p in
                              self.control_points]
        new_bsplinecurve3d = BSplineCurve3D(self.degree, new_control_points,
                                            self.knot_multiplicities,
                                            self.knots, self.weights,
                                            self.periodic, self.name)
        return new_bsplinecurve3d

    def rotation_inplace(self, center: volmdlr.Point3D, axis: volmdlr.Vector3D, angle: float):
        """
        BSplineCurve3D rotation. Object is updated inplace
        :param center: rotation center
        :param axis: rotation axis
        :param angle: rotation angle
        """
        new_control_points = [p.rotation(center, axis, angle) for p in
                              self.control_points]
        new_bsplinecurve3d = BSplineCurve3D(self.degree, new_control_points,
                                            self.knot_multiplicities,
                                            self.knots, self.weights,
                                            self.periodic, self.name)

        self.control_points = new_control_points
        self.curve = new_bsplinecurve3d.curve
        self.points = new_bsplinecurve3d.points

    def trim(self, point1: volmdlr.Point3D, point2: volmdlr.Point3D):
        if (point1 == self.start and point2 == self.end) \
                or (point1 == self.end and point2 == self.start):
            return self

        elif point1 == self.start and point2 != self.end:
            parameter2 = self.point3d_to_parameter(point2)
            return self.cut_after(parameter2)

        elif point2 == self.start and point1 != self.end:
            parameter1 = self.point3d_to_parameter(point1)
            return self.cut_after(parameter1)

        elif point1 != self.start and point2 == self.end:
            parameter1 = self.point3d_to_parameter(point1)
            return self.cut_before(parameter1)

        elif point2 != self.start and point1 == self.end:
            parameter2 = self.point3d_to_parameter(point2)
            return self.cut_before(parameter2)

        parameter1 = self.point3d_to_parameter(point1)
        parameter2 = self.point3d_to_parameter(point2)
        if parameter1 is None or parameter2 is None:
            raise ValueError('Point not on BSplineCurve for trim method')

        if parameter1 > parameter2:
            parameter1, parameter2 = parameter2, parameter1
            point1, point2 = point2, point1

        bspline_curve = self.cut_before(parameter1)
        new_param2 = bspline_curve.point3d_to_parameter(point2)
        trimmed_bspline_cruve = bspline_curve.cut_after(new_param2)
        return trimmed_bspline_cruve

    def trim_between_evaluations(self, parameter1: float, parameter2: float):
        print('Use BSplineCurve3D.trim instead of trim_between_evaluation')
        parameter1, parameter2 = min([parameter1, parameter2]), \
            max([parameter1, parameter2])

        if math.isclose(parameter1, 0, abs_tol=1e-7) \
                and math.isclose(parameter2, 1, abs_tol=1e-7):
            return self
        elif math.isclose(parameter1, 0, abs_tol=1e-7):
            return self.cut_after(parameter2)
        elif math.isclose(parameter2, 1, abs_tol=1e-7):
            return self.cut_before(parameter1)

        # Cut before
        bspline_curve = self.insert_knot(parameter1, num=self.degree)
        if bspline_curve.weights is not None:
            raise NotImplementedError

        # Cut after
        bspline_curve = bspline_curve.insert_knot(parameter2, num=self.degree)
        if bspline_curve.weights is not None:
            raise NotImplementedError

        # Que faire quand on rajoute un noeud au milieu ?
        # plus simple de passer par cut_after cut_before
        new_ctrlpts = bspline_curve.control_points[bspline_curve.degree:
                                                   -bspline_curve.degree]
        new_multiplicities = bspline_curve.knot_multiplicities[1:-1]
        # new_multiplicities = bspline_curve.knot_multiplicities[2:-5]
        new_multiplicities[-1] += 1
        new_multiplicities[0] += 1
        new_knots = bspline_curve.knots[1:-1]
        # new_knots = bspline_curve.knots[2:-5]
        new_knots = standardize_knot_vector(new_knots)

        return BSplineCurve3D(degree=bspline_curve.degree,
                              control_points=new_ctrlpts,
                              knot_multiplicities=new_multiplicities,
                              knots=new_knots,
                              weights=None,
                              periodic=bspline_curve.periodic,
                              name=bspline_curve.name)

    def cut_before(self, parameter: float):
        # Is a value of parameter below 4e-3 a real need for precision ?
        if math.isclose(parameter, 0, abs_tol=4e-3):
            return self
        elif math.isclose(parameter, 1, abs_tol=4e-3):
            raise ValueError('Nothing will be left from the BSplineCurve3D')
        curves = operations.split_curve(self.curve, parameter)
        return self.from_geomdl_curve(curves[1])

    def cut_after(self, parameter: float):
        # Is a value of parameter below 4e-3 a real need for precision ?
        if math.isclose(parameter, 0, abs_tol=4e-3):
            raise ValueError('Nothing will be left from the BSplineCurve3D')
        if math.isclose(parameter, 1, abs_tol=4e-3):
            return self
        curves = operations.split_curve(self.curve, parameter)
        return self.from_geomdl_curve(curves[0])

    def insert_knot(self, knot: float, num: int = 1):
        """
        Returns a new BSplineCurve3D
        """
        curve_copy = self.curve.__deepcopy__({})
        modified_curve = operations.insert_knot(curve_copy, [knot], num=[num])
        return self.from_geomdl_curve(modified_curve)

    # Copy paste du LineSegment3D
    def plot(self, ax=None, edge_ends=False, color='k', alpha=1,
             edge_direction=False):
        if ax is None:
            fig = plt.figure()
            ax = fig.add_subplot(111, projection='3d')
        else:
            fig = ax.figure

        x = [p.x for p in self.points]
        y = [p.y for p in self.points]
        z = [p.z for p in self.points]
        ax.plot(x, y, z, color=color, alpha=alpha)
        if edge_ends:
            ax.plot(x, y, z, 'o', color=color, alpha=alpha)
        return ax

    def to_2d(self, plane_origin, x, y):
        control_points2d = [p.to_2d(plane_origin, x, y) for p in
                            self.control_points]
        return BSplineCurve2D(self.degree, control_points2d,
                              self.knot_multiplicities, self.knots,
                              self.weights, self.periodic, self.name)

    def polygon_points(self):
        warnings.warn('polygon_points is deprecated,\
        please use discretization_points instead',
                      DeprecationWarning)
        return self.discretization_points()

    def curvature(self, u: float, point_in_curve: bool = False):
        # u should be in the interval [0,1]
        curve = self.curve
        ders = curve.derivatives(u, 3)  # 3 first derivative
        c1, c2 = volmdlr.Point3D(*ders[1]), volmdlr.Point3D(*ders[2])
        denom = c1.cross(c2)
        if c1 == volmdlr.O3D or c2 == volmdlr.O3D or denom.norm() == 0.0:
            if point_in_curve:
                return 0., volmdlr.Point3D(*ders[0])
            return 0.
        r_c = ((c1.norm()) ** 3) / denom.norm()
        point = volmdlr.Point3D(*ders[0])
        if point_in_curve:
            return 1 / r_c, point
        return 1 / r_c

    def global_maximum_curvature(self, nb_eval: int = 21, point_in_curve: bool = False):
        check = [i / (nb_eval - 1) for i in range(nb_eval)]
        curvatures = []
        for u in check:
            curvatures.append(self.curvature(u, point_in_curve))
        return curvatures

    def maximum_curvature(self, point_in_curve: bool = False):
        """
        Returns the maximum curvature of a curve and the point where it is located
        """
        if point_in_curve:
            maximum_curvarture, point = max(self.global_maximum_curvature(nb_eval=21, point_in_curve=point_in_curve))
            return maximum_curvarture, point
        # print(self.global_maximum_curvature(point_in_curve))
        maximum_curvarture = max(self.global_maximum_curvature(nb_eval=21, point_in_curve=point_in_curve))
        return maximum_curvarture

    def minimum_radius(self, point_in_curve=False):
        """
        Returns the minimum curvature radius of a curve and the point where it is located
        """
        if point_in_curve:
            maximum_curvarture, point = self.maximum_curvature(point_in_curve)
            return 1 / maximum_curvarture, point
        maximum_curvarture = self.maximum_curvature(point_in_curve)
        return 1 / maximum_curvarture

    @classmethod
    def from_geomdl_curve(cls, curve):
        knots = list(sorted(set(curve.knotvector)))
        knot_multiplicities = [curve.knotvector.count(k) for k in knots]
        return cls(degree=curve.degree,
                   control_points=[volmdlr.Point3D(*pts)
                                   for pts in curve.ctrlpts],
                   knots=knots,
                   knot_multiplicities=knot_multiplicities)

    def global_minimum_curvature(self, nb_eval: int = 21):
        check = [i / (nb_eval - 1) for i in range(nb_eval)]
        radius = []
        for u in check:
            radius.append(self.minimum_curvature(u))
        return radius

    def triangulation(self):
        return None

    def linesegment_intersection(self, linesegment: LineSegment3D):
        points = self.discretization_points()
        linesegments = [LineSegment3D(start, end) for start, end in zip(points[:-1], points[1:])]
        for line_segment in linesegments:
            intersection = line_segment.linesegment_intersection(linesegment)
            if intersection:
                return intersection
        return None


class BezierCurve3D(BSplineCurve3D):
    """
    A class for 3 dimensional Bezier curves.

    :param degree: The degree of the Bezier curve
    :type degree: int
    :param control_points: A list of 3 dimensional points
    :type control_points: List[:class:`volmdlr.Point3D`]
    :param name: The name of the B-spline curve. Default value is ''
    :type name: str, optional
    """

    def __init__(self, degree: int, control_points: List[volmdlr.Point3D],
                 name: str = ''):
        knotvector = utilities.generate_knot_vector(degree,
                                                    len(control_points))
        knot_multiplicity = [1] * len(knotvector)

        BSplineCurve3D.__init__(self, degree, control_points,
                                knot_multiplicity, knotvector,
                                None, False, name)


class Arc3D(Arc):
    """
    An arc is defined by a starting point, an end point and an interior point
    """

    def __init__(self, start, interior, end, name=''):
        self._utd_normal = False
        self._utd_center = False
        self._utd_frame = False
        self._utd_is_trigo = False
        self._utd_angle = False
        self._normal = None
        self._frame = None
        self._center = None
        self._is_trigo = None
        self._angle = None
        # self._utd_clockwise_and_trigowise_paths = False
        Arc.__init__(self, start=start, end=end, interior=interior, name=name)
        self._bbox = None
        # self.bounding_box = self._bounding_box()

    @property
    def bounding_box(self):
        if not self._bbox:
            self._bbox = self.get_bounding_box()
        return self._bbox

    @bounding_box.setter
    def bounding_box(self, new_bounding_box):
        self._bbox = new_bounding_box

    def get_bounding_box(self):
        # TODO: implement exact calculation

        points = self.polygon_points()
        xmin = min(point.x for point in points)
        xmax = max(point.x for point in points)
        ymin = min(point.y for point in points)
        ymax = max(point.y for point in points)
        zmin = min(point.z for point in points)
        zmax = max(point.z for point in points)
        return volmdlr.core.BoundingBox(xmin, xmax, ymin, ymax, zmin, zmax)

    @classmethod
    def from_angle(cls, start: volmdlr.Point3D, angle: float,
                   axis_point: volmdlr.Point3D, axis: volmdlr.Vector3D):
        start_gen = start
        int_gen = start_gen.rotation(axis_point, axis, angle / 2)
        end_gen = start_gen.rotation(axis_point, axis, angle)
        if angle == volmdlr.TWO_PI:
            line = Line3D(axis_point, axis_point + axis)
            center, _ = line.point_projection(start)
            radius = center.point_distance(start)
            u = start - center
            v = axis.cross(u)
            return volmdlr.wires.Circle3D(volmdlr.Frame3D(center, u, v, axis),
                                          radius)
        return cls(start_gen, int_gen, end_gen, axis)

    @property
    def normal(self):
        if not self._utd_normal:
            self._normal = self.get_normal()
            self._utd_normal = True
        return self._normal

    def get_normal(self):
        u1 = self.interior - self.start
        u2 = self.interior - self.end
        try:
            u1.normalize()
            u2.normalize()
        except ZeroDivisionError:
            raise ValueError(
                'Start, end and interior points of an arc must be distincts') from ZeroDivisionError

        normal = u2.cross(u1)
        normal.normalize()
        return normal

    @property
    def center(self):
        if not self._utd_center:
            self._center = self.get_center()
            self._utd_center = True
        return self._center

    def get_center(self):
        u1 = self.interior - self.start
        u2 = self.interior - self.end
        if u1 == u2:
            u2 = self.normal.cross(u1)
            u2.normalize()

        v1 = self.normal.cross(u1)  # v1 is normal, equal u2
        v2 = self.normal.cross(u2)  # equal -u1

        p11 = 0.5 * (self.start + self.interior)  # Mid point of segment s,m
        p12 = p11 + v1
        p21 = 0.5 * (self.end + self.interior)  # Mid point of segment s,m
        p22 = p21 + v2

        l1 = Line3D(p11, p12)
        l2 = Line3D(p21, p22)

        try:
            center, _ = l1.minimum_distance_points(l2)
        except ZeroDivisionError:
            raise ValueError(
                'Start, end and interior points  of an arc must be distincts') from ZeroDivisionError

        return center

    @property
    def frame(self):
        if not self._utd_frame:
            self._frame = self.get_frame()
            self._utd_frame = True
        return self._frame

    def get_frame(self):
        vec1 = (self.start - self.center)
        vec1.normalize()
        vec2 = self.normal.cross(vec1)
        frame = volmdlr.Frame3D(self.center, vec1, vec2, self.normal)
        return frame

    @property
    def is_trigo(self):
        if not self._utd_is_trigo:
            self._is_trigo = self.get_arc_direction()
            self._utd_is_trigo = True
        return self._is_trigo

    def get_arc_direction(self):
        """
        Verifies if arc is clockwise of trigowise
        :return:
        """
        clockwise_path, trigowise_path = self.clockwise_and_trigowise_paths
        if clockwise_path > trigowise_path:
            return True
        return False

    @property
    def clockwise_and_trigowise_paths(self):
        """
        :return: clockwise path and trigonomectric path property
        """
        if not self._utd_clockwise_and_trigowise_paths:
            vec1 = (self.start - self.center)
            vec1.normalize()
            vec2 = self.normal.cross(vec1)
            radius_1 = self.start.to_2d(self.center, vec1, vec2)
            radius_2 = self.end.to_2d(self.center, vec1, vec2)
            radius_i = self.interior.to_2d(self.center, vec1, vec2)
            self._clockwise_and_trigowise_paths = \
                self.get_clockwise_and_trigowise_paths(radius_1,
                                                       radius_2,
                                                       radius_i)
            self._utd_clockwise_and_trigowise_paths = True
        return self._clockwise_and_trigowise_paths

    @property
    def angle(self):
        """
        Arc angle property
        :return: arc angle
        """
        if not self._utd_angle:
            self._angle = self.get_angle()
            self._utd_angle = True
        return self._angle

    def get_angle(self):
        """
        Gets the arc angle
        :return: arc angle
        """
        clockwise_path, trigowise_path = \
            self.clockwise_and_trigowise_paths
        if self.is_trigo:
            return trigowise_path
        return clockwise_path

    @property
    def points(self):
        return [self.start, self.interior, self.end]

    def reverse(self):
        return self.__class__(self.end.copy(),
                              self.interior.copy(),
                              self.start.copy())

    def point_at_abscissa(self, abscissa):
        return self.start.rotation(self.center, self.normal,
                                   abscissa / self.radius)

    def normal_vector(self, abscissa):
        theta = abscissa / self.radius
        n_0 = self.center - self.start
        normal = n_0.rotation(self.center, self.normal, theta)
        return normal

    def unit_normal_vector(self, abscissa):
        normal_vector = self.normal_vector(abscissa)
        normal_vector.normalize()
        return normal_vector

    def direction_vector(self, abscissa):
        normal_vector = self.normal_vector(abscissa)
        tangent = normal_vector.cross(self.normal)
        return tangent

    def unit_direction_vector(self, abscissa):
        direction_vector = self.direction_vector(abscissa)
        direction_vector.normalize()
        return direction_vector

    def rotation(self, center: volmdlr.Point3D,
                 axis: volmdlr.Vector3D, angle: float):
        """
        Arc3D rotation
        :param center: rotation center
        :param axis: rotation axis
        :param angle: angle rotation
        :return: a new rotated Arc3D
        """
        new_start = self.start.rotation(center, axis, angle)
        new_interior = self.interior.rotation(center, axis, angle)
        new_end = self.end.rotation(center, axis, angle)
        return Arc3D(new_start, new_interior, new_end, name=self.name)

    def rotation_inplace(self, center: volmdlr.Point3D,
                         axis: volmdlr.Vector3D, angle: float):
        """
        Arc3D rotation. Object is updated inplace
        :param center: rotation center
        :param axis: rotation axis
        :param angle: rotation angle
        """
        self.center.rotation_inplace(center, axis, angle)
        self.start.rotation_inplace(center, axis, angle)
        self.interior.rotation_inplace(center, axis, angle)
        self.end.rotation_inplace(center, axis, angle)
        new_bounding_box = self.get_bounding_box()
        self.bounding_box = new_bounding_box
        for prim in self.primitives:
            prim.rotation_inplace(center, axis, angle)

    def translation(self, offset: volmdlr.Vector3D):
        """
        Arc3D translation
        :param offset: translation vector
        :return: A new translated Arc3D
        """
        new_start = self.start.translation(offset)
        new_interior = self.interior.translation(offset)
        new_end = self.end.translation(offset)
        return Arc3D(new_start, new_interior, new_end, name=self.name)

    def translation_inplace(self, offset: volmdlr.Vector3D):
        """
        Arc3D translation. Object is updated inplace
        :param offset: translation vector
        """
        self.center.translation_inplace(offset)
        self.start.translation_inplace(offset)
        self.interior.translation_inplace(offset)
        self.end.translation_inplace(offset)
        new_bounding_box = self.get_bounding_box()
        self.bounding_box = new_bounding_box
        for prim in self.primitives:
            prim.translation_inplace(offset)

    def plot(self, ax=None, color='k', alpha=1,
             edge_ends=False, edge_direction=False):
        if ax is None:
            fig = plt.figure()
            ax = Axes3D(fig)
        else:
            fig = None
        # if plot_points:
        #     ax.plot([self.interior[0]], [self.interior[1]], [self.interior[2]],
        #             color='b')
        #     ax.plot([self.start[0]], [self.start[1]], [self.start[2]], c='r')
        #     ax.plot([self.end[0]], [self.end[1]], [self.end[2]], c='r')
        #     ax.plot([self.interior[0]], [self.interior[1]], [self.interior[2]],
        #             c='g')
        x = []
        y = []
        z = []
        for pointx, pointy, pointz in self.discretization_points(number_points=25):
            x.append(pointx)
            y.append(pointy)
            z.append(pointz)

        ax.plot(x, y, z, color=color, alpha=alpha)
        if edge_ends:
            self.start.plot(ax=ax)
            self.end.plot(ax=ax)

        if edge_direction:
            x, y, z = self.point_at_abscissa(0.5 * self.length())
            u, v, w = 0.05 * self.unit_direction_vector(0.5 * self.length())
            ax.quiver(x, y, z, u, v, w, length=self.length() / 100,
                      arrow_length_ratio=5, normalize=True,
                      pivot='tip', color=color)
        return ax

    def plot2d(self, center: volmdlr.Point3D = volmdlr.O3D,
               x3d: volmdlr.Vector3D = volmdlr.X3D, y3d: volmdlr.Vector3D = volmdlr.Y3D,
               ax=None, color='k'):

        if ax is None:
            fig = plt.figure()
            ax = fig.add_subplot(111, projection='3d')
        else:
            fig = ax.figure

        # TODO: Enhance this plot
        l = self.length()
        x = []
        y = []
        for i in range(30):
            p = self.point_at_abscissa(i / (29.) * l)
            xi, yi = p.plane_projection2d(center, x3d, y3d)
            x.append(xi)
            y.append(yi)
        ax.plot(x, y, color=color)

        return ax

    def FreeCADExport(self, name, ndigits=6):
        xs, ys, zs = round(1000 * self.start, ndigits)
        xi, yi, zi = round(1000 * self.interior, ndigits)
        xe, ye, ze = round(1000 * self.end, ndigits)
        return '{} = Part.Arc(fc.Vector({},{},{}),fc.Vector({},{},{}),fc.Vector({},{},{}))\n' \
            .format(name, xs, ys, zs, xi, yi, zi, xe, ye, ze)

    def copy(self, *args, **kwargs):
        return Arc3D(self.start.copy(), self.interior.copy(), self.end.copy())

    def frame_mapping_parameters(self, frame: volmdlr.Frame3D, side: str):
        if side == 'old':
            new_start = frame.old_coordinates(self.start.copy())
            new_interior = frame.old_coordinates(self.interior.copy())
            new_end = frame.old_coordinates(self.end.copy())
        elif side == 'new':
            new_start = frame.new_coordinates(self.start.copy())
            new_interior = frame.new_coordinates(self.interior.copy())
            new_end = frame.new_coordinates(self.end.copy())
        else:
            raise ValueError('side value not valid, please specify'
                             'a correct value: \'old\' or \'new\'')
        return new_start, new_interior, new_end

    def frame_mapping(self, frame: volmdlr.Frame3D, side: str):
        """
        Changes vector frame_mapping and return a new Arc3D
        side = 'old' or 'new'
        """
        new_start, new_interior, new_end =\
            self.frame_mapping_parameters(frame, side)

        return Arc3D(new_start, new_interior, new_end, name=self.name)

    def frame_mapping_inplace(self, frame: volmdlr.Frame3D, side: str):
        """
        Changes vector frame_mapping and the object is updated inplace
        side = 'old' or 'new'
        """
        new_start, new_interior, new_end = \
            self.frame_mapping_parameters(frame, side)
        self.start, self.interior, self.end = new_start, new_interior, new_end

    def abscissa(self, point3d: volmdlr.Point3D):
        x, y, _ = self.frame.new_coordinates(point3d)
        u1 = x / self.radius
        u2 = y / self.radius
        theta = volmdlr.core.sin_cos_angle(u1, u2)

        return self.radius * abs(theta)

    def split(self, split_point: volmdlr.Point3D):
        abscissa = self.abscissa(split_point)

        return [Arc3D(self.start,
                      self.point_at_abscissa(0.5 * abscissa),
                      split_point),
                Arc3D(split_point,
                      self.point_at_abscissa(1.5 * abscissa),
                      self.end)
                ]

    def to_2d(self, plane_origin, x, y):
        ps = self.start.to_2d(plane_origin, x, y)
        pi = self.interior.to_2d(plane_origin, x, y)
        pe = self.end.to_2d(plane_origin, x, y)
        return Arc2D(ps, pi, pe, name=self.name)

    def minimum_distance_points_arc(self, other_arc):

        u1 = self.start - self.center
        u1.normalize()
        u2 = self.normal.cross(u1)

        w = other_arc.center - self.center

        u3 = other_arc.start - other_arc.center
        u3.normalize()
        u4 = other_arc.normal.cross(u3)

        r1, r2 = self.radius, other_arc.radius

        a, b, c, d = u1.dot(u1), u1.dot(u2), u1.dot(u3), u1.dot(u4)
        e, f, g = u2.dot(u2), u2.dot(u3), u2.dot(u4)
        h, i = u3.dot(u3), u3.dot(u4)
        j = u4.dot(u4)
        k, l, m, n, o = w.dot(u1), w.dot(u2), w.dot(u3), w.dot(u4), w.dot(w)

        def distance_squared(x):
            return (a * ((math.cos(x[0])) ** 2) * r1 ** 2 + e * (
                    (math.sin(x[0])) ** 2) * r1 ** 2
                    + o + h * ((math.cos(x[1])) ** 2) * r2 ** 2 + j * (
                (math.sin(x[1])) ** 2) * r2 ** 2
                + b * math.sin(2 * x[0]) * r1 ** 2 - 2 * r1 * math.cos(
                        x[0]) * k
                - 2 * r1 * r2 * math.cos(x[0]) * math.cos(x[1]) * c
                - 2 * r1 * r2 * math.cos(x[0]) * math.sin(
                        x[1]) * d - 2 * r1 * math.sin(x[0]) * l
                - 2 * r1 * r2 * math.sin(x[0]) * math.cos(x[1]) * f
                - 2 * r1 * r2 * math.sin(x[0]) * math.sin(
                        x[1]) * g + 2 * r2 * math.cos(x[1]) * m
                + 2 * r2 * math.sin(x[1]) * n + i * math.sin(
                        2 * x[1]) * r2 ** 2)

        x01 = npy.array([self.angle / 2, other_arc.angle / 2])

        res1 = scp.optimize.least_squares(distance_squared, x01,
                                          bounds=[(0, 0), (
                                              self.angle, other_arc.angle)])

        p1 = self.point_at_abscissa(res1.x[0] * r1)
        p2 = other_arc.point_at_abscissa(res1.x[1] * r2)

        return p1, p2

    def minimum_distance_points_line(self, other_line):

        u = other_line.direction_vector()
        k = self.start - self.center
        k.normalize()
        w = self.center - other_line.start
        v = self.normal.cross(k)

        r = self.radius

        a = u.dot(u)
        b = u.dot(v)
        c = u.dot(k)
        d = v.dot(v)
        e = v.dot(k)
        f = k.dot(k)
        g = w.dot(u)
        h = w.dot(v)
        i = w.dot(k)
        j = w.dot(w)

        # x = (s, theta)
        def distance_squared(x):
            return (a * x[0] ** 2 + j + d * (
                    (math.sin(x[1])) ** 2) * r ** 2 + f * (
                (math.cos(x[1])) ** 2) * r ** 2
                - 2 * x[0] * g - 2 * x[0] * r * math.sin(x[1]) * b - 2 * x[
                        0] * r * math.cos(x[1]) * c
                + 2 * r * math.sin(x[1]) * h + 2 * r * math.cos(x[1]) * i
                + math.sin(2 * x[1]) * e * r ** 2)

        x01 = npy.array([0.5, self.angle / 2])
        x02 = npy.array([0.5, 0])
        x03 = npy.array([0.5, self.angle])

        res1 = scp.optimize.least_squares(distance_squared, x01,
                                          bounds=[(0, 0), (1, self.angle)])
        res2 = scp.optimize.least_squares(distance_squared, x02,
                                          bounds=[(0, 0), (1, self.angle)])
        res3 = scp.optimize.least_squares(distance_squared, x03,
                                          bounds=[(0, 0), (1, self.angle)])

        p1 = other_line.point_at_abscissa(
            res1.x[0] * other_line.length())
        p2 = self.point_at_abscissa(res1.x[1] * r)

        res = [res2, res3]
        for couple in res:
            ptest1 = other_line.point_at_abscissa(
                couple.x[0] * other_line.length())
            ptest2 = self.point_at_abscissa(couple.x[1] * r)
            dtest = ptest1.point_distance(ptest2)
            if dtest < d:
                p1, p2 = ptest1, ptest2

        return p1, p2

    def minimum_distance(self, element, return_points=False):
        if element.__class__ is Arc3D or element.__class__.__name__ == 'Circle3D':
            p1, p2 = self.minimum_distance_points_arc(element)
            if return_points:
                return p1.point_distance(p2), p1, p2
            else:
                return p1.point_distance(p2)

        elif element.__class__ is LineSegment3D:
            pt1, pt2 = self.minimum_distance_points_line(element)
            if return_points:
                return pt1.point_distance(pt2), pt1, pt2
            else:
                return pt1.point_distance(pt2)
        else:
            return NotImplementedError

    def extrusion(self, extrusion_vector):
        if self.normal.is_colinear_to(extrusion_vector):
            u = self.start - self.center
            u.normalize()
            w = extrusion_vector.copy()
            w.normalize()
            v = w.cross(u)
            arc2d = self.to_2d(self.center, u, v)
            angle1, angle2 = arc2d.angle1, arc2d.angle2
            if angle2 < angle1:
                angle2 += volmdlr.TWO_PI
            cylinder = volmdlr.faces.CylindricalSurface3D(
                volmdlr.Frame3D(self.center,
                                u,
                                v,
                                w),
                self.radius
            )
            return [cylinder.rectangular_cut(angle1,
                                             angle2,
                                             0, extrusion_vector.norm())]
        else:
            raise NotImplementedError(
                'Elliptic faces not handled: dot={}'.format(
                    self.normal.dot(extrusion_vector)
                ))

    def revolution(self, axis_point: volmdlr.Point3D, axis: volmdlr.Vector3D,
                   angle: float):
        line3d = Line3D(axis_point, axis_point + axis)
        tore_center, _ = line3d.point_projection(self.center)
        if math.isclose(tore_center.point_distance(self.center), 0.,
                        abs_tol=1e-9):
            # Sphere
            start_p, _ = line3d.point_projection(self.start)
            u = self.start - start_p

            if math.isclose(u.norm(), 0, abs_tol=1e-9):
                end_p, _ = line3d.point_projection(self.end)
                u = self.end - end_p
                if math.isclose(u.norm(), 0, abs_tol=1e-9):
                    interior_p, _ = line3d.point_projection(self.interior)
                    u = self.interior - interior_p

            u.normalize()
            v = axis.cross(u)
            arc2d = self.to_2d(self.center, u, axis)

            surface = volmdlr.faces.SphericalSurface3D(
                volmdlr.Frame3D(self.center, u, v, axis), self.radius)

            return [surface.rectangular_cut(0, angle,
                                            arc2d.angle1, arc2d.angle2)]

        else:
            # Toroidal
            u = self.center - tore_center
            u.normalize()
            v = axis.cross(u)
            if not math.isclose(self.normal.dot(u), 0., abs_tol=1e-9):
                raise NotImplementedError(
                    'Outside of plane revolution not supported')

            R = tore_center.point_distance(self.center)
            surface = volmdlr.faces.ToroidalSurface3D(
                volmdlr.Frame3D(tore_center, u, v, axis), R,
                self.radius)
            arc2d = self.to_2d(tore_center, u, axis)
            return [surface.rectangular_cut(0, angle,
                                            arc2d.angle1, arc2d.angle2)]

    def to_step(self, current_id, surface_id=None):
        if self.angle >= math.pi:
            l = self.length()
            arc1, arc2 = self.split(self.point_at_abscissa(0.33 * l))
            arc2, arc3 = arc2.split(self.point_at_abscissa(0.66 * l))
            content, arcs1_id = arc1.to_step_without_splitting(current_id)
            arc2_content, arcs2_id = arc2.to_step_without_splitting(
                arcs1_id[0] + 1)
            arc3_content, arcs3_id = arc3.to_step_without_splitting(
                arcs2_id[0] + 1)
            content += arc2_content + arc3_content
            return content, [arcs1_id[0], arcs2_id[0], arcs3_id[0]]
        return self.to_step_without_splitting(current_id)

    def to_step_without_splitting(self, current_id, surface_id=None):
        u = self.start - self.center
        u.normalize()
        v = self.normal.cross(u)
        frame = volmdlr.Frame3D(self.center, self.normal, u, v)

        content, frame_id = frame.to_step(current_id)
        curve_id = frame_id + 1
        content += "#{} = CIRCLE('{}', #{}, {:.6f});\n".format(curve_id,
                                                               self.name,
                                                               frame_id,
                                                               self.radius * 1000,
                                                               )

        if surface_id:
            content += "#{} = SURFACE_CURVE('',#{},(#{}),.PCURVE_S1.);\n".format(
                curve_id + 1, curve_id, surface_id)
            curve_id += 1

        current_id = curve_id + 1
        start_content, start_id = self.start.to_step(current_id, vertex=True)
        end_content, end_id = self.end.to_step(start_id + 1, vertex=True)
        content += start_content + end_content
        current_id = end_id + 1
        content += "#{} = EDGE_CURVE('{}',#{},#{},#{},.T.);\n".format(
            current_id, self.name,
            start_id, end_id, curve_id)
        return content, [current_id]

    def point_belongs(self, point3d, abs_tol: float = 1e-6):
        """
        Check if a point3d belongs to the arc_3d or not.

        :param point3d: point to be verified is on arc
        :return: True if point is on Arc, False otherwise.
        """
        if not math.isclose(point3d.point_distance(self.center), self.radius, abs_tol=abs_tol):
            return False
        vector1 = self.start - self.center
        vector2 = self.interior - self.center
        vector3 = point3d - self.center
        if not math.isclose(vector1.dot(vector2.cross(vector3)), 0.0, abs_tol=abs_tol):
            return False
        point_abscissa = self.abscissa(point3d)
        abscissa_start = self.abscissa(self.start)
        abscissa_end = self.abscissa(self.end)
        if abscissa_start <= point_abscissa <= abscissa_end:
            return True
        return False

    # def point_belongs(self, point3d, abs_tol=1e-10):
    #     """
    #     check if a point3d belongs to the arc_3d or not
    #     """
    #     def f(x):
    #         return (point3d - self.point_at_abscissa(x)).norm()
    #     length_ = self.length()
    #     x = npy.linspace(0, length_, 5)
    #     x_init = []
    #     for xi in x:
    #         x_init.append(xi)
    #
    #     for x0 in x_init:
    #         z = scp.optimize.least_squares(f, x0=x0, bounds=([0, length_]))
    #         if z.fun < abs_tol:
    #             return True
    #     return False

    def triangulation(self):
        return None

    def middle_point(self):
        return self.point_at_abscissa(self.length() / 2)

    def linesegment_intersections(self, linesegment3d: LineSegment3D):
        """
        Calculates intersections between an Arc3D and a LineSegment3D.

        :param linesegment3d: linesegment to verify intersections.
        :return: list with intersections points between linesegment and Arc3D.
        """
        circle3d_lineseg_inters = vm_utils_intersections.circle_3d_linesegment_intersections(self, linesegment3d)
        linesegment_intersections = []
        for intersection in circle3d_lineseg_inters:
            if self.point_belongs(intersection, 1e-6):
                linesegment_intersections.append(intersection)
        return linesegment_intersections


class FullArc3D(Arc3D):
    """
    An edge that starts at start_end, ends at the same point after having described
    a circle
    """

    def __init__(self, center: volmdlr.Point3D, start_end: volmdlr.Point3D,
                 normal: volmdlr.Vector3D,
                 name: str = ''):
        self.__center = center
        self.__normal = normal
        interior = start_end.rotation(center, normal, math.pi)
        Arc3D.__init__(self, start=start_end, end=start_end,
                       interior=interior, name=name)  # !!! this is dangerous

    def __hash__(self):
        return hash(self.center) + 5 * hash(self.start_end)

    def __eq__(self, other_arc):
        return (self.center == other_arc.center) \
            and (self.start == other_arc.start)

    @property
    def center(self):
        return self.__center

    @property
    def angle(self):
        return volmdlr.TWO_PI

    @property
    def normal(self):
        return self.__normal

    @property
    def is_trigo(self):
        return True

    def copy(self, *args, **kwargs):
        return FullArc3D(self._center.copy(), self.end.copy(), self._normal.copy())

    def to_2d(self, plane_origin, x, y):
        center = self.center.to_2d(plane_origin, x, y)
        start_end = self.start.to_2d(plane_origin, x, y)
        return FullArc2D(center, start_end)

    def to_step(self, current_id, surface_id=None):
        # Not calling Circle3D.to_step because of circular imports
        u = self.start - self.center
        u.normalize()
        v = self.normal.cross(u)
        frame = volmdlr.Frame3D(self.center, self.normal, u, v)
        content, frame_id = frame.to_step(current_id)
        curve_id = frame_id + 1
        # Not calling Circle3D.to_step because of circular imports
        content += "#{} = CIRCLE('{}',#{},{:.6f});\n".format(curve_id,
                                                             self.name,
                                                             frame_id,
                                                             self.radius * 1000,
                                                             )

        if surface_id:
            content += "#{} = SURFACE_CURVE('',#{},(#{}),.PCURVE_S1.);\n".format(
                curve_id + 1, curve_id, surface_id)
            curve_id += 1

        p1 = (self.center + u * self.radius).to_point()
        # p2 = self.center + v*self.radius
        # p3 = self.center - u*self.radius
        # p4 = self.center - v*self.radius

        p1_content, p1_id = p1.to_step(curve_id + 1, vertex=True)
        content += p1_content
        # p2_content, p2_id = p2.to_step(p1_id+1, vertex=True)
        # p3_content, p3_id = p3.to_step(p2_id+1, vertex=True)
        # p4_content, p4_id = p4.to_step(p3_id+1, vertex=True)
        # content += p1_content + p2_content + p3_content + p4_content

        # arc1_id = p4_id + 1
        # content += "#{} = EDGE_CURVE('{}',#{},#{},#{},.T.);\n".format(arc1_id, self.name,
        #                                                             p1_id, p2_id,
        #                                                             circle_id)

        # arc2_id = arc1_id + 1
        # content += "#{} = EDGE_CURVE('{}',#{},#{},#{},.T.);\n".format(arc2_id, self.name,
        #                                                             p2_id, p3_id,
        #                                                             circle_id)

        # arc3_id = arc2_id + 1
        # content += "#{} = EDGE_CURVE('{}',#{},#{},#{},.T.);\n".format(arc3_id, self.name,
        #                                                             p3_id, p4_id,
        #                                                             circle_id)

        # arc4_id = arc3_id + 1
        # content += "#{} = EDGE_CURVE('{}',#{},#{},#{},.T.);\n".format(arc4_id, self.name,
        #                                                             p4_id, p1_id,
        #                                                             circle_id)

        edge_curve = p1_id + 1
        content += f"#{edge_curve} = EDGE_CURVE('{self.name}',#{p1_id},#{p1_id},#{curve_id},.T.);\n"
        curve_id += 1

        # return content, [arc1_id, arc2_id, arc3_id, arc4_id]
        return content, [edge_curve]

    def plot(self, ax=None, color='k', alpha=1., edge_ends=False,
             edge_direction=False):
        if ax is None:
            ax = Axes3D(plt.figure())

        x = []
        y = []
        z = []
        for px, py, pz in self.discretization_points(number_points=20):
            x.append(px)
            y.append(py)
            z.append(pz)
        x.append(x[0])
        y.append(y[0])
        z.append(z[0])
        ax.plot(x, y, z, color=color, alpha=alpha)

        if edge_ends:
            self.start.plot(ax=ax)
            self.end.plot(ax=ax)

        if edge_direction:
            s = 0.5 * self.length()
            x, y, z = self.point_at_abscissa(s)
            tangent = self.unit_direction_vector(s)
            arrow_length = 0.15 * s
            ax.quiver(x, y, z, *arrow_length * tangent,
                      pivot='tip')

        return ax

    def rotation(self, center: volmdlr.Point3D, axis: volmdlr.Vector3D, angle: float):
        new_start_end = self.start.rotation(center, axis, angle, True)
        new_center = self._center.rotation(center, axis, angle, True)
        new_normal = self._normal.rotation(center, axis, angle, True)
        return FullArc3D(new_center, new_start_end,
                         new_normal, name=self.name)

    def rotation_inplace(self, center: volmdlr.Point3D, axis: volmdlr.Vector3D, angle: float):
        self.start.rotation(center, axis, angle, False)
        self.end.rotation(center, axis, angle, False)
        self._center.rotation(center, axis, angle, False)
        self.interior.rotation(center, axis, angle, False)

    def translation(self, offset: volmdlr.Vector3D):
        new_start_end = self.start.translation(offset, True)
        new_center = self._center.translation(offset, True)
        new_normal = self._normal.translation(offset, True)
        return FullArc3D(new_center, new_start_end,
                         new_normal, name=self.name)

    def translation_inplace(self, offset: volmdlr.Vector3D):
        self.start.translation(offset, False)
        self.end.translation(offset, False)
        self._center.translation(offset, False)
        self.interior.translation(offset, False)

    def linesegment_intersections(self, linesegment: LineSegment3D):
        """
        Calculates the intersections between a fullarc3d and a linesegment3d
        :param linesegment: linesegment3d to verifie intersections
        :return: list of points3d, if there are any intersections, an empty list if otherwise
        """
        distance_center_lineseg = linesegment.point_distance(self.frame.origin)
        if distance_center_lineseg > self.radius:
            return []
        direction_vector = linesegment.direction_vector()
        if math.isclose(self.frame.w.dot(direction_vector), 0, abs_tol=1e-6) and \
                not math.isclose(linesegment.start.z - self.frame.origin.z, 0, abs_tol=1e-6):
            return []

        if linesegment.start.z == linesegment.end.z == self.frame.origin.z:
            quadratic_equation_a = (1 + (direction_vector.y ** 2 / direction_vector.x ** 2))
            quadratic_equation_b = (-2 * (direction_vector.y ** 2 / direction_vector.x ** 2) * linesegment.start.x +
                                    2 * (direction_vector.y / direction_vector.x) * linesegment.start.y)
            quadratic_equation_c = ((linesegment.start.y - (direction_vector.y / direction_vector.x) *
                                     linesegment.start.x) ** 2 - self.radius ** 2)
            delta = (quadratic_equation_b ** 2 - 4 * quadratic_equation_a * quadratic_equation_c)
            x1 = (- quadratic_equation_b + math.sqrt(delta)) / (2 * quadratic_equation_a)
            x2 = (- quadratic_equation_b - math.sqrt(delta)) / (2 * quadratic_equation_a)
            y1 = (direction_vector.y / direction_vector.x) * (x1 - linesegment.start.x) + linesegment.start.y
            y2 = (direction_vector.y / direction_vector.x) * (x2 - linesegment.start.x) + linesegment.start.y
            return [volmdlr.Point3D(x1, y1, self.frame.origin.z), volmdlr.Point3D(x2, y2, self.frame.origin.z)]
        if math.isclose(direction_vector.z, 0, abs_tol=1e-6):
            print(True)
        constant = (self.frame.origin.z - linesegment.start.z) / direction_vector.z
        x_coordinate = constant * direction_vector.x + linesegment.start.x
        y_coordinate = constant * direction_vector.y + linesegment.start.y
        if math.isclose((x_coordinate - self.frame.origin.x) ** 2 + (y_coordinate - self.frame.origin.y) ** 2,
                        self.radius ** 2, abs_tol=1e-6):
            return [volmdlr.Point3D(x_coordinate, y_coordinate, self.frame.origin.z)]
        return []


class ArcEllipse3D(Edge):
    """
    An arc is defined by a starting point, an end point and an interior point
    """

    def __init__(self, start, interior, end, center, major_dir,
                 name=''):  # , extra=None):
        # Extra is an additionnal point if start=end because you need 3 points on the arcellipse to define it
        Edge.__init__(self, start=start, end=end, name=name)
        self.interior = interior
        self.center = center
        major_dir.normalize()
        self.major_dir = major_dir  # Vector for Gradius
        # self.extra = extra

        u1 = (self.interior - self.start)
        u2 = (self.interior - self.end)
        u1.normalize()
        u2.normalize()

        if u1 == u2:
            u2 = (self.interior - self.extra)
            u2.normalize()

        # if normal is None:
        n = u2.cross(u1)
        n.normalize()
        self.normal = n
        # else:
        #     n = normal
        #     n.normalize()
        #     self.normal = normal

        self.minor_dir = self.normal.cross(self.major_dir)

        frame = volmdlr.Frame3D(self.center, self.major_dir, self.minor_dir, self.normal)
        self.frame = frame
        start_new, end_new = frame.new_coordinates(
            self.start), frame.new_coordinates(self.end)
        interior_new, center_new = frame.new_coordinates(
            self.interior), frame.new_coordinates(self.center)

        # from :
        # https://math.stackexchange.com/questions/339126/how-to-draw-an-ellipse-if-a-center-and-3-arbitrary-points-on-it-are-given
        def theta_A_B(s, i, e, c):
            # theta=angle d'inclinaison ellipse par rapport à horizontal(sens horaire),A=demi
            # grd axe, B=demi petit axe
            xs, ys, xi, yi, xe, ye = s[0] - c[0], s[1] - c[1], i[0] - c[0], i[
                1] - c[1], e[0] - c[0], e[1] - c[1]
            A = npy.array(([xs ** 2, ys ** 2, 2 * xs * ys],
                           [xi ** 2, yi ** 2, 2 * xi * yi],
                           [xe ** 2, ye ** 2, 2 * xe * ye]))
            invA = npy.linalg.inv(A)
            One = npy.array(([1],
                             [1],
                             [1]))
            C = npy.dot(invA, One)  # matrice colonne de taille 3
            theta = 0.5 * math.atan(2 * C[2] / (C[1] - C[0]))
            c1 = C[0] + C[1]
            c2 = (C[1] - C[0]) / math.cos(2 * theta)
            gdaxe = math.sqrt((2 / (c1 - c2)))
            ptax = math.sqrt((2 / (c1 + c2)))
            return theta, gdaxe, ptax

        if start == end:
            extra_new = frame.new_coordinates(self.extra)
            theta, A, B = theta_A_B(start_new, extra_new, interior_new,
                                    center_new)
        else:
            theta, A, B = theta_A_B(start_new, interior_new, end_new,
                                    center_new)

        self.Gradius = A
        self.Sradius = B
        self.theta = theta

        # Angle pour start
        u1, u2 = start_new.x / self.Gradius, start_new.y / self.Sradius
        angle1 = volmdlr.core.sin_cos_angle(u1, u2)
        self.angle_start = angle1
        # Angle pour end
        u3, u4 = end_new.x / self.Gradius, end_new.y / self.Sradius
        angle2 = volmdlr.core.sin_cos_angle(u3, u4)
        self.angle_end = angle2
        # Angle pour interior
        u5, u6 = interior_new.x / self.Gradius, interior_new.y / self.Sradius
        anglei = volmdlr.core.sin_cos_angle(u5, u6)
        self.angle_interior = anglei

        # Going trigo/clock wise from start to interior
        if anglei < angle1:
            trigowise_path = (anglei + volmdlr.TWO_PI) - angle1
            clockwise_path = angle1 - anglei
        else:
            trigowise_path = anglei - angle1
            clockwise_path = angle1 - anglei + volmdlr.TWO_PI

        # Going trigo wise from interior to interior
        if angle2 < anglei:
            trigowise_path += (angle2 + volmdlr.TWO_PI) - anglei
            clockwise_path += anglei - angle2
        else:
            trigowise_path += angle2 - anglei
            clockwise_path += anglei - angle2 + volmdlr.TWO_PI

        if clockwise_path > trigowise_path:
            self.is_trigo = True
            self.angle = trigowise_path
        else:
            # Clock wise
            self.is_trigo = False
            self.angle = clockwise_path

        if self.start == self.end:
            self.angle = volmdlr.TWO_PI

        if self.is_trigo:
            self.offset_angle = angle1
        else:
            self.offset_angle = angle2

        volmdlr.core.CompositePrimitive3D.__init__(self,
                                                   primitives=self.discretization_points(),
                                                   name=name)

    def discretization_points(self, *, number_points: int = None, angle_resolution: int = 20):
        """
        discretize a Contour to have "n" points
        :param number_points: the number of points (including start and end points)
             if unset, only start and end will be returned
        :param angle_resolution: if set, the sampling will be adapted to have a controlled angular distance. Usefull
            to mesh an arc
        :return: a list of sampled points
        """

        if not number_points:
            if not angle_resolution:
                number_points = 2
            else:
                number_points = math.ceil(angle_resolution * abs(0.5 * self.angle / math.pi)) + 1
        if self.angle_start > self.angle_end:
            if self.angle_start >= self.angle_interior >= self.angle_end:
                angle_start = self.angle_end
                angle_end = self.angle_start
            else:
                angle_end = self.angle_end + volmdlr.TWO_PI
                angle_start = self.angle_start
        elif self.angle_start == self.angle_end:
            angle_start = 0
            angle_end = 2 * math.pi
        else:
            angle_end = self.angle_end
            angle_start = self.angle_start

        discretization_points = [self.frame.old_coordinates(
            volmdlr.Point3D(self.Gradius * math.cos(angle), self.Sradius * math.sin(angle), 0))
            for angle in npy.linspace(angle_start, angle_end, number_points)]
        return discretization_points

    def polygon_points(self, discretization_resolution: int):
        warnings.warn('polygon_points is deprecated,\
        please use discretization_points instead',
                      DeprecationWarning)
        return self.discretization_points(angle_resolution=discretization_resolution)

    def _get_points(self):
        return self.discretization_points()

    points = property(_get_points)

    def to_2d(self, plane_origin, x, y):
        point_start2d = self.start.to_2d(plane_origin, x, y)
        point_interior2d = self.interior.to_2d(plane_origin, x, y)
        point_end2d = self.end.to_2d(plane_origin, x, y)
        center = self.center.to_2d(plane_origin, x, y)
        point_major_dir = self.center + self.Gradius * self.major_dir
        point_major_dir_2d = point_major_dir.to_2d(plane_origin, x, y)
        vector_major_dir_2d = point_major_dir_2d - center
        vector_major_dir_2d.normalize()
        return ArcEllipse2D(point_start2d, point_interior2d, point_end2d, center, vector_major_dir_2d, name=self.name)

    def length(self):
        return self.angle * math.sqrt(
            (self.Gradius ** 2 + self.Sradius ** 2) / 2)

    def normal_vector(self, abscissa):
        raise NotImplementedError

    def unit_normal_vector(self, abscissa):
        raise NotImplementedError

    def direction_vector(self, abscissa):
        raise NotImplementedError

    def unit_direction_vector(self, abscissa):
        raise NotImplementedError

    def reverse(self):
        return self.__class__(self.end.copy(),
                              self.interior.copy(),
                              self.start.copy(),
                              self.center.copy(),
                              self.major_dir.copy(),
                              self.name)

    def plot(self, ax=None, color: str = 'k', alpha=1.0, edge_ends=False, edge_direction=False):
        if ax is None:
            fig = plt.figure()
            ax = Axes3D(fig)
        else:
            fig = None

        ax.plot([self.interior[0]], [self.interior[1]], [self.interior[2]],
                color='b')
        ax.plot([self.start[0]], [self.start[1]], [self.start[2]], c='r')
        ax.plot([self.end[0]], [self.end[1]], [self.end[2]], c='r')
        ax.plot([self.interior[0]], [self.interior[1]], [self.interior[2]],
                c='g')
        x = []
        y = []
        z = []
        for px, py, pz in self.discretization_points(number_points=20):
            x.append(px)
            y.append(py)
            z.append(pz)

        ax.plot(x, y, z, 'k')
        ax.plot(x, y, z, color, alpha=alpha)
        if edge_ends:
            self.start.plot(ax)
            self.end.plot(ax)
        return ax

    def plot2d(self, x3d: volmdlr.Vector3D = volmdlr.X3D, y3d: volmdlr.Vector3D = volmdlr.Y3D,
               ax=None, color='k'):
        if ax is None:
            fig = plt.figure()
            ax = fig.add_subplot(111, projection='3d')
        else:
            fig = ax.figure

        # TODO: Enhance this plot
        l = self.length()
        x = []
        y = []
        for i in range(30):
            p = self.point_at_abscissa(i / (29.) * l)
            xi, yi = p.plane_projection2d(x3d, y3d)
            x.append(xi)
            y.append(yi)
        ax.plot(x, y, color=color)
        return ax

    def FreeCADExport(self, name, ndigits=6):
        xs, ys, zs = round(1000 * self.start, ndigits).vector
        xi, yi, zi = round(1000 * self.interior, ndigits).vector
        xe, ye, ze = round(1000 * self.end, ndigits).vector
        return '{} = Part.Arc(fc.Vector({},{},{}),fc.Vector({},{},{}),fc.Vector({},{},{}))\n'.format(
            name, xs, ys, zs, xi, yi, zi, xe, ye, ze)

    def triangulation(self):
        return None<|MERGE_RESOLUTION|>--- conflicted
+++ resolved
@@ -1225,12 +1225,8 @@
 
     def to_wire(self, n: int):
         """
-<<<<<<< HEAD
         Convert a bspline curve to a wire2d defined with 'n' line_segments.
 
-=======
-        Convert a bspline curve to a wire2d defined with 'n' line_segments
->>>>>>> 4bbc52dc
         """
 
         u = npy.linspace(0, 1, num=n + 1).tolist()
@@ -1243,12 +1239,8 @@
 
     def reverse(self):
         """
-<<<<<<< HEAD
         Reverse the bspline's direction by reversing its start and end points.
 
-=======
-        Reverse the bspline's direction by reversing its start and end points
->>>>>>> 4bbc52dc
         """
 
         return self.__class__(degree=self.degree,
@@ -1270,12 +1262,8 @@
 
     def nearest_point_to(self, point):
         """
-<<<<<<< HEAD
         Find out the nearest point on the linesegment to point.
 
-=======
-        Find out the nearest point on the linesegment to point
->>>>>>> 4bbc52dc
         """
 
         points = self.polygon_points(500)
@@ -1298,10 +1286,7 @@
     def axial_symmetry(self, line):
         """
         Finds out the symmetric bsplinecurve2d according to a line.
-<<<<<<< HEAD
-
-=======
->>>>>>> 4bbc52dc
+
         """
 
         points_symmetry = [point.axial_symmetry(line) for point in self.control_points]
@@ -1340,10 +1325,7 @@
 class LineSegment2D(LineSegment):
     """
     Define a line segment limited by two points.
-<<<<<<< HEAD
-
-=======
->>>>>>> 4bbc52dc
+
     """
 
     def __init__(self, start: volmdlr.Point2D, end: volmdlr.Point2D, *, name: str = ''):
@@ -1405,25 +1387,17 @@
         Verifies if a point belongs to the surface created by closing the edge with a
         line between its start and end points.
 
-<<<<<<< HEAD
-        :param point: Point to be verified
-        :return: Return True if the point belongs to this surface, or False otherwise
-=======
         :param point: Point to be verified.
         :return: Return True if the point belongs to this surface, or False otherwise.
->>>>>>> 4bbc52dc
         """
         return self.point_belongs(point)
 
     def point_distance(self, point, return_other_point=False):
         """
         Computes the distance of a point to segment of line.
-<<<<<<< HEAD
-=======
 
         :param point: point to calculate distance.
         :param return_other_points: Bool variable to return linesegment's corresponding point or not.
->>>>>>> 4bbc52dc
         """
         distance, point = volmdlr.LineSegment2DPointDistance(
             [(self.start.x, self.start.y), (self.end.x, self.end.y)],
@@ -1473,10 +1447,7 @@
     def linesegment_intersections(self, linesegment: 'LineSegment2D'):
         """
         Touching linesegments does not intersect.
-<<<<<<< HEAD
-
-=======
->>>>>>> 4bbc52dc
+
         """
         point = volmdlr.Point2D.line_intersection(self, linesegment)
         # TODO: May be these commented conditions should be used for linesegment_crossings
@@ -1617,13 +1588,9 @@
     def frame_mapping_inplace(self, frame: volmdlr.Frame2D, side: str):
         """
         Changes vector frame_mapping and the object is updated inplace.
-<<<<<<< HEAD
-        side = 'old' or 'new'
-=======
 
         :param frame: frame to execute the frame mapping.
         :param side: 'old' or 'new'.
->>>>>>> 4bbc52dc
         """
         if side == 'old':
             new_start = frame.old_coordinates(self.start)
@@ -1678,11 +1645,8 @@
 
     def nearest_point_to(self, point):
         """
-<<<<<<< HEAD
-        Find out the nearest point on the linesegment to point
-=======
         Find out the nearest point on the linesegment to point.
->>>>>>> 4bbc52dc
+
         """
 
         points = self.discretization_points(number_points=500)
@@ -1714,11 +1678,7 @@
         """
         Gets the arc's center.
 
-<<<<<<< HEAD
-        :return: The center of the arc
-=======
         :return: The center of the arc.
->>>>>>> 4bbc52dc
         """
         raise NotImplementedError(
             'the property method center must be overloaded by subclassing'
@@ -1729,11 +1689,7 @@
         """
         Gets the angle of the arc.
 
-<<<<<<< HEAD
-        :return: The angle of the arc
-=======
         :return: The angle of the arc.
->>>>>>> 4bbc52dc
         """
         return NotImplementedError(
             'the property method angle must be overloaded by subclassing'
@@ -1744,11 +1700,7 @@
         """
         Verifies if arc is trigowise or clockwise.
 
-<<<<<<< HEAD
-        :return: True if trigowise or False otherwise
-=======
         :return: True if trigowise or False otherwise.
->>>>>>> 4bbc52dc
         """
         return NotImplementedError(
             'the property method is_trigo must be overloaded by subclassing'
@@ -1764,11 +1716,7 @@
         """
         Calculates the length of the Arc, with its radius and it arc angle.
 
-<<<<<<< HEAD
-        :return: the length fo the Arc
-=======
         :return: the length fo the Arc.
->>>>>>> 4bbc52dc
         """
         return self.radius * abs(self.angle)
 
@@ -2391,12 +2339,8 @@
 
     def axial_symmetry(self, line):
         """
-<<<<<<< HEAD
-        Finds out the symmetric arc2d according to a line
-=======
         Finds out the symmetric arc2d according to a line.
 
->>>>>>> 4bbc52dc
         """
 
         points_symmetry = [point.axial_symmetry(line) for point in [self.start, self.interior, self.end]]
