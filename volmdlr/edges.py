#!/usr/bin/env python3
# -*- coding: utf-8 -*-
"""

"""

import math
import warnings
from typing import List, Dict, Any

import matplotlib.patches
import matplotlib.pyplot as plt
import numpy as npy
import scipy as scp
import scipy.optimize

from geomdl import utilities, BSpline, fitting, operations
from geomdl.operations import length_curve, split_curve
from matplotlib import __version__ as _mpl_version
from mpl_toolkits.mplot3d import Axes3D
from packaging import version

import dessia_common as dc
import plot_data.core as plot_data
import volmdlr.core_compiled
import volmdlr.core
import volmdlr.geometry


def standardize_knot_vector(knot_vector):
    u0 = knot_vector[0]
    u1 = knot_vector[-1]
    standard_u_knots = []
    if u0 != 0 or u1 != 1:
        x = 1 / (u1 - u0)
        y = u0 / (u0 - u1)
        for u in knot_vector:
            standard_u_knots.append(u * x + y)
        return standard_u_knots
    return knot_vector


def insert_knots_and_mutiplicity(knots, knot_mutiplicities, knot_to_add, num):
    new_knots = []
    new_knot_mutiplicities = []
    i = 0
    for i, knot in enumerate(knots):
        if knot > knot_to_add:
            new_knots.extend([knot_to_add])
            new_knot_mutiplicities.append(num)
            new_knots.extend(knots[i:])
            new_knot_mutiplicities.extend(knot_mutiplicities[i:])
            break
        new_knots.append(knot)
        new_knot_mutiplicities.append(knot_mutiplicities[i])
    return new_knots, new_knot_mutiplicities, i


class Edge(dc.DessiaObject):
    def __init__(self, start, end, name=''):
        self.start = start
        self.end = end
        self._length = None
        self._direction_vector = None
        dc.DessiaObject.__init__(self, name=name)

    def __getitem__(self, key):
        if key == 0:
            return self.start
        if key == 1:
            return self.end
        raise IndexError

    def length(self):
        """
        Calculates the edge length
        :return: edges\' length
        """
        raise NotImplementedError(f'length method not implememented by {self.__class__.__name__}')

    def point_at_abscissa(self, abscissa):
        """
        Calcultes the point at given abscissa
        """
        raise NotImplementedError(f'point_at_absciss method not implememented by {self.__class__.__name__}')

    def discretization_points(self, *, number_points: int = None, angle_resolution: int = None):
        """
        discretize a Edge to have "n" points
        :param number_points: the number of points (including start and end points)
             if unset, only start and end will be returned
        :param angle_resolution: if set, the sampling will be adapted to have a controlled angular distance. Usefull
            to mesh an arc
        :return: a list of sampled points
        """
        if number_points is None:
            number_points = 2
        step = self.length() / (number_points - 1)
        return [self.point_at_abscissa(i * step) for i in range(number_points)]

    def polygon_points(self, discretization_resolution: int):
        warnings.warn('polygon_points is deprecated,\
        please use discretization_points instead',
                      DeprecationWarning)
        return self.discretization_points(discretization_resolution)

    @classmethod
    def from_step(cls, arguments, object_dict):
        obj = object_dict[arguments[3]]
        p1 = object_dict[arguments[1]]
        p2 = object_dict[arguments[2]]
        orientation = arguments[4]
        if orientation == '.F.':
            p1, p2 = p2, p1
        if obj.__class__.__name__ == 'LineSegment3D':
            return object_dict[arguments[3]]
        if obj.__class__.__name__ == 'Line3D':
            return LineSegment3D(p1, p2, arguments[0][1:-1])
        if hasattr(obj, 'trim'):
            if obj.__class__.__name__ == 'Circle3D':
                p1, p2 = p2, p1
            return obj.trim(p1, p2)

        raise NotImplementedError(f'Unsupported: {object_dict[arguments[3]]}')

    def normal_vector(self, abscissa):
        """
        Calculates the normal vector the edge at given abscissa
        :return: the normal vector
        """
        raise NotImplementedError('the normal_vector method must be'
                                  'overloaded by subclassing class')

    def unit_normal_vector(self, abscissa):
        """
        Calculates the unit normal vector the edge at given abscissa
        :param abscissa: edge abscissa
        :return: unit normal vector
        """
        raise NotImplementedError('the unit_normal_vector method must be'
                                  'overloaded by subclassing class')

    def direction_vector(self, abscissa):
        """
        Calculates the direction vector the edge at given abscissa
        :param abscissa: edge abscissa
        :return: direction vector
        """
        raise NotImplementedError('the direction_vector method must be'
                                  'overloaded by subclassing class')

    def unit_direction_vector(self, abscissa):
        """
        Calculates the unit direction vector the edge at given abscissa
        :param abscissa: edge abscissa
        :return: unit direction vector
        """
        raise NotImplementedError('the unit_direction_vector method must be'
                                  'overloaded by subclassing class')


class Line(dc.DessiaObject):
    """
    Abstract class
    """

    def __init__(self, point1, point2, name=''):
        self.point1 = point1
        self.point2 = point2
        self._direction_vector = None
        dc.DessiaObject.__init__(self, name=name)

    def __getitem__(self, key):
        if key == 0:
            return self.point1
        elif key == 1:
            return self.point2
        raise IndexError

    def unit_direction_vector(self, *args, **kwargs):
        vector = self.direction_vector()
        vector.normalize()
        return vector

    def direction_vector(self, *args, **kwargs):
        if not self._direction_vector:
            self._direction_vector = self.point2 - self.point1
        return self._direction_vector

    def normal_vector(self, *args, **kwargs):
        return self.direction_vector().normal_vector()

    def unit_normal_vector(self, abscissa=0.):
        return self.unit_direction_vector().normal_vector()

    def point_projection(self, point):

        vector = self.point2 - self.point1
        norm_u = vector.norm()
        t = (point - self.point1).dot(vector) / norm_u ** 2
        projection = self.point1 + t * vector
        projection = projection.to_point()
        return projection, t * norm_u

    def abscissa(self, point):
        vector = self.point2 - self.point1
        norm_u = vector.norm()
        t = (point - self.point1).dot(vector) / norm_u
        return t

    def split(self, split_point):
        return [self.__class__(self.point1, split_point),
                self.__class__(split_point, self.point2)]

    def is_between_points(self, point1: volmdlr.Point2D,
                          point2: volmdlr.Point2D):
        """
        Verifies if a line is between two points
        :param point1: first point
        :type point1: volmdlr.Point2D
        :param point2: second point
        :type point2: volmdlr.Point2D
        returns True is line is between the two given points or False if not
        """

        if point1 == point2:
            return False

        line_segment = LineSegment2D(point1, point2)
        if line_segment.line_intersections(self):
            return True
        return False


class LineSegment(Edge):
    """
    Abstract class
    """

    def length(self):
        if not self._length:
            self._length = self.end.point_distance(self.start)
        return self._length

    def abscissa(self, point, tol=1e-6):
        if point.point_distance(self.start) < tol:
            return 0
        if point.point_distance(self.end) < tol:
            return self.length()

        vector = self.end - self.start
        length = vector.norm()
        t = (point - self.start).dot(vector) / length
        if t < -1e-9 or t > length + 1e-9:
            raise ValueError(f'Point is not on linesegment: abscissa={t}')
        return t

    def unit_direction_vector(self, abscissa=0.):
        """

        :param abscissa: defines where in the line_segement the unit
         direction vector is to be calculated
        :return: The unit direction vector of the LineSegement
        """
        direction_vector = self.direction_vector()
        direction_vector.normalize()
        return direction_vector

    def direction_vector(self, abscissa=0.):
        """
        :param abscissa: defines where in the line_segement
        direction vector is to be calculated
        :return: The direction vector of the LineSegement
        """
        if not self._direction_vector:
            self._direction_vector = self.end - self.start
        return self._direction_vector

    def normal_vector(self, abscissa=0.):
        """
        :param abscissa: defines where in the line_segement
        normal vector is to be calculated
        :return: The normal vector of the LineSegement
        """
        return self.direction_vector(abscissa).normal_vector()

    def unit_normal_vector(self, abscissa=0.):
        """
        :param abscissa: defines where in the line_segement
        unit normal vector is to be calculated
        :return: The unit normal vector of the LineSegement
        """
        return self.unit_direction_vector(abscissa).normal_vector()

    def point_projection(self, point):
        p1, p2 = self.start, self.end
        vector = p2 - p1
        norm_u = vector.norm()
        t = (point - p1).dot(vector) / norm_u ** 2
        projection = p1 + t * vector

        return projection, t * norm_u

    def split(self, split_point):
        if split_point == self.start:
            return [None, self.copy()]
        elif split_point == self.end:
            return [self.copy(), None]
        return [self.__class__(self.start, split_point),
                self.__class__(split_point, self.end)]

    def middle_point(self):
        return 0.5 * (self.start + self.end)

    def point_at_abscissa(self, abscissa):
        return self.start + self.unit_direction_vector() * abscissa

    def get_geo_lines(self, tag: int, start_point_tag: int, end_point_tag: int):
        """
        gets the lines that define a LineSegment in a .geo file

        :param tag: The linesegment index
        :type tag: int
        :param start_point_tag: The linesegment' start point index
        :type start_point_tag: int
        :param end_point_tag: The linesegment' end point index
        :type end_point_tag: int

        :return: A line
        :rtype: str
        """

        return 'Line(' + str(tag) + ') = {' + str(start_point_tag) + ', ' + str(end_point_tag) + '};'


class BSplineCurve(Edge):
    _non_serializable_attributes = ['curve']

    def __init__(self,
                 degree: int,
                 control_points,
                 knot_multiplicities: List[int],
                 knots: List[float],
                 weights: List[float] = None,
                 periodic: bool = False,
                 name: str = ''):

        self.control_points = control_points
        self.degree = degree
        knots = standardize_knot_vector(knots)
        self.knots = knots
        self.knot_multiplicities = knot_multiplicities
        self.weights = weights
        self.periodic = periodic
        self.name = name

        curve = BSpline.Curve()
        curve.degree = degree
        if weights is None:
            points = [[*point] for point in control_points]
            curve.ctrlpts = points
        else:
            points_w = [[*point * weights[i], weights[i]] for i, point in enumerate(control_points)]
            curve.ctrlptsw = points_w

        knot_vector = []
        for i, knot in enumerate(knots):
            knot_vector.extend([knot] * knot_multiplicities[i])
        curve.knotvector = knot_vector
        curve.delta = 0.01
        curve_points = curve.evalpts
        self.curve = curve

        self._length = None
        self.points = [getattr(volmdlr,
                               f'Point{self.__class__.__name__[-2::]}')(*p)
                       for p in curve_points]

        start = self.points[0]  # self.point_at_abscissa(0.)
        end = self.points[-1]  # self.point_at_abscissa(self.length())

        Edge.__init__(self, start, end, name=name)

    def reverse(self):
        '''
        reverse the bspline's direction by reversing its start and end points
        '''

        return self.__class__(degree=self.degree,
                              control_points=self.control_points[::-1],
                              knot_multiplicities=self.knot_multiplicities[::-1],
                              knots=self.knots[::-1],
                              weights=self.weights,
                              periodic=self.periodic)

    @classmethod
    def from_geomdl_curve(cls, curve):

        point_dimension = f'Point{cls.__name__[-2::]}'

        knots = list(sorted(set(curve.knotvector)))
        knot_multiplicities = [curve.knotvector.count(k) for k in knots]

        return cls(degree=curve.degree,
                   control_points=[getattr(volmdlr, point_dimension)(*p) for p in curve.ctrlpts],
                   knots=knots,
                   knot_multiplicities=knot_multiplicities)

    def length(self):
        if not self._length:
            self._length = length_curve(self.curve)
        return self._length

    def unit_direction_vector(self, abscissa: float):
        """
        :param abscissa: defines where in the BSplineCurve the
        unit direction vector is to be calculated
        :return: The unit direction vector of the BSplineCurve
        """

        direction_vector = self.direction_vector(abscissa)
        direction_vector.normalize()
        return direction_vector

    def middle_point(self):
        return self.point_at_abscissa(self.length() * 0.5)

    def abscissa(self, point, tol=1e-4):
        length = self.length()
        for x0 in [0, length * 0.25, length * 0.5, length * 0.75, length]:
            res = scp.optimize.least_squares(
                lambda u: (point - self.point_at_abscissa(u)).norm(),
                x0=x0,
                bounds=([0], [length]),
                # ftol=tol / 10,
                # xtol=tol / 10,
                # loss='soft_l1'
            )
            if res.fun < tol:
                return res.x[0]

        print('distance =', res.cost)
        print('res.fun:', res.fun)
        # ax = self.plot()
        # point.plot(ax=ax)
        # best_point = self.point_at_abscissa(res.x)
        # best_point.plot(ax=ax, color='r')
        raise ValueError('abscissa not found')

    def split(self, point, tol=1e-5):
        if point.point_distance(self.start) < tol:
            return [None, self.copy()]
        elif point.point_distance(self.end) < tol:
            return [self.copy(), None]
        adim_abscissa = self.abscissa(point) / self.length()
        curve1, curve2 = split_curve(self.curve, adim_abscissa)

        return [self.__class__.from_geomdl_curve(curve1),
                self.__class__.from_geomdl_curve(curve2)]

    def translation(self, offset):
        """
        BSplineCurve translation
        :param offset: translation vector (volmdlr.Vector2D/ volmdlr.Vector3D)
        :return: A new translated BSplineCurve
        """
        control_points = [point.translation(offset)
                          for point in self.control_points]
        return self.__class__(self.degree, control_points,
                              self.knot_multiplicities, self.knots,
                              self.weights, self.periodic)

    def translation_inplace(self, offset):
        """
        BSplineCurve translation. Object is updated inplace
        :param offset: translation vector (volmdlr.Vector2D/ volmdlr.Vector3D)
        """
        for point in self.control_points:
            point.translation_inplace(offset)

    def point_belongs(self, point, abs_tol=1e-10):
        '''
        check if a point belongs to the bspline_curve or not
        '''

        point_dimension = f'Point{self.__class__.__name__[-2::]}'

        def f(x):
            return (point - getattr(volmdlr, point_dimension)(*self.curve.evaluate_single(x))).norm()

        x = npy.linspace(0, 1, 5)
        x_init = []
        for xi in x:
            x_init.append(xi)

        for x0 in x_init:
            z = scp.optimize.least_squares(f, x0=x0, bounds=([0, 1]))
            if z.fun < abs_tol:
                return True
        return False

    def merge_with(self, bspline_curve):
        '''
        merge successives bspline_curves to define a new one
        '''

        point_dimension = f'Wire{self.__class__.__name__[-2::]}'
        wire = getattr(volmdlr.wires, point_dimension)(bspline_curve)
        ordered_wire = wire.order_wire()

        points, n = [], 10
        for primitive in ordered_wire.primitives:
            points.extend(primitive.polygon_points(n))
        points.pop(n + 1)

        return self.__class__.from_points_interpolation(points, min(self.degree, bspline_curve.degree))

    @classmethod
    def from_bsplines(cls, bsplines, discretization_points=10):
        '''
        define a bspline_curve using a list of bsplines
        '''
        point_dimension = f'Wire{cls.__name__[-2::]}'
        wire = getattr(volmdlr.wires, point_dimension)(bsplines)
        ordered_wire = wire.order_wire()

        points, degree = [], []
        for i, primitive in enumerate(ordered_wire.primitives):
            degree.append(primitive.degree)
            if i == 0:
                points.extend(primitive.polygon_points(discretization_points))
            else:
                points.extend(primitive.polygon_points(discretization_points)[1::])

        return cls.from_points_interpolation(points, min(degree))

    @classmethod
    def from_points_approximation(cls, points, degree, **kwargs):
        '''
        Bspline Curve approximation through points using least squares method
        It is better to specify the number of control points

        Parameters
        ----------
        points : volmdlr.Point
            data points
        degree: int
            degree of the output parametric curve

        Keyword Arguments:
            * ``centripetal``: activates centripetal parametrization method. *Default: False*
            * ``ctrlpts_size``: number of control points. *Default: len(points) - 1*

        Returns
        -------
        BSplineCurve

        '''

        curve = fitting.approximate_curve([[*point] for point in points], degree, **kwargs)
        return cls.from_geomdl_curve(curve)

    def tangent(self, position: float = 0.0):
        _, tangent = operations.tangent(self.curve, position,
                                        normalize=True)

        dimension = f'Vector{self.__class__.__name__[-2::]}'
        tangent = getattr(volmdlr, dimension)(*tangent)

        return tangent

    @classmethod
    def from_points_interpolation(cls, points, degree, periodic=False):

        curve = fitting.interpolate_curve([[*point] for point in points], degree)

        bsplinecurve = cls.from_geomdl_curve(curve)
        if not periodic:
            return bsplinecurve
        bsplinecurve.periodic = True
        return bsplinecurve

    def get_geo_lines(self, tag: int, control_points_tags: List[int]):
        """
        gets the lines that define a BsplineCurve in a .geo file

        :param tag: The BsplineCurve index
        :type tag: int
        :param start_point_tag: The linesegment' start point index
        :type start_point_tag: int
        :param end_point_tag: The linesegment' end point index
        :type end_point_tag: int

        :return: A line
        :rtype: str
        """

        return 'BSpline(' + str(tag) + ') = {' + str(control_points_tags)[1:-1] + '};'


class Line2D(Line):
    """
    Define an infinite line given by two points.
    """

    def __init__(self, point1: volmdlr.Point2D,
                 point2: volmdlr.Point2D, *, name=''):
        self.points = [point1, point2]
        Line.__init__(self, point1, point2, name=name)

    def to_3d(self, plane_origin, x1, x2):
        points_3d = [p.to_3d(plane_origin, x1, x2) for p in self.points]
        return Line3D(*points_3d, self.name)

    def rotation(self, center: volmdlr.Point2D, angle: float):
        """
        Line2D rotation
        :param center: rotation center
        :param angle: angle rotation
        :return: a new rotated Line2D
        """
        return Line2D(*[point.rotation(center, angle)
                        for point in self.points])

    def rotation_inplace(self, center: volmdlr.Point2D, angle: float):
        """
        Line2D rotation. Object is updated inplace
        :param center: rotation center
        :param angle: rotation angle
        """
        for point in self.points:
            point.rotation_inplace(center, angle)

    def translation(self, offset: volmdlr.Vector2D):
        """
        Line2D translation
        :param offset: translation vector
        :return: A new translated Line2D
        """
        return Line2D(*[point.translation(offset) for point in self.points])

    def translation_inplace(self, offset: volmdlr.Vector2D):
        """
        Line2D translation. Object is updated inplace
        :param offset: translation vector
        """
        for point in self.points:
            point.translation_inplace(offset)

    def plot(self, ax=None, color='k', dashed=True):
        if ax is None:
            _, ax = plt.subplots()

        if version.parse(_mpl_version) >= version.parse('3.3.2'):
            if dashed:
                ax.axline((self.point1.x, self.point1.y),
                          (self.point2.x, self.point2.y),
                          dashes=[30, 5, 10, 5],
                          color=color)
            else:
                ax.axline((self.point1.x, self.point1.y),
                          (self.point2.x, self.point2.y),
                          color=color)
        else:
            direction_vector = self.direction_vector()
            point3 = self.point1 - 3 * direction_vector
            point4 = self.point2 + 4 * direction_vector
            if dashed:
                ax.plot([point3[0], point4[0]], [point3[1], point4[1]], color=color,
                        dashes=[30, 5, 10, 5])
            else:
                ax.plot([point3[0], point4[0]], [point3[1], point4[1]], color=color)

        return ax

    def plot_data(self, edge_style=None):
        return plot_data.Line2D([self.point1.x, self.point1.y],
                                [self.point2.x, self.point2.y],
                                edge_style=edge_style)

    def line_intersections(self, line):

        point = volmdlr.Point2D.line_intersection(self, line)
        if point is not None:
            point_projection1, _ = self.point_projection(point)
            if point_projection1 is None:
                return []

            if line.__class__.__name__ == 'Line2D':
                point_projection2, _ = line.point_projection(point)
                if point_projection2 is None:
                    return []

            return [point_projection1]
        return []

    def create_tangent_circle(self, point, other_line):
        """
        Computes the two circles that are tangent to 2 lines and intersect
        a point located on one of the two lines.
        """

        # point will be called I(x_I, y_I)
        # self will be (AB)
        # line will be (CD)

        if math.isclose(self.point_distance(point), 0, abs_tol=1e-10):
            I = volmdlr.Vector2D(point[0], point[1])
            A = volmdlr.Vector2D(self.points[0][0], self.points[0][1])
            B = volmdlr.Vector2D(self.points[1][0], self.points[1][1])
            C = volmdlr.Vector2D(other_line.points[0][0],
                                 other_line.points[0][1])
            D = volmdlr.Vector2D(other_line.points[1][0],
                                 other_line.points[1][1])

        elif math.isclose(other_line.point_distance(point), 0, abs_tol=1e-10):
            I = volmdlr.Vector2D(point[0], point[1])
            C = volmdlr.Vector2D(self.points[0][0], self.points[0][1])
            D = volmdlr.Vector2D(self.points[1][0], self.points[1][1])
            A = volmdlr.Vector2D(other_line.points[0][0],
                                 other_line.points[0][1])
            B = volmdlr.Vector2D(other_line.points[1][0],
                                 other_line.points[1][1])
        else:
            raise AttributeError("The point isn't on any of the two lines")

        # CHANGEMENT DE REPAIRE
        new_u = volmdlr.Vector2D((B - A))
        new_u.normalize()
        new_v = new_u.unit_normal_vector()
        new_basis = volmdlr.Frame2D(I, new_u, new_v)

        new_a = new_basis.new_coordinates(A)
        new_b = new_basis.new_coordinates(B)
        new_c = new_basis.new_coordinates(C)
        new_d = new_basis.new_coordinates(D)

        if new_c[1] == 0 and new_d[1] == 0:
            # Segments are on the same line: no solution
            return None, None

        elif math.isclose(self.unit_direction_vector().dot(
                other_line.unit_normal_vector()), 0, abs_tol=1e-06):
            # Parallel segments: one solution

            segments_distance = abs(new_c[1] - new_a[1])
            r = segments_distance / 2
            new_circle_center = volmdlr.Point2D(
                (0, npy.sign(new_c[1] - new_a[1]) * r))
            circle_center = new_basis.old_coordinates(new_circle_center)
            circle = volmdlr.wires.Circle2D(circle_center, r)

            return circle, None

        elif math.isclose(self.unit_direction_vector().dot(
                other_line.unit_direction_vector()), 0, abs_tol=1e-06):
            # Perpendicular segments: 2 solution
            line_AB = Line2D(volmdlr.Point2D(new_a), volmdlr.Point2D(new_b))
            line_CD = Line2D(volmdlr.Point2D(new_c), volmdlr.Point2D(new_d))
            new_pt_k = volmdlr.Point2D.line_intersection(line_AB, line_CD)

            r = abs(new_pt_k[0])
            new_circle_center1 = volmdlr.Point2D((0, r))
            new_circle_center2 = volmdlr.Point2D((0, -r))
            circle_center1 = new_basis.old_coordinates(new_circle_center1)
            circle_center2 = new_basis.old_coordinates(new_circle_center2)
            circle1 = volmdlr.wires.Circle2D(circle_center1, r)
            circle2 = volmdlr.wires.Circle2D(circle_center2, r)

            return circle1, circle2

        # =============================================================================
        # LES SEGMENTS SONT QUELCONQUES
        #   => 2 SOLUTIONS
        # =============================================================================
        else:

            line_AB = Line2D(volmdlr.Point2D(new_a), volmdlr.Point2D(new_b))
            line_CD = Line2D(volmdlr.Point2D(new_c), volmdlr.Point2D(new_d))
            new_pt_k = volmdlr.Point2D.line_intersection(line_AB, line_CD)
            pt_K = volmdlr.Point2D(new_basis.old_coordinates(new_pt_k))

            if pt_K == I:
                return None, None

            # CHANGEMENT DE REPERE:
            new_u2 = volmdlr.Vector2D(pt_K - I)
            new_u2.normalize()
            new_v2 = new_u2.normalVector(unit=True)
            new_basis2 = volmdlr.Frame2D(I, new_u2, new_v2)

            new_a = new_basis2.new_coordinates(A)
            new_b = new_basis2.new_coordinates(B)
            new_c = new_basis2.new_coordinates(C)
            new_d = new_basis2.new_coordinates(D)
            new_pt_k = new_basis2.new_coordinates(pt_K)

            teta1 = math.atan2(new_c[1], new_c[0] - new_pt_k[0])
            teta2 = math.atan2(new_d[1], new_d[0] - new_pt_k[0])

            if teta1 < 0:
                teta1 += math.pi
            if teta2 < 0:
                teta2 += math.pi

            if not math.isclose(teta1, teta2, abs_tol=1e-08):
                if math.isclose(teta1, math.pi, abs_tol=1e-08) or math.isclose(
                        teta1, 0., abs_tol=1e-08):
                    teta = teta2
                elif math.isclose(teta2, math.pi,
                                  abs_tol=1e-08) or math.isclose(teta2, 0.,
                                                                 abs_tol=1e-08):
                    teta = teta1
            else:
                teta = teta1

            r1 = new_pt_k[0] * math.sin(teta) / (1 + math.cos(teta))
            r2 = new_pt_k[0] * math.sin(teta) / (1 - math.cos(teta))

            new_circle_center1 = volmdlr.Point2D(0, -r1)
            new_circle_center2 = volmdlr.Point2D(0, r2)

            circle_center1 = new_basis2.old_coordinates(new_circle_center1)
            circle_center2 = new_basis2.old_coordinates(new_circle_center2)

            if new_basis.new_coordinates(circle_center1)[1] > 0:
                circle1 = volmdlr.wires.Circle2D(circle_center1, r1)
                circle2 = volmdlr.wires.Circle2D(circle_center2, r2)
            else:
                circle1 = volmdlr.wires.Circle2D(circle_center2, r2)
                circle2 = volmdlr.wires.Circle2D(circle_center1, r1)

            return circle1, circle2

    def cut_between_two_points(self, point1, point2):
        return LineSegment2D(point1, point2)

    def sort_points_along_line(self, points: List[volmdlr.Point2D]) -> List[
            volmdlr.Point2D]:
        most_distant_point = None
        farthest_distance = 0
        for i, point1 in enumerate(points):
            distances = []
            points_to_search = points[:i - 1] + points[i:]
            for point2 in points_to_search:
                distances.append(point1.point_distance(point2))
            max_point_distance = max(distances)
            farthest_point = points_to_search[
                distances.index(max_point_distance)]
            if max_point_distance > farthest_distance:
                most_distant_point = farthest_point
        list_points = [most_distant_point]
        points.remove(most_distant_point)
        distances_to_reference_point = {}
        for point in points:
            distances_to_reference_point[point] = \
                most_distant_point.point_distance(point)
        distances_to_reference_point = dict(
            sorted(distances_to_reference_point.items(),
                   key=lambda item: item[1]))
        list_points.extend(list(distances_to_reference_point.keys()))
        return list_points

    def point_distance(self, point2d):
        """
        Calculates the distance of a line2d to a point2d
        :param point2d: point to calculate distance
        :return: distance to point
        """
        vector_r = self.point1 - point2d
        vector_v = self.normal_vector()
        return abs(vector_v.dot(vector_r)) / vector_v.norm()


class BSplineCurve2D(BSplineCurve):
    _non_serializable_attributes = ['curve']

    def __init__(self,
                 degree: int,
                 control_points: List[volmdlr.Point2D],
                 knot_multiplicities: List[int],
                 knots: List[float],
                 weights: List[float] = None,
                 periodic: bool = False,
                 name: str = ''):

        BSplineCurve.__init__(self, degree,
                              control_points,
                              knot_multiplicities,
                              knots,
                              weights,
                              periodic,
                              name)

    def bounding_rectangle(self):
        points = self.discretization_points()
        points_x = [p.x for p in points]
        points_y = [p.y for p in points]

        return volmdlr.core.BoundingRectangle(min(points_x), max(points_x),
                                              min(points_y), max(points_y))

    def length(self):
        return length_curve(self.curve)

    def tangent(self, position: float = 0.0):
        _, tangent = operations.tangent(self.curve, position,
                                        normalize=True)
        tangent = volmdlr.Point2D(tangent[0], tangent[1])
        return tangent

    def point_at_abscissa(self, abscissa):
        length = self.length()
        adim_abs = max(min(abscissa / length, 1.), 0.)
        return volmdlr.Point2D(*self.curve.evaluate_single(adim_abs))

    def direction_vector(self, abscissa: float):
        """
        :param abscissa: defines where in the BSplineCurve2D the
        direction vector is to be calculated
        :return: The direection vector vector of the BSplineCurve2D
        """
        return self.tangent(abscissa)

    def normal_vector(self, abscissa: float):
        """
        :param abscissa: defines where in the BSplineCurve2D the
        normal vector is to be calculated
        :return: The normal vector of the BSplineCurve2D
        """
        tangent_vector = self.tangent(abscissa)
        normal_vector = tangent_vector.normal_vector()
        return normal_vector

    def unit_normal_vector(self, abscissa: float):
        """
        :param abscissa: defines where in the BSplineCurve2D the
        unit normal vector is to be calculated
        :return: The unit normal vector of the BSplineCurve2D
        """
        normal_vector = self.normal_vector(abscissa)
        normal_vector.normalize()
        return normal_vector

    def straight_line_area(self):
        points = self.discretization_points(number_points=100)
        x = [point.x for point in points]
        y = [point.y for point in points]
        x1 = [x[-1]] + x[0:-1]
        y1 = [y[-1]] + y[0:-1]
        return 0.5 * abs(sum(i * j for i, j in zip(x, y1))
                         - sum(i * j for i, j in zip(y, x1)))

    def straight_line_center_of_mass(self):
        polygon_points = self.discretization_points(number_points=100)
        cog = volmdlr.O2D
        for point in polygon_points:
            cog += point
        cog = cog / len(polygon_points)
        return cog

    def plot(self, ax=None, color='k', alpha=1, plot_points=False):
        if ax is None:
            _, ax = plt.subplots()

        # self.curve.delta = 0.01
        # points = [volmdlr.Point2D(px, py) for (px, py) in self.curve.evalpts]
        length = self.length()
        points = [self.point_at_abscissa(length * i / 50) for i in range(51)]

        x_points = [p.x for p in points]
        y_points = [p.y for p in points]
        ax.plot(x_points, y_points, color=color, alpha=alpha)

        return ax

    def to_3d(self, plane_origin, x1, x2):
        control_points3D = [p.to_3d(plane_origin, x1, x2) for p in
                            self.control_points]
        return BSplineCurve3D(self.degree, control_points3D,
                              self.knot_multiplicities, self.knots,
                              self.weights, self.periodic)

    def to_step(self, current_id, surface_id=None):
        points_ids = []
        content = ''
        point_id = current_id
        for point in self.control_points:
            point_content, point_id = point.to_step(point_id,
                                                    vertex=False)
            content += point_content
            points_ids.append(point_id)
            point_id += 1

        content += "#{} = B_SPLINE_CURVE_WITH_KNOTS('{}',{},({})," \
                   ".UNSPECIFIED.,.F.,.F.,{},{}," \
                   ".UNSPECIFIED.);\n".format(
                        point_id, self.name, self.degree,
                        volmdlr.core.step_ids_to_str(points_ids),
                        tuple(self.knot_multiplicities),
                        tuple(self.knots))
        return content, point_id + 1

    def discretization_points(self, *, number_points: int = None, angle_resolution: int = None):
        length = self.length()
        return [self.point_at_abscissa(i * length / number_points) for i in range(number_points + 1)]

    def polygon_points(self, n: int = 15):
        warnings.warn('polygon_points is deprecated,\
        please use discretization_points instead',
                      DeprecationWarning)
        return self.discretization_points(number_points=n)

    def rotation(self, center: volmdlr.Point2D, angle: float):
        """
        BSplineCurve2D rotation
        :param center: rotation center
        :param angle: angle rotation
        :return: a new rotated Line2D
        """
        control_points = [point.rotation(center, angle)
                          for point in self.control_points]
        return BSplineCurve2D(self.degree, control_points,
                              self.knot_multiplicities, self.knots,
                              self.weights, self.periodic)

    def rotation_inplace(self, center: volmdlr.Point2D, angle: float):
        """
        BSplineCurve2D rotation. Object is updated inplace
        :param center: rotation center
        :param angle: rotation angle
        """
        for point in self.control_points:
            point.rotation_inplace(center, angle)

    def line_intersections(self, line2d: Line2D):
        polygon_points = self.discretization_points(number_points=201)
        list_intersections = []
        length = self.length()
        initial_abscissa = 0
        for points in zip(polygon_points[:-1], polygon_points[1:]):
            linesegment = LineSegment2D(points[0], points[1])
            intersections = linesegment.line_intersections(line2d)
            initial_abscissa += linesegment.length()
            if intersections:
                if initial_abscissa < length * 0.1:
                    list_abcissas = [initial_abscissa * n for n in
                                     npy.linspace(0, 1, 100)]
                else:
                    list_abcissas = [initial_abscissa * n for n in
                                     npy.linspace(0.9, 1, 100)]
                distance = npy.inf
                for abscissa in list_abcissas:
                    point_in_curve = self.point_at_abscissa(abscissa)
                    dist = point_in_curve.point_distance(intersections[0])
                    if dist < distance:
                        distance = dist
                        intersection = point_in_curve
                list_intersections.append(intersection)
        return list_intersections

    def line_crossings(self, line2d: Line2D):
        polygon_points = self.discretization_points(number_points=50)
        crossings = []
        for p1, p2 in zip(polygon_points[:-1], polygon_points[1:]):
            l = LineSegment2D(p1, p2)
            crossings.extend(l.line_crossings(line2d))
        return crossings

    def to_wire(self, n: int):
        '''
        convert a bspline curve to a wire2d defined with 'n' line_segments
        '''

        u = npy.linspace(0, 1, num=n + 1).tolist()
        points = []
        for u0 in u:
            p = self.curve.evaluate_single(u0)
            points.append(volmdlr.Point2D(p[0], p[1]))

        return volmdlr.wires.Wire2D.from_points(points)

    def reverse(self):
        '''
        reverse the bspline's direction by reversing its start and end points
        '''

        return self.__class__(degree=self.degree,
                              control_points=self.control_points[::-1],
                              knot_multiplicities=self.knot_multiplicities[::-1],
                              knots=self.knots[::-1],
                              weights=self.weights,
                              periodic=self.periodic)

    def point_distance(self, point):
        distance = math.inf
        polygon_points = self.discretization_points(number_points=20)
        for p1, p2 in zip(polygon_points[:-1], polygon_points[1:]):
            line = LineSegment2D(p1, p2)
            dist = line.point_distance(point)
            if dist < distance:
                distance = dist
        return distance

    def nearest_point_to(self, point):
        '''
        find out the nearest point on the linesegment to point
        '''

        points = self.polygon_points(500)
        return point.nearest_point(points)

    def linesegment_intersections(self, linesegment):
        results = self.line_intersections(linesegment.to_line())
        intersections_points = []
        for result in results:
            if linesegment.point_belongs(result, 1e-6):
                intersections_points.append(result)
        return intersections_points

    def axial_symmetry(self, line):
        '''
        finds out the symmetric bsplinecurve2d according to a line
        '''

        points_symmetry = [point.axial_symmetry(line) for point in self.control_points]

        return self.__class__(degree=self.degree,
                              control_points=points_symmetry,
                              knot_multiplicities=self.knot_multiplicities[::-1],
                              knots=self.knots[::-1],
                              weights=self.weights,
                              periodic=self.periodic)


class BezierCurve2D(BSplineCurve2D):

    def __init__(self, degree: int, control_points: List[volmdlr.Point2D],
                 name: str = ''):
        knotvector = utilities.generate_knot_vector(degree,
                                                    len(control_points))
        knot_multiplicity = [1] * len(knotvector)

        BSplineCurve2D.__init__(self, degree, control_points,
                                knot_multiplicity, knotvector,
                                None, False, name)


class LineSegment2D(LineSegment):
    """
    Define a line segment limited by two points
    """

    def __init__(self, start: volmdlr.Point2D, end: volmdlr.Point2D, *, name: str = ''):
        if start == end:
            raise NotImplementedError
        LineSegment.__init__(self, start, end, name=name)

    def __hash__(self):
        return self._data_hash()

    def _data_hash(self):
        return self.start._data_hash() + self.end._data_hash()

    def _data_eq(self, other_object):
        if self.__class__.__name__ != other_object.__class__.__name__:
            return False
        return self.start == other_object.start and self.end == other_object.end

    def __eq__(self, other_object):
        if self.__class__.__name__ != other_object.__class__.__name__:
            return False
        return self.start == other_object.start and self.end == other_object.end

    def to_dict(self, *args, **kwargs):
        return {'object_class': 'volmdlr.edges.LineSegment2D',
                'name': self.name,
                'start': self.start.to_dict(),
                'end': self.end.to_dict()
                }

    # def middle_point(self):
    #     return 0.5 * (self.start + self.end)
    #
    # def point_at_abscissa(self, abscissa):
    #     return self.start + self.unit_direction_vector() * abscissa

    def point_belongs(self, point, abs_tol=1e-6):
        point_distance = self.point_distance(point)
        if math.isclose(point_distance, 0, abs_tol=abs_tol):
            return True
        return False

    def bounding_rectangle(self):
        return volmdlr.core.BoundingRectangle(min(self.start.x, self.end.x), max(self.start.x, self.end.x),
                                              min(self.start.y, self.end.y), max(self.start.y, self.end.y))

    def straight_line_area(self):
        return 0.

    def straight_line_second_moment_area(self, point: volmdlr.Point2D):
        return 0, 0, 0

    def straight_line_center_of_mass(self):
        return 0.5 * (self.start + self.end)

    def point_distance(self, point, return_other_point=False):
        """
        Computes the distance of a point to segment of line
        """
        distance, point = volmdlr.LineSegment2DPointDistance(
            [(self.start.x, self.start.y), (self.end.x, self.end.y)],
            (point.x, point.y))
        if return_other_point:
            return distance, volmdlr.Point2D(*point)
        return distance

    def point_projection(self, point):
        """
        If the projection falls outside the LineSegment2D, returns None.
        """
        point, curv_abs = Line2D.point_projection(Line2D(self.start, self.end),
                                                  point)
        # print('curv_abs :', curv_abs, 'length :', self.length())
        if curv_abs < 0 or curv_abs > self.length():
            if abs(curv_abs) < 1e-6 or math.isclose(curv_abs, self.length(),
                                                    abs_tol=1e-6):
                return point, curv_abs
            return None, curv_abs
        return point, curv_abs

    def line_intersections(self, line: Line2D):
        point = volmdlr.Point2D.line_intersection(self, line)
        if point is not None:
            point_projection1, _ = self.point_projection(point)
            if point_projection1 is None:
                return []

            if line.__class__.__name__ == 'LineSegment2D':
                point_projection2, _ = line.point_projection(point)
                if point_projection2 is None:
                    return []

            return [point_projection1]
        else:
            vector1 = self.start - line.point1
            vector2 = self.start - line.point2
            vector3 = self.end - line.point1
            vector4 = self.end - line.point2
            if math.isclose(vector1.cross(vector2), 0, abs_tol=1e-6):
                return [self.start]
            if math.isclose(vector3.cross(vector4), 0, abs_tol=1e-6):
                return [self.end]
        return []

    def linesegment_intersections(self, linesegment: 'LineSegment2D'):
        """
        touching linesegments does not intersect
        """
        point = volmdlr.Point2D.line_intersection(self, linesegment)
        # TODO: May be these commented conditions should be used for linesegment_crossings
        if point:  # and (point != self.start) and (point != self.end):
            point_projection1, _ = self.point_projection(point)
            if point_projection1 is None:
                return []

            point_projection2, _ = linesegment.point_projection(point)
            if point_projection2 is None:
                return []

            return [point_projection1]
        else:
            return []

    def line_crossings(self, line: 'Line2D'):
        if self.direction_vector().is_colinear_to(line.direction_vector()):
            return []
        else:
            line_intersection = self.line_intersections(line)
            if line_intersection and (line_intersection[0] == self.end or line_intersection[0] == self.start):
                return []
            return line_intersection

    def linesegment_crossings(self, linesegment: 'LineSegment2D'):
        if self.direction_vector().is_colinear_to(
                linesegment.direction_vector()):
            return []
        else:
            return self.linesegment_intersections(linesegment)

    def plot(self, ax=None, color='k', alpha=1, arrow=False, width=None,
             plot_points=False):
        if ax is None:
            _, ax = plt.subplots()

        p1, p2 = self.start, self.end
        if arrow:
            if plot_points:
                ax.plot([p1[0], p2[0]], [p1[1], p2[1]], color=color,
                        alpha=alpha, style='o-')
            else:
                ax.plot([p1[0], p2[0]], [p1[1], p2[1]], color=color,
                        alpha=alpha)

            length = ((p1[0] - p2[0]) ** 2 + (p1[1] - p2[1]) ** 2) ** 0.5
            if width is None:
                width = length / 1000.
                head_length = length / 20.
                head_width = head_length / 2.
            else:
                head_width = 2 * width
                head_length = head_width
            ax.arrow(p1[0], p1[1],
                     (p2[0] - p1[0]) / length * (length - head_length),
                     (p2[1] - p1[1]) / length * (length - head_length),
                     head_width=head_width, fc='b', linewidth=0,
                     head_length=head_length, width=width, alpha=0.3)
        else:
            if width is None:
                width = 1
            if plot_points:
                ax.plot([p1[0], p2[0]], [p1[1], p2[1]], color=color,
                        marker='o', linewidth=width, alpha=alpha)
            else:
                ax.plot([p1[0], p2[0]], [p1[1], p2[1]], color=color,
                        linewidth=width, alpha=alpha)
        return ax

    def to_3d(self, plane_origin, x1, x2):
        start = self.start.to_3d(plane_origin, x1, x2)
        end = self.end.to_3d(plane_origin, x1, x2)
        return LineSegment3D(start, end, name=self.name)

    def reverse(self):
        return LineSegment2D(self.end.copy(), self.start.copy())

    def to_line(self):
        return Line2D(self.start, self.end)

    def rotation(self, center: volmdlr.Point2D, angle: float):
        """
        LineSegment2D rotation
        :param center: rotation center
        :param angle: angle rotation
        :return: a new rotated LineSegment2D
        """
        return LineSegment2D(self.start.rotation(center, angle),
                             self.end.rotation(center, angle))

    def rotation_inplace(self, center: volmdlr.Point2D, angle: float):
        """
        LineSegment2D rotation. Object is updated inplace
        :param center: rotation center
        :param angle: rotation angle
        """
        for point in [self.start, self.end]:
            point.rotation_inplace(center, angle)

    def translation(self, offset: volmdlr.Vector2D):
        """
        LineSegment2D translation
        :param offset: translation vector
        :return: A new translated LineSegment2D
        """
        return LineSegment2D(self.start.translation(offset),
                             self.end.translation(offset))

    def translation_inplace(self, offset: volmdlr.Vector2D):
        """
        LineSegment2D translation. Object is updated inplace
        :param offset: translation vector
        """
        for point in [self.start, self.end]:
            point.translation_inplace(offset)

    def frame_mapping(self, frame: volmdlr.Frame2D, side: str):
        """
        Changes vector frame_mapping and return a new LineSegment2D
        side = 'old' or 'new'
        """
        if side == 'old':
            new_start = frame.old_coordinates(self.start)
            new_end = frame.old_coordinates(self.end)
        elif side == 'new':
            new_start = frame.new_coordinates(self.start)
            new_end = frame.new_coordinates(self.end)
        else:
            raise ValueError('Please Enter a valid side: old or new')
        return LineSegment2D(new_start, new_end)

    def frame_mapping_inplace(self, frame: volmdlr.Frame2D, side: str):
        """
        Changes vector frame_mapping and the object is updated inplace
        side = 'old' or 'new'
        """
        if side == 'old':
            new_start = frame.old_coordinates(self.start)
            new_end = frame.old_coordinates(self.end)
        elif side == 'new':
            new_start = frame.new_coordinates(self.start)
            new_end = frame.new_coordinates(self.end)
        else:
            raise ValueError('Please Enter a valid side: old or new')
        self.start = new_start
        self.end = new_end

    def plot_data(self, edge_style: plot_data.EdgeStyle = None):
        return plot_data.LineSegment2D([self.start.x, self.start.y],
                                       [self.end.x, self.end.y],
                                       edge_style=edge_style)

    def create_tangent_circle(self, point, other_line):
        circle1, circle2 = Line2D.create_tangent_circle(other_line, point, self)
        if circle1 is not None:
            _, curv_abs1 = Line2D.point_projection(self, circle1.center)
            if curv_abs1 < 0. or curv_abs1 > self.length():
                circle1 = None
        if circle2 is not None:
            _, curv_abs2 = Line2D.point_projection(self, circle2.center)
            if curv_abs2 < 0. or curv_abs2 > self.length():
                circle2 = None
        return circle1, circle2

    def infinite_primitive(self, offset):
        n = self.normal_vector()
        offset_point_1 = self.start + offset * n

        offset_point_2 = self.end + offset * n

        return Line2D(offset_point_1, offset_point_2)

    def polygon_points(self, discretization_resolution: int):
        warnings.warn('polygon_points is deprecated,\
        please use discretization_points instead',
                      DeprecationWarning)
        return self.discretization_points(number_points=discretization_resolution)

    def to_wire(self, n: int):
        '''
        convert a linesegment2d to a wire2d defined with 'n' line_segments
        '''

        points = self.discretization_points(number_points=n + 1)
        return volmdlr.wires.Wire2D.from_points(points)

    def nearest_point_to(self, point):
        '''
        find out the nearest point on the linesegment to point
        '''

        points = self.discretization_points(number_points=500)
        return point.nearest_point(points)

    def axial_symmetry(self, line):
        '''
        finds out the symmetric linesegment2d according to a line
        '''

        points_symmetry = [point.axial_symmetry(line) for point in [self.start, self.end]]

        return self.__class__(points_symmetry[0], points_symmetry[1])


class Arc(Edge):
    def __init__(self, start,
                 end,
                 interior,
                 name: str = ''):
        Edge.__init__(self, start=start, end=end, name=name)
        self.interior = interior
        self._utd_clockwise_and_trigowise_paths = False
        self._clockwise_and_trigowise_paths = None
        self._radius = None

    @property
    def center(self):
        """
        Gets the arc's center
        :return: The center of the arc
        """
        raise NotImplementedError(
            'the property method center must be overloaded by subclassing'
            'class if not a given parameter')

    @property
    def angle(self):
        """
        Gets the angle of the arc
        :return: The angle of the arc
        """
        return NotImplementedError(
            'the property method angle must be overloaded by subclassing'
            'class if not a given parameter')

    @property
    def is_trigo(self):
        """
        Verifies if arc is trigowise or clockwise
        :return: True if trigowise or False otherwise
        """
        return NotImplementedError(
            'the property method is_trigo must be overloaded by subclassing'
            'class if not a given parameter')

    @property
    def radius(self):
        if not self._radius:
            self._radius = (self.start - self.center).norm()
        return self._radius

    def length(self):
        """
        Calculates the length of the Arc, with its radius and it arc angle
        :return: the length fo the Arc
        """
        return self.radius * abs(self.angle)

    def point_at_abscissa(self, abscissa):
        if self.is_trigo:
            return self.start.rotation(self.center,
                                       abscissa / self.radius)
        else:
            return self.start.rotation(self.center,
                                       -abscissa / self.radius)

    @staticmethod
    def get_clockwise_and_trigowise_paths(radius_1, radius_2, radius_i):
        """
        :param radius_1: radius from center to start point
        :param radius_2: radius form center ro end point
        :param radius_i: radius from center to interior point
        :return: the clockwise and trigowise paths
        """
        angle1 = math.atan2(radius_1.y, radius_1.x)
        anglei = math.atan2(radius_i.y, radius_i.x)
        angle2 = math.atan2(radius_2.y, radius_2.x)

        # Going trigo/clock wise from start to interior
        if anglei < angle1:
            trigowise_path = (anglei + volmdlr.TWO_PI) - angle1
            clockwise_path = angle1 - anglei
        else:
            trigowise_path = anglei - angle1
            clockwise_path = angle1 - anglei + volmdlr.TWO_PI

        # Going trigo wise from interior to interior
        if angle2 < anglei:
            trigowise_path += (angle2 + volmdlr.TWO_PI) - anglei
            clockwise_path += anglei - angle2
        else:
            trigowise_path += angle2 - anglei
            clockwise_path += anglei - angle2 + volmdlr.TWO_PI
        return clockwise_path, trigowise_path

    def middle_point(self):
        return self.point_at_abscissa(0.5 * self.length())

    def point_distance(self, point):
        points = self.discretization_points(angle_resolution=100)
        return point.point_distance(point.nearest_point(points))

    def discretization_points(self, *, number_points: int = None, angle_resolution: int = None):
        """
        discretize a Edge to have "n" points
        :param number_points: the number of points (including start and end points)
             if unset, only start and end will be returned
        :param angle_resolution: if set, the sampling will be adapted to have a controlled angular distance. Usefull
            to mesh an arc
        :return: a list of sampled points
        """
        if not number_points:
            if not angle_resolution:
                number_points = 2
            else:
                number_points = math.ceil(self.angle * angle_resolution) + 2

        step = self.length() / (number_points - 1)
        return [self.point_at_abscissa(i * step)
                for i in range(number_points)]

    def polygon_points(self, discretization_resolution: int):
        warnings.warn('polygon_points is deprecated,\
        please use discretization_points instead',
                      DeprecationWarning)
        return self.discretization_points(number_points=discretization_resolution)

    def get_geo_lines(self, tag: int, start_point_tag: int, center_point_tag: int, end_point_tag: int):
        """
        gets the lines that define an Arc in a .geo file

        :param tag: The linesegment index
        :type tag: int
        :param start_point_tag: The linesegment' start point index
        :type start_point_tag: int
        :param center_point_tag: The linesegment' center point index
        :type center_point_tag: int
        :param end_point_tag: The linesegment' end point index
        :type end_point_tag: int

        :return: A line
        :rtype: str
        """

        return 'Circle(' + str(tag) + ') = {' + str(start_point_tag) + ', ' + \
            str(center_point_tag) + ', ' + str(end_point_tag) + '};'


class Arc2D(Arc):
    """
    angle: the angle measure always >= 0
    """

    def __init__(self,
                 start: volmdlr.Point2D,
                 interior: volmdlr.Point2D,
                 end: volmdlr.Point2D,
                 name: str = ''):
        self._center = None
        self._is_trigo = None
        self._angle = None
        Arc.__init__(self, start=start, end=end, interior=interior, name=name)
        start_to_center = start - self.center
        end_to_center = end - self.center
        angle1 = math.atan2(start_to_center.y, start_to_center.x)
        angle2 = math.atan2(end_to_center.y, end_to_center.x)
        if self.is_trigo:
            self.angle1 = angle1
            self.angle2 = angle2
        else:
            self.angle1 = angle2
            self.angle2 = angle1

    @property
    def center(self):
        if not self._center:
            self._center = self.get_center()
        return self._center

    def get_center(self):
        xi, yi = self.interior.x, self.interior.y
        xe, ye = self.end.x, self.end.y
        xs, ys = self.start.x, self.start.y
        try:
            A = volmdlr.Matrix22(2 * (xs - xi), 2 * (ys - yi),
                                 2 * (xs - xe), 2 * (ys - ye))
            b = - volmdlr.Vector2D(xi ** 2 + yi ** 2 - xs ** 2 - ys ** 2,
                                   xe ** 2 + ye ** 2 - xs ** 2 - ys ** 2)
            inv_A = A.inverse()
            x = inv_A.vector_multiplication(b)
            center = volmdlr.Point2D(x.x, x.y)
        except ValueError:
            A = npy.array([[2 * (xs - xi), 2 * (ys - yi)],
                           [2 * (xs - xe), 2 * (ys - ye)]])
            b = - npy.array([xi ** 2 + yi ** 2 - xs ** 2 - ys ** 2,
                             xe ** 2 + ye ** 2 - xs ** 2 - ys ** 2])
            center = volmdlr.Point2D(*npy.linalg.solve(A, b))
        return center

    @property
    def is_trigo(self):
        if not self._is_trigo:
            self._is_trigo = self.get_arc_direction()
        return self._is_trigo

    @property
    def clockwise_and_trigowise_paths(self):
        if not self._clockwise_and_trigowise_paths:
            radius_1 = self.start - self.center
            radius_2 = self.end - self.center
            radius_i = self.interior - self.center
            self._clockwise_and_trigowise_paths =\
                self.get_clockwise_and_trigowise_paths(radius_1,
                                                       radius_2,
                                                       radius_i)
            self._utd_clockwise_and_trigowise_paths = True
        return self._clockwise_and_trigowise_paths

    def get_arc_direction(self):
        clockwise_path, trigowise_path =\
            self.clockwise_and_trigowise_paths
        if clockwise_path > trigowise_path:
            return True
        return False

    @property
    def angle(self):
        if not self._angle:
            self._angle = self.get_angle()
        return self._angle

    def get_angle(self):
        clockwise_path, trigowise_path = \
            self.clockwise_and_trigowise_paths
        if self.is_trigo:
            return trigowise_path
        return clockwise_path

    def _get_points(self):
        return [self.start, self.interior, self.end]

    points = property(_get_points)

    def point_distance(self, point):
        vector_start = self.start - self.center
        vector_point = point - self.center
        vector_end = self.end - self.center
        if self.is_trigo:
            vector_start, vector_end = vector_end, vector_start
        arc_angle = volmdlr.core.clockwise_angle(vector_start, vector_end)
        point_angle = volmdlr.core.clockwise_angle(vector_start, vector_point)
        if point_angle <= arc_angle:
            return abs(
                LineSegment2D(point, self.center).length() - self.radius)
        else:
            return min(LineSegment2D(point, self.start).length(),
                       LineSegment2D(point, self.end).length())

    def point_belongs(self, point2d, abs_tol=1e-10):
        """
        check if a Point2D belongs to the Arc2D
        """
        vector_start = self.start - self.center
        vector_end = self.end - self.center
        vector_point = point2d - self.center
        r1 = vector_start.norm()
        cp = vector_point.norm()
        if math.isclose(cp, r1, abs_tol=abs_tol):
            if self.get_arc_direction():
                arc_angle = - volmdlr.core.clockwise_angle(vector_start,
                                                           vector_end)
                point_angle = - volmdlr.core.clockwise_angle(vector_start,
                                                             vector_point)

            else:
                arc_angle = volmdlr.core.clockwise_angle(vector_start,
                                                         vector_end)
                point_angle = volmdlr.core.clockwise_angle(vector_start,
                                                           vector_point)
            if point_angle <= arc_angle:
                return True
        return False

    # def to_circle(self):
    #     return volmdlr.wires.Circle2D(self.center, self.radius)

    def to_full_arc_2d(self):
        return FullArc2D(center=self.center,
                         start_end=self.point_at_abscissa(0),
                         name=self.name)

    def line_intersections(self, line2d: Line2D):
        # circle = self.to_circle()
        # circle_intersection_points = circle.line_intersections(line2d)
        full_arc_2d = self.to_full_arc_2d()
        fa2d_intersection_points = full_arc_2d.line_intersections(line2d)
        intersection_points = []
        for pt in fa2d_intersection_points:
            if self.point_belongs(pt):
                intersection_points.append(pt)
        return intersection_points

    def linesegment_intersections(self, linesegment2d: LineSegment2D):
        full_arc_2d = self.to_full_arc_2d()
        fa2d_intersection_points = full_arc_2d.linesegment_intersections(
            linesegment2d)
        intersection_points = []
        for pt in fa2d_intersection_points:
            if self.point_belongs(pt):
                intersection_points.append(pt)
        return intersection_points

    def abscissa(self, point2d: volmdlr.Point2D, tol=1e-9):
        if point2d.point_distance(self.start) < tol:
            return 0
        if point2d.point_distance(self.end) < tol:
            return self.length()

        p = point2d - self.center
        u = self.start - self.center
        u.normalize()
        if self.is_trigo:
            v = u.normal_vector()
        else:
            v = -u.normal_vector()

        x, y = p.dot(u), p.dot(v)
        theta = math.atan2(y, x)
        if theta < -tol or theta > self.angle + tol:
            raise ValueError('Point not in arc')

        if theta < 0:
            return 0.
        if theta > self.angle:
            return self.angle * self.radius

        return self.radius * theta

    def direction_vector(self, abscissa: float):
        """
        :param abscissa: defines where in the Arc2D the
        direction vector is to be calculated
        :return: The direction vector of the Arc2D
        """
        return -self.normal_vector(abscissa=abscissa).normal_vector()

    def unit_direction_vector(self, abscissa: float):
        """
        :param abscissa: defines where in the Arc2D the
        unit direction vector is to be calculated
        :return: The unit direction vector of the Arc2D
        """
        direction_vector = self.direction_vector(abscissa)
        direction_vector.normalize()
        return direction_vector

    def normal_vector(self, abscissa: float):
        """
        :param abscissa: defines where in the Arc2D the
        normal vector is to be calculated
        :return: The normal vector of the Arc2D
        """
        point = self.point_at_abscissa(abscissa)
        # if self.is_trigo:
        normal_vector = self.center - point
        # else:
        #     normal_vector = point - self.center
        return normal_vector

    def unit_normal_vector(self, abscissa: float):
        """
        :param abscissa: defines where in the Arc2D the
        unit normal vector is to be calculated
        :return: The unit normal vector of the Arc2D
        """
        normal_vector = self.normal_vector(abscissa)
        normal_vector.normalize()
        return normal_vector

    def area(self):
        return self.radius ** 2 * self.angle / 2

    def center_of_mass(self):
        #        u=self.middle.vector-self.center.vector
        u = self.middle_point() - self.center
        u.normalize()
        # alpha = abs(self.angle)
        return self.center + 4 / (3 * self.angle) * self.radius * math.sin(
            self.angle * 0.5) * u

    def bounding_rectangle(self):
        # TODO: Enhance this!!!
        return volmdlr.core.BoundingRectangle(self.center.x - self.radius, self.center.x + self.radius,
                                              self.center.y - self.radius, self.center.y + self.radius)

    def straight_line_area(self):
        if self.angle >= math.pi:
            angle = volmdlr.TWO_PI - self.angle
            area = math.pi * self.radius ** 2 - 0.5 * self.radius ** 2 * (
                angle - math.sin(angle))
        else:
            angle = self.angle
            area = 0.5 * self.radius ** 2 * (angle - math.sin(angle))

        if self.is_trigo:
            return area
        else:
            return -area

    def straight_line_second_moment_area(self, point: volmdlr.Point2D):

        if self.angle2 < self.angle1:
            angle2 = self.angle2 + volmdlr.TWO_PI

        else:
            angle2 = self.angle2
        angle1 = self.angle1

        # Full arc section
        Ix1 = self.radius ** 4 / 8 * (angle2 - angle1 + 0.5 * (
            math.sin(2 * angle1) - math.sin(2 * angle2)))
        Iy1 = self.radius ** 4 / 8 * (angle2 - angle1 + 0.5 * (
            math.sin(2 * angle2) - math.sin(2 * angle1)))
        Ixy1 = self.radius ** 4 / 8 * (
            math.cos(angle1) ** 2 - math.cos(angle2) ** 2)

        # Triangle
        xi, yi = (self.start - self.center)
        xj, yj = (self.end - self.center)
        Ix2 = (yi ** 2 + yi * yj + yj ** 2) * (xi * yj - xj * yi) / 12.
        Iy2 = (xi ** 2 + xi * xj + xj ** 2) * (xi * yj - xj * yi) / 12.
        Ixy2 = (xi * yj + 2 * xi * yi + 2 * xj * yj + xj * yi) * (
            xi * yj - xj * yi) / 24.
        if Ix2 < 0.:
            Ix2, Iy2, Ixy2 = -Ix2, -Iy2, -Ixy2
        if self.angle < math.pi:
            if self.is_trigo:
                Ix = Ix1 - Ix2
                Iy = Iy1 - Iy2
                Ixy = Ixy1 - Ixy2
            else:
                Ix = Ix2 - Ix1
                Iy = Iy2 - Iy1
                Ixy = Ixy2 - Ixy1
        else:
            # print('Ixy12', Ixy1, Ixy2)
            if self.is_trigo:
                Ix = Ix1 + Ix2
                Iy = Iy1 + Iy2
                Ixy = Ixy1 + Ixy2
            else:
                Ix = -Ix2 - Ix1
                Iy = -Iy2 - Iy1
                Ixy = -Ixy2 - Ixy1

        return volmdlr.geometry.huygens2d(Ix, Iy, Ixy,
                                          self.straight_line_area(),
                                          self.center,
                                          point)

    def straight_line_center_of_mass(self):
        if self.angle == math.pi:
            return self.center_of_mass()

        u = self.middle_point() - self.center
        u.normalize()
        if self.angle >= math.pi:
            u = -u
        bissec = Line2D(self.center, self.center + u)
        string = Line2D(self.start, self.end)
        p = volmdlr.Point2D.line_intersection(bissec, string)
        a = p.point_distance(self.start)
        h = p.point_distance(self.center)
        triangle_area = h * a
        # alpha = abs(self.angle)
        triangle_cog = self.center + 2 / 3. * h * u
        if self.angle < math.pi:
            cog = (
                self.center_of_mass() * self.area() - triangle_area * triangle_cog) / abs(
                self.straight_line_area())
        else:
            cog = (
                self.center_of_mass() * self.area() + triangle_area * triangle_cog) / abs(
                self.straight_line_area())

        # ax = self.plot()
        # bissec.plot(ax=ax, color='grey')
        # self.center.plot(ax=ax)
        # string.plot(ax=ax, color='grey')
        # triangle_cog.plot(ax=ax, color='green')
        # self.center_of_mass().plot(ax=ax, color='red')
        #
        # cog_line = Line2D(volmdlr.O2D, self.center_of_mass()*self.area()-triangle_area*triangle_cog)
        # cog_line.plot(ax=ax)
        #
        # cog.plot(ax=ax, color='b')
        # ax.set_aspect('equal')
        return cog

    def plot(self, ax=None, color='k', alpha=1, plot_points=False):
        if ax is None:
            _, ax = plt.subplots()

        if plot_points:
            for point in [self.center, self.start, self.interior, self.end]:
                point.plot(ax=ax, color=color, alpha=alpha)

        ax.add_patch(matplotlib.patches.Arc((self.center.x, self.center.y), 2 * self.radius,
                                            2 * self.radius, angle=0,
                                            theta1=self.angle1 * 0.5 / math.pi * 360,
                                            theta2=self.angle2 * 0.5 / math.pi * 360,
                                            color=color,
                                            alpha=alpha))
        return ax

    def to_3d(self, plane_origin, x, y):
        ps = self.start.to_3d(plane_origin, x, y)
        pi = self.interior.to_3d(plane_origin, x, y)
        pe = self.end.to_3d(plane_origin, x, y)

        return volmdlr.edges.Arc3D(ps, pi, pe, name=self.name)

    def rotation(self, center: volmdlr.Point2D, angle: float):
        """
        Arc2D rotation
        :param center: rotation center
        :param angle: angle rotation
        :return: a new rotated Arc2D
        """
        return Arc2D(*[point.rotation(center, angle,) for point in
                       [self.start, self.interior, self.end]])

    def rotation_inplace(self, center: volmdlr.Point2D, angle: float):
        """
        Arc2D rotation. Object is updated inplace
        :param center: rotation center
        :param angle: rotation angle
        """
        self.start.rotation_inplace(center, angle)
        self.interior.rotation_inplace(center, angle)
        self.end.rotation_inplace(center, angle)
        self._angle = None
        self._is_trigo = None
        self._center = None
        self._clockwise_and_trigowise_paths = None

    def translation(self, offset: volmdlr.Vector2D):
        """
        Arc2D translation
        :param offset: translation vector
        :return: A new translated Arc2D
        """
        return Arc2D(*[point.translation(offset) for point in
                       [self.start, self.interior, self.end]])

    def translation_inplace(self, offset: volmdlr.Vector2D):
        """
        Arc2D translation. Object is updated inplace
        :param offset: translation vector
        """
        self.start.translation_inplace(offset)
        self.interior.translation_inplace(offset)
        self.end.translation_inplace(offset)
        self._angle = None
        self._is_trigo = None
        self._center = None
        self._clockwise_and_trigowise_paths = None

    def frame_mapping(self, frame: volmdlr.Frame2D, side: str):
        """
        Changes vector frame_mapping and return a new Arc2D
        side = 'old' or 'new'
        """
        return Arc2D(*[point.frame_mapping(frame, side) for point in
                       [self.start, self.interior, self.end]])

    def frame_mapping_inplace(self, frame: volmdlr.Frame2D, side: str):
        """
        Changes vector frame_mapping and the object is updated inplace
        side = 'old' or 'new'
        """
        self.__init__(*[point.frame_mapping(frame, side) for point in
                        [self.start, self.interior, self.end]])

    def second_moment_area(self, point):
        """
        Second moment area of part of disk
        """
        if self.angle2 < self.angle1:
            angle2 = self.angle2 + volmdlr.TWO_PI

        else:
            angle2 = self.angle2
        angle1 = self.angle1

        Ix = self.radius ** 4 / 8 * (angle2 - angle1 + 0.5 * (
            math.sin(2 * angle1) - math.sin(2 * angle2)))
        Iy = self.radius ** 4 / 8 * (angle2 - angle1 + 0.5 * (
            math.sin(2 * angle2) - math.sin(2 * angle1)))
        Ixy = self.radius ** 4 / 8 * (
            math.cos(angle1) ** 2 - math.cos(angle2) ** 2)
        # Ic = npy.array([[Ix, Ixy], [Ixy, Iy]])

        # Must be computed at center, so huygens related to center
        return volmdlr.geometry.huygens2d(Ix, Iy, Ixy, self.area(),
                                          self.center, point)

    def plot_data(self, edge_style: plot_data.EdgeStyle = None,
                  anticlockwise: bool = None):

        list_node = self.discretization_points()
        data = []
        for nd in list_node:
            data.append({'x': nd.x, 'y': nd.y})
        return plot_data.Arc2D(cx=self.center.x,
                               cy=self.center.y,
                               r=self.radius,
                               start_angle=self.angle1,
                               end_angle=self.angle2,
                               edge_style=edge_style,
                               data=data,
                               anticlockwise=anticlockwise,
                               name=self.name)

    def copy(self, *args, **kwargs):
        return Arc2D(self.start.copy(),
                     self.interior.copy(),
                     self.end.copy())

    def split(self, split_point: volmdlr.Point2D):
        abscissa = self.abscissa(split_point)

        return [Arc2D(self.start,
                      self.point_at_abscissa(0.5 * abscissa),
                      split_point),
                Arc2D(split_point,
                      self.point_at_abscissa((self.abscissa(self.end)
                                              - abscissa) * 0.5 + abscissa),
                      self.end)
                ]

    def infinite_primitive(self, offset):

        if not self.is_trigo:
            radius = self.radius + offset
        else:
            radius = self.radius - offset

        return FullArc2D(self.center,
                         self.center + radius * volmdlr.Point2D(1, 0.))

    def complementary(self):

        interior = self.middle_point().rotation(self.center, math.pi)
        return Arc2D(self.start, interior, self.end)

    def to_wire(self, angle_resolution: float = 10.):
        '''
        convert an arc to a wire2d defined with line_segments
        '''

        return volmdlr.wires.Wire2D.from_points(self.polygon_points(angle_resolution))

    def axial_symmetry(self, line):
        '''
        finds out the symmetric arc2d according to a line
        '''

        points_symmetry = [point.axial_symmetry(line) for point in [self.start, self.interior, self.end]]

        return self.__class__(start=points_symmetry[0],
                              interior=points_symmetry[1],
                              end=points_symmetry[2])


class FullArc2D(Arc2D):
    """
    An edge that starts at start_end, ends at the same point after having described
    a circle
    """

    def __init__(self, center: volmdlr.Point2D, start_end: volmdlr.Point2D,
                 name: str = ''):
        self.__center = center
        interior = start_end.rotation(center, math.pi)
        Arc2D.__init__(self, start=start_end, interior=interior,
                       end=start_end, name=name)  # !!! this is dangerous

    @property
    def is_trigo(self):
        return True

    @property
    def center(self):
        return self.__center

    @property
    def angle(self):
        return volmdlr.TWO_PI

    def to_dict(self, use_pointers: bool = False, memo=None, path: str = '#'):
        dict_ = self.base_dict()
        dict_['center'] = self.center.to_dict(use_pointers=use_pointers, memo=memo, path=path + '/center')
        dict_['radius'] = self.radius
        dict_['angle'] = self.angle
        dict_['is_trigo'] = self.is_trigo
        dict_['start_end'] = self.start.to_dict(use_pointers=use_pointers, memo=memo, path=path + '/start_end')
        dict_['name'] = self.name
        return dict_

    def copy(self, *args, **kwargs):
        return FullArc2D(self.center.copy(), self.start.copy())

    @classmethod
    def dict_to_object(cls, dict_, global_dict=None, pointers_memo: Dict[str, Any] = None, path: str = '#'):
        center = volmdlr.Point2D.dict_to_object(dict_['center'])
        start_end = volmdlr.Point2D.dict_to_object(dict_['start_end'])

        return cls(center, start_end, name=dict_['name'])

    def __hash__(self):
        return hash(self.radius)
        # return hash(self.center) + 5*hash(self.start)

    def __eq__(self, other_arc):
        if self.__class__.__name__ != other_arc.__class__.__name__:
            return False
        return (self.center == other_arc.center) \
            and (self.start_end == other_arc.start_end)

    def straight_line_area(self):
        area = self.area()
        return area

    def center_of_mass(self):
        return self.center

    def straight_line_center_of_mass(self):
        return self.center_of_mass()

    def to_3d(self, plane_origin, x, y):
        center = self.center.to_3d(plane_origin, x, y)
        start = self.start.to_3d(plane_origin, x, y)
        z = x.cross(y)
        z.normalize()

        return FullArc3D(center, start, z)

    def rotation(self, center: volmdlr.Point2D, angle: float):
        new_center = self._center.rotation(center, angle, True)
        new_start_end = self.start.rotation(center, angle, True)
        return FullArc2D(new_center, new_start_end)

    def rotation_inplace(self, center: volmdlr.Point2D, angle: float):
        self._center.rotation(center, angle, False)
        self.start.rotation(center, angle, False)
        self.interior.rotation(center, angle, False)
        self.end.rotation(center, angle, False)

    def translation(self, offset: volmdlr.Vector2D):
        new_center = self._center.translation(offset)
        new_start_end = self.start.translation(offset)
        return FullArc2D(new_center, new_start_end)

    def translation_inplace(self, offset: volmdlr.Vector2D):
        self._center.translation_inplace(offset)
        self.start.translation_inplace(offset)
        self.end.translation_inplace(offset)
        self.interior.translation_inplace(offset)

    def frame_mapping(self, frame: volmdlr.Frame2D, side: str):
        """
        side = 'old' or 'new'
        """
        return FullArc2D(*[point.frame_mapping(frame, side) for point in
                           [self._center, self.start]])

    def frame_mapping_inplace(self, frame: volmdlr.Frame2D, side: str):
        for p in [self._center, self.start, self.end, self.interior]:
            p.frame_mapping_inplace(frame, side)

    def polygonization(self):
        return volmdlr.wires.ClosedPolygon2D(self.discretization_points(angle_resolution=15))

    def plot(self, ax=None, color='k', alpha=1, plot_points=False,
             linestyle='-', linewidth=1):
        if ax is None:
            _, ax = plt.subplots()

        if self.radius > 0:
            ax.add_patch(matplotlib.patches.Arc((self.center.x, self.center.y),
                                                2 * self.radius,
                                                2 * self.radius,
                                                angle=0,
                                                theta1=0,
                                                theta2=360,
                                                color=color,
                                                linestyle=linestyle,
                                                linewidth=linewidth))
        if plot_points:
            ax.plot([self.start.x], [self.start.y], 'o',
                    color=color, alpha=alpha)
        return ax

    def cut_between_two_points(self, point1, point2):

        x1, y1 = point1 - self.center
        x2, y2 = point2 - self.center

        angle1 = math.atan2(y1, x1)
        angle2 = math.atan2(y2, x2)
        if angle2 < angle1:
            angle2 += volmdlr.TWO_PI
        angle_i = 0.5 * (angle1 + angle2)
        interior = point1.rotation(self.center, angle_i)
        arc = Arc2D(point1, interior, point2)
        if self.is_trigo != arc.is_trigo:
            arc = arc.complementary()

        return arc

    def line_intersections(self, line2d: Line2D, tol=1e-9):
        try:
            if line2d.start == self.center:
                pt1 = line2d.end
                vec = line2d.start - line2d.end
            else:
                pt1 = line2d.start
                vec = line2d.end - line2d.start
        except AttributeError:
            if line2d.point1 == self.center:
                pt1 = line2d.point2
                vec = line2d.point1 - line2d.point2
            else:
                pt1 = line2d.point1
                vec = line2d.point2 - line2d.point1
        a = vec.dot(vec)
        b = 2 * vec.dot(pt1 - self.center)
        c = pt1.dot(pt1) + self.center.dot(self.center) \
            - 2 * pt1.dot(self.center) - self.radius ** 2

        disc = b ** 2 - 4 * a * c
        if math.isclose(disc, 0., abs_tol=tol):
            t1 = -b / (2 * a)
            return [pt1 + t1 * vec]

        elif disc > 0:
            sqrt_disc = math.sqrt(disc)
            t1 = (-b + sqrt_disc) / (2 * a)
            t2 = (-b - sqrt_disc) / (2 * a)
            return [pt1 + t1 * vec,
                    pt1 + t2 * vec]

        return []

    def linesegment_intersections(self, linesegment2d: LineSegment2D, tol=1e-9):
        try:
            if linesegment2d.start == self.center:
                pt1 = linesegment2d.end
                vec = linesegment2d.start - linesegment2d.end
            else:
                pt1 = linesegment2d.start
                vec = linesegment2d.end - linesegment2d.start
        except AttributeError:
            if linesegment2d.point1 == self.center:
                pt1 = linesegment2d.point2
                vec = linesegment2d.point1 - linesegment2d.point2
            else:
                pt1 = linesegment2d.point1
                vec = linesegment2d.point2 - linesegment2d.point1
        a = vec.dot(vec)
        b = 2 * vec.dot(pt1 - self.center)
        c = pt1.dot(pt1) + self.center.dot(self.center) \
            - 2 * pt1.dot(self.center) - self.radius ** 2

        disc = b ** 2 - 4 * a * c
        if math.isclose(disc, 0., abs_tol=tol):
            t1 = -b / (2 * a)
            points = [pt1 + t1 * vec]
            if linesegment2d.point_belongs(points[0]):
                return points
            return []

        elif disc > 0:
            sqrt_disc = math.sqrt(disc)
            t1 = (-b + sqrt_disc) / (2 * a)
            t2 = (-b - sqrt_disc) / (2 * a)
            points = [pt1 + t1 * vec, pt1 + t2 * vec]
            valid_points = [pt for pt in points if
                            linesegment2d.point_belongs(pt)]
            return valid_points

        return []


class ArcEllipse2D(Edge):
    """

    """

    def __init__(self, start, interior, end, center, major_dir, name='',
                 extra=None):
        Edge.__init__(self, start, end, name)
        self.interior = interior
        self.center = center
        self.extra = extra
        self.major_dir = major_dir
        self.minor_dir = self.major_dir.deterministic_unit_normal_vector()

        frame = volmdlr.Frame2D(self.center, self.major_dir, self.minor_dir)
        start_new, end_new = frame.new_coordinates(
            self.start), frame.new_coordinates(self.end)
        interior_new, center_new = frame.new_coordinates(
            self.interior), frame.new_coordinates(self.center)

        def theta_A_B(s, i, e, c):
            """
            from : https://math.stackexchange.com/questions/339126/how-to-draw-an-ellipse-if-a-center-and-3-arbitrary-points-on-it-are-given
            theta=angle d'inclinaison ellipse par rapport à horizontal(sens horaire),A=demi grd axe, B=demi petit axe
            """
            xs, ys, xi, yi, xe, ye = s[0] - c[0], s[1] - c[1], i[0] - c[0], i[
                1] - c[1], e[0] - c[0], e[1] - c[1]
            A = npy.array(([xs ** 2, ys ** 2, 2 * xs * ys],
                           [xi ** 2, yi ** 2, 2 * xi * yi],
                           [xe ** 2, ye ** 2, 2 * xe * ye]))
            invA = npy.linalg.inv(A)
            One = npy.array(([1],
                             [1],
                             [1]))
            C = npy.dot(invA, One)  # matrice colonne de taille 3
            theta = 0
            c1 = C[0] + C[1]
            c2 = (C[1] - C[0]) / math.cos(2 * theta)
            gdaxe = math.sqrt((2 / (c1 - c2)))
            ptax = math.sqrt((2 / (c1 + c2)))
            return theta, gdaxe, ptax

        if start == end:
            extra_new = frame.new_coordinates(self.extra)
            theta, A, B = theta_A_B(start_new, extra_new, interior_new,
                                    center_new)
        else:
            theta, A, B = theta_A_B(start_new, interior_new, end_new,
                                    center_new)

        self.Gradius = A
        self.Sradius = B
        self.theta = theta

        # Angle pour start
        u1, u2 = start_new.x / self.Gradius, start_new.y / self.Sradius
        angle1 = volmdlr.core.sin_cos_angle(u1, u2)
        # Angle pour end
        u3, u4 = end_new.x / self.Gradius, end_new.y / self.Sradius
        angle2 = volmdlr.core.sin_cos_angle(u3, u4)
        # Angle pour interior
        u5, u6 = interior_new.x / self.Gradius, interior_new.y / self.Sradius
        anglei = volmdlr.core.sin_cos_angle(u5, u6)

        # Going trigo/clock wise from start to interior
        if anglei < angle1:
            trigowise_path = (anglei + volmdlr.TWO_PI) - angle1
            clockwise_path = angle1 - anglei
        else:
            trigowise_path = anglei - angle1
            clockwise_path = angle1 - anglei + volmdlr.TWO_PI

        # Going trigo wise from interior to interior
        if angle2 < anglei:
            trigowise_path += (angle2 + volmdlr.TWO_PI) - anglei
            clockwise_path += anglei - angle2
        else:
            trigowise_path += angle2 - anglei
            clockwise_path += anglei - angle2 + volmdlr.TWO_PI

        if clockwise_path > trigowise_path:
            self.is_trigo = True
            self.angle = trigowise_path
        else:
            # Clock wise
            self.is_trigo = False
            self.angle = clockwise_path

        if self.start == self.end or self.angle == 0:
            self.angle = volmdlr.TWO_PI

        if self.is_trigo:  # sens trigo
            self.offset_angle = angle1
        else:
            self.offset_angle = angle2

    def _get_points(self):
        return self.discretization_points()

    points = property(_get_points)

    def discretization_points(self, *, number_points: int = None, angle_resolution: int = None):
        """
        discretize a Edge to have "n" points
        :param number_points: the number of points (including start and end points)
             if unset, only start and end will be returned
        :param angle_resolution: if set, the sampling will be adapted to have a controlled angular distance. Usefull
            to mesh an arc
        :return: a list of sampled points
        """
        if not number_points:
            if not angle_resolution:
                number_points = 2
            else:
                number_points = math.ceil(angle_resolution * abs(0.5 * self.angle / math.pi))

        step = self.length() / (number_points - 1)
        return [self.point_at_abscissa(i * step)
                for i in range(number_points)]

    def polygon_points(self, discretization_resolution: int):
        warnings.warn('polygon_points is deprecated,\
                please use discretization_points instead',
                      DeprecationWarning)
        return self.discretization_points(discretization_resolution)

    def to_3d(self, plane_origin, x, y):
        ps = self.start.to_3d(plane_origin, x, y)
        pi = self.interior.to_3d(plane_origin, x, y)
        pe = self.end.to_3d(plane_origin, x, y)
        pc = self.center.to_3d(plane_origin, x, y)

        major_dir = self.major_dir.to_3d(plane_origin, x, y)
        major_dir.normalize()

        return ArcEllipse3D(ps, pi, pe, pc, major_dir, name=self.name)

    def plot(self, ax=None, color='k', alpha=1):
        if ax is None:
            _, ax = plt.subplots()

        self.interior.plot(ax=ax, color='m')
        self.start.plot(ax=ax, color='r')
        self.end.plot(ax=ax, color='b')
        self.center.plot(ax=ax, color='y')

        x = []
        y = []
        for px, py in self.discretization_points():
            x.append(px)
            y.append(py)

        plt.plot(x, y, color=color, alpha=alpha)
        return ax

    def normal_vector(self, abscissa):
        raise NotImplementedError

    def unit_normal_vector(self, abscissa):
        raise NotImplementedError

    def direction_vector(self, abscissa):
        raise NotImplementedError

    def unit_direction_vector(self, abscissa):
        raise NotImplementedError

    def straight_line_area(self):
        if self.angle >= math.pi:
            angle = volmdlr.TWO_PI - self.angle
            area = math.pi * self.Gradius * self.Sradius - 0.5 * self.Gradius * self.Sradius * (
                    angle - math.sin(angle))
        else:
            angle = self.angle
            area = 0.5 * self.Gradius * self.Sradius * (angle - math.sin(angle))

        if self.is_trigo:
            return area
        return -area


class Line3D(Line):
    _non_eq_attributes = ['name', 'basis_primitives', 'bounding_box']

    """
    Define an infinite line passing through the 2 points
    """

    def __init__(self, point1: volmdlr.Point3D, point2: volmdlr.Point3D,
                 name: str = ''):
        Line.__init__(self, point1, point2, name=name)
        self.points = [point1, point2]
        self._bbox = None

    @property
    def bouding_box(self):
        if not self._bbox:
            self._bbox = self._bounding_box()
        return self._bbox

    def _bounding_box(self):
        # points = [self.point1, self.point2]
        # xmin = min([pt[0] for pt in points])
        # xmax = max([pt[0] for pt in points])
        # ymin = min([pt[1] for pt in points])
        # ymax = max([pt[1] for pt in points])
        # zmin = min([pt[2] for pt in points])
        # zmax = max([pt[2] for pt in points])

        xmin = min([self.point1[0], self.point2[0]])
        xmax = max([self.point1[0], self.point2[0]])
        ymin = min([self.point1[1], self.point2[1]])
        ymax = max([self.point1[1], self.point2[1]])
        zmin = min([self.point1[2], self.point2[2]])
        zmax = max([self.point1[2], self.point2[2]])

        return volmdlr.core.BoundingBox(xmin, xmax, ymin, ymax, zmin, zmax)

    def point_at_abscissa(self, abscissa):
        return self.point1 + (
            self.point2 - self.point1) * abscissa

    def point_belongs(self, point3d):
        if point3d == self.point1:
            return True
        return self.direction_vector().is_colinear_to(point3d - self.point1)

    def point_distance(self, point):
        vector1 = point - self.point1
        vector1.to_vector()
        vector2 = self.point2 - self.point1
        vector2.to_vector()
        return vector1.cross(vector2).norm() / vector2.norm()

    def line_distance(self, line2):
        """
        Calculates the distance between two Line3D
        :param line2: other Line3D
        :return: The distance between the two lines
        """
        direction_vector1 = self.direction_vector()
        direction_vector2 = line2.direction_vector()
        if direction_vector1.is_colinear_to(direction_vector2):
            return direction_vector1.cross(line2.points[0] - self.points[0]).norm() / direction_vector1.norm()
        vector = line2.points[0] - self.points[0]
        line_distance = abs(vector.dot(direction_vector1.cross(direction_vector2))) / direction_vector1.cross(
            direction_vector2).norm()
        return line_distance

    def skew_to(self, line):
        """
        Verifies if two Line3D are skew to each other, that is, they are not parallel and never intersect
        :param line: othe line
        :return: True if they are skew, False otherwise
        """
        if self.direction_vector().is_colinear_to(line.direction_vector()):
            return False
        if math.isclose(self.line_distance(line), 0, abs_tol=1e-6):
            return False
        return True

    def plot(self, ax=None, color='k', alpha=1, dashed=True):
        if ax is None:
            ax = Axes3D(plt.figure())

        # Line segment
        ax.plot([self.point1.x, self.point2.x], [self.point1.y, self.point2.y],
                [self.point1.z, self.point2.z], color=color, alpha=alpha)

        # Drawing 3 times length of segment on each side
        u = self.point2 - self.point1
        v1 = (self.point1 - 3 * u)
        x1, y1, z1 = v1.x, v1.y, v1.z
        v2 = (self.point2 - 3 * u)
        x2, y2, z2 = v2.x, v2.y, v2.z
        if dashed:
            ax.plot([x1, x2], [y1, y2], [z1, z2], color=color,
                    dashes=[30, 5, 10, 5])
        else:
            ax.plot([x1, x2], [y1, y2], [z1, z2], color=color)
        return ax

    def plane_projection2d(self, center, x, y):
        return Line2D(self.point1.plane_projection2d(center, x, y),
                      self.point2.plane_projection2d(center, x, y))

    def minimum_distance_points(self, other_line):
        """
        Returns the points on this line and the other line that are the closest
        of lines
        """
        u = self.point2 - self.point1
        v = other_line.point2 - other_line.point1
        w = self.point1 - other_line.point1
        a = u.dot(u)
        b = u.dot(v)
        c = v.dot(v)
        d = u.dot(w)
        e = v.dot(w)

        s = (b * e - c * d) / (a * c - b ** 2)
        t = (a * e - b * d) / (a * c - b ** 2)
        p1 = self.point1 + s * u
        p2 = other_line.point1 + t * v
        return p1, p2

    def rotation(self, center: volmdlr.Point3D, axis: volmdlr.Vector3D, angle: float):
        """
        Line3D rotation
        :param center: rotation center
        :param axis: rotation axis
        :param angle: angle rotation
        :return: a new rotated Line3D
        """

        return Line3D(*[p.rotation(center, axis, angle) for p in
                        [self.point1, self.point2]])

    def rotation_inplace(self, center: volmdlr.Point3D, axis: volmdlr.Vector3D, angle: float):
        """
        Line3D rotation. Object is updated inplace
        :param center: rotation center
        :param axis: rotation axis
        :param angle: rotation angle
        """
        for p in [self.point1, self.point2]:
            p.rotation_inplace(center, axis, angle)

    def translation(self, offset: volmdlr.Vector3D):
        """
        Line3D translation
        :param offset: translation vector
        :return: A new translated Line3D
        """
        return Line3D(*[point.translation(offset) for point in
                        [self.point1, self.point2]])

    def translation_inplace(self, offset: volmdlr.Vector3D):
        """
        Line3D translation. Object is updated inplace
        :param offset: translation vector
        """
        for point in [self.point1, self.point2]:
            point.translation_inplace(offset)

    def frame_mapping(self, frame: volmdlr.Frame3D, side: str):
        """
        Changes vector frame_mapping and return a new Line3D
        side = 'old' or 'new'
        """
        if side == 'old':
            new_start = frame.old_coordinates(self.point1)
            new_end = frame.old_coordinates(self.point2)
        elif side == 'new':
            new_start = frame.new_coordinates(self.point1)
            new_end = frame.new_coordinates(self.point2)
        else:
            raise ValueError('Please Enter a valid side: old or new')
        return Line3D(new_start, new_end)

    def frame_mapping_inplace(self, frame: volmdlr.Frame3D, side: str):
        """
        Changes Line3D frame_mapping and the object is updated inplace
        side = 'old' or 'new'
        """
        if side == 'old':
            new_start = frame.old_coordinates(self.point1)
            new_end = frame.old_coordinates(self.point2)
        elif side == 'new':
            new_start = frame.new_coordinates(self.point1)
            new_end = frame.new_coordinates(self.point2)
        else:
            raise ValueError('Please Enter a valid side: old or new')
        self.point1 = new_start
        self.point2 = new_end
        self.bounding_box = self._bounding_box()

    def trim(self, point1: volmdlr.Point3D, point2: volmdlr.Point3D):
        if not self.point_belongs(point1) or not self.point_belongs(point2):
            raise ValueError('Point not on curve')
        return Line3D(point1, point2)

    def copy(self, *args, **kwargs):
        return Line3D(*[p.copy() for p in [self.point1, self.point2]])

    @classmethod
    def from_step(cls, arguments, object_dict):
        point1 = object_dict[arguments[1]]
        direction = object_dict[arguments[2]]
        point2 = point1 + direction
        return cls(point1, point2, arguments[0][1:-1])

    # def intersection(self, line2):
    #
    #     x1 = self.point1.x
    #     y1 = self.point1.y
    #     z1 = self.point1.z
    #     x2 = self.point2.x
    #     y2 = self.point2.y
    #     z2 = self.point2.z
    #     x3 = line2.point1.x
    #     y3 = line2.point1.y
    #     z3 = line2.point1.z
    #     x4 = line2.point2.x
    #     y4 = line2.point2.y
    #     z4 = line2.point2.z
    #
    #     if x3 == 0 and x4 == 0 and y4 - y3 == 0:
    #         x5, y5, z5 = x3, y3, z3
    #         x6, y6, z6 = x4, y4, z4
    #         x3, y3, z3 = x1, y1, z1
    #         x4, y4, z4 = x2, y2, z2
    #         x1, y1, z1 = x5, y5, z5
    #         x2, y2, z2 = x6, y6, z6
    #
    #     elif y3 == 0 and y4 == 0 and x4 - x3 == 0:
    #         x5, y5, z5 = x3, y3, z3
    #         x6, y6, z6 = x4, y4, z4
    #         x3, y3, z3 = x1, y1, z1
    #         x4, y4, z4 = x2, y2, z2
    #         x1, y1, z1 = x5, y5, z5
    #         x2, y2, z2 = x6, y6, z6
    #
    #     res, list_t1 = [], []
    #
    #     # 2 unknown 3eq with t1 et t2 unknown
    #
    #     if (x2 - x1 + y1 - y2) != 0 and (y4 - y3) != 0:
    #         t1 = (x3 - x1 + (x4 - x3) * (y1 - y3) / (y4 - y3)) / (
    #             x2 - x1 + y1 - y2)
    #         t2 = (y1 - y3 + (y2 - y1) * t1) / (y4 - y3)
    #         res1 = z1 + (z2 - z1) * t1
    #         res2 = z3 + (z4 - z3) * t2
    #         list_t1.append(t1)
    #         res.append([res1, res2])
    #
    #     if (z2 - z1 + y1 - y2) != 0 and (y4 - y3) != 0:
    #         t1 = (z3 - z1 + (z4 - z3) * (y1 - y3) / (y4 - y3)) / (
    #             z2 - z1 + y1 - y2)
    #         t2 = (y1 - y3 + (y2 - y1) * t1) / (y4 - y3)
    #         res1 = x1 + (x2 - x1) * t1
    #         res2 = x3 + (x4 - x3) * t2
    #         list_t1.append(t1)
    #         res.append([res1, res2])
    #
    #     if (z2 - z1 + x1 - x2) != 0 and (x4 - x3) != 0:
    #         t1 = (z3 - z1 + (z4 - z3) * (x1 - x3) / (x4 - x3)) / (
    #             z2 - z1 + x1 - x2)
    #         t2 = (x1 - x3 + (x2 - x1) * t1) / (x4 - x3)
    #         res1 = y1 + (y2 - y1) * t1
    #         res2 = y3 + (y4 - y3) * t2
    #         list_t1.append(t1)
    #         res.append([res1, res2])
    #
    #     if len(res) == 0:
    #         return None
    #
    #     for pair, t1 in zip(res, list_t1):
    #         res1, res2 = pair[0], pair[1]
    #         if math.isclose(res1, res2,
    #                         abs_tol=1e-7):  # if there is an intersection point
    #             return volmdlr.Point3D(x1 + (x2 - x1) * t1,
    #                                    y1 + (y2 - y1) * t1,
    #                                    z1 + (z2 - z1) * t1)
    #
    #     return None

    def intersection(self, line):
        """
        Calculates the intersection between to Line3D, if there is an intersection
        :param line: other Line3D
        :return: None if there is no intersection between Lines. A volmdlr.Point3D if there existes an intersection
        """
        direction_vector1 = self.direction_vector()
        direction_vector2 = line.direction_vector()
        distance_to_line = self.line_distance(line)
        if direction_vector1.is_colinear_to(direction_vector2) or\
                not math.isclose(distance_to_line, 0, abs_tol=1e-6):
            return None
        if math.isclose(distance_to_line, 0, abs_tol=1e-6) and\
                math.isclose(direction_vector1.dot(direction_vector2), 0, abs_tol=1e-6):
            projected_point, _ = self.point_projection(line.points[0])
            return projected_point
        x1, y1, z1 = self.points[0].x, self.points[0].y, self.points[0].z
        x2, y2, z2 = line.points[0].x, line.points[0].y, line.points[0].z
        a, b, c = direction_vector1.x, direction_vector1.y, direction_vector1.z
        m, n, p = direction_vector2.x, direction_vector2.y, direction_vector2.z
        # if a == m == 0 and x2 != x1:
        #     return None
        # if b == n == 0 and y2 != y1:
        #     if a == p == 0 and c != 0 != m:
        #         coefficient_t = (x2 - x1) / -m
        #         coefficient_s = (z2 - z1) / c
        #     else:
        #         return None
        # elif c == p == 0 and z2 != z1:
        #     return None
        # if a == b == 0 and (x2 - x1) * n == (y2 - y1) * m:
        if n * a != b * m:
            coefficient_t = (b * (x2 - x1) - a * (y2 - y1)) / (n * a - b * m)
            coefficient_s = (n * (x2 - x1) - m * (y2 - y1)) / (n * a - b * m)
        elif a == m == 0:
            if x2 == x1 and c * n != b * p:
                if b != 0:
                    coefficient_t = ((z2 - z1) * b - c * (y2 - y1)) / (c * n - b * p)
                    coefficient_s = ((y2 - y1) + n * coefficient_t) / b
                elif n != 0 and c != 0:
                    coefficient_t = (y2 - y1) / -n
                    coefficient_s = (z2 - z1 + p * coefficient_t) / c
            else:
                raise NotImplementedError
        elif b == n == 0:
            if y2 == y1 and c * m != a * p:
                if a != 0:
                    coefficient_t = ((z2 - z1) * a - c * (x2 - x1)) / (c * m - a * p)
                    coefficient_s = ((x2 - x1) + m * coefficient_t) / a
                elif m != 0 and c != 0:
                    coefficient_t = (x2 - x1) / -m
                    coefficient_s = (z2 - z1 + p * coefficient_t) / c
            else:
                raise NotImplementedError
        elif a == b == 0 and n != 0 != m:
            coefficient_t = (x2 - x1) / m
            coefficient_s = ((z2 - z1) + p * coefficient_t) / c
        elif a == 0 and m != 0 and b != 0:
            coefficient_t = - (x2 - x1) / m
            coefficient_s = ((y2 - y1) + n * coefficient_t) / b
        elif m == 0 and a != 0 and n != 0:
            coefficient_s = - (x2 - x1) / a
            coefficient_t = ((y2 - y1) - b * coefficient_s) / -n
        else:
            print(True)
            raise NotImplementedError
        if math.isclose(c * coefficient_s - p * coefficient_t, z2 - z1, abs_tol=1e-6):
            return volmdlr.Point3D(x1 + coefficient_s * a,
                                   y1 + coefficient_s * b,
                                   z1 + coefficient_s * c)
        return None

    def to_step(self, current_id, surface_id=None):
        p1_content, p1_id = self.point1.to_step(current_id)
        # p2_content, p2_id = self.point2.to_step(current_id+1)
        current_id = p1_id + 1
        u_content, u_id = volmdlr.Vector3D.to_step(
            self.unit_direction_vector(),
            current_id,
            vector=True)
        current_id = u_id + 1
        content = p1_content + u_content
        content += f"#{current_id} = LINE('{self.name}',#{p1_id},#{u_id});\n"
        return content, current_id

    def to_2d(self, plane_origin, x1, x2):
        p2d = [p.to_2d(plane_origin, x1, x2) for p in (self.point1, self.point2)]
        if p2d[0] == p2d[1]:
            return None
        return Line2D(*p2d, name=self.name)


class LineSegment3D(LineSegment):
    """
    Define a line segment limited by two points
    """

    def __init__(self, start: volmdlr.Point3D, end: volmdlr.Point3D,
                 name: str = ''):
        if start == end:
            raise NotImplementedError
        self.points = [start, end]
        LineSegment.__init__(self, start=start, end=end, name=name)
        self._bbox = None

    @property
    def bounding_box(self):
        if not self._bbox:
            self._bbox = self._bounding_box()
        return self._bbox

    @bounding_box.setter
    def bounding_box(self, new_bounding_box):
        self._bbox = new_bounding_box

    def __hash__(self):
        return 2 + hash(self.start) + hash(self.end)

    def __eq__(self, other_linesegment3d):
        if other_linesegment3d.__class__ != self.__class__:
            return False
        return (self.start == other_linesegment3d.start
                and self.end == other_linesegment3d.end)

    def _bounding_box(self):

        xmin = min(self.start.x, self.end.x)
        xmax = max(self.start.x, self.end.x)
        ymin = min(self.start.y, self.end.y)
        ymax = max(self.start.y, self.end.y)
        zmin = min(self.start.z, self.end.z)
        zmax = max(self.start.z, self.end.z)

        return volmdlr.core.BoundingBox(xmin, xmax, ymin, ymax, zmin, zmax)

    def to_dict(self, *args, **kwargs):
        return {'object_class': 'volmdlr.edges.LineSegment3D',
                'name': self.name,
                'start': self.start.to_dict(),
                'end': self.end.to_dict()
                }

    # def point_at_abscissa(self, abscissa):
    #     return self.start + abscissa * (
    #         self.end - self.start) / self.length()

    def point_belongs(self, point, abs_tol=1e-7):
        point_distance = self.point_distance(point)
        if math.isclose(point_distance, 0, abs_tol=abs_tol):
            return True
        return False

    def normal_vector(self, abscissa=0.):
        return None

    def unit_normal_vector(self, abscissa=0.):
        return None

    # def middle_point(self):
    #     return self.point_at_abscissa(0.5 * self.length())

    def point_distance(self, point):
        distance, point = volmdlr.LineSegment3DPointDistance(
            [(self.start.x, self.start.y, self.start.z),
             (self.end.x, self.end.y, self.end.z)],
            (point.x, point.y, point.z))
        return distance

    def plane_projection2d(self, center, x, y):
        return LineSegment2D(self.start.plane_projection2d(center, x, y),
                             self.end.plane_projection2d(center, x, y))

    # def intersection(self, segment2):
    #     x1 = self.start.x
    #     y1 = self.start.y
    #     z1 = self.start.z
    #     x2 = self.end.x
    #     y2 = self.end.y
    #     z2 = self.end.z
    #     x3 = segment2.start.x
    #     y3 = segment2.start.y
    #     z3 = segment2.start.z
    #     x4 = segment2.end.x
    #     y4 = segment2.end.y
    #     z4 = segment2.end.z
    #
    #     if x3 == 0 and x4 == 0 and y4 - y3 == 0:
    #         x5, y5, z5 = x3, y3, z3
    #         x6, y6, z6 = x4, y4, z4
    #         x3, y3, z3 = x1, y1, z1
    #         x4, y4, z4 = x2, y2, z2
    #         x1, y1, z1 = x5, y5, z5
    #         x2, y2, z2 = x6, y6, z6
    #
    #     elif y3 == 0 and y4 == 0 and x4 - x3 == 0:
    #         x5, y5, z5 = x3, y3, z3
    #         x6, y6, z6 = x4, y4, z4
    #         x3, y3, z3 = x1, y1, z1
    #         x4, y4, z4 = x2, y2, z2
    #         x1, y1, z1 = x5, y5, z5
    #         x2, y2, z2 = x6, y6, z6
    #
    #     res, list_t1 = [], []
    #
    #     # 2 unknown 3eq with t1 et t2 unknown
    #     if (x2 - x1 + y1 - y2) != 0 and (y4 - y3) != 0:
    #         t1 = (x3 - x1 + (x4 - x3) * (y1 - y3) / (y4 - y3)) / (
    #             x2 - x1 + y1 - y2)
    #         t2 = (y1 - y3 + (y2 - y1) * t1) / (y4 - y3)
    #         res1 = z1 + (z2 - z1) * t1
    #         res2 = z3 + (z4 - z3) * t2
    #         list_t1.append(t1)
    #         res.append([res1, res2])
    #
    #     if (z2 - z1 + y1 - y2) != 0 and (y4 - y3) != 0:
    #         t1 = (z3 - z1 + (z4 - z3) * (y1 - y3) / (y4 - y3)) / (
    #             z2 - z1 + y1 - y2)
    #         t2 = (y1 - y3 + (y2 - y1) * t1) / (y4 - y3)
    #         res1 = x1 + (x2 - x1) * t1
    #         res2 = x3 + (x4 - x3) * t2
    #         list_t1.append(t1)
    #         res.append([res1, res2])
    #
    #     if (z2 - z1 + x1 - x2) != 0 and (x4 - x3) != 0:
    #         t1 = (z3 - z1 + (z4 - z3) * (x1 - x3) / (x4 - x3)) / (
    #             z2 - z1 + x1 - x2)
    #         t2 = (x1 - x3 + (x2 - x1) * t1) / (x4 - x3)
    #         res1 = y1 + (y2 - y1) * t1
    #         res2 = y3 + (y4 - y3) * t2
    #         list_t1.append(t1)
    #         res.append([res1, res2])
    #
    #     if len(res) == 0:
    #         return None
    #
    #     for pair, t1 in zip(res, list_t1):
    #         res1, res2 = pair[0], pair[1]
    #         if math.isclose(res1, res2,
    #                         abs_tol=1e-7):  # if there is an intersection point
    #             if t1 >= 0 or t1 <= 1:
    #                 return volmdlr.Point3D(x1 + (x2 - x1) * t1,
    #                                        y1 + (y2 - y1) * t1,
    #                                        z1 + (z2 - z1) * t1)
    #
    #     return None

    def line_intersections(self, line):
        line_self = self.to_line()
        if line_self.skew_to(line):
            return None
        intersection = line_self.intersection(line)
        if intersection and self.point_belongs(intersection):
            return intersection
        return None

    def linesegment_intersection(self, linesegment):
        line1 = self.to_line()
        line2 = linesegment.to_line()
        intersection = line1.intersection(line2)
        if intersection and self.point_belongs(intersection) and linesegment.point_belongs(intersection):
            return intersection
        return None

    def rotation(self, center: volmdlr.Point3D,
                 axis: volmdlr.Vector3D, angle: float):
        """
        LineSegment3D rotation
        :param center: rotation center
        :param axis: rotation axis
        :param angle: angle rotation
        :return: a new rotated LineSegment3D
        """
        return LineSegment3D(
            *[point.rotation(center, axis, angle) for point in self.points])

    def rotation_inplace(self, center: volmdlr.Point3D,
                         axis: volmdlr.Vector3D, angle: float):
        """
        Line2D rotation. Object is updated inplace
        :param center: rotation center
        :param axis: rotation axis
        :param angle: rotation angle
        """
        for point in self.points:
            point.rotation_inplace(center, axis, angle)
        self.bounding_box = self._bounding_box()

    def __contains__(self, point):

        point1, point2 = self.start, self.end
        axis = point2 - point1
        test = point.rotation(point1, axis, math.pi)
        if test == point:
            return True

        return False

    def translation(self, offset: volmdlr.Vector3D):
        """
        LineSegment3D translation
        :param offset: translation vector
        :return: A new translated LineSegment3D
        """
        return LineSegment3D(
            *[point.translation(offset) for point in self.points])

    def translation_inplace(self, offset: volmdlr.Vector3D):
        """
        LineSegment3D translation. Object is updated inplace
        :param offset: translation vector
        """
        for point in self.points:
            point.translation_inplace(offset)
        self.bounding_box = self._bounding_box()

    def frame_mapping(self, frame: volmdlr.Frame3D, side: str):
        """
        Changes LineSegment3D frame_mapping and return a new LineSegment3D
        side = 'old' or 'new'
        """
        if side == 'old':
            return LineSegment3D(
                *[frame.old_coordinates(point) for point in self.points])
        elif side == 'new':
            return LineSegment3D(
                *[frame.new_coordinates(point) for point in self.points])
        raise ValueError('Please Enter a valid side: old or new')

    def frame_mapping_inplace(self, frame: volmdlr.Frame3D, side: str):
        """
        Changes vector frame_mapping and the object is updated inplace
        side = 'old' or 'new'
        """
        if side == 'old':
            new_start = frame.old_coordinates(self.start)
            new_end = frame.old_coordinates(self.end)
        elif side == 'new':
            new_start = frame.new_coordinates(self.start)
            new_end = frame.new_coordinates(self.end)
        else:
            raise ValueError('Please Enter a valid side: old or new')
        self.start = new_start
        self.end = new_end
        self.bounding_box = self._bounding_box()

    def copy(self, *args, **kwargs):
        return LineSegment3D(self.start.copy(), self.end.copy())

    def plot(self, ax=None, color='k', alpha=1,
             edge_ends=False, edge_direction=False):
        if ax is None:
            fig = plt.figure()
            ax = fig.add_subplot(111, projection='3d')
        else:
            fig = ax.figure

        points = [self.start, self.end]
        x = [p.x for p in points]
        y = [p.y for p in points]
        z = [p.z for p in points]
        if edge_ends:
            ax.plot(x, y, z, color=color, alpha=alpha, marker='o')
        else:
            ax.plot(x, y, z, color=color, alpha=alpha)
        if edge_direction:
            x, y, z = self.point_at_abscissa(0.5 * self.length())
            u, v, w = 0.05 * self.direction_vector()
            ax.quiver(x, y, z, u, v, w, length=self.length() / 100,
                      arrow_length_ratio=5, normalize=True,
                      pivot='tip', color=color)
        return ax

    def plot2d(self, x_3D, y_3D, ax=None, color='k', width=None):
        if ax is None:
            fig = plt.figure()
            ax = fig.add_subplot(111, projection='3d')
        else:
            fig = ax.figure

        edge2D = self.plane_projection2d(volmdlr.O3D, x_3D, y_3D)
        edge2D.plot(ax=ax, color=color, width=width)
        return ax

    def plot_data(self, x_3D, y_3D, marker=None, color='black', stroke_width=1,
                  dash=False, opacity=1, arrow=False):
        edge2D = self.plane_projection2d(volmdlr.O3D, x_3D, y_3D)
        return edge2D.plot_data(marker, color, stroke_width,
                                dash, opacity, arrow)

    def FreeCADExport(self, name, ndigits=6):
        name = 'primitive' + str(name)
        x1, y1, z1 = round(1000 * self.start, ndigits)
        x2, y2, z2 = round(1000 * self.end, ndigits)
        return '{} = Part.LineSegment(fc.Vector({},{},{}),fc.Vector({},{},{}))\n'.format(
            name, x1, y1, z1, x2, y2, z2)

    def to_line(self):
        return Line3D(self.start, self.end)

    def babylon_script(self, color=(1, 1, 1), name='line', type_='line',
                       parent=None):
        if type_ in ['line', 'dashed']:
            s = 'var myPoints = [];\n'
            s += 'var point1 = new BABYLON.Vector3({},{},{});\n'.format(
                *self.start)
            s += 'myPoints.push(point1);\n'
            s += 'var point2 = new BABYLON.Vector3({},{},{});\n'.format(
                *self.end)
            s += 'myPoints.push(point2);\n'
            if type_ == 'line':
                s += 'var {} = BABYLON.MeshBuilder.CreateLines("lines", {{points: myPoints}}, scene);\n'.format(
                    name)
            elif type_ == 'dashed':
                s += f'var {name} = BABYLON.MeshBuilder.CreateDashedLines("lines", {{points: myPoints, dashNb:20}}, \
                    scene);'
            s += '{}.color = new BABYLON.Color3{};\n'.format(name, tuple(color))
        elif type_ == 'tube':
            radius = 0.03 * self.start.point_distance(self.end)
            s = 'var points = [new BABYLON.Vector3({},{},{}), new BABYLON.Vector3({},{},{})];\n'.format(
                *self.start, *self.end)
            s += 'var {} = BABYLON.MeshBuilder.CreateTube("frame_U", {{path: points, radius: {}}}, {});'.format(
                name, radius, parent)
        #            s += 'line.material = red_material;\n'

        else:
            raise NotImplementedError

        if parent is not None:
            s += f'{name}.parent = {parent};\n'

        return s

    def to_2d(self, plane_origin, x1, x2):
        p2d = [p.to_2d(plane_origin, x1, x2) for p in (self.start, self.end)]
        if p2d[0] == p2d[1]:
            return None
        return LineSegment2D(*p2d, name=self.name)

    def to_bspline_curve(self, resolution=10):
        """
        Convert a LineSegment3D to a BSplineCurve3D
        """
        degree = 1
        points = [self.point_at_abscissa(abscissa / self.length())
                  for abscissa in range(resolution + 1)]
        bspline_curve = BSplineCurve3D.from_points_interpolation(points,
                                                                 degree)
        return bspline_curve

    def reverse(self):
        return LineSegment3D(self.end.copy(), self.start.copy())

    def minimum_distance_points(self, other_line):
        """
        Returns the points on this line and the other line that are the closest
        of lines
        """
        u = self.end - self.start
        v = other_line.end - other_line.start
        w = self.start - other_line.start
        a = u.dot(u)
        b = u.dot(v)
        c = v.dot(v)
        d = u.dot(w)
        e = v.dot(w)
        if (a * c - b ** 2) != 0:
            s = (b * e - c * d) / (a * c - b ** 2)
            t = (a * e - b * d) / (a * c - b ** 2)
            p1 = self.start + s * u
            p2 = other_line.start + t * v
            return p1, p2
        else:
            return self.start, other_line.start

    def Matrix_distance(self, other_line):
        u = self.direction_vector()
        v = other_line.direction_vector()
        w = other_line.start - self.start

        a = u.dot(u)
        b = -u.dot(v)
        d = v.dot(v)

        e = w.dot(u)
        f = -w.dot(v)

        A = npy.array([[a, b],
                       [b, d]])
        B = npy.array([e, f])

        res = scp.optimize.lsq_linear(A, B, bounds=(0, 1))
        p1 = self.point_at_abscissa(res.x[0] * self.length())
        p2 = other_line.point_at_abscissa(
            res.x[1] * other_line.length())
        return p1, p2

    def parallel_distance(self, other_linesegment):
        pt_a, pt_b, pt_c = self.start, self.end, other_linesegment.points[0]
        vector = volmdlr.Vector3D((pt_a - pt_b).vector)
        vector.normalize()
        plane1 = volmdlr.faces.Plane3D.from_3_points(pt_a, pt_b, pt_c)
        v = vector.cross(plane1.frame.w)  # distance vector
        # pt_a = k*u + c*v + pt_c
        res = (pt_a - pt_c).vector
        x, y, z = res[0], res[1], res[2]
        u1, u2, u3 = vector.x, vector.y, vector.z
        v1, v2, v3 = v.x, v.y, v.z

        if (u1 * v2 - v1 * u2) != 0 and u1 != 0:
            c = (y * u1 - x * u2) / (u1 * v2 - v1 * u2)
            k = (x - c * v1) / u1
            if math.isclose(k * u3 + c * v3, z, abs_tol=1e-7):
                return k
        elif (u1 * v3 - v1 * u3) != 0 and u1 != 0:
            c = (z * u1 - x * u3) / (u1 * v3 - v1 * u3)
            k = (x - c * v1) / u1
            if math.isclose(k * u2 + c * v2, y, abs_tol=1e-7):
                return k
        elif (v1 * u2 - v2 * u1) != 0 and u2 != 0:
            c = (u2 * x - y * u1) / (v1 * u2 - v2 * u1)
            k = (y - c * v2) / u2
            if math.isclose(k * u3 + c * v3, z, abs_tol=1e-7):
                return k
        elif (v3 * u2 - v2 * u3) != 0 and u2 != 0:
            c = (u2 * z - y * u3) / (v3 * u2 - v2 * u3)
            k = (y - c * v2) / u2
            if math.isclose(k * u1 + c * v1, x, abs_tol=1e-7):
                return k
        elif (u1 * v3 - v1 * u3) != 0 and u3 != 0:
            c = (z * u1 - x * u3) / (u1 * v3 - v1 * u3)
            k = (z - c * v3) / u3
            if math.isclose(k * u2 + c * v2, y, abs_tol=1e-7):
                return k
        elif (u2 * v3 - v2 * u3) != 0 and u3 != 0:
            c = (z * u2 - y * u3) / (u2 * v3 - v2 * u3)
            k = (z - c * v3) / u3
            if math.isclose(k * u1 + c * v1, x, abs_tol=1e-7):
                return k
        else:
            return NotImplementedError

    def minimum_distance(self, element, return_points=False):
        if element.__class__ is Arc3D or element.__class__ is volmdlr.wires.Circle3D:
            pt1, pt2 = element.minimum_distance_points_line(self)
            if return_points:
                return pt1.point_distance(pt2), pt1, pt2
            else:
                return pt1.point_distance(pt2)

        elif element.__class__ is LineSegment3D:
            p1, p2 = self.Matrix_distance(element)
            if return_points:
                return p1.point_distance(p2), p1, p2
            else:
                return p1.point_distance(p2)

        elif element.__class__ is BSplineCurve3D:
            points = element.points
            lines = []
            dist_min = math.inf
            for p1, p2 in zip(points[0:-1], points[1:]):
                lines.append(LineSegment3D(p1, p2))
            for line in lines:
                p1, p2 = self.Matrix_distance(line)
                dist = p1.point_distance(p2)
                if dist < dist_min:
                    dist_min = dist
                    min_points = (p1, p2)
            if return_points:
                p1, p2 = min_points
                return dist_min, p1, p2
            else:
                return dist_min

        else:
            return NotImplementedError

    def extrusion(self, extrusion_vector):
        u = self.unit_direction_vector()
        v = extrusion_vector.copy()
        v.normalize()
        w = u.cross(v)
        l1 = self.length()
        l2 = extrusion_vector.norm()
        # outer_contour = Polygon2D([O2D, Point2D((l1, 0.)),
        #                            Point2D((l1, l2)), Point2D((0., l2))])
        plane = volmdlr.faces.Plane3D(volmdlr.Frame3D(self.start, u, v, w))
        return [plane.rectangular_cut(0, l1, 0, l2)]

    def revolution(self, axis_point, axis, angle):
        axis_line3d = Line3D(axis_point, axis_point + axis)
        if axis_line3d.point_belongs(self.start) and axis_line3d.point_belongs(
                self.end):
            return []

        p1_proj, _ = axis_line3d.point_projection(self.start)
        p2_proj, _ = axis_line3d.point_projection(self.end)
        d1 = self.start.point_distance(p1_proj)
        d2 = self.end.point_distance(p2_proj)
        if not math.isclose(d1, 0., abs_tol=1e-9):
            u = (self.start - p1_proj)  # Unit vector from p1_proj to p1
            u.normalize()
        elif not math.isclose(d2, 0., abs_tol=1e-9):
            u = (self.end - p2_proj)  # Unit vector from p1_proj to p1
            u.normalize()
        else:
            return []
        if u.is_colinear_to(self.direction_vector()):
            # Planar face
            v = axis.cross(u)
            surface = volmdlr.faces.Plane3D(
                volmdlr.Frame3D(p1_proj, u, v, axis))
            r, R = sorted([d1, d2])
            if angle == volmdlr.TWO_PI:
                # Only 2 circles as countours
                outer_contour2d = volmdlr.wires.Circle2D(volmdlr.O2D, R)
                if not math.isclose(r, 0, abs_tol=1e-9):
                    inner_contours2d = [volmdlr.wires.Circle2D(volmdlr.O2D, r)]
                else:
                    inner_contours2d = []
            else:
                inner_contours2d = []
                if math.isclose(r, 0, abs_tol=1e-9):
                    # One arc and 2 lines (pizza slice)
                    arc2_e = volmdlr.Point2D(R, 0)
                    arc2_i = arc2_e.rotation(center=volmdlr.O2D,
                                             angle=0.5 * angle)
                    arc2_s = arc2_e.rotation(center=volmdlr.O2D, angle=angle)
                    arc2 = Arc2D(arc2_s, arc2_i, arc2_e)
                    line1 = LineSegment2D(arc2_e, volmdlr.O2D)
                    line2 = LineSegment2D(volmdlr.O2D, arc2_s)
                    outer_contour2d = volmdlr.wires.Contour2D([arc2, line1,
                                                               line2])

                else:
                    # Two arcs and lines
                    arc1_s = volmdlr.Point2D(R, 0)
                    arc1_i = arc1_s.rotation(center=volmdlr.O2D,
                                             angle=0.5 * angle)
                    arc1_e = arc1_s.rotation(center=volmdlr.O2D, angle=angle)
                    arc1 = Arc2D(arc1_s, arc1_i, arc1_e)

                    arc2_e = volmdlr.Point2D(r, 0)
                    arc2_i = arc2_e.rotation(center=volmdlr.O2D,
                                             angle=0.5 * angle)
                    arc2_s = arc2_e.rotation(center=volmdlr.O2D, angle=angle)
                    arc2 = Arc2D(arc2_s, arc2_i, arc2_e)

                    line1 = LineSegment2D(arc1_e, arc2_s)
                    line2 = LineSegment2D(arc2_e, arc1_s)

                    outer_contour2d = volmdlr.wires.Contour2D([arc1, line1,
                                                               arc2, line2])

            return [volmdlr.faces.PlaneFace3D(surface,
                                              volmdlr.faces.Surface2D(
                                                  outer_contour2d,
                                                  inner_contours2d))]

        elif not math.isclose(d1, d2, abs_tol=1e-9):
            # Conical
            v = axis.cross(u)
            dv = self.direction_vector()
            dv.normalize()

            semi_angle = math.atan2(dv.dot(u), dv.dot(axis))
            cone_origin = p1_proj - d1 / math.tan(semi_angle) * axis
            if semi_angle > 0.5 * math.pi:
                semi_angle = math.pi - semi_angle

                cone_frame = volmdlr.Frame3D(cone_origin, u, -v, -axis)
                angle2 = -angle
            else:
                angle2 = angle
                cone_frame = volmdlr.Frame3D(cone_origin, u, v, axis)

            surface = volmdlr.faces.ConicalSurface3D(cone_frame,
                                                     semi_angle)
            z1 = d1 / math.tan(semi_angle)
            z2 = d2 / math.tan(semi_angle)
            return [surface.rectangular_cut(0, angle2, z1, z2)]
        else:
            # Cylindrical face
            v = axis.cross(u)
            surface = volmdlr.faces.CylindricalSurface3D(
                volmdlr.Frame3D(p1_proj, u, v, axis), d1)
            return [surface.rectangular_cut(0, angle,
                                            0,
                                            (self.end - self.start).dot(axis))]

    def to_step(self, current_id, surface_id=None):
        line = self.to_line()
        content, line_id = line.to_step(current_id)

        current_id = line_id + 1
        start_content, start_id = self.start.to_step(current_id, vertex=True)
        current_id = start_id + 1
        end_content, end_id = self.end.to_step(current_id + 1, vertex=True)
        content += start_content + end_content
        current_id = end_id + 1
        content += "#{} = EDGE_CURVE('{}',#{},#{},#{},.T.);\n".format(
            current_id, self.name,
            start_id, end_id, line_id)
        return content, [current_id]


class BSplineCurve3D(BSplineCurve, volmdlr.core.Primitive3D):
    _non_serializable_attributes = ['curve']

    def __init__(self,
                 degree: int,
                 control_points: List[volmdlr.Point3D],
                 knot_multiplicities: List[int],
                 knots: List[float],
                 weights: List[float] = None,
                 periodic: bool = False,
                 name: str = ''):

        BSplineCurve.__init__(self, degree,
                              control_points,
                              knot_multiplicities,
                              knots,
                              weights,
                              periodic,
                              name)
        volmdlr.core.Primitive3D.__init__(self, name=name)

        self.bounding_box = self._bounding_box()

    def _bounding_box(self):
        bbox = self.curve.bbox
        return volmdlr.core.BoundingBox(bbox[0][0], bbox[1][0],
                                        bbox[0][1], bbox[1][1],
                                        bbox[0][2], bbox[1][2])

    def look_up_table(self, resolution: int = 20, start_parameter: float = 0,
                      end_parameter: float = 1):
        """
        Creates a table of equivalence between the parameter t (evaluation
        of the BSplineCurve) and the cumulative distance.

        :param resolution: The precision of the table. Autoadjusted by the
            algorithm. Default value set to 20
        :type resolution: int, optional
        :param start_parameter: First parameter evaluated in the table.
            Default value set to 0
        :type start_parameter: float, optional
        :param end_parameter: Last parameter evaluated in the table.
            Default value set to 1
        :type start_parameter: float, optional
        :return: Yields a list of tuples containing the parameter and the
            cumulated distance along the BSplineCruve3D from the evaluation of
            start_parameter
        :rtype: Tuple[float, float]
        """
        resolution = max(10, min(resolution, int(self.length() / 1e-4)))
        delta_param = 1 / resolution * (end_parameter - start_parameter)
        distance = 0
        for i in range(resolution + 1):
            if i == 0:
                yield start_parameter, 0
            else:
                param1 = start_parameter + (i - 1) * delta_param
                param2 = start_parameter + i * delta_param
                point1 = volmdlr.Point3D(*self.curve.evaluate_single(param1))
                point2 = volmdlr.Point3D(*self.curve.evaluate_single(param2))
                distance += point1.point_distance(point2)
                yield param2, distance

    def point_at_abscissa(self, abscissa: float, resolution: int = 1000):
        """
        Returns the 3 dimensional point at a given curvilinear abscissa.
        This is an approximation. Resolution parameter can be increased
        for more accurate result.

        :param abscissa: The distance on the BSplineCurve3D from its start
        :type abscissa: float
        :param resolution: The precision of the approximation. Default value
            set to 1000
        :type resolution: int, optional
        :return: The Point3D at the given curvilinear abscissa.
        :rtype: :class:`volmdlr.Point3D`
        """
        if math.isclose(abscissa, 0, abs_tol=1e-10):
            return self.start
        elif math.isclose(abscissa, self.length(), abs_tol=1e-10):
            return self.end
        lut = self.look_up_table(resolution=resolution)
        if 0 < abscissa < self.length():
            last_param = 0
            for t, dist in lut:
                if abscissa < dist:
                    t1 = last_param
                    t2 = t
                    return volmdlr.Point3D(
                        *self.curve.evaluate_single((t1 + t2) / 2))
                last_param = t
        else:
            raise ValueError('Curvilinear abscissa is bigger than length,'
                             ' or negative')

    def normal(self, position: float = 0.0):
        _, normal = operations.normal(self.curve, position, normalize=True)
        normal = volmdlr.Point3D(normal[0], normal[1], normal[2])
        return normal

    def direction_vector(self, abscissa=0.):
        l = self.length()
        if abscissa >= l:
            abscissa2 = l
            abscissa = abscissa2 - 0.001 * l

        else:
            abscissa2 = min(abscissa + 0.001 * l, l)

        tangent = self.point_at_abscissa(abscissa2) - self.point_at_abscissa(
            abscissa)
        return tangent

    def normal_vector(self, abscissa):
        return None

    def unit_normal_vector(self, abscissa):
        return None

    def point3d_to_parameter(self, point: volmdlr.Point3D):
        """
        Search for the value of the normalized evaluation parameter t
        (between 0 and 1) that would return the given point when the
        BSplineCurve3D is evaluated at the t value.
        """
        def f(param):
            p3d = volmdlr.Point3D(*self.curve.evaluate_single(param))
            return point.point_distance(p3d)
        res = scipy.optimize.minimize(fun=f, x0=(0.5), bounds=[(0, 1)],
                                      tol=1e-9)
        return res.x[0]

    def FreeCADExport(self, ip, ndigits=3):
        name = 'primitive{}'.format(ip)
        points = '['
        for i in range(len(self.control_points)):
            point = 'fc.Vector({},{},{}),'.format(self.control_points[i][0],
                                                  self.control_points[i][1],
                                                  self.control_points[i][2])
            points += point
        points = points[:-1]
        points += ']'
        # !!! : A QUOI SERT LE DERNIER ARG DE BSplineCurve (False)?
        # LA MULTIPLICITE EN 3e ARG ET LES KNOTS EN 2e ARG ?
        return '{} = Part.BSplineCurve({},{},{},{},{},{},{})\n'.format(name,
                                                                       points,
                                                                       self.knot_multiplicities,
                                                                       self.knots,
                                                                       self.periodic,
                                                                       self.degree,
                                                                       self.weights,
                                                                       False)

    @classmethod
    def from_step(cls, arguments, object_dict):
        name = arguments[0][1:-1]
        degree = int(arguments[1])
        points = [object_dict[int(i[1:])] for i in arguments[2]]
        lines = [LineSegment3D(pt1, pt2) for pt1, pt2 in zip(points[:-1], points[1:])]
        dir_vector = lines[0].unit_direction_vector()
        if all(line.unit_direction_vector() == dir_vector for line in lines):
            return LineSegment3D(points[0], points[-1])
        # curve_form = arguments[3]
        if arguments[4] == '.F.':
            closed_curve = False
        elif arguments[4] == '.T.':
            closed_curve = True
        else:
            raise ValueError
        # self_intersect = arguments[5]
        knot_multiplicities = [int(i) for i in arguments[6][1:-1].split(",")]
        knots = [float(i) for i in arguments[7][1:-1].split(",")]
        # knot_spec = arguments[8]
        knot_vector = []
        for i, knot in enumerate(knots):
            knot_vector.extend([knot] * knot_multiplicities[i])

        if 9 in range(len(arguments)):
            weight_data = [float(i) for i in arguments[9][1:-1].split(",")]
        else:
            weight_data = None

        # FORCING CLOSED_CURVE = FALSE:
        # closed_curve = False
        return cls(degree, points, knot_multiplicities, knots, weight_data,
                   closed_curve, name)

    def to_step(self, current_id, surface_id=None, curve2d=None):

        points_ids = []
        content = ''
        point_id = current_id
        for point in self.control_points:
            point_content, point_id = point.to_step(point_id,
                                                    vertex=False)
            content += point_content
            points_ids.append(point_id)
            point_id += 1

        curve_id = point_id
        content += "#{} = B_SPLINE_CURVE_WITH_KNOTS('{}',{},({})," \
                   ".UNSPECIFIED.,.F.,.F.,{},{}," \
                   ".UNSPECIFIED.);\n".format(
                       curve_id, self.name, self.degree,
                       volmdlr.core.step_ids_to_str(points_ids),
                       tuple(self.knot_multiplicities),
                       tuple(self.knots))

        if surface_id:
            content += "#{} = SURFACE_CURVE('',#{},(#{}),.PCURVE_S1.);\n".format(
                curve_id + 1, curve_id, curve_id + 2)
            content += "#{} = PCURVE('',#{},#{});\n".format(
                curve_id + 2, surface_id, curve_id + 3)

            # 2D parametric curve
            curve2d_content, curve2d_id = curve2d.to_step(curve_id + 5)

            content += "#{} = DEFINITIONAL_REPRESENTATION('',(#{}),#{});\n".format(
                curve_id + 3, curve2d_id - 1, curve_id + 4)
            content += f"#{curve_id + 4} = ( GEOMETRIC_REPRESENTATION_CONTEXT(2)" \
                       f"PARAMETRIC_REPRESENTATION_CONTEXT() REPRESENTATION_CONTEXT('2D SPACE','') );\n"

            content += curve2d_content
            current_id = curve2d_id
        else:
            current_id = curve_id + 1

        start_content, start_id = self.start.to_step(current_id, vertex=True)
        current_id = start_id + 1
        end_content, end_id = self.end.to_step(current_id + 1, vertex=True)
        content += start_content + end_content
        current_id = end_id + 1
        if surface_id:
            content += "#{} = EDGE_CURVE('{}',#{},#{},#{},.T.);\n".format(
                current_id, self.name,
                start_id, end_id, curve_id + 1)
        else:
            content += "#{} = EDGE_CURVE('{}',#{},#{},#{},.T.);\n".format(
                current_id, self.name,
                start_id, end_id, curve_id)
        return content, [current_id]

    def point_distance(self, pt1):
        distances = []
        for point in self.points:
            #            vmpt = Point3D((point[1], point[2], point[3]))
            distances.append(pt1.point_distance(point))
        return min(distances)

    # def point_belongs(self, point):
    #     polygon_points = self.polygon_points()
    #     for p1, p2 in zip(polygon_points[:-1], polygon_points[1:]):
    #         line = LineSegment3D(p1, p2)
    #         if line.point_belongs(point):
    #             return True
    #     return False

    def rotation(self, center: volmdlr.Point3D, axis: volmdlr.Vector3D, angle: float):
        """
        BSplineCurve3D rotation
        :param center: rotation center
        :param axis: rotation axis
        :param angle: angle rotation
        :return: a new rotated BSplineCurve3D
        """
        new_control_points = [p.rotation(center, axis, angle) for p in
                              self.control_points]
        new_bsplinecurve3d = BSplineCurve3D(self.degree, new_control_points,
                                            self.knot_multiplicities,
                                            self.knots, self.weights,
                                            self.periodic, self.name)
        return new_bsplinecurve3d

    def rotation_inplace(self, center: volmdlr.Point3D, axis: volmdlr.Vector3D, angle: float):
        """
        BSplineCurve3D rotation. Object is updated inplace
        :param center: rotation center
        :param axis: rotation axis
        :param angle: rotation angle
        """
        new_control_points = [p.rotation(center, axis, angle) for p in
                              self.control_points]
        new_bsplinecurve3d = BSplineCurve3D(self.degree, new_control_points,
                                            self.knot_multiplicities,
                                            self.knots, self.weights,
                                            self.periodic, self.name)

        self.control_points = new_control_points
        self.curve = new_bsplinecurve3d.curve
        self.points = new_bsplinecurve3d.points

    def trim(self, point1: volmdlr.Point3D, point2: volmdlr.Point3D):
        if (point1 == self.start and point2 == self.end) \
                or (point1 == self.end and point2 == self.start):
            return self

        elif point1 == self.start and point2 != self.end:
            parameter2 = self.point3d_to_parameter(point2)
            return self.cut_after(parameter2)

        elif point2 == self.start and point1 != self.end:
            parameter1 = self.point3d_to_parameter(point1)
            return self.cut_after(parameter1)

        elif point1 != self.start and point2 == self.end:
            parameter1 = self.point3d_to_parameter(point1)
            return self.cut_before(parameter1)

        elif point2 != self.start and point1 == self.end:
            parameter2 = self.point3d_to_parameter(point2)
            return self.cut_before(parameter2)

        parameter1 = self.point3d_to_parameter(point1)
        parameter2 = self.point3d_to_parameter(point2)
        if parameter1 is None or parameter2 is None:
            raise ValueError('Point not on BSplineCurve for trim method')

        if parameter1 > parameter2:
            parameter1, parameter2 = parameter2, parameter1
            point1, point2 = point2, point1

        bspline_curve = self.cut_before(parameter1)
        new_param2 = bspline_curve.point3d_to_parameter(point2)
        trimmed_bspline_cruve = bspline_curve.cut_after(new_param2)
        return trimmed_bspline_cruve

    def trim_between_evaluations(self, parameter1: float, parameter2: float):
        print('Use BSplineCurve3D.trim instead of trim_between_evaluation')
        parameter1, parameter2 = min([parameter1, parameter2]), \
            max([parameter1, parameter2])

        if math.isclose(parameter1, 0, abs_tol=1e-7) \
                and math.isclose(parameter2, 1, abs_tol=1e-7):
            return self
        elif math.isclose(parameter1, 0, abs_tol=1e-7):
            return self.cut_after(parameter2)
        elif math.isclose(parameter2, 1, abs_tol=1e-7):
            return self.cut_before(parameter1)

        # Cut before
        bspline_curve = self.insert_knot(parameter1, num=self.degree)
        if bspline_curve.weights is not None:
            raise NotImplementedError

        # Cut after
        bspline_curve = bspline_curve.insert_knot(parameter2, num=self.degree)
        if bspline_curve.weights is not None:
            raise NotImplementedError

        # Que faire quand on rajoute un noeud au milieu ?
        # plus simple de passer par cut_after cut_before
        new_ctrlpts = bspline_curve.control_points[bspline_curve.degree:
                                                   -bspline_curve.degree]
        new_multiplicities = bspline_curve.knot_multiplicities[1:-1]
        # new_multiplicities = bspline_curve.knot_multiplicities[2:-5]
        new_multiplicities[-1] += 1
        new_multiplicities[0] += 1
        new_knots = bspline_curve.knots[1:-1]
        # new_knots = bspline_curve.knots[2:-5]
        new_knots = standardize_knot_vector(new_knots)

        return BSplineCurve3D(degree=bspline_curve.degree,
                              control_points=new_ctrlpts,
                              knot_multiplicities=new_multiplicities,
                              knots=new_knots,
                              weights=None,
                              periodic=bspline_curve.periodic,
                              name=bspline_curve.name)

    def cut_before(self, parameter: float):
        # Is a value of parameter below 4e-3 a real need for precision ?
        if math.isclose(parameter, 0, abs_tol=4e-3):
            return self
        elif math.isclose(parameter, 1, abs_tol=4e-3):
            raise ValueError('Nothing will be left from the BSplineCurve3D')
        curves = operations.split_curve(self.curve, parameter)
        return self.from_geomdl_curve(curves[1])

    def cut_after(self, parameter: float):
        # Is a value of parameter below 4e-3 a real need for precision ?
        if math.isclose(parameter, 0, abs_tol=4e-3):
            raise ValueError('Nothing will be left from the BSplineCurve3D')
        if math.isclose(parameter, 1, abs_tol=4e-3):
            return self
        curves = operations.split_curve(self.curve, parameter)
        return self.from_geomdl_curve(curves[0])

    def insert_knot(self, knot: float, num: int = 1):
        """
        Returns a new BSplineCurve3D
        """
        curve_copy = self.curve.__deepcopy__({})
        modified_curve = operations.insert_knot(curve_copy, [knot], num=[num])
        return self.from_geomdl_curve(modified_curve)

    # Copy paste du LineSegment3D
    def plot(self, ax=None, edge_ends=False, color='k', alpha=1,
             edge_direction=False):
        if ax is None:
            fig = plt.figure()
            ax = fig.add_subplot(111, projection='3d')
        else:
            fig = ax.figure

        x = [p.x for p in self.points]
        y = [p.y for p in self.points]
        z = [p.z for p in self.points]
        ax.plot(x, y, z, color=color, alpha=alpha)
        if edge_ends:
            ax.plot(x, y, z, 'o', color=color, alpha=alpha)
        return ax

    def to_2d(self, plane_origin, x1, x2):
        control_points2d = [p.to_2d(plane_origin, x1, x2) for p in
                            self.control_points]
        return BSplineCurve2D(self.degree, control_points2d,
                              self.knot_multiplicities, self.knots,
                              self.weights, self.periodic, self.name)

    def polygon_points(self):
        warnings.warn('polygon_points is deprecated,\
        please use discretization_points instead',
                      DeprecationWarning)
        return self.discretization_points()

    def curvature(self, u: float, point_in_curve: bool = False):
        # u should be in the interval [0,1]
        curve = self.curve
        ders = curve.derivatives(u, 3)  # 3 first derivative
        c1, c2 = volmdlr.Point3D(*ders[1]), volmdlr.Point3D(*ders[2])
        denom = c1.cross(c2)
        if c1 == volmdlr.O3D or c2 == volmdlr.O3D or denom.norm() == 0.0:
            if point_in_curve:
                return 0., volmdlr.Point3D(*ders[0])
            return 0.
        r_c = ((c1.norm()) ** 3) / denom.norm()
        point = volmdlr.Point3D(*ders[0])
        if point_in_curve:
            return 1 / r_c, point
        return 1 / r_c

    def global_maximum_curvature(self, nb_eval: int = 21, point_in_curve: bool = False):
        check = [i / (nb_eval - 1) for i in range(nb_eval)]
        curvatures = []
        for u in check:
            curvatures.append(self.curvature(u, point_in_curve))
        return curvatures

    def maximum_curvature(self, point_in_curve: bool = False):
        """
        Returns the maximum curvature of a curve and the point where it is located
        """
        if point_in_curve:
            maximum_curvarture, point = max(self.global_maximum_curvature(nb_eval=21, point_in_curve=point_in_curve))
            return maximum_curvarture, point
        # print(self.global_maximum_curvature(point_in_curve))
        maximum_curvarture = max(self.global_maximum_curvature(nb_eval=21, point_in_curve=point_in_curve))
        return maximum_curvarture

    def minimum_radius(self, point_in_curve=False):
        """
        Returns the minimum curvature radius of a curve and the point where it is located
        """
        if point_in_curve:
            maximum_curvarture, point = self.maximum_curvature(point_in_curve)
            return 1 / maximum_curvarture, point
        maximum_curvarture = self.maximum_curvature(point_in_curve)
        return 1 / maximum_curvarture

    @classmethod
    def from_geomdl_curve(cls, curve):
        knots = list(sorted(set(curve.knotvector)))
        knot_multiplicities = [curve.knotvector.count(k) for k in knots]
        return cls(degree=curve.degree,
                   control_points=[volmdlr.Point3D(*pts)
                                   for pts in curve.ctrlpts],
                   knots=knots,
                   knot_multiplicities=knot_multiplicities)

    def global_minimum_curvature(self, nb_eval: int = 21):
        check = [i / (nb_eval - 1) for i in range(nb_eval)]
        radius = []
        for u in check:
            radius.append(self.minimum_curvature(u))
        return radius

    def triangulation(self):
        return None

    def linesegment_intersection(self, linesegment: LineSegment3D):
        points = self.discretization_points()
        linesegments = [LineSegment3D(start, end) for start, end in zip(points[:-1], points[1:])]
        for line_segment in linesegments:
            intersection = line_segment.linesegment_intersection(linesegment)
            if intersection:
                return intersection
        return None


class BezierCurve3D(BSplineCurve3D):

    def __init__(self, degree: int, control_points: List[volmdlr.Point3D],
                 name: str = ''):
        knotvector = utilities.generate_knot_vector(degree,
                                                    len(control_points))
        knot_multiplicity = [1] * len(knotvector)

        BSplineCurve3D.__init__(self, degree, control_points,
                                knot_multiplicity, knotvector,
                                None, False, name)


class Arc3D(Arc):
    """
    An arc is defined by a starting point, an end point and an interior point

    """

    def __init__(self, start, interior, end, name=''):
        """

        """
        self._utd_normal = False
        self._utd_center = False
        self._utd_frame = False
        self._utd_is_trigo = False
        self._utd_angle = False
        self._normal = None
        self._frame = None
        self._center = None
        self._is_trigo = None
        self._angle = None
        # self._utd_clockwise_and_trigowise_paths = False
        Arc.__init__(self, start=start, end=end, interior=interior, name=name)
        self._bbox = None
        # self.bounding_box = self._bounding_box()

    @property
    def bounding_box(self):
        if not self._bbox:
            self._bbox = self.get_bounding_box()
        return self._bbox

    @bounding_box.setter
    def bounding_box(self, new_bounding_box):
        self._bbox = new_bounding_box

    def get_bounding_box(self):
        # TODO: implement exact calculation

        points = self.polygon_points()
        xmin = min(point.x for point in points)
        xmax = max(point.x for point in points)
        ymin = min(point.y for point in points)
        ymax = max(point.y for point in points)
        zmin = min(point.z for point in points)
        zmax = max(point.z for point in points)
        return volmdlr.core.BoundingBox(xmin, xmax, ymin, ymax, zmin, zmax)

    @classmethod
    def from_angle(cls, start: volmdlr.Point3D, angle: float,
                   axis_point: volmdlr.Point3D, axis: volmdlr.Vector3D):
        start_gen = start
        int_gen = start_gen.rotation(axis_point, axis, angle / 2)
        end_gen = start_gen.rotation(axis_point, axis, angle)
        if angle == volmdlr.TWO_PI:
            line = Line3D(axis_point, axis_point + axis)
            center, _ = line.point_projection(start)
            radius = center.point_distance(start)
            u = start - center
            v = axis.cross(u)
            return volmdlr.wires.Circle3D(volmdlr.Frame3D(center, u, v, axis),
                                          radius)
        return cls(start_gen, int_gen, end_gen, axis)

    @property
    def normal(self):
        if not self._utd_normal:
            self._normal = self.get_normal()
            self._utd_normal = True
        return self._normal

    def get_normal(self):
        u1 = self.interior - self.start
        u2 = self.interior - self.end
        try:
            u1.normalize()
            u2.normalize()
        except ZeroDivisionError:
            raise ValueError(
                'Start, end and interior points of an arc must be distincts') from ZeroDivisionError

        normal = u2.cross(u1)
        normal.normalize()
        return normal

    @property
    def center(self):
        if not self._utd_center:
            self._center = self.get_center()
            self._utd_center = True
        return self._center

    def get_center(self):
        u1 = self.interior - self.start
        u2 = self.interior - self.end
        if u1 == u2:
            u2 = self.normal.cross(u1)
            u2.normalize()

        v1 = self.normal.cross(u1)  # v1 is normal, equal u2
        v2 = self.normal.cross(u2)  # equal -u1

        p11 = 0.5 * (self.start + self.interior)  # Mid point of segment s,m
        p12 = p11 + v1
        p21 = 0.5 * (self.end + self.interior)  # Mid point of segment s,m
        p22 = p21 + v2

        l1 = Line3D(p11, p12)
        l2 = Line3D(p21, p22)

        try:
            center, _ = l1.minimum_distance_points(l2)
        except ZeroDivisionError:
            raise ValueError(
                'Start, end and interior points  of an arc must be distincts') from ZeroDivisionError

        return center

    @property
    def frame(self):
        if not self._utd_frame:
            self._frame = self.get_frame()
            self._utd_frame = True
        return self._frame

    def get_frame(self):
        vec1 = (self.start - self.center)
        vec1.normalize()
        vec2 = self.normal.cross(vec1)
        frame = volmdlr.Frame3D(self.center, vec1, vec2, self.normal)
        return frame

    @property
    def is_trigo(self):
        if not self._utd_is_trigo:
            self._is_trigo = self.get_arc_direction()
            self._utd_is_trigo = True
        return self._is_trigo

    def get_arc_direction(self):
        """
        Verifies if arc is clockwise of trigowise
        :return:
        """
        clockwise_path, trigowise_path = self.clockwise_and_trigowise_paths
        if clockwise_path > trigowise_path:
            return True
        return False

    @property
    def clockwise_and_trigowise_paths(self):
        """
        :return: clockwise path and trigonomectric path property
        """
        if not self._utd_clockwise_and_trigowise_paths:
            vec1 = (self.start - self.center)
            vec1.normalize()
            vec2 = self.normal.cross(vec1)
            radius_1 = self.start.to_2d(self.center, vec1, vec2)
            radius_2 = self.end.to_2d(self.center, vec1, vec2)
            radius_i = self.interior.to_2d(self.center, vec1, vec2)
            self._clockwise_and_trigowise_paths = \
                self.get_clockwise_and_trigowise_paths(radius_1,
                                                       radius_2,
                                                       radius_i)
            self._utd_clockwise_and_trigowise_paths = True
        return self._clockwise_and_trigowise_paths

    @property
    def angle(self):
        """
        Arc angle property
        :return: arc angle
        """
        if not self._utd_angle:
            self._angle = self.get_angle()
            self._utd_angle = True
        return self._angle

    def get_angle(self):
        """
        Gets the arc angle
        :return: arc angle
        """
        clockwise_path, trigowise_path = \
            self.clockwise_and_trigowise_paths
        if self.is_trigo:
            return trigowise_path
        return clockwise_path

    @property
    def points(self):
        return [self.start, self.interior, self.end]

    def reverse(self):
        return self.__class__(self.end.copy(),
                              self.interior.copy(),
                              self.start.copy())

    def point_at_abscissa(self, abscissa):
        return self.start.rotation(self.center, self.normal,
                                   abscissa / self.radius)

    def normal_vector(self, abscissa):
        theta = abscissa / self.radius
        n_0 = self.center - self.start
        normal = n_0.rotation(self.center, self.normal, theta)
        return normal

    def unit_normal_vector(self, abscissa):
        normal_vector = self.normal_vector(abscissa)
        normal_vector.normalize()
        return normal_vector

    def direction_vector(self, abscissa):
        normal_vector = self.normal_vector(abscissa)
        tangent = normal_vector.cross(self.normal)
        return tangent

    def unit_direction_vector(self, abscissa):
        direction_vector = self.direction_vector(abscissa)
        direction_vector.normalize()
        return direction_vector

    def rotation(self, center: volmdlr.Point3D,
                 axis: volmdlr.Vector3D, angle: float):
        """
        Arc3D rotation
        :param center: rotation center
        :param axis: rotation axis
        :param angle: angle rotation
        :return: a new rotated Arc3D
        """
        new_start = self.start.rotation(center, axis, angle)
        new_interior = self.interior.rotation(center, axis, angle)
        new_end = self.end.rotation(center, axis, angle)
        return Arc3D(new_start, new_interior, new_end, name=self.name)

    def rotation_inplace(self, center: volmdlr.Point3D,
                         axis: volmdlr.Vector3D, angle: float):
        """
        Arc3D rotation. Object is updated inplace
        :param center: rotation center
        :param axis: rotation axis
        :param angle: rotation angle
        """
        self.center.rotation_inplace(center, axis, angle)
        self.start.rotation_inplace(center, axis, angle)
        self.interior.rotation_inplace(center, axis, angle)
        self.end.rotation_inplace(center, axis, angle)
        new_bounding_box = self.get_bounding_box()
        self.bounding_box = new_bounding_box
        for prim in self.primitives:
            prim.rotation_inplace(center, axis, angle)

    def translation(self, offset: volmdlr.Vector3D):
        """
        Arc3D translation
        :param offset: translation vector
        :return: A new translated Arc3D
        """
        new_start = self.start.translation(offset)
        new_interior = self.interior.translation(offset)
        new_end = self.end.translation(offset)
        return Arc3D(new_start, new_interior, new_end, name=self.name)

    def translation_inplace(self, offset: volmdlr.Vector3D):
        """
        Arc3D translation. Object is updated inplace
        :param offset: translation vector
        """
        self.center.translation_inplace(offset)
        self.start.translation_inplace(offset)
        self.interior.translation_inplace(offset)
        self.end.translation_inplace(offset)
        new_bounding_box = self.get_bounding_box()
        self.bounding_box = new_bounding_box
        for prim in self.primitives:
            prim.translation_inplace(offset)

    def plot(self, ax=None, color='k', alpha=1,
             edge_ends=False, edge_direction=False):
        if ax is None:
            fig = plt.figure()
            ax = Axes3D(fig)
        else:
            fig = None
        # if plot_points:
        #     ax.plot([self.interior[0]], [self.interior[1]], [self.interior[2]],
        #             color='b')
        #     ax.plot([self.start[0]], [self.start[1]], [self.start[2]], c='r')
        #     ax.plot([self.end[0]], [self.end[1]], [self.end[2]], c='r')
        #     ax.plot([self.interior[0]], [self.interior[1]], [self.interior[2]],
        #             c='g')
        x = []
        y = []
        z = []
        for pointx, pointy, pointz in self.discretization_points(number_points=25):
            x.append(pointx)
            y.append(pointy)
            z.append(pointz)

        ax.plot(x, y, z, color=color, alpha=alpha)
        if edge_ends:
            self.start.plot(ax=ax)
            self.end.plot(ax=ax)

        if edge_direction:
            x, y, z = self.point_at_abscissa(0.5 * self.length())
            u, v, w = 0.05 * self.unit_direction_vector(0.5 * self.length())
            ax.quiver(x, y, z, u, v, w, length=self.length() / 100,
                      arrow_length_ratio=5, normalize=True,
                      pivot='tip', color=color)
        return ax

    def plot2d(self, center: volmdlr.Point3D = volmdlr.O3D,
               x3d: volmdlr.Vector3D = volmdlr.X3D, y3d: volmdlr.Vector3D = volmdlr.Y3D,
               ax=None, color='k'):

        if ax is None:
            fig = plt.figure()
            ax = fig.add_subplot(111, projection='3d')
        else:
            fig = ax.figure

        # TODO: Enhance this plot
        l = self.length()
        x = []
        y = []
        for i in range(30):
            p = self.point_at_abscissa(i / (29.) * l)
            xi, yi = p.plane_projection2d(center, x3d, y3d)
            x.append(xi)
            y.append(yi)
        ax.plot(x, y, color=color)

        return ax

    def FreeCADExport(self, name, ndigits=6):
        xs, ys, zs = round(1000 * self.start, ndigits)
        xi, yi, zi = round(1000 * self.interior, ndigits)
        xe, ye, ze = round(1000 * self.end, ndigits)
        return '{} = Part.Arc(fc.Vector({},{},{}),fc.Vector({},{},{}),fc.Vector({},{},{}))\n' \
            .format(name, xs, ys, zs, xi, yi, zi, xe, ye, ze)

    def copy(self, *args, **kwargs):
        return Arc3D(self.start.copy(), self.interior.copy(), self.end.copy())

    def frame_mapping_parameters(self, frame: volmdlr.Frame3D, side: str):
        if side == 'old':
            new_start = frame.old_coordinates(self.start.copy())
            new_interior = frame.old_coordinates(self.interior.copy())
            new_end = frame.old_coordinates(self.end.copy())
        elif side == 'new':
            new_start = frame.new_coordinates(self.start.copy())
            new_interior = frame.new_coordinates(self.interior.copy())
            new_end = frame.new_coordinates(self.end.copy())
        else:
            raise ValueError('side value not valid, please specify'
                             'a correct value: \'old\' or \'new\'')
        return new_start, new_interior, new_end

    def frame_mapping(self, frame: volmdlr.Frame3D, side: str):
        """
        Changes vector frame_mapping and return a new Arc3D
        side = 'old' or 'new'
        """
        new_start, new_interior, new_end =\
            self.frame_mapping_parameters(frame, side)

        return Arc3D(new_start, new_interior, new_end, name=self.name)

    def frame_mapping_inplace(self, frame: volmdlr.Frame3D, side: str):
        """
        Changes vector frame_mapping and the object is updated inplace
        side = 'old' or 'new'
        """
        new_start, new_interior, new_end = \
            self.frame_mapping_parameters(frame, side)
        self.start, self.interior, self.end = new_start, new_interior, new_end

    def abscissa(self, point3d: volmdlr.Point3D):
        x, y, _ = self.frame.new_coordinates(point3d)
        u1 = x / self.radius
        u2 = y / self.radius
        theta = volmdlr.core.sin_cos_angle(u1, u2)

        return self.radius * abs(theta)

    def split(self, split_point: volmdlr.Point3D):
        abscissa = self.abscissa(split_point)

        return [Arc3D(self.start,
                      self.point_at_abscissa(0.5 * abscissa),
                      split_point),
                Arc3D(split_point,
                      self.point_at_abscissa(1.5 * abscissa),
                      self.end)
                ]

    def to_2d(self, plane_origin, x, y):
        ps = self.start.to_2d(plane_origin, x, y)
        pi = self.interior.to_2d(plane_origin, x, y)
        pe = self.end.to_2d(plane_origin, x, y)
        return Arc2D(ps, pi, pe, name=self.name)

    def minimum_distance_points_arc(self, other_arc):

        u1 = self.start - self.center
        u1.normalize()
        u2 = self.normal.cross(u1)

        w = other_arc.center - self.center

        u3 = other_arc.start - other_arc.center
        u3.normalize()
        u4 = other_arc.normal.cross(u3)

        r1, r2 = self.radius, other_arc.radius

        a, b, c, d = u1.dot(u1), u1.dot(u2), u1.dot(u3), u1.dot(u4)
        e, f, g = u2.dot(u2), u2.dot(u3), u2.dot(u4)
        h, i = u3.dot(u3), u3.dot(u4)
        j = u4.dot(u4)
        k, l, m, n, o = w.dot(u1), w.dot(u2), w.dot(u3), w.dot(u4), w.dot(w)

        def distance_squared(x):
            return (a * ((math.cos(x[0])) ** 2) * r1 ** 2 + e * (
                    (math.sin(x[0])) ** 2) * r1 ** 2
                    + o + h * ((math.cos(x[1])) ** 2) * r2 ** 2 + j * (
                (math.sin(x[1])) ** 2) * r2 ** 2
                + b * math.sin(2 * x[0]) * r1 ** 2 - 2 * r1 * math.cos(
                        x[0]) * k
                - 2 * r1 * r2 * math.cos(x[0]) * math.cos(x[1]) * c
                - 2 * r1 * r2 * math.cos(x[0]) * math.sin(
                        x[1]) * d - 2 * r1 * math.sin(x[0]) * l
                - 2 * r1 * r2 * math.sin(x[0]) * math.cos(x[1]) * f
                - 2 * r1 * r2 * math.sin(x[0]) * math.sin(
                        x[1]) * g + 2 * r2 * math.cos(x[1]) * m
                + 2 * r2 * math.sin(x[1]) * n + i * math.sin(
                        2 * x[1]) * r2 ** 2)

        x01 = npy.array([self.angle / 2, other_arc.angle / 2])

        res1 = scp.optimize.least_squares(distance_squared, x01,
                                          bounds=[(0, 0), (
                                              self.angle, other_arc.angle)])

        p1 = self.point_at_abscissa(res1.x[0] * r1)
        p2 = other_arc.point_at_abscissa(res1.x[1] * r2)

        return p1, p2

    def minimum_distance_points_line(self, other_line):

        u = other_line.direction_vector()
        k = self.start - self.center
        k.normalize()
        w = self.center - other_line.start
        v = self.normal.cross(k)

        r = self.radius

        a = u.dot(u)
        b = u.dot(v)
        c = u.dot(k)
        d = v.dot(v)
        e = v.dot(k)
        f = k.dot(k)
        g = w.dot(u)
        h = w.dot(v)
        i = w.dot(k)
        j = w.dot(w)

        # x = (s, theta)
        def distance_squared(x):
            return (a * x[0] ** 2 + j + d * (
                    (math.sin(x[1])) ** 2) * r ** 2 + f * (
                (math.cos(x[1])) ** 2) * r ** 2
                - 2 * x[0] * g - 2 * x[0] * r * math.sin(x[1]) * b - 2 * x[
                        0] * r * math.cos(x[1]) * c
                + 2 * r * math.sin(x[1]) * h + 2 * r * math.cos(x[1]) * i
                + math.sin(2 * x[1]) * e * r ** 2)

        x01 = npy.array([0.5, self.angle / 2])
        x02 = npy.array([0.5, 0])
        x03 = npy.array([0.5, self.angle])

        res1 = scp.optimize.least_squares(distance_squared, x01,
                                          bounds=[(0, 0), (1, self.angle)])
        res2 = scp.optimize.least_squares(distance_squared, x02,
                                          bounds=[(0, 0), (1, self.angle)])
        res3 = scp.optimize.least_squares(distance_squared, x03,
                                          bounds=[(0, 0), (1, self.angle)])

        p1 = other_line.point_at_abscissa(
            res1.x[0] * other_line.length())
        p2 = self.point_at_abscissa(res1.x[1] * r)

        res = [res2, res3]
        for couple in res:
            ptest1 = other_line.point_at_abscissa(
                couple.x[0] * other_line.length())
            ptest2 = self.point_at_abscissa(couple.x[1] * r)
            dtest = ptest1.point_distance(ptest2)
            if dtest < d:
                p1, p2 = ptest1, ptest2

        return p1, p2

    def minimum_distance(self, element, return_points=False):
        if element.__class__ is Arc3D or element.__class__.__name__ == 'Circle3D':
            p1, p2 = self.minimum_distance_points_arc(element)
            if return_points:
                return p1.point_distance(p2), p1, p2
            else:
                return p1.point_distance(p2)

        elif element.__class__ is LineSegment3D:
            pt1, pt2 = self.minimum_distance_points_line(element)
            if return_points:
                return pt1.point_distance(pt2), pt1, pt2
            else:
                return pt1.point_distance(pt2)
        else:
            return NotImplementedError

    def extrusion(self, extrusion_vector):
        if self.normal.is_colinear_to(extrusion_vector):
            u = self.start - self.center
            u.normalize()
            w = extrusion_vector.copy()
            w.normalize()
            v = w.cross(u)
            arc2d = self.to_2d(self.center, u, v)
            angle1, angle2 = arc2d.angle1, arc2d.angle2
            if angle2 < angle1:
                angle2 += volmdlr.TWO_PI
            cylinder = volmdlr.faces.CylindricalSurface3D(
                volmdlr.Frame3D(self.center,
                                u,
                                v,
                                w),
                self.radius
            )
            return [cylinder.rectangular_cut(angle1,
                                             angle2,
                                             0, extrusion_vector.norm())]
        else:
            raise NotImplementedError(
                'Elliptic faces not handled: dot={}'.format(
                    self.normal.dot(extrusion_vector)
                ))

    def revolution(self, axis_point: volmdlr.Point3D, axis: volmdlr.Vector3D,
                   angle: float):
        line3d = Line3D(axis_point, axis_point + axis)
        tore_center, _ = line3d.point_projection(self.center)
        if math.isclose(tore_center.point_distance(self.center), 0.,
                        abs_tol=1e-9):
            # Sphere
            start_p, _ = line3d.point_projection(self.start)
            u = self.start - start_p

            if math.isclose(u.norm(), 0, abs_tol=1e-9):
                end_p, _ = line3d.point_projection(self.end)
                u = self.end - end_p
                if math.isclose(u.norm(), 0, abs_tol=1e-9):
                    interior_p, _ = line3d.point_projection(self.interior)
                    u = self.interior - interior_p

            u.normalize()
            v = axis.cross(u)
            arc2d = self.to_2d(self.center, u, axis)

            surface = volmdlr.faces.SphericalSurface3D(
                volmdlr.Frame3D(self.center, u, v, axis), self.radius)

            return [surface.rectangular_cut(0, angle,
                                            arc2d.angle1, arc2d.angle2)]

        else:
            # Toroidal
            u = self.center - tore_center
            u.normalize()
            v = axis.cross(u)
            if not math.isclose(self.normal.dot(u), 0., abs_tol=1e-9):
                raise NotImplementedError(
                    'Outside of plane revolution not supported')

            R = tore_center.point_distance(self.center)
            surface = volmdlr.faces.ToroidalSurface3D(
                volmdlr.Frame3D(tore_center, u, v, axis), R,
                self.radius)
            arc2d = self.to_2d(tore_center, u, axis)
            return [surface.rectangular_cut(0, angle,
                                            arc2d.angle1, arc2d.angle2)]

    def to_step(self, current_id, surface_id=None):
        if self.angle >= math.pi:
            l = self.length()
            arc1, arc2 = self.split(self.point_at_abscissa(0.33 * l))
            arc2, arc3 = arc2.split(self.point_at_abscissa(0.66 * l))
            content, arcs1_id = arc1.to_step_without_splitting(current_id)
            arc2_content, arcs2_id = arc2.to_step_without_splitting(
                arcs1_id[0] + 1)
            arc3_content, arcs3_id = arc3.to_step_without_splitting(
                arcs2_id[0] + 1)
            content += arc2_content + arc3_content
            return content, [arcs1_id[0], arcs2_id[0], arcs3_id[0]]
        return self.to_step_without_splitting(current_id)

    def to_step_without_splitting(self, current_id, surface_id=None):
        u = self.start - self.center
        u.normalize()
        v = self.normal.cross(u)
        frame = volmdlr.Frame3D(self.center, self.normal, u, v)

        content, frame_id = frame.to_step(current_id)
        curve_id = frame_id + 1
        content += "#{} = CIRCLE('{}', #{}, {:.6f});\n".format(curve_id,
                                                               self.name,
                                                               frame_id,
                                                               self.radius * 1000,
                                                               )

        if surface_id:
            content += "#{} = SURFACE_CURVE('',#{},(#{}),.PCURVE_S1.);\n".format(
                curve_id + 1, curve_id, surface_id)
            curve_id += 1

        current_id = curve_id + 1
        start_content, start_id = self.start.to_step(current_id, vertex=True)
        end_content, end_id = self.end.to_step(start_id + 1, vertex=True)
        content += start_content + end_content
        current_id = end_id + 1
        content += "#{} = EDGE_CURVE('{}',#{},#{},#{},.T.);\n".format(
            current_id, self.name,
            start_id, end_id, curve_id)
        return content, [current_id]

    def point_belongs(self, point3d, abs_tol=1e-10):
        '''
        check if a point3d belongs to the arc_3d or not
        '''
        def f(x):
            return (point3d - self.point_at_abscissa(x)).norm()
        length_ = self.length()
        x = npy.linspace(0, length_, 5)
        x_init = []
        for xi in x:
            x_init.append(xi)

        for x0 in x_init:
            z = scp.optimize.least_squares(f, x0=x0, bounds=([0, length_]))
            if z.fun < abs_tol:
                return True
        return False

    def triangulation(self):
        return None

    def middle_point(self):
        return self.point_at_abscissa(self.length() / 2)


class FullArc3D(Arc3D):
    """
    An edge that starts at start_end, ends at the same point after having described
    a circle
    """

    def __init__(self, center: volmdlr.Point3D, start_end: volmdlr.Point3D,
                 normal: volmdlr.Vector3D,
                 name: str = ''):
        self.__center = center
        self.__normal = normal
        interior = start_end.rotation(center, normal, math.pi)
        Arc3D.__init__(self, start=start_end, end=start_end,
                       interior=interior, name=name)  # !!! this is dangerous

    def __hash__(self):
        return hash(self.center) + 5 * hash(self.start_end)

    def __eq__(self, other_arc):
        return (self.center == other_arc.center) \
            and (self.start == other_arc.start)

    @property
    def center(self):
        return self.__center

    @property
    def angle(self):
        return volmdlr.TWO_PI

    @property
    def normal(self):
        return self.__normal

    @property
    def is_trigo(self):
        return True

    def copy(self, *args, **kwargs):
        return FullArc3D(self._center.copy(), self.end.copy(), self._normal.copy())

    def to_2d(self, plane_origin, x1, x2):
        center = self.center.to_2d(plane_origin, x1, x2)
        start_end = self.start.to_2d(plane_origin, x1, x2)
        return FullArc2D(center, start_end)

    def to_step(self, current_id, surface_id=None):
        # Not calling Circle3D.to_step because of circular imports
        u = self.start - self.center
        u.normalize()
        v = self.normal.cross(u)
        frame = volmdlr.Frame3D(self.center, self.normal, u, v)
        content, frame_id = frame.to_step(current_id)
        curve_id = frame_id + 1
        # Not calling Circle3D.to_step because of circular imports
        content += "#{} = CIRCLE('{}',#{},{:.6f});\n".format(curve_id,
                                                             self.name,
                                                             frame_id,
                                                             self.radius * 1000,
                                                             )

        if surface_id:
            content += "#{} = SURFACE_CURVE('',#{},(#{}),.PCURVE_S1.);\n".format(
                curve_id + 1, curve_id, surface_id)
            curve_id += 1

        p1 = (self.center + u * self.radius).to_point()
        # p2 = self.center + v*self.radius
        # p3 = self.center - u*self.radius
        # p4 = self.center - v*self.radius

        p1_content, p1_id = p1.to_step(curve_id + 1, vertex=True)
        content += p1_content
        # p2_content, p2_id = p2.to_step(p1_id+1, vertex=True)
        # p3_content, p3_id = p3.to_step(p2_id+1, vertex=True)
        # p4_content, p4_id = p4.to_step(p3_id+1, vertex=True)
        # content += p1_content + p2_content + p3_content + p4_content

        # arc1_id = p4_id + 1
        # content += "#{} = EDGE_CURVE('{}',#{},#{},#{},.T.);\n".format(arc1_id, self.name,
        #                                                             p1_id, p2_id,
        #                                                             circle_id)

        # arc2_id = arc1_id + 1
        # content += "#{} = EDGE_CURVE('{}',#{},#{},#{},.T.);\n".format(arc2_id, self.name,
        #                                                             p2_id, p3_id,
        #                                                             circle_id)

        # arc3_id = arc2_id + 1
        # content += "#{} = EDGE_CURVE('{}',#{},#{},#{},.T.);\n".format(arc3_id, self.name,
        #                                                             p3_id, p4_id,
        #                                                             circle_id)

        # arc4_id = arc3_id + 1
        # content += "#{} = EDGE_CURVE('{}',#{},#{},#{},.T.);\n".format(arc4_id, self.name,
        #                                                             p4_id, p1_id,
        #                                                             circle_id)

        edge_curve = p1_id + 1
        content += f"#{edge_curve} = EDGE_CURVE('{self.name}',#{p1_id},#{p1_id},#{curve_id},.T.);\n"
        curve_id += 1

        # return content, [arc1_id, arc2_id, arc3_id, arc4_id]
        return content, [edge_curve]

    def plot(self, ax=None, color='k', alpha=1., edge_ends=False,
             edge_direction=False):
        if ax is None:
            ax = Axes3D(plt.figure())

        x = []
        y = []
        z = []
        for px, py, pz in self.discretization_points(number_points=20):
            x.append(px)
            y.append(py)
            z.append(pz)
        x.append(x[0])
        y.append(y[0])
        z.append(z[0])
        ax.plot(x, y, z, color=color, alpha=alpha)

        if edge_ends:
            self.start.plot(ax=ax)
            self.end.plot(ax=ax)

        if edge_direction:
            s = 0.5 * self.length()
            x, y, z = self.point_at_abscissa(s)
            tangent = self.unit_direction_vector(s)
            arrow_length = 0.15 * s
            ax.quiver(x, y, z, *arrow_length * tangent,
                      pivot='tip')

        return ax

    def rotation(self, center: volmdlr.Point3D, axis: volmdlr.Vector3D, angle: float):
        new_start_end = self.start.rotation(center, axis, angle, True)
        new_center = self._center.rotation(center, axis, angle, True)
        new_normal = self._normal.rotation(center, axis, angle, True)
        return FullArc3D(new_center, new_start_end,
                         new_normal, name=self.name)

    def rotation_inplace(self, center: volmdlr.Point3D, axis: volmdlr.Vector3D, angle: float):
        self.start.rotation(center, axis, angle, False)
        self.end.rotation(center, axis, angle, False)
        self._center.rotation(center, axis, angle, False)
        self.interior.rotation(center, axis, angle, False)

    def translation(self, offset: volmdlr.Vector3D):
        new_start_end = self.start.translation(offset, True)
        new_center = self._center.translation(offset, True)
        new_normal = self._normal.translation(offset, True)
        return FullArc3D(new_center, new_start_end,
                         new_normal, name=self.name)

    def translation_inplace(self, offset: volmdlr.Vector3D):
        self.start.translation(offset, False)
        self.end.translation(offset, False)
        self._center.translation(offset, False)
        self.interior.translation(offset, False)


class ArcEllipse3D(Edge):
    """
    An arc is defined by a starting point, an end point and an interior point
    """

    def __init__(self, start, interior, end, center, major_dir,
                 name=''):  # , extra=None):
        # Extra is an additionnal point if start=end because you need 3 points on the arcellipse to define it
        Edge.__init__(self, start=start, end=end, name=name)
        self.interior = interior
        self.center = center
        major_dir.normalize()
        self.major_dir = major_dir  # Vector for Gradius
        # self.extra = extra

        u1 = (self.interior - self.start)
        u2 = (self.interior - self.end)
        u1.normalize()
        u2.normalize()

        if u1 == u2:
            u2 = (self.interior - self.extra)
            u2.normalize()

        # if normal is None:
        n = u2.cross(u1)
        n.normalize()
        self.normal = n
        # else:
        #     n = normal
        #     n.normalize()
        #     self.normal = normal

        self.minor_dir = self.normal.cross(self.major_dir)

        frame = volmdlr.Frame3D(self.center, self.major_dir, self.minor_dir,
                                self.normal)
        start_new, end_new = frame.new_coordinates(
            self.start), frame.new_coordinates(self.end)
        interior_new, center_new = frame.new_coordinates(
            self.interior), frame.new_coordinates(self.center)

        # from :
        # https://math.stackexchange.com/questions/339126/how-to-draw-an-ellipse-if-a-center-and-3-arbitrary-points-on-it-are-given
        def theta_A_B(s, i, e, c):
<<<<<<< HEAD
            # theta=angle d'inclinaison ellipse par rapport à horizontal(sens horaire),A=demi grd axe, B=demi petit axe
=======
            # theta=angle d'inclinaison ellipse par rapport à horizontal(sens horaire),A=demi
            # grd axe, B=demi petit axe
>>>>>>> d0a5a3dd
            xs, ys, xi, yi, xe, ye = s[0] - c[0], s[1] - c[1], i[0] - c[0], i[
                1] - c[1], e[0] - c[0], e[1] - c[1]
            A = npy.array(([xs ** 2, ys ** 2, 2 * xs * ys],
                           [xi ** 2, yi ** 2, 2 * xi * yi],
                           [xe ** 2, ye ** 2, 2 * xe * ye]))
            invA = npy.linalg.inv(A)
            One = npy.array(([1],
                             [1],
                             [1]))
            C = npy.dot(invA, One)  # matrice colonne de taille 3
            theta = 0.5 * math.atan(2 * C[2] / (C[1] - C[0]))
            c1 = C[0] + C[1]
            c2 = (C[1] - C[0]) / math.cos(2 * theta)
            gdaxe = math.sqrt((2 / (c1 - c2)))
            ptax = math.sqrt((2 / (c1 + c2)))
            return theta, gdaxe, ptax

        if start == end:
            extra_new = frame.new_coordinates(self.extra)
            theta, A, B = theta_A_B(start_new, extra_new, interior_new,
                                    center_new)
        else:
            theta, A, B = theta_A_B(start_new, interior_new, end_new,
                                    center_new)

        self.Gradius = A
        self.Sradius = B
        self.theta = theta

        # Angle pour start
        u1, u2 = start_new.x / self.Gradius, start_new.y / self.Sradius
        angle1 = volmdlr.core.sin_cos_angle(u1, u2)
        # Angle pour end
        u3, u4 = end_new.x / self.Gradius, end_new.y / self.Sradius
        angle2 = volmdlr.core.sin_cos_angle(u3, u4)
        # Angle pour interior
        u5, u6 = interior_new.x / self.Gradius, interior_new.y / self.Sradius
        anglei = volmdlr.core.sin_cos_angle(u5, u6)

        # Going trigo/clock wise from start to interior
        if anglei < angle1:
            trigowise_path = (anglei + volmdlr.TWO_PI) - angle1
            clockwise_path = angle1 - anglei
        else:
            trigowise_path = anglei - angle1
            clockwise_path = angle1 - anglei + volmdlr.TWO_PI

        # Going trigo wise from interior to interior
        if angle2 < anglei:
            trigowise_path += (angle2 + volmdlr.TWO_PI) - anglei
            clockwise_path += anglei - angle2
        else:
            trigowise_path += angle2 - anglei
            clockwise_path += anglei - angle2 + volmdlr.TWO_PI

        if clockwise_path > trigowise_path:
            self.is_trigo = True
            self.angle = trigowise_path
        else:
            # Clock wise
            self.is_trigo = False
            self.angle = clockwise_path

        if self.start == self.end:
            self.angle = volmdlr.TWO_PI

        if self.is_trigo:
            self.offset_angle = angle1
        else:
            self.offset_angle = angle2

        volmdlr.core.CompositePrimitive3D.__init__(self,
                                                   primitives=self.discretization_points(),
                                                   name=name)

    def polygon_points(self, discretization_resolution: int):
        warnings.warn('polygon_points is deprecated,\
        please use discretization_points instead',
                      DeprecationWarning)
        return self.discretization_points(discretization_resolution)

    def _get_points(self):
        return self.discretization_points()

    points = property(_get_points)

    def to_2d(self, plane_origin, x, y):
        ps = self.start.to_2d(plane_origin, x, y)
        pi = self.interior.to_2d(plane_origin, x, y)
        pe = self.end.to_2d(plane_origin, x, y)
        center = self.center.to_2d(plane_origin, x, y)

        maj_dir2d = self.major_dir.to_2d(plane_origin, x, y)
        maj_dir2d.normalize()
        return ArcEllipse2D(ps, pi, pe, center, maj_dir2d, name=self.name)

    def length(self):
        return self.angle * math.sqrt(
            (self.Gradius ** 2 + self.Sradius ** 2) / 2)

    def normal_vector(self, abscissa):
        raise NotImplementedError

    def unit_normal_vector(self, abscissa):
        raise NotImplementedError

    def direction_vector(self, abscissa):
        raise NotImplementedError

    def unit_direction_vector(self, abscissa):
        raise NotImplementedError

    def reverse(self):
        return self.__class__(self.end.copy(),
                              self.interior.copy(),
                              self.start.copy(),
                              self.center.copy(),
                              self.major_dir.copy(),
                              self.name)

    def plot(self, ax=None):
        if ax is None:
            fig = plt.figure()
            ax = Axes3D(fig)
        else:
            fig = None

        ax.plot([self.interior[0]], [self.interior[1]], [self.interior[2]],
                color='b')
        ax.plot([self.start[0]], [self.start[1]], [self.start[2]], c='r')
        ax.plot([self.end[0]], [self.end[1]], [self.end[2]], c='r')
        ax.plot([self.interior[0]], [self.interior[1]], [self.interior[2]],
                c='g')
        x = []
        y = []
        z = []
        for px, py, pz in self.discretization_points():
            x.append(px)
            y.append(py)
            z.append(pz)

        ax.plot(x, y, z, 'k')
        return ax

    def plot2d(self, x3d: volmdlr.Vector3D = volmdlr.X3D, y3d: volmdlr.Vector3D = volmdlr.Y3D,
               ax=None, color='k'):
        if ax is None:
            fig = plt.figure()
            ax = fig.add_subplot(111, projection='3d')
        else:
            fig = ax.figure

        # TODO: Enhance this plot
        l = self.length()
        x = []
        y = []
        for i in range(30):
            p = self.point_at_abscissa(i / (29.) * l)
            xi, yi = p.plane_projection2d(x3d, y3d)
            x.append(xi)
            y.append(yi)
        ax.plot(x, y, color=color)
        return ax

    def FreeCADExport(self, name, ndigits=6):
        xs, ys, zs = round(1000 * self.start, ndigits).vector
        xi, yi, zi = round(1000 * self.interior, ndigits).vector
        xe, ye, ze = round(1000 * self.end, ndigits).vector
        return '{} = Part.Arc(fc.Vector({},{},{}),fc.Vector({},{},{}),fc.Vector({},{},{}))\n'.format(
            name, xs, ys, zs, xi, yi, zi, xe, ye, ze)

    def triangulation(self):
        return None<|MERGE_RESOLUTION|>--- conflicted
+++ resolved
@@ -4910,12 +4910,7 @@
         # from :
         # https://math.stackexchange.com/questions/339126/how-to-draw-an-ellipse-if-a-center-and-3-arbitrary-points-on-it-are-given
         def theta_A_B(s, i, e, c):
-<<<<<<< HEAD
             # theta=angle d'inclinaison ellipse par rapport à horizontal(sens horaire),A=demi grd axe, B=demi petit axe
-=======
-            # theta=angle d'inclinaison ellipse par rapport à horizontal(sens horaire),A=demi
-            # grd axe, B=demi petit axe
->>>>>>> d0a5a3dd
             xs, ys, xi, yi, xe, ye = s[0] - c[0], s[1] - c[1], i[0] - c[0], i[
                 1] - c[1], e[0] - c[0], e[1] - c[1]
             A = npy.array(([xs ** 2, ys ** 2, 2 * xs * ys],
