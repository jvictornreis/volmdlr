#!/usr/bin/env python3
# -*- coding: utf-8 -*-
"""

"""

from typing import List
import math

from packaging import version
import numpy as npy
import scipy as scp
import scipy.optimize

from geomdl import utilities, BSpline, fitting, operations
from geomdl.operations import length_curve, split_curve

from mpl_toolkits.mplot3d import Axes3D
from matplotlib import __version__ as _mpl_version
import matplotlib.pyplot as plt
import matplotlib.patches

import dessia_common as dc
import plot_data.core as plot_data
import volmdlr.core
import volmdlr.geometry


def standardize_knot_vector(knot_vector):
    u0 = knot_vector[0]
    u1 = knot_vector[-1]
    standard_u_knots = []
    if u0 != 0 or u1 != 1:
        x = 1 / (u1 - u0)
        y = u0 / (u0 - u1)
        for u in knot_vector:
            standard_u_knots.append(u * x + y)
        return standard_u_knots
    else:
        return knot_vector


def insert_knots_and_mutiplicity(knots, knot_mutiplicities, knot_to_add, num):
    new_knots = []
    new_knot_mutiplicities = []
    i = 0
    for i, knot in enumerate(knots):
        if knot > knot_to_add:
            new_knots.extend([knot_to_add])
            new_knot_mutiplicities.append(num)
            new_knots.extend(knots[i:])
            new_knot_mutiplicities.extend(knot_mutiplicities[i:])
            break
        new_knots.append(knot)
        new_knot_mutiplicities.append(knot_mutiplicities[i])
    return new_knots, new_knot_mutiplicities, i


class Edge(dc.DessiaObject):
    def __init__(self, start, end, name=''):
        self.start = start
        self.end = end
        dc.DessiaObject.__init__(self, name=name)

    def __getitem__(self, key):
        if key == 0:
            return self.start
        elif key == 1:
            return self.end
        else:
            raise IndexError

    def polygon_points(self, min_x_density=None, min_y_density=None):
        n = 0  # Number of points to insert between start and end
        if min_x_density:
            dx = abs(self.start[0] - self.end[0])
            n = max(n, math.floor(dx * min_x_density))
        if min_y_density:
            dy = abs(self.start[1] - self.end[1])
            n = max(n, math.floor(dy * min_y_density))

        if n:
            l = self.length()
            return [self.point_at_abscissa(i * l / (n + 1)) for i in
                    range(n + 2)]
        else:
            return [self.start, self.end]

    @classmethod
    def from_step(cls, arguments, object_dict):
        obj = object_dict[arguments[3]]
        p1 = object_dict[arguments[1]]
        p2 = object_dict[arguments[2]]
        if obj.__class__.__name__ == 'Line3D':
            return LineSegment3D(p1, p2, arguments[0][1:-1])

        else:
            if hasattr(obj, 'trim'):
                if obj.__class__.__name__ == 'Circle3D':
                    p1, p2 = p2, p1
                return obj.trim(p1, p2)

            else:
                raise NotImplementedError(
                    'Unsupported: {}'.format(object_dict[arguments[3]]))


class Line(dc.DessiaObject):
    """
    Abstract class
    """

    def __init__(self, point1, point2, name=''):
        self.point1 = point1
        self.point2 = point2
        dc.DessiaObject.__init__(self, name=name)

    def __getitem__(self, key):
        if key == 0:
            return self.point1
        elif key == 1:
            return self.point2
        else:
            raise IndexError

    def unit_direction_vector(self, abscissa=0.):
        u = self.direction_vector()
        u.normalize()
        return u

    def direction_vector(self, abscissa=0.):
        return self.point2 - self.point1

    def normal_vector(self, abscissa=0.):
        return self.direction_vector().normal_vector()

    def unit_normal_vector(self, abscissa=0.):
        return self.unit_direction_vector().normal_vector()

    def point_projection(self, point):

        u = self.point2 - self.point1
        norm_u = u.norm()
        t = (point - self.point1).dot(u) / norm_u ** 2
        projection = self.point1 + t * u

        return projection, t * norm_u

    def abscissa(self, point):
        u = self.point2 - self.point1
        norm_u = u.norm()
        t = (point - self.point1).dot(u) / norm_u
        return t

    def split(self, split_point):
        return [self.__class__(self.point1, split_point),
                self.__class__(split_point, self.point2)]


class LineSegment(Edge):
    """
    Abstract class
    """

    def abscissa(self, point):
        u = self.end - self.start
        length = u.norm()
        t = (point - self.start).dot(u) / length
        if t < -1e-9 or t > length + 1e-9:
            raise ValueError(
                'Point is not on linesegment: abscissa={}'.format(t))
        return t

    def unit_direction_vector(self, abscissa=0.):
        u = self.end - self.start
        u.normalize()

        return u

    def direction_vector(self, s=0):
        '''
        '''
        return self.unit_direction_vector()
        # return self.end - self.start

    def normal_vector(self, abscissa=0.):
        return self.unit_direction_vector().normal_vector()

    def point_projection(self, point):
        p1, p2 = self.start, self.end
        u = p2 - p1
        norm_u = u.norm()
        t = (point - p1).dot(u) / norm_u ** 2
        projection = p1 + t * u

        return projection, t * norm_u

    def split(self, split_point):
        return [self.__class__(self.start, split_point),
                self.__class__(split_point, self.end)]


class Line2D(Line):
    """
    Define an infinite line given by two points.
    """

    def __init__(self, point1, point2, *, name=''):
        self.points = [point1, point2]
        Line.__init__(self, point1, point2, name=name)

    def to_3d(self, plane_origin, x1, x2):
        p3D = [p.to_3d(plane_origin, x1, x2) for p in self.points]
        return Line2D(*p3D, self.name)

    def rotation(self, center, angle, copy=True):
        if copy:
            return Line2D(
                *[p.rotation(center, angle, copy=True) for p in self.points])
        else:
            for p in self.points:
                p.rotation(center, angle, copy=False)

    def translation(self, offset, copy=True):
        if copy:
            return Line2D(
                *[p.translation(offset, copy=True) for p in self.points])
        else:
            for p in self.points:
                p.translation(offset, copy=False)

    def plot(self, ax=None, color='k', dashed=True):
        if ax is None:
            fig, ax = plt.subplots()

        if version.parse(_mpl_version) >= version.parse('3.3.2'):
            if dashed:
                ax.axline((self.point1.x, self.point1.y),
                          (self.point2.x, self.point2.y),
                          dashes=[30, 5, 10, 5],
                          color=color)
            else:
                ax.axline((self.point1.x, self.point1.y),
                          (self.point2.x, self.point2.y),
                          color=color)
        else:
            u = self.direction_vector()
            p3 = self.point1 - 3 * u
            p4 = self.point2 + 4 * u
            if dashed:
                ax.plot([p3[0], p4[0]], [p3[1], p4[1]], color=color,
                        dashes=[30, 5, 10, 5])
            else:
                ax.plot([p3[0], p4[0]], [p3[1], p4[1]], color=color)

        return ax

    def plot_data(self, edge_style=None):
        return plot_data.Line2D([self.point1.x, self.point1.y],
                                [self.point2.x, self.point2.y],
                                edge_style=edge_style)

    def line_intersections(self, line):

        point = volmdlr.Point2D.line_intersection(self, line)
        if point is not None:
            point_projection1, _ = self.point_projection(point)
            if point_projection1 is None:
                return []

            if line.__class__.__name__ == 'Line2D':
                point_projection2, _ = line.point_projection(point)
                if point_projection2 is None:
                    return []

            return [point_projection1]
        else:
            return []

    def create_tangent_circle(self, point, other_line):
        """
        Computes the two circles that are tangent to 2 lines and intersect
        a point located on one of the two lines.
        """

        # point will be called I(x_I, y_I)
        # self will be (AB)
        # line will be (CD)

        if math.isclose(self.point_distance(point), 0, abs_tol=1e-10):
            I = volmdlr.Vector2D(point[0], point[1])
            A = volmdlr.Vector2D(self.points[0][0], self.points[0][1])
            B = volmdlr.Vector2D(self.points[1][0], self.points[1][1])
            C = volmdlr.Vector2D(other_line.points[0][0],
                                 other_line.points[0][1])
            D = volmdlr.Vector2D(other_line.points[1][0],
                                 other_line.points[1][1])

        elif math.isclose(other_line.point_distance(point), 0, abs_tol=1e-10):
            I = volmdlr.Vector2D(point[0], point[1])
            C = volmdlr.Vector2D(self.points[0][0], self.points[0][1])
            D = volmdlr.Vector2D(self.points[1][0], self.points[1][1])
            A = volmdlr.Vector2D(other_line.points[0][0],
                                 other_line.points[0][1])
            B = volmdlr.Vector2D(other_line.points[1][0],
                                 other_line.points[1][1])
        else:
            raise AttributeError("The point isn't on any of the two lines")

        # CHANGEMENT DE REPAIRE
        new_u = volmdlr.Vector2D((B - A))
        new_u.normalize()
        new_v = new_u.unit_normal_vector()
        new_basis = volmdlr.Frame2D(I, new_u, new_v)

        new_A = new_basis.new_coordinates(A)
        new_B = new_basis.new_coordinates(B)
        new_C = new_basis.new_coordinates(C)
        new_D = new_basis.new_coordinates(D)

        if new_C[1] == 0 and new_D[1] == 0:
            # Segments are on the same line: no solution
            return None, None

        elif math.isclose(self.unit_direction_vector().dot(
                other_line.unit_normal_vector()), 0, abs_tol=1e-06):
            # Parallel segments: one solution

            segments_distance = abs(new_C[1] - new_A[1])
            r = segments_distance / 2
            new_circle_center = volmdlr.Point2D(
                (0, npy.sign(new_C[1] - new_A[1]) * r))
            circle_center = new_basis.old_coordinates(new_circle_center)
            circle = volmdlr.wires.Circle2D(circle_center, r)

            return circle, None

        elif math.isclose(self.unit_direction_vector().dot(
                other_line.unit_direction_vector()), 0, abs_tol=1e-06):
            # Perpendicular segments: 2 solution
            line_AB = Line2D(volmdlr.Point2D(new_A), volmdlr.Point2D(new_B))
            line_CD = Line2D(volmdlr.Point2D(new_C), volmdlr.Point2D(new_D))
            new_pt_K = volmdlr.Point2D.line_intersection(line_AB, line_CD)

            r = abs(new_pt_K[0])
            new_circle_center1 = volmdlr.Point2D((0, r))
            new_circle_center2 = volmdlr.Point2D((0, -r))
            circle_center1 = new_basis.old_coordinates(new_circle_center1)
            circle_center2 = new_basis.old_coordinates(new_circle_center2)
            circle1 = volmdlr.wires.Circle2D(circle_center1, r)
            circle2 = volmdlr.wires.Circle2D(circle_center2, r)

            return circle1, circle2

        # =============================================================================
        # LES SEGMENTS SONT QUELCONQUES
        #   => 2 SOLUTIONS
        # =============================================================================
        else:

            line_AB = Line2D(volmdlr.Point2D(new_A), volmdlr.Point2D(new_B))
            line_CD = Line2D(volmdlr.Point2D(new_C), volmdlr.Point2D(new_D))
            new_pt_K = volmdlr.Point2D.line_intersection(line_AB, line_CD)
            pt_K = volmdlr.Point2D(new_basis.old_coordinates(new_pt_K))

            if pt_K == I:
                return None, None

            # CHANGEMENT DE REPERE:
            new_u2 = volmdlr.Vector2D(pt_K - I)
            new_u2.normalize()
            new_v2 = new_u2.normalVector(unit=True)
            new_basis2 = volmdlr.Frame2D(I, new_u2, new_v2)

            new_A = new_basis2.new_coordinates(A)
            new_B = new_basis2.new_coordinates(B)
            new_C = new_basis2.new_coordinates(C)
            new_D = new_basis2.new_coordinates(D)
            new_pt_K = new_basis2.new_coordinates(pt_K)

            teta1 = math.atan2(new_C[1], new_C[0] - new_pt_K[0])
            teta2 = math.atan2(new_D[1], new_D[0] - new_pt_K[0])

            if teta1 < 0:
                teta1 += math.pi
            if teta2 < 0:
                teta2 += math.pi

            if not math.isclose(teta1, teta2, abs_tol=1e-08):
                if math.isclose(teta1, math.pi, abs_tol=1e-08) or math.isclose(
                        teta1, 0., abs_tol=1e-08):
                    teta = teta2
                elif math.isclose(teta2, math.pi,
                                  abs_tol=1e-08) or math.isclose(teta2, 0.,
                                                                 abs_tol=1e-08):
                    teta = teta1
            else:
                teta = teta1

            r1 = new_pt_K[0] * math.sin(teta) / (1 + math.cos(teta))
            r2 = new_pt_K[0] * math.sin(teta) / (1 - math.cos(teta))

            new_circle_center1 = volmdlr.Point2D(0, -r1)
            new_circle_center2 = volmdlr.Point2D(0, r2)

            circle_center1 = new_basis2.old_coordinates(new_circle_center1)
            circle_center2 = new_basis2.old_coordinates(new_circle_center2)

            if new_basis.new_coordinates(circle_center1)[1] > 0:
                circle1 = volmdlr.wires.Circle2D(circle_center1, r1)
                circle2 = volmdlr.wires.Circle2D(circle_center2, r2)
            else:
                circle1 = volmdlr.wires.Circle2D(circle_center2, r2)
                circle2 = volmdlr.wires.Circle2D(circle_center1, r1)

            return circle1, circle2

    def cut_between_two_points(self, point1, point2):
        return LineSegment2D(point1, point2)


class BSplineCurve2D(Edge):
    _non_serializable_attributes = ['curve']

    def __init__(self,
                 degree: int,
                 control_points: List[volmdlr.Point2D],
                 knot_multiplicities: List[int],
                 knots: List[float],
                 weights=None, periodic=False, name=''):
        self.control_points = control_points
        self.degree = degree
        knots = standardize_knot_vector(knots)
        self.knots = knots
        self.knot_multiplicities = knot_multiplicities
        self.weights = weights
        self.periodic = periodic

        curve = BSpline.Curve()
        curve.degree = degree
        if weights is None:
            P = [(control_points[i][0], control_points[i][1]) for i in
                 range(len(control_points))]
            curve.ctrlpts = P
        else:
            Pw = [(control_points[i][0] * weights[i],
                   control_points[i][1] * weights[i], weights[i]) for i in
                  range(len(control_points))]
            curve.ctrlptsw = Pw
        knot_vector = []
        for i, knot in enumerate(knots):
            knot_vector.extend([knot] * knot_multiplicities[i])
        curve.knotvector = knot_vector

        self.curve = curve
        start = self.point_at_abscissa(0.)
        end = self.point_at_abscissa(self.length())

        Edge.__init__(self, start, end, name=name)

    @classmethod
    def from_geomdl_curve(cls, curve):
        knots = list(sorted(set(curve.knotvector)))
        knot_multiplicities = [curve.knotvector.count(k) for k in knots]
        return BSplineCurve2D(degree=curve.degree,
                              control_points=[volmdlr.Point2D(p[0], p[1]) for p in curve.ctrlpts],
                              knots=knots,
                              knot_multiplicities=knot_multiplicities
                              )

    def bounding_rectangle(self):
        points = self.polygon_points()
        points_x = [p.x for p in points]
        points_y = [p.y for p in points]

        return (min(points_x), max(points_x),
                min(points_y), max(points_y))

    def length(self):
        return length_curve(self.curve)

    def point_at_abscissa(self, curvilinear_abscissa):
        l = self.length()
        adim_abs = curvilinear_abscissa / l
        if adim_abs > 1:
            adim_abs = 1
        if adim_abs < 0:
            adim_abs = 0.
        return volmdlr.Point2D(*self.curve.evaluate_single(adim_abs))

    def tangent(self, position: float = 0.0):
        point, tangent = operations.tangent(self.curve, position,
                                            normalize=True)
        tangent = volmdlr.Point2D(tangent[0], tangent[1])
        return tangent

    def middle_point(self):
        return self.point_at_abscissa(0.5)

    def abscissa(self, point2d):
        l = self.length()
        # res = scp.optimize.minimize_scalar(
        #     # f,
        #     lambda u: (point2d - self.point_at_abscissa(u)).norm(),
        #     method='bounded',
        #     bounds=(0., l),
        #     options={'maxiter': 10000}
        # )

        # res = scp.optimize.minimize(
        #     lambda u: (point2d - self.point_at_abscissa(u)).norm(),
        #     x0=npy.array(l/2),
        #     bounds=[(0, l)]
        # )

        res = scp.optimize.least_squares(
            lambda u: (point2d - self.point_at_abscissa(u)).norm(),
            x0=npy.array(l/2),
            bounds=([0], [l]),
            # ftol=tol / 10,
            # xtol=tol / 10,
            # loss='soft_l1'
            )
        
        if res.cost > 1e-4:
            print('distance =', res.cost)
            ax = self.plot()
            point2d.plot(ax=ax)
            best_point = self.point_at_abscissa(res.x)
            best_point.plot(ax=ax, color='r')
            raise ValueError('abscissa not found')
        return res.x[0]

    def split(self, point2d):
        adim_abscissa = self.abscissa(point2d) / self.length()
        curve1, curve2 = split_curve(self.curve, adim_abscissa)

        return [BSplineCurve2D.from_geomdl_curve(curve1),
                BSplineCurve2D.from_geomdl_curve(curve2)]

    @classmethod
    def from_points_interpolation(cls, points, degree):
        curve = fitting.interpolate_curve([(p.x, p.y) for p in points], degree)
        return cls.from_geomdl_curve(curve)

    def straight_line_area(self):
        # l = self.length()
        points = self.polygon_points()
        polygon = volmdlr.wires.ClosedPolygon2D(points)

        return polygon.area()

    def plot(self, ax=None, color='k', alpha=1, plot_points=False):
        if ax is None:
            _, ax = plt.subplots()

        # self.curve.delta = 0.01
        # points = [volmdlr.Point2D(px, py) for (px, py) in self.curve.evalpts]
        l = self.length()
        points = [self.point_at_abscissa(l * i / 50) for i in range(51)]

        xp = [p.x for p in points]
        yp = [p.y for p in points]
        ax.plot(xp, yp, color=color, alpha=alpha)

        return ax

    def to_3d(self, plane_origin, x1, x2):
        control_points3D = [p.to_3d(plane_origin, x1, x2) for p in
                            self.control_points]
        return BSplineCurve3D(self.degree, control_points3D,
                              self.knot_multiplicities, self.knots,
                              self.weights, self.periodic)

    def polygon_points(self, n=15):
        l = self.length()
        return [self.point_at_abscissa(i * l / n) for i in range(n + 1)]

    def rotation(self, center, angle, copy=True):
        if copy:
            control_points = [p.rotation(center, angle, copy=True) \
                              for p in self.control_points]
            return BSplineCurve2D(self.degree, control_points,
                                  self.knot_multiplicities, self.knots,
                                  self.weights, self.periodic)
        else:
            for p in self.control_points:
                p.rotation(center, angle, copy=False)

    def translation(self, offset, copy=True):
        if copy:
            control_points = [p.translation(offset, copy=True) \
                              for p in self.control_points]
            return BSplineCurve2D(self.degree, control_points,
                                  self.knot_multiplicities, self.knots,
                                  self.weights, self.periodic)
        else:
            for p in self.control_points:
                p.translation(offset, copy=False)

    def line_intersections(self, line2d: Line2D):
        polygon_points = self.polygon_points()
        intersections = []
        for p1, p2 in zip(polygon_points[:-1], polygon_points[1:]):
            l = LineSegment2D(p1, p2)
            intersections.extend(l.line_intersections(line2d))
        return intersections

    def line_crossings(self, line2d: Line2D):
        polygon_points = self.polygon_points()
        crossings = []
        for p1, p2 in zip(polygon_points[:-1], polygon_points[1:]):
            l = LineSegment2D(p1, p2)
            crossings.extend(l.line_crossings(line2d))
        return crossings
    
    @classmethod
    def from_points_approximation(cls, points, degree, **kwargs):
        '''
        Bspline Curve approximation through 2d points using least squares method
        It is better to specify the number of control points
        
        Parameters
        ----------
        points : volmdlr.Point2D
            data points 
        degree: int
            degree of the output parametric curve
            
        Keyword Arguments:
            * ``centripetal``: activates centripetal parametrization method. *Default: False*
            * ``ctrlpts_size``: number of control points. *Default: len(points) - 1*
                
        Returns
        -------
        BSplineCurve2D
    
        ''' 
        curve = fitting.approximate_curve([(p.x, p.y) for p in points], degree, **kwargs)
        return cls.from_geomdl_curve(curve)

    def to_wire(self, n: int):
        '''
        convert a bspline curve to a wire2d defined with 'n' line_segments 
        '''
        
        u = npy.linspace(0, 1, num=n+1).tolist()
        points = []
        for u0 in u:
            p = self.curve.evaluate_single(u0)
            points.append(volmdlr.Point2D(p[0], p[1]))

        return volmdlr.wires.Wire2D.from_points(points)
    
    def reverse(self):
        ''' 
        reverse the bspline's direction by reversing its start and end points
        '''
        
        return self.__class__(degree=self.degree,
                              control_points=self.control_points[::-1],
                              knot_multiplicities=self.knot_multiplicities[::-1],
                              knots=self.knots[::-1],
                              weights=self.weights,
                              periodic=self.periodic)

    def point_belongs(self, point, abs_tol=1e-7):
        polygon_points = self.polygon_points()
        for p1, p2 in zip(polygon_points[:-1], polygon_points[1:]):
            line = LineSegment2D(p1, p2)
            if line.point_belongs(point, abs_tol=abs_tol):
                return True
        return False

    def point_distance(self, point):
        distance = math.inf
        polygon_points = self.polygon_points(n=20)
        for p1, p2 in zip(polygon_points[:-1], polygon_points[1:]):
            line = LineSegment2D(p1, p2)
            dist = line.point_distance(point)
            if dist < distance:
                distance = dist
        return distance

    def point_belongs(self, point2d, abs_tol=1e-10):
        '''
        check if a point2d belongs to the bspline_curve or not 
        '''
        def f(x):
            return (point3d - volmdlr.Point2D(*self.curve.evaluate_single(x))).norm()

        x = npy.linspace(0,1,5)
        x_init=[]
        for xi in x:
            x_init.append(xi)
            
        for x0 in x_init: 
            z = scp.optimize.least_squares(f, x0=x0, bounds=([0,1]))
            if z.cost < abs_tol: 
                return True
        return False


class BezierCurve2D(BSplineCurve2D):

    def __init__(self, degree: int, control_points: List[volmdlr.Point2D],
                 name: str = ''):
        knotvector = utilities.generate_knot_vector(degree,
                                                    len(control_points))
        knot_multiplicity = [1] * len(knotvector)

        BSplineCurve2D.__init__(self, degree, control_points,
                                knot_multiplicity, knotvector,
                                None, False, name)


class LineSegment2D(LineSegment):
    """
    Define a line segment limited by two points
    """

    def __init__(self, start, end, *, name=''):
        if start == end:
            raise NotImplementedError
        Edge.__init__(self, start, end, name=name)

    def __hash__(self):
        return self._data_hash()

    def _data_hash(self):
        return self.start._data_hash() + self.end._data_hash()

    def _data_eq(self, other_object):
        if self.__class__.__name__ != other_object.__class__.__name__:
            return False
        return self.start == other_object.start and self.end == other_object.end

    def __eq__(self, other_object):
        if self.__class__.__name__ != other_object.__class__.__name__:
            return False
        return self.start == other_object.start and self.end == other_object.end

    def length(self):
        return self.end.point_distance(self.start)

    def middle_point(self):
        return 0.5 * (self.start + self.end)

    def point_at_abscissa(self, curvilinear_abscissa):
        return self.start + self.unit_direction_vector() * curvilinear_abscissa

    def point_belongs(self, point, abs_tol=1e-7):
        distance = self.start.point_distance(point) + self.end.point_distance(
            point)
        if math.isclose(distance, self.length(), abs_tol=abs_tol):
            return True
        return False

    def bounding_rectangle(self):
        return (min(self.start.x, self.end.x), max(self.start.x, self.end.x),
                min(self.start.y, self.end.y), max(self.start.y, self.end.y))

    def straight_line_area(self):
        return 0.

    def straight_line_second_moment_area(self, point: volmdlr.Point2D):
        return 0, 0, 0

    def straight_line_center_of_mass(self):
        return 0.5 * (self.start + self.end)

    def point_distance(self, point, return_other_point=False):
        """
        Computes the distance of a point to segment of line
        """
        if self.start == self.end:
            if return_other_point:
                return 0, point

            return 0
        distance, point = volmdlr.core_compiled.LineSegment2DPointDistance(
            [(self.start.x, self.start.y), (self.end.x, self.end.y)],
            (point.x, point.y))
        if return_other_point:
            return distance, point

        return distance

    def point_projection(self, point):
        """
        If the projection falls outside the LineSegment2D, returns None.
        """
        point, curv_abs = Line2D.point_projection(Line2D(self.start, self.end),
                                                  point)
        # print('curv_abs :', curv_abs, 'length :', self.length())
        if curv_abs < 0 or curv_abs > self.length():
            if abs(curv_abs) < 1e-6 or math.isclose(curv_abs, self.length(),
                                                    abs_tol=1e-6):
                return point, curv_abs
            return None, curv_abs
        return point, curv_abs

    def line_intersections(self, line: Line2D):
        point = volmdlr.Point2D.line_intersection(self, line)
        if point is not None:
            point_projection1, _ = self.point_projection(point)
            if point_projection1 is None:
                return []

            if line.__class__.__name__ == 'LineSegment2D':
                point_projection2, _ = line.point_projection(point)
                if point_projection2 is None:
                    return []

            return [point_projection1]
        else:
            return []

    def linesegment_intersections(self, linesegment: 'LineSegment2D'):
        """
        touching linesegments does not intersect
        """
        point = volmdlr.Point2D.line_intersection(self, linesegment)
        if point: # and (point != self.start) and (point != self.end): # TODO: May be these commented conditions should be used for linesegment_crossings
            point_projection1, _ = self.point_projection(point)
            if point_projection1 is None:
                return []

            point_projection2, _ = linesegment.point_projection(point)
            if point_projection2 is None:
                return []

            return [point_projection1]
        else:
            return []

    def line_crossings(self, line: 'Line2D'):
        if self.direction_vector().is_colinear_to(line.direction_vector()):
            return []
        else:
            line_intersection = self.line_intersections(line)
            if line_intersection and (line_intersection[0] == self.end or line_intersection[0] == self.start):
                return []
            return line_intersection

    def linesegment_crossings(self, linesegment: 'LineSegment2D'):
        if self.direction_vector().is_colinear_to(
                linesegment.direction_vector()):
            return []
        else:
            return self.linesegment_intersections(linesegment)

    def discretise(self, n: float):
        segment_to_nodes = {}

        nodes = []
        if n * self.length() < 1:
            segment_to_nodes[self] = [self.start, self.end]
        else:
            n0 = int(math.ceil(n * self.length()))
            l0 = self.length() / n0

            for k in range(n0):
                node = self.point_at_abscissa(k * l0)
                nodes.append(node)

            if self.end not in nodes:
                nodes.append(self.end)

            if self.start not in nodes:
                nodes.insert(0, self.start)

            segment_to_nodes[self] = nodes

        return segment_to_nodes[self]

    def plot(self, ax=None, color='k', alpha=1, arrow=False, width=None,
             plot_points=False):
        if ax is None:
            fig, ax = plt.subplots()

        p1, p2 = self.start, self.end
        if arrow:
            if plot_points:
                ax.plot([p1[0], p2[0]], [p1[1], p2[1]], color=color,
                        alpha=alpha, style='o-')
            else:
                ax.plot([p1[0], p2[0]], [p1[1], p2[1]], color=color,
                        alpha=alpha)

            length = ((p1[0] - p2[0]) ** 2 + (p1[1] - p2[1]) ** 2) ** 0.5
            if width is None:
                width = length / 1000.
                head_length = length / 20.
                head_width = head_length / 2.
            else:
                head_width = 2 * width
                head_length = head_width
            ax.arrow(p1[0], p1[1],
                     (p2[0] - p1[0]) / length * (length - head_length),
                     (p2[1] - p1[1]) / length * (length - head_length),
                     head_width=head_width, fc='b', linewidth=0,
                     head_length=head_length, width=width, alpha=0.3)
        else:
            if width is None:
                width = 1
            if plot_points:
                ax.plot([p1[0], p2[0]], [p1[1], p2[1]], color=color,
                        marker='o', linewidth=width, alpha=alpha)
            else:
                ax.plot([p1[0], p2[0]], [p1[1], p2[1]], color=color,
                        linewidth=width, alpha=alpha)
        return ax

    def to_3d(self, plane_origin, x1, x2):
        start = self.start.to_3d(plane_origin, x1, x2)
        end = self.end.to_3d(plane_origin, x1, x2)
        return LineSegment3D(start, end, name=self.name)

    def reverse(self):
        return LineSegment2D(self.end.copy(), self.start.copy())

    def to_line(self):
        return Line2D(self.start, self.end)

    def rotation(self, center, angle, copy=True):
        if copy:
            return LineSegment2D(self.start.rotation(center, angle, copy=True),
                                 self.end.rotation(center, angle, copy=True))
        else:
            for p in [self.start, self.end]:
                p.rotation(center, angle, copy=False)

    def translation(self, offset, copy=True):
        if copy:
            return LineSegment2D(self.start.translation(offset, copy=True),
                                 self.end.translation(offset, copy=True))
        else:
            for p in [self.start, self.end]:
                p.translation(offset, copy=False)

    def frame_mapping(self, frame, side, copy=True):
        """
        side = 'old' or 'new'
        """
        if side == 'old':
            if copy:
                return LineSegment2D(frame.old_coordinates(self.start),
                                     frame.old_coordinates(self.end))
            else:
                self.start = frame.old_coordinates(self.start)
                self.end = frame.old_coordinates(self.end)
        if side == 'new':
            if copy:
                return LineSegment2D(frame.new_coordinates(self.start),
                                     frame.new_coordinates(self.end))
            else:
                self.start = frame.new_coordinates(self.start)
                self.end = frame.new_coordinates(self.end)

    def plot_data(self, edge_style: plot_data.EdgeStyle = None):
        return plot_data.LineSegment2D([self.start.x, self.start.y],
                                       [self.end.x, self.end.y],
                                       edge_style=edge_style)

    def CreateTangentCircle(self, point, other_line):
        circle1, circle2 = Line2D.CreateTangentCircle(other_line, point, self)
        if circle1 is not None:
            point_J1, curv_abs1 = Line2D.point_projection(self, circle1.center)
            if curv_abs1 < 0. or curv_abs1 > self.length():
                circle1 = None
        if circle2 is not None:
            point_J2, curv_abs2 = Line2D.point_projection(self, circle2.center)
            if curv_abs2 < 0. or curv_abs2 > self.length():
                circle2 = None
        return circle1, circle2

    # def polygon_points(self, angle_resolution=0):
    #     return [self.start, self.end]

    def polygon_points(self, min_x_density=None, min_y_density=None):
        n = 0  # Number of points to insert between start and end
        if min_x_density:
            dx = abs(self.start[0] - self.end[0])
            n = max(n, math.floor(dx * min_x_density))
        if min_y_density:
            dy = abs(self.start[1] - self.end[1])
            n = max(n, math.floor(dy * min_y_density))

        if n:
            l = self.length()
            return [self.point_at_abscissa(i * l / (n + 1)) for i in
                    range(n + 2)]
        else:
            return [self.start, self.end]

    def infinite_primitive(self, offset):
        n = self.normal_vector()
        offset_point_1 = self.start + offset * \
                         n

        offset_point_2 = self.end + offset * \
                         n

        return Line2D(offset_point_1, offset_point_2)

    # def border_primitive(self,infinite_primitive:volmdlr.core.Primitive2D,intersection,position):
    #     if position == 0 :
    #         return LineSegment2D(infinite_primitive.point1,intersection)
    #     else :
    #         return LineSegment2D(intersection,infinite_primitive.point2)

    def discretization_points(self, n: int):
        ''' 
        discretize a LineSegment2D to have "n" points (including start and end points)
        '''
        
        return [self.point_at_abscissa(i * self.length() / (n-1)) for i in range(n)]


class Arc2D(Edge):
    """
    angle: the angle measure always >= 0
    """

    def __init__(self,
                 start: volmdlr.Point2D,
                 interior: volmdlr.Point2D,
                 end: volmdlr.Point2D,
                 name: str = ''):

        Edge.__init__(self, start=start, end=end, name=name)
        self.interior = interior
        xi, yi = interior.x, interior.y
        xe, ye = end.x, end.y
        xs, ys = start.x, start.y
        try:
            A = volmdlr.Matrix22(2 * (xs - xi), 2 * (ys - yi),
                                 2 * (xs - xe), 2 * (ys - ye))
            b = - volmdlr.Vector2D(xi ** 2 + yi ** 2 - xs ** 2 - ys ** 2,
                                   xe ** 2 + ye ** 2 - xs ** 2 - ys ** 2)
            inv_A = A.inverse()
            x = inv_A.vector_multiplication(b)
            self.center = volmdlr.Point2D(x.x, x.y)
        except ValueError:
            A = npy.array([[2 * (xs - xi), 2 * (ys - yi)],
                           [2 * (xs - xe), 2 * (ys - ye)]])
            b = - npy.array([xi ** 2 + yi ** 2 - xs ** 2 - ys ** 2,
                             xe ** 2 + ye ** 2 - xs ** 2 - ys ** 2])
            self.center = volmdlr.Point2D(*npy.linalg.solve(A, b))

        r1 = self.start - self.center
        r2 = self.end - self.center
        ri = self.interior - self.center

        self.radius = r1.norm()
        angle1 = math.atan2(r1.y, r1.x)
        anglei = math.atan2(ri.y, ri.x)
        angle2 = math.atan2(r2.y, r2.x)

        # Going trigo/clock wise from start to interior
        if anglei < angle1:
            trigowise_path = (anglei + volmdlr.TWO_PI) - angle1
            clockwise_path = angle1 - anglei
        else:
            trigowise_path = anglei - angle1
            clockwise_path = angle1 - anglei + volmdlr.TWO_PI

        # Going trigo wise from interior to interior
        if angle2 < anglei:
            trigowise_path += (angle2 + volmdlr.TWO_PI) - anglei
            clockwise_path += anglei - angle2
        else:
            trigowise_path += angle2 - anglei
            clockwise_path += anglei - angle2 + volmdlr.TWO_PI

        if clockwise_path > trigowise_path:
            self.is_trigo = True
            self.angle1 = angle1
            self.angle2 = angle2
            self.angle = trigowise_path
        else:
            # Clock wise
            self.is_trigo = False
            self.angle1 = angle2
            self.angle2 = angle1
            self.angle = clockwise_path

    def _get_points(self):
        return [self.start, self.interior, self.end]

    points = property(_get_points)

    def polygon_points(self, angle_resolution: float = 10.):
        number_points_tesselation = math.ceil(
            angle_resolution * abs(self.angle) / 2 / math.pi)
        number_points_tesselation = max(number_points_tesselation, 5)
        l = self.length()
        return [self.point_at_abscissa(
            i / (number_points_tesselation - 1) * l) for i in
            range(number_points_tesselation)]

    # def polygon_points(self, angle_resolution=10):

    #     # densities = []
    #     # for d in [min_x_density, min_y_density]:
    #     #     if d:
    #     #         densities.append(d)
    #     # if densities:
    #     #     number_points = max(number_points,
    #     #                         min(densities) * self.angle * self.radius)
    #     number_points = math.ceil(self.angle * angle_resolution)
    #     l = self.length()
    #     return [self.point_at_abscissa(i * l / number_points) \
    #             for i in range(number_points + 1)]


    def point_belongs(self, point2d: volmdlr.Point2D,
                      tol: float = 1e-9) -> bool:
        """
        Computes if the point belongs to the pizza slice drawn by the arc and its center
        """
        radius = self.center.point_distance(point2d)
        if radius > self.radius + tol:
            return False

        theta_tol = tol / radius * self.radius
        p = point2d - self.center
        u = self.start - self.center
        u.normalize()
        if self.is_trigo:
            v = u.normal_vector()
        else:
            v = -u.normal_vector()

        x, y = p.dot(u), p.dot(v)
        theta = math.atan2(y, x)
        if theta < -theta_tol or theta > self.angle + theta_tol:
            return False

        return True

    def point_distance(self, point):
        vector_start = self.start - self.center
        vector_point = point - self.center
        vector_end = self.end - self.center
        if self.is_trigo:
            vector_start, vector_end = vector_end, vector_start
        arc_angle = volmdlr.core.clockwise_angle(vector_start, vector_end)
        point_angle = volmdlr.core.clockwise_angle(vector_start, vector_point)
        if point_angle <= arc_angle:
            return abs(
                LineSegment2D(point, self.center).length() - self.radius)
        else:
            return min(LineSegment2D(point, self.start).length(),
                       LineSegment2D(point, self.end).length())

    # def point_distance(self, point):

    #    points = self.polygon_points(angle_resolution=100)

    #    return point.point_distance(point.nearest_point(points))

    def to_circle(self):
        return volmdlr.wires.Circle2D(self.center, self.radius)

    def line_intersections(self, line2d: Line2D):
        circle = self.to_circle()
        circle_intersection_points = circle.line_intersections(line2d)

        # print(circle_intersection_points)
        intersection_points = []
        for pt in circle_intersection_points:
            if self.point_belongs(pt):
                intersection_points.append(pt)
        return intersection_points

    def length(self):
        return self.radius * abs(self.angle)

    def point_at_abscissa(self, curvilinear_abscissa):
        if self.is_trigo:
            return self.start.rotation(self.center,
                                       curvilinear_abscissa / self.radius)
            # return self.start.rotation(self.center, curvilinear_abscissa*self.angle)
        else:
            return self.start.rotation(self.center,
                                       -curvilinear_abscissa / self.radius)
            # return self.start.rotation(self.center, -curvilinear_abscissa*self.angle)

    def abscissa(self, point2d: volmdlr.Point2D, tol=1e-9):
        p = point2d - self.center
        u = self.start - self.center
        u.normalize()
        if self.is_trigo:
            v = u.normal_vector()
        else:
            v = -u.normal_vector()

        x, y = p.dot(u), p.dot(v)
        theta = math.atan2(y, x)
        if theta < -tol or theta > self.angle + tol:
            raise ValueError('Point not in arc')

        if theta < 0:
            return 0.
        if theta > self.angle:
            return self.angle * self.radius

        return self.radius * theta

    def direction_vector(self, abscissa: float):
        return -self.normal_vector(abscissa=abscissa).normal_vector()

    def normal_vector(self, abscissa: float):
        point = self.point_at_abscissa(abscissa)
        if self.is_trigo:
            u = self.center - point
        else:
            u = point - self.center
        u.normalize()
        return u

    def middle_point(self):
        l = self.length()
        return self.point_at_abscissa(0.5 * l)

    def area(self):
        return self.radius ** 2 * self.angle / 2

    def center_of_mass(self):
        #        u=self.middle.vector-self.center.vector
        u = self.middle_point() - self.center
        u.normalize()
        # alpha = abs(self.angle)
        return self.center + 4 / (3 * self.angle) * self.radius * math.sin(
            self.angle * 0.5) * u

    def bounding_rectangle(self):
        # TODO: Enhance this!!!
        return (self.center.x - self.radius, self.center.x + self.radius,
                self.center.y - self.radius, self.center.y + self.radius)

    def straight_line_area(self):
        if self.angle >= math.pi:
            angle = volmdlr.TWO_PI - self.angle
            area = math.pi * self.radius ** 2 - 0.5 * self.radius ** 2 * (
                    angle - math.sin(angle))
        else:
            angle = self.angle
            area = 0.5 * self.radius ** 2 * (angle - math.sin(angle))

        if self.is_trigo:
            return area
        else:
            return -area

    def straight_line_second_moment_area(self, point: volmdlr.Point2D):

        if self.angle2 < self.angle1:
            angle2 = self.angle2 + volmdlr.TWO_PI

        else:
            angle2 = self.angle2
        angle1 = self.angle1

        # Full arc section
        Ix1 = self.radius ** 4 / 8 * (angle2 - angle1 + 0.5 * (
                math.sin(2 * angle1) - math.sin(2 * angle2)))
        Iy1 = self.radius ** 4 / 8 * (angle2 - angle1 + 0.5 * (
                math.sin(2 * angle2) - math.sin(2 * angle1)))
        Ixy1 = self.radius ** 4 / 8 * (
                math.cos(angle1) ** 2 - math.cos(angle2) ** 2)

        # Triangle
        xi, yi = (self.start - self.center)
        xj, yj = (self.end - self.center)
        Ix2 = (yi ** 2 + yi * yj + yj ** 2) * (xi * yj - xj * yi) / 12.
        Iy2 = (xi ** 2 + xi * xj + xj ** 2) * (xi * yj - xj * yi) / 12.
        Ixy2 = (xi * yj + 2 * xi * yi + 2 * xj * yj + xj * yi) * (
                xi * yj - xj * yi) / 24.
        if Ix2 < 0.:
            Ix2, Iy2, Ixy2 = -Ix2, -Iy2, -Ixy2
        if self.angle < math.pi:
            if self.is_trigo:
                Ix = Ix1 - Ix2
                Iy = Iy1 - Iy2
                Ixy = Ixy1 - Ixy2
            else:
                Ix = Ix2 - Ix1
                Iy = Iy2 - Iy1
                Ixy = Ixy2 - Ixy1
        else:
            # print('Ixy12', Ixy1, Ixy2)
            if self.is_trigo:
                Ix = Ix1 + Ix2
                Iy = Iy1 + Iy2
                Ixy = Ixy1 + Ixy2
            else:
                Ix = -Ix2 - Ix1
                Iy = -Iy2 - Iy1
                Ixy = -Ixy2 - Ixy1

        return volmdlr.geometry.huygens2d(Ix, Iy, Ixy,
                                          self.straight_line_area(),
                                          self.center,
                                          point)

    def straight_line_center_of_mass(self):
        if self.angle == math.pi:
            return self.center_of_mass()

        u = self.middle_point() - self.center
        u.normalize()
        if self.angle >= math.pi:
            u = -u
        bissec = Line2D(self.center, self.center + u)
        string = Line2D(self.start, self.end)
        p = volmdlr.Point2D.line_intersection(bissec, string)
        a = p.point_distance(self.start)
        h = p.point_distance(self.center)
        triangle_area = h * a
        # alpha = abs(self.angle)
        triangle_cog = self.center + 2 / 3. * h * u
        if self.angle < math.pi:
            cog = (
                          self.center_of_mass() * self.area() - triangle_area * triangle_cog) / abs(
                self.straight_line_area())
        else:
            cog = (
                          self.center_of_mass() * self.area() + triangle_area * triangle_cog) / abs(
                self.straight_line_area())

        # ax = self.plot()
        # bissec.plot(ax=ax, color='grey')
        # self.center.plot(ax=ax)
        # string.plot(ax=ax, color='grey')
        # triangle_cog.plot(ax=ax, color='green')
        # self.center_of_mass().plot(ax=ax, color='red')
        #
        # cog_line = Line2D(volmdlr.O2D, self.center_of_mass()*self.area()-triangle_area*triangle_cog)
        # cog_line.plot(ax=ax)
        #
        # cog.plot(ax=ax, color='b')
        # ax.set_aspect('equal')
        return cog

    def plot(self, ax=None, color='k', alpha=1, plot_points=False):
        if ax is None:
            fig, ax = plt.subplots()

        if plot_points:
            for p in [self.center, self.start, self.interior, self.end]:
                p.plot(ax=ax, color=color, alpha=alpha)

        ax.add_patch(matplotlib.patches.Arc(self.center, 2 * self.radius,
                                            2 * self.radius, angle=0,
                                            theta1=self.angle1 * 0.5 / math.pi * 360,
                                            theta2=self.angle2 * 0.5 / math.pi * 360,
                                            color=color,
                                            alpha=alpha))

        return ax

    def to_3d(self, plane_origin, x, y):
        ps = self.start.to_3d(plane_origin, x, y)
        pi = self.interior.to_3d(plane_origin, x, y)
        pe = self.end.to_3d(plane_origin, x, y)

        return volmdlr.edges.Arc3D(ps, pi, pe, name=self.name)

    def rotation(self, center, angle, copy=True):
        if copy:
            return Arc2D(*[p.rotation(center, angle, copy=True) for p in
                           [self.start, self.interior, self.end]])
        else:
            self.__init__(*[p.rotation(center, angle, copy=True) for p in
                            [self.start, self.interior, self.end]])

    def translation(self, offset, copy=True):
        if copy:
            return Arc2D(*[p.translation(offset, copy=True) for p in
                           [self.start, self.interior, self.end]])
        else:
            self.__init__(*[p.translation(offset, copy=True) for p in
                            [self.start, self.interior, self.end]])

    def frame_mapping(self, frame, side, copy=True):
        """
        side = 'old' or 'new'
        """
        if copy:
            return Arc2D(*[p.frame_mapping(frame, side, copy=True) for p in
                           [self.start, self.interior, self.end]])
        else:
            self.__init__(*[p.frame_mapping(frame, side, copy=True) for p in
                            [self.start, self.interior, self.end]])

    def second_moment_area(self, point):
        """
        Second moment area of part of disk
        """
        if self.angle2 < self.angle1:
            angle2 = self.angle2 + volmdlr.TWO_PI

        else:
            angle2 = self.angle2
        angle1 = self.angle1

        Ix = self.radius ** 4 / 8 * (angle2 - angle1 + 0.5 * (
                math.sin(2 * angle1) - math.sin(2 * angle2)))
        Iy = self.radius ** 4 / 8 * (angle2 - angle1 + 0.5 * (
                math.sin(2 * angle2) - math.sin(2 * angle1)))
        Ixy = self.radius ** 4 / 8 * (
                math.cos(angle1) ** 2 - math.cos(angle2) ** 2)
        # Ic = npy.array([[Ix, Ixy], [Ixy, Iy]])

        # Must be computed at center, so huygens related to center
        return volmdlr.geometry.huygens2d(Ix, Iy, Ixy, self.area(),
                                          self.center, point)

    def discretise(self, n: float):

        arc_to_nodes = {}
        nodes = []
        if n * self.length() < 1:
            arc_to_nodes[self] = [self.start, self.end]
        else:
            n0 = int(math.ceil(n * self.length()))
            l0 = self.length() / n0

            for k in range(n0):
                node = self.point_at_abscissa(k * l0)

                nodes.append(node)
            nodes.insert(len(nodes), self.end)

            arc_to_nodes[self] = nodes

        return arc_to_nodes[self]

    def plot_data(self, edge_style: plot_data.EdgeStyle = None,
                  anticlockwise: bool = None):

        list_node = self.polygon_points()
        data = []
        for nd in list_node:
            data.append({'x': nd.x, 'y': nd.y})
        return plot_data.Arc2D(cx=self.center.x,
                               cy=self.center.y,
                               r=self.radius,
                               start_angle=self.angle1,
                               end_angle=self.angle2,
                               edge_style=edge_style,
                               data=data,
                               anticlockwise=anticlockwise,
                               name=self.name)

    def copy(self, deep=True, memo=None):
        return Arc2D(self.start.copy(),
                     self.interior.copy(),
                     self.end.copy())

    def split(self, split_point: volmdlr.Point2D):
        abscissa = self.abscissa(split_point)

        return [Arc2D(self.start,
                      self.point_at_abscissa(0.5 * abscissa),
                      split_point),
                Arc2D(split_point,
                      self.point_at_abscissa(1.5 * abscissa),
                      self.end)
                ]

    def infinite_primitive(self, offset):

        if not self.is_trigo:
            radius = self.radius + offset
        else:
            radius = self.radius - offset

        return FullArc2D(self.center,
                         self.center + radius * volmdlr.Point2D(1, 0.),
                         is_trigo=self.is_trigo)

    def complementary(self):

        interior = self.middle_point().rotation(self.center, math.pi)
        return Arc2D(self.start, interior, self.end)



    def point_belongs(self, point2d, abs_tol=1e-10):
        '''
        check if a point2d belongs to the arc_2d or not 
        '''

        def f(x):
            return (point2d - self.point_at_abscissa(x)).norm()
        length_ = self.length()  
        x = npy.linspace(0, length_, 5)
        x_init=[]
        for xi in x:
            x_init.append(xi)
    
        for x0 in x_init: 
            z = scp.optimize.least_squares(f, x0=x0, bounds=([0,length_]))
            if z.cost < abs_tol: 
                return True
        return False


class FullArc2D(Edge):
    """
    An edge that starts at start_end, ends at the same point after having described
    a circle
    """

    def __init__(self, center: volmdlr.Point2D, start_end: volmdlr.Point2D,
                 is_trigo=True,
                 name: str = ''):
        self.center = center
        self.radius = center.point_distance(start_end)
        self.angle = volmdlr.TWO_PI
        self.is_trigo = is_trigo

        Edge.__init__(self, start_end, start_end,
                      name=name)  # !!! this is dangerous

    def to_dict(self, memo=None, use_pointers=False):
        dict_ = self.base_dict()
        dict_['center'] = self.center.to_dict()
        dict_['radius'] = self.radius
        dict_['angle'] = self.angle
        dict_['is_trigo'] = self.is_trigo
        dict_['start_end'] = self.start.to_dict()
        return dict_
    
    def copy(self, deep=True, memo=None):
        return FullArc2D(self.center.copy(), self.start.copy())
    
    @classmethod
    def dict_to_object(cls, dict_):
        center = volmdlr.Point2D.dict_to_object(dict_['center'])
        start_end = volmdlr.Point2D.dict_to_object(dict_['start_end'])
        
        return cls(center, start_end, dict_['is_trigo'], name=dict_['name'])

    def __hash__(self):
        return hash(self.radius)
        # return hash(self.center) + 5*hash(self.start)

    def __eq__(self, other_arc):
        if self.__class__.__name__ != other_arc.__class__.__name__:
            return False
        return (self.center == other_arc.center) \
               and (self.start_end == other_arc.start_end)

    def bounding_rectangle(self):

        xmin = self.center.x - self.radius
        xmax = self.center.x + self.radius
        ymin = self.center.y - self.radius
        ymax = self.center.y + self.radius
        return xmin, xmax, ymin, ymax

    def area(self):
        return math.pi * self.radius ** 2

    def straight_line_area(self):
        area = self.area()
        if self.is_trigo:
            return area
        else:
            return -area

    def to_3d(self, plane_origin, x, y):
        center = self.center.to_3d(plane_origin, x, y)
        start = self.start.to_3d(plane_origin, x, y)
        z = x.cross(y)
        z.normalize()

        return FullArc3D(center, start, z)

    def length(self):
        return volmdlr.TWO_PI * self.radius

    def point_at_abscissa(self, abscissa):
        angle = abscissa / self.radius
        return self.start.rotation(self.center, angle)

    def polygon_points(self, angle_resolution=10):
        number_points = math.ceil(self.angle * angle_resolution)
        l = self.length()
        return [self.point_at_abscissa(i * l / number_points) \
                for i in range(number_points + 1)]

    def polygonization(self):
        # def polygon_points(self, points_per_radian=10):
        # densities = []
        # for d in [min_x_density, min_y_density]:
        #     if d:
        #         densities.append(d)
        # if densities:
        #     number_points = max(number_points,
        #                         min(densities) * self.angle * self.radius)

        return volmdlr.wires.ClosedPolygon2D(self.polygon_points())

    def plot(self, ax=None, color='k', alpha=1, plot_points=False,
             linestyle='-', linewidth=1):
        if ax is None:
            fig, ax = plt.subplots()

        if self.radius > 0:
            ax.add_patch(matplotlib.patches.Arc((self.center.x, self.center.y),
                                                2 * self.radius,
                                                2 * self.radius,
                                                angle=0,
                                                theta1=0,
                                                theta2=360,
                                                color=color,
                                                linestyle=linestyle,
                                                linewidth=linewidth))
        if plot_points:
            ax.plot([self.start.x], [self.start.y], 'o',
                    color=color, alpha=alpha)
        return ax

    def cut_between_two_points(self, point1, point2):

        x1, y1 = point1 - self.center
        x2, y2 = point2 - self.center

        angle1 = math.atan2(y1, x1)
        angle2 = math.atan2(y2, x2)
        if angle2 < angle1:
            angle2 += volmdlr.TWO_PI
        angle_i = 0.5 * (angle1 + angle2)
        interior = point1.rotation(self.center, angle_i)
        arc = Arc2D(point1, interior, point2)
        if self.is_trigo != arc.is_trigo:
            arc = arc.complementary()

        return arc

    def line_intersections(self, line2d: Line2D, tol=1e-9):
        # Duplicate from circle
        Q = self.center
        if line2d.points[0] == self.center:
            P1 = line2d.points[1]
            V = line2d.points[0] - line2d.points[1]
        else:
            P1 = line2d.points[0]
            V = line2d.points[1] - line2d.points[0]
        a = V.dot(V)
        b = 2 * V.dot(P1 - Q)
        c = P1.dot(P1) + Q.dot(Q) - 2 * P1.dot(Q) - self.radius ** 2

        disc = b ** 2 - 4 * a * c
        if math.isclose(disc, 0., abs_tol=tol):
            t1 = -b / (2 * a)
            return [P1 + t1 * V]

        elif disc > 0:
            sqrt_disc = math.sqrt(disc)
            t1 = (-b + sqrt_disc) / (2 * a)
            t2 = (-b - sqrt_disc) / (2 * a)
            return [P1 + t1 * V,
                    P1 + t2 * V]
        else:
            return []


class ArcEllipse2D(Edge):
    """

    """

    def __init__(self, start, interior, end, center, major_dir, name='',
                 extra=None):
        Edge.__init__(self, start, end, name)
        self.interior = interior
        self.center = center
        self.extra = extra
        self.major_dir = major_dir
        self.minor_dir = self.major_dir.deterministic_unit_normal_vector()

        frame = volmdlr.Frame2D(self.center, self.major_dir, self.minor_dir)
        start_new, end_new = frame.new_coordinates(
            self.start), frame.new_coordinates(self.end)
        interior_new, center_new = frame.new_coordinates(
            self.interior), frame.new_coordinates(self.center)

        #### from : https://math.stackexchange.com/questions/339126/how-to-draw-an-ellipse-if-a-center-and-3-arbitrary-points-on-it-are-given
        def theta_A_B(s, i, e,
                      c):  # theta=angle d'inclinaison ellipse par rapport à horizontal(sens horaire),A=demi grd axe, B=demi petit axe
            xs, ys, xi, yi, xe, ye = s[0] - c[0], s[1] - c[1], i[0] - c[0], i[
                1] - c[1], e[0] - c[0], e[1] - c[1]
            A = npy.array(([xs ** 2, ys ** 2, 2 * xs * ys],
                           [xi ** 2, yi ** 2, 2 * xi * yi],
                           [xe ** 2, ye ** 2, 2 * xe * ye]))
            invA = npy.linalg.inv(A)
            One = npy.array(([1],
                             [1],
                             [1]))
            C = npy.dot(invA, One)  # matrice colonne de taille 3
            theta = 0
            c1 = C[0] + C[1]
            c2 = (C[1] - C[0]) / math.cos(2 * theta)
            gdaxe = math.sqrt((2 / (c1 - c2)))
            ptax = math.sqrt((2 / (c1 + c2)))
            return theta, gdaxe, ptax

        if start == end:
            extra_new = frame.new_coordinates(self.extra)
            theta, A, B = theta_A_B(start_new, extra_new, interior_new,
                                    center_new)
        else:
            theta, A, B = theta_A_B(start_new, interior_new, end_new,
                                    center_new)

        self.Gradius = A
        self.Sradius = B
        self.theta = theta

        # Angle pour start
        u1, u2 = start_new.x / self.Gradius, start_new.y / self.Sradius
        angle1 = volmdlr.core.sin_cos_angle(u1, u2)
        # Angle pour end
        u3, u4 = end_new.x / self.Gradius, end_new.y / self.Sradius
        angle2 = volmdlr.core.sin_cos_angle(u3, u4)
        # Angle pour interior
        u5, u6 = interior_new.x / self.Gradius, interior_new.y / self.Sradius
        anglei = volmdlr.core.sin_cos_angle(u5, u6)

        # Going trigo/clock wise from start to interior
        if anglei < angle1:
            trigowise_path = (anglei + volmdlr.TWO_PI) - angle1
            clockwise_path = angle1 - anglei
        else:
            trigowise_path = anglei - angle1
            clockwise_path = angle1 - anglei + volmdlr.TWO_PI

        # Going trigo wise from interior to interior
        if angle2 < anglei:
            trigowise_path += (angle2 + volmdlr.TWO_PI) - anglei
            clockwise_path += anglei - angle2
        else:
            trigowise_path += angle2 - anglei
            clockwise_path += anglei - angle2 + volmdlr.TWO_PI

        if clockwise_path > trigowise_path:
            self.is_trigo = True
            self.angle = trigowise_path
        else:
            # Clock wise
            self.is_trigo = False
            self.angle = clockwise_path

        if self.start == self.end or self.angle == 0:
            self.angle = volmdlr.TWO_PI

        if self.is_trigo:  # sens trigo
            self.offset_angle = angle1
        else:
            self.offset_angle = angle2

    def _get_points(self):
        return self.polygon_points()

    points = property(_get_points)

    def polygon_points(self, angle_resolution=40):
        number_points_tesselation = math.ceil(
            angle_resolution * abs(0.5 * self.angle / math.pi))

        frame2d = volmdlr.Frame2D(self.center, self.major_dir, self.minor_dir)

        polygon_points_2D = [(volmdlr.Point2D((self.Gradius * math.cos(
            self.offset_angle + self.angle * i / (number_points_tesselation)),
                                               self.Sradius * math.sin(
                                                   self.offset_angle + self.angle * i / (
                                                       number_points_tesselation)))))
                             for i in
                             range(number_points_tesselation + 1)]

        global_points = []
        for pt in polygon_points_2D:
            global_points.append(frame2d.old_coordinates(pt))

        return global_points

    def to_3d(self, plane_origin, x, y):
        ps = self.start.to_3d(plane_origin, x, y)
        pi = self.interior.to_3d(plane_origin, x, y)
        pe = self.end.to_3d(plane_origin, x, y)
        pc = self.center.to_3d(plane_origin, x, y)
        if self.extra is None:
            pextra = None
        else:
            pextra = self.extra.to_3d(plane_origin, x, y)
        if ps == pe:
            p3 = pextra
        else:
            p3 = pe
        plane = volmdlr.faces.Plane3D.from_3_points(ps, pi, p3)
        n = plane.normal
        major_dir = self.major_dir.to_3d(plane_origin, x, y)
        major_dir.normalize()

        return ArcEllipse3D(ps, pi, pe, pc, major_dir, normal=n,
                            name=self.name, extra=pextra)

    def plot(self, ax=None, color='k', alpha=1):
        if ax is None:
            _, ax = plt.subplots()

        self.interior.plot(ax=ax, color='m')
        self.start.plot(ax=ax, color='r')
        self.end.plot(ax=ax, color='b')
        self.center.plot(ax=ax, color='y')

        x = []
        y = []
        for px, py in self.polygon_points():
            x.append(px)
            y.append(py)

        plt.plot(x, y, color=color, alpha=alpha)
        return ax


class Line3D(Line):
    _non_eq_attributes = ['name', 'basis_primitives', 'bounding_box']

    """
    Define an infinite line passing through the 2 points
    """

    def __init__(self, point1: volmdlr.Point3D, point2: volmdlr.Point3D,
                 name: str = ''):
        Line.__init__(self, point1, point2, name=name)
        self.bounding_box = self._bounding_box()

    def _bounding_box(self):
        # points = [self.point1, self.point2]
        # xmin = min([pt[0] for pt in points])
        # xmax = max([pt[0] for pt in points])
        # ymin = min([pt[1] for pt in points])
        # ymax = max([pt[1] for pt in points])
        # zmin = min([pt[2] for pt in points])
        # zmax = max([pt[2] for pt in points])

        xmin = min([self.point1[0], self.point2[0]])
        xmax = max([self.point1[0], self.point2[0]])
        ymin = min([self.point1[1], self.point2[1]])
        ymax = max([self.point1[1], self.point2[1]])
        zmin = min([self.point1[2], self.point2[2]])
        zmax = max([self.point1[2], self.point2[2]])

        return volmdlr.core.BoundingBox(xmin, xmax, ymin, ymax, zmin, zmax)

    def point_at_abscissa(self, curvilinear_abscissa):
        return self.point1 + (
                self.point2 - self.point1) * curvilinear_abscissa

    def point_belongs(self, point3d):
        if point3d == self.point1:
            v = point3d - self.point2
        else:
            v = point3d - self.point1

        return self.direction_vector().is_colinear_to(v)

    def point_distance(self, point):
        vector1 = point - self.start
        vector1.to_vector()
        vector2 = self.end - self.start
        vector2.to_vector()
        return vector1.cross(vector2).norm() / vector2.norm()

    def plot(self, ax=None, color='k', alpha=1, dashed=True):
        if ax is None:
            ax = Axes3D(plt.figure())

        # Line segment
        x = [self.point1.x, self.point2.x]
        y = [self.point1.y, self.point2.y]
        z = [self.point1.z, self.point2.z]
        ax.plot(x, y, z, color=color, alpha=alpha)

        # Drawing 3 times length of segment on each side
        u = self.point2 - self.point1
        v1 = (self.point1 - 3 * u)
        x1, y1, z1 = v1.x, v1.y, v1.z
        v2 = (self.point2 - 3 * u)
        x2, y2, z2 = v2.x, v2.y, v2.z
        if dashed:
            ax.plot([x1, x2], [y1, y2], [z1, z2], color=color,
                    dashes=[30, 5, 10, 5])
        else:
            ax.plot([x1, x2], [y1, y2], [z1, z2], color=color)
        return ax

    def plane_projection2d(self, center, x, y):
        return Line2D(self.points[0].plane_projection2d(center, x, y),
                      self.point2.plane_projection2d(center, x, y))

    def minimum_distance_points(self, other_line):
        """
        Returns the points on this line and the other line that are the closest
        of lines
        """
        u = self.point2 - self.point1
        v = other_line.point2 - other_line.point1
        w = self.point1 - other_line.point1
        a = u.dot(u)
        b = u.dot(v)
        c = v.dot(v)
        d = u.dot(w)
        e = v.dot(w)

        s = (b * e - c * d) / (a * c - b ** 2)
        t = (a * e - b * d) / (a * c - b ** 2)
        p1 = self.point1 + s * u
        p2 = other_line.point1 + t * v
        return p1, p2

    def rotation(self, center, axis, angle, copy=True):
        if copy:
            return Line3D(*[p.rotation(center, axis, angle, copy=True) for p in
                            [self.point1, self.point2]])
        else:
            for p in [self.point1, self.point2]:
                p.rotation(center, axis, angle, copy=False)

    def translation(self, offset, copy=True):
        if copy:
            return Line3D(*[p.translation(offset, copy=True) for p in
                            [self.point1, self.point2]])
        else:
            for p in [self.point1, self.point2]:
                p.translation(offset, copy=False)

    def frame_mapping(self, frame, side, copy=True):
        """
        side = 'old' or 'new'
        """
        if side == 'old':
            if copy:
                return Line3D(*[frame.old_coordinates(p) for p in
                                [self.point1, self.point2]])
            else:
                self.point1 = frame.old_coordinates(self.point1)
                self.point2 = frame.old_coordinates(self.point2)
                self.bounding_box = self._bounding_box()
        if side == 'new':
            if copy:
                return Line3D(*[frame.new_coordinates(p) for p in
                                [self.point1, self.point2]])
            else:
                self.point1 = frame.new_coordinates(self.point1)
                self.point2 = frame.new_coordinates(self.point2)
                self.bounding_box = self._bounding_box()

    def trim(self, point1: volmdlr.Point3D, point2: volmdlr.Point3D):
        if not self.point_belongs(point1) or not self.point_belongs(point2):
            raise ValueError('Point not on curve')
        return Line3D(point1, point2)

    def copy(self, deep=True, memo=None):
        return Line3D(*[p.copy() for p in self.points])

    @classmethod
    def from_step(cls, arguments, object_dict):
        point1 = object_dict[arguments[1]]
        direction = object_dict[arguments[2]]
        point2 = point1 + direction
        return cls(point1, point2, arguments[0][1:-1])

    def intersection(self, line2):

        x1 = self.point1.x
        y1 = self.point1.y
        z1 = self.point1.z
        x2 = self.point2.x
        y2 = self.point2.y
        z2 = self.point2.z
        x3 = line2.point1.x
        y3 = line2.point1.y
        z3 = line2.point1.z
        x4 = line2.point2.x
        y4 = line2.point2.y
        z4 = line2.point2.z

        if x3 == 0 and x4 == 0 and y4 - y3 == 0:
            x5, y5, z5 = x3, y3, z3
            x6, y6, z6 = x4, y4, z4
            x3, y3, z3 = x1, y1, z1
            x4, y4, z4 = x2, y2, z2
            x1, y1, z1 = x5, y5, z5
            x2, y2, z2 = x6, y6, z6

        elif y3 == 0 and y4 == 0 and x4 - x3 == 0:
            x5, y5, z5 = x3, y3, z3
            x6, y6, z6 = x4, y4, z4
            x3, y3, z3 = x1, y1, z1
            x4, y4, z4 = x2, y2, z2
            x1, y1, z1 = x5, y5, z5
            x2, y2, z2 = x6, y6, z6

        res, list_t1 = [], []

        # 2 unknown 3eq with t1 et t2 unknown

        if (x2 - x1 + y1 - y2) != 0 and (y4 - y3) != 0:
            t1 = (x3 - x1 + (x4 - x3) * (y1 - y3) / (y4 - y3)) / (
                    x2 - x1 + y1 - y2)
            t2 = (y1 - y3 + (y2 - y1) * t1) / (y4 - y3)
            res1 = z1 + (z2 - z1) * t1
            res2 = z3 + (z4 - z3) * t2
            list_t1.append(t1)
            res.append([res1, res2])

        if (z2 - z1 + y1 - y2) != 0 and (y4 - y3) != 0:
            t1 = (z3 - z1 + (z4 - z3) * (y1 - y3) / (y4 - y3)) / (
                    z2 - z1 + y1 - y2)
            t2 = (y1 - y3 + (y2 - y1) * t1) / (y4 - y3)
            res1 = x1 + (x2 - x1) * t1
            res2 = x3 + (x4 - x3) * t2
            list_t1.append(t1)
            res.append([res1, res2])

        if (z2 - z1 + x1 - x2) != 0 and (x4 - x3) != 0:
            t1 = (z3 - z1 + (z4 - z3) * (x1 - x3) / (x4 - x3)) / (
                    z2 - z1 + x1 - x2)
            t2 = (x1 - x3 + (x2 - x1) * t1) / (x4 - x3)
            res1 = y1 + (y2 - y1) * t1
            res2 = y3 + (y4 - y3) * t2
            list_t1.append(t1)
            res.append([res1, res2])

        if len(res) == 0:
            return None

        for pair, t1 in zip(res, list_t1):
            res1, res2 = pair[0], pair[1]
            if math.isclose(res1, res2,
                            abs_tol=1e-7):  # if there is an intersection point
                return volmdlr.Point3D(x1 + (x2 - x1) * t1,
                                       y1 + (y2 - y1) * t1,
                                       z1 + (z2 - z1) * t1)

        return None

    def to_step(self, current_id):
        p1_content, p1_id = self.point1.to_step(current_id)
        # p2_content, p2_id = self.point2.to_step(current_id+1)
        current_id = p1_id + 1
        u_content, u_id = volmdlr.Vector3D.to_step(
            self.unit_direction_vector(),
            current_id,
            vector=True)
        current_id = u_id + 1
        content = p1_content + u_content
        content += "#{} = LINE('{}',#{},#{});\n".format(current_id, self.name,
                                                        p1_id, u_id)
        return content, current_id


class LineSegment3D(LineSegment):
    """
    Define a line segment limited by two points
    """

    def __init__(self, start: volmdlr.Point3D, end: volmdlr.Point3D,
                 name: str = ''):
        self.points = [start, end]
        LineSegment.__init__(self, start=start, end=end, name=name)

        self._utd_bounding_box = False

    @property
    def bounding_box(self):
        if not self._utd_bounding_box:
            self._bbox = self._bounding_box()
            self._utd_bounding_box = True
        return self._bbox

    def __hash__(self):
        return 2 + hash(self.start) + hash(self.end)

    def __eq__(self, other_linesegment3d):
        if other_linesegment3d.__class__ != self.__class__:
            return False
        return (self.start == other_linesegment3d.start
                and self.end == other_linesegment3d.end)

    def _bounding_box(self):

        xmin = min(self.start.x, self.end.x)
        xmax = max(self.start.x, self.end.x)
        ymin = min(self.start.y, self.end.y)
        ymax = max(self.start.y, self.end.y)
        zmin = min(self.start.z, self.end.z)
        zmax = max(self.start.z, self.end.z)

        return volmdlr.core.BoundingBox(xmin, xmax, ymin, ymax, zmin, zmax)

    def length(self):
        return self.end.point_distance(self.start)

    def point_at_abscissa(self, curvilinear_abscissa):
        return self.start + curvilinear_abscissa * (
                self.end - self.start) / self.length()

    def point_belongs(self, point, abs_tol=1e-7):
        distance = self.start.point_distance(point) + self.end.point_distance(
            point)
        if math.isclose(distance, self.length(), abs_tol=abs_tol):
            return True
        return False

    def normal_vector(self, abscissa=0.):
        return None

    def unit_normal_vector(self, abscissa=0.):
        return None

    def middle_point(self):
        return self.point_at_abscissa(0.5 * self.length())

    def point_distance(self, point):
        vector1 = point - self.start
        vector1.to_vector()
        vector2 = self.end - self.start
        vector2.to_vector()
        proj_dist = vector1.cross(vector2).norm() / vector2.norm()
        distance_start = self.start.point_distance(point)
        distance_end = self.end.point_distance(point)
        return min(proj_dist, distance_start, distance_end)

    def plane_projection2d(self, center, x, y):
        return LineSegment2D(self.start.plane_projection2d(center, x, y),
                             self.end.plane_projection2d(center, x, y))

    def intersection(self, segment2):
        x1 = self.start.x
        y1 = self.start.y
        z1 = self.start.z
        x2 = self.end.x
        y2 = self.end.y
        z2 = self.end.z
        x3 = segment2.start.x
        y3 = segment2.start.y
        z3 = segment2.start.z
        x4 = segment2.end.x
        y4 = segment2.end.y
        z4 = segment2.end.z

        if x3 == 0 and x4 == 0 and y4 - y3 == 0:
            x5, y5, z5 = x3, y3, z3
            x6, y6, z6 = x4, y4, z4
            x3, y3, z3 = x1, y1, z1
            x4, y4, z4 = x2, y2, z2
            x1, y1, z1 = x5, y5, z5
            x2, y2, z2 = x6, y6, z6

        elif y3 == 0 and y4 == 0 and x4 - x3 == 0:
            x5, y5, z5 = x3, y3, z3
            x6, y6, z6 = x4, y4, z4
            x3, y3, z3 = x1, y1, z1
            x4, y4, z4 = x2, y2, z2
            x1, y1, z1 = x5, y5, z5
            x2, y2, z2 = x6, y6, z6

        res, list_t1 = [], []

        # 2 unknown 3eq with t1 et t2 unknown
        if (x2 - x1 + y1 - y2) != 0 and (y4 - y3) != 0:
            t1 = (x3 - x1 + (x4 - x3) * (y1 - y3) / (y4 - y3)) / (
                    x2 - x1 + y1 - y2)
            t2 = (y1 - y3 + (y2 - y1) * t1) / (y4 - y3)
            res1 = z1 + (z2 - z1) * t1
            res2 = z3 + (z4 - z3) * t2
            list_t1.append(t1)
            res.append([res1, res2])

        if (z2 - z1 + y1 - y2) != 0 and (y4 - y3) != 0:
            t1 = (z3 - z1 + (z4 - z3) * (y1 - y3) / (y4 - y3)) / (
                    z2 - z1 + y1 - y2)
            t2 = (y1 - y3 + (y2 - y1) * t1) / (y4 - y3)
            res1 = x1 + (x2 - x1) * t1
            res2 = x3 + (x4 - x3) * t2
            list_t1.append(t1)
            res.append([res1, res2])

        if (z2 - z1 + x1 - x2) != 0 and (x4 - x3) != 0:
            t1 = (z3 - z1 + (z4 - z3) * (x1 - x3) / (x4 - x3)) / (
                    z2 - z1 + x1 - x2)
            t2 = (x1 - x3 + (x2 - x1) * t1) / (x4 - x3)
            res1 = y1 + (y2 - y1) * t1
            res2 = y3 + (y4 - y3) * t2
            list_t1.append(t1)
            res.append([res1, res2])

        if len(res) == 0:
            return None

        for pair, t1 in zip(res, list_t1):
            res1, res2 = pair[0], pair[1]
            if math.isclose(res1, res2,
                            abs_tol=1e-7):  # if there is an intersection point
                if t1 >= 0 or t1 <= 1:
                    return volmdlr.Point3D(x1 + (x2 - x1) * t1,
                                           y1 + (y2 - y1) * t1,
                                           z1 + (z2 - z1) * t1)

        return None

    # def line_intersection2(self, linesegment2):
    #     x1 = self.start.x
    #     y1 = self.start.y
    #     z1 = self.start.z
    #     x2 = self.end.x
    #     y2 = self.end.y
    #     z2 = self.end.z
    #     x3 = linesegment2.start.x
    #     y3 = linesegment2.start.y
    #     z3 = linesegment2.start.z
    #     x4 = linesegment2.end.x
    #     y4 = linesegment2.end.y
    #     z4 = linesegment2.end.z

    #     #z1 - z3 = [-z2, z4]

    #     A = npy.array([[-x2, x4], [-y2, y4]])
    #     B = npy.array([x1 - x3, y1 - y3])
    #     # solution
    #     solution = npy.linalg.inv(A).dot(B)
    #     print('solution :', solution)

    #     alpha = float(solution[0])
    #     beta = float(solution[1])
    #     print('final result :', z1 - z3 == alpha * (-z2) + beta * z4)

    #     if z1 - z3 == alpha * (-z2) + beta * z4:
    #         x = x1 + alpha * x2
    #         y = y1 + alpha * y2
    #         z = z1 + alpha * z2
    #         return volmdlr.Point3D(x, y, z)
    #     else:
    #         return None

    # def linesegment_intersection(self, linesegment2):
    #     intersection = self.line_intersection2(linesegment2)
    #     print('intersection :', intersection)
    #     if intersection != None:
    #         print('disance start to intersection point :', self.start.point_distance(intersection))
    #         print('length :', self.length())
    #         if self.start.point_distance(intersection) < self.length() :
    #             return intersection
    #         else:
    #             return None
    #     return None
    def linesegment_intersection(self, linesegment):
        intersection = self.intersection(linesegment)
        if intersection != None:
            if intersection == self.start or intersection == self.end:
                return intersection
            else:
                if self.point_belongs(
                        intersection) and linesegment.point_belongs(
                    intersection):
                    return intersection
                else:
                    return None
        return None

    def rotation(self, center, axis, angle, copy=True):
        if copy:
            return LineSegment3D(
                *[p.rotation(center, axis, angle, copy=True) for p in
                  self.points])
        else:
            Edge.rotation(self, center, axis, angle, copy=False)
            self.bounding_box = self._bounding_box()

    def __contains__(self, point):

        point1, point2 = self.start, self.end
        axis = point2 - point1
        test = point.rotation(point1, axis, math.pi)
        if test == point:
            return True
        else:
            return False

    def translation(self, offset, copy=True):
        if copy:
            return LineSegment3D(
                *[p.translation(offset, copy=True) for p in self.points])
        else:
            Edge.translation(self, offset, copy=False)
            self.bounding_box = self._bounding_box()

    def frame_mapping(self, frame, side, copy=True):
        """
        side = 'old' or 'new'
        """
        if side == 'old':
            if copy:
                return LineSegment3D(
                    *[frame.old_coordinates(p) for p in self.points])
            else:
                Edge.frame_mapping(self, frame, side, copy=False)
                self.bounding_box = self._bounding_box()
        if side == 'new':
            if copy:
                return LineSegment3D(
                    *[frame.new_coordinates(p) for p in self.points])
            else:
                Edge.frame_mapping(self, frame, side, copy=False)
                self.bounding_box = self._bounding_box()

    def copy(self, deep=True, memo=None):
        return LineSegment3D(self.start.copy(), self.end.copy())

    def plot(self, ax=None, color='k', alpha=1,
             edge_ends=False, edge_direction=False):
        if ax is None:
            fig = plt.figure()
            ax = fig.add_subplot(111, projection='3d')
        else:
            fig = ax.figure

        points = [self.start, self.end]
        x = [p.x for p in points]
        y = [p.y for p in points]
        z = [p.z for p in points]
        if edge_ends:
            ax.plot(x, y, z, color=color, alpha=alpha, marker='o')
        else:
            ax.plot(x, y, z, color=color, alpha=alpha)
        if edge_direction:
            x, y, z = self.point_at_abscissa(0.5 * self.length())
            u, v, w = 0.05 * self.direction_vector()
            ax.quiver(x, y, z, u, v, w, length=0.15 * self.length(),
                      pivot='tip')
        return ax

    def plot2d(self, x_3D, y_3D, ax=None, color='k', width=None):
        if ax is None:
            fig = plt.figure()
            ax = fig.add_subplot(111, projection='3d')
        else:
            fig = ax.figure

        edge2D = self.plane_projection2d(volmdlr.O3D, x_3D, y_3D)
        edge2D.plot(ax=ax, color=color, width=width)
        return ax

    def plot_data(self, x_3D, y_3D, marker=None, color='black', stroke_width=1,
                  dash=False, opacity=1, arrow=False):
        edge2D = self.plane_projection2d(volmdlr.O3D, x_3D, y_3D)
        return edge2D.plot_data(marker, color, stroke_width,
                                dash, opacity, arrow)

    def FreeCADExport(self, name, ndigits=6):
        name = 'primitive' + str(name)
        x1, y1, z1 = round(1000 * self.start, ndigits)
        x2, y2, z2 = round(1000 * self.end, ndigits)
        return '{} = Part.LineSegment(fc.Vector({},{},{}),fc.Vector({},{},{}))\n'.format(
            name, x1, y1, z1, x2, y2, z2)

    def to_line(self):
        return Line3D(self.start, self.end)

    def babylon_script(self, color=(1, 1, 1), name='line', type_='line',
                       parent=None):
        if type_ == 'line' or type_ == 'dashed':
            s = 'var myPoints = [];\n'
            s += 'var point1 = new BABYLON.Vector3({},{},{});\n'.format(
                *self.start)
            s += 'myPoints.push(point1);\n'
            s += 'var point2 = new BABYLON.Vector3({},{},{});\n'.format(
                *self.end)
            s += 'myPoints.push(point2);\n'
            if type_ == 'line':
                s += 'var {} = BABYLON.MeshBuilder.CreateLines("lines", {{points: myPoints}}, scene);\n'.format(
                    name)
            elif type_ == 'dashed':
                s += 'var {} = BABYLON.MeshBuilder.CreateDashedLines("lines", {{points: myPoints, dashNb:20}}, scene);'.format(
                    name)
            s += '{}.color = new BABYLON.Color3{};\n'.format(name,
                                                             tuple(color))
        elif type_ == 'tube':
            radius = 0.03 * self.start.point_distance(self.end)
            s = 'var points = [new BABYLON.Vector3({},{},{}), new BABYLON.Vector3({},{},{})];\n'.format(
                *self.start, *self.end)
            s += 'var {} = BABYLON.MeshBuilder.CreateTube("frame_U", {{path: points, radius: {}}}, {});'.format(
                name, radius, parent)
        #            s += 'line.material = red_material;\n'

        else:
            raise NotImplementedError

        if parent is not None:
            s += '{}.parent = {};\n'.format(name, parent)

        return s

    def to_2d(self, plane_origin, x1, x2):
        p2D = [p.to_2d(plane_origin, x1, x2) for p in (self.start, self.end)]
        return LineSegment2D(*p2D, name=self.name)

    def reverse(self):
        return LineSegment3D(self.end.copy(), self.start.copy())

    def minimum_distance_points(self, other_line):
        """
        Returns the points on this line and the other line that are the closest
        of lines
        """
        u = self.end - self.start
        v = other_line.end - other_line.start
        w = self.start - other_line.start
        a = u.dot(u)
        b = u.dot(v)
        c = v.dot(v)
        d = u.dot(w)
        e = v.dot(w)
        if (a * c - b ** 2) != 0:
            s = (b * e - c * d) / (a * c - b ** 2)
            t = (a * e - b * d) / (a * c - b ** 2)
            p1 = self.start + s * u
            p2 = other_line.start + t * v
            return p1, p2
        else:
            return self.start, other_line.start

    def Matrix_distance(self, other_line):
        u = self.direction_vector()
        v = other_line.direction_vector()
        w = other_line.start - self.start

        a = u.dot(u)
        b = -u.dot(v)
        d = v.dot(v)

        e = w.dot(u)
        f = -w.dot(v)

        A = npy.array([[a, b],
                       [b, d]])
        B = npy.array([e, f])

        res = scp.optimize.lsq_linear(A, B, bounds=(0, 1))
        p1 = self.point_at_abscissa(res.x[0] * self.length())
        p2 = other_line.point_at_abscissa(
            res.x[1] * other_line.length())
        return p1, p2

    def parallele_distance(self, other_linesegment):
        ptA, ptB, ptC = self.start, self.end, other_linesegment.points[0]
        u = volmdlr.Vector3D((ptA - ptB).vector)
        u.normalize()
        plane1 = volmdlr.faces.Plane3D.from_3_points(ptA, ptB, ptC)
        v = u.cross(plane1.normal)  # distance vector
        # ptA = k*u + c*v + ptC
        res = (ptA - ptC).vector
        x, y, z = res[0], res[1], res[2]
        u1, u2, u3 = u.x, u.y, u.z
        v1, v2, v3 = v.x, v.y, v.z

        if (u1 * v2 - v1 * u2) != 0 and u1 != 0:
            c = (y * u1 - x * u2) / (u1 * v2 - v1 * u2)
            k = (x - c * v1) / u1
            if math.isclose(k * u3 + c * v3, z, abs_tol=1e-7):
                return k
        elif (u1 * v3 - v1 * u3) != 0 and u1 != 0:
            c = (z * u1 - x * u3) / (u1 * v3 - v1 * u3)
            k = (x - c * v1) / u1
            if math.isclose(k * u2 + c * v2, y, abs_tol=1e-7):
                return k
        elif (v1 * u2 - v2 * u1) != 0 and u2 != 0:
            c = (u2 * x - y * u1) / (v1 * u2 - v2 * u1)
            k = (y - c * v2) / u2
            if math.isclose(k * u3 + c * v3, z, abs_tol=1e-7):
                return k
        elif (v3 * u2 - v2 * u3) != 0 and u2 != 0:
            c = (u2 * z - y * u3) / (v3 * u2 - v2 * u3)
            k = (y - c * v2) / u2
            if math.isclose(k * u1 + c * v1, x, abs_tol=1e-7):
                return k
        elif (u1 * v3 - v1 * u3) != 0 and u3 != 0:
            c = (z * u1 - x * u3) / (u1 * v3 - v1 * u3)
            k = (z - c * v3) / u3
            if math.isclose(k * u2 + c * v2, y, abs_tol=1e-7):
                return k
        elif (u2 * v3 - v2 * u3) != 0 and u3 != 0:
            c = (z * u2 - y * u3) / (u2 * v3 - v2 * u3)
            k = (z - c * v3) / u3
            if math.isclose(k * u1 + c * v1, x, abs_tol=1e-7):
                return k
        else:
            return NotImplementedError

    def minimum_distance(self, element, return_points=False):
        if element.__class__ is Arc3D or element.__class__ is volmdlr.wires.Circle3D:
            pt1, pt2 = element.minimum_distance_points_line(self)
            if return_points:
                return pt1.point_distance(pt2), pt1, pt2
            else:
                return pt1.point_distance(pt2)

        elif element.__class__ is LineSegment3D:
            p1, p2 = self.Matrix_distance(element)
            if return_points:
                return p1.point_distance(p2), p1, p2
            else:
                return p1.point_distance(p2)

        elif element.__class__ is BSplineCurve3D:
            points = element.points
            lines = []
            dist_min = math.inf
            for p1, p2 in zip(points[0:-1], points[1:]):
                lines.append(LineSegment3D(p1, p2))
            for l in lines:
                p1, p2 = self.Matrix_distance(l)
                dist = p1.point_distance(p2)
                if dist < dist_min:
                    dist_min = dist
                    min_points = (p1, p2)
            if return_points:
                p1, p2 = min_points
                return dist_min, p1, p2
            else:
                return dist_min

        else:
            return NotImplementedError

    def extrusion(self, extrusion_vector):
        u = self.unit_direction_vector()
        v = extrusion_vector.copy()
        v.normalize()
        w = u.cross(v)
        l1 = self.length()
        l2 = extrusion_vector.norm()
        # outer_contour = Polygon2D([O2D, Point2D((l1, 0.)),
        #                            Point2D((l1, l2)), Point2D((0., l2))])
        plane = volmdlr.faces.Plane3D(volmdlr.Frame3D(self.start, u, v, w))
        return [plane.rectangular_cut(0, l1, 0, l2)]

    def revolution(self, axis_point, axis, angle):
        axis_line3d = Line3D(axis_point, axis_point + axis)
        if axis_line3d.point_belongs(self.start) and axis_line3d.point_belongs(
                self.end):
            return []

        p1_proj, _ = axis_line3d.point_projection(self.start)
        p2_proj, _ = axis_line3d.point_projection(self.end)
        d1 = self.start.point_distance(p1_proj)
        d2 = self.end.point_distance(p2_proj)
        if not math.isclose(d1, 0., abs_tol=1e-9):
            u = (self.start - p1_proj)  # Unit vector from p1_proj to p1
            u.normalize()
        elif not math.isclose(d2, 0., abs_tol=1e-9):
            u = (self.end - p2_proj)  # Unit vector from p1_proj to p1
            u.normalize()
        else:
            return []
        if u.is_colinear_to(self.direction_vector()):
            # Planar face
            v = axis.cross(u)
            surface = volmdlr.faces.Plane3D(
                volmdlr.Frame3D(p1_proj, u, v, axis))
            r, R = sorted([d1, d2])
            if angle == volmdlr.TWO_PI:
                # Only 2 circles as countours
                outer_contour2d = volmdlr.wires.Circle2D(volmdlr.O2D, R)
                if not math.isclose(r, 0, abs_tol=1e-9):
                    inner_contours2d = [volmdlr.wires.Circle2D(volmdlr.O2D, r)]
                else:
                    inner_contours2d = []
            else:
                inner_contours2d = []
                if math.isclose(r, 0, abs_tol=1e-9):
                    # One arc and 2 lines (pizza slice)
                    arc2_e = volmdlr.Point2D(R, 0)
                    arc2_i = arc2_e.rotation(center=volmdlr.O2D,
                                             angle=0.5 * angle)
                    arc2_s = arc2_e.rotation(center=volmdlr.O2D, angle=angle)
                    arc2 = Arc2D(arc2_s, arc2_i, arc2_e)
                    line1 = LineSegment2D(arc2_e, volmdlr.O2D)
                    line2 = LineSegment2D(volmdlr.O2D, arc2_s)
                    outer_contour2d = volmdlr.wires.Contour2D([arc2, line1,
                                                               line2])

                else:
                    # Two arcs and lines
                    arc1_s = volmdlr.Point2D(R, 0)
                    arc1_i = arc1_s.rotation(center=volmdlr.O2D,
                                             angle=0.5 * angle)
                    arc1_e = arc1_s.rotation(center=volmdlr.O2D, angle=angle)
                    arc1 = Arc2D(arc1_s, arc1_i, arc1_e)

                    arc2_e = volmdlr.Point2D(r, 0)
                    arc2_i = arc2_e.rotation(center=volmdlr.O2D,
                                             angle=0.5 * angle)
                    arc2_s = arc2_e.rotation(center=volmdlr.O2D, angle=angle)
                    arc2 = Arc2D(arc2_s, arc2_i, arc2_e)

                    line1 = LineSegment2D(arc1_e, arc2_s)
                    line2 = LineSegment2D(arc2_e, arc1_s)

                    outer_contour2d = volmdlr.wires.Contour2D([arc1, line1,
                                                               arc2, line2])

            return [volmdlr.faces.PlaneFace3D(surface,
                                              volmdlr.faces.Surface2D(
                                                  outer_contour2d,
                                                  inner_contours2d))]

        elif not math.isclose(d1, d2, abs_tol=1e-9):
            # Conical
            v = axis.cross(u)
            dv = self.direction_vector()
            dv.normalize()

            semi_angle = math.atan2(dv.dot(u), dv.dot(axis))
            cone_origin = p1_proj - d1 / math.tan(semi_angle) * axis
            if semi_angle > 0.5 * math.pi:
                semi_angle = math.pi - semi_angle

                cone_frame = volmdlr.Frame3D(cone_origin, u, -v, -axis)
                angle2 = -angle
            else:
                angle2 = angle
                cone_frame = volmdlr.Frame3D(cone_origin, u, v, axis)

            surface = volmdlr.faces.ConicalSurface3D(cone_frame,
                                                     semi_angle)
            z1 = d1 / math.tan(semi_angle)
            z2 = d2 / math.tan(semi_angle)
            return [surface.rectangular_cut(0, angle2, z1, z2)]
        else:
            # Cylindrical face
            v = axis.cross(u)
            surface = volmdlr.faces.CylindricalSurface3D(
                volmdlr.Frame3D(p1_proj, u, v, axis), d1)
            return [surface.rectangular_cut(0, angle,
                                            0,
                                            (self.end - self.start).dot(axis))]

    def to_step(self, current_id, surface_id=None):
        line = self.to_line()
        content, line_id = line.to_step(current_id)

        if surface_id:
            content += "#{} = SURFACE_CURVE('',#{},(#{}),.PCURVE_S1.);\n".format(
                line_id + 1, line_id, surface_id)
            line_id += 1

        current_id = line_id + 1
        start_content, start_id = self.start.to_step(current_id, vertex=True)
        current_id = start_id + 1
        end_content, end_id = self.end.to_step(current_id + 1, vertex=True)
        content += start_content + end_content
        current_id = end_id + 1
        content += "#{} = EDGE_CURVE('{}',#{},#{},#{},.T.);\n".format(
            current_id, self.name,
            start_id, end_id, line_id)
        return content, [current_id]


class BSplineCurve3D(Edge, volmdlr.core.Primitive3D):
    _non_serializable_attributes = ['curve']

    def __init__(self, degree: int, control_points: List[volmdlr.Point3D],
                 knot_multiplicities: List[int], knots: List[float],
                 weights: List[float] = None, periodic: bool = False,
                 name: str = ''):
        volmdlr.core.Primitive3D.__init__(self, name=name)
        self.control_points = control_points
        self.degree = degree
        knots = standardize_knot_vector(knots)
        self.knots = knots
        self.knot_multiplicities = knot_multiplicities
        self.weights = weights
        self.periodic = periodic
        self.name = name

        curve = BSpline.Curve()
        curve.degree = degree
        if weights is None:
            P = [(control_points[i][0], control_points[i][1],
                  control_points[i][2]) for i in range(len(control_points))]
            curve.ctrlpts = P
        else:
            Pw = [(control_points[i][0] * weights[i],
                   control_points[i][1] * weights[i],
                   control_points[i][2] * weights[i], weights[i]) for i in
                  range(len(control_points))]
            curve.ctrlptsw = Pw
        knot_vector = []
        for i, knot in enumerate(knots):
            knot_vector.extend([knot] * knot_multiplicities[i])
        curve.knotvector = knot_vector
        curve.delta = 0.01
        curve_points = curve.evalpts

        self.curve = curve
        self.bounding_box = self._bounding_box()
        self.points = [volmdlr.Point3D(p[0], p[1], p[2]) for p in curve_points]
        Edge.__init__(self, start=self.points[0], end=self.points[-1])

    def _bounding_box(self):
        bbox = self.curve.bbox
        return volmdlr.core.BoundingBox(bbox[0][0], bbox[1][0],
                                        bbox[0][1], bbox[1][1],
                                        bbox[0][2], bbox[1][2])

    def reverse(self):
        return self.__class__(degree=self.degree,
                              control_points=self.control_points[::-1],
                              knot_multiplicities=self.knot_multiplicities[
                                                  ::-1],
                              knots=self.knots[::-1],
                              weights=self.weights,
                              periodic=self.periodic)

    def length(self):
        """

        """
        # length = 0
        # for k in range(0, len(self.points) - 1):
        #     length += (self.points[k] - self.points[k + 1]).norm()
        # return length
        return length_curve(self.curve)

    def look_up_table(self, resolution=20, start_parameter: float = 0,
                      end_parameter: float = 1):
        """
        Creates a table of equivalence between the parameter t (evaluation
        of the BSplineCruve) and the cumulative distance.
        """
        points3d = []
        ts = [start_parameter + i/resolution * (end_parameter - start_parameter)
              for i in range(resolution+1)]
        points = self.curve.evaluate_list(ts)
        for pt in points:
            points3d.append(volmdlr.Point3D(*pt))
        linesegments = [volmdlr.edges.LineSegment3D(p1, p2)
                        for p1, p2 in zip(points3d[:-1], points3d[1:])]
        distances = [0]
        for lineseg in linesegments:
            distances.append(lineseg.length() + distances[-1])

        return [(ts[i], distances[i]) for i in range(resolution+1)]

    def point_at_abscissa(self, curvilinear_abscissa, resolution=1000):
        """
        Returns the vm.Point3D at a given curvilinear abscissa.
        This is an approximation. Resolution parameter can increased
        for more accurate result.
        """
        if curvilinear_abscissa == 0:
            return self.start
        elif curvilinear_abscissa == self.length():
            return self.end
        lut = self.look_up_table(resolution=resolution)
        if 0 < curvilinear_abscissa < self.length():
            for i, (t, dist) in enumerate(lut):
                if curvilinear_abscissa < dist:
                    t1 = lut[i-1][0]
                    t2 = t
                    # dist1 = lut[i-1][1]
                    # dist2 = dist
                    return volmdlr.Point3D(
                        *self.curve.evaluate_single((t1+t2)/2))
        else:
            raise ValueError('Curvilinear abscissa is bigger than length,'
                             ' or negative')

    def normal(self, position: float = 0.0):
        point, normal = operations.normal(self.curve, position, normalize=True)
        normal = volmdlr.Point3D(normal[0], normal[1], normal[2])
        return normal

    def tangent(self, position: float = 0.0):
        point, tangent = operations.tangent(self.curve, position,
                                            normalize=True)
        tangent = volmdlr.Point3D(tangent[0], tangent[1], tangent[2])
        return tangent

    def binormal(self, position: float = 0.0):
        
        " The binormal vector is the cross product of unit tangent and unit normal vectors "

        point, binormal = operations.binormal(self.curve, position,
                                              normalize=True)
        binormal = volmdlr.Point3D(binormal[0], binormal[1], binormal[2])
        return binormal

    def point3d_to_parameter(self, point: volmdlr.Point3D):
        """
        Search for the value of the normalized evaluation parameter t
        (between 0 and 1) that would return the given point when the
        BSplineCurve3D is evaluated at the t value.
        """
        def f(param):
            p3d = volmdlr.Point3D(*self.curve.evaluate_single(param))
            return point.point_distance(p3d)
        res = scipy.optimize.minimize(fun=f, x0=(0.5), bounds=[(0, 1)],
                                      tol=1e-9)
        return res.x[0]

        # found = False
        # start_norm_eva = 0
        # end_parameter = 1
        # max_count = 100
        # count = 0
        # t_res = None
        #
        # if point == self.start:
        #     return 0
        # elif point == self.end:
        #     return 1
        #
        # while not found and count < max_count:
        #
        #     ts = [start_norm_eva + i / resolution * (
        #                 end_parameter - start_norm_eva)
        #           for i in range(resolution + 1)]
        #
        #     target_distances = []
        #     for t in ts:
        #         curve_point = volmdlr.Point3D(*self.curve.evaluate_single(t))
        #         if curve_point == point:
        #             found = True
        #             t_res = t
        #
        #             break
        #         else:
        #             target_distances.append(curve_point.point_distance(point))
        #
        #     if found:
        #         break
        #
        #     min_i = 0
        #     min_distance = target_distances[0]
        #     for i, target_distance in enumerate(target_distances[1:]):
        #         if target_distance < min_distance:
        #             min_distance = target_distance
        #             min_i = i
        #
        #     if 0 < min_i < len(target_distances):
        #         start_norm_eva = ts[min_i-1]
        #         end_parameter = ts[min_i+1]
        #     elif min_i == 0:
        #         start_norm_eva = 0
        #         end_parameter = ts[1]
        #     else:
        #         start_norm_eva = ts[-2]
        #         end_parameter = 1
        #
        #     count += 1
        #
        # if t_res is None:
        #     ax = self.plot()
        #     point.plot(ax=ax, color='r')
        #     print(point.point_distance(self.start), point.point_distance(self.end))
        #     raise ValueError('Point3D not found on BSplineCurve3D')
        #
        # return t_res

    def point_on_curve(self, point: volmdlr.Point3D):
        # TODO: complete ?
        pass

    def FreeCADExport(self, ip, ndigits=3):
        name = 'primitive{}'.format(ip)
        points = '['
        for i in range(len(self.control_points)):
            point = 'fc.Vector({},{},{}),'.format(self.control_points[i][0],
                                                  self.control_points[i][1],
                                                  self.control_points[i][2])
            points += point
        points = points[:-1]
        points += ']'
        # !!! : A QUOI SERT LE DERNIER ARG DE BSplineCurve (False)?
        # LA MULTIPLICITE EN 3e ARG ET LES KNOTS EN 2e ARG ?
        return '{} = Part.BSplineCurve({},{},{},{},{},{},{})\n'.format(name,
                                                                       points,
                                                                       self.knot_multiplicities,
                                                                       self.knots,
                                                                       self.periodic,
                                                                       self.degree,
                                                                       self.weights,
                                                                       False)

    @classmethod
    def from_step(cls, arguments, object_dict):
        name = arguments[0][1:-1]
        degree = int(arguments[1])
        points = [object_dict[int(i[1:])] for i in arguments[2]]
        # curve_form = arguments[3]
        if arguments[4] == '.F.':
            closed_curve = False
        elif arguments[4] == '.T.':
            closed_curve = True
        else:
            raise ValueError
        # self_intersect = arguments[5]
        knot_multiplicities = [int(i) for i in arguments[6][1:-1].split(",")]
        knots = [float(i) for i in arguments[7][1:-1].split(",")]
        # knot_spec = arguments[8]
        knot_vector = []
        for i, knot in enumerate(knots):
            knot_vector.extend([knot] * knot_multiplicities[i])

        if 9 in range(len(arguments)):
            weight_data = [float(i) for i in arguments[9][1:-1].split(",")]
        else:
            weight_data = None

        # FORCING CLOSED_CURVE = FALSE:
        # closed_curve = False
        return cls(degree, points, knot_multiplicities, knots, weight_data,
                   closed_curve, name)

    def to_step(self, current_id, surface_id=None):

        points_ids = []
        content = ''
        for point in self.points:
            point_content, point_id = point.to_step(current_id,
                                                    vertex=True)
            content += point_content
            points_ids.append(point_id)

        curve_id = point_id + 1
        content += "#{} = B_SPLINE_CURVE_WITH_KNOTS('{}',{},({})," \
                   ".UNSPECIFIED.,.F.,.F.,({}),{}," \
                   ".PIECEWISE_BEZIER_KNOTS.);\n".format(curve_id,
                                                         self.name,
                                                         self.degree,
                                                         volmdlr.core.step_ids_to_str(
                                                             points_ids),
                                                         volmdlr.core.step_ids_to_str(
                                                             self.knot_multiplicities),
                                                         tuple(self.knots)
                                                         )

        if surface_id:
            content += "#{} = SURFACE_CURVE('',#{},(#{}),.PCURVE_S1.);\n".format(
                curve_id + 1, curve_id, surface_id)
            curve_id += 1

        current_id = curve_id + 1
        start_content, start_id = self.start.to_step(current_id, vertex=True)
        current_id = start_id + 1
        end_content, end_id = self.end.to_step(current_id + 1, vertex=True)
        content += start_content + end_content
        current_id = end_id + 1
        content += "#{} = EDGE_CURVE('{}',#{},#{},#{},.T.);\n".format(
            current_id, self.name,
            start_id, end_id, curve_id)
        return content, [current_id]

    @classmethod
    def from_points_interpolation(cls, points, degree, periodic=False):
        curve = fitting.interpolate_curve([(p.x, p.y, p.z) for p in points],
                                          degree)
        bsplinecurve3d = cls.from_geomdl_curve(curve)
        if not periodic:
            return bsplinecurve3d
        else:
            bsplinecurve3d.periodic = True
            return bsplinecurve3d

    def point_distance(self, pt1):
        distances = []
        for point in self.points:
            #            vmpt = Point3D((point[1], point[2], point[3]))
            distances.append(pt1.point_distance(point))
        return min(distances)

<<<<<<< HEAD
    def point_belongs(self, point, abs_tol=1e-7):
        polygon_points = self.polygon_points()
        for p1, p2 in zip(polygon_points[:-1], polygon_points[1:]):
            line = LineSegment3D(p1, p2)
            if line.point_belongs(point, abs_tol=abs_tol):
=======
    # def point_belongs(self, point):
    #     polygon_points = self.polygon_points()
    #     for p1, p2 in zip(polygon_points[:-1], polygon_points[1:]):
    #         line = LineSegment3D(p1, p2)
    #         if line.point_belongs(point):
    #             return True
    #     return False

    def point_belongs(self, point3d):
        '''
        check if a point3d belongs to the bspline_curve or not 
        '''
        def f(x):
            return (point3d - volmdlr.Point3D(*self.curve.evaluate_single(x))).norm()

        x = npy.linspace(0,1,5)
        x_init=[]
        for xi in x:
            x_init.append(xi)
            
        for x0 in x_init: 
            z = scp.optimize.least_squares(f, x0=x0, bounds=([0,1]))
            if z.cost < 1e-10: 
>>>>>>> 36761189
                return True
        return False


    def rotation(self, center, axis, angle, copy=True):
        new_control_points = [p.rotation(center, axis, angle, True) for p in
                              self.control_points]
        new_BSplineCurve3D = BSplineCurve3D(self.degree, new_control_points,
                                            self.knot_multiplicities,
                                            self.knots, self.weights,
                                            self.periodic, self.name)
        if copy:
            return new_BSplineCurve3D
        else:
            self.control_points = new_control_points
            self.curve = new_BSplineCurve3D.curve
            self.points = new_BSplineCurve3D.points

    def translation(self, offset, copy=True):
        new_control_points = [p.translation(offset, True) for p in
                              self.control_points]
        new_BSplineCurve3D = BSplineCurve3D(self.degree, new_control_points,
                                            self.knot_multiplicities,
                                            self.knots, self.weights,
                                            self.periodic, self.name)
        if copy:
            return new_BSplineCurve3D
        else:
            self.control_points = new_control_points
            self.curve = new_BSplineCurve3D.curve
            self.points = new_BSplineCurve3D.points

    def trim(self, point1: volmdlr.Point3D, point2: volmdlr.Point3D):
        if (point1 == self.start and point2 == self.end) \
                or (point1 == self.end and point2 == self.start):
            return self

        elif point1 == self.start and point2 != self.end:
            parameter2 = self.point3d_to_parameter(point2)
            return self.cut_after(parameter2)

        elif point2 == self.start and point1 != self.end:
            parameter1 = self.point3d_to_parameter(point1)
            return self.cut_after(parameter1)

        elif point1 != self.start and point2 == self.end:
            parameter1 = self.point3d_to_parameter(point1)
            return self.cut_before(parameter1)

        elif point2 != self.start and point1 == self.end:
            parameter2 = self.point3d_to_parameter(point2)
            return self.cut_before(parameter2)

        parameter1 = self.point3d_to_parameter(point1)
        parameter2 = self.point3d_to_parameter(point2)
        if parameter1 is None or parameter2 is None:
            raise ValueError('Point not on BSplineCurve for trim method')

        if parameter1 > parameter2:
            parameter1, parameter2 = parameter2, parameter1
            point1, point2 = point2, point1

        bspline_curve = self.cut_before(parameter1)
        new_param2 = bspline_curve.point3d_to_parameter(point2)
        trimmed_bspline_cruve = bspline_curve.cut_after(new_param2)
        return trimmed_bspline_cruve

    def trim_between_evaluations(self, parameter1: float, parameter2: float):
        print('Use BSplineCurve3D.trim instead of trim_between_evaluation')
        parameter1, parameter2 = min([parameter1, parameter2]), \
            max([parameter1, parameter2])

        if math.isclose(parameter1, 0, abs_tol=1e-7) \
                and math.isclose(parameter2, 1, abs_tol=1e-7):
            return self
        elif math.isclose(parameter1, 0, abs_tol=1e-7):
            return self.cut_after(parameter2)
        elif math.isclose(parameter2, 1, abs_tol=1e-7):
            return self.cut_before(parameter1)

        # Cut before
        bspline_curve = self.insert_knot(parameter1, num=self.degree)
        if bspline_curve.weights is not None:
            raise NotImplementedError

        # Cut after
        bspline_curve = bspline_curve.insert_knot(parameter2, num=self.degree)
        if bspline_curve.weights is not None:
            raise NotImplementedError

        # Que faire quand on rajoute un noeud au milieu ?
        # plus simple de passer par cut_after cut_before
        new_ctrlpts = bspline_curve.control_points[bspline_curve.degree:
                                                   -bspline_curve.degree]
        new_multiplicities = bspline_curve.knot_multiplicities[1:-1]
        # new_multiplicities = bspline_curve.knot_multiplicities[2:-5]
        new_multiplicities[-1] += 1
        new_multiplicities[0] += 1
        new_knots = bspline_curve.knots[1:-1]
        # new_knots = bspline_curve.knots[2:-5]
        new_knots = standardize_knot_vector(new_knots)

        return BSplineCurve3D(degree=bspline_curve.degree,
                              control_points=new_ctrlpts,
                              knot_multiplicities=new_multiplicities,
                              knots=new_knots,
                              weights=None,
                              periodic=bspline_curve.periodic,
                              name=bspline_curve.name)

    def cut_before(self, parameter: float):
        # if parameter == 0:
        if math.isclose(parameter, 0, abs_tol=1e-6):
            return self
        # elif parameter == 1:
        elif math.isclose(parameter, 1, abs_tol=1e-6):
            raise ValueError('Nothing will be left from the BSplineCurve3D')
        curves = operations.split_curve(self.curve, parameter)
        return self.from_geomdl_curve(curves[1])

    def cut_after(self, parameter: float):
        # if parameter == 0.:
        if math.isclose(parameter, 0, abs_tol=1e-6):
            raise ValueError('Nothing will be left from the BSplineCurve3D')
        # elif parameter == 1.:
        elif math.isclose(parameter, 1, abs_tol=1e-6):
            return self
        curves = operations.split_curve(self.curve, parameter)
        return self.from_geomdl_curve(curves[0])

    def insert_knot(self, knot: float, num: int = 1):
        """
        Returns a new BSplineCurve3D
        """
        curve_copy = self.curve.__deepcopy__({})
        modified_curve = operations.insert_knot(curve_copy, [knot], num=[num])
        return self.from_geomdl_curve(modified_curve)

    # Copy paste du LineSegment3D
    def plot(self, ax=None, edge_ends=False, color='k', alpha=1,
             edge_direction=False):
        if ax is None:
            fig = plt.figure()
            ax = fig.add_subplot(111, projection='3d')
        else:
            fig = ax.figure

        x = [p.x for p in self.points]
        y = [p.y for p in self.points]
        z = [p.z for p in self.points]
        ax.plot(x, y, z, color=color, alpha=alpha)
        if edge_ends:
            ax.plot(x, y, z, 'o', color=color, alpha=alpha)
        return ax

    def to_2d(self, plane_origin, x1, x2):
        control_points2d = [p.to_2d(plane_origin, x1, x2) for p in
                            self.control_points]
        return BSplineCurve2D(self.degree, control_points2d,
                              self.knot_multiplicities, self.knots,
                              self.weights, self.periodic, self.name)

    def polygon_points(self):
        return self.points

    def unit_direction_vector(self, abscissa=0.):
        l = self.length()
        if abscissa >= l:
            abscissa2 = l
            abscissa = abscissa2 - 0.001 * l

        else:
            abscissa2 = abscissa + 0.001 * l
            if abscissa2 > l:
                abscissa2 = l

        tangent = self.point_at_abscissa(abscissa2) - self.point_at_abscissa(
            abscissa)
        tangent.normalize()
        return tangent

    def unit_normal_vector(self, abscissa):
        return None

    def curvature(self, u: float, point_in_curve: bool = False):
        # u should be in the interval [0,1]
        curve = self.curve
        ders = curve.derivatives(u, 3)  # 3 first derivative
        c1, c2 = volmdlr.Point3D(*ders[1]), volmdlr.Point3D(*ders[2])
        denom = c1.cross(c2)
        if c1 == volmdlr.O3D or c2 == volmdlr.O3D or denom.norm() == 0.0:
            if point_in_curve:
                return 0., volmdlr.Point3D(*ders[0])
            return 0.
        r_c = ((c1.norm()) ** 3) / denom.norm()
        point = volmdlr.Point3D(*ders[0])
        if point_in_curve:
            return 1 / r_c, point
        return 1 / r_c

    def global_maximum_curvature(self, nb_eval: int = 21, point_in_curve: bool = False):
        check = [i / (nb_eval - 1) for i in range(nb_eval)]
        curvatures = []
        for u in check:
            curvatures.append(self.curvature(u, point_in_curve))
        return curvatures

    def maximum_curvature(self, point_in_curve: bool = False):
        """
        Returns the maximum curvature of a curve and the point where it is located
        """
        if point_in_curve:
            maximum_curvarture, point = max(self.global_maximum_curvature(nb_eval=21, point_in_curve=point_in_curve))
            return maximum_curvarture, point
        # print(self.global_maximum_curvature(point_in_curve))
        maximum_curvarture = max(self.global_maximum_curvature(nb_eval=21, point_in_curve=point_in_curve))
        return maximum_curvarture

    def minimum_radius(self, point_in_curve=False):
        """
        Returns the minimum curvature radius of a curve and the point where it is located
        """
        if point_in_curve:
            maximum_curvarture, point = self.maximum_curvature(point_in_curve)
            return 1 / maximum_curvarture, point
        maximum_curvarture = self.maximum_curvature(point_in_curve)
        return 1 / maximum_curvarture

    @classmethod
    def from_geomdl_curve(cls, curve):
        knots = list(sorted(set(curve.knotvector)))
        knot_multiplicities = [curve.knotvector.count(k) for k in knots]

        return cls(degree=curve.degree,
                   control_points=curve.ctrlpts,
                   knots=knots,
                   knot_multiplicities=knot_multiplicities)

<<<<<<< HEAD
    def point_belongs(self, point3d, abs_tol=1e-10):
        '''
        check if a point3d belongs to the bspline_curve or not 
        '''
        def f(x):
            return (point3d - volmdlr.Point3D(*self.curve.evaluate_single(x))).norm()

        x = npy.linspace(0,1,5)
        x_init=[]
        for xi in x:
            x_init.append(xi)
            
        for x0 in x_init: 
            z = scp.optimize.least_squares(f, x0=x0, bounds=([0,1]))
            if z.cost < abs_tol: 
                return True
        return False
=======
>>>>>>> 36761189

    
    def global_minimum_curvature(self, nb_eval: int = 21):
        check = [i/(nb_eval-1) for i in range(nb_eval)]
        radius = []
        for u in check :
            radius.append(self.minimum_curvature(u))
        return radius

    @classmethod
    def from_points_approximation(cls, points, degree, **kwargs):
        '''
        Bspline Curve approximation through 3d points using least squares method
        It is better to specify the number of control points
        
        Parameters
        ----------
        points : volmdlr.Point3D
            data points 
        degree: int
            degree of the output parametric curve
            
        Keyword Arguments:
            * ``centripetal``: activates centripetal parametrization method. *Default: False*
            * ``ctrlpts_size``: number of control points. *Default: len(points) - 1*
                
        Returns
        -------
        BSplineCurve3D
    
        ''' 
        
        curve = fitting.approximate_curve([(p.x, p.y, p.z) for p in points], degree, **kwargs)
        return cls.from_geomdl_curve(curve)
    
      
class BezierCurve3D(BSplineCurve3D):

    def __init__(self, degree: int, control_points: List[volmdlr.Point3D],
                 name: str = ''):
        knotvector = utilities.generate_knot_vector(degree,
                                                    len(control_points))
        knot_multiplicity = [1] * len(knotvector)

        BSplineCurve3D.__init__(self, degree, control_points,
                                knot_multiplicity, knotvector,
                                None, False, name)


class Arc3D(Edge):
    """
    An arc is defined by a starting point, an end point and an interior point

    """

    def __init__(self, start, interior, end, name=''):
        """

        """
        self.interior = interior
        Edge.__init__(self, start=start, end=end, name=name)
        self.setup_arc(start, interior, end, name=name)
        self.bounding_box = self._bounding_box()

    def _bounding_box(self):
        # TODO: implement exact calculation
        points = self.polygon_points()
        xmin = min([p.x for p in points])
        xmax = max([p.x for p in points])
        ymin = min([p.y for p in points])
        ymax = max([p.y for p in points])
        zmin = min([p.z for p in points])
        zmax = max([p.z for p in points])
        return volmdlr.core.BoundingBox(xmin, xmax, ymin, ymax, zmin, zmax)

    @classmethod
    def from_angle(cls, start: volmdlr.Point3D, angle: float,
                   axis_point: volmdlr.Point3D, axis: volmdlr.Vector3D):
        start_gen = start
        int_gen = start_gen.rotation(axis_point, axis, angle / 2, copy=True)
        end_gen = start_gen.rotation(axis_point, axis, angle, copy=True)
        if angle == volmdlr.TWO_PI:
            line = Line3D(axis_point, axis_point + axis)
            center, _ = line.point_projection(start)
            radius = center.point_distance(start)
            u = start - center
            v = axis.cross(u)
            return volmdlr.wires.Circle3D(volmdlr.Frame3D(center, u, v, axis),
                                          radius)
        return cls(start_gen, int_gen, end_gen, axis)

    def setup_arc(self, start, interior, end, name=''):
        u1 = (self.interior - self.start)
        u2 = (self.interior - self.end)
        try:
            u1.normalize()
            u2.normalize()
        except ZeroDivisionError:
            raise ValueError(
                'Start, end and interior points of an arc must be distincts')

        self.normal = u2.cross(u1)
        self.normal.normalize()

        if u1 == u2:
            u2 = self.normal.cross(u1)
            u2.normalize()

        v1 = self.normal.cross(u1)  # v1 is normal, equal u2
        v2 = self.normal.cross(u2)  # equal -u1

        p11 = 0.5 * (start + interior)  # Mid point of segment s,m
        p12 = p11 + v1
        p21 = 0.5 * (end + interior)  # Mid point of segment s,m
        p22 = p21 + v2

        l1 = Line3D(p11, p12)
        l2 = Line3D(p21, p22)

        try:
            c1, _ = l1.minimum_distance_points(l2)
        except ZeroDivisionError:
            raise ValueError(
                'Start, end and interior points  of an arc must be distincts')

        self.center = c1
        self.radius = (self.center - self.start).norm()

        # Determining angle

        vec1 = (self.start - self.center)
        vec1.normalize()
        vec2 = self.normal.cross(vec1)
        self.frame = volmdlr.Frame3D(self.center, vec1, vec2, self.normal)

        r1 = self.start.to_2d(self.center, vec1, vec2)
        r2 = self.end.to_2d(self.center, vec1, vec2)
        ri = self.interior.to_2d(self.center, vec1, vec2)

        angle1 = math.atan2(r1.y, r1.x)
        anglei = math.atan2(ri.y, ri.x)
        angle2 = math.atan2(r2.y, r2.x)

        # Going trigo/clock wise from start to interior
        if anglei < angle1:
            trigowise_path = (anglei + volmdlr.TWO_PI) - angle1
            clockwise_path = angle1 - anglei
        else:
            trigowise_path = anglei - angle1
            clockwise_path = angle1 - anglei + volmdlr.TWO_PI

        # Going trigo wise from interior to interior
        if angle2 < anglei:
            trigowise_path += (angle2 + volmdlr.TWO_PI) - anglei
            clockwise_path += anglei - angle2
        else:
            trigowise_path += angle2 - anglei
            clockwise_path += anglei - angle2 + volmdlr.TWO_PI

        if clockwise_path > trigowise_path:
            self.is_trigo = True
            self.angle = trigowise_path
        else:
            # Clock wise
            self.is_trigo = False
            self.angle = clockwise_path

        # if self.angle > math.pi:
        #     # Inverting normal to be sure to have a right defined normal for rotation
        #     self.normal = -self.normal

    @property
    def points(self):
        return [self.start, self.interior, self.end]

    def reverse(self):
        return self.__class__(self.end.copy(),
                              self.interior.copy(),
                              self.start.copy())

    def polygon_points(self, angle_resolution=40):
        number_points = int(angle_resolution * self.angle + 1)
        l = self.length()
        polygon_points_3D = [self.point_at_abscissa(
            l * i / (number_points)) for i in
            range(number_points + 1)]
        return polygon_points_3D

    def length(self):
        return self.radius * abs(self.angle)

    def point_at_abscissa(self, curvilinear_abscissa):
        return self.start.rotation(self.center, self.normal,
                                   curvilinear_abscissa / self.radius,
                                   copy=True)

    def unit_direction_vector(self, abscissa):
        theta = abscissa / self.radius
        t0 = self.normal.cross(self.start - self.center)
        t0.normalize()
        tangent = t0.rotation(self.center, self.normal, theta, copy=True)
        return tangent

    def unit_normal_vector(self, abscissa):
        return self.normal.cross(self.unit_direction_vector(abscissa))

    def normal_vector(self, abscissa):
        return self.normal.cross(self.unit_direction_vector(abscissa))

    def rotation(self, rot_center, axis, angle, copy=True):
        if copy:
            new_start = self.start.rotation(rot_center, axis, angle, True)
            new_interior = self.interior.rotation(rot_center, axis, angle,
                                                  True)
            new_end = self.end.rotation(rot_center, axis, angle, True)
            return Arc3D(new_start, new_interior, new_end, name=self.name)
        else:
            self.center.rotation(rot_center, axis, angle, False)
            self.start.rotation(rot_center, axis, angle, False)
            self.interior.rotation(rot_center, axis, angle, False)
            self.end.rotation(rot_center, axis, angle, False)
            [p.rotation(rot_center, axis, angle, False) for p in
             self.primitives]

    def translation(self, offset, copy=True):
        if copy:
            new_start = self.start.translation(offset, True)
            new_interior = self.interior.translation(offset, True)
            new_end = self.end.translation(offset, True)
            return Arc3D(new_start, new_interior, new_end, name=self.name)
        else:
            self.center.translation(offset, False)
            self.start.translation(offset, False)
            self.interior.translation(offset, False)
            self.end.translation(offset, False)
            [p.translation(offset, False) for p in self.primitives]

    def plot(self, ax=None, color='k', alpha=1,
             edge_ends=False, edge_direction=False):
        if ax is None:
            fig = plt.figure()
            ax = Axes3D(fig)
        else:
            fig = None
        # if plot_points:
        #     ax.plot([self.interior[0]], [self.interior[1]], [self.interior[2]],
        #             color='b')
        #     ax.plot([self.start[0]], [self.start[1]], [self.start[2]], c='r')
        #     ax.plot([self.end[0]], [self.end[1]], [self.end[2]], c='r')
        #     ax.plot([self.interior[0]], [self.interior[1]], [self.interior[2]],
        #             c='g')
        x = []
        y = []
        z = []
        for px, py, pz in self.polygon_points():
            x.append(px)
            y.append(py)
            z.append(pz)

        ax.plot(x, y, z, color=color, alpha=alpha)
        if edge_ends:
            self.start.plot(ax=ax)
            self.end.plot(ax=ax)

        if edge_direction:
            x, y, z = self.point_at_abscissa(0.5 * self.length())
            u, v, w = 0.05 * self.unit_direction_vector(0.5 * self.length())
            ax.quiver(x, y, z, u, v, w, length=0.1,
                      arrow_length_ratio=0.01, normalize=True)

        return ax

    def plot2d(self, center=volmdlr.O3D,
               x3d=volmdlr.X3D, y3D=volmdlr.Y3D,
               ax=None, color='k'):
        if ax is None:
            fig = plt.figure()
            ax = fig.add_subplot(111, projection='3d')
        else:
            fig = ax.figure

        # TODO: Enhance this plot
        l = self.length()
        x = []
        y = []
        for i in range(30):
            p = self.point_at_abscissa(i / (29.) * l)
            xi, yi = p.plane_projection2d(center, volmdlr.X3D, volmdlr.Y3D)
            x.append(xi)
            y.append(yi)
        ax.plot(x, y, color=color)

        return ax

    def FreeCADExport(self, name, ndigits=6):
        xs, ys, zs = round(1000 * self.start, ndigits)
        xi, yi, zi = round(1000 * self.interior, ndigits)
        xe, ye, ze = round(1000 * self.end, ndigits)
        return '{} = Part.Arc(fc.Vector({},{},{}),fc.Vector({},{},{}),fc.Vector({},{},{}))\n' \
            .format(name, xs, ys, zs, xi, yi, zi, xe, ye, ze)

    def copy(self, deep=True, memo=None):
        return Arc3D(self.start.copy(), self.interior.copy(), self.end.copy())

    def frame_mapping(self, frame, side, copy=True):
        """
        side = 'old' or 'new'
        """
        if side == 'old':
            new_start = frame.old_coordinates(self.start.copy())
            new_interior = frame.old_coordinates(self.interior.copy())
            new_end = frame.old_coordinates(self.end.copy())
            if copy:
                return Arc3D(new_start, new_interior, new_end, normal=None,
                             name=self.name)
            else:
                self.start, self.interior, self.end = new_start, new_interior, new_end
                self.setup_arc(self.start, self.interior, self.end)

        if side == 'new':
            new_start = frame.new_coordinates(self.start.copy())
            new_interior = frame.new_coordinates(self.interior.copy())
            new_end = frame.new_coordinates(self.end.copy())
            if copy:
                return Arc3D(new_start, new_interior, new_end, normal=None,
                             name=self.name)
            else:
                self.start, self.interior, self.end = new_start, new_interior, new_end
                self.setup_arc(self.start, self.interior, self.end)

    def abscissa(self, point3d: volmdlr.Point3D):
        x, y, z = self.frame.new_coordinates(point3d)
        u1 = x / self.radius
        u2 = y / self.radius
        theta = volmdlr.core.sin_cos_angle(u1, u2)

        return self.radius * abs(theta)

    def split(self, split_point: volmdlr.Point3D):
        abscissa = self.abscissa(split_point)

        return [Arc3D(self.start,
                      self.point_at_abscissa(0.5 * abscissa),
                      split_point),
                Arc3D(split_point,
                      self.point_at_abscissa(1.5 * abscissa),
                      self.end)
                ]

    def to_2d(self, plane_origin, x, y):
        ps = self.start.to_2d(plane_origin, x, y)
        pi = self.interior.to_2d(plane_origin, x, y)
        pe = self.end.to_2d(plane_origin, x, y)
        return Arc2D(ps, pi, pe, name=self.name)

    def minimum_distance_points_arc(self, other_arc):

        u1 = self.start - self.center
        u1.normalize()
        u2 = self.normal.cross(u1)

        w = other_arc.center - self.center

        u3 = other_arc.start - other_arc.center
        u3.normalize()
        u4 = other_arc.normal.cross(u3)

        r1, r2 = self.radius, other_arc.radius

        a, b, c, d = u1.dot(u1), u1.dot(u2), u1.dot(u3), u1.dot(u4)
        e, f, g = u2.dot(u2), u2.dot(u3), u2.dot(u4)
        h, i = u3.dot(u3), u3.dot(u4)
        j = u4.dot(u4)
        k, l, m, n, o = w.dot(u1), w.dot(u2), w.dot(u3), w.dot(u4), w.dot(w)

        def distance_squared(x):
            return (a * ((math.cos(x[0])) ** 2) * r1 ** 2 + e * (
                    (math.sin(x[0])) ** 2) * r1 ** 2
                    + o + h * ((math.cos(x[1])) ** 2) * r2 ** 2 + j * (
                            (math.sin(x[1])) ** 2) * r2 ** 2
                    + b * math.sin(2 * x[0]) * r1 ** 2 - 2 * r1 * math.cos(
                        x[0]) * k
                    - 2 * r1 * r2 * math.cos(x[0]) * math.cos(x[1]) * c
                    - 2 * r1 * r2 * math.cos(x[0]) * math.sin(
                        x[1]) * d - 2 * r1 * math.sin(x[0]) * l
                    - 2 * r1 * r2 * math.sin(x[0]) * math.cos(x[1]) * f
                    - 2 * r1 * r2 * math.sin(x[0]) * math.sin(
                        x[1]) * g + 2 * r2 * math.cos(x[1]) * m
                    + 2 * r2 * math.sin(x[1]) * n + i * math.sin(
                        2 * x[1]) * r2 ** 2)

        x01 = npy.array([self.angle / 2, other_arc.angle / 2])

        res1 = scp.optimize.least_squares(distance_squared, x01,
                                          bounds=[(0, 0), (
                                              self.angle, other_arc.angle)])

        p1 = self.point_at_abscissa(res1.x[0] * r1)
        p2 = other_arc.point_at_abscissa(res1.x[1] * r2)

        return p1, p2

    def minimum_distance_points_line(self, other_line):

        u = other_line.direction_vector()
        k = self.start - self.center
        k.normalize()
        w = self.center - other_line.start
        v = self.normal.cross(k)

        r = self.radius

        a = u.dot(u)
        b = u.dot(v)
        c = u.dot(k)
        d = v.dot(v)
        e = v.dot(k)
        f = k.dot(k)
        g = w.dot(u)
        h = w.dot(v)
        i = w.dot(k)
        j = w.dot(w)

        # x = (s, theta)
        def distance_squared(x):
            return (a * x[0] ** 2 + j + d * (
                    (math.sin(x[1])) ** 2) * r ** 2 + f * (
                            (math.cos(x[1])) ** 2) * r ** 2
                    - 2 * x[0] * g - 2 * x[0] * r * math.sin(x[1]) * b - 2 * x[
                        0] * r * math.cos(x[1]) * c
                    + 2 * r * math.sin(x[1]) * h + 2 * r * math.cos(x[1]) * i
                    + math.sin(2 * x[1]) * e * r ** 2)

        x01 = npy.array([0.5, self.angle / 2])
        x02 = npy.array([0.5, 0])
        x03 = npy.array([0.5, self.angle])

        res1 = scp.optimize.least_squares(distance_squared, x01,
                                          bounds=[(0, 0), (1, self.angle)])
        res2 = scp.optimize.least_squares(distance_squared, x02,
                                          bounds=[(0, 0), (1, self.angle)])
        res3 = scp.optimize.least_squares(distance_squared, x03,
                                          bounds=[(0, 0), (1, self.angle)])

        p1 = other_line.point_at_abscissa(
            res1.x[0] * other_line.length())
        p2 = self.point_at_abscissa(res1.x[1] * r)

        res = [res2, res3]
        for couple in res:
            ptest1 = other_line.point_at_abscissa(
                couple.x[0] * other_line.length())
            ptest2 = self.point_at_abscissa(couple.x[1] * r)
            dtest = ptest1.point_distance(ptest2)
            if dtest < d:
                p1, p2 = ptest1, ptest2

        return p1, p2

    def minimum_distance(self, element, return_points=False):
        if element.__class__ is Arc3D or element.__class__.__name__ == 'Circle3D':
            p1, p2 = self.minimum_distance_points_arc(element)
            if return_points:
                return p1.point_distance(p2), p1, p2
            else:
                return p1.point_distance(p2)

        elif element.__class__ is LineSegment3D:
            pt1, pt2 = self.minimum_distance_points_line(element)
            if return_points:
                return pt1.point_distance(pt2), pt1, pt2
            else:
                return pt1.point_distance(pt2)
        else:
            return NotImplementedError

    def extrusion(self, extrusion_vector):
        if self.normal.is_colinear_to(extrusion_vector):
            u = self.start - self.center
            u.normalize()
            w = extrusion_vector.copy()
            w.normalize()
            v = w.cross(u)
            arc2d = self.to_2d(self.center, u, v)
            angle1, angle2 = arc2d.angle1, arc2d.angle2
            if angle2 < angle1:
                angle2 += volmdlr.TWO_PI
            cylinder = volmdlr.faces.CylindricalSurface3D(
                volmdlr.Frame3D(self.center,
                                u,
                                v,
                                w),
                self.radius
            )
            return [cylinder.rectangular_cut(angle1,
                                             angle2,
                                             0, extrusion_vector.norm())]
        else:
            raise NotImplementedError(
                'Elliptic faces not handled: dot={}'.format(
                    self.normal.dot(extrusion_vector)
                ))

    def revolution(self, axis_point: volmdlr.Point3D, axis: volmdlr.Vector3D,
                   angle: float):
        line3d = Line3D(axis_point, axis_point + axis)
        tore_center, _ = line3d.point_projection(self.center)
        if math.isclose(tore_center.point_distance(self.center), 0.,
                        abs_tol=1e-9):
            # Sphere
            start_p, _ = line3d.point_projection(self.start)
            u = self.start - start_p

            if math.isclose(u.norm(), 0, abs_tol=1e-9):
                end_p, _ = line3d.point_projection(self.end)
                u = self.end - end_p
                if math.isclose(u.norm(), 0, abs_tol=1e-9):
                    interior_p, _ = line3d.point_projection(self.interior)
                    u = self.interior - interior_p

            u.normalize()
            v = axis.cross(u)
            arc2d = self.to_2d(self.center, u, axis)

            surface = volmdlr.faces.SphericalSurface3D(
                volmdlr.Frame3D(self.center, u, v, axis), self.radius)
            surface.plot()
            return [surface.rectangular_cut(0, angle,
                                            arc2d.angle1, arc2d.angle2)]

        else:
            # Toroidal
            u = self.center - tore_center
            u.normalize()
            v = axis.cross(u)
            if not math.isclose(self.normal.dot(u), 0., abs_tol=1e-9):
                raise NotImplementedError(
                    'Outside of plane revolution not supported')

            R = tore_center.point_distance(self.center)
            surface = volmdlr.faces.ToroidalSurface3D(
                volmdlr.Frame3D(tore_center, u, v, axis), R,
                self.radius)
            arc2d = self.to_2d(tore_center, u, axis)
            return [surface.rectangular_cut(0, angle,
                                            arc2d.angle1, arc2d.angle2)]

    def to_step(self, current_id):
        if self.angle >= math.pi:
            l = self.length()
            arc1, arc2 = self.split(self.point_at_abscissa(0.33 * l))
            arc2, arc3 = arc2.split(self.point_at_abscissa(0.66 * l))
            content, arcs1_id = arc1.to_step_without_splitting(current_id)
            arc2_content, arcs2_id = arc2.to_step_without_splitting(
                arcs1_id[0] + 1)
            arc3_content, arcs3_id = arc3.to_step_without_splitting(
                arcs2_id[0] + 1)
            content += arc2_content + arc3_content
            return content, [arcs1_id[0], arcs2_id[0], arcs3_id[0]]
        else:
            return self.to_step_without_splitting(current_id)

    def to_step_without_splitting(self, current_id, surface_id=None):
        u = self.start - self.center
        u.normalize()
        v = self.normal.cross(u)
        frame = volmdlr.Frame3D(self.center, self.normal, u, v)

        content, frame_id = frame.to_step(current_id)
        curve_id = frame_id + 1
        content += "#{} = CIRCLE('{}', #{}, {:.6f});\n".format(curve_id,
                                                               self.name,
                                                               frame_id,
                                                               self.radius * 1000,
                                                               )

        if surface_id:
            content += "#{} = SURFACE_CURVE('',#{},(#{}),.PCURVE_S1.);\n".format(
                curve_id + 1, curve_id, surface_id)
            curve_id += 1

        current_id = curve_id + 1
        start_content, start_id = self.start.to_step(current_id, vertex=True)
        end_content, end_id = self.end.to_step(start_id + 1, vertex=True)
        content += start_content + end_content
        current_id = end_id + 1
        content += "#{} = EDGE_CURVE('{}',#{},#{},#{},.T.);\n".format(
            current_id, self.name,
            start_id, end_id, curve_id)
        return content, [current_id]

    def point_distance(self, point):

       points = self.polygon_points(angle_resolution=100)

       return point.point_distance(point.nearest_point(points))

    def point_belongs(self, point3d, abs_tol=1e-10):
        '''
        check if a point3d belongs to the arc_3d or not 
        '''
        def f(x):
            return (point3d - self.point_at_abscissa(x)).norm()
        length_ = self.length()  
        x = npy.linspace(0, length_, 5)
        x_init=[]
        for xi in x:
            x_init.append(xi)

        for x0 in x_init: 
            z = scp.optimize.least_squares(f, x0=x0, bounds=([0,length_]))
            if z.cost < abs_tol: 
                return True
        return False


class FullArc3D(Edge):
    """
    An edge that starts at start_end, ends at the same point after having described
    a circle
    """

    def __init__(self, center: volmdlr.Point3D, start_end: volmdlr.Point3D,
                 normal: volmdlr.Vector3D,
                 name: str = ''):
        self.center = center
        self.normal = normal
        self.radius = center.point_distance(start_end)
        self.angle = volmdlr.TWO_PI

        Edge.__init__(self, start_end, start_end,
                      name=name)  # !!! this is dangerous

    def __hash__(self):
        return hash(self.center) + 5 * hash(self.start_end)

    def __eq__(self, other_arc):
        return (self.center == other_arc.center) \
               and (self.start == other_arc.start)

    def to_2d(self, plane_origin, x1, x2):
        center = self.center.to_2d(plane_origin, x1, x2)
        start_end = self.start.to_2d(plane_origin, x1, x2)
        return FullArc2D(center, start_end)

    def length(self):
        return volmdlr.TWO_PI * self.radius

    def point_at_abscissa(self, abscissa):
        angle = abscissa / self.radius
        return self.start.rotation(self.center, self.normal, angle)

    def unit_direction_vector(self, curvilinear_abscissa):
        theta = curvilinear_abscissa / self.radius
        t0 = self.normal.cross(self.start - self.center)
        t0.normalize()
        tangent = t0.rotation(self.center, self.normal, theta, copy=True)
        return tangent

    def polygon_points(self, angle_resolution=10):
        npoints = int(angle_resolution * volmdlr.TWO_PI) + 2
        polygon_points_3D = [self.start.rotation(self.center,
                                                 self.normal,
                                                 volmdlr.TWO_PI / (
                                                         npoints - 1) * i
                                                 ) \
                             for i in range(npoints)]
        return polygon_points_3D

    def to_step(self, current_id, surface_id=None):
        # Not calling Circle3D.to_step because of circular imports
        u = self.start - self.center
        u.normalize()
        v = self.normal.cross(u)
        frame = volmdlr.Frame3D(self.center, self.normal, u, v)
        content, frame_id = frame.to_step(current_id)
        curve_id = frame_id + 1
        # Not calling Circle3D.to_step because of circular imports
        content += "#{} = CIRCLE('{}',#{},{:.6f});\n".format(curve_id,
                                                             self.name,
                                                             frame_id,
                                                             self.radius * 1000,
                                                             )

        if surface_id:
            content += "#{} = SURFACE_CURVE('',#{},(#{}),.PCURVE_S1.);\n".format(
                curve_id + 1, curve_id, surface_id)
            curve_id += 1

        p1 = (self.center + u * self.radius).to_point()
        # p2 = self.center + v*self.radius
        # p3 = self.center - u*self.radius
        # p4 = self.center - v*self.radius

        p1_content, p1_id = p1.to_step(curve_id + 1, vertex=True)
        content += p1_content
        # p2_content, p2_id = p2.to_step(p1_id+1, vertex=True)
        # p3_content, p3_id = p3.to_step(p2_id+1, vertex=True)
        # p4_content, p4_id = p4.to_step(p3_id+1, vertex=True)
        # content += p1_content + p2_content + p3_content + p4_content 

        # arc1_id = p4_id + 1
        # content += "#{} = EDGE_CURVE('{}',#{},#{},#{},.T.);\n".format(arc1_id, self.name,
        #                                                             p1_id, p2_id,
        #                                                             circle_id)

        # arc2_id = arc1_id + 1
        # content += "#{} = EDGE_CURVE('{}',#{},#{},#{},.T.);\n".format(arc2_id, self.name,
        #                                                             p2_id, p3_id,
        #                                                             circle_id)

        # arc3_id = arc2_id + 1
        # content += "#{} = EDGE_CURVE('{}',#{},#{},#{},.T.);\n".format(arc3_id, self.name,
        #                                                             p3_id, p4_id,
        #                                                             circle_id)

        # arc4_id = arc3_id + 1
        # content += "#{} = EDGE_CURVE('{}',#{},#{},#{},.T.);\n".format(arc4_id, self.name,
        #                                                             p4_id, p1_id,
        #                                                             circle_id)

        edge_curve = p1_id + 1
        content += "#{} = EDGE_CURVE('{}',#{},#{},#{},.T.);\n".format(
            edge_curve, self.name,
            p1_id, p1_id,
            curve_id)
        curve_id += 1

        # return content, [arc1_id, arc2_id, arc3_id, arc4_id]
        return content, [edge_curve]

    def plot(self, ax=None, color='k', alpha=1., edge_ends=False,
             edge_direction=False):
        if ax is None:
            fig = plt.figure()
            ax = Axes3D(fig)

        x = []
        y = []
        z = []
        for px, py, pz in self.polygon_points():
            x.append(px)
            y.append(py)
            z.append(pz)
        x.append(x[0])
        y.append(y[0])
        z.append(z[0])
        ax.plot(x, y, z, color=color, alpha=alpha)

        if edge_ends:
            self.start.plot(ax=ax)
            self.end.plot(ax=ax)

        if edge_direction:
            s = 0.5 * self.length()
            x, y, z = self.point_at_abscissa(s)
            tangent = self.unit_direction_vector(s)
            arrow_length = 0.15 * s
            ax.quiver(x, y, z, *arrow_length * tangent,
                      pivot='tip')

        return ax


class ArcEllipse3D(Edge):
    """
    An arc is defined by a starting point, an end point and an interior point

    """

    def __init__(self, start, interior, end, center, major_dir,
                 name=''):  # , extra=None):
        # Extra is an additionnal point if start=end because you need 3 points on the arcellipse to define it
        Edge.__init__(self, start=start, end=end, name=name)
        self.interior = interior
        self.center = center
        major_dir.normalize()
        self.major_dir = major_dir  # Vector for Gradius
        # self.extra = extra

        u1 = (self.interior - self.start)
        u2 = (self.interior - self.end)
        u1.normalize()
        u2.normalize()

        if u1 == u2:
            u2 = (self.interior - self.extra)
            u2.normalize()

        # if normal is None:
        n = u2.cross(u1)
        n.normalize()
        self.normal = n
        # else:
        #     n = normal
        #     n.normalize()
        #     self.normal = normal

        self.minor_dir = self.normal.cross(self.major_dir)

        frame = volmdlr.Frame3D(self.center, self.major_dir, self.minor_dir,
                                self.normal)
        start_new, end_new = frame.new_coordinates(
            self.start), frame.new_coordinates(self.end)
        interior_new, center_new = frame.new_coordinates(
            self.interior), frame.new_coordinates(self.center)

        #### from : https://math.stackexchange.com/questions/339126/how-to-draw-an-ellipse-if-a-center-and-3-arbitrary-points-on-it-are-given
        def theta_A_B(s, i, e,
                      c):  # theta=angle d'inclinaison ellipse par rapport à horizontal(sens horaire),A=demi grd axe, B=demi petit axe
            xs, ys, xi, yi, xe, ye = s[0] - c[0], s[1] - c[1], i[0] - c[0], i[
                1] - c[1], e[0] - c[0], e[1] - c[1]
            A = npy.array(([xs ** 2, ys ** 2, 2 * xs * ys],
                           [xi ** 2, yi ** 2, 2 * xi * yi],
                           [xe ** 2, ye ** 2, 2 * xe * ye]))
            invA = npy.linalg.inv(A)
            One = npy.array(([1],
                             [1],
                             [1]))
            C = npy.dot(invA, One)  # matrice colonne de taille 3
            theta = 0.5 * math.atan(2 * C[2] / (C[1] - C[0]))
            c1 = C[0] + C[1]
            c2 = (C[1] - C[0]) / math.cos(2 * theta)
            gdaxe = math.sqrt((2 / (c1 - c2)))
            ptax = math.sqrt((2 / (c1 + c2)))
            return theta, gdaxe, ptax

        if start == end:
            extra_new = frame.new_coordinates(self.extra)
            theta, A, B = theta_A_B(start_new, extra_new, interior_new,
                                    center_new)
        else:
            theta, A, B = theta_A_B(start_new, interior_new, end_new,
                                    center_new)

        self.Gradius = A
        self.Sradius = B
        self.theta = theta

        # Angle pour start
        u1, u2 = start_new.x / self.Gradius, start_new.y / self.Sradius
        angle1 = volmdlr.core.sin_cos_angle(u1, u2)
        # Angle pour end
        u3, u4 = end_new.x / self.Gradius, end_new.y / self.Sradius
        angle2 = volmdlr.core.sin_cos_angle(u3, u4)
        # Angle pour interior
        u5, u6 = interior_new.x / self.Gradius, interior_new.y / self.Sradius
        anglei = volmdlr.core.sin_cos_angle(u5, u6)

        # Going trigo/clock wise from start to interior
        if anglei < angle1:
            trigowise_path = (anglei + volmdlr.TWO_PI) - angle1
            clockwise_path = angle1 - anglei
        else:
            trigowise_path = anglei - angle1
            clockwise_path = angle1 - anglei + volmdlr.TWO_PI

        # Going trigo wise from interior to interior
        if angle2 < anglei:
            trigowise_path += (angle2 + volmdlr.TWO_PI) - anglei
            clockwise_path += anglei - angle2
        else:
            trigowise_path += angle2 - anglei
            clockwise_path += anglei - angle2 + volmdlr.TWO_PI

        if clockwise_path > trigowise_path:
            self.is_trigo = True
            self.angle = trigowise_path
        else:
            # Clock wise
            self.is_trigo = False
            self.angle = clockwise_path

        if self.start == self.end:
            self.angle = volmdlr.TWO_PI

        if self.is_trigo:
            self.offset_angle = angle1
        else:
            self.offset_angle = angle2

        volmdlr.core.CompositePrimitive3D.__init__(self,
                                                   primitives=self.polygon_points(),
                                                   name=name)

    def _get_points(self):
        return self.polygon_points()

    points = property(_get_points)

    def polygon_points(self, resolution_for_ellipse=40):
        number_points_tesselation = math.ceil(
            resolution_for_ellipse * abs(0.5 * self.angle / math.pi))

        frame3d = volmdlr.Frame3D(self.center, self.major_dir,
                                  self.minor_dir, self.normal)

        polygon_points_3D = [volmdlr.Point3D(self.Gradius * math.cos(
            self.offset_angle + self.angle * i / (number_points_tesselation)),
                                             self.Sradius * math.sin(
                                                 self.offset_angle + self.angle * i / (
                                                     number_points_tesselation)),
                                             0) for i in
                             range(number_points_tesselation + 1)]

        global_points = []
        for pt in polygon_points_3D:
            global_points.append(frame3d.old_coordinates(pt))

        return global_points

    def to_2d(self, plane_origin, x, y):
        ps = self.start.to_2d(plane_origin, x, y)
        pi = self.interior.to_2d(plane_origin, x, y)
        pe = self.end.to_2d(plane_origin, x, y)
        center = self.center.to_2d(plane_origin, x, y)

        maj_dir2d = self.major_dir.to_2d(plane_origin, x, y)
        maj_dir2d.normalize()
        return ArcEllipse2D(ps, pi, pe, center, maj_dir2d, name=self.name)

    def length(self):
        return self.angle * math.sqrt(
            (self.Gradius ** 2 + self.Sradius ** 2) / 2)

    def reverse(self):
        return self.__class__(self.end.copy(),
                              self.interior.copy(),
                              self.start.copy(),
                              self.center.copy(),
                              self.major_dir.copy(),
                              self.name)

    def plot(self, ax=None):
        if ax is None:
            fig = plt.figure()
            ax = Axes3D(fig)
        else:
            fig = None

        ax.plot([self.interior[0]], [self.interior[1]], [self.interior[2]],
                color='b')
        ax.plot([self.start[0]], [self.start[1]], [self.start[2]], c='r')
        ax.plot([self.end[0]], [self.end[1]], [self.end[2]], c='r')
        ax.plot([self.interior[0]], [self.interior[1]], [self.interior[2]],
                c='g')
        x = []
        y = []
        z = []
        for px, py, pz in self.polygon_points():
            x.append(px)
            y.append(py)
            z.append(pz)

        ax.plot(x, y, z, 'k')
        return ax

    def plot2d(self, x3d, y3D, ax, color='k'):
        if ax is None:
            fig = plt.figure()
            ax = fig.add_subplot(111, projection='3d')
        else:
            fig = ax.figure

        # TODO: Enhance this plot
        l = self.length()
        x = []
        y = []
        for i in range(30):
            p = self.point_at_abscissa(i / (29.) * l)
            xi, yi = p.plane_projection2d(volmdlr.X3D, volmdlr.Y3D)
            x.append(xi)
            y.append(yi)
        ax.plot(x, y, color=color)

        return ax

    def FreeCADExport(self, name, ndigits=6):
        xs, ys, zs = round(1000 * self.start, ndigits).vector
        xi, yi, zi = round(1000 * self.interior, ndigits).vector
        xe, ye, ze = round(1000 * self.end, ndigits).vector
        return '{} = Part.Arc(fc.Vector({},{},{}),fc.Vector({},{},{}),fc.Vector({},{},{}))\n'.format(
            name, xs, ys, zs, xi, yi, zi, xe, ye, ze)<|MERGE_RESOLUTION|>--- conflicted
+++ resolved
@@ -2991,13 +2991,7 @@
             distances.append(pt1.point_distance(point))
         return min(distances)
 
-<<<<<<< HEAD
-    def point_belongs(self, point, abs_tol=1e-7):
-        polygon_points = self.polygon_points()
-        for p1, p2 in zip(polygon_points[:-1], polygon_points[1:]):
-            line = LineSegment3D(p1, p2)
-            if line.point_belongs(point, abs_tol=abs_tol):
-=======
+
     # def point_belongs(self, point):
     #     polygon_points = self.polygon_points()
     #     for p1, p2 in zip(polygon_points[:-1], polygon_points[1:]):
@@ -3006,7 +3000,7 @@
     #             return True
     #     return False
 
-    def point_belongs(self, point3d):
+    def point_belongs(self, point3d, abs_tol=1e-10):
         '''
         check if a point3d belongs to the bspline_curve or not 
         '''
@@ -3020,8 +3014,7 @@
             
         for x0 in x_init: 
             z = scp.optimize.least_squares(f, x0=x0, bounds=([0,1]))
-            if z.cost < 1e-10: 
->>>>>>> 36761189
+            if z.cost < abs_tol: 
                 return True
         return False
 
@@ -3260,28 +3253,7 @@
                    knots=knots,
                    knot_multiplicities=knot_multiplicities)
 
-<<<<<<< HEAD
-    def point_belongs(self, point3d, abs_tol=1e-10):
-        '''
-        check if a point3d belongs to the bspline_curve or not 
-        '''
-        def f(x):
-            return (point3d - volmdlr.Point3D(*self.curve.evaluate_single(x))).norm()
-
-        x = npy.linspace(0,1,5)
-        x_init=[]
-        for xi in x:
-            x_init.append(xi)
-            
-        for x0 in x_init: 
-            z = scp.optimize.least_squares(f, x0=x0, bounds=([0,1]))
-            if z.cost < abs_tol: 
-                return True
-        return False
-=======
->>>>>>> 36761189
-
-    
+
     def global_minimum_curvature(self, nb_eval: int = 21):
         check = [i/(nb_eval-1) for i in range(nb_eval)]
         radius = []
