#!/usr/bin/env python3
# -*- coding: utf-8 -*-
"""
Edges related classes.
"""
import math
import sys
import warnings
from itertools import product
from typing import List, Union
from functools import cached_property

import dessia_common.core as dc
import matplotlib.patches
import matplotlib.pyplot as plt
import numpy as npy
from numpy.typing import NDArray
import plot_data.core as plot_data
import plot_data.colors
import scipy.integrate as scipy_integrate
from scipy.optimize import least_squares, minimize
from geomdl import NURBS, BSpline

from volmdlr.nurbs.operations import split_curve, decompose_curve
from volmdlr.nurbs.core import evaluate_curve, derivatives_curve
from volmdlr.nurbs import fitting
import volmdlr.nurbs.helpers as nurbs_helpers

import volmdlr.core
import volmdlr.core_compiled
import volmdlr.geometry
from volmdlr import curves as volmdlr_curves
from volmdlr import get_minimum_distance_points_lines
import volmdlr.utils.common_operations as vm_common_operations
import volmdlr.utils.intersections as vm_utils_intersections
from volmdlr.core import EdgeStyle

# pylint: disable=arguments-differ


class Edge(dc.DessiaObject):
    """
    Defines a simple edge Object.
    """

    def __init__(self, start, end, name=''):
        self.start = start
        self.end = end
        self._length = None
        self._direction_vector_memo = None
        self._unit_direction_vector_memo = None
        self._reverse = None
        self._middle_point = None
        # Disabling super init call for performance
        # dc.DessiaObject.__init__(self, name=name)
        self.name = name

    def __getitem__(self, key):
        if key == 0:
            return self.start
        if key == 1:
            return self.end
        raise IndexError

    @property
    def periodic(self):
        """Returns True if edge is periodic."""
        return False

    def is_close(self, other_edge, tol: float = 1e-6):
        """
        Verify if two edges are equal, considering a certain tolerance.

        """
        raise NotImplementedError(f'is_close method not implemented by {self.__class__.__name__}')

    def get_reverse(self):
        """
        Gets the same edge, but in the opposite direction.

        """
        raise NotImplementedError(f'get_reverse method not implemented by {self.__class__.__name__}')

    def split(self, split_point, tol: float = 1e-6):
        """
        Gets the same edge, but in the opposite direction.

        """
        raise NotImplementedError(f'split method not implemented by {self.__class__.__name__}')

    def reverse(self):
        """Gets the edge in the reverse direction."""
        if self._reverse is None:
            self._reverse = self.get_reverse()
        return self._reverse

    def direction_independent_is_close(self, other_edge, tol: float = 1e-6):
        """
        Verifies if two line segments are the same, not considering its direction.

        """
        if not isinstance(self, other_edge.__class__):
            return False
        if self.is_close(other_edge, tol):
            return True
        return self.reverse().is_close(other_edge, tol)

    def length(self):
        """
        Calculates the edge's length.
        """
        raise NotImplementedError(f'length method not implemented by {self.__class__.__name__}')

    def point_at_abscissa(self, abscissa):
        """
        Calculates the point at given abscissa.

        """
        raise NotImplementedError(f'point_at_abscissa method not implemented by {self.__class__.__name__}')

    def middle_point(self):
        """
        Gets the middle point for an edge.

        :return:
        """
        if not self._middle_point:
            half_length = self.length() / 2
            self._middle_point = self.point_at_abscissa(abscissa=half_length)
        return self._middle_point

    def discretization_points(self, *, number_points: int = None, angle_resolution: int = None):
        """
        Discretize an Edge to have "n" points.

        :param number_points: the number of points (including start and end
            points) if unset, only start and end will be returned
        :param angle_resolution: if set, the sampling will be adapted to have
            a controlled angular distance. Useful to mesh an arc
        :return: a list of sampled points
        """
        if angle_resolution:
            number_points = int(angle_resolution * (self.length() / math.pi))
        if number_points is None or number_points <= 1:
            number_points = 2
        step = self.length() / (number_points - 1)
        return [self.point_at_abscissa(i * step) for i in range(number_points)]

    def polygon_points(self, discretization_resolution: int):
        """
        Deprecated method of discretization_points.
        """
        warnings.warn('polygon_points is deprecated,\
        please use discretization_points instead',
                      DeprecationWarning)
        return self.discretization_points(number_points=discretization_resolution)

    @classmethod
    def from_step(cls, arguments, object_dict, **kwargs):
        """
        Converts a step primitive to an Edge type object.

        :param arguments: The arguments of the step primitive.
        :type arguments: list
        :param object_dict: The dictionary containing all the step primitives
            that have already been instantiated
        :type object_dict: dict
        :return: The corresponding Edge object
        :rtype: :class:`volmdlr.edges.Edge`
        """
        obj = object_dict[arguments[3]]
        point1 = object_dict[arguments[1]]
        point2 = object_dict[arguments[2]]
        same_sense = bool(arguments[4] == ".T.")
        tol = min(1e-6, kwargs.get("global_uncertainty", 1e-6))
        if obj.__class__.__name__ == 'LineSegment3D':
            if point1 != point2:
                return LineSegment3D(point1, point2, name=arguments[0][1:-1])
            return None
        if obj.__class__.__name__ == 'Line3D':
            if not same_sense:
                point1, point2 = point2, point1
            if point1 != point2:
                linesegment = LineSegment3D(point1, point2, arguments[0][1:-1])
                linesegment.line = obj
                return linesegment
            return None

        if hasattr(obj, 'trim'):
            trimmed_edge = obj.trim(point1, point2, same_sense, tol)
            if trimmed_edge:
                trimmed_edge.name = arguments[0][1:-1]
            return trimmed_edge

        raise NotImplementedError(f'Unsupported #{arguments[3]}: {object_dict[arguments[3]]}')

    def normal_vector(self, abscissa):
        """
        Calculates the normal vector the edge at given abscissa.

        :return: the normal vector
        """
        raise NotImplementedError('the normal_vector method must be'
                                  'overloaded by subclassing class')

    def unit_normal_vector(self, abscissa: float = 0.0):
        """
        Calculates the unit normal vector the edge at given abscissa.

        :param abscissa: edge abscissa
        :return: unit normal vector
        """
        vector = self.normal_vector(abscissa).copy(deep=True)
        vector = vector.unit_vector()
        return vector

    def direction_vector(self, abscissa):
        """
        Calculates the direction vector the edge at given abscissa.

        :param abscissa: edge abscissa
        :return: direction vector
        """
        raise NotImplementedError('the direction_vector method must be'
                                  'overloaded by subclassing class')

    def unit_direction_vector(self, abscissa: float = 0.0):
        """
        Calculates the unit direction vector the edge at given abscissa.

        :param abscissa: edge abscissa
        :return: unit direction vector
        """
        if not self._unit_direction_vector_memo:
            self._unit_direction_vector_memo = {}
        if abscissa not in self._unit_direction_vector_memo:
            vector = self.direction_vector(abscissa).copy(deep=True)
            vector = vector.unit_vector()
            self._unit_direction_vector_memo[abscissa] = vector
        return self._unit_direction_vector_memo[abscissa]

    def straight_line_point_belongs(self, point):
        """
        Verifies if a point belongs to the surface created by closing the edge.

        :param point: Point to be verified
        :return: Return True if the point belongs to this surface,
            or False otherwise
        """
        raise NotImplementedError(f'the straight_line_point_belongs method must be'
                                  f' overloaded by {self.__class__.__name__}')

    def point_belongs(self, point, abs_tol: float = 1e-6):
        """
        Checks if a point belongs to the edge.

        :param point: The point to be checked
        :type point: Union[:class:`volmdlr.Point2D`, :class:`volmdlr.Point3D`]
        :param abs_tol: The precision in terms of distance.
            Default value is 1e-6
        :type abs_tol: float, optional
        :return: `True` if the point belongs to the edge, `False` otherwise
        :rtype: bool
        """
        raise NotImplementedError(f'the point_belongs method must be'
                                  f' overloaded by {self.__class__.__name__}')

    def touching_points(self, edge2):
        """
        Verifies if two edges are touching each other.

        In case these two edges are touching each other, return these touching points.

        :param edge2: edge2 to verify touching points.
        :return: list of touching points.
        """
        point1, point2 = edge2.start, edge2.end
        point3, point4 = self.start, self.end
        touching_points = []
        for primitive, points in zip([self, edge2], [[point1, point2], [point3, point4]]):
            for point in points:
                if point not in touching_points and primitive.point_belongs(point):
                    touching_points.append(point)
        return touching_points

    def _get_intersection_sections(self, edge2):
        """
        Identify the sections where there may exist intersection between any two edges.

        :param edge2: other edge.
        :return: list containing the sections pairs to further search for intersections.
        """
        def edge3d_section_validator(line_seg1, line_seg2):
            return line_seg1.bounding_box.is_intersecting(line_seg2.bounding_box)

        def edge2d_section_validator(line_seg1, line_seg2):
            return line_seg1.linesegment_intersections(line_seg2)

        # min_dist, pt1, pt2 = self.minimum_distance(edge2, True)
        lineseg_class_ = getattr(sys.modules[__name__], 'LineSegment' + self.__class__.__name__[-2:])
        section_validor_ = edge2d_section_validator
        if lineseg_class_ == LineSegment3D:
            section_validor_ = edge3d_section_validator
        bspline_discretized_points1 = []
        for point in self.discretization_points(number_points=30):
            if not point.in_list(bspline_discretized_points1):
                bspline_discretized_points1.append(point)
        line_segments1 = [lineseg_class_(point1, point2) for point1, point2 in
                          zip(bspline_discretized_points1[:-1], bspline_discretized_points1[1:])]
        edge_discretized_points2 = []
        for point in edge2.discretization_points(number_points=30):
            if not point.in_list(edge_discretized_points2):
                edge_discretized_points2.append(point)
        line_segments2 = [lineseg_class_(point1, point2) for point1, point2 in
                          zip(edge_discretized_points2[:-1], edge_discretized_points2[1:])]
        intersection_section_pairs = []
        for lineseg1, lineseg2 in product(line_segments1, line_segments2):
            valid_section = section_validor_(lineseg1, lineseg2)
            if valid_section:
                intersection_section_pairs.append((self.trim(lineseg1.start, lineseg1.end),
                                                   edge2.trim(lineseg2.start, lineseg2.end)))
        return intersection_section_pairs

    def _generic_edge_intersections(self, edge2, abs_tol: float = 1e-6):
        """
        General method to calculate the intersection of any two edges.

        :param edge2: other edge
        :param abs_tol: tolerance.
        :return: intersections between the two edges.
        """
        intersections = []
        for edge_extremity in [self.start, self.end]:
            if edge2.point_belongs(edge_extremity):
                intersections.append(edge_extremity)
        for edge_extremity in [edge2.start, edge2.end]:
            if self.point_belongs(edge_extremity):
                intersections.append(edge_extremity)
        intersection_section_pairs = self._get_intersection_sections(edge2)
        for bspline, edge2_ in intersection_section_pairs:
            min_dist, point_min_dist_1, _ = bspline.minimum_distance(edge2_, True)
            if not math.isclose(min_dist, 0.0, abs_tol=1e-6):
                continue
            intersections_points = vm_utils_intersections.get_bsplinecurve_intersections(
                edge2_, bspline, abs_tol=abs_tol)
            if not intersections_points:
                intersections.append(point_min_dist_1)
            for intersection in intersections_points:
                if not intersection.in_list(intersections):
                    intersections.append(intersection)
            # intersections.extend(intersections_points)
        return intersections

    def intersections(self, edge2: 'Edge', abs_tol: float = 1e-6):
        """
        Gets the intersections between two edges.

        :param edge2: other edge.
        :param abs_tol: tolerance.
        :return: list of intersection points.
        """
        method_name = f'{edge2.__class__.__name__.lower()[:-2]}_intersections'
        if hasattr(self, method_name):
            intersections = getattr(self, method_name)(edge2, abs_tol)
            return intersections
        method_name = f'{self.__class__.__name__.lower()[:-2]}_intersections'
        if hasattr(edge2, method_name):
            intersections = getattr(edge2, method_name)(self, abs_tol)
            return intersections
        return self._generic_edge_intersections(edge2, abs_tol)

    def validate_crossings(self, edge, intersection):
        """Validates the intersections as crossings: edge not touching the other at one end, or in a tangent point."""
        if not intersection.in_list([self.start, self.end, edge.start, edge.end]):
            tangent1 = self.unit_direction_vector(self.abscissa(intersection))
            tangent2 = edge.unit_direction_vector(edge.abscissa(intersection))
            if math.isclose(abs(tangent1.dot(tangent2)), 1, abs_tol=1e-6):
                return None
        else:
            return None
        return intersection

    def crossings(self, edge):
        """
        Gets the crossings between two edges.

        """
        valid_crossings = []
        intersections = self.intersections(edge)
        for intersection in intersections:
            crossing = self.validate_crossings(edge, intersection)
            if crossing:
                valid_crossings.append(crossing)
        return valid_crossings

    def abscissa(self, point, tol: float = 1e-6):
        """
        Computes the abscissa of an Edge.

        :param point: The point located on the edge.
        :type point: Union[:class:`volmdlr.Point2D`, :class:`volmdlr.Point3D`].
        :param tol: The precision in terms of distance. Default value is 1e-4.
        :type tol: float, optional.
        :return: The abscissa of the point.
        :rtype: float
        """
        raise NotImplementedError(f'the abscissa method must be overloaded by {self.__class__.__name__}')

    def local_discretization(self, point1, point2, number_points: int = 10):
        """
        Gets n discretization points between two given points of the edge.

        :param point1: point 1 on edge.
        :param point2: point 2 on edge.
        :param number_points: number of points to discretize locally.
        :return: list of locally discretized points.
        """
        abscissa1 = self.abscissa(point1)
        abscissa2 = self.abscissa(point2)
        return vm_common_operations.get_abscissa_discretization(self, abscissa1, abscissa2, number_points, False)

    def trim(self, point1, point2):
        """
        Trims edge between two points.

        :param point1: point 1.
        :param point2: point 2.
        :return: edge trimmed.
        """
        if point1.is_close(self.start) or point1.is_close(self.end):
            split1 = [self, None]
        else:
            split1 = self.split(point1)
        if split1[0] and split1[0].point_belongs(point2, abs_tol=1e-6):
            split2 = split1[0].split(point2)
        else:
            split2 = split1[1].split(point2)
        new_split_edge = None
        for split_edge in split2:
            if split_edge and split_edge.point_belongs(point1, 1e-4) and split_edge.point_belongs(point2, 1e-4):
                new_split_edge = split_edge
                break
        return new_split_edge

    def point_distance(self, point: Union[volmdlr.Point2D, volmdlr.Point3D]):
        """
        Calculates the distance from a given point.

        :param point: The point to be checked.
        :type point: Union[:class:`volmdlr.Point2D`, :class:`volmdlr.Point3D`]
        :return: distance.
        """

        return vm_common_operations.get_point_distance_to_edge(self, point, self.start, self.end)

    @property
    def simplify(self):
        """Search another simplified edge that can represent the edge."""
        return self

    def is_point_edge_extremity(self, other_point, abs_tol: float = 1e-6):
        """
        Verifies if a point is the start or the end of the edge.

        :param other_point: other point to verify if it is any end of the edge.
        :param abs_tol: tolerance.
        :return: True of False.
        """
        if self.start.is_close(other_point, abs_tol):
            return True
        if self.end.is_close(other_point, abs_tol):
            return True
        return False

    def _generic_minimum_distance(self, element, return_points=False):
        """
        Gets the minimum distance between two elements.

        This is a generalized method in a case an analytical method has not yet been defined.

        :param element: other element.
        :param return_points: Weather to return the corresponding points or not.
        :return: distance to edge.
        """
        n = max(1, int(self.length() / element.length()))
        best_distance = math.inf
        distance_points = None
        distance = best_distance

        point1_edge1_ = self.start
        point2_edge1_ = self.end

        point1_edge2_ = element.start
        point2_edge2_ = element.end
        # min_dist_point1 = None
        # min_dist_point2 = None
        linesegment_class_ = getattr(sys.modules[__name__], 'LineSegment' + self.__class__.__name__[-2:])
        while True:
            edge1_discretized_points_between_1_2 = self.local_discretization(point1_edge1_, point2_edge1_,
                                                                             number_points=10 * n)
            edge2_discretized_points_between_1_2 = element.local_discretization(point1_edge2_, point2_edge2_)
            if not edge1_discretized_points_between_1_2:
                break
            distance = edge2_discretized_points_between_1_2[0].point_distance(edge1_discretized_points_between_1_2[0])
            distance_points = [edge2_discretized_points_between_1_2[0], edge1_discretized_points_between_1_2[0]]
            for point1_edge1, point2_edge1 in zip(edge1_discretized_points_between_1_2[:-1],
                                                  edge1_discretized_points_between_1_2[1:]):
                lineseg1 = linesegment_class_(point1_edge1, point2_edge1)
                for point1_edge2, point2_edge2 in zip(edge2_discretized_points_between_1_2[:-1],
                                                      edge2_discretized_points_between_1_2[1:]):
                    lineseg2 = linesegment_class_(point1_edge2, point2_edge2)
                    dist, min_dist_point1_, min_dist_point2_ = lineseg1.minimum_distance(lineseg2, True)
                    if dist < distance:
                        point1_edge1_, point2_edge1_ = point1_edge1, point2_edge1
                        point1_edge2_, point2_edge2_ = point1_edge2, point2_edge2
                        distance = dist
                        distance_points = [min_dist_point1_, min_dist_point2_]
            if math.isclose(distance, best_distance, abs_tol=1e-6):
                break
            best_distance = distance
            # best_distance_points = distance_points
            n = 1
        if return_points:
            return distance, distance_points[0], distance_points[1]
        return distance

    def minimum_distance(self, element, return_points=False):
        """
        Evaluates the minimal distance between the edge and another specified primitive.

        :param element: Another primitive object to compute the distance to.
        :param return_points: (optional) If True, return the closest points on both primitives.
        :type return_points: bool

        :return: The minimum distance between the edge and the specified primitive.
            tuple, optional: A tuple containing the closest points if return_points is True.
        """
        method_name_ = 'distance_' + element.__class__.__name__.lower()[:-2]
        if hasattr(self, method_name_):
            return getattr(self, method_name_)(element, return_points)
        method_name_ = 'distance_to_' + self.__class__.__name__.lower()[:-2]
        if hasattr(element, method_name_):
            return getattr(element, method_name_)(self, return_points)
        return self._generic_minimum_distance(element, return_points)

    def abscissa_discretization(self, abscissa1, abscissa2, max_number_points: int = 10,
                                return_abscissas: bool = True):
        """
        Gets n discretization points between two given points of the edge.

        :param abscissa1: Initial abscissa.
        :param abscissa2: Final abscissa.
        :param max_number_points: Expected number of points to discretize locally.
        :param return_abscissas: By default, returns also a list of abscissas corresponding to the
            discretization points
        :return: list of locally discretized point and a list containing the abscissas' values.
        """
        return vm_common_operations.get_abscissa_discretization(self, abscissa1, abscissa2,
                                                                max_number_points, return_abscissas)

    def sort_points_along_curve(self, points: List[Union[volmdlr.Point2D, volmdlr.Point3D]]):
        """
        Sort point along a curve.

        :param points: list of points to be sorted.
        :return: sorted points.
        """
        return sorted(points, key=self.abscissa)

    def get_shared_section(self, *args, **kwargs):
        """
        Gets the shared section between two arcs of ellipse.

        """
        raise NotImplementedError(f'the get_shared_section method must be overloaded by {self.__class__.__name__}')

    @staticmethod
    def _get_shared_section_from_split(edge1, edge2, other_edge, abs_tol):
        """
        Helper function to get_shared_section.
        """
        shared_edge_section = []
        for edge in [edge1, edge2]:
            if edge and all(other_edge.point_belongs(point, abs_tol)
                            for point in [edge.start, edge.middle_point(), edge.end]):
                shared_edge_section.append(edge)
                break
        return shared_edge_section

    def generic_get_shared_section(self, other_edge, abs_tol: float = 1e-6):
        """
        Generic method to Get the shared section between two arcs of ellipse.

        :param other_edge: other edge to verify for shared section.
        :param abs_tol: tolerance.
        :return: shared arc section.
        """
        if all(self.point_belongs(point, abs_tol) for point in
               [other_edge.start, other_edge.middle_point(), other_edge.end]):
            return [other_edge]
        if all(other_edge.point_belongs(point, abs_tol) for point in
               [self.start, self.point_at_abscissa(self.length() * .5), self.end]):
            return [self]
        if self.point_belongs(other_edge.start, abs_tol):
            edge1, edge2 = self.split(other_edge.start, abs_tol)
        elif self.point_belongs(other_edge.end, abs_tol):
            edge1, edge2 = self.split(other_edge.end, abs_tol)
        else:
            raise NotImplementedError
        return self._get_shared_section_from_split(edge1, edge2, other_edge, abs_tol)

    def delete_shared_section(self, other_arc2, abs_tol: float = 1e-6):
        """
        Deletes from self, the section shared with the other arc.

        :param other_arc2:
        :param abs_tol: tolerance.
        :return:
        """
        shared_section = self.get_shared_section(other_arc2, abs_tol)
        if not shared_section:
            return [self]
        if shared_section == self:
            return []
        split_arcs1 = self.split(shared_section[0].start)
        split_arcs2 = self.split(shared_section[0].end)
        new_arcs = []
        for arc in split_arcs1 + split_arcs2:
            if arc and not arc.point_belongs(shared_section[0].middle_point(), abs_tol):
                new_arcs.append(arc)
        return new_arcs


class LineSegment(Edge):
    """
    Abstract class.

    """

    def __init__(self, start: Union[volmdlr.Point2D, volmdlr.Point3D], end: Union[volmdlr.Point2D, volmdlr.Point3D],
                 name: str = ''):
        if start == end:
            raise ValueError(f"Start & end of {self.__class__.__name__} can't be equal.")
        self._line = None
        Edge.__init__(self, start, end, name)

    @property
    def line(self):
        """Returns the line from which the line segment was extracted."""
        if self._line is None:
            line_class = getattr(volmdlr_curves, "Line" + self.__class__.__name__[-2:])
            self._line = line_class(self.start, self.end)
        return self._line

    @line.setter
    def line(self, value):
        """Set the line from which the line segment was extracted."""
        self._line = value

    def length(self):
        """Gets the length of a Line Segment."""
        if not self._length:
            self._length = self.end.point_distance(self.start)
        return self._length

    def abscissa(self, point, tol=1e-6):
        """
        Calculates the abscissa parameter of a Line Segment, at a point.

        :param point: point to verify abscissa.
        :param tol: tolerance.
        :return: abscissa parameter.
        """
        if point.point_distance(self.start) < tol:
            return 0
        if point.point_distance(self.end) < tol:
            return self.length()

        vector = self.end - self.start
        length = vector.norm()
        t_param = (point - self.start).dot(vector) / length
        if t_param < -1e-9 or t_param > length + 1e-9:
            raise ValueError(f'Point is not on linesegment: abscissa={t_param}')
        return t_param

    def direction_vector(self, abscissa=0.):
        """
        Returns a direction vector at a given abscissa, it is not normalized.

        :param abscissa: defines where in the line segment
            direction vector is to be calculated.
        :return: The direction vector of the LineSegment.
        """
        if not self._direction_vector_memo:
            self._direction_vector_memo = {}
        if abscissa not in self._direction_vector_memo:
            self._direction_vector_memo[abscissa] = self.end - self.start
        return self._direction_vector_memo[abscissa]

    def normal_vector(self, abscissa=0.):
        """
        Returns a normal vector at a given abscissa, it is not normalized.

        :param abscissa: defines where in the line_segment
        normal vector is to be calculated.
        :return: The normal vector of the LineSegment.
        """
        return self.direction_vector(abscissa).normal_vector()

    def point_projection(self, point):
        """
        Calculates the projection of a point on a Line Segment.

        :param point: point to be verified.
        :return: point projection.
        """
        point1, point2 = self.start, self.end
        vector = point2 - point1
        norm_u = vector.norm()
        t_param = (point - point1).dot(vector) / norm_u ** 2
        projection = point1 + t_param * vector

        return projection, t_param * norm_u

    def split(self, split_point, tol: float = 1e-6):
        """
        Split a Line Segment at a given point into two Line Segments.

        :param split_point: splitting point.
        :param tol: tolerance.
        :return: list with the two split line segments.
        """
        if split_point.is_close(self.start, tol):
            return [None, self.copy()]
        if split_point.is_close(self.end, tol):
            return [self.copy(), None]
        return [self.__class__(self.start, split_point),
                self.__class__(split_point, self.end)]

    def middle_point(self):
        """
        Calculates the middle point of a Line Segment.

        :return:
        """
        if not self._middle_point:
            self._middle_point = 0.5 * (self.start + self.end)
        return self._middle_point

    def point_at_abscissa(self, abscissa):
        """
        Calculates a point in the LineSegment at a given abscissa.

        :param abscissa: abscissa where in the curve the point should be calculated.
        :return: Corresponding point.
        """
        return self.start + self.unit_direction_vector() * abscissa

    def get_geo_lines(self, tag: int, start_point_tag: int, end_point_tag: int):
        """
        Gets the lines that define a LineSegment in a .geo file.

        :param tag: The linesegment index
        :type tag: int
        :param start_point_tag: The linesegment' start point index
        :type start_point_tag: int
        :param end_point_tag: The linesegment' end point index
        :type end_point_tag: int

        :return: A line
        :rtype: str
        """

        return 'Line(' + str(tag) + ') = {' + str(start_point_tag) + ', ' + str(end_point_tag) + '};'

    def get_geo_points(self):
        """Returns geo points."""
        return [self.start, self.end]

    def get_shared_section(self, other_linesegment, abs_tol: float = 1e-6):
        """
        Gets the shared section between two line segments.

        :param other_linesegment: other line segment to verify for shared section.
        :param abs_tol: tolerance.
        :return: shared line segment section.
        """
        if self.__class__ != other_linesegment.__class__:
            if self.__class__ == other_linesegment.simplify.__class__:
                return self.get_shared_section(other_linesegment.simplify)
            return []
        if not self.direction_vector().is_colinear_to(other_linesegment.direction_vector(), 1e-5) or \
                (not any(self.point_belongs(point, abs_tol)
                         for point in [other_linesegment.start, other_linesegment.end]) and
                 not any(other_linesegment.point_belongs(point, abs_tol) for point in [self.start, self.end])):
            return []
        return self.generic_get_shared_section(other_linesegment, abs_tol)

    def straight_line_point_belongs(self, point):
        """
        Closing straight line point belongs verification.

        Verifies if a point belongs to the surface created by closing the edge with a
        line between its start and end points.

        :param point: Point to be verified.
        :return: Return True if the point belongs to this surface, or False otherwise.
        """
        return self.point_belongs(point)

    def point_belongs(self, point: Union[volmdlr.Point2D, volmdlr.Point3D], abs_tol: float = 1e-6):
        """
        Checks if a point belongs to the line segment. It uses the point_distance.

        :param point: The point to be checked
        :type point: Union[:class:`volmdlr.Point2D`, :class:`volmdlr.Point3D`]
        :param abs_tol: The precision in terms of distance.
            Default value is 1e-6
        :type abs_tol: float, optional
        :return: `True` if the point belongs to the B-spline curve, `False`
            otherwise
        :rtype: bool
        """
        point_distance = self.point_distance(point)
        if math.isclose(point_distance, 0, abs_tol=abs_tol):
            return True
        return False

    def point_distance(self, point):
        """
        Abstract method.
        """
        raise NotImplementedError('the point_distance method must be'
                                  'overloaded by subclassing class')

    def to_step(self, current_id, *args, **kwargs):
        """Exports to STEP format."""
        line = self.line
        content, line_id = line.to_step(current_id)

        start_content, start_id = self.start.to_step(line_id, vertex=True)

        end_content, end_id = self.end.to_step(start_id, vertex=True)
        content += start_content + end_content
        current_id = end_id + 1
        content += f"#{current_id} = EDGE_CURVE('{self.name}',#{start_id},#{end_id},#{line_id},.T.);\n"
        return content, current_id

    def is_close(self, other_edge, tol: float = 1e-6):
        """
        Checks if two line segments are the same considering the Euclidean distance.

        :param other_edge: other line segment.
        :param tol: The tolerance under which the Euclidean distance is considered equal to 0, defaults to 1e-6.
        :type tol: float, optional.
        """

        if isinstance(other_edge, self.__class__):
            if (self.start.is_close(other_edge.start, tol)
                    and self.end.is_close(other_edge.end, tol)):
                return True
        return False


class BSplineCurve(Edge):
    """
    An abstract class for B-spline curves.

    The following rule must be
    respected : `number of knots = number of control points + degree + 1`.

    :param degree: The degree of the B-spline curve.
    :type degree: int
    :param control_points: A list of 2 or 3-dimensional points
    :type control_points: Union[List[:class:`volmdlr.Point2D`],
        List[:class:`volmdlr.Point3D`]]
    :param knot_multiplicities: The vector of multiplicities for each knot
    :type knot_multiplicities: List[int]
    :param knots: The knot vector composed of values between 0 and 1
    :type knots: List[float]
    :param weights: The weight vector applied to the knot vector. Default
        value is None
    :type weights: List[float], optional
    :param periodic: If `True` the B-spline curve is periodic. Default value
        is False
    :type periodic: bool, optional
    :param name: The name of the B-spline curve. Default value is ''
    :type name: str, optional
    """

    def __init__(self,
                 degree: int,
<<<<<<< HEAD
                 control_points: Union[List[volmdlr.Point2D], List[volmdlr.Point3D]],
                 knot_multiplicities: List[int],
                 knots: List[float],
=======
                 control_points: Union[List[volmdlr.Point2D], List[volmdlr.Point3D], NDArray],
                 knot_multiplicities: Union[List[int], NDArray],
                 knots: Union[List[float], NDArray],
>>>>>>> 55498349
                 weights: Union[List[float], NDArray] = None,
                 name: str = ''):
        self.ctrlpts = npy.asarray(control_points)
        self.degree = degree
        self.knots = npy.asarray(nurbs_helpers.standardize_knot_vector(knots))
        self.knot_multiplicities = npy.asarray(knot_multiplicities, dtype=npy.int16)
        self.weights = weights
        self.ctrlptsw = None
        self.rational = False
        if self.weights is not None:
            self.weights = npy.asarray(weights, dtype=npy.float64)
            self.rational = self.weights.any()
            if self.rational:
                self.ctrlptsw = npy.hstack((self.ctrlpts * self.weights[:, npy.newaxis], self.weights[:, npy.newaxis]))
            else:
                self.weights = None

        Edge.__init__(self, control_points[0], control_points[-1], name=name)
        self._simplified = None
        self._delta = 0.01
        self._length = None
        self._eval_points = None
        self._knotvector = None
        self._periodic = None

    def __hash__(self):
        """
        Return a hash value for the B-spline curve.
        """
        control_points = tuple(tuple(point) for point in self.ctrlpts)
        if self.weights is None:
            return hash((control_points, self.degree, tuple(self.knot_multiplicities), tuple(self.knots)))
        return hash((control_points, self.degree, tuple(self.knot_multiplicities),
                     tuple(self.knots), tuple(self.weights)))

    def __eq__(self, other):
        """
        Return True if the other B-spline curve has the same control points, degree, and knot vector, False otherwise.
        """
        if isinstance(other, self.__class__) and self.rational == other.rational:
            common_check = (
                    tuple(tuple(point) for point in self.ctrlpts) == tuple(tuple(point) for point in other.ctrlpts)
                    and self.degree == other.degree
                    and tuple(self.knots) == tuple(other.knots)
                    and tuple(self.knot_multiplicities) == tuple(other.knot_multiplicities))
            if self.weights is None:
                return common_check
            return common_check and tuple(self.weights) == tuple(other.weights)
        return False

    def _data_eq(self, other_object):
        """
        Defines dessia common object equality.
        """
        return self == other_object

    @property
    def control_points(self):
        """Return the control points of the bspline curve."""
        point_name = "Point" + self.__class__.__name__[-2:]
        return [getattr(volmdlr, point_name)(*point) for point in self.ctrlpts]

    @property
    def knotvector(self):
        """Return the knot vector."""
        if self._knotvector is None:
            self._knotvector = npy.repeat(self.knots, self.knot_multiplicities)
        return self._knotvector

    @property
    def periodic(self):
        """Return True if the BSpline is periodic."""
        if self._periodic is None:
            umin, umax = self.domain
            control_points = self.control_points
            self._periodic = bool(umin != 0.0 or umax != 1.0) or control_points[0].is_close(control_points[-1])
        return self._periodic

    @property
    def points(self):
        """
        Evaluate the BSpline points based on the set delta value of the curve.
        """
        if self._eval_points is None:
            self.evaluate()
        point_name = f'Point{self.__class__.__name__[-2:]}'
        return [getattr(volmdlr, point_name)(*point) for point in self._eval_points]

    @property
    def data(self):
        """
        Returns a dictionary of the BSpline data.
        """
        datadict = {
            "degree": self.degree,
            "knotvector": self.knotvector,
            "size": self.ctrlpts.shape[0],
            "sample_size": self.sample_size,
<<<<<<< HEAD
            "rational": not (self.weights is None),
            "dimension": 3 if self.__class__.__name__[-2:] == "3D" else 2,
            "precision": 18
        }
        if self.weights is not None:
=======
            "rational": self.rational,
            "dimension": 3 if self.__class__.__name__[-2:] == "3D" else 2,
            "precision": 18
        }
        if self.rational:
>>>>>>> 55498349
            datadict["control_points"] = self.ctrlptsw
        else:
            datadict["control_points"] = self.ctrlpts
        return datadict

    @property
    def sample_size(self):
        """
        Sample size.

        Sample size defines the number of evaluated points to generate. It also sets the ``delta`` property.

        :getter: Gets sample size
        :setter: Sets sample size
        :type: int
        """
        s_size = math.floor((1.0 / self.delta) + 0.5)
        return int(s_size)

    @sample_size.setter
    def sample_size(self, value):
        if not isinstance(value, int):
            raise ValueError("Sample size must be an integer value")

        # To make it operate like linspace, we have to know the starting and ending points.
        start = self.knotvector[self.degree]
        stop = self.knotvector[-(self.degree + 1)]

        # Set delta value
        self.delta = (stop - start) / float(value)

    @property
    def delta(self):
        """
        Evaluation delta.

        Evaluation delta corresponds to the *step size* while ``evaluate`` function iterates on the knot vector to
        generate curve points. Decreasing step size results in generation of more curve points.
        Therefore, smaller the delta value, smoother the curve.

        :getter: Gets the delta value
        :setter: Sets the delta value
        :type: float
        """
        return self._delta

    @delta.setter
    def delta(self, value):
        # Delta value for surface evaluation should be between 0 and 1
        if float(value) <= 0 or float(value) >= 1:
            raise ValueError("Curve evaluation delta should be between 0.0 and 1.0")

        # Clean up the curve points list
        self._points = None
        self._eval_points = None

        # Set new delta value
        self._delta = float(value)

    @property
    def domain(self):
        """
        Domain.

        Domain is determined using the knot vector(s).

        :getter: Gets the domain
        """
        return self.knotvector[self.degree], self.knotvector[-(self.degree + 1)]

    def copy(self, deep: bool = True, **kwargs):
        """
        Returns a copy of the instance.

        :param deep: If False, perform a shallow copy. If True, perform a deep copy.
        """
        if deep:
<<<<<<< HEAD
            return self.__class__(self.degree, self.control_points.copy(), self.knot_multiplicities.copy(),
                                  self.knots.copy(), name=self.name + "_copy")
        return self.__class__(self.degree, self.control_points, self.knot_multiplicities,
                              self.knots, name=self.name + "_copy")
=======
            weights = None
            if self.rational:
                weights = self.weights.copy()
            return self.__class__(self.degree, self.control_points, self.knot_multiplicities.copy(),
                                  self.knots.copy(), weights, name=self.name + "_copy")
        return self.__class__(self.degree, self.ctrlpts, self.knot_multiplicities,
                              self.knots, self.weights, name=self.name + "_copy")
>>>>>>> 55498349

    def to_geomdl(self):
        """Converts the BSpline curve into a geomdl curve."""
        if self.weights is None:
            curve = BSpline.Curve()
            curve.degree = self.degree
            curve.ctrlpts = self.ctrlpts
        else:
            curve = NURBS.Curve()
            curve.degree = self.degree
            curve.ctrlpts = self.ctrlpts
            curve.weights = self.weights
        curve.knotvector = self.knotvector
        curve.delta = self.delta
        return curve

    def to_dict(self, *args, **kwargs):
        """Avoids storing points in memo that makes serialization slow."""
        dict_ = self.base_dict()
        dict_['degree'] = self.degree
        dict_['control_points'] = [point.to_dict() for point in self.control_points]
        dict_['knot_multiplicities'] = self.knot_multiplicities.tolist()
        dict_['knots'] = self.knots.tolist()
        dict_['weights'] = None
        if self.rational:
            dict_['weights'] = self.weights.tolist()
        return dict_

    def decompose(self, return_params: bool = False):
        """
        Decomposes the curve into Bézier curve segments of the same degree.

        :return: a list of Bezier segments
        :rtype: list
        """
        return decompose_curve(self, return_params)

    def evaluate(self, **kwargs):
        """
        Evaluates the curve.

        The evaluated points are stored in :py:attr:`evalpts` property.

        Keyword Arguments:

            * ``start``: start parameter
            * ``stop``: stop parameter

        The ``start`` and ``stop`` parameters allow evaluation of a curve segment in the range *[start, stop]*, i.e.
        the curve will also be evaluated at the ``stop`` parameter value.

        The following examples illustrate the usage of the keyword arguments.

        """

        # Find evaluation start and stop parameter values
        start = kwargs.get('start', self.knotvector[self.degree])
        stop = kwargs.get('stop', self.knotvector[-(self.degree + 1)])

        # # Check parameters
        # if self._kv_normalize:
        #     if not utilities.check_params([start, stop]):
        #         raise GeomdlException("Parameters should be between 0 and 1")

        # Clean up the curve points
        self._points = None

        # Evaluate and cache
        self._eval_points = npy.asarray(evaluate_curve(self.data, start=start, stop=stop), dtype=npy.float64)

    def evaluate_single(self, u):
        """
        Calculates a point in the BSplineCurve at a given parameter u.

        :param u: Curve parameter. Must be a value between 0 and 1.
        :type u: float
        :return: Corresponding point.
        :rtype: Union[volmdlr.Point2D, Union[volmdlr.Point3D]
        """
        point_name = 'Point' + self.__class__.__name__[-2:]
        return getattr(volmdlr, point_name)(*evaluate_curve(self.data, u, u)[0])

    def derivatives(self, u, order):
        """
        Evaluates n-th order curve derivatives at the given parameter value.

        The output of this method is list of n-th order derivatives. If ``order`` is ``0``, then it will only output
        the evaluated point. Similarly, if ``order`` is ``2``, then it will output the evaluated point, 1st derivative
        and the 2nd derivative.

        :Example:

        Assuming a curve self is defined on a parametric domain [0.0, 1.0].
        Let's take the curve derivative at the parametric position u = 0.35.

        >>> derivatives = self.derivatives(u=0.35, order=2)
        >>> derivatives[0]  # evaluated point, equal to crv.evaluate_single(0.35)
        >>> derivatives[1]  # 1st derivative at u = 0.35
        >>> derivatives[2]  # 2nd derivative at u = 0.35

        :param u: parameter value
        :type u: float
        :param order: derivative order
        :type order: int
        :return: a list containing up to {order}-th derivative of the curve
        :rtype: Union[List[`volmdlr.Vector2D`], List[`volmdlr.Vector3D`]]
        """
        vector_name = 'Vector' + self.__class__.__name__[-2:]
        datadict = {
            "degree": self.degree,
            "knotvector": self.knotvector,
            "size": self.ctrlpts.shape[0],
            "sample_size": self.sample_size,
<<<<<<< HEAD
            "rational": not (self.weights is None),
            "dimension": 3 if vector_name == "Vector3D" else 2,
        }
        if self.weights is not None:
=======
            "rational": self.rational,
            "dimension": 3 if vector_name == "Vector3D" else 2,
        }
        if self.rational:
>>>>>>> 55498349
            datadict["control_points"] = self.ctrlptsw
        else:
            datadict["control_points"] = self.ctrlpts
        return [getattr(volmdlr, vector_name)(*point)
                for point in derivatives_curve(datadict, u, order)]

    def split(self, split_point: Union[volmdlr.Point2D, volmdlr.Point3D],
              tol: float = 1e-6):
        """
        Splits of B-spline curve in two pieces using a 2D or 3D point.

        :param split_point: The point where the B-spline curve is split
        :type split_point: Union[:class:`volmdlr.Point2D`, :class:`volmdlr.Point3D`]
        :param tol: The precision in terms of distance. Default value is 1e-6
        :type tol: float, optional
        :return: A list containing the first and second split of the B-spline
            curve
        :rtype: List[:class:`volmdlr.edges.BSplineCurve`]
        """
        if split_point.is_close(self.start, tol):
            return [None, self.copy()]
        if split_point.is_close(self.end, tol):
            return [self.copy(), None]
        parameter = round(self.point_to_parameter(split_point), 15)
        return split_curve(self, parameter)

    def get_reverse(self):
        """
        Reverses the BSpline's direction by reversing its control points.

        :return: A reversed B-Spline curve.
        :rtype: :class:`volmdlr.edges.BSplineCurve`.
        """
        return self.__class__(
            degree=self.degree,
            control_points=self.control_points[::-1],
            knot_multiplicities=self.knot_multiplicities[::-1],
            knots=self.knots[::-1],
            weights=self.weights,
        )

    @property
    def simplify(self):
        """Search another simplified edge that can represent the bspline."""
        if self.length() < 1e-6:
            return self
        class_sufix = self.__class__.__name__[-2:]
        if self._simplified is None:
            points = self.points
            if self.periodic:
                fullarc_class_ = getattr(sys.modules[__name__], 'FullArc' + class_sufix)
                try_fullarc = fullarc_class_.from_3_points(points[0], self.point_at_abscissa(0.25 * self.length()),
                                                           self.point_at_abscissa(0.5 * self.length()))

                if try_fullarc and all(try_fullarc.point_belongs(point, 1e-6) for point in points):
                    self._simplified = try_fullarc
                    return try_fullarc
            else:
                lineseg_class = getattr(sys.modules[__name__], 'LineSegment' + class_sufix)
                lineseg = lineseg_class(points[0], points[-1])
                if all(lineseg.point_belongs(pt) for pt in points):
                    self._simplified = lineseg
                    return lineseg
                interior = self.point_at_abscissa(0.5 * self.length())
                vector1 = interior - self.start
                vector2 = interior - self.end
                if vector1.is_colinear_to(vector2) or vector1.norm() == 0 or vector2.norm() == 0:
                    return self
                arc_class_ = getattr(sys.modules[__name__], 'Arc' + class_sufix)
                try_arc = arc_class_.from_3_points(self.start, interior, self.end)
                if all(try_arc.point_belongs(point, 1e-6) for point in points):
                    self._simplified = try_arc
                    return try_arc
            self._simplified = self
        return self._simplified

    @classmethod
    def from_geomdl_curve(cls, curve, name: str = ""):
        """
        # TODO: to be completed.

        :param curve:
        :type curve:
        :param name: curve name.
        :return: A reversed B-spline curve
        :rtype: :class:`volmdlr.edges.BSplineCurve`
        """
        point_dimension = f'Point{cls.__name__[-2::]}'

        knots = list(sorted(set(curve.knotvector)))
        knot_multiplicities = [curve.knotvector.count(k) for k in knots]
        return cls(degree=curve.degree,
                   control_points=[getattr(volmdlr, point_dimension)(*point)
                                   for point in curve.ctrlpts],
                   knots=knots,
                   knot_multiplicities=knot_multiplicities,
                   weights=curve.weights, name=name)

    def length(self):
        """
        Returns the length of the B-spline curve.

        :return: The length of the B-spline curve.
        :rtype: float
        """
        if not self._length:
            if self._eval_points is None and self.delta == 0.01:
                self.evaluate()
                points = self._eval_points
            elif self.delta == 0.01:
                points = self._eval_points
            else:
                datadict = self.data
                datadict["sample_size"] = 100
                start, stop = self.domain
                points = npy.asarray(evaluate_curve(datadict, start=start, stop=stop), dtype=npy.float64)

            differences = npy.diff(points, axis=0)

            squared_distances = npy.sum(differences ** 2, axis=1)

            self._length = float(npy.sum(npy.sqrt(squared_distances)))
            # self._length = length_curve(self.curve)
        return self._length

    def normal_vector(self, abscissa):
        """
        Calculates the normal vector to the BSpline curve at given abscissa.

        :return: the normal vector
        """
        return self.direction_vector(abscissa).deterministic_unit_normal_vector()

    def direction_vector(self, abscissa):
        """
        Calculates the direction vector on the BSpline curve at given abscissa.

        :param abscissa: edge abscissa
        :return: direction vector
        """
        u = self.abscissa_to_parameter(abscissa)
        derivatives = self.derivatives(u, 1)
        return derivatives[1]

    def point_to_parameter(self, point: Union[volmdlr.Point2D, volmdlr.Point3D]):
        """
        Search for the value of the normalized evaluation parameter u.

        :return: the given point when the BSplineCurve3D is evaluated at the u value.
        """
        abscissa = self.abscissa(point)
        u = max(min(abscissa / self.length(), 1.), 0.0)
        u_min, u_max = self.domain
        if u_min != 0 or u_max != 1.0:
            u = u * (u_max - u_min) + u_min
        return u

    def abscissa_to_parameter(self, abscissa: float):
        """
        Search for the value of the normalized evaluation parameter u.

        :return: the given point when the BSplineCurve3D is evaluated at the u value.
        """
        u = max(min(abscissa / self.length(), 1.), 0.0)
        u_min, u_max = self.domain
        if u_min != 0 or u_max != 1.0:
            u = u * (u_max - u_min) + u_min
        return u

    def abscissa(self, point: Union[volmdlr.Point2D, volmdlr.Point3D],
                 tol: float = 1e-7):
        """
        Computes the abscissa of a 2D or 3D point using the least square method.

        :param point: The point located on the B-spline curve.
        :type point: Union[:class:`volmdlr.Point2D`, :class:`volmdlr.Point3D`].
        :param tol: The precision in terms of distance. Default value is 1e-6.
        :type tol: float, optional.
        :return: The abscissa of the point.
        :rtype: float
        """
        if point.is_close(self.start):
            return 0
        if point.is_close(self.end):
            return self.length()
        length = self.length()
        point_array = npy.asarray(point)
        distances = npy.linalg.norm(self._eval_points - point_array, axis=1)
        indexes = npy.argsort(distances)
        index = indexes[0]
        u_min, u_max = self.domain
        u0 = u_min + index * (u_max - u_min) / (self.sample_size - 1)
        u, convergence_sucess = self.point_invertion(u0, point)
        if u_min != 0 or u_max != 1.0:
            u = (u - u_min) / (u_max - u_min)
        abscissa = u * length
        if convergence_sucess:  # sometimes we don't achieve convergence with a given initial guess
            return float(abscissa)

        def evaluate_point_distance(u_param):
            return (point - self.evaluate_single(u_param)).norm()
        results = [(abscissa, evaluate_point_distance(u))]
        initial_condition_list = [u_min + index * (u_max - u_min) / (self.sample_size - 1) for index in indexes[:3]]
        for u0 in initial_condition_list:
            res = minimize(evaluate_point_distance, npy.array(u0), bounds=[(u_min, u_max)])
            if res.fun < 1e-6:
                return float(res.x[0] * length)
            abscissa = res.x[0] * length
            results.append((abscissa, res.fun))
        result = min(results, key=lambda r: r[1])[0]
        return float(result)

    def _point_inversion_funcs(self, u, point):
        """
        Helper function to evaluate Newton-Rapshon terms.
        """
        curve_derivatives = self.derivatives(u, 2)
        distance_vector = curve_derivatives[0] - point
        func = curve_derivatives[1].dot(distance_vector)
        func_first_derivative = curve_derivatives[2].dot(distance_vector) + curve_derivatives[1].norm() ** 2
        return func, func_first_derivative, curve_derivatives, distance_vector

    def point_invertion(self, u0: float, point, maxiter: int = 50, tol1: float = 1e-7, tol2: float = 1e-8):
        """
        Finds the equivalent B-Spline curve parameter u to a given a point 3D or 2D using an initial guess u0.

        :param u0: An initial guess between 0 and 1.
        :type u0: float
        :param point: Point to evaluation.
        :type point: Union[volmdlr.Point2D, volmdlr.Point3D]
        :param maxiter: Maximum number of iterations.
        :type maxiter: int
        :param tol1: Distance tolerance to stop.
        :type tol1: float
        :param tol2: Zero cos tolerance to stop.
        :type tol2: float
        :return: u parameter and convergence check
        :rtype: int, bool
        """
        if maxiter == 0:
            return u0, False
        func, func_first_derivative, curve_derivatives, distance_vector = self._point_inversion_funcs(u0, point)
        if self._check_convergence(curve_derivatives, distance_vector, tol1=tol1, tol2=tol2):
            return u0, True
        new_u = u0 - func / (func_first_derivative + 1e-18)
        new_u = self._check_bounds(new_u)
        residual = (new_u - u0) * curve_derivatives[1]
        if residual.norm() <= tol1:
            return u0, False
        u0 = new_u
        return self.point_invertion(u0, point, maxiter=maxiter - 1)

    @staticmethod
    def _check_convergence(curve_derivatives, distance_vector, tol1: float = 1e-7, tol2: float = 1e-8):
        """
        Helper function to check convergence of point_invertion method.
        """
        distance = distance_vector.norm()
        if distance <= tol1:
            return True
        if curve_derivatives[1].norm() == 0.0:
            return False
        zero_cos = abs(curve_derivatives[1].dot(distance_vector)) / curve_derivatives[1].norm() * distance
        if distance <= tol1 and zero_cos <= tol2:
            return True
        return False

    def _check_bounds(self, u):
        """
        Helper function to check if evaluated parameters in point_invertion method are contained in the bspline domain.
        """
        a, b = self.domain
        if self.periodic:
            if u < a:
                u = b - (a - u)
            elif u > b:
                u = a + (u - b)
        if u < a:
            u = a

        elif u > b:
            u = b
        return u

    def translation(self, offset: Union[volmdlr.Vector2D, volmdlr.Vector3D]):
        """
        Translates the B-spline curve.

        :param offset: The translation vector
        :type offset: Union[:class:`volmdlr.Vector2D`,
            :class:`volmdlr.Vector3D`]
        :return: A new translated BSplineCurve
        :rtype: :class:`volmdlr.edges.BSplineCurve`
        """
        control_points = [point.translation(offset)
                          for point in self.control_points]
        return self.__class__(self.degree, control_points,
                              self.knot_multiplicities, self.knots,
                              self.weights)

    def point_belongs(self, point: Union[volmdlr.Point2D, volmdlr.Point3D], abs_tol: float = 1e-6):
        """
        Checks if a 2D or 3D point belongs to the B-spline curve or not. It uses the point_distance.

        :param point: The point to be checked.
        :type point: Union[:class:`volmdlr.Point2D`, :class:`volmdlr.Point3D`]
        :param abs_tol: The precision in terms of distance.
            Default value is 1e-6
        :type abs_tol: float, optional.
        :return: `True` if the point belongs to the B-spline curve, `False`
            otherwise
        :rtype: bool
        """
        if self.point_distance(point) < abs_tol:
            return True
        return False

    def merge_with(self, bspline_curve: 'BSplineCurve'):
        """
        Merges consecutive B-spline curves to define a new merged one.

        :param bspline_curve: Another B-spline curve
        :type bspline_curve: :class:`volmdlr.edges.BSplineCurve`
        :return: A merged B-spline curve
        :rtype: :class:`volmdlr.edges.BSplineCurve`
        """
        point_dimension = f'Wire{self.__class__.__name__[-2::]}'
        wire = getattr(volmdlr.wires, point_dimension)(bspline_curve)
        ordered_wire = wire.order_wire()

        points, n = [], 10
        for primitive in ordered_wire.primitives:
            points.extend(primitive.discretization_points(n))
        points.pop(n + 1)

        return self.__class__.from_points_interpolation(points, min(self.degree, bspline_curve.degree))

    @classmethod
    def from_bsplines(cls, bsplines: List['BSplineCurve'],
                      discretization_points: int = 10, name: str = ''):
        """
        Creates a B-spline curve from a list of B-spline curves.

        :param bsplines: A list of B-spline curve
        :type bsplines: List[:class:`volmdlr.edges.BSplineCurve`]
        :param discretization_points: The number of points for the
            discretization. Default value is 10
        :type discretization_points: int, optional.
        :param name: object's name.
        :return: A merged B-spline curve
        :rtype: :class:`volmdlr.edges.BSplineCurve`
        """
        point_dimension = f'Wire{cls.__name__[-2::]}'
        wire = getattr(volmdlr.wires, point_dimension)(bsplines)
        ordered_wire = wire.order_wire()

        points, degree = [], []
        for i, primitive in enumerate(ordered_wire.primitives):
            degree.append(primitive.degree)
            if i == 0:
                points.extend(primitive.discretization_points(number_points=discretization_points))
            else:
                points.extend(
                    primitive.discretization_points(number_points=discretization_points)[1::])

        return cls.from_points_interpolation(points, min(degree), name=name)

    @classmethod
    def from_points_approximation(cls, points: Union[List[volmdlr.Point2D], List[volmdlr.Point3D]],
                                  degree: int, name: str = "", **kwargs):
        """
        Creates a B-spline curve approximation using least squares method with fixed number of control points.

        It is recommended to specify the
        number of control points.
        Please refer to The NURBS Book (2nd Edition), pp.410-413 for details.

        :param points: The data points
        :type points: Union[List[:class:`volmdlr.Point2D`],
            List[:class:`volmdlr.Point3D`]]
        :param degree: The degree of the output parametric curve
        :type degree: int
        :param name: (optional) Curve name.
        :param kwargs: See below
        :return: A B-spline curve from points approximation
        :rtype: :class:`volmdlr.edges.BSplineCurve`
        :keyword centripetal: Activates centripetal parametrization method.
            Default value is False
        :keyword ctrlpts_size: Number of control points. Default value is
            len(points) - 1
        """
        point_name = 'Point' + points[0].__class__.__name__[-2:]
        control_points, knots, knot_multiplicities = fitting.approximate_curve(
            npy.asarray([npy.asarray([*point], dtype=npy.float64) for point in points], dtype=npy.float64),
            degree, **kwargs)
        control_points = [getattr(volmdlr, point_name)(*point) for point in control_points]
        return cls(degree, control_points, knot_multiplicities, knots, name=name)

    def tangent(self, position: float = 0.0, normalize: bool = True):
        """
        Evaluates the tangent vector of the B-spline curve at the input parameter value.

        :param position: Value of the parameter, between 0 and 1
        :type position: float
        :param normalize: By default return a normalized tangent vector.
        :return: The tangent vector
        :rtype: Union[:class:`volmdlr.Point2D`, :class:`volmdlr.Point3D`]
        """
        # 1st derivative of the curve gives the tangent
        ders = self.derivatives(position, 1)
        tangent = ders[1].unit_vector() if normalize else ders[1]
        return tangent

    @classmethod
    def from_points_interpolation(cls, points: Union[List[volmdlr.Point2D], List[volmdlr.Point3D]],
                                  degree: int, centripetal: bool = True, name: str = " "):
        """
        Creates a B-spline curve interpolation through the data points.

        Please refer to Algorithm A9.1 on The NURBS Book (2nd Edition),
        pp.369-370 for details.

        :param points: The data points
        :type points: Union[List[:class:`volmdlr.Point2D`],
            List[:class:`volmdlr.Point3D`]]
        :param degree: The degree of the output parametric curve
        :type degree: int
        :param centripetal: Please refer to Algorithm A9.1 on The NURBS Book (2nd Edition),
        pp.369-370 for details.
        :type centripetal: bool
        :param name: curve name.
        :return: A B-spline curve from points interpolation
        :rtype: :class:`volmdlr.edges.BSplineCurve`
        """
        if degree >= len(points):
            raise ValueError("Number of points for interpolation must be at least degree + 1")
        set_points = set(points)
        if len(set_points) < len(points) - 1:
            warnings.warn("Not able to perform point interpolation."
                          "There are repeated points not in the edges of the point list.")
            return None
        point_name = 'Point' + points[0].__class__.__name__[-2:]
        ctrlpts, knots, knot_multiplicities = fitting.interpolate_curve(
            npy.asarray([npy.asarray([*point], dtype=npy.float64) for point in points], dtype=npy.float64),
            degree, centripetal=centripetal)
        ctrlpts = [getattr(volmdlr, point_name)(*point) for point in ctrlpts]
        return cls(degree, ctrlpts, knot_multiplicities, knots, name=name)

    def discretization_points(self, *, number_points: int = None, angle_resolution: int = None):
        """
        Linear spaced discretization of the curve.

        :param number_points: The number of points to include in the discretization.
        :type number_points: int
        :param angle_resolution: The resolution of the angle to use when calculating the number of points.
        :type angle_resolution: int
        :return: A list of discretized points on the B-spline curve.
        :rtype: List[`volmdlr.Point2D] or List[`volmdlr.Point3D]
        """

        if angle_resolution:
            number_points = int(math.pi * angle_resolution)

        if self.sample_size == number_points or (not number_points and not angle_resolution):
            return self.points

        datadict = self.data
        datadict["sample_size"] = number_points
        start, stop = self.domain
        points_list = evaluate_curve(datadict, start, stop)
        point_name = 'Point' + self.__class__.__name__[-2:]
        return [getattr(volmdlr, point_name)(*point) for point in points_list]

    def get_geo_lines(self, tag: int, control_points_tags: List[int]):
        """
        Gets the lines that define a BsplineCurve in a .geo file.

        :param tag: The BsplineCurve index
        :type tag: int

        :return: A line
        :rtype: str
        """

        return 'BSpline(' + str(tag) + ') = {' + str(control_points_tags)[1:-1] + '};'

    def get_geo_points(self):
        """Gets the points that define a BsplineCurve in a .geo file."""
        return list(self.discretization_points())

    def local_intersections_search(self, line, point1, point2, abs_tol: float = 1e-6):
        """
        Gets local intersections, between a BSpline and an infinite line.

        :param line: other line.
        :param point1: local point 1.
        :param point2: local point 2.
        :param abs_tol: tolerance.
        :return: distance to edge.
        """
        best_distance = math.inf
        distance_points = None

        abscissa1 = self.abscissa(point1)
        abscissa2 = self.abscissa(point2)

        intersections = []
        linesegment_class_ = getattr(sys.modules[__name__], 'LineSegment' + self.__class__.__name__[-2:])
        number_points = 10
        while True:
            edge1_discretized_points_between_1_2, abscissas_between_1_2 = self.get_abscissa_discretization(
                abscissa1, abscissa2, number_points=number_points, return_abscissas=True)
            if not edge1_discretized_points_between_1_2:
                break
            distance = line.point_distance(edge1_discretized_points_between_1_2[0])
            if distance == 0.0:
                intersections.append(edge1_discretized_points_between_1_2[0])
                break
            for point1_edge1, point2_edge1, abscissa1_, abscissa2_ in zip(edge1_discretized_points_between_1_2[:-1],
                                                                          edge1_discretized_points_between_1_2[1:],
                                                                          abscissas_between_1_2[:-1],
                                                                          abscissas_between_1_2[1:]):
                lineseg1 = linesegment_class_(point1_edge1, point2_edge1)
                dist, min_dist_point1_, min_dist_point2_ = lineseg1.line_distance(line, True)
                if dist < distance or math.isclose(dist, distance, abs_tol=abs_tol):
                    abscissa1, abscissa2 = abscissa1_, abscissa2_
                    distance = dist
                    distance_points = [min_dist_point1_, min_dist_point2_]
            if math.isclose(distance, best_distance, abs_tol=1e-6):
                if distance_points and distance_points[0].is_close(distance_points[1], abs_tol):
                    intersections.append(distance_points[0])
                break
            best_distance = distance
            number_points += 5
        return intersections

    def line_intersections(self, line, tol: float = 1e-6):
        """
        Calculates the intersections of a BSplineCurve (2D or 3D) with a Line (2D or 3D).

        :param line: line to verify intersections
        :param tol: tolerance.
        :return: list of intersections
        """
        linesegment_name = 'LineSegment' + self.__class__.__name__[-2:]
        polygon_points = []
        for point in self.points:
            if not point.in_list(polygon_points):
                polygon_points.append(point)
        list_intersections = []
        initial_abscissa = 0
        for points in zip(polygon_points[:-1], polygon_points[1:]):
            linesegment = getattr(sys.modules[__name__], linesegment_name)(points[0], points[1])
            if linesegment.line_distance(line) < tol * 100:
                intersections = self.local_intersections_search(line, points[0], points[1], tol)
                if not intersections and linesegment.direction_vector().is_colinear_to(line.direction_vector()):
                    if line.point_distance(linesegment.middle_point()) < (tol * 0.01):
                        list_intersections.append(linesegment.middle_point())
                        continue
                if intersections:
                    for intersection in intersections:
                        if not intersection.in_list(list_intersections):
                            list_intersections.append(intersection)
            initial_abscissa += linesegment.length()
        return list_intersections

    def get_linesegment_intersections(self, linesegment):
        """
        Calculates intersections between a BSplineCurve and a LineSegment.

        :param linesegment: linesegment to verify intersections.
        :return: list with the intersections points.
        """
        results = self.line_intersections(linesegment.line)
        intersections_points = []
        for result in results:
            if linesegment.point_belongs(result, 1e-5):
                intersections_points.append(result)
        return intersections_points

    def point_at_abscissa(self, abscissa):
        """
        Calculates a point in the BSplineCurve at a given abscissa.

        :param abscissa: abscissa where in the curve the point should be calculated.
        :return: Corresponding point.
        """
        u = self.abscissa_to_parameter(abscissa)
        point_name = 'Point' + self.__class__.__name__[-2:]
        return getattr(volmdlr, point_name)(*self.evaluate_single(u))

    def get_shared_section(self, other_bspline2, abs_tol: float = 1e-6):
        """
        Gets the shared section between two BSpline curves.

        :param other_bspline2: other arc to verify for shared section.
        :param abs_tol: tolerance.
        :return: shared arc section.
        """
        if self.__class__ != other_bspline2.__class__:
            if self.simplify.__class__ == other_bspline2.__class__:
                return self.simplify.get_shared_section(other_bspline2, abs_tol)
            return []
        if not self.is_shared_section_possible(other_bspline2, 1e-7):
            return []
        if not any(self.point_belongs(point, abs_tol=abs_tol)
                   for point in other_bspline2.discretization_points(number_points=10)):
            return []
        if all(self.point_belongs(point, abs_tol=abs_tol) for point in other_bspline2.points):
            return [other_bspline2]
        if all(other_bspline2.point_belongs(point, abs_tol=abs_tol) for point in self.points):
            return [self]
        if self.point_belongs(other_bspline2.start, abs_tol=abs_tol):
            bspline1_, bspline2_ = self.split(other_bspline2.start, tol=abs_tol)
        elif self.point_belongs(other_bspline2.end, abs_tol=abs_tol):
            bspline1_, bspline2_ = self.split(other_bspline2.end, tol=abs_tol)
        else:
            return []
        return self._get_shared_section_from_split(bspline1_, bspline2_, other_bspline2, abs_tol)

    def is_shared_section_possible(self, other_bspline2, tol):
        """
        Verifies if it there is any possibility of the two bsplines share a section.

        :param other_bspline2: other bspline.
        :param tol: tolerance used.
        :return: True or False.
        """
        raise NotImplementedError(f"is_shared_section_possible is not yet implemented by {self.__class__.__name__}")

    @staticmethod
    def _get_shared_section_from_split(edge1, edge2, other_bspline2, abs_tol):
        """
        Helper function to get_shared_section.
        """
        shared_bspline_section = []
        for bspline in [edge1, edge2]:
            if bspline and all(other_bspline2.point_belongs(point, abs_tol=abs_tol)
                               for point in bspline.discretization_points(number_points=10)):
                shared_bspline_section.append(bspline)
                break
        return shared_bspline_section

    def straight_line_point_belongs(self, point):
        """
        Verifies if a point belongs to the surface created by closing the edge.

        :param point: Point to be verified
        :return: Return True if the point belongs to this surface,
            or False otherwise
        """
        raise NotImplementedError(f'the straight_line_point_belongs method must be'
                                  f' overloaded by {self.__class__.__name__}')

    def point_projection(self, point):
        """
        Calculates the projection of a point on the B-Spline.

        :param point: point to be verified.
        :return: point projection.
        """
        return [self.point_at_abscissa(self.abscissa(point))]

    def local_discretization(self, point1, point2, number_points: int = 10):
        """
        Gets n discretization points between two given points of the edge.

        :param point1: point 1 on edge.
        :param point2: point 2 on edge.
        :param number_points: number of points to discretize locally.
        :return: list of locally discretized points.
        """
        abscissa1 = self.abscissa(point1)
        abscissa2 = self.abscissa(point2)
        return self.get_abscissa_discretization(abscissa1, abscissa2, number_points)

    def get_abscissa_discretization(self, abscissa1, abscissa2, number_points: int = 10,
                                    return_abscissas: bool = False):
        """
        Gets n discretization points between two given points of the edge.

        :param abscissa1: Starting abscissa.
        :param abscissa2: Ending abscissa edge.
        :param number_points: number of points to discretize locally.
        :param return_abscissas: If True, returns the list of abscissas of the discretization points.
        :return: list of locally discretized points.
        """
        data = self.data
        point_name = 'Point' + self.__class__.__name__[-2:]
        # special case periodical bsplinecurve
        if self.periodic and abscissa1 >= abscissa2 and (not math.isclose(abscissa1, 0.0, abs_tol=1e-6) and
                                                         not math.isclose(abscissa1, self.length(), abs_tol=1e-6)):
            umin, umax = self.domain
            u_start = self.abscissa_to_parameter(abscissa1)
            u_end = self.abscissa_to_parameter(abscissa2)
            number_points1 = max(int((abscissa1 / self.length()) * number_points), 2)
            if u_start > u_end:
                number_points1 = max(int(((self.length() - abscissa1) / self.length()) * number_points), 2)

            if umin == u_end:
                number_points1 = number_points
                data["sample_size"] = number_points1
                points1 = evaluate_curve(data, start=u_start, stop=umax)
                points = points1
            else:
                max_number_points = math.ceil((self.length() - abscissa1) / 2e-6)
                if number_points1 > max_number_points:
                    number_points1 = max(max_number_points, 2)

                number_points2 = number_points - number_points1
                max_number_points = math.ceil(abscissa1 / 2e-6)
                if number_points2 > max_number_points:
                    number_points2 = max(max_number_points, 2)

                data["sample_size"] = number_points1
                points1 = evaluate_curve(data, start=u_start, stop=umax)
                data["sample_size"] = number_points2
                points2 = evaluate_curve(data, start=umin, stop=u_end)
                points = points1 + points2[1:]
        else:
            if math.isclose(abscissa2, 0.0, abs_tol=1e-6):
                abscissa2 += self.length()
            if abscissa1 > abscissa2:
                abscissa2, abscissa1 = abscissa1, abscissa2
            u1 = self.abscissa_to_parameter(abscissa1)
            u2 = self.abscissa_to_parameter(abscissa2)
            # todo: improve intersections so we don't need to worry about limiting the precision?
            max_number_points = math.ceil(abs(abscissa1 - abscissa2) / 2e-6)
            if number_points > max_number_points:
                number_points = max(max_number_points, 2)
            data["sample_size"] = number_points
            points = evaluate_curve(data, start=u1, stop=u2)

        if return_abscissas:
            return ([getattr(volmdlr, point_name)(*point) for point in points],
                    npy.linspace(abscissa1, abscissa2, number_points, dtype=npy.float64).tolist())
        return [getattr(volmdlr, point_name)(*point) for point in points]

    def is_close(self, other_edge, tol: float = 1e-6):
        """
        Checks if two bsplines are the same considering the Euclidean distance.

        :param other_edge: other bspline.
        :param tol: The tolerance under which the Euclidean distance is considered equal to 0, defaults to 1e-6.
        :type tol: float, optional
        """
        if isinstance(other_edge, self.__class__):
            if self.start.is_close(other_edge.start) and self.end.is_close(other_edge.end):
                is_true = True
                for point in other_edge.discretization_points(number_points=10):
                    if not self.point_belongs(point):
                        is_true = False
                        break
                if is_true:
                    return True
        return False

    def frame_mapping(self, frame: Union[volmdlr.Frame3D, volmdlr.Frame2D], side: str):
        """
        Returns a new Revolution Surface positioned in the specified frame.

        :param frame: Frame of reference
        :type frame: `volmdlr.Frame3D`
        :param side: 'old' or 'new'
        """
        new_control_points = [control_point.frame_mapping(frame, side) for control_point in self.control_points]
        return self.__class__(self.degree, new_control_points, self.knot_multiplicities, self.knots, self.weights,
                              self.name)


class BSplineCurve2D(BSplineCurve):
    """
    A class for 2-dimensional B-spline curves.

    The following rule must be
    respected : `number of knots = number of control points + degree + 1`.

    :param degree: The degree of the 2-dimensional B-spline curve
    :type degree: int
    :param control_points: A list of 2-dimensional points
    :type control_points: List[:class:`volmdlr.Point2D`]
    :param knot_multiplicities: The vector of multiplicities for each knot
    :type knot_multiplicities: List[int]
    :param knots: The knot vector composed of values between 0 and 1
    :type knots: List[float]
    :param weights: The weight vector applied to the knot vector. Default
        value is None
    :type weights: List[float], optional
    :param periodic: If `True` the B-spline curve is periodic. Default value
        is False
    :type periodic: bool, optional
    :param name: The name of the B-spline curve. Default value is ''
    :type name: str, optional
    """

    def __init__(self,
                 degree: int,
                 control_points: List[volmdlr.Point2D],
                 knot_multiplicities: List[int],
                 knots: List[float],
                 weights: List[float] = None,
                 name: str = ''):
        self._bounding_rectangle = None

        BSplineCurve.__init__(self, degree,
                              control_points,
                              knot_multiplicities,
                              knots,
                              weights,
                              name)
        self._bounding_rectangle = None
        self._length = None

    @property
    def bounding_rectangle(self):
        """
        Computes the bounding rectangle of the 2-dimensional B-spline curve.

        :return: The bounding rectangle.
        :rtype: :class:`volmdlr.core.BoundingRectangle`
        """
        if not self._bounding_rectangle:
            self._bounding_rectangle = volmdlr.core.BoundingRectangle.from_points(self.points)
        return self._bounding_rectangle

    def straight_line_area(self):
        """
        Uses shoelace algorithm for evaluating the area.
        """
        points = self.discretization_points(number_points=100)
        x = [point.x for point in points]
        y = [point.y for point in points]
        x1 = [x[-1]] + x[0:-1]
        y1 = [y[-1]] + y[0:-1]
        return 0.5 * abs(sum(i * j for i, j in zip(x, y1))
                         - sum(i * j for i, j in zip(y, x1)))

    def straight_line_center_of_mass(self):
        """Straight line center of mass."""
        polygon_points = self.discretization_points(number_points=100)
        cog = volmdlr.O2D
        for point in polygon_points:
            cog += point
        cog = cog / len(polygon_points)
        return cog

    def plot(self, ax=None, edge_style: EdgeStyle = EdgeStyle()):
        """Plot a B-Spline curve 2D."""
        if ax is None:
            _, ax = plt.subplots()

        points = self.points

        x_points = [point.x for point in points]
        y_points = [point.y for point in points]
        ax.plot(x_points, y_points, color=edge_style.color, alpha=edge_style.alpha)
        if edge_style.plot_points:
            for point in points:
                point.plot(ax, color=edge_style.color)
        return ax

    def to_3d(self, plane_origin, x1, x2):
        """Transforms a B-Spline Curve 2D in 3D."""
        control_points3d = [point.to_3d(plane_origin, x1, x2) for point in
                            self.control_points]
        return BSplineCurve3D(self.degree, control_points3d,
                              self.knot_multiplicities, self.knots,
                              self.weights)

    def to_step(self, current_id, *args, **kwargs):
        """Exports to STEP format."""
        points_ids = []
        content = ''
        point_id = current_id
        for point in self.control_points:
            point_content, point_id = point.to_step(point_id,
                                                    vertex=False)
            content += point_content
            points_ids.append(point_id)
            point_id += 1

        content += f"#{point_id} = B_SPLINE_CURVE_WITH_KNOTS('{self.name}',{self.degree}," \
                   f"({volmdlr.core.step_ids_to_str(points_ids)})," \
                   f".UNSPECIFIED.,.F.,.F.,{tuple(self.knot_multiplicities)},{tuple(self.knots)},.UNSPECIFIED.);\n"
        return content, point_id + 1

    def rotation(self, center: volmdlr.Point2D, angle: float):
        """
        BSplineCurve2D rotation.

        :param center: rotation center
        :param angle: angle rotation
        :return: a new rotated Line2D
        """
        control_points = [point.rotation(center, angle)
                          for point in self.control_points]
        return BSplineCurve2D(self.degree, control_points,
                              self.knot_multiplicities, self.knots,
                              self.weights)

    def line_crossings(self, line2d: volmdlr_curves.Line2D):
        """Bspline Curve crossings with a line 2d."""
        polygon_points = self.discretization_points(number_points=50)
        crossings = []
        for p1, p2 in zip(polygon_points[:-1], polygon_points[1:]):
            linesegment = LineSegment2D(p1, p2)
            crossings.extend(linesegment.line_crossings(line2d))
        return crossings

    def get_reverse(self):
        """
        Reverse the BSpline's direction by reversing its start and end points.

        """

        return self.__class__(degree=self.degree,
                              control_points=self.control_points[::-1],
                              knot_multiplicities=self.knot_multiplicities[::-1],
                              knots=self.knots[::-1],
                              weights=self.weights)

    def nearest_point_to(self, point):
        """
        Find out the nearest point on the linesegment to point.

        """

        points = self.discretization_points(number_points=500)
        return point.nearest_point(points)

    def linesegment_intersections(self, linesegment2d, abs_tol: float = 1e-6):
        """
        Calculates intersections between a BSpline Curve 2D and a Line Segment 2D.

        :param linesegment2d: line segment to verify intersections.
        :param abs_tol: tolerance.
        :return: list with the intersections points.
        """
        if self.bounding_rectangle.distance_to_b_rectangle(linesegment2d.bounding_rectangle) > abs_tol:
            return []
        intersections_points = vm_utils_intersections.get_bsplinecurve_intersections(
            linesegment2d, self, abs_tol=abs_tol)
        return intersections_points

    def arc_intersections(self, arc, abs_tol=1e-6):
        """
        Calculates intersections between a BSpline Curve 2D and an arc 2D.

        :param arc: arc to verify intersections.
        :param abs_tol: tolerance.
        :return: list with the intersections points.
        """
        if self.bounding_rectangle.distance_to_b_rectangle(arc.bounding_rectangle) > abs_tol:
            return []
        return self._generic_edge_intersections(arc, abs_tol)

    def bsplinecurve_intersections(self, bspline, abs_tol=1e-6):
        """
        Calculates intersections between two BSpline Curve 2D.

        :param bspline: bspline to verify intersections.
        :param abs_tol: tolerance.
        :return: list with the intersections points.
        """
        if self.bounding_rectangle.distance_to_b_rectangle(bspline.bounding_rectangle) > abs_tol:
            return []
        return self._generic_edge_intersections(bspline, abs_tol)

    def axial_symmetry(self, line):
        """
        Finds out the symmetric bsplinecurve2d according to a line.

        """

        points_symmetry = [point.axial_symmetry(line) for point in self.control_points]

        return self.__class__(degree=self.degree,
                              control_points=points_symmetry,
                              knot_multiplicities=self.knot_multiplicities[::-1],
                              knots=self.knots[::-1],
                              weights=self.weights)

    def offset(self, offset_length: float):
        """
        Offsets a BSplineCurve2D in one of its normal direction.

        :param offset_length: the length taken to offset the BSpline. if positive, the offset is in the normal
            direction of the curve. if negative, in the opposite direction of the normal.
        :return: returns an offset bsplinecurve2D, created with from_points_interpolation.
        """
        points = self.points
        unit_normal_vectors = [self.unit_normal_vector(
            self.abscissa(point)) for point in points]
        offseted_points = [point.translation(normal_vector * offset_length) for point, normal_vector
                           in zip(points, unit_normal_vectors)]
        offseted_bspline = BSplineCurve2D.from_points_interpolation(offseted_points, self.degree)
        return offseted_bspline

    def is_shared_section_possible(self, other_bspline2, tol):
        """
        Verifies if it there is any possibility of the two bsplines share a section.

        :param other_bspline2: other bspline.
        :param tol: tolerance used.
        :return: True or False.
        """
        if self.bounding_rectangle.distance_to_b_rectangle(other_bspline2.bounding_rectangle) > tol:
            return False
        return True

    def normal(self, position: float = 0.0):
        """Normal vector to BPlineCurve2D."""
        der = self.derivatives(position, 1)
        tangent = der[1].unit_vector()
        return tangent.rotation(der[0], 0.5 * math.pi)


class BezierCurve2D(BSplineCurve2D):
    """
    A class for 2-dimensional Bézier curves.

    :param degree: The degree of the Bézier curve.
    :type degree: int
    :param control_points: A list of 2-dimensional points
    :type control_points: List[:class:`volmdlr.Point2D`]
    :param name: The name of the B-spline curve. Default value is ''
    :type name: str, optional
    """

    def __init__(self, degree: int, control_points: List[volmdlr.Point2D],
                 name: str = ''):
        knotvector = nurbs_helpers.generate_knot_vector(degree,
                                                        len(control_points))
        knot_multiplicity = [1] * len(knotvector)

        BSplineCurve2D.__init__(self, degree, control_points,
                                knot_multiplicity, knotvector,
                                None, name)


class LineSegment2D(LineSegment):
    """
    Define a line segment limited by two points.

    """

    def __init__(self, start: volmdlr.Point2D, end: volmdlr.Point2D, name: str = ''):
        self._bounding_rectangle = None
        LineSegment.__init__(self, start, end, name=name)

    def copy(self, deep=True, memo=None):
        """
        A specified copy of a LineSegment2D.
        """
        return self.__class__(start=self.start.copy(deep, memo), end=self.end.copy(deep, memo), name=self.name)

    def __hash__(self):
        return hash(('linesegment2d', self.start, self.end, self.line))

    def _data_hash(self):
        return self.start._data_hash() + self.end._data_hash()

    def _data_eq(self, other_object):
        if self.__class__.__name__ != other_object.__class__.__name__:
            return False
        return self.start == other_object.start and self.end == other_object.end

    def __eq__(self, other_object):
        if self.__class__.__name__ != other_object.__class__.__name__:
            return False
        return self.start == other_object.start and self.end == other_object.end

    def to_dict(self, *args, **kwargs):
        """Stores all Line Segment 2D attributes in a dict object."""
        return {'object_class': 'volmdlr.edges.LineSegment2D',
                'name': self.name,
                'start': self.start.to_dict(),
                'end': self.end.to_dict()
                }

    @property
    def bounding_rectangle(self):
        """
        Evaluates the bounding rectangle of the Line segment.
        """
        if not self._bounding_rectangle:
            self._bounding_rectangle = volmdlr.core.BoundingRectangle(
                min(self.start.x, self.end.x), max(self.start.x, self.end.x),
                min(self.start.y, self.end.y), max(self.start.y, self.end.y))
        return self._bounding_rectangle

    def straight_line_area(self):
        """
        Calculates the area of the LineSegment2D, with line drawn from start to end.

        :return: straight_line_area.
        """
        return 0.

    def straight_line_second_moment_area(self, *args, **kwargs):
        """Straight line second moment area for a line segment."""
        return 0, 0, 0

    def straight_line_center_of_mass(self):
        """Straight line center of mass."""
        return 0.5 * (self.start + self.end)

    def point_distance(self, point, return_other_point=False):
        """
        Computes the distance of a point to segment of line.

        :param point: point to calculate distance.
        :param return_other_point: Boolean variable to return line segment's corresponding point or not.
        """
        distance, point = volmdlr.linesegment2d_point_distance((self.start.x, self.start.y),
                                                               (self.end.x, self.end.y), (point.x, point.y))
        if return_other_point:
            return distance, volmdlr.Point2D(*point)
        return distance

    def point_projection(self, point):
        """
        If the projection falls outside the LineSegment2D, returns None.
        """
        point, curv_abs = volmdlr_curves.Line2D.point_projection(self.line, point)
        if curv_abs < 0 or curv_abs > self.length():
            if abs(curv_abs) < 1e-6 or math.isclose(curv_abs, self.length(),
                                                    abs_tol=1e-6):
                return point, curv_abs
            return None, curv_abs
        return point, curv_abs

    def line_intersections(self, line: volmdlr_curves.Line2D):
        """Line Segment intersections with volmdlr_curves.Line2D."""
        if self.direction_vector().is_colinear_to(line.direction_vector()):
            return []
        point = volmdlr.Point2D.line_intersection(self, line)
        if point is not None:
            point_projection1, _ = self.point_projection(point)
            intersections = [point_projection1]
            if point_projection1 is None:
                intersections = []

            elif line.__class__.__name__ == 'LineSegment2D':
                point_projection2, _ = line.point_projection(point)
                if point_projection2 is None:
                    intersections = []

            return intersections
        if line.point_belongs(self.start):
            return [self.start]
        if line.point_belongs(self.end):
            return [self.end]
        return []

    def linesegment_intersections(self, linesegment2d: 'LineSegment2D', abs_tol=1e-6):
        """
        Touching line segments does not intersect.
        """
        if self.bounding_rectangle.distance_to_b_rectangle(linesegment2d.bounding_rectangle) > abs_tol:
            return []
        if self.direction_vector(0.0).is_colinear_to(linesegment2d.direction_vector(0.0), abs_tol=abs_tol):
            return []
        point = volmdlr.Point2D.line_intersection(self, linesegment2d)
        # TODO: May be these commented conditions should be used for linesegment_crossings
        if point:  # and (point != self.start) and (point != self.end):
            point_projection1, _ = self.point_projection(point)
            if point_projection1 is None:
                return []

            point_projection2, _ = linesegment2d.point_projection(point)
            if point_projection2 is None:
                return []

            return [point_projection1]
        return []

    def line_crossings(self, line: 'volmdlr.curves.Line2D'):
        """Line Segment crossings with line 2d."""
        if self.direction_vector().is_colinear_to(line.direction_vector()):
            return []
        line_intersection = self.line_intersections(line)
        if line_intersection and (line_intersection[0].is_close(self.end) or
                                  line_intersection[0].is_close(self.start)):
            return []
        return line_intersection

    def plot(self, ax=None, edge_style: EdgeStyle = EdgeStyle()):
        """
        Plots the Linesegment2D.
        """
        width = edge_style.width

        if ax is None:
            _, ax = plt.subplots()

        p1, p2 = self.start, self.end
        if edge_style.arrow:
            if edge_style.plot_points:
                ax.plot([p1[0], p2[0]], [p1[1], p2[1]], color=edge_style.color,
                        alpha=edge_style.alpha, style='o-')
            else:
                ax.plot([p1[0], p2[0]], [p1[1], p2[1]], color=edge_style.color,
                        alpha=edge_style.alpha)

            length = ((p1[0] - p2[0]) ** 2 + (p1[1] - p2[1]) ** 2) ** 0.5
            if width is None:
                width = length / 1000.
                head_length = length / 20.
                head_width = head_length / 2.
            else:
                head_width = 2 * width
                head_length = head_width
            ax.arrow(p1[0], p1[1],
                     (p2[0] - p1[0]) / length * (length - head_length),
                     (p2[1] - p1[1]) / length * (length - head_length),
                     head_width=head_width, fc='b', linewidth=0,
                     head_length=head_length, width=width, alpha=0.3)
        else:
            if width is None:
                width = 1
            if edge_style.plot_points:
                ax.plot([p1[0], p2[0]], [p1[1], p2[1]], color=edge_style.color,
                        marker='o', linewidth=width, alpha=edge_style.alpha)
            else:
                ax.plot([p1[0], p2[0]], [p1[1], p2[1]], color=edge_style.color,
                        linewidth=width, alpha=edge_style.alpha)
        return ax

    def to_3d(self, plane_origin, x1, x2):
        """
        Transforms the Line segment 2D into a 3D line segment.

        :param plane_origin: The origin of plane to draw the Line segment 3D.
        :type plane_origin: volmdlr.Point3D
        :param x1: First direction of the plane
        :type x1: volmdlr.Vector3D
        :param x2: Second direction of the plane.
        :type x2: volmdlr.Vector3D
        :return: A 3D line segment.
        :rtype: LineSegment3D
        """
        start = self.start.to_3d(plane_origin, x1, x2)
        end = self.end.to_3d(plane_origin, x1, x2)
        return LineSegment3D(start, end, name=self.name)

    def get_reverse(self):
        """
        Invert the sense of the line segment.
        """
        return LineSegment2D(self.end.copy(), self.start.copy())

    def rotation(self, center: volmdlr.Point2D, angle: float):
        """
        LineSegment2D rotation.

        :param center: rotation center
        :param angle: angle rotation
        :return: a new rotated LineSegment2D
        """
        return LineSegment2D(self.start.rotation(center, angle), self.end.rotation(center, angle))

    def translation(self, offset: volmdlr.Vector2D):
        """
        LineSegment2D translation.

        :param offset: translation vector.
        :return: A new translated LineSegment2D.
        """
        return LineSegment2D(self.start.translation(offset), self.end.translation(offset))

    def frame_mapping(self, frame: volmdlr.Frame2D, side: str):
        """
        Changes vector frame_mapping and return a new LineSegment2D.

        side = 'old' or 'new'.
        """
        if side == 'old':
            new_start = frame.local_to_global_coordinates(self.start)
            new_end = frame.local_to_global_coordinates(self.end)
        elif side == 'new':
            new_start = frame.global_to_local_coordinates(self.start)
            new_end = frame.global_to_local_coordinates(self.end)
        else:
            raise ValueError('Please Enter a valid side: old or new')
        return LineSegment2D(new_start, new_end)

    def plot_data(self, edge_style: plot_data.EdgeStyle = None):
        """
        Plot data method for a LineSegment2D.

        :param edge_style: edge style.
        :return: plot_data.LineSegment2D object.
        """
        return plot_data.LineSegment2D([self.start.x, self.start.y],
                                       [self.end.x, self.end.y],
                                       edge_style=edge_style)

    def create_tangent_circle(self, point, other_line):
        """Create a circle tangent to a LineSegment."""
        circle1, circle2 = other_line.create_tangent_circle(point, self.line)
        if circle1 is not None:
            _, curv_abs1 = self.line.point_projection(circle1.center)
            if curv_abs1 < 0. or curv_abs1 > self.length():
                circle1 = None
        if circle2 is not None:
            _, curv_abs2 = self.line.point_projection(circle2.center)
            if curv_abs2 < 0. or curv_abs2 > self.length():
                circle2 = None
        return circle1, circle2

    def infinite_primitive(self, offset):
        """Get an infinite primitive."""
        n = -self.unit_normal_vector()
        offset_point_1 = self.start + offset * n
        offset_point_2 = self.end + offset * n

        return volmdlr_curves.Line2D(offset_point_1, offset_point_2)

    def nearest_point_to(self, point):
        """
        Find out the nearest point on the linesegment to point.

        """

        points = self.discretization_points(number_points=500)
        return point.nearest_point(points)

    def axial_symmetry(self, line):
        """
        Finds out the symmetric linesegment2d according to a line.
        """

        points_symmetry = [point.axial_symmetry(line) for point in [self.start, self.end]]

        return self.__class__(points_symmetry[0], points_symmetry[1])

    def closest_point_on_segment(self, point):
        """Gets the closest point on the line segment and another given point."""
        segment_vector = self.direction_vector()
        p_vector = point - self.start
        p_vector = p_vector.to_vector()
        t_param = p_vector.dot(segment_vector) / segment_vector.dot(segment_vector)
        t_param = max(0, min(t_param, 1))
        closest_point = volmdlr.Point2D(self.start.x + t_param * segment_vector[0],
                                        self.start.y + t_param * segment_vector[1])
        return closest_point

    def distance_linesegment(self, linesegment, return_points=False):
        """
        Calculates the minimum distance between two line segments.

        :param linesegment: other line segment.
        :param return_points: boolean weather to return the minimum distance corresponding points or not.
        :return: minimum distance / minimal distance with corresponding points.
        """
        intersections = self.linesegment_intersections(linesegment)
        if intersections:
            if return_points:
                return 0.0, intersections[0], intersections[0]
            return 0.0
        closest_point_on_self_to_start = self.closest_point_on_segment(linesegment.start)
        closest_point_on_self_to_end = self.closest_point_on_segment(linesegment.end)
        closest_point_on_lineseg_to_start = linesegment.closest_point_on_segment(self.start)
        closest_point_on_lineseg_to_end = linesegment.closest_point_on_segment(self.end)
        min_dist, min_dist_point1, min_dist_point2 = math.inf, None, None
        for point1, point2 in zip([closest_point_on_self_to_start, closest_point_on_self_to_end,
                                   closest_point_on_lineseg_to_start, closest_point_on_lineseg_to_end],
                                  [linesegment.start, linesegment.end, self.start, self.end]):
            dist = point1.point_distance(point2)
            if dist < min_dist:
                min_dist = dist
                min_dist_point1, min_dist_point2 = point1, point2
        if return_points:
            return min_dist, min_dist_point1, min_dist_point2
        return min_dist

    def line_distance(self, line, return_points: bool = False):
        """
        Calculates the distance between a Line Segment and an infinite Line.

        :param line: other line.
        :param return_points: weather to return corresponding points or not.
        :return: distance between line and line segment.
        """
        distance = 0.0
        line_intersections = line.line_intersections(self.line)
        if not line_intersections:
            line_closest_point1 = line.closest_point_on_line(self.start)
            point1, point2 = self.start, line_closest_point1
            distance = line_closest_point1.point_distance(self.start)
        elif not self.point_belongs(line_intersections[0]):
            line_closest_point1 = line.closest_point_on_line(self.start)
            line_closest_point2 = line.closest_point_on_line(self.end)
            distance1 = line_closest_point1.point_distance(self.start)
            distance2 = line_closest_point2.point_distance(self.end)
            if distance1 < distance2:
                distance = distance1
                point1, point2 = self.start, line_closest_point1
            else:
                distance = distance2
                point1, point2 = self.end, line_closest_point2
        else:
            point1, point2 = line_intersections[0], line_intersections[0]
        if return_points:
            return distance, point1, point2
        return distance


class ArcMixin:
    """
    Abstract class representing an arc.

    :param circle: arc related circle curve.
    :type circle: Union['volmdlr.curves.Circle2D', 'volmdlr.curves.Circle2D'].
    # :param start: The starting point
    # :type start: Union[:class:`volmdlr.Point2D`, :class:`volmdlr.Point3D`]
    # :param end: The finish point
    # :type end: Union[:class:`volmdlr.Point2D`, :class:`volmdlr.Point3D`]
    # :param name: The name of the arc. Default value is an empty string
    # :type name: str, optional
    """

    def __init__(self, circle, start, end, name: str = ''):
        self.start = start
        self.end = end
        self.circle = circle
        self.name = name
        self._length = None
        self._angle = None
        self.angle_start, self.angle_end = self.get_start_end_angles()

    @property
    def center(self):
        """Gets arc center."""
        return self.circle.center

    @property
    def radius(self):
        """Gets arc radius."""
        return self.circle.radius

    @property
    def angle(self):
        """
        Arc angle property.

        :return: arc angle.
        """
        if not self._angle:
            self._angle = self.angle_end - self.angle_start
        return self._angle

    @property
    def frame(self):
        """Gets the arc frame."""
        return self.circle.frame

    def _arc_point_angle(self, point):
        """Helper function to calculate the angle of point on a trigonometric arc."""
        local_start_point = self.circle.frame.global_to_local_coordinates(point)
        u1, u2 = local_start_point.x / self.radius, local_start_point.y / self.radius
        point_angle = volmdlr.geometry.sin_cos_angle(u1, u2)
        return point_angle

    def get_arc_point_angle(self, point):
        """Returns the angle of point on a trigonometric arc."""
        point_theta = self._arc_point_angle(point)
        if self.angle_start > point_theta:
            point_theta += volmdlr.TWO_PI
        return point_theta

    def get_start_end_angles(self):
        """Returns the start and end angle of the arc."""
        start_angle = self._arc_point_angle(self.start)
        end_angle = self._arc_point_angle(self.end)
        if start_angle >= end_angle:
            end_angle += volmdlr.TWO_PI
        return start_angle, end_angle

    def length(self):
        """
        Calculates the length of the Arc, with its radius, and its arc angle.

        :return: the length of the Arc.
        """
        if not self._length:
            self._length = self.circle.radius * abs(self.angle)
        return self._length

    def point_at_abscissa(self, abscissa):
        """
        Calculates a point in the Arc at a given abscissa.

        :param abscissa: abscissa where in the curve the point should be calculated.
        :return: Corresponding point.
        """
        if self.is_trigo:
            return self.start.rotation(self.circle.center, abscissa / self.circle.radius)
        return self.start.rotation(self.circle.center, -abscissa / self.circle.radius)

    def normal_vector(self, abscissa: float):
        """
        Get the normal vector of the Arc2D.

        :param abscissa: defines where in the Arc2D the
        normal vector is to be calculated
        :return: The normal vector of the Arc2D
        """
        point = self.point_at_abscissa(abscissa)
        normal_vector = self.circle.center - point
        normal_vector = normal_vector.to_vector()
        return normal_vector

    def direction_vector(self, abscissa: float):
        """
        Get direction vector of the Arc2D.

        :param abscissa: defines where in the Arc2D the
        direction vector is to be calculated
        :return: The direction vector of the Arc2D
        """
        return -self.normal_vector(abscissa=abscissa).normal_vector()

    def point_distance(self, point):
        """Returns the minimal distance to a point."""
        if self.point_belongs(point):
            return 0
        if self.circle.center.is_close(point):
            return self.circle.radius
        class_sufix = self.__class__.__name__[-2:]
        linesegment_class = getattr(sys.modules[__name__], 'LineSegment' + class_sufix)
        linesegment = linesegment_class(self.circle.center, point)
        if linesegment.length() > self.circle.radius:
            if self.linesegment_intersections(linesegment):
                return linesegment.length() - self.circle.radius
            return min(self.start.point_distance(point), self.end.point_distance(point))
        vector_to_point = point - self.circle.center
        vector_to_point = vector_to_point.unit_vector()
        projected_point = self.circle.center + self.circle.radius * vector_to_point
        if self.point_belongs(projected_point):
            return self.circle.radius - linesegment.length()
        return min(self.start.point_distance(point), self.end.point_distance(point))

    def discretization_points(self, *, number_points: int = None, angle_resolution: int = 20):
        """
        Discretize an Edge to have "n" points.

        :param number_points: the number of points (including start and end points)
             if unset, only start and end will be returned
        :param angle_resolution: if set, the sampling will be adapted to have a controlled angular distance. Useful
            to mesh an arc
        :return: a list of sampled points
        """
        if not number_points:
            if not angle_resolution:
                number_points = 2
            else:
                number_points = max(math.ceil(self.angle * angle_resolution) + 1, 2)

        step = self.length() / (number_points - 1)
        return [self.point_at_abscissa(i * step)
                for i in range(number_points)]

    def get_geo_lines(self, tag: int, start_point_tag: int, center_point_tag: int, end_point_tag: int):
        """
        Gets the lines that define an Arc in a .geo file.

        :param tag: The linesegment index
        :type tag: int
        :param start_point_tag: The linesegment' start point index
        :type start_point_tag: int
        :param center_point_tag: The linesegment' center point index
        :type center_point_tag: int
        :param end_point_tag: The line segment's end point index
        :type end_point_tag: int

        :return: A line
        :rtype: str
        """

        return 'Circle(' + str(tag) + ') = {' + str(start_point_tag) + ', ' + \
            str(center_point_tag) + ', ' + str(end_point_tag) + '};'

    def get_geo_points(self):
        """
        Gets the points that define an Arc to use them in a .geo file.

        :return: A list of characteristic arc points
        :rtype: List

        """
        return [self.start, self.circle.center, self.end]

    def get_reverse(self):
        """
        Gets the reverse version of an arc.

        :return: An arc
        """
        circle = self.circle.reverse()
        return self.__class__(circle, start=self.end, end=self.start)

    def split(self, split_point, tol: float = 1e-6):
        """
        Splits arc at a given point.

        :param split_point: splitting point.
        :param tol: tolerance.
        :return: list of two Arc.
        """
        if split_point.is_close(self.start, tol):
            return [None, self.copy()]
        if split_point.is_close(self.end, tol):
            return [self.copy(), None]
        if self.__class__.__name__[-2:] == "2D":
            return [self.__class__(self.circle, self.start, split_point, self.is_trigo),
                    self.__class__(self.circle, split_point, self.end, self.is_trigo)]
        return [self.__class__(self.circle, self.start, split_point),
                self.__class__(self.circle, split_point, self.end)]

    def get_shared_section(self, other_arc, abs_tol: float = 1e-6):
        """
        Gets the shared section between two arcs.

        :param other_arc: other arc to verify for shared section.
        :param abs_tol: tolerance.
        :return: shared arc section.
        """
        if self.__class__ != other_arc.__class__:
            if self.__class__ == other_arc.simplify.__class__:
                return self.get_shared_section(other_arc.simplify, abs_tol)
            return []
        if not self.circle.center.is_close(other_arc.circle.center) or self.circle.radius != self.circle.radius or \
                not any(self.point_belongs(point) for point in [other_arc.start,
                                                                other_arc.middle_point(), other_arc.end]):
            return []
        return self.generic_get_shared_section(other_arc, abs_tol)

    def is_close(self, other_edge, tol: float = 1e-6):
        """
        Checks if two arc are the same considering the Euclidean distance.

        :param other_edge: other arc.
        :param tol: The tolerance under which the Euclidean distance is considered equal to 0, defaults to 1e-6
        :type tol: float, optional
        """

        if isinstance(other_edge, self.__class__):
            if (self.start.is_close(other_edge.start, tol) and self.end.is_close(other_edge.end, tol)
                    and self.circle.center.is_close(other_edge.circle.center, tol)
                    and self.point_belongs(other_edge.middle_point(), tol)):
                return True
        return False


class FullArcMixin(ArcMixin):
    """
    Abstract class for representing a circle with a start and end points that are the same.
    """

    def __init__(self, circle: Union[volmdlr.curves.Circle2D, volmdlr.curves.Circle3D],
                 start_end: Union[volmdlr.Point2D, volmdlr.Point3D], name: str = ''):
        self.circle = circle
        self.start_end = start_end
        ArcMixin.__init__(self, circle=circle, start=start_end, end=start_end, name=name)  # !!! this is dangerous

    @property
    def angle(self):
        """Angle of Full Arc. """
        return volmdlr.TWO_PI

    @property
    def periodic(self):
        """Return True if an edge is periodic."""
        return True

    def split(self, split_point, tol: float = 1e-6):
        """
        Splits arc at a given point.

        :param split_point: splitting point.
        :param tol: tolerance.
        :return: list of two Arc.
        """
        if split_point.is_close(self.start, tol):
            return [None, self.copy()]
        if split_point.is_close(self.end, tol):
            return [self.copy(), None]
        class_ = getattr(sys.modules[__name__], 'Arc' + self.__class__.__name__[-2:])
        return [class_(self.circle, self.start, split_point, self.is_trigo),
                class_(self.circle, split_point, self.end, self.is_trigo)]

    @classmethod
    def from_curve(cls, circle, name: str = ''):
        """Creates A full arc, 2d or 3d, from circle."""
        return cls(circle, circle.center + circle.frame.u * circle.radius, name=name)


class Arc2D(ArcMixin, Edge):
    """
    Class to draw Arc2D.

    angle: the angle measure always >= 0
    """

    def __init__(self, circle: 'volmdlr.curves.Circle2D', start: volmdlr.Point2D,
                 end: volmdlr.Point2D, name: str = ''):
        self._bounding_rectangle = None
        ArcMixin.__init__(self, circle, start, end, name=name)
        Edge.__init__(self, start=start, end=end, name=name)

    def __hash__(self):
        return hash(('arc2d', self.circle, self.start, self.end, self.is_trigo))

    def __eq__(self, other_arc):
        if self.__class__.__name__ != other_arc.__class__.__name__:
            return False
        return (self.circle == other_arc.circle and self.start == other_arc.start
                and self.end == other_arc.end and self.is_trigo == other_arc.is_trigo)

    def to_dict(self, use_pointers: bool = False, memo=None, path: str = '#', id_method=True, id_memo=None):
        """Stores all Arc 2D attributes in a dict object."""
        dict_ = self.base_dict()
        dict_['circle'] = self.circle.to_dict(use_pointers=use_pointers, memo=memo,
                                              id_method=id_method, id_memo=id_memo, path=path + '/circle')
        dict_['start'] = self.start.to_dict(use_pointers=use_pointers, memo=memo,
                                                id_method=id_method, id_memo=id_memo, path=path + '/start')
        dict_['end'] = self.end.to_dict(use_pointers=use_pointers, memo=memo,
                                                id_method=id_method, id_memo=id_memo, path=path + '/end')
        return dict_

    @classmethod
    def from_3_points(cls, point1, point2, point3, name: str = ''):
        """
        Creates a circle 2d from 3 points.

        :return: circle 2d.
        """
        circle = volmdlr_curves.Circle2D.from_3_points(point1, point2, point3)
        arc = cls(circle, point1, point3)
        if not arc.point_belongs(point2):
            return cls(circle.reverse(), point1, point3, name=name)
        return arc

    @property
    def is_trigo(self):
        """Return True if circle is counterclockwise."""
        return self.circle.is_trigo

    def _get_points(self):
        return [self.start, self.end]

    points = property(_get_points)

    def point_belongs(self, point, abs_tol=1e-6):
        """
        Check if a Point2D belongs to the Arc2D.

        """
        distance_point_to_center = point.point_distance(self.circle.center)
        if not math.isclose(distance_point_to_center, self.circle.radius, rel_tol=0.005):
            return False
        if point.is_close(self.start, abs_tol) or point.is_close(self.end, abs_tol):
            return True
        clockwise_arc = self.reverse() if self.is_trigo else self
        vector_start = clockwise_arc.start - clockwise_arc.circle.center
        vector_end = clockwise_arc.end - clockwise_arc.circle.center
        vector_point = point - clockwise_arc.circle.center
        arc_angle = volmdlr.geometry.clockwise_angle(vector_start, vector_end)
        point_start_angle = volmdlr.geometry.clockwise_angle(vector_start, vector_point)
        point_end_angle = volmdlr.geometry.clockwise_angle(vector_point, vector_end)
        if math.isclose(arc_angle, point_start_angle + point_end_angle, rel_tol=0.01):
            return True
        return False

    def to_full_arc_2d(self):
        """
        Convert to a full arc2d.
        """
        return FullArc2D(circle=self.circle, start_end=self.point_at_abscissa(0), name=self.name)

    def line_intersections(self, line2d: volmdlr_curves.Line2D):
        """
        Calculates the intersection between a line and an Arc2D.

        :param line2d: Line2D to verify intersections.
        :return: a list with intersections points.
        """
        full_arc_2d = self.to_full_arc_2d()
        fa2d_intersection_points = full_arc_2d.line_intersections(line2d)
        intersection_points = []
        for point in fa2d_intersection_points:
            if self.point_belongs(point):
                intersection_points.append(point)
        return intersection_points

    def linesegment_intersections(self, linesegment2d: LineSegment2D, abs_tol=1e-6):
        """
        Calculates the intersection between a LineSegment2D and an Arc2D.

        :param linesegment2d: LineSegment2D to verify intersections.
        :param abs_tol: tolerance.
        :return: a list with intersections points.
        """
        if self.bounding_rectangle.distance_to_b_rectangle(linesegment2d.bounding_rectangle) > abs_tol:
            return []
        full_arc_2d = self.to_full_arc_2d()
        fa2d_intersection_points = full_arc_2d.linesegment_intersections(linesegment2d, abs_tol)
        intersection_points = []
        for point in fa2d_intersection_points:
            if self.point_belongs(point, abs_tol):
                intersection_points.append(point)
        return intersection_points

    def bsplinecurve_intersections(self, bspline, abs_tol: float = 1e-6):
        """
        Intersections between an arc 2d and bspline curve 2d.

        :param bspline: bspline curve 2d.
        :param abs_tol: tolerance.
        :return: list of intersection points.
        """
        intersections = bspline.arc_intersections(self, abs_tol)
        return intersections

    def arc_intersections(self, arc, abs_tol: float = 1e-6):
        """Intersections between two arc 2d."""
        circle_intersections = vm_utils_intersections.get_circle_intersections(self.circle, arc.circle)
        arc_intersections = [inter for inter in circle_intersections if self.point_belongs(inter, abs_tol)]
        return arc_intersections

    def arcellipse_intersections(self, arcellipse, abs_tol: float = 1e-6):
        """
        Intersections between an arc 2d and arc-ellipse 2d.

        :param arcellipse: arc-ellipse 2d.
        :param abs_tol: tolerance
        :return: list of intersection points.
        """
        if self.bounding_rectangle.distance_to_b_rectangle(arcellipse.bounding_rectangle) > abs_tol:
            return []
        intersections = vm_utils_intersections.get_bsplinecurve_intersections(arcellipse, self, abs_tol)
        return intersections

    def abscissa(self, point: volmdlr.Point2D, tol=1e-6):
        """
        Returns the abscissa of a given point 2d.

        """
        if not math.isclose(point.point_distance(self.circle.center), self.circle.radius, abs_tol=tol):
            raise ValueError('Point not in arc')
        if point.point_distance(self.start) < tol:
            return 0
        if point.point_distance(self.end) < tol:
            return self.length()
        clockwise_arc = self.reverse() if self.is_trigo else self
        vector_start = clockwise_arc.start - clockwise_arc.circle.center
        vector_end = clockwise_arc.end - clockwise_arc.circle.center
        vector_point = point - clockwise_arc.circle.center
        arc_angle = volmdlr.geometry.clockwise_angle(vector_start, vector_end)
        point_start_angle = volmdlr.geometry.clockwise_angle(vector_start, vector_point)
        point_end_angle = volmdlr.geometry.clockwise_angle(vector_point, vector_end)
        if math.isclose(arc_angle, point_start_angle + point_end_angle, abs_tol=tol):
            if self.is_trigo:
                return self.length() - self.circle.radius * point_start_angle
            return self.circle.radius * point_start_angle
        raise ValueError('Point not in arc')

    def area(self):
        """
        Calculates the area of the Arc2D.

        :return: the area of the Arc2D.
        """
        return (self.circle.radius ** 2) * self.angle / 2

    def center_of_mass(self):
        """
        Calculates the center of mass of the Arc2D.

        :return: center of mass point.
        """
        u = self.middle_point() - self.circle.center
        u = u.unit_vector()
        return self.circle.center + 4 / (3 * self.angle) * self.circle.radius * math.sin(
            self.angle * 0.5) * u

    @property
    def bounding_rectangle(self):
        """Gets the bounding rectangle for an Arc 2D."""
        if not self._bounding_rectangle:
            discretization_points = self.discretization_points(number_points=20)
            x_values, y_values = [], []
            for point in discretization_points:
                x_values.append(point.x)
                y_values.append(point.y)
            self._bounding_rectangle = volmdlr.core.BoundingRectangle(min(x_values), max(x_values),
                                                                      min(y_values), max(y_values))
        return self._bounding_rectangle

    def straight_line_area(self):
        """
        Calculates the area of the arc 2D, with line drawn from start to end.

        :return: straight_line_area.
        """
        if self.angle >= math.pi:
            angle = volmdlr.TWO_PI - self.angle
            area = math.pi * self.circle.radius ** 2 - 0.5 * self.circle.radius ** 2 * (
                    angle - math.sin(angle))
        else:
            angle = self.angle
            area = 0.5 * self.circle.radius ** 2 * (angle - math.sin(angle))

        if self.is_trigo:
            return area
        return -area

    def straight_line_second_moment_area(self, point: volmdlr.Point2D):
        """Straight line second moment area for an Arc 2D."""
        if self.angle_end < self.angle_start:
            angle2 = self.angle_end + volmdlr.TWO_PI

        else:
            angle2 = self.angle_end
        angle1 = self.angle_start

        # Full arc section
        moment_area_x1 = self.circle.radius ** 4 / 8 * (angle2 - angle1 + 0.5 * (
                math.sin(2 * angle1) - math.sin(2 * angle2)))
        moment_area_y1 = self.circle.radius ** 4 / 8 * (angle2 - angle1 + 0.5 * (
                math.sin(2 * angle2) - math.sin(2 * angle1)))
        moment_area_xy1 = self.circle.radius ** 4 / 8 * (
                math.cos(angle1) ** 2 - math.cos(angle2) ** 2)

        # Triangle
        moment_area_x2, moment_area_y2, moment_area_xy2 = self._triangle_moment_inertia()
        if moment_area_x2 < 0.:
            moment_area_x2, moment_area_y2, moment_area_xy2 = -moment_area_x2, -moment_area_y2, -moment_area_xy2
        if self.angle < math.pi:
            if self.is_trigo:
                moment_area_x = moment_area_x1 - moment_area_x2
                moment_area_y = moment_area_y1 - moment_area_y2
                moment_area_xy = moment_area_xy1 - moment_area_xy2
            else:
                moment_area_x = moment_area_x2 - moment_area_x1
                moment_area_y = moment_area_y2 - moment_area_y1
                moment_area_xy = moment_area_xy2 - moment_area_xy1
        else:
            if self.is_trigo:
                moment_area_x = moment_area_x1 + moment_area_x2
                moment_area_y = moment_area_y1 + moment_area_y2
                moment_area_xy = moment_area_xy1 + moment_area_xy2
            else:
                moment_area_x = -moment_area_x2 - moment_area_x1
                moment_area_y = -moment_area_y2 - moment_area_y1
                moment_area_xy = -moment_area_xy2 - moment_area_xy1

        return volmdlr.geometry.huygens2d(moment_area_x, moment_area_y, moment_area_xy,
                                          self.straight_line_area(),
                                          self.circle.center,
                                          point)

    def _full_arc_moment_inertia(self, angle1, angle2):
        moment_inertia_x1 = self.circle.radius ** 4 / 8 * (angle2 - angle1 + 0.5 * (
                math.sin(2 * angle1) - math.sin(2 * angle2)))
        moment_inertia_y1 = self.circle.radius ** 4 / 8 * (angle2 - angle1 + 0.5 * (
                math.sin(2 * angle2) - math.sin(2 * angle1)))
        moment_inertia_xy1 = self.circle.radius ** 4 / 8 * (
                math.cos(angle1) ** 2 - math.cos(angle2) ** 2)
        return moment_inertia_x1, moment_inertia_y1, moment_inertia_xy1

    def _triangle_moment_inertia(self):
        xi, yi = self.start - self.circle.center
        xj, yj = self.end - self.circle.center
        moment_inertia_x2 = (yi ** 2 + yi * yj + yj ** 2) * (xi * yj - xj * yi) / 12.
        moment_inertia_y2 = (xi ** 2 + xi * xj + xj ** 2) * (xi * yj - xj * yi) / 12.
        moment_inertia_xy2 = (xi * yj + 2 * xi * yi + 2 * xj * yj + xj * yi) * (
                xi * yj - xj * yi) / 24.
        return moment_inertia_x2, moment_inertia_y2, moment_inertia_xy2

    def straight_line_center_of_mass(self):
        """Straight line center of mass."""
        if self.angle == math.pi:
            return self.center_of_mass()

        u = self.middle_point() - self.circle.center
        u = u.unit_vector()
        if self.angle >= math.pi:
            u = -u
        bissec = volmdlr_curves.Line2D(self.circle.center, self.circle.center + u)
        string = volmdlr_curves.Line2D(self.start, self.end)
        point = volmdlr.Point2D.line_intersection(bissec, string)
        a = point.point_distance(self.start)
        height = point.point_distance(self.circle.center)
        triangle_area = height * a
        triangle_cog = self.circle.center + 2 / 3. * height * u
        if self.angle < math.pi:
            cog = (
                          self.center_of_mass() * self.area() - triangle_area * triangle_cog) / abs(
                self.straight_line_area())
        else:
            cog = (
                          self.center_of_mass() * self.area() + triangle_area * triangle_cog) / abs(
                self.straight_line_area())

        return cog

    def straight_line_point_belongs(self, point):
        """
        Verifies if a point belongs to the surface created by closing the edge.

        :param point: Point to be verified.
        :return: Return True if the point belongs to this surface, or False otherwise.
        """
        if self.point_belongs(point):
            return True
        if self.start == self.end:
            if point.point_distance(self.circle.center) <= self.circle.radius:
                return True
        center_distance_point = self.circle.center.point_distance(point)
        straight_line = LineSegment2D(self.start, self.end)
        for edge in [self, straight_line]:
            line_passing_trough_point = volmdlr_curves.Line2D(self.circle.center, point)
            straight_line_intersections = edge.line_intersections(line_passing_trough_point)
            if straight_line_intersections:
                if self.circle.center.point_distance(straight_line_intersections[0]) > center_distance_point:
                    return True
        return False

    def plot(self, ax=None, edge_style: EdgeStyle = EdgeStyle()):
        """Plot arc 2d with Matplotlib."""
        if ax is None:
            _, ax = plt.subplots()

        if edge_style.plot_points:
            for point in [self.circle.center, self.circle.start, self.circle.end]:
                point.plot(ax=ax, color=edge_style.color, alpha=edge_style.alpha)

        if self.is_trigo:
            theta1 = self.angle_start * 180 / math.pi
            theta2 = self.angle_end * 180 / math.pi
        else:
            theta2 = 360 - self.angle_start * 180 / math.pi
            theta1 = 360 - self.angle_end * 180 / math.pi

        ax.add_patch(matplotlib.patches.Arc((self.circle.center.x, self.circle.center.y), 2 * self.circle.radius,
                                            2 * self.circle.radius, angle=0,
                                            theta1=theta1,
                                            theta2=theta2,
                                            color=edge_style.color,
                                            alpha=edge_style.alpha))
        x_min, x_max = self.circle.center[0] - self.circle.radius*1.2, self.circle.center[0] + self.circle.radius*1.2
        y_min, y_max = self.circle.center[1] - self.circle.radius*1.2, self.circle.center[1] + self.circle.radius*1.2
        ax.set_xlim(x_min, x_max)
        ax.set_ylim(y_min, y_max)

        return ax

    def to_3d(self, plane_origin, x, y):
        """
        Transforms the arc 2D into a 3D arc.

        :param plane_origin: The origin of plane to draw the arc 3D.
        :type plane_origin: volmdlr.Point3D
        :param x: First direction of the plane
        :type x: volmdlr.Vector3D
        :param y: Second direction of the plane.
        :type y: volmdlr.Vector3D
        :return: A 3D arc.
        :type: Arc3D.
        """
        circle3d = self.circle.to_3d(plane_origin, x, y)
        point_start = self.start.to_3d(plane_origin, x, y)
        point_interior = self.middle_point().to_3d(plane_origin, x, y)
        point_end = self.end.to_3d(plane_origin, x, y)
        arc = Arc3D(circle3d, point_start, point_end, name=self.name)
        if not arc.point_belongs(point_interior):
            circle3d = volmdlr_curves.Circle3D(volmdlr.Frame3D(
                circle3d.center, circle3d.frame.u, -circle3d.frame.v, circle3d.frame.u.cross(-circle3d.frame.v)),
                circle3d.radius)
            arc = Arc3D(circle3d, point_start, point_end, name=self.name)
        return arc

    def rotation(self, center: volmdlr.Point2D, angle: float):
        """
        Arc2D rotation.

        :param center: rotation center
        :param angle: angle rotation.
        :return: a new rotated Arc2D.
        """
        return Arc2D(
            circle=self.circle.rotation(center, angle),
            start=self.start.rotation(center, angle),
            end=self.end.rotation(center, angle),
            name=self.name,
        )

    def translation(self, offset: volmdlr.Vector2D):
        """
        Arc2D translation.

        :param offset: translation vector.
        :return: A new translated Arc2D.
        """
        return Arc2D(
            circle=self.circle.translation(offset),
            start=self.start.translation(offset),
            end=self.end.translation(offset),
            name=self.name,
        )

    def frame_mapping(self, frame: volmdlr.Frame2D, side: str):
        """
        Changes vector frame_mapping and return a new Arc2D.

        side = 'old' or 'new'
        """
        return Arc2D(
            circle=self.circle.frame_mapping(frame, side),
            start=self.start.frame_mapping(frame, side),
            end=self.end.frame_mapping(frame, side),
            name=self.name,
        )

    def second_moment_area(self, point):
        """
        Second moment area of part of disk.

        """
        if self.angle_end < self.angle_start:
            angle2 = self.angle_end + volmdlr.TWO_PI

        else:
            angle2 = self.angle_end
        angle1 = self.angle_start
        moment_area_x = self.circle.radius ** 4 / 8 * (angle2 - angle1 + 0.5 * (
                math.sin(2 * angle1) - math.sin(2 * angle2)))
        moment_area_y = self.circle.radius ** 4 / 8 * (angle2 - angle1 + 0.5 * (
                math.sin(2 * angle2) - math.sin(2 * angle1)))
        moment_area_xy = self.circle.radius ** 4 / 8 * (
                math.cos(angle1) ** 2 - math.cos(angle2) ** 2)

        # Must be computed at center, so huygens related to center
        return volmdlr.geometry.huygens2d(moment_area_x, moment_area_y, moment_area_xy, self.area(),
                                          self.circle.center, point)

    def plot_data(self, edge_style: plot_data.EdgeStyle = None):
        """
        Plot data method for a Arc2D.

        :param edge_style: edge style.
        :type edge_style: plot_data.EdgeStyle
        :return: plot_data.Arc2D object.
        """
        start_angle = self.angle_start
        end_angle = self.angle_end
        if not self.is_trigo:
            start_angle = 2 * math.pi - start_angle
            end_angle = 2 * math.pi - end_angle
        return plot_data.Arc2D(cx=self.circle.center.x,
                               cy=self.circle.center.y,
                               r=self.circle.radius,
                               start_angle=start_angle,
                               end_angle=end_angle,
                               edge_style=edge_style,
                               clockwise=not self.is_trigo,
                               name=self.name)

    def copy(self, *args, **kwargs):
        """
        Creates and returns a deep copy of the Arc2D object.

        :param *args: Variable-length argument list.
        :param **kwargs: Arbitrary keyword arguments.
        :return: A new Arc2D object that is a deep copy of the original.

        """
        return Arc2D(self.circle.copy(), self.start.copy(), self.end.copy())

    def cut_between_two_points(self, point1, point2):
        """
        Cuts Arc between two points, and return a new arc between these two points.
        """
        if (point1.is_close(self.start) and point2.is_close(self.end)) or \
                (point2.is_close(self.start) and point1.is_close(self.end)):
            return self
        raise NotImplementedError

    def infinite_primitive(self, offset):
        """Create an offset curve from a distance of the original curve."""
        vector_start_center = self.start - self.circle.center
        vector_start_center = vector_start_center.unit_vector()
        vector_end_center = self.end - self.circle.center
        vector_end_center = vector_end_center.unit_vector()
        if self.is_trigo:
            radius = self.circle.radius + offset
            center = self.circle.center
        else:
            radius = self.circle.radius - offset
            if radius < 0:
                return None
            center = self.circle.center
        new_circle = volmdlr_curves.Circle2D(self.circle.frame, radius)
        start = center + radius * vector_start_center
        end = center + radius * vector_end_center
        return Arc2D(new_circle, start, end)

    def complementary(self):
        """Gets the complementary Arc 2D. """
        return Arc2D(self.circle, self.end, self.start)

    def axial_symmetry(self, line):
        """ Finds out the symmetric arc 2D according to a line. """
        points_symmetry = [point.axial_symmetry(line) for point in [self.start, self.end]]

        return self.__class__(self.circle, start=points_symmetry[0],
                              end=points_symmetry[1])


class FullArc2D(FullArcMixin, Arc2D):
    """ An edge that starts at start_end, ends at the same point after having described a circle. """

    def __init__(self, circle: 'volmdlr.curves.Circle2D', start_end: volmdlr.Point2D,
                 name: str = ''):
        # self.interior = start_end.rotation(center, math.pi)
        self._bounding_rectangle = None
        FullArcMixin.__init__(self, circle=circle, start_end=start_end, name=name)
        Arc2D.__init__(self, circle=circle, start=start_end, end=start_end, name=name)
        self.angle1 = 0.0
        self.angle2 = volmdlr.TWO_PI

    def to_dict(self, use_pointers: bool = False, memo=None, path: str = '#', id_method=True, id_memo=None):
        """Stores all Full Arc 2D attributes in a dict object."""
        dict_ = self.base_dict()
        dict_['circle'] = self.circle.to_dict(use_pointers=use_pointers, memo=memo,
                                              id_method=id_method, id_memo=id_memo, path=path + '/circle')
        dict_['angle'] = self.angle
        dict_['is_trigo'] = self.is_trigo
        dict_['start_end'] = self.start.to_dict(use_pointers=use_pointers, memo=memo,
                                                id_method=id_method, id_memo=id_memo, path=path + '/start_end')
        return dict_

    def copy(self, *args, **kwargs):
        """Creates a copy of a fullarc 2d."""
        return FullArc2D(self.circle.copy(), self.start.copy())

    @classmethod
    def dict_to_object(cls, dict_, *args, **kwargs):
        """
        Create a FullArc2D object from a dictionary representation.

        This class method takes a dictionary containing the necessary data for
        creating a FullArc2D object and returns an instance of the FullArc2D class.
        It expects the dictionary to have the following keys:

        :param cls: The FullArc2D class itself (automatically passed).
        :param dict_: A dictionary containing the required data for object creation.
        :param args: Additional positional arguments (if any).
        :param kwargs: Additional keyword arguments (if any).

        :return: FullArc2D: An instance of the FullArc2D class created from the provided dictionary.
        """
        circle = volmdlr_curves.Circle2D.dict_to_object(dict_['circle'])
        start_end = volmdlr.Point2D.dict_to_object(dict_['start_end'])

        return cls(circle, start_end, name=dict_['name'])

    def __hash__(self):
        return hash((self.__class__.__name__, self.circle, self.start_end))

    def __eq__(self, other_arc):
        if self.__class__.__name__ != other_arc.__class__.__name__:
            return False
        return (self.circle == other_arc.circle) \
            and (self.start_end == other_arc.start_end)

    @property
    def bounding_rectangle(self):
        """Gets the bounding rectangle for a full arc 2d."""
        if not self._bounding_rectangle:
            self._bounding_rectangle = volmdlr.core.BoundingRectangle(
                self.circle.center.x - self.circle.radius, self.circle.center.x + self.circle.radius,
                self.circle.center.y - self.circle.radius, self.circle.center.y + self.circle.radius)
        return self._bounding_rectangle

    def straight_line_area(self):
        """
        Calculates the area of the full arc, with line drawn from start to end.

        :return: straight_line_area.
        """
        area = self.area()
        return area

    def center_of_mass(self):
        """Gets the center of the full arc 2d."""
        return self.circle.center

    def straight_line_center_of_mass(self):
        """Straight line center of mass."""
        return self.center_of_mass()

    def straight_line_point_belongs(self, point):
        """
        Verifies if a point belongs to the surface created by closing the edge.

        :param point: Point to be verified.
        :return: Return True if the point belongs to this surface, or False otherwise.
        """
        if point.point_distance(self.circle.center) <= self.circle.radius:
            return True
        return False

    def to_3d(self, plane_origin, x, y):
        """
        Transforms the full arc 2D into a 3D full arc.

        :param plane_origin: The origin of plane to draw the full arc 3D.
        :type plane_origin: volmdlr.Point3D
        :param x: First direction of the plane
        :type x: volmdlr.Vector3D
        :param y: Second direction of the plane.
        :type y: volmdlr.Vector3D
        :return: A 3D full arc.
        :type: Full Arc 3D.
        """
        circle = self.circle.to_3d(plane_origin, x, y)
        start = self.start.to_3d(plane_origin, x, y)
        return FullArc3D(circle, start)

    def rotation(self, center: volmdlr.Point2D, angle: float):
        """Rotation of a full arc 2D."""
        new_circle = self.circle.rotation(center, angle)
        new_start_end = self.start.rotation(center, angle)
        return FullArc2D(new_circle, new_start_end)

    def translation(self, offset: volmdlr.Vector2D):
        """Translation of a full arc 2D."""
        new_circle = self.circle.translation(offset)
        new_start_end = self.start.translation(offset)
        return FullArc2D(new_circle, new_start_end)

    def frame_mapping(self, frame: volmdlr.Frame2D, side: str):
        """
        Map the 2D full arc to a new frame or its original frame.

        :param frame: The target frame for the mapping.
        :type frame: :class:`volmdlr.Frame2D`
        :param side: Specify whether to map the arc to the new frame ('new')
            or its original frame ('old').
        :type side: str
        :return: The full arc in the specified frame.
        :rtype: :class:`volmdlr.edges.FullArc2D`
        """
        return FullArc2D(*[point.frame_mapping(frame, side) for point in
                           [self.circle, self.start]])

    def polygonization(self):
        """Creates a Polygon from a full arc 2d."""
        return volmdlr.wires.ClosedPolygon2D(self.discretization_points(angle_resolution=15))

    def plot(self, ax=None, edge_style: EdgeStyle = EdgeStyle()):
        """Plots a fullarc using Matplotlib."""
        return vm_common_operations.plot_circle(self.circle, ax, edge_style)

    def cut_between_two_points(self, point1, point2, same_sense: bool = True):
        """
        Cuts a full arc between two points on the fullarc.

        This method calculates the angles between the circle's center and the two points
        in order to determine the starting and ending angles of the arc. It then creates
        an Arc2D object representing the cut arc. If the original arc and the cut arc have
        opposite rotation directions, the cut arc is flipped to match the original arc's
        direction.

        :param point1: The first point defining the cut arc.
        :param point2: The second point defining the cut arc.
        :param same_sense: Boolean value that indicates whether the arc must follow the same direction of rotation
            as the complete arc.

        :return: The cut arc between the two points.
        :rtype: Arc2D.
        """
        x1, y1 = point1 - self.circle.center
        x2, y2 = point2 - self.circle.center
        angle1 = math.atan2(y1, x1)
        angle2 = math.atan2(y2, x2)
        if angle2 < angle1:
            angle2 += volmdlr.TWO_PI
        arc = Arc2D(self.circle, point1, point2)
        if not same_sense:
            arc = arc.complementary()
        return arc

    def line_intersections(self, line2d: volmdlr_curves.Line2D, tol=1e-9):
        """Full Arc 2D intersections with a Line 2D."""
        return self.circle.line_intersections(line2d, tol)

    def linesegment_intersections(self, linesegment2d: LineSegment2D, abs_tol=1e-9):
        """Full arc 2D intersections with a line segment."""
        return self.circle.linesegment_intersections(linesegment2d, abs_tol)

    def get_reverse(self):
        """Reverse of full arc 2D."""
        return self

    def point_belongs(self, point: volmdlr.Point2D, abs_tol: float = 1e-6):
        """
        Returns if given point belongs to the FullArc2D.
        """
        distance = point.point_distance(self.circle.center)
        return math.isclose(distance, self.circle.radius, abs_tol=abs_tol)


class ArcEllipseMixin:
    """Abstract class for ArcEllipses."""
    def get_shared_section(self, other_arcelipse, abs_tol: float = 1e-6):
        """
        Gets the shared section between two arcs of ellipse.

        :param other_arcelipse: other arc ellipse to verify for shared section.
        :param abs_tol: tolerance.
        :return: shared arc section.
        """
        if self.__class__ != other_arcelipse.__class__:
            return []
        if not self.ellipse.center.is_close(other_arcelipse.ellipse.center) or \
                not self.ellipse.frame.u.is_colinear_to(other_arcelipse.ellipse.frame.u) or \
                self.ellipse.major_axis != other_arcelipse.ellipse.major_axis or \
                not any(self.point_belongs(point) for point in [
                    other_arcelipse.start, other_arcelipse.middle_point(), other_arcelipse.end]):
            return []
        return self.generic_get_shared_section(other_arcelipse, abs_tol)


class ArcEllipse2D(ArcEllipseMixin, Edge):
    """
    An 2-dimensional elliptical arc.

    :param ellipse: An ellipse curve, as base for the arc ellipse.
    :type ellipse: volmdlr.curves.Ellipse2D.
    :param start: The starting point of the elliptical arc
    :type start: :class:`volmdlr.Point2D`
    :param end: The end point of the elliptical arc
    :type end: :class:`volmdlr.Point2D`
    :param name: The name of the elliptical arc. Default value is ''
    :type name: str, optional
    """

    def __init__(self, ellipse: volmdlr_curves.Ellipse2D, start: volmdlr.Point2D,
                 end: volmdlr.Point2D, name: str = ''):
        Edge.__init__(self, start, end, name)
        self.ellipse = ellipse
        self._bounding_rectangle = None
        self._reverse = None

    def __hash__(self):
        return hash(('Arcellipse2d', self.ellipse, self.start, self.end))

    def __eq__(self, other):
        """Defines equality."""
        if not isinstance(other, self.__class__):
            return False
        return bool(self.ellipse == other.ellipse and self.start == other.start
                    and self.end == other.end)

    @property
    def center(self):
        """Gets ellipse's center point."""
        return self.ellipse.frame.origin

    @cached_property
    def angle(self):
        """Gets arc of ellipse angle."""
        return self.angle_end - self.angle_start

    @cached_property
    def angle_start(self):
        """Gets arc of ellipse starting angle."""
        return self.get_start_angle()

    @cached_property
    def angle_end(self):
        """Gets arc of ellipse ending angle."""
        return self.get_end_angle()

    def get_start_angle(self):
        """Gets angle for the start point."""
        local_start_point = self.ellipse.frame.global_to_local_coordinates(self.start)
        u1, u2 = local_start_point.x / self.ellipse.major_axis, local_start_point.y / self.ellipse.minor_axis
        start_angle = volmdlr.geometry.sin_cos_angle(u1, u2)
        return start_angle

    def get_end_angle(self):
        """Gets angle for the end point."""
        local_end_point = self.ellipse.frame.global_to_local_coordinates(self.end)
        u1, u2 = local_end_point.x / self.ellipse.major_axis, local_end_point.y / self.ellipse.minor_axis
        end_angle = volmdlr.geometry.sin_cos_angle(u1, u2)
        if self.ellipse.is_trigo and end_angle == 0.0:
            end_angle = volmdlr.TWO_PI
        return end_angle

    @classmethod
    def from_3_points_and_center(cls, start, interior, end, center, name: str = ''):
        """
        Creates an arc ellipse using 3 points and a center.

        :param start: start point.
        :param interior: interior point.
        :param end: end point.
        :param center: ellipse's point.
        :param name: object's name.
        :return: An arc-ellipse2D object.
        """
        vector_center_start = start - center
        vector_center_end = end - center
        if vector_center_start.norm() >= vector_center_end.norm():
            x1 = start.x - center.x
            y1 = start.y - center.y
            x2 = end.x - center.x
            y2 = end.y - center.y
        else:
            x2 = start.x - center.x
            y2 = start.y - center.y
            x1 = end.x - center.x
            y1 = end.y - center.y
        if vector_center_start.is_colinear_to(vector_center_end) or abs(x1) == abs(x2):
            x2 = interior.x - center.x
            y2 = interior.y - center.y
            if abs(x1) == abs(x2):
                raise ValueError(f"Interior point{interior} is not valid. Try specifying another interior point.")
        minor_axis = math.sqrt((x1 ** 2 * y2 ** 2 - x2 ** 2 * y1 ** 2) / (x1 ** 2 - x2 ** 2))
        if abs(y1) != minor_axis:
            major_axis = math.sqrt(x1 ** 2 / (1 - (y1 ** 2 / minor_axis ** 2)))
        elif abs(y2) != minor_axis:
            major_axis = math.sqrt(x2 ** 2 / (1 - (y2 ** 2 / minor_axis ** 2)))
        else:
            raise NotImplementedError
        arcellipse = cls(volmdlr_curves.Ellipse2D(
            major_axis, minor_axis, volmdlr.Frame2D(center, volmdlr.X2D, volmdlr.Y2D)), start, end, name=name)
        if not arcellipse.point_belongs(interior):
            arcellipse = cls(volmdlr_curves.Ellipse2D(
                major_axis, minor_axis, volmdlr.Frame2D(center, volmdlr.X2D, -volmdlr.Y2D)), start, end, name=name)

        return arcellipse



    def _get_points(self):
        return self.discretization_points(number_points=20)

    points = property(_get_points)

    def length(self):
        """
        Calculates the length of the arc-ellipse 2d.

        :return: arc ellipse 2d's length
        """
        if not self._length:
            self._length = self.abscissa(self.end)
        return self._length

    def point_belongs(self, point, abs_tol: float = 1e-6):
        """
        Verifies if a point belongs to the arc ellipse 2d.

        :param point: point to be verified
        :param abs_tol: tolerance applied during calculations
        :return: True if the point belongs, False otherwise
        """
        if self.start.is_close(point, abs_tol) or self.end.is_close(point, abs_tol):
            return True
        point_in_local_coords = self.ellipse.frame.global_to_local_coordinates(point)
        local_ellipse = self.frame_mapping(self.ellipse.frame, 'new')
        if not math.isclose((point_in_local_coords.x -
                             local_ellipse.ellipse.center.x) ** 2 / local_ellipse.ellipse.major_axis ** 2 +
                            (point_in_local_coords.y -
                             local_ellipse.ellipse.center.y) ** 2 / local_ellipse.ellipse.minor_axis ** 2,
                            1, abs_tol=abs_tol) and\
                not math.isclose((point_in_local_coords.x -
                                  local_ellipse.ellipse.center.x) ** 2 / local_ellipse.ellipse.minor_axis ** 2 +
                                 (point_in_local_coords.y -
                                  local_ellipse.ellipse.center.y) ** 2 / local_ellipse.ellipse.major_axis ** 2,
                                 1, abs_tol=abs_tol):
            return False
        clockwise_arcellipse = self.reverse() if self.ellipse.is_trigo else self
        vector_start = clockwise_arcellipse.start - clockwise_arcellipse.ellipse.center
        vector_end = clockwise_arcellipse.end - clockwise_arcellipse.ellipse.center
        vector_point = point - clockwise_arcellipse.ellipse.center
        arc_angle = volmdlr.geometry.clockwise_angle(vector_start, vector_end)
        point_start_angle = volmdlr.geometry.clockwise_angle(vector_start, vector_point)
        point_end_angle = volmdlr.geometry.clockwise_angle(vector_point, vector_end)
        if math.isclose(arc_angle, point_start_angle + point_end_angle, abs_tol=1e-5):
            return True
        return False

    def valid_abscissa_start_end_angle(self, angle_abscissa):
        """Get valid abscissa angle for start and end."""
        angle_start = self.angle_start
        angle_end = angle_abscissa
        if self.angle_start > angle_abscissa >= self.angle_end:
            if angle_abscissa >= 0.0:
                angle_abscissa += 2 * math.pi
                angle_end = angle_abscissa
            else:
                angle_start = angle_abscissa
                angle_end = self.angle_start
        elif self.angle_start > self.angle_end >= angle_abscissa:
            angle_start = self.angle_start - 2 * math.pi
        return angle_start, angle_end

    def point_at_abscissa(self, abscissa):
        """Get a point at given abscissa."""
        if math.isclose(abscissa, 0.0, abs_tol=1e-6):
            return self.start
        if math.isclose(abscissa, self.length(), abs_tol=1e-6):
            return self.end
        if not self.ellipse.is_trigo:
            arc_ellipse_trigo = self.reverse()
            new_abscissa = self.length() - abscissa
            return arc_ellipse_trigo.point_at_abscissa(new_abscissa)
        discretized_points = self.discretization_points(number_points=100)
        aproximation_abscissa = 0
        aproximation_point = None
        for point1, point2 in zip(discretized_points[:-1], discretized_points[1:]):
            dist1 = point1.point_distance(point2)
            if (aproximation_abscissa + dist1) >= abscissa:
                aproximation_point = point1
                break
            aproximation_abscissa += dist1
        initial_point = self.ellipse.frame.global_to_local_coordinates(aproximation_point)
        u1, u2 = initial_point.x / self.ellipse.major_axis, initial_point.y / self.ellipse.minor_axis
        initial_angle = volmdlr.geometry.sin_cos_angle(u1, u2)
        angle_start, initial_angle = self.valid_abscissa_start_end_angle(initial_angle)
        abscissa_angle = vm_common_operations.ellipse_abscissa_angle_integration(
            self.ellipse, abscissa, angle_start, initial_angle)
        x = self.ellipse.major_axis * math.cos(abscissa_angle)
        y = self.ellipse.minor_axis * math.sin(abscissa_angle)
        return self.ellipse.frame.local_to_global_coordinates(volmdlr.Point2D(x, y))

    def abscissa(self, point: volmdlr.Point2D, tol: float = 1e-6):
        """
        Calculates the abscissa of a given point.

        :param point: point for calculating abscissa
        :param tol: tolerance.
        :return: a float, between 0 and the arc ellipse 2d's length
        """
        if self.start.is_close(point, tol):
            return 0.0
        if self.end.is_close(point, tol):
            if self._length:
                return self._length
            if not self.ellipse.is_trigo:
                arc_ellipse_trigo = self.reverse()
                abscissa_end = arc_ellipse_trigo.abscissa(self.start)
                return abscissa_end
        if self.point_belongs(point, 1e-4):
            if not self.ellipse.is_trigo:
                arc_ellipse_trigo = self.reverse()
                abscissa_point = arc_ellipse_trigo.abscissa(point)
                return self.length() - abscissa_point
            new_point = self.ellipse.frame.global_to_local_coordinates(point)
            u1, u2 = new_point.x / self.ellipse.major_axis, new_point.y / self.ellipse.minor_axis
            angle_abscissa = volmdlr.geometry.sin_cos_angle(u1, u2)
            if angle_abscissa == 0.0 and point.is_close(self.end):
                angle_abscissa = 2 * math.pi
            angle_start, angle_end = self.valid_abscissa_start_end_angle(angle_abscissa)

            def ellipse_arc_length(theta):
                return math.sqrt((self.ellipse.major_axis ** 2) * math.sin(theta) ** 2 +
                                 (self.ellipse.minor_axis ** 2) * math.cos(theta) ** 2)

            res, _ = scipy_integrate.quad(ellipse_arc_length, angle_start, angle_end)
            return res
        raise ValueError(f'point {point} does not belong to ellipse')

    @property
    def bounding_rectangle(self):
        """
        Calculates the bounding rectangle for the arc ellipse 2d.

        :return: Bounding Rectangle object.
        """
        if not self._bounding_rectangle:
            discretization_points = self.discretization_points(number_points=20)
            x_values, y_values = [], []
            for point in discretization_points:
                x_values.append(point.x)
                y_values.append(point.y)
            self._bounding_rectangle = volmdlr.core.BoundingRectangle(min(x_values), max(x_values),
                                                                      min(y_values), max(y_values))
        return self._bounding_rectangle

    def straight_line_area(self):
        """
        Calculates the area of the elliptic arc, with line drawn from start to end.

        :return: straight_line_area.
        """
        if self.angle >= math.pi:
            angle = volmdlr.TWO_PI - self.angle
            area = math.pi * self.ellipse.major_axis * self.ellipse.minor_axis -\
                0.5 * self.ellipse.major_axis * self.ellipse.minor_axis * (angle - math.sin(angle))
        else:
            angle = self.angle
            area = 0.5 * self.ellipse.major_axis * self.ellipse.minor_axis * (angle - math.sin(angle))

        if self.ellipse.is_trigo:
            return area
        return -area

    def discretization_points(self, *, number_points: int = None, angle_resolution: int = None):
        """
        Discretization of an Edge to have "n" points.

        :param number_points: the number of points (including start and end points)
             if unset, only start and end will be returned.
        :param angle_resolution: if set, the sampling will be adapted to have a controlled angular distance. Useful
            to mesh an arc.
        :return: a list of sampled points.
        """

        if not number_points:
            if not angle_resolution:
                number_points = 2
            else:
                number_points = max(math.ceil(angle_resolution * abs(self.angle) + 1), 2)
        if self.angle_start > self.angle_end:
            angle_end = self.angle_end + volmdlr.TWO_PI
            angle_start = self.angle_start
        elif self.angle_start == self.angle_end:
            angle_start = self.angle_start
            angle_end = angle_start + 2 * math.pi
        else:
            angle_end = self.angle_end
            angle_start = self.angle_start
        discretization_points = [self.ellipse.frame.local_to_global_coordinates(
            volmdlr.Point2D(self.ellipse.major_axis * math.cos(angle), self.ellipse.minor_axis * math.sin(angle)))
            for angle in npy.linspace(angle_start, angle_end, number_points)]
        return discretization_points

    def to_3d(self, plane_origin, x, y):
        """
        Transforms the arc of ellipse 2D into a 3D arc of ellipse.

        :param plane_origin: The origin of plane to draw the arc of ellipse 3D.
        :type plane_origin: volmdlr.Point3D
        :param x: First direction of the plane
        :type x: volmdlr.Vector3D
        :param y: Second direction of the plane.
        :type y: volmdlr.Vector3D
        :return: A 3D arc of ellipse.
        :type: ArcEllipse3D.
        """
        interior2d = self.point_at_abscissa(self.length() * 0.5)
        ellipse3d = self.ellipse.to_3d(plane_origin, x, y)
        start3d = self.start.to_3d(plane_origin, x, y)
        end3d = self.end.to_3d(plane_origin, x, y)
        interior3d = interior2d.to_3d(plane_origin, x, y)
        arcellipse = ArcEllipse3D(ellipse3d, start3d, end3d)
        if not arcellipse.point_belongs(interior3d):
            raise NotImplementedError
        return ArcEllipse3D(ellipse3d, start3d, end3d)

    def plot(self, ax=None, edge_style: EdgeStyle = EdgeStyle()):
        """
        Plot arc-ellipse 2d using Matplotlib.

        :param ax: Matplotlib plot if there exists any.
        :param edge_style: edge styles.
        :return: Matplotlib plot
        """
        if ax is None:
            _, ax = plt.subplots()

        self.start.plot(ax=ax, color='r')
        self.end.plot(ax=ax, color='b')
        self.ellipse.center.plot(ax=ax, color='y')

        return vm_common_operations.plot_from_discretization_points(ax, edge_style, self, number_points=100)

    def normal_vector(self, abscissa):
        """
        Calculates the normal vector to an ellipse at a given abscissa.

        :param abscissa: The abscissa value at which the normal vector is to be calculated.
        :type abscissa: float.
        :return: The normal vector to the ellipse at the given abscissa.
        :rtype: volmdlr.Vector2D.

        :raises: ValueError If the abscissa is out of range.
        """
        tangent_vector = self.direction_vector(abscissa)
        return tangent_vector.normal_vector()

    def direction_vector(self, abscissa):
        """
        Calculates the tangent vector to an ellipse at a given abscissa.

        :param abscissa: The abscissa value at which the tangent vector is to be calculated.
        :type abscissa: float.
        :return: The tangent vector to the ellipse at the given abscissa.
        :rtype: volmdlr.Vector2D.

        :raises: ValueError If the abscissa is out of range.
        """
        point_at_abscissa = self.point_at_abscissa(abscissa)

        # Convert the point to local coordinates within the ellipse's frame
        point_at_abscissa_at_local_coord = self.ellipse.frame.global_to_local_coordinates(point_at_abscissa)

        # Calculate the slope of the tangent line at the given abscissa
        dy_dx = -(self.ellipse.minor_axis ** 2 * point_at_abscissa_at_local_coord.x) / (
                self.ellipse.major_axis ** 2 * point_at_abscissa_at_local_coord.y)

        # Construct the second point on the tangent line still on ellipse's frame.
        tangent_second_point = point_at_abscissa_at_local_coord + 1 * volmdlr.Point2D(1, dy_dx)

        # Convert the second point back to global coordinates
        global_coord_second_point = self.ellipse.frame.local_to_global_coordinates(tangent_second_point)

        tangent_vector = global_coord_second_point - point_at_abscissa
        tangent_vector = tangent_vector.to_vector()

        return tangent_vector

    def get_reverse(self):
        """Gets the arc ellipse in the reverse direction."""
        ellipse = self.ellipse.__class__(self.ellipse.major_axis, self.ellipse.minor_axis,
                                         volmdlr.Frame2D(self.ellipse.center, self.ellipse.frame.u,
                                                         -self.ellipse.frame.v))
        return self.__class__(ellipse, self.end.copy(), self.start.copy(), self.name + '_reverse')

    def line_intersections(self, line2d: volmdlr_curves.Line2D, tol: float = 1e-6):
        """
        Intersections between an Arc Ellipse 2D and a Line 2D.

        :param line2d: Line 2D to verify intersections
        :param tol: maximum tolerance.
        :return: List with all intersections
        """
        ellipse2d_linesegment_intersections = vm_utils_intersections.ellipse2d_line_intersections(
            self.ellipse, line2d)
        linesegment_intersections = []
        for inter in ellipse2d_linesegment_intersections:
            if self.point_belongs(inter, tol):
                linesegment_intersections.append(inter)
        return linesegment_intersections

    def linesegment_intersections(self, linesegment2d: LineSegment2D, abs_tol=1e-6):
        """
        Intersections between an Arc Ellipse 2D and a Line Segment 2D.

        :param linesegment2d: LineSegment 2D to verify intersections.
        :param abs_tol: tolerance.
        :return: List with all intersections.
        """
        if self.bounding_rectangle.distance_to_b_rectangle(linesegment2d.bounding_rectangle) > abs_tol:
            return []
        intersections = self.line_intersections(linesegment2d.line)
        linesegment_intersections = []
        for inter in intersections:
            if linesegment2d.point_belongs(inter, abs_tol):
                linesegment_intersections.append(inter)
        return linesegment_intersections

    def bsplinecurve_intersections(self, bspline, abs_tol: float = 1e-6):
        """
        Intersections between an Arc Ellipse 2D and a bSpline 2D.

        :param bspline: bspline 2D to verify intersections.
        :param abs_tol: tolerance.
        :return: List with all intersections.
        """
        if self.bounding_rectangle.distance_to_b_rectangle(bspline.bounding_rectangle) > abs_tol:
            return []
        intersections = vm_utils_intersections.get_bsplinecurve_intersections(self, bspline, abs_tol)
        return intersections

    def rotation(self, center, angle: float):
        """
        Rotation of ellipse around a center and an angle.

        :param center: center of the rotation.
        :param angle: angle to rotated of.
        :return: a rotated new ellipse.
        """
        return ArcEllipse2D(self.ellipse.rotation(center, angle), self.start.rotation(center, angle),
                            self.end.rotation(center, angle))

    def frame_mapping(self, frame: volmdlr.Frame2D, side: str):
        """
        Changes frame_mapping and return a new Arc Ellipse 2D.

        side = 'old' or 'new'
        """
        return ArcEllipse2D(self.ellipse.frame_mapping(frame, side),
                            self.start.frame_mapping(frame, side),
                            self.end.frame_mapping(frame, side))

    def translation(self, offset: volmdlr.Vector2D):
        """
        Translates the Arc ellipse given an offset vector.

        :param offset: offset vector
        :return: new translated arc ellipse 2d.
        """
        return ArcEllipse2D(self.ellipse.translation(offset),
                            self.start.translation(offset),
                            self.end.translation(offset))

    def straight_line_point_belongs(self, point):
        """
        Verifies if a point belongs to the surface created by closing the edge.

        :param point: Point to be verified
        :return: Return True if the point belongs to this surface,
            or False otherwise
        """
        raise NotImplementedError(f'the straight_line_point_belongs method must be'
                                  f' overloaded by {self.__class__.__name__}')

    def split(self, split_point, tol: float = 1e-6):
        """
        Splits arc-ellipse at a given point.

        :param split_point: splitting point.
        :param tol: tolerance.
        :return: list of two Arc-Ellipse.
        """
        if split_point.is_close(self.start, tol):
            return [None, self.copy()]
        if split_point.is_close(self.end, tol):
            return [self.copy(), None]
        return [self.__class__(self.ellipse, self.start, split_point),
                self.__class__(self.ellipse, split_point, self.end)]

    def is_close(self, other_edge, tol: float = 1e-6):
        """
        Checks if two arc-ellipse are the same considering the Euclidean distance.

        :param other_edge: other arc-ellipse.
        :param tol: The tolerance under which the Euclidean distance is considered equal to 0, defaults to 1e-6.
        :type tol: float, optional
        """

        if isinstance(other_edge, self.__class__):
            if (self.start.is_close(other_edge.start, tol) and self.end.is_close(other_edge.end, tol)
                    and self.ellipse.center.is_close(other_edge.ellipse.center, tol) and
                    self.point_belongs(other_edge.point_at_abscissa(other_edge.length() * 0.5), tol)):
                return True
        return False

    def complementary(self):
        """Gets the complementary arc of ellipse."""
        return self.__class__(self.ellipse, self.end, self.start, name=self.name + '_complementary')


class FullArcEllipse(Edge):
    """
    Abstract class to define an ellipse.
    """

    def __init__(self, ellipse: Union[volmdlr_curves.Ellipse2D, volmdlr_curves.Ellipse3D],
                 start_end: Union[volmdlr.Point2D, volmdlr.Point3D], name: str = ''):
        self.start_end = start_end
        self.ellipse = ellipse
        self.is_trigo = True
        Edge.__init__(self, start=start_end, end=start_end, name=name)

    @cached_property
    def angle_start(self):
        """Get ellipse starting angle."""
        local_start_point = self.ellipse.frame.global_to_local_coordinates(self.start)
        u1, u2 = local_start_point.x / self.ellipse.major_axis, local_start_point.y / self.ellipse.minor_axis
        start_angle = volmdlr.geometry.sin_cos_angle(u1, u2)
        return start_angle

    @cached_property
    def angle_end(self):
        """Get ellipse starting angle."""
        return self.angle_start + volmdlr.TWO_PI

    @property
    def periodic(self):
        """Returns True if edge is periodic."""
        return True

    @property
    def center(self):
        """Gets ellipse's center point."""
        return self.ellipse.frame.origin

    def length(self):
        """
        Calculates the length of the ellipse.

        Ramanujan's approximation for the perimeter of the ellipse.
        P = math.pi * (a + b) [ 1 + (3h) / (10 + √(4 - 3h) ) ], where h = (a - b)**2/(a + b)**2.

        :return: Perimeter of the ellipse
        :rtype: float
        """
        return self.ellipse.length()

    def point_belongs(self, point: Union[volmdlr.Point2D, volmdlr.Point3D], abs_tol: float = 1e-2):
        """
        Verifies if a given point lies on the ellipse.

        :param point: point to be verified.
        :param abs_tol: Absolute tolerance to consider the point on the ellipse (0.99 should be considered True).
        :return: True is point lies on the ellipse, False otherwise
        """
        new_point = self.ellipse.frame.global_to_local_coordinates(point)
        return math.isclose(round(new_point.x ** 2 / self.ellipse.major_axis ** 2 +
                            new_point.y ** 2 / self.ellipse.minor_axis ** 2, 2), 1.0, abs_tol=abs_tol)

    def get_reverse(self):
        """
        Defines a new FullArcEllipse, identical to self, but in the opposite direction.

        """
        ellipse = self.ellipse.reverse()
        return self.__class__(ellipse, self.start_end)

    def straight_line_point_belongs(self, point):
        """
        Verifies if a point belongs to the surface created by closing the edge.

        :param point: Point to be verified
        :return: Return True if the point belongs to this surface,
            or False otherwise
        """
        raise NotImplementedError(f'the straight_line_point_belongs method must be'
                                  f' overloaded by {self.__class__.__name__}')

    def abscissa(self, point, tol: float = 1e-6):
        """
        Computes the abscissa of an Edge.

        :param point: The point located on the edge.
        :type point: Union[:class:`volmdlr.Point2D`, :class:`volmdlr.Point3D`].
        :param tol: The precision in terms of distance. Default value is 1e-4.
        :type tol: float, optional.
        :return: The abscissa of the point.
        :rtype: float
        """
        raise NotImplementedError(f'the abscissa method must be overloaded by {self.__class__.__name__}')

    @classmethod
    def from_curve(cls, ellipse, name: str = ''):
        """Creates a fullarc ellipse from a ellipse curve."""
        return cls(ellipse, ellipse.center + ellipse.frame.u * ellipse.major_axis, name=name)


class FullArcEllipse2D(FullArcEllipse, ArcEllipse2D):
    """
    Defines a FullArcEllipse2D.
    """

    def __init__(self, ellipse: volmdlr_curves.Ellipse2D, start_end: volmdlr.Point2D, name: str = ''):
        FullArcEllipse.__init__(self, ellipse, start_end, name)
        ArcEllipse2D.__init__(self, ellipse, start_end, start_end, name)
        self.theta = volmdlr.geometry.clockwise_angle(self.ellipse.major_dir, volmdlr.X2D)
        if self.theta == math.pi * 2:
            self.theta = 0.0
        self._bounding_rectangle = None

    def __hash__(self):
        return hash(('FullArcellipse2d', self.ellipse, self.start_end))

    def to_3d(self, plane_origin, x, y):
        """
        Transforms the full arc of ellipse 2D into a 3D full arc of ellipse.

        :param plane_origin: The origin of plane to draw the full arc of ellipse 3D.
        :type plane_origin: volmdlr.Point3D
        :param x: First direction of the plane
        :type x: volmdlr.Vector3D
        :param y: Second direction of the plane.
        :type y: volmdlr.Vector3D
        :return: A 3D full arc of ellipse.
        :rtype: FullArcEllipse3D
        """
        point_start_end3d = self.start_end.to_3d(plane_origin, x, y)
        ellipse = self.ellipse.to_3d(plane_origin, x, y)
        return FullArcEllipse3D(ellipse, point_start_end3d, name=self.name + "_3D")

    def frame_mapping(self, frame: volmdlr.Frame2D, side: str):
        """
        Changes frame_mapping and return a new FullArcEllipse2D.

        :param frame: Local coordinate system.
        :type frame: volmdlr.Frame2D
        :param side: 'old' will perform a transformation from local to global coordinates. 'new' will
            perform a transformation from global to local coordinates.
        :type side: str
        :return: A new transformed FulLArcEllipse2D.
        :rtype: FullArcEllipse2D
        """
        return FullArcEllipse2D(self.ellipse.frame_mapping(frame, side),
                                self.start_end.frame_mapping(frame, side))

    def translation(self, offset: volmdlr.Vector2D):
        """
        Full ArcEllipse 2D translation.

        :param offset: translation vector.
        :type offset: volmdlr.Vector2D
        :return: A new translated FullArcEllipse2D.
        :rtype: FullArcEllipse2D
        """
        return FullArcEllipse2D(self.ellipse.translation(offset), self.start_end.translation(offset), self.name)

    def abscissa(self, point: Union[volmdlr.Point2D, volmdlr.Point3D], tol: float = 1e-6):
        """
        Calculates the abscissa of a given point.

        :param point: point for calculating abscissa.
        :param tol: tolerance.
        :return: a float, between 0 and the ellipse's length.
        """
        return self.ellipse.abscissa(point, tol)

    def plot(self, ax=None, edge_style: EdgeStyle = EdgeStyle()):
        """
        Matplotlib plot for an ellipse.

        """
        if ax is None:
            _, ax = plt.subplots()
        ax = vm_common_operations.plot_from_discretization_points(
            ax, edge_style=edge_style, element=self, number_points=50)
        if edge_style.equal_aspect:
            ax.set_aspect('equal')
        return ax


class LineSegment3D(LineSegment):
    """
    Define a line segment limited by two points.

    """

    def __init__(self, start: volmdlr.Point3D, end: volmdlr.Point3D,
                 name: str = ''):
        LineSegment.__init__(self, start=start, end=end, name=name)
        self._bbox = None

    @property
    def bounding_box(self):
        """Gets bounding box for Line Segment 3D. """
        if not self._bbox:
            self._bbox = self._bounding_box()
        return self._bbox

    @bounding_box.setter
    def bounding_box(self, new_bounding_box):
        """Sets new value to Line Segment's Bounding box."""
        self._bbox = new_bounding_box

    def __hash__(self):
        return hash((self.__class__.__name__, self.start, self.end))

    def __eq__(self, other_linesegment3d):
        if other_linesegment3d.__class__ != self.__class__:
            return False
        return (self.start == other_linesegment3d.start
                and self.end == other_linesegment3d.end)

    def _bounding_box(self):
        """
        Calculates the bounding box for a line segment 3D.

        :return: Bounding box for line segment 3d.
        """

        xmin = min(self.start.x, self.end.x)
        xmax = max(self.start.x, self.end.x)
        ymin = min(self.start.y, self.end.y)
        ymax = max(self.start.y, self.end.y)
        zmin = min(self.start.z, self.end.z)
        zmax = max(self.start.z, self.end.z)

        return volmdlr.core.BoundingBox(xmin, xmax, ymin, ymax, zmin, zmax)

    def to_dict(self, *args, **kwargs):
        """Stores all Line Segment 3D in a dict object."""
        return {'object_class': 'volmdlr.edges.LineSegment3D',
                'name': self.name,
                'start': self.start.to_dict(),
                'end': self.end.to_dict()
                }

    def normal_vector(self, abscissa=0.):
        """
        Returns the normal vector to the curve at the specified abscissa.
        """
        direction_vector = self.direction_vector()
        return direction_vector.deterministic_normal_vector()

    def unit_normal_vector(self, abscissa=0.):
        """Calculates the Line segment's unit normal vector."""
        return self.normal_vector().unit_vector()

    def point_distance(self, point):
        """Returns the minimal distance to a point."""
        distance, point = volmdlr.linesegment3d_point_distance((self.start.x, self.start.y, self.start.z),
                                                               (self.end.x, self.end.y, self.end.z),
                                                               (point.x, point.y, point.z))
        return distance

    def plane_projection2d(self, center, x, y):
        """
        Calculates the projection of a line segment 3d on to a plane.

        :param center: plane center.
        :param x: plane u direction.
        :param y: plane v direction.
        :return: line segment 3d.
        """
        start, end = self.start.plane_projection2d(center, x, y), self.end.plane_projection2d(center, x, y)
        if not start.is_close(end):
            return LineSegment2D(start, end)
        return None

    def line_intersections(self, line, tol: float = 1e-6):
        """
        Gets the intersection between a line segment 3d and line3D.

        :param line: other line.
        :param tol: maximum tolerance.
        :return: a list with the intersection points.
        """
        line_self = self.line
        if line_self.skew_to(line):
            return []
        intersection = line_self.intersection(line, tol=tol)
        if intersection and self.point_belongs(intersection):
            return [intersection]
        if line.point_belongs(self.start):
            return [self.start]
        if line.point_belongs(self.end):
            return [self.end]
        return []

    def linesegment_intersections(self, linesegment, abs_tol: float = 1e-6):
        """
        Gets the intersection between a line segment 3d and another line segment 3D.

        :param linesegment: other line segment.
        :param abs_tol: tolerance.
        :return: a list with the intersection points.
        """
        intersection = self.line.intersection(linesegment.line)
        if intersection and self.point_belongs(intersection, abs_tol=abs_tol) and\
                linesegment.point_belongs(intersection, abs_tol=abs_tol):
            return [intersection]
        return []

    def rotation(self, center: volmdlr.Point3D,
                 axis: volmdlr.Vector3D, angle: float):
        """
        LineSegment3D rotation.

        :param center: rotation center
        :param axis: rotation axis
        :param angle: angle rotation
        :return: a new rotated LineSegment3D
        """
        start = self.start.rotation(center, axis, angle)
        end = self.end.rotation(center, axis, angle)
        return LineSegment3D(start, end)

    def __contains__(self, point):

        point1, point2 = self.start, self.end
        axis = point2 - point1
        test = point.rotation(point1, axis, math.pi)
        if test.is_close(point):
            return True

        return False

    def translation(self, offset: volmdlr.Vector3D):
        """
        LineSegment3D translation.

        :param offset: translation vector
        :return: A new translated LineSegment3D
        """
        return LineSegment3D(
            self.start.translation(offset), self.end.translation(offset))

    def frame_mapping(self, frame: volmdlr.Frame3D, side: str):
        """
        Changes LineSegment3D frame_mapping and return a new LineSegment3D.

        side = 'old' or 'new'
        """
        if side == 'old':
            return LineSegment3D(
                *[frame.local_to_global_coordinates(point) for point in [self.start, self.end]])
        if side == 'new':
            return LineSegment3D(
                *[frame.global_to_local_coordinates(point) for point in [self.start, self.end]])
        raise ValueError('Please Enter a valid side: old or new')

    def copy(self, *args, **kwargs):
        """Returns a copy of the line segment."""
        return LineSegment3D(self.start.copy(), self.end.copy())

    def plot(self, ax=None, edge_style: EdgeStyle = EdgeStyle()):
        """Plots the Line segment 3d using matplotlib."""
        if ax is None:
            fig = plt.figure()
            ax = fig.add_subplot(111, projection='3d')

        points = [self.start, self.end]
        x = [point.x for point in points]
        y = [point.y for point in points]
        z = [point.z for point in points]
        if edge_style.edge_ends:
            ax.plot(x, y, z, color=edge_style.color, alpha=edge_style.alpha, marker='o')
        else:
            ax.plot(x, y, z, color=edge_style.color, alpha=edge_style.alpha)
        if edge_style.edge_direction:
            x, y, z = self.point_at_abscissa(0.5 * self.length())
            u, v, w = 0.05 * self.direction_vector()
            ax.quiver(x, y, z, u, v, w, length=self.length() / 100,
                      arrow_length_ratio=5, normalize=True,
                      pivot='tip', color=edge_style.color)
        return ax

    def plot2d(self, x_3d, y_3d, ax=None, color='k', width=None):
        """Creates a 2d plot of the Line segment 3d using matplotlib."""
        if ax is None:
            fig = plt.figure()
            ax = fig.add_subplot(111, projection='3d')

        edge2d = self.plane_projection2d(volmdlr.O3D, x_3d, y_3d)
        edge2d.plot(ax=ax, edge_style=EdgeStyle(color=color, width=width))
        return ax

    def plot_data(self, x_3d, y_3d, edge_style=plot_data.EdgeStyle(color_stroke=plot_data.colors.BLACK,
                                                                   line_width=1, dashline=None)):
        """Plot a Line Segment 3D object using dessia's plot_data library."""
        edge2d = self.plane_projection2d(volmdlr.O3D, x_3d, y_3d)
        return edge2d.plot_data(edge_style)

    def to_2d(self, plane_origin, x, y):
        """
        Transforms a LineSegment3D into an LineSegment2D, given a plane origin and an u and v plane vector.

        :param plane_origin: plane origin.
        :param x: plane u vector.
        :param y: plane v vector.
        :return: LineSegment2D.
        """
        p2d = [point.to_2d(plane_origin, x, y) for point in (self.start, self.end)]
        if p2d[0].is_close(p2d[1]):
            return None
        return LineSegment2D(*p2d, name=self.name)

    def to_bspline_curve(self, resolution=10):
        """
        Convert a LineSegment3D to a BSplineCurve3D.
        """
        degree = 1
        points = [self.point_at_abscissa(abscissa / self.length())
                  for abscissa in range(resolution + 1)]
        bspline_curve = BSplineCurve3D.from_points_interpolation(points, degree)
        return bspline_curve

    def get_reverse(self):
        """
        Gets the reverse of the Line Segment.
        """
        return LineSegment3D(self.end.copy(), self.start.copy())

    def minimum_distance_points(self, other_line):
        """
        Returns the points on this line and on the other line that are the closest of lines.
        """
        return get_minimum_distance_points_lines(self.start, self.end,
                                                                       other_line.start, other_line.end)

    def matrix_distance(self, other_line):
        """
        Gets the points corresponding to the distance between to lines using matrix distance.

        :param other_line: Other line.
        :return: Two points corresponding to the distance between to lines.
        """
        return volmdlr.LineSegment3DDistance([self.start, self.end], [other_line.start, other_line.end])

    def _helper_paralel_distance(self, vector_ac, vector_ab, vector_ab_cross_normal):
        """
        Parallel distance helper method.

        """
        x, y, z = vector_ac[0], vector_ac[1], vector_ac[2]
        u1, u2, u3 = vector_ab.x, vector_ab.y, vector_ab.z
        v1, v2, v3 = vector_ab_cross_normal.x, vector_ab_cross_normal.y, vector_ab_cross_normal.z
        if (u1 * v2 - v1 * u2) != 0 and u1 != 0:
            c = (y * u1 - x * u2) / (u1 * v2 - v1 * u2)
            k = (x - c * v1) / u1
            if math.isclose(k * u3 + c * v3, z, abs_tol=1e-7):
                return k
        elif (u1 * v3 - v1 * u3) != 0 and u1 != 0:
            c = (z * u1 - x * u3) / (u1 * v3 - v1 * u3)
            k = (x - c * v1) / u1
            if math.isclose(k * u2 + c * v2, y, abs_tol=1e-7):
                return k
        elif (v1 * u2 - v2 * u1) != 0 and u2 != 0:
            c = (u2 * x - y * u1) / (v1 * u2 - v2 * u1)
            k = (y - c * v2) / u2
            if math.isclose(k * u3 + c * v3, z, abs_tol=1e-7):
                return k
        elif (v3 * u2 - v2 * u3) != 0 and u2 != 0:
            c = (u2 * z - y * u3) / (v3 * u2 - v2 * u3)
            k = (y - c * v2) / u2
            if math.isclose(k * u1 + c * v1, x, abs_tol=1e-7):
                return k
        elif (u1 * v3 - v1 * u3) != 0 and u3 != 0:
            c = (z * u1 - x * u3) / (u1 * v3 - v1 * u3)
            k = (z - c * v3) / u3
            if math.isclose(k * u2 + c * v2, y, abs_tol=1e-7):
                return k
        elif (u2 * v3 - v2 * u3) != 0 and u3 != 0:
            c = (z * u2 - y * u3) / (u2 * v3 - v2 * u3)
            k = (z - c * v3) / u3
            if math.isclose(k * u1 + c * v1, x, abs_tol=1e-7):
                return k
        raise NotImplementedError

    def parallel_distance(self, other_linesegment):
        """Calculates the parallel distance between two Line Segments 3D."""
        pt_a, pt_b, pt_c = self.start, self.end, other_linesegment.start
        vector_ab = volmdlr.Vector3D((pt_a - pt_b).vector).unit_vector()
        plane1 = volmdlr.surfaces.Plane3D.from_3_points(pt_a, pt_b, pt_c)
        vector_ab_cross_normal = vector_ab.cross(plane1.frame.w)  # distance vector
        vector_ac = (pt_a - pt_c).vector
        return self._helper_paralel_distance(vector_ac, vector_ab, vector_ab_cross_normal)

    def distance_linesegment(self, linesegment, return_points=False):
        """
        Calculates the minimum distance between two line segments in 3d.

        :param linesegment: other line segment.
        :param return_points: boolean weather to return the minimum distance corresponding points or not.
        :return: minimum distance / minimal distance with corresponding points.
        """
        p1, p2 = self.minimum_distance_points(linesegment)
        if not self.point_belongs(p1):
            p1 = self.start if self.start.point_distance(p1) < self.end.point_distance(p1) else self.end
        if not linesegment.point_belongs(p2):
            p2 = linesegment.start if linesegment.start.point_distance(p2) <\
                                      linesegment.end.point_distance(p2) else linesegment.end
        if return_points:
            return p1.point_distance(p2), p1, p2
        return p1.point_distance(p2)

    def distance_arc(self, arc3d, return_points=False):
        """
        Calculates the minimum distance between a line segment and an arc in 3d.

        :param arc3d: other line segment.
        :param return_points: boolean weather to return the minimum distance corresponding points or not.
        :return: minimum distance / minimal distance with corresponding points.
        """
        return arc3d.distance_linesegment(self, return_points)

    def extrusion(self, extrusion_vector):
        """
        Extrusion of a Line Segment 3D, in a specific extrusion direction.

        :param extrusion_vector: the extrusion vector used.
        :return: An extruded Plane Face 3D.
        """
        u = self.unit_direction_vector()
        v = extrusion_vector.copy()
        v = v.unit_vector()
        w = u.cross(v)
        length_1 = self.length()
        length_2 = extrusion_vector.norm()
        plane = volmdlr.surfaces.Plane3D(volmdlr.Frame3D(self.start, u, v, w))
        return [volmdlr.faces.PlaneFace3D.from_surface_rectangular_cut(plane, 0, length_1, 0, length_2)]

    def _conical_revolution(self, params):
        """Creates a conical revolution of a Line Segment 3D."""
        axis, u, dist1, dist2, angle, cone_origin = params
        v = axis.cross(u)
        direction_vector = self.direction_vector()
        direction_vector = direction_vector.unit_vector()

        semi_angle = math.atan2(direction_vector.dot(u), direction_vector.dot(axis))
        if semi_angle > 0.5 * math.pi:
            semi_angle = math.pi - semi_angle
            cone_frame = volmdlr.Frame3D(cone_origin, u, -v, -axis)
            angle2 = - angle
        else:
            angle2 = angle
            cone_frame = volmdlr.Frame3D(cone_origin, u, v, axis)

        surface = volmdlr.surfaces.ConicalSurface3D(cone_frame, semi_angle)
        return [volmdlr.faces.ConicalFace3D.from_surface_rectangular_cut(
            surface, 0, angle2, z1=dist1 / math.tan(semi_angle), z2=dist2 / math.tan(semi_angle))]

    def _cylindrical_revolution(self, params):
        """Creates a cylindrical revolution of a Line Segment 3D."""
        axis, u, p1_proj, dist1, _, angle = params
        v = axis.cross(u)
        surface = volmdlr.surfaces.CylindricalSurface3D(volmdlr.Frame3D(p1_proj, u, v, axis), dist1)
        return [volmdlr.faces.CylindricalFace3D.from_surface_rectangular_cut(
            surface, 0, angle, 0, (self.end - self.start).dot(axis))]

    @staticmethod
    def _helper_intersecting_axis_plane_revolution(surface, distance_1, distance_2, angle):
        """
        Plane revolution helper method: Line Segment intersects the revolution axis.

        :return: revolution faces list
        """
        faces = []
        for i, radius in enumerate([distance_1, distance_2]):
            if math.isclose(radius, 0, abs_tol=1e-9):
                continue
            if i == 0:
                arc_point1 = volmdlr.O2D + volmdlr.X2D * radius
            else:
                arc_point1 = volmdlr.O2D - volmdlr.X2D * radius
            arc_point2 = arc_point1.rotation(volmdlr.O2D, angle / 2)
            arc_point3 = arc_point1.rotation(volmdlr.O2D, angle)
            arc = Arc2D.from_3_points(arc_point1, arc_point2, arc_point3)
            outer_contour = volmdlr.wires.Contour2D([LineSegment2D(volmdlr.O2D, arc_point1), arc,
                                                     LineSegment2D(arc_point3, volmdlr.O2D)])
            face = volmdlr.faces.PlaneFace3D(surface, volmdlr.surfaces.Surface2D(outer_contour, []))
            faces.append(face)
        return faces

    @staticmethod
    def _helper_plane_revolution_two_circles(surface, bigger_r, smaller_r):
        """
        Helper method plane revolution creating two full circles.

        :param surface: face surface.
        :param bigger_r: bigger radius.
        :param smaller_r: smaller radius.
        :return: revolution faces list
        """
        inner_contours2d = []
        bigger_circle = volmdlr_curves.Circle2D(volmdlr.OXY, bigger_r)
        outer_contour2d = volmdlr.wires.Contour2D(
            bigger_circle.split_at_abscissa(bigger_circle.length() * 0.5))
        if not math.isclose(smaller_r, 0, abs_tol=1e-9):
            smaller_circle = volmdlr_curves.Circle2D(volmdlr.OXY, smaller_r)
            inner_contours2d = [volmdlr.wires.Contour2D(
                smaller_circle.split_at_abscissa(smaller_circle.length() * 0.5))]
        return [volmdlr.faces.PlaneFace3D(surface,  volmdlr.surfaces.Surface2D(outer_contour2d, inner_contours2d))]

    @staticmethod
    def _helper_plane_revolution_arcs_and_lines(surface, bigger_r, smaller_r, angle):
        """
        Plane revolution helper method for the case where it creates Two arcs and lines.

        :param surface: face surface.
        :param bigger_r: bigger radius.
        :param smaller_r: smaller radius.
        :param angle: revolution angle.
        :return: revolution faces list
        """
        arc1_s = volmdlr.Point2D(bigger_r, 0)
        arc1_i = arc1_s.rotation(center=volmdlr.O2D,
                                 angle=0.5 * angle)
        arc1_e = arc1_s.rotation(center=volmdlr.O2D, angle=angle)
        arc1 = Arc2D.from_3_points(arc1_s, arc1_i, arc1_e)

        arc2_e = volmdlr.Point2D(smaller_r, 0)
        arc2_i = arc2_e.rotation(center=volmdlr.O2D,
                                 angle=0.5 * angle)
        arc2_s = arc2_e.rotation(center=volmdlr.O2D, angle=angle)
        arc2 = Arc2D.from_3_points(arc2_s, arc2_i, arc2_e)

        line1 = LineSegment2D(arc1_e, arc2_s)
        line2 = LineSegment2D(arc2_e, arc1_s)

        outer_contour2d = volmdlr.wires.Contour2D([arc1, line1,
                                                   arc2, line2])

        return [volmdlr.faces.PlaneFace3D(surface, volmdlr.surfaces.Surface2D(outer_contour2d, []))]

    def _plane_revolution(self, params):
        """
        Creates Plane Revolution of a Line Segment 3D.

        :param params: needed parameters.
        :return: List of plane revolution faces.
        """
        axis, angle, p1_proj, u, distance_1, distance_2, line_intersection = params
        v = axis.cross(u)
        surface = volmdlr.surfaces.Plane3D(
            volmdlr.Frame3D(p1_proj, u, v, axis))
        if self.point_belongs(line_intersection):
            return self._helper_intersecting_axis_plane_revolution(surface, distance_1, distance_2, angle)
        smaller_r, bigger_r = sorted([distance_1, distance_2])
        if math.isclose(angle, volmdlr.TWO_PI, abs_tol=1e-6):
            return self._helper_plane_revolution_two_circles(surface, bigger_r, smaller_r)
        return self._helper_plane_revolution_arcs_and_lines(surface, bigger_r, smaller_r, angle)

    def revolution(self, axis_point, axis, angle):
        """
        Returns the face generated by the revolution of the line segments.
        """
        axis_line3d = volmdlr_curves.Line3D(axis_point, axis_point + axis)
        if axis_line3d.point_belongs(self.start) and axis_line3d.point_belongs(
                self.end):
            return []
        line_intersection = self.line.intersection(axis_line3d)
        p1_proj, _ = axis_line3d.point_projection(self.start)
        p2_proj, _ = axis_line3d.point_projection(self.end)
        distance_1 = self.start.point_distance(p1_proj)
        distance_2 = self.end.point_distance(p2_proj)
        if not math.isclose(distance_1, 0., abs_tol=1e-9):
            u = self.start - p1_proj  # Unit vector from p1_proj to p1
            u = u.unit_vector()
        elif not math.isclose(distance_2, 0., abs_tol=1e-9):
            u = self.end - p2_proj  # Unit vector from p1_proj to p1
            u = u.unit_vector()
        else:
            return []
        if u.is_colinear_to(self.direction_vector()):
            # Planar face
            return self._plane_revolution([axis, angle, p1_proj, u, distance_1, distance_2, line_intersection])
        if line_intersection and self.point_belongs(line_intersection):
            if not math.isclose(distance_1, 0., abs_tol=1e-9) and not math.isclose(distance_2, 0., abs_tol=1e-9):
                u1 = self.start - p1_proj  # Unit vector from p1_proj to p1
                u1 = u1.unit_vector()
                u2 = self.end - p2_proj  # Unit vector from p1_proj to p1
                u2 = u2.unit_vector()
                faces = self._conical_revolution([axis, u1, 0, distance_1, angle, line_intersection]) + \
                        self._conical_revolution([axis, u2, 0, distance_2, angle, line_intersection])
                return faces
        if not math.isclose(distance_1, distance_2, abs_tol=1e-9):
            # Conical
            return self._conical_revolution([axis, u, distance_1, distance_2, angle, line_intersection])
        # Cylindrical face
        return self._cylindrical_revolution([axis, u, p1_proj, distance_1, distance_2, angle])

    def sweep(self, *args):
        """
        Line Segment 3D is used as path for sweeping given section through it.

        :return:
        """
        section_contour2d, frame = args
        section_contour3d = section_contour2d.to_3d(self.start, frame.u, frame.v)
        new_faces = []
        for contour_primitive in section_contour3d.primitives:
            new_faces.extend(contour_primitive.extrusion(self.length()
                                                         * self.unit_direction_vector()))
        return new_faces

    def line_distance(self, line, return_points: bool = False):
        """
        Calculates the distance between a Line Segment and an infinite Line.

        :param line: other line.
        :param return_points: weather to return corresponding points or not.
        :return: distance between line and line segment.
        """
        line_min_distance_points = line.minimum_distance_points(self.line)
        if self.point_belongs(line_min_distance_points[1]):
            if return_points:
                return line_min_distance_points[0].point_distance(line_min_distance_points[1]),\
                    line_min_distance_points[0], line_min_distance_points[1]
            return line_min_distance_points[0].point_distance(line_min_distance_points[1])
        distance1 = line_min_distance_points[0].point_distance(self.start)
        distance2 = line_min_distance_points[0].point_distance(self.end)
        if distance1 < distance2:
            distance = distance1
            points = [line_min_distance_points[0], self.start]
        else:
            distance = distance1
            points = [line_min_distance_points[0], self.end]
        if return_points:
            return distance, points[0], points[1]
        return distance

    def babylon_curves(self):
        """Returns the babylon representation of the edge."""
        points = [[*self.start], [*self.end]]
        babylon_lines = {'points': points,
                         'alpha': 1.0,
                         'name': self.name,
                         'color': [0.2, 0.8, 0.2]
                         }
        return babylon_lines

    def move_frame_along(self, frame):
        """Move frame along edge."""
        new_frame = frame.translation(self.end - self.start)
        return new_frame


class BSplineCurve3D(BSplineCurve):
    """
    A class for 3-dimensional B-spline curves.

    The following rule must be respected : `number of knots = number of control points + degree + 1`

    :param degree: The degree of the 3-dimensional B-spline curve
    :type degree: int
    :param control_points: A list of 3-dimensional points
    :type control_points: List[:class:`volmdlr.Point3D`]
    :param knot_multiplicities: The vector of multiplicities for each knot
    :type knot_multiplicities: List[int]
    :param knots: The knot vector composed of values between 0 and 1
    :type knots: List[float]
    :param weights: The weight vector applied to the knot vector. Default
        value is None
    :type weights: List[float], optional
    :param periodic: If `True` the B-spline curve is periodic. Default value
        is False
    :type periodic: bool, optional
    :param name: The name of the B-spline curve. Default value is ''
    :type name: str, optional
    """

    def __init__(self,
                 degree: int,
                 control_points: List[volmdlr.Point3D],
                 knot_multiplicities: List[int],
                 knots: List[float],
                 weights: List[float] = None,
                 name: str = ''):

        BSplineCurve.__init__(self, degree,
                              control_points,
                              knot_multiplicities,
                              knots,
                              weights,
                              name)

        self._bbox = None

    @property
    def bounding_box(self):
        """Returns bounding box."""
        if not self._bbox:
            self._bbox = self._bounding_box()
        return self._bbox

    @bounding_box.setter
    def bounding_box(self, new_bounding_box):
        """Sets bounding box."""
        self._bbox = new_bounding_box

    def _bounding_box(self):
        """Creates a bounding box from the bspline points."""
        return volmdlr.core.BoundingBox.from_points(self.discretization_points())

    def look_up_table(self, resolution: int = 20, start_parameter: float = 0,
                      end_parameter: float = 1):
        """
        Creates a table of equivalence between parameter t (evaluation of BSplineCurve) and the cumulative distance.

        :param resolution: The precision of the table. Auto-adjusted by the
            algorithm. Default value set to 20
        :type resolution: int, optional
        :param start_parameter: First parameter evaluated in the table.
            Default value set to 0
        :type start_parameter: float, optional
        :param end_parameter: Last parameter evaluated in the table.
            Default value set to 1
        :type start_parameter: float, optional
        :return: Yields a list of tuples containing the parameter and the
            cumulated distance along the BSplineCruve3D from the evaluation of
            start_parameter
        :rtype: Tuple[float, float]
        """
        resolution = max(10, min(resolution, int(self.length() / 1e-4)))
        delta_param = 1 / resolution * (end_parameter - start_parameter)
        distance = 0
        for i in range(resolution + 1):
            if i == 0:
                yield start_parameter, 0
            else:
                param1 = start_parameter + (i - 1) * delta_param
                param2 = start_parameter + i * delta_param
                point1 = self.evaluate_single(param1)
                point2 = self.evaluate_single(param2)
                distance += point1.point_distance(point2)
                yield param2, distance

    def normal(self, position: float = 0.0):
        """Returns the normal vector at a given parameter of the curve."""
        der = self.derivatives(position, 1)
        point1 = self.evaluate_single(0.0)
        points = [point1]
        count = 1
        u = 0.1
        while count < 3 and u <= 0.9:
            point = self.evaluate_single(u)
            if not point.in_list(points):
                points.append(point)
                count += 1
            u += 0.1
        if count < 3:
            raise NotImplementedError("BSplineCurve3D is a line segment")
        vec1 = points[1] - point1
        vec2 = points[2] - point1
        plane_normal = vec1.cross(vec2)
        normal = plane_normal.cross(der[1])
        return normal.unit_vector()

    def get_direction_vector(self, abscissa=0.0):
        """
        Calculates direction vector at given abscissa value (value between o and bspline length).

        """
        length = self.length()
        if abscissa >= length:
            abscissa2 = length
            abscissa = abscissa2 - 0.001 * length

        else:
            abscissa2 = min(abscissa + 0.001 * length, length)

        tangent = self.point_at_abscissa(abscissa2) - self.point_at_abscissa(
            abscissa)
        return tangent

    def direction_vector(self, abscissa=0.):
        """
        Gets direction vector at given abscissa value (value between o and bspline length).

        """
        if not self._direction_vector_memo:
            self._direction_vector_memo = {}
        if abscissa not in self._direction_vector_memo:
            self._direction_vector_memo[abscissa] = self.get_direction_vector(abscissa)
        return self._direction_vector_memo[abscissa]

    @classmethod
    def from_step(cls, arguments, object_dict, **kwargs):
        """
        Converts a step primitive to a BSplineCurve3D.

        :param arguments: The arguments of the step primitive.
        :type arguments: list
        :param object_dict: The dictionary containing all the step primitives
            that have already been instantiated
        :type object_dict: dict
        :return: The corresponding BSplineCurve3D.
        :rtype: :class:`volmdlr.edges.BSplineCurve3D`
        """
        name = arguments[0][1:-1]
        degree = int(arguments[1])
        points = [object_dict[int(i[1:])] for i in arguments[2]]
        if len(points) == 2 and degree == 1:
            return LineSegment3D(points[0], points[-1])

        knot_multiplicities = [int(i) for i in arguments[6][1:-1].split(",")]
        knots = [float(i) for i in arguments[7][1:-1].split(",")]

        if len(arguments) >= 10:
            weight_data = [float(i) for i in arguments[9][1:-1].split(",")]
        else:
            weight_data = None

        return cls(degree, points, knot_multiplicities, knots, weight_data, name)

    def to_step(self, current_id, surface_id=None, curve2d=None):
        """Exports to STEP format."""
        points_ids = []
        content = ''
        point_id = current_id
        for point in self.control_points:
            point_content, point_id = point.to_step(point_id,
                                                    vertex=False)
            content += point_content
            points_ids.append(point_id)
            point_id += 1

        curve_id = point_id
        content += f"#{curve_id} = B_SPLINE_CURVE_WITH_KNOTS('{self.name}',{self.degree}," \
                   f"({volmdlr.core.step_ids_to_str(points_ids)})," \
                   f".UNSPECIFIED.,.F.,.F.,{tuple(self.knot_multiplicities)},{tuple(self.knots)}," \
                   f".UNSPECIFIED.);\n"

        if surface_id and curve2d:
            content += f"#{curve_id + 1} = SURFACE_CURVE('',#{curve_id},(#{curve_id + 2}),.PCURVE_S1.);\n"
            content += f"#{curve_id + 2} = PCURVE('',#{surface_id},#{curve_id + 3});\n"

            # 2D parametric curve
            curve2d_content, curve2d_id = curve2d.to_step(curve_id + 3)  # 5

            # content += f"#{curve_id + 3} = DEFINITIONAL_REPRESENTATION('',(#{curve2d_id - 1}),#{curve_id + 4});\n"
            # content += f"#{curve_id + 4} = ( GEOMETRIC_REPRESENTATION_CONTEXT(2)" \
            #            f"PARAMETRIC_REPRESENTATION_CONTEXT() REPRESENTATION_CONTEXT('2D SPACE','') );\n"

            content += curve2d_content
            current_id = curve2d_id
        else:
            current_id = curve_id + 1

        start_content, start_id = self.start.to_step(current_id, vertex=True)
        current_id = start_id + 1
        end_content, end_id = self.end.to_step(current_id + 1, vertex=True)
        content += start_content + end_content
        current_id = end_id + 1
        if surface_id:
            content += f"#{current_id} = EDGE_CURVE('{self.name}',#{start_id},#{end_id},#{curve_id},.T.);\n"
        else:
            content += f"#{current_id} = EDGE_CURVE('{self.name}',#{start_id},#{end_id},#{curve_id},.T.);\n"
        return content, current_id

    def rotation(self, center: volmdlr.Point3D, axis: volmdlr.Vector3D, angle: float):
        """
        BSplineCurve3D rotation.

        :param center: rotation center
        :param axis: rotation axis
        :param angle: angle rotation
        :return: a new rotated BSplineCurve3D
        """
        new_control_points = [point.rotation(center, axis, angle) for point in
                              self.control_points]
        new_bsplinecurve3d = BSplineCurve3D(self.degree, new_control_points,
                                            self.knot_multiplicities,
                                            self.knots, self.weights, self.name)
        return new_bsplinecurve3d

    def trim(self, point1: volmdlr.Point3D, point2: volmdlr.Point3D, same_sense: bool = True, abs_tol: float = 1e-6):
        """
        Trims a bspline curve between two points.

        :param point1: point 1 used to trim.
        :param point2: point2 used to trim.
        :param same_sense: Used for periodical curves only. Indicates whether the curve direction agrees with (True)
            or is in the opposite direction (False) to the edge direction. By default, it's assumed True
        :return: New BSpline curve between these two points.
        """
        if self.periodic:
            return self.trim_with_interpolation(point1, point2, same_sense)
        bsplinecurve = self
        if not same_sense:
            bsplinecurve = self.reverse()
        parameter1 = bsplinecurve.point_to_parameter(point1)
        parameter2 = bsplinecurve.point_to_parameter(point2)

        if (point1.is_close(bsplinecurve.start, abs_tol) and point2.is_close(bsplinecurve.end, abs_tol)) \
                or (point1.is_close(bsplinecurve.end, abs_tol) and point2.is_close(bsplinecurve.start, abs_tol)):
            return bsplinecurve

        if point1.is_close(bsplinecurve.start, abs_tol) and not point2.is_close(bsplinecurve.end, abs_tol):
            return bsplinecurve.cut_after(parameter2)

        if point2.is_close(bsplinecurve.start, abs_tol) and not point1.is_close(bsplinecurve.end, abs_tol):
            bsplinecurve = bsplinecurve.cut_after(parameter1)
            return bsplinecurve

        if not point1.is_close(bsplinecurve.start, abs_tol) and point2.is_close(bsplinecurve.end, abs_tol):
            return bsplinecurve.cut_before(parameter1)

        if not point2.is_close(bsplinecurve.start, abs_tol) and point1.is_close(bsplinecurve.end, abs_tol):
            bsplinecurve = bsplinecurve.cut_before(parameter2)
            return bsplinecurve

        if parameter1 is None or parameter2 is None:
            raise ValueError('Point not on BSplineCurve for trim method')

        if parameter1 > parameter2:
            parameter1, parameter2 = parameter2, parameter1
            point1, point2 = point2, point1

        bsplinecurve = bsplinecurve.cut_before(parameter1)
        new_param2 = bsplinecurve.point_to_parameter(point2)
        trimmed_bspline_cruve = bsplinecurve.cut_after(new_param2)
        return trimmed_bspline_cruve

    def trim_with_interpolation(self, point1: volmdlr.Point3D, point2: volmdlr.Point3D, same_sense: bool = True):
        """
        Creates a new BSplineCurve3D between point1 and point2 using interpolation method.
        """
        bspline_curve = self
        if not same_sense:
            bspline_curve = self.reverse()
        n = len(bspline_curve.control_points)
        local_discretization = bspline_curve.local_discretization(point1, point2, n)
        if len(local_discretization) <= bspline_curve.degree:
            return bspline_curve
        return bspline_curve.__class__.from_points_interpolation(local_discretization, bspline_curve.degree)

    def trim_between_evaluations(self, parameter1: float, parameter2: float):
        """
        Trims the Bspline between two abscissa evaluation parameters.

        :param parameter1: evaluation parameter 1, bigger than 0 and smaller than its length.
        :param parameter2: evaluation parameter 2, bigger than 0 and smaller than its length.
        """
        warnings.warn('Use BSplineCurve3D.trim instead of trim_between_evaluation')
        parameter1, parameter2 = min([parameter1, parameter2]), \
            max([parameter1, parameter2])

        if math.isclose(parameter1, 0, abs_tol=1e-7) \
                and math.isclose(parameter2, 1, abs_tol=1e-7):
            return self
        if math.isclose(parameter1, 0, abs_tol=1e-7):
            return self.cut_after(parameter2)
        if math.isclose(parameter2, 1, abs_tol=1e-7):
            return self.cut_before(parameter1)

        # Cut before
        bspline_curve = self.insert_knot(parameter1, num=self.degree)
        if bspline_curve.weights is not None:
            raise NotImplementedError

        # Cut after
        bspline_curve = bspline_curve.insert_knot(parameter2, num=self.degree)
        if bspline_curve.weights is not None:
            raise NotImplementedError

        new_ctrlpts = bspline_curve.control_points[bspline_curve.degree:
                                                   -bspline_curve.degree]
        new_multiplicities = bspline_curve.knot_multiplicities[1:-1]
        # new_multiplicities = bspline_curve.knot_multiplicities[2:-5]
        new_multiplicities[-1] += 1
        new_multiplicities[0] += 1
        new_knots = bspline_curve.knots[1:-1]
        # new_knots = bspline_curve.knots[2:-5]
        new_knots = nurbs_helpers.standardize_knot_vector(new_knots)

        return BSplineCurve3D(degree=bspline_curve.degree,
                              control_points=new_ctrlpts,
                              knot_multiplicities=new_multiplicities,
                              knots=new_knots,
                              weights=None,
                              name=bspline_curve.name)

    def cut_before(self, parameter: float):
        """
        Returns the right side of the split curve at a given parameter.

        :param parameter: parameter value that specifies where to split the curve.
        :type parameter: float
        """
        point3d = self.evaluate_single(parameter)
        if self.start.is_close(point3d):
            return self.copy()
        if self.end.is_close(point3d):
            return self.reverse()

        curves = volmdlr.nurbs.operations.split_curve(self, round(parameter, 15))
        return curves[1]

    def cut_after(self, parameter: float):
        """
        Returns the left side of the split curve at a given parameter.

        :param parameter: parameter value that specifies where to split the curve.
        :type parameter: float
        """
        # Is a value of parameter below 5e-6 a real need for precision ?
        point3d = self.evaluate_single(parameter)
        if self.start.is_close(point3d):
            return self.reverse()
        if self.end.is_close(point3d):
            return self.copy()
        curves = volmdlr.nurbs.operations.split_curve(self, round(parameter, 15))
        return curves[0]

    def insert_knot(self, knot: float, num: int = 1):
        """
        Returns a new BSplineCurve3D.

        """
        return volmdlr.nurbs.operations.insert_knot_curve(self, [knot], num=[num])

    # Copy paste du LineSegment3D
    def plot(self, ax=None, edge_style: EdgeStyle = EdgeStyle()):
        """
        Matplotlib plot method for a BSpline Curve 3D.

        """
        if ax is None:
            fig = plt.figure()
            ax = fig.add_subplot(111, projection='3d')
        points = self.points
        x = [point.x for point in points]
        y = [point.y for point in points]
        z = [point.z for point in points]
        ax.plot(x, y, z, color=edge_style.color, alpha=edge_style.alpha)
        if edge_style.edge_ends:
            ax.plot(x, y, z, 'o', color=edge_style.color, alpha=edge_style.alpha)
        return ax

    def to_2d(self, plane_origin, x, y):
        """
        Transforms a BSplineCurve3D into an BSplineCurve2D, given a plane origin and an u and v plane vector.

        :param plane_origin: plane origin.
        :param x: plane u vector.
        :param y: plane v vector.
        :return: BSplineCurve2D.
        """
        control_points2d = [point.to_2d(plane_origin, x, y) for point in
                            self.control_points]
        return BSplineCurve2D(self.degree, control_points2d,
                              self.knot_multiplicities, self.knots,
                              self.weights, self.name)

    def curvature(self, u: float, point_in_curve: bool = False):
        """
        Returns the curvature of a curve and the point where it is located.
        """
        ders = self.derivatives(u, 3)  # 3 first derivative
        c1, c2 = ders[1], ders[2]
        denom = c1.cross(c2)
        if c1.is_close(volmdlr.O3D) or c2.is_close(volmdlr.O3D) or denom.norm() == 0.0:
            if point_in_curve:
                return 0., volmdlr.Point3D(*ders[0])
            return 0.
        r_c = ((c1.norm()) ** 3) / denom.norm()
        point = volmdlr.Point3D(*ders[0])
        if point_in_curve:
            return 1 / r_c, point
        return 1 / r_c

    def global_maximum_curvature(self, nb_eval: int = 21, point_in_curve: bool = False):
        """
        Returns the global maximum curvature of a curve and the point where it is located.
        """
        check = [i / (nb_eval - 1) for i in range(nb_eval)]
        curvatures = []
        for u in check:
            curvatures.append(self.curvature(u, point_in_curve))
        return curvatures

    def maximum_curvature(self, point_in_curve: bool = False):
        """
        Returns the maximum curvature of a curve and the point where it is located.
        """
        if point_in_curve:
            maximum_curvarture, point = max(self.global_maximum_curvature(nb_eval=21, point_in_curve=point_in_curve))
            return maximum_curvarture, point
        maximum_curvarture = max(self.global_maximum_curvature(nb_eval=21, point_in_curve=point_in_curve))
        return maximum_curvarture

    def minimum_radius(self, point_in_curve=False):
        """
        Returns the minimum curvature radius of a curve and the point where it is located.
        """
        if point_in_curve:
            maximum_curvarture, point = self.maximum_curvature(point_in_curve)
            return 1 / maximum_curvarture, point
        maximum_curvarture = self.maximum_curvature(point_in_curve)
        return 1 / maximum_curvarture

    # def global_minimum_curvature(self, nb_eval: int = 21):
    #     check = [i / (nb_eval - 1) for i in range(nb_eval)]
    #     radius = []
    #     for u in check:
    #         radius.append(self.minimum_curvature(u))
    #     return radius

    def triangulation(self):
        """Triangulation method for a BSplineCurve3D."""
        return None

    def linesegment_intersections(self, linesegment3d: LineSegment3D, abs_tol: float = 1e-6):
        """
        Calculates intersections between a BSplineCurve3D and a LineSegment3D.

        :param linesegment3d: linesegment to verify intersections.
        :param abs_tol: tolerance.
        :return: list with the intersections points.
        """
        if not self.bounding_box.is_intersecting(linesegment3d.bounding_box, abs_tol):
            return []
        intersection_section_pairs = self._get_intersection_sections(linesegment3d)
        intersections = []
        for bspline, edge2_ in intersection_section_pairs:
            intersections_points = bspline.get_linesegment_intersections(edge2_)
            for inter in intersections_points:
                if not inter.in_list(intersections, abs_tol):
                    intersections.append(inter)
        return intersections

    def arc_intersections(self, arc, abs_tol=1e-6):
        """
        Calculates intersections between a BSpline Curve 3D and an arc 3D.

        :param arc: arc to verify intersections.
        :param abs_tol: tolerance.
        :return: list with the intersections points.
        """
        if self.bounding_box.distance_to_bbox(arc.bounding_box) > abs_tol:
            return []
        return self._generic_edge_intersections(arc, abs_tol)

    def curve_intersections(self, curve, abs_tol: float = 1e-6):
        """Get the intersections with the specified curve."""
        if self.bounding_box.distance_to_bbox(curve.bounding_box) > abs_tol:
            return []
        intersections_points = vm_utils_intersections.get_bsplinecurve_intersections(curve, self, abs_tol=abs_tol)
        return intersections_points

    def circle_intersections(self, circle, abs_tol: float = 1e-6):
        """Get the intersections with the specified circle."""
        if self.bounding_box.distance_to_bbox(circle.bounding_box) > abs_tol:
            return []
        intersections_points = vm_utils_intersections.get_bsplinecurve_intersections(circle, self, abs_tol=abs_tol)
        return intersections_points

    def is_shared_section_possible(self, other_bspline2, tol):
        """
        Verifies if it there is any possibility of the two bsplines share a section.

        :param other_bspline2: other bspline.
        :param tol: tolerance used.
        :return: True or False.
        """
        if self.bounding_box.distance_to_bbox(other_bspline2.bounding_box) > tol:
            return False
        return True

    def sweep(self, *args, **kwargs):
        """
        Bspline 3D is used as path for sweeping given section through it.

        :return:
        """
        frenet = kwargs.get("frenet", False)
        if frenet:
            raise NotImplementedError
        new_faces = []
        tangents = []
        section_contour2d, frame = args
        section_contour3d = section_contour2d.to_3d(frame.origin, frame.u, frame.v)

        points = self.points
        for k, _ in enumerate(points):
            position = k / (len(points) - 1)
            tangents.append(self.unit_direction_vector(position * self.length()))
        normal = tangents[0].deterministic_unit_normal_vector()
        v_vector = tangents[0].cross(normal)
        section_contour2d = section_contour3d.to_2d(points[0], normal, v_vector)
        contours = [section_contour2d.to_3d(points[0], normal, v_vector)]
        for point, tan in zip(points[1:], tangents[1:]):
            normal = tan.deterministic_unit_normal_vector()
            v_vector = tan.cross(normal)
            section_contour3d = section_contour2d.to_3d(point, normal, v_vector)
            contours.append(section_contour3d)

        polys = [volmdlr.wires.ClosedPolygon3D(c.discretization_points(number_points=36)) for c in contours]

        size_v, size_u = len(polys[0].points), len(polys)
        degree_u, degree_v = 3, 3

        points_3d = []
        for poly in polys:
            points_3d.extend(poly.points)

        bspline_surface3d = volmdlr.surfaces.BSplineSurface3D.from_points_interpolation(points_3d, size_u,
                                                                                       size_v,degree_u, degree_v)

        outer_contour = volmdlr.wires.Contour2D([volmdlr.edges.LineSegment2D(volmdlr.O2D, volmdlr.X2D.to_point()),
                                                 volmdlr.edges.LineSegment2D(
                                                     volmdlr.X2D.to_point(), (volmdlr.X2D + volmdlr.Y2D).to_point()),
                                                 volmdlr.edges.LineSegment2D(
                                                     (volmdlr.X2D + volmdlr.Y2D).to_point(), volmdlr.Y2D.to_point()),
                                                 volmdlr.edges.LineSegment2D(volmdlr.Y2D.to_point(), volmdlr.O2D)])
        surf2d = volmdlr.surfaces.Surface2D(outer_contour, [])

        bsface3d = volmdlr.faces.BSplineFace3D(bspline_surface3d, surf2d)
        new_faces.append(bsface3d)
        return new_faces

    def revolution(self, axis_point, axis, angle):
        """
        Returns the face generated by the revolution of the BSpline Curve 3D.
        """
        surface = volmdlr.surfaces.RevolutionSurface3D(self, axis_point, axis)
        face = volmdlr.faces.RevolutionFace3D.from_surface_rectangular_cut(surface, 0, angle, 0, self.length())
        return face

    def move_frame_along(self, frame, *args, **kwargs):
        """Moves frame along the edge."""
        origin = self.start
        w = self.unit_direction_vector(0.0)
        u = self.unit_normal_vector(0.0)
        if not u:
            u = w.deterministic_unit_normal_vector()
        v = w.cross(u)
        local_frame_a = volmdlr.Frame3D(origin, u, v, w)

        origin = self.end
        w = self.unit_direction_vector(self.length())
        u = self.unit_normal_vector(self.length())
        if not u:
            u = w.deterministic_unit_normal_vector()
        v = w.cross(u)

        local_frame_b = volmdlr.Frame3D(origin, u, v, w)
        return volmdlr.core.map_primitive_with_initial_and_final_frames(frame, local_frame_a, local_frame_b)


class BezierCurve3D(BSplineCurve3D):
    """
    A class for 3-dimensional Bézier curves.

    :param degree: The degree of the Bézier curve
    :type degree: int
    :param control_points: A list of 3-dimensional points
    :type control_points: List[:class:`volmdlr.Point3D`]
    :param name: The name of the B-spline curve. Default value is ''
    :type name: str, optional
    """

    def __init__(self, degree: int, control_points: List[volmdlr.Point3D],
                 name: str = ''):
        knotvector = nurbs_helpers.generate_knot_vector(degree,
                                                        len(control_points))
        knot_multiplicity = [1] * len(knotvector)

        BSplineCurve3D.__init__(self, degree, control_points,
                                knot_multiplicity, knotvector,
                                None, name)


class Arc3D(ArcMixin, Edge):
    """
    An arc is defined by a starting point, an end point and an interior point.

    """

    def __init__(self, circle, start, end, name=''):
        ArcMixin.__init__(self, circle, start=start, end=end, name=name)
        Edge.__init__(self, start=start, end=end, name=name)
        self._angle = None
        self._bbox = None

    def __hash__(self):
        return hash(('arc3d', self.circle, self.start, self.end, self.is_trigo))

    def __eq__(self, other_arc):
        if self.__class__.__name__ != other_arc.__class__.__name__:
            return False
        return (self.circle == other_arc.circle and self.start == other_arc.start
                and self.end == other_arc.end and self.is_trigo == other_arc.is_trigo)

    @property
    def is_trigo(self):
        """Return True if circle is counterclockwise."""
        return True

    def to_dict(self, use_pointers: bool = False, memo=None, path: str = '#', id_method=True, id_memo=None):
        """Saves the object parameters into a dictionary."""
        dict_ = self.base_dict()
        dict_['circle'] = self.circle.to_dict(use_pointers=use_pointers, memo=memo,
                                              id_method=id_method, id_memo=id_memo, path=path + '/circle')
        dict_['start'] = self.start.to_dict(use_pointers=use_pointers, memo=memo,
                                            id_method=id_method, id_memo=id_memo, path=path + '/start')
        dict_['end'] = self.end.to_dict(use_pointers=use_pointers, memo=memo,
                                        id_method=id_method, id_memo=id_memo, path=path + '/end')
        return dict_

    @property
    def bounding_box(self):
        """Bounding box for Arc 3D."""
        if not self._bbox:
            self._bbox = self.get_bounding_box()
        return self._bbox

    @bounding_box.setter
    def bounding_box(self, new_bounding_box):
        self._bbox = new_bounding_box

    def get_bounding_box(self):
        """
        Calculates the bounding box of the Arc3D.

        :return: Bounding Box object.
        """
        # TODO: implement exact calculation

        points = self.discretization_points(angle_resolution=5)
        xmin = min(point.x for point in points)
        xmax = max(point.x for point in points)
        ymin = min(point.y for point in points)
        ymax = max(point.y for point in points)
        zmin = min(point.z for point in points)
        zmax = max(point.z for point in points)
        return volmdlr.core.BoundingBox(xmin, xmax, ymin, ymax, zmin, zmax)

    @classmethod
    def from_angle(cls, start: volmdlr.Point3D, angle: float,
                   axis_point: volmdlr.Point3D, axis: volmdlr.Vector3D, name: str = ''):
        """Gives the arc3D from a start, an angle and an axis."""
        start_gen = start
        end_gen = start_gen.rotation(axis_point, axis, angle)
        line = volmdlr_curves.Line3D(axis_point, axis_point + axis)
        center, _ = line.point_projection(start)
        radius = center.point_distance(start)
        u = start - center
        v = axis.cross(u)
        circle = volmdlr.curves.Circle3D(volmdlr.Frame3D(center, u, v, axis), radius)
        if angle == volmdlr.TWO_PI:
            return circle
        return cls(circle, start_gen, end_gen, name=name)

    @classmethod
    def from_3_points(cls, point1, point2, point3, name: str = ''):
        """
        Creates an Arc 3d using three points.

        :param point1: start point.
        :param point2: interior point.
        :param point3: end point.
        :param name: object's name.
        :return: Arc 3D.
        """
        circle = volmdlr_curves.Circle3D.from_3_points(point1, point2, point3)
        arc = cls(circle, point1, point3, name=name)
        return arc

    @property
    def points(self):
        """
        Gets arc points.

        :return: list with arc points.
        """
        return [self.start, self.end]

    def get_reverse(self):
        """
        Defines a new Arc3D, identical to self, but in the opposite direction.

        """
        circle3d = self.circle.reverse()
        return self.__class__(circle3d, self.end, self.start, self.name + '_reverse')

    def abscissa(self, point: volmdlr.Point3D, tol: float = 1e-6):
        """
        Calculates the abscissa given a point in the Arc3D.

        :param point: point to calculate the abscissa.
        :param tol: (Optional) Confusion distance to consider points equal. Default 1e-6.
        :return: corresponding abscissa.
        """
        if point.point_distance(self.start) <= tol:
            return 0
        if point.point_distance(self.end) <= tol:
            return self.length()
        point_theta = self.get_arc_point_angle(point)
        if not self.angle_start <= point_theta <= self.angle_end:
            raise ValueError(f"{point} not in Arc3D.")
        return self.radius * abs(point_theta - self.angle_start)

    def point_at_abscissa(self, abscissa):
        """
        Calculates a point in the Arc3D at a given abscissa.

        :param abscissa: abscissa where in the curve the point should be calculated.
        :return: Corresponding point.
        """
        if abscissa > self.length() + 1e-6:
            raise ValueError(f"{abscissa} abscissa is not on the curve. max length of arc is {self.length()}.")
        return self.start.rotation(self.circle.center, self.circle.normal, abscissa / self.radius)

    def direction_vector(self, abscissa):
        """
        Calculates a direction vector at a given abscissa of the Arc3D.

        :param abscissa: abscissa where in the curve the direction vector should be calculated.
        :return: Corresponding direction vector.
        """
        normal_vector = self.normal_vector(abscissa)
        tangent = normal_vector.cross(self.circle.normal)
        return tangent

    def rotation(self, center: volmdlr.Point3D,
                 axis: volmdlr.Vector3D, angle: float):
        """
        Arc3D rotation.

        :param center: rotation center
        :param axis: rotation axis
        :param angle: angle rotation
        :return: a new rotated Arc3D
        """
        circle = self.circle.rotation(center, axis, angle)
        new_start = self.start.rotation(center, axis, angle)
        new_end = self.end.rotation(center, axis, angle)
        return Arc3D(circle, new_start, new_end, name=self.name)

    def translation(self, offset: volmdlr.Vector3D):
        """
        Arc3D translation.

        :param offset: translation vector.
        :return: A new translated Arc3D.
        """
        new_circle = self.circle.translation(offset)
        new_start = self.start.translation(offset)
        new_end = self.end.translation(offset)
        return Arc3D(new_circle, new_start, new_end, name=self.name)

    def frame_mapping(self, frame: volmdlr.Frame3D, side: str):
        """
        Changes vector frame_mapping and return a new Arc3D.

        side = 'old' or 'new'
        """
        new_circle = self.circle.frame_mapping(frame, side)
        new_start = self.start.frame_mapping(frame, side)
        new_end = self.end.frame_mapping(frame, side)
        return Arc3D(new_circle, new_start, new_end, name=self.name)

    def plot(self, ax=None, edge_style: EdgeStyle = EdgeStyle()):
        """Plot method for Arc 3D using Matplotlib."""
        if ax is None:
            fig = plt.figure()
            ax = fig.add_subplot(111, projection='3d')
        ax = vm_common_operations.plot_from_discretization_points(
            ax, edge_style=edge_style, element=self, number_points=25)
        if edge_style.edge_ends:
            self.start.plot(ax=ax, color='r')
            self.end.plot(ax=ax, color='b')

        if edge_style.edge_direction:
            x, y, z = self.point_at_abscissa(0.5 * self.length())
            u, v, w = 0.05 * self.unit_direction_vector(0.5 * self.length())
            ax.quiver(x, y, z, u, v, w, length=self.length() / 100,
                      arrow_length_ratio=5, normalize=True,
                      pivot='tip', color=edge_style.color)
        return ax

    def plot2d(self, center: volmdlr.Point3D = volmdlr.O3D,
               x3d: volmdlr.Vector3D = volmdlr.X3D, y3d: volmdlr.Vector3D = volmdlr.Y3D,
               ax=None, color='k'):
        """Plot data."""

        if ax is None:
            fig = plt.figure()
            ax = fig.add_subplot(111, projection='3d')

        # TODO: Enhance this plot
        length = self.length()
        x = []
        y = []
        for i in range(30):
            point = self.point_at_abscissa(i / 29. * length)
            xi, yi = point.plane_projection2d(center, x3d, y3d)
            x.append(xi)
            y.append(yi)
        ax.plot(x, y, color=color)

        return ax

    def copy(self, *args, **kwargs):
        return Arc3D(self.circle.copy(), self.start.copy(), self.end.copy())

    def to_2d(self, plane_origin, x, y):
        """
        Transforms a Arc3D into an Arc2D, given a plane origin and an u and v plane vector.

        :param plane_origin: plane origin.
        :param x: plane u vector.
        :param y: plane v vector.
        :return: Arc2D.
        """
        circle2d = self.circle.to_2d(plane_origin, x, y)
        point_start = self.start.to_2d(plane_origin, x, y)
        point_interior = self.middle_point().to_2d(plane_origin, x, y)
        point_end = self.end.to_2d(plane_origin, x, y)
        arc = Arc2D(circle2d, point_start, point_end, name=self.name)
        if not arc.point_belongs(point_interior):
            arc = Arc2D(circle2d.reverse(), point_start, point_end, name=self.name)
        return arc

    def minimum_distance_points_arc(self, other_arc):
        """Calculates the minimum distance points between two arcs."""
        u1 = self.start - self.circle.center
        u1 = u1.unit_vector()
        u2 = self.circle.normal.cross(u1)

        w = other_arc.circle.center - self.circle.center

        u3 = other_arc.start - other_arc.circle.center
        u3 = u3.unit_vector()
        u4 = other_arc.circle.normal.cross(u3)

        radius1, radius2 = self.radius, other_arc.radius

        u1_u1, u1_u2, u1_u3, u1_u4 = u1.dot(u1), u1.dot(u2), u1.dot(u3), u1.dot(u4)
        u2_u2, u2_u3, u2_u4 = u2.dot(u2), u2.dot(u3), u2.dot(u4)
        u3_u3, u3_u4 = u3.dot(u3), u3.dot(u4)
        u4_u4 = u4.dot(u4)
        w_u1, w_u2, w_u3, w_u4, w_w = w.dot(u1), w.dot(u2), w.dot(u3), w.dot(u4), w.dot(w)

        def distance_squared(x):
            return (u1_u1 * ((math.cos(x[0])) ** 2) * radius1 ** 2 + u2_u2 * (
                    (math.sin(x[0])) ** 2) * radius1 ** 2
                    + w_w + u3_u3 * ((math.cos(x[1])) ** 2) * radius2 ** 2 + u4_u4 * (
                            (math.sin(x[1])) ** 2) * radius2 ** 2
                    + u1_u2 * math.sin(2 * x[0]) * radius1 ** 2 - 2 * radius1 * math.cos(
                        x[0]) * w_u1
                    - 2 * radius1 * radius2 * math.cos(x[0]) * math.cos(x[1]) * u1_u3
                    - 2 * radius1 * radius2 * math.cos(x[0]) * math.sin(
                        x[1]) * u1_u4 - 2 * radius1 * math.sin(x[0]) * w_u2
                    - 2 * radius1 * radius2 * math.sin(x[0]) * math.cos(x[1]) * u2_u3
                    - 2 * radius1 * radius2 * math.sin(x[0]) * math.sin(
                        x[1]) * u2_u4 + 2 * radius2 * math.cos(x[1]) * w_u3
                    + 2 * radius2 * math.sin(x[1]) * w_u4 + u3_u4 * math.sin(
                        2 * x[1]) * radius2 ** 2)

        x01 = npy.array([self.angle / 2, other_arc.angle / 2])

        res1 = least_squares(distance_squared, x01, bounds=[(0, 0), (self.angle, other_arc.angle)])

        point1 = self.point_at_abscissa(res1.x[0] * radius1)
        point2 = other_arc.point_at_abscissa(res1.x[1] * radius2)

        return point1, point2

    def distance_linesegment(self, linesegment3d, return_points=False):
        """
        Gets the minimum distance between an Arc 3D and Line Segment 3D.

        :param linesegment3d: other line segment 3d.
        :param return_points: boolean to decide weather to return the corresponding minimal distance points or not.
        :return: minimum distance / minimal distance with corresponding points.
        """
        point1, point2 = vm_common_operations.minimum_distance_points_circle3d_linesegment3d(self, linesegment3d)
        if return_points:
            return point1.point_distance(point2), point1, point2
        return point1.point_distance(point2)

    def distance_arc(self, arc3d, return_points=False):
        """
        Gets the minimum distance between two Arcs 3D.

        :param arc3d: other arc 3d.
        :param return_points: boolean to decide weather to return the corresponding minimal distance points or not.
        :return: minimum distance / minimal distance with corresponding points.
        """
        p1, p2 = self.minimum_distance_points_arc(arc3d)
        if return_points:
            return p1.point_distance(p2), p1, p2
        return p1.point_distance(p2)

    def extrusion(self, extrusion_vector):
        """Extrudes an arc 3d in the given extrusion vector direction."""
        if self.circle.normal.is_colinear_to(extrusion_vector):
            w = extrusion_vector.copy()
            w = w.unit_vector()
            arc2d = self.to_2d(self.circle.center, self.frame.u, self.frame.v)
            angle1, angle2 = arc2d.angle_start, arc2d.angle_end
            if angle2 < angle1:
                angle2 += volmdlr.TWO_PI
            cylinder = volmdlr.surfaces.CylindricalSurface3D(self.frame, self.radius)
            return [volmdlr.faces.CylindricalFace3D.from_surface_rectangular_cut(
                cylinder, angle1, angle2, 0., w.dot(self.frame.w) * extrusion_vector.norm())]
        raise NotImplementedError(f'Elliptic faces not handled: dot={self.circle.normal.dot(extrusion_vector)}')

    def revolution(self, axis_point: volmdlr.Point3D, axis: volmdlr.Vector3D,
                   angle: float):
        """
        Revolution of Arc 3D around an axis.

        :param axis_point: revolution axis point.
        :param axis: revolution axis.
        :param angle: revolution angle.
        """
        line3d = volmdlr_curves.Line3D(axis_point, axis_point + axis)
        tore_center, _ = line3d.point_projection(self.circle.center)

        # Sphere
        if math.isclose(tore_center.point_distance(self.circle.center), 0.,
                        abs_tol=1e-6):

            start_p, _ = line3d.point_projection(self.start)
            u = self.start - start_p

            if math.isclose(u.norm(), 0, abs_tol=1e-6):
                end_p, _ = line3d.point_projection(self.end)
                u = self.end - end_p
                if math.isclose(u.norm(), 0, abs_tol=1e-6):
                    interior_p, _ = line3d.point_projection(self.middle_point())
                    u = self.middle_point - interior_p

            u = u.unit_vector()
            v = axis.cross(u)

            surface = volmdlr.surfaces.SphericalSurface3D(
                volmdlr.Frame3D(self.circle.center, u, v, axis), self.radius)
            start2d = surface.point3d_to_2d(self.start)
            phi_angles = sorted([start2d.y, start2d.y + self.angle * v.dot(self.frame.w)])
            return [volmdlr.faces.SphericalFace3D.from_surface_rectangular_cut(surface, 0, angle,
                                                                               phi_angles[0], phi_angles[1])]

        # Toroidal
        u = self.circle.center - tore_center
        u = u.unit_vector()
        v = axis.cross(u)
        if not math.isclose(self.circle.normal.dot(u), 0., abs_tol=1e-6):
            raise NotImplementedError(
                'Outside of plane revolution not supported')

        radius = tore_center.point_distance(self.circle.center)
        # from volmdlr import surfaces, faces
        surface = volmdlr.surfaces.ToroidalSurface3D(
            volmdlr.Frame3D(tore_center, u, v, axis), radius,
            self.radius)
        start2d = surface.point3d_to_2d(self.start)
        phi_angles = sorted([start2d.y, start2d.y - self.angle * v.dot(self.frame.w)])
        return [volmdlr.faces.ToroidalFace3D.from_surface_rectangular_cut(
            surface, 0, angle, phi_angles[0], phi_angles[1])]

    def to_step(self, current_id, *args, **kwargs):
        """
        Converts the object to a STEP representation.

        :param current_id: The ID of the last written primitive.
        :type current_id: int
        :return: The STEP representation of the object and the last ID.
        :rtype: tuple[str, list[int]]
        """
        content, frame_id = self.circle.frame.to_step(current_id)
        curve_id = frame_id + 1
        content += f"#{curve_id} = CIRCLE('{self.name}', #{frame_id}, {self.radius * 1000});\n"

        current_id = curve_id
        start_content, start_id = self.start.to_step(current_id, vertex=True)
        end_content, end_id = self.end.to_step(start_id, vertex=True)
        content += start_content + end_content
        current_id = end_id + 1
        content += f"#{current_id} = EDGE_CURVE('{self.name}',#{start_id},#{end_id},#{curve_id},.T.);\n"
        return content, current_id

    def point_belongs(self, point, abs_tol: float = 1e-6):
        """
        Check if a point 3d belongs to the arc_3d or not.

        :param point: point to be verified is on arc.
        :param abs_tol: tolerance allowed.
        :return: True if point is on Arc, False otherwise.
        """
        # point_local_coordinates = self.circle.frame.global_to_local_coordinates(point)
        if not math.isclose(point.point_distance(self.circle.center), self.radius, abs_tol=abs_tol):
            return False
        vector = point - self.circle.center
        if not math.isclose(vector.dot(self.circle.frame.w), 0.0, abs_tol=abs_tol):
            return False
        point_theta = self.get_arc_point_angle(point)
        if not self.angle_start <= point_theta <= self.angle_end:
            return False
        return True

    def triangulation(self):
        """
        Triangulation for an Arc3D.

        """
        return None

    def line_intersections(self, line3d: volmdlr_curves.Line3D, tol: float = 1e-6):
        """
        Calculates intersections between an Arc3D and a Line3D.

        :param line3d: line to verify intersections.
        :param tol: maximum tolerance.
        :return: list with intersections points between line and Arc3D.
        """
        if line3d.point_belongs(self.start):
            return [self.start]
        if line3d.point_belongs(self.end):
            return [self.end]
        circle3d_lineseg_inters = vm_utils_intersections.circle_3d_line_intersections(self.circle, line3d)
        linesegment_intersections = []
        for intersection in circle3d_lineseg_inters:
            if self.point_belongs(intersection, tol):
                linesegment_intersections.append(intersection)
        return linesegment_intersections

    def linesegment_intersections(self, linesegment3d: LineSegment3D, abs_tol: float = 1e-6):
        """
        Calculates intersections between an Arc3D and a LineSegment3D.

        :param linesegment3d: linesegment to verify intersections.
        :param abs_tol: tolerance to be considered while validating an intersection.
        :return: list with intersections points between linesegment and Arc3D.
        """
        linesegment_intersections = []
        intersections = self.line_intersections(linesegment3d.line)
        for intersection in intersections:
            if linesegment3d.point_belongs(intersection, abs_tol=abs_tol):
                linesegment_intersections.append(intersection)
        return linesegment_intersections

    def arc_intersections(self, other_arc, abs_tol: 1e-6):
        """
        Calculates intersections between two Arc3D.

        :param other_arc: Arc 3D to verify intersections.
        :param abs_tol: tolerance.
        :return: list with intersections points between the two Arc3D.
        """
        circle_intersections = self.circle.circle_intersections(other_arc.circle)
        intersections = []
        for intersection in circle_intersections:
            if self.point_belongs(intersection, abs_tol) and other_arc.point_belongs(intersection, abs_tol):
                intersections.append(intersection)
        return intersections

    def arcellipse_intersections(self, arcellipse3d, abs_tol: float = 1e-6):
        """
        Calculates intersections between two Arc3D.

        :param arcellipse3d: ArcEllipse 3D to verify intersections.
        :param abs_tol: Tolerance.
        :return: List with intersections points between ArcEllipse3D and Arc3D.
        """
        ellipse_intersections = self.circle.ellipse_intersections(arcellipse3d.ellipse, abs_tol)
        intersections = []
        for intersection in ellipse_intersections:
            if self.point_belongs(intersection, abs_tol) and arcellipse3d.point_belongs(intersection, abs_tol):
                intersections.append(intersection)
        return intersections

    def complementary(self):
        """Creates the corresponding complementary arc."""
        return Arc3D(self.circle, self.end, self.start)

    def sweep(self, *args, **kwargs):
        """
        Arc 3D is used as path for sweeping given section through it.

        :return:
        """
        frenet = kwargs.get("frenet", False)
        if frenet:
            raise NotImplementedError
        new_faces = []
        section_contour2d, frame = args
        section_contour3d = section_contour2d.to_3d(self.start, frame.u, frame.v)
        for contour_primitive in section_contour3d.primitives:
            new_faces.extend(contour_primitive.revolution(
                self.circle.center, self.circle.normal, self.angle))
        return new_faces

    def move_frame_along(self, frame):
        """Move frame along edge."""
        new_frame = frame.rotation(self.center, self.circle.normal, self.angle)
        return new_frame


class FullArc3D(FullArcMixin, Arc3D):
    """
    An edge that starts at start_end, ends at the same point after having described a circle.

    """

    def __init__(self, circle: volmdlr.curves.Circle3D, start_end: volmdlr.Point3D,
                 name: str = ''):
        self._utd_frame = None
        self._bbox = None
        FullArcMixin.__init__(self, circle=circle, start_end=start_end, name=name)
        Arc3D.__init__(self, circle=circle, start=start_end, end=start_end, name=name)

    def __hash__(self):
        return hash(('Fullarc3D', self.circle, self.start_end))

    def __eq__(self, other_arc):
        return (self.circle == other_arc.circle) \
            and (self.start == other_arc.start)

    def copy(self, *args, **kwargs):
        """Returns a new instance with the same parameters."""
        return FullArc3D(self.circle.copy(), self.end.copy())

    def to_dict(self, use_pointers: bool = False, memo=None, path: str = '#'):
        """Object serialization."""
        dict_ = self.base_dict()
        dict_['circle'] = self.circle.to_dict(use_pointers=use_pointers, memo=memo, path=path + '/circle')
        dict_['angle'] = self.angle
        dict_['is_trigo'] = self.is_trigo
        dict_['start_end'] = self.start.to_dict(use_pointers=use_pointers, memo=memo, path=path + '/start_end')
        dict_['name'] = self.name
        return dict_

    def to_2d(self, plane_origin, x, y):
        """
        Transforms a FullArc3D into an FullArc2D, given a plane origin and an u and v plane vector.

        :param plane_origin: plane origin.
        :param x: plane u vector.
        :param y: plane v vector.
        :return: FullArc2D.
        """
        circle = self.circle.to_2d(plane_origin, x, y)
        start_end = self.start.to_2d(plane_origin, x, y)
        return FullArc2D(circle, start_end)

    def to_step(self, current_id, surface_id=None):
        """Exports to STEP format."""
        content, frame_id = self.circle.frame.to_step(current_id)
        # Not calling Circle3D.to_step because of circular imports
        u = self.start - self.circle.center
        u = u.unit_vector()
        curve_id = frame_id + 1
        # Not calling Circle3D.to_step because of circular imports
        content += f"#{curve_id} = CIRCLE('{self.name}',#{frame_id},{self.radius * 1000});\n"

        point1 = (self.circle.center + u * self.radius).to_point()

        p1_content, p1_id = point1.to_step(curve_id, vertex=True)
        content += p1_content

        edge_curve = p1_id + 1
        content += f"#{edge_curve} = EDGE_CURVE('{self.name}',#{p1_id},#{p1_id},#{curve_id},.T.);\n"

        return content, edge_curve

    def plot(self, ax=None, edge_style: EdgeStyle = EdgeStyle(), show_frame=False):
        """
        Plot fullarc3d using matplotlib.
        """
        if ax is None:
            ax = plt.figure().add_subplot(111, projection='3d')
        if show_frame:
            self.circle.frame.plot(ax, ratio=self.radius)
        ax = vm_common_operations.plot_from_discretization_points(
            ax, edge_style=edge_style, element=self, number_points=100, close_plot=True)
        if edge_style.edge_ends:
            self.start.plot(ax=ax)
            self.end.plot(ax=ax)
        if edge_style.edge_direction:
            half_length = 0.5 * self.length()
            x, y, z = self.point_at_abscissa(half_length)
            tangent = self.unit_direction_vector(half_length)
            arrow_length = 0.15 * half_length
            ax.quiver(x, y, z, *arrow_length * tangent, pivot='tip')

        return ax

    def rotation(self, center: volmdlr.Point3D, axis: volmdlr.Vector3D, angle: float):
        """
        Rotates the FullArc3D object around a specified axis by a given angle.

        :param center: The center point of rotation.
        :type center: (volmdlr.Point3D)
        :param axis: The axis of rotation.
        :type axis: (volmdlr.Vector3D)
        :param angle: The angle of rotation in radians.
        :type angle: (float)

        :return: A new FullArc3D object that is the result of the rotation.
        :rtype: FullArc3D:
        """
        new_start_end = self.start.rotation(center, axis, angle)
        new_circle = self.circle.rotation(center, axis, angle)
        return FullArc3D(new_circle, new_start_end, name=self.name)

    def translation(self, offset: volmdlr.Vector3D):
        """
        Translates the FullArc3D object by a specified offset.

        :param offset: The translation offset vector.
        :type offset: (volmdlr.Vector3D).
        :return: A new FullArc3D object that is the result of the translation.
        :rtype: FullArc3D.
        """
        new_start_end = self.start.translation(offset)
        new_circle = self.circle.translation(offset)
        return FullArc3D(new_circle, new_start_end, name=self.name)

    def frame_mapping(self, frame: volmdlr.Frame3D, side: str):
        """
        Changes vector frame_mapping and return a new FullArc3D.

        side = 'old' or 'new'
        """
        new_circle = self.circle.frame_mapping(frame, side)
        new_start_end = self.start_end.frame_mapping(frame, side)
        return FullArc3D(new_circle, new_start_end, name=self.name)

    def linesegment_intersections(self, linesegment3d: LineSegment3D, abs_tol=1e-6):
        """
        Calculates the intersections between a full arc 3d and a line segment 3d.

        :param linesegment3d: linesegment 3d to verify intersections.
        :param abs_tol: tolerance.
        :return: list of points 3d, if there are any intersections, an empty list if otherwise.
        """
        distance_center_lineseg = linesegment3d.point_distance(self.circle.frame.origin)
        if distance_center_lineseg > self.radius:
            return []
        return self.circle.linesegment_intersections(linesegment3d)

    def get_reverse(self):
        """
        Defines a new FullArc3D, identical to self, but in the opposite direction.

        """
        circle = self.circle.reverse()
        return self.__class__(circle, self.start_end)

    def point_belongs(self, point: volmdlr.Point3D, abs_tol: float = 1e-6):
        """
        Returns if given point belongs to the FullArc3D.
        """
        distance = point.point_distance(self.circle.center)
        vec = volmdlr.Vector3D(*point - self.circle.center)
        dot = self.circle.normal.dot(vec)
        return math.isclose(distance, self.radius, abs_tol=abs_tol) \
            and math.isclose(dot, 0, abs_tol=abs_tol)

    @classmethod
    def from_3_points(cls, point1, point2, point3, name: str = ''):
        """Creates a full arc 3D from 3 given points."""
        fullarc = cls(volmdlr_curves.Circle3D.from_3_points(point1, point2, point3), point1, name=name)
        return fullarc

    def split(self, split_point, tol: float = 1e-6):
        """
        Splits the circle into two arcs at a given point.

        :param split_point: splitting point.
        :param tol: tolerance.
        :return: list of two arcs.
        """
        if split_point.is_close(self.start, tol) or split_point.is_close(self.end, tol):
            raise ValueError("Point should be different of start and end.")
        if not self.point_belongs(split_point, 1e-5):
            raise ValueError("Point not on the circle.")
        return [Arc3D(self.circle, self.start, split_point),
                Arc3D(self.circle, split_point, self.end)]

    @classmethod
    def from_center_normal(cls, center: volmdlr.Point3D, normal: volmdlr.Vector3D,
                           start_end: volmdlr.Point3D, name: str = ''):
        """
        Creates a Full Arc 3D using a center, and a normal vector and a start point.

        :param center: full arc center.
        :param normal: circle normal
        :param start_end: full arc starting point.
        :param name: full arc's name.
        :return: FullArc3D.
        """
        u_vector = normal.deterministic_unit_normal_vector()
        v_vector = normal.cross(u_vector)
        circle = volmdlr_curves.Circle3D(volmdlr.Frame3D(center, u_vector, v_vector, normal),
                                         center.point_distance(start_end))
        return cls(circle, start_end, name=name)

    @classmethod
    def from_curve(cls, circle, start_end=None, name: str = ''):
        """
        Initialize a full arc from a circle.
        """
        if start_end is None:
            start_end = circle.center + circle.frame.u * circle.radius
        return cls(circle, start_end, name=name)


class ArcEllipse3D(ArcEllipseMixin, Edge):
    """
    An arc is defined by a starting point, an end point and an interior point.

    """

    def __init__(self, ellipse: volmdlr_curves.Ellipse3D, start: volmdlr.Point3D, end: volmdlr.Point3D, name=''):
        Edge.__init__(self, start=start, end=end, name=name)
        self.ellipse = ellipse
        self.angle_start, self.angle_end = self.get_start_end_angles()
        self.angle = self.angle_end - self.angle_start
        self._self_2d = None
        self._length = None
        self._bbox = None

    def __hash__(self):
        return hash(('Arcellipse3d', self.ellipse, self.start, self.end))

    def __eq__(self, other_arcellipse):
        if self.__class__.__name__ != other_arcellipse.__class__.__name__:
            return False
        return self.ellipse == other_arcellipse.ellipse and \
            self.start == other_arcellipse.start and self.end == other_arcellipse.end

    def is_close(self, other_arcellipse, abs_tol: float = 1e-6):
        """
        Verifies if two arc ellipses are the same, considereing given tolerance.

        :param other_arcellipse: other arc ellipse.
        :param abs_tol: tolerance.
        :return: True or False.
        """
        if self.__class__.__name__ != other_arcellipse.__class__.__name__:
            return False
        return self.ellipse.is_close(other_arcellipse.ellipse, abs_tol) and \
            self.start.is_close(other_arcellipse.start, abs_tol) and self.end.is_close(other_arcellipse.end, abs_tol)

    @property
    def center(self):
        """Gets ellipse's center point."""
        return self.ellipse.frame.origin

    @property
    def normal(self):
        """Gets ellipse's normal direction."""
        return self.ellipse.frame.w

    def get_start_end_angles(self):
        """
        Calculate the start and end angles of the ArcEllipse3D in radians.

        This method computes the start and end angles of the ArcEllipse3D, which represent
        the angles, in radians, between the major axis of the ellipse and the start and end points
        on the ellipse's boundary.

        :return: tuple of floats
            A tuple containing the start and end angles in radians.
        """
        local_start_point = self.ellipse.frame.global_to_local_coordinates(self.start)
        u1, u2 = local_start_point.x / self.ellipse.major_axis, local_start_point.y / self.ellipse.minor_axis
        start_angle = volmdlr.geometry.sin_cos_angle(u1, u2)
        local_end_point = self.ellipse.frame.global_to_local_coordinates(self.end)
        u1, u2 = local_end_point.x / self.ellipse.major_axis, local_end_point.y / self.ellipse.minor_axis
        end_angle = volmdlr.geometry.sin_cos_angle(u1, u2)
        if math.isclose(end_angle, 0.0, abs_tol=1e-6):
            end_angle = volmdlr.TWO_PI
        return start_angle, end_angle

    @property
    def self_2d(self):
        """
        Arc ellipse 2d version of self.

        """
        if not self._self_2d:
            self._self_2d = self.to_2d(self.ellipse.center, self.ellipse.frame.u, self.ellipse.frame.v)
        return self._self_2d

    def discretization_points(self, *, number_points: int = None, angle_resolution: int = 20):
        """
        Discretization of a Contour to have "n" points.

        :param number_points: the number of points (including start and end points)
             if unset, only start and end will be returned
        :param angle_resolution: if set, the sampling will be adapted to have a controlled angular distance. Useful
            to mesh an arc
        :return: a list of sampled points
        """
        if not number_points:
            if not angle_resolution:
                number_points = 2
            else:
                number_points = math.ceil(angle_resolution * abs(0.5 * self.angle / math.pi)) + 1
        angle_end = self.angle_end
        angle_start = self.angle_start
        if self.angle_start == self.angle_end:
            angle_end = angle_start + 2 * math.pi
        else:
            if angle_end < angle_start:
                angle_end = self.angle_end + volmdlr.TWO_PI

        discretization_points = [self.ellipse.frame.local_to_global_coordinates(
            volmdlr.Point3D(self.ellipse.major_axis * math.cos(angle),
                            self.ellipse.minor_axis * math.sin(angle), 0))
            for angle in npy.linspace(angle_start, angle_end, number_points)]
        return discretization_points

    def to_2d(self, plane_origin, x, y):
        """
        Transforms an Arc Ellipse 3D into an Arc Ellipse 2D, given a plane origin and an u and v plane vector.

        :param plane_origin: plane origin.
        :param x: plane u vector.
        :param y: plane v vector.
        :return: ArcEllipse2D.
        """
        point_start2d = self.start.to_2d(plane_origin, x, y)
        point_end2d = self.end.to_2d(plane_origin, x, y)
        ellipse2d = self.ellipse.to_2d(plane_origin, x, y)
        return ArcEllipse2D(ellipse2d, point_start2d, point_end2d)

    def length(self):
        """Computes the length."""
        if not self._length:
            self._length = self.self_2d.length()
        return self._length

    def normal_vector(self, abscissa):
        """Returns the normal vector at a given abscissa."""
        return self.direction_vector(abscissa).deterministic_normal_vector()

    def direction_vector(self, abscissa):
        """
        Returns the tangent vector at a given abscissa along the ArcEllipse3D.

        This method calculates and returns the tangent vector at a specific abscissa
        along the ArcEllipse3D, which represents the direction of the curve at that point.

        :param abscissa: The parameter value (abscissa) along the curve.
        :type abscissa: float

        :return: Vector3D
            A Vector3D object representing the tangent vector at the given abscissa.

        :raises:
            - ValueError: If the abscissa is out of the valid range of the curve.
        """
        if abscissa > self.length():
            raise ValueError('The abscissa is out of the valid range of the curve.')
        direction_vector_2d = self.self_2d.direction_vector(abscissa)
        direction_vector_3d = direction_vector_2d.to_3d(
            self.ellipse.center, self.ellipse.frame.u, self.ellipse.frame.v)
        return direction_vector_3d

    def abscissa(self, point: volmdlr.Point3D, tol: float = 1e-6):
        """
        Calculates the abscissa a given point.

        :param point: point to calculate abscissa.
        :param tol: tolerance allowed.
        :return: abscissa
        """
        if point.point_distance(self.start) < tol:
            return 0
        point2d = point.to_2d(self.ellipse.center, self.ellipse.major_dir, self.ellipse.minor_dir)
        return self.self_2d.abscissa(point2d)

    def plot(self, ax=None, edge_style: EdgeStyle = EdgeStyle()):
        """Plot the arc ellipse."""
        if ax is None:
            ax = plt.figure().add_subplot(111, projection='3d')

        ax.plot([self.start[0]], [self.start[1]], [self.start[2]], c='r')
        ax.plot([self.end[0]], [self.end[1]], [self.end[2]], c='b')
        ax = vm_common_operations.plot_from_discretization_points(
            ax, edge_style=edge_style, element=self, number_points=25)
        if edge_style.edge_ends:
            self.start.plot(ax, 'r')
            self.end.plot(ax, 'b')
        return ax

    def plot2d(self, x3d: volmdlr.Vector3D = volmdlr.X3D, y3d: volmdlr.Vector3D = volmdlr.Y3D,
               ax=None, color='k'):
        """
        Plot 2d for an arc ellipse 3d.

        """
        if ax is None:
            fig = plt.figure()
            ax = fig.add_subplot(111, projection='3d')

        # TODO: Enhance this plot
        length = self.length()
        x = []
        y = []
        number_points = 30
        for i in range(number_points):
            point = self.point_at_abscissa(i / (number_points - 1) * length)
            xi, yi = point.plane_projection2d(x3d, y3d)
            x.append(xi)
            y.append(yi)
        ax.plot(x, y, color=color)
        return ax

    def triangulation(self):
        """
        Triangulation for an Arc Ellipse 3D.

        """
        return None

    @property
    def bounding_box(self):
        """
        Getter Bounding Box for an arc ellipse 3d.

        :return: bounding box.
        """
        if not self._bbox:
            self._bbox = self.get_bounding_box()
        return self._bbox

    @bounding_box.setter
    def bounding_box(self, new_bounding_box):
        """
        Bounding Box setter.

        :param new_bounding_box: new bounding box.
        """
        self._bbox = new_bounding_box

    def get_bounding_box(self):
        """
        Calculates the bounding box of the Arc3D.

        :return: Bounding Box object.
        """
        # TODO: implement exact calculation

        points = self.discretization_points(angle_resolution=10)
        xmin = min(point.x for point in points)
        xmax = max(point.x for point in points)
        ymin = min(point.y for point in points)
        ymax = max(point.y for point in points)
        zmin = min(point.z for point in points)
        zmax = max(point.z for point in points)
        return volmdlr.core.BoundingBox(xmin, xmax, ymin, ymax, zmin, zmax)

    def rotation(self, center: volmdlr.Point3D, axis: volmdlr.Vector3D, angle: float):
        """
        Arc-Ellipse3D rotation.

        :param center: rotation center.
        :param axis: rotation axis.
        :param angle: angle rotation.
        :return: a new rotated Arc-Ellipse3D.
        """
        new_start = self.start.rotation(center, axis, angle)
        new_end = self.end.rotation(center, axis, angle)
        new_ellipse3d = self.ellipse.rotation(center, axis, angle)
        return ArcEllipse3D(new_ellipse3d, new_start, new_end)

    def translation(self, offset: volmdlr.Vector3D):
        """
        ArcEllipse3D translation.

        :param offset: translation vector.
        :return: A new translated ArcEllipse3D.
        """
        new_start = self.start.translation(offset)
        new_end = self.end.translation(offset)
        new_ellipse3d = self.ellipse.translation(offset)
        return ArcEllipse3D(new_ellipse3d, new_start, new_end)

    def frame_mapping(self, frame: volmdlr.Frame3D, side: str):
        """
        Changes frame_mapping and return a new ArcEllipse3D.

        :param frame: Local coordinate system.
        :type frame: volmdlr.Frame3D
        :param side: 'old' will perform a transformation from local to global coordinates. 'new' will
            perform a transformation from global to local coordinates.
        :type side: str
        :return: A new transformed ArcEllipse3D.
        :rtype: ArcEllipse3D
        """
        return ArcEllipse3D(self.ellipse.frame_mapping(frame, side), self.start.frame_mapping(frame, side),
                            self.end.frame_mapping(frame, side))

    def point_belongs(self, point, abs_tol: float = 1e-6):
        """
        Verifies if a given point lies on the arc of ellipse 3D.

        :param point: point to be verified.
        :param abs_tol: Absolute tolerance to consider the point on the curve.
        :return: True is point lies on the arc of ellipse, False otherwise
        """
        point2d = point.to_2d(self.ellipse.center, self.ellipse.major_dir, self.ellipse.minor_dir)
        return self.self_2d.point_belongs(point2d, abs_tol=abs_tol)

    def complementary(self):
        """Gets the complementary arc of ellipse."""
        return self.__class__(self.ellipse, self.end, self.start)

    def point_at_abscissa(self, abscissa):
        """
        Calculates the point at a given abscissa.

        :param abscissa: abscissa to calculate point.
        :return: volmdlr.Point3D
        """
        point2d = self.self_2d.point_at_abscissa(abscissa)
        return point2d.to_3d(self.ellipse.center, self.ellipse.major_dir, self.ellipse.minor_dir)

    def split(self, split_point, tol: float = 1e-6):
        """
        Splits arc-ellipse at a given point.

        :param split_point: splitting point.
        :param tol: tolerance.
        :return: list of two Arc-Ellipse.
        """
        if split_point.is_close(self.start, tol):
            return [None, self.copy()]
        if split_point.is_close(self.end, tol):
            return [self.copy(), None]
        return [self.__class__(self.ellipse, self.start, split_point),
                self.__class__(self.ellipse, split_point, self.end)]

    def get_reverse(self):
        """Gets the same ellipse but in the reverse direction."""
        new_frame = volmdlr.Frame3D(self.ellipse.frame.origin, self.ellipse.frame.u, -self.ellipse.frame.v,
                                    self.ellipse.frame.u.cross(-self.ellipse.frame.v))
        ellipse3d = volmdlr_curves.Ellipse3D(self.ellipse.major_axis, self.ellipse.minor_axis, new_frame)
        return self.__class__(ellipse3d, self.end, self.start, self.name + '_reverse')

    def line_intersections(self, line, abs_tol: float = 1e-6):
        """
        Gets the intersections between an Ellipse 3D and a Line 3D.

        :param line: The intersecting lines.
        :param abs_tol: The absolute tolerance.
        :return: A list with the intersections points between the two edges.
        """
        ellipse_linesegment_intersections = self.ellipse.line_intersections(line, abs_tol)
        return self.validate_intersections(ellipse_linesegment_intersections, abs_tol)

    def linesegment_intersections(self, linesegment, abs_tol: float = 1e-6):
        """
        Gets the intersections between an Ellipse 3D and a Line Segment 3D.

        :param linesegment: The other linesegment.
        :param abs_tol: The absolute tolerance.
        :return: A list with the intersections points between the two edges.
        """
        ellipse_linesegment_intersections = self.ellipse.linesegment_intersections(linesegment, abs_tol)
        return self.validate_intersections(ellipse_linesegment_intersections, abs_tol)

    def validate_intersections(self, intersections: List[volmdlr.Point3D], abs_tol: float = 1e-6):
        """Helper function to validate edge intersections."""
        valid_intersections = []
        for intersection in intersections:
            if self.point_belongs(intersection, abs_tol):
                valid_intersections.append(intersection)
        return valid_intersections

    def arcellipse_intersections(self, arcellipse3d, abs_tol: float = 1e-6):
        """
        Gets the intersections between an Ellipse 3D and a Line Segment 3D.

        :param arcellipse3d: The other linesegment.
        :param abs_tol: The absolute tolerance.
        :return: A list with the intersections points between the two edges.
        """
        ellipse_intersections = self.ellipse.ellipse_intersections(arcellipse3d.ellipse, abs_tol)
        intersections = []
        for intersection in ellipse_intersections:
            if self.point_belongs(intersection, abs_tol) and arcellipse3d.point_belongs(intersection, abs_tol):
                intersections.append(intersection)
        return intersections


class FullArcEllipse3D(FullArcEllipse, ArcEllipse3D):
    """
    Defines a FullArcEllipse3D.
    """

    def __init__(self, ellipse: volmdlr_curves.Ellipse3D, start_end: volmdlr.Point3D, name: str = ''):
        self.ellipse = ellipse
        center2d = self.ellipse.center.to_2d(self.ellipse.center,
                                             self.ellipse.major_dir, self.ellipse.minor_dir)
        point_major_dir = self.ellipse.center + self.ellipse.major_axis * self.ellipse.major_dir
        point_major_dir_2d = point_major_dir.to_2d(
            self.ellipse.center, self.ellipse.major_dir, self.ellipse.minor_dir)
        vector_major_dir_2d = (point_major_dir_2d - center2d).to_vector()
        self.theta = volmdlr.geometry.clockwise_angle(vector_major_dir_2d, volmdlr.X2D)
        if self.theta == math.pi * 2:
            self.theta = 0.0
        self._bbox = None

        FullArcEllipse.__init__(self, self.ellipse, start_end, name)
        ArcEllipse3D.__init__(self, self.ellipse, start_end, start_end)

    def to_dict(self, use_pointers: bool = False, memo=None, path: str = '#'):
        """Transforms an instance of a Full arc ellipse into a dictionary."""
        dict_ = self.base_dict()
        dict_["ellipse"] = self.ellipse.to_dict(use_pointers=use_pointers, memo=memo, path=path + '/ellipse')
        dict_['start_end'] = self.start_end.to_dict(use_pointers=use_pointers, memo=memo, path=path + '/start_end')
        return dict_

    @classmethod
    def dict_to_object(cls, dict_, *args, **kwargs):
        """
        Create a FullArcEllipse3D object from a dictionary representation.

        This class method takes a dictionary containing the necessary data for
        creating a FullArcEllipse3D object and returns an instance of the FullArcEllipse3D class.
        It expects the dictionary to have the following keys:

        :param cls: The FullArcEllipse3D class itself (automatically passed).
        :param dict_: A dictionary containing the required data for object creation.
        :param args: Additional positional arguments (if any).
        :param kwargs: Additional keyword arguments (if any).

        :return: FullArcEllipse3D: An instance of the FullArcEllipse3D class created from the provided dictionary.
        """
        ellipse = volmdlr_curves.Ellipse3D.dict_to_object(dict_['ellipse'])
        start_end = volmdlr.Point3D.dict_to_object(dict_['start_end'])

        return cls(ellipse, start_end, name=dict_['name'])

    def to_2d(self, plane_origin, x, y):
        """
        Transforms a FullArcEllipse3D into an FullArcEllipse2D, given an plane origin and a u and v plane vector.

        :param plane_origin: plane origin.
        :param x: plane u vector.
        :param y: plane v vector.
        :return: FullArcEllipse2D.
        """
        point_start_end2d = self.start_end.to_2d(plane_origin, x, y)
        ellipse2d = self.ellipse.to_2d(plane_origin, x, y)
        return FullArcEllipse2D(ellipse2d, point_start_end2d, name=self.name)

    def frame_mapping(self, frame: volmdlr.Frame3D, side: str):
        """
        Changes frame_mapping and return a new FullArcEllipse3D.

        :param frame: Local coordinate system.
        :type frame: volmdlr.Frame3D
        :param side: 'old' will perform a transformation from local to global coordinates. 'new' will
            perform a transformation from global to local coordinates.
        :type side: str
        :return: A new transformed FulLArcEllipse3D.
        :rtype: FullArcEllipse3D
        """
        return FullArcEllipse3D(self.ellipse.frame_mapping(frame, side),
                                self.start_end.frame_mapping(frame, side), name=self.name)

    def translation(self, offset: volmdlr.Vector3D):
        """
        Ellipse3D translation.

        :param offset: translation vector.
        :type offset: volmdlr.Vector3D
        :return: A new translated FullArcEllipse3D.
        :rtype: FullArcEllipse3D
        """
        return FullArcEllipse3D(self.ellipse.translation(offset), self.start_end.translation(offset), self.name)

    def abscissa(self, point: volmdlr.Point3D, tol: float = 1e-6):
        """
        Calculates the abscissa a given point.

        :param point: point to calculate abscissa.
        :param tol: tolerance allowed.
        :return: abscissa
        """
        point2d = point.to_2d(self.ellipse.center, self.ellipse.major_dir, self.ellipse.minor_dir)
        return self.self_2d.abscissa(point2d, tol=tol)

    def split(self, split_point, tol: float = 1e-6):
        """
        Splits the ellipse into two arc of ellipse at a given point.

        :param split_point: splitting point.
        :param tol: tolerance.
        :return: list of two Arc of ellipse.
        """
        if split_point.is_close(self.start, tol) or split_point.is_close(self.end, tol):
            return [self, None]
        if not self.point_belongs(split_point, 1e-5):
            raise ValueError("Point not on the ellipse.")
        return [ArcEllipse3D(self.ellipse, self.start_end, split_point),
                ArcEllipse3D(self.ellipse, split_point, self.start_end)]

    def plot(self, ax=None, edge_style: EdgeStyle = EdgeStyle()):
        """Ellipse plot."""
        return self.ellipse.plot(ax, edge_style)

    def line_intersections(self, line, abs_tol: float = 1e-6):
        """
        Gets intersections between an Ellipse 3D and a Line3D.

        :param line: Other Line 3D.
        :param abs_tol: tolerance.
        :return: A list of points, containing all intersections between the Line 3D and the Ellipse3D.
        """
        return self.ellipse.line_intersections(line, abs_tol)<|MERGE_RESOLUTION|>--- conflicted
+++ resolved
@@ -890,15 +890,9 @@
 
     def __init__(self,
                  degree: int,
-<<<<<<< HEAD
-                 control_points: Union[List[volmdlr.Point2D], List[volmdlr.Point3D]],
-                 knot_multiplicities: List[int],
-                 knots: List[float],
-=======
                  control_points: Union[List[volmdlr.Point2D], List[volmdlr.Point3D], NDArray],
                  knot_multiplicities: Union[List[int], NDArray],
                  knots: Union[List[float], NDArray],
->>>>>>> 55498349
                  weights: Union[List[float], NDArray] = None,
                  name: str = ''):
         self.ctrlpts = npy.asarray(control_points)
@@ -997,19 +991,11 @@
             "knotvector": self.knotvector,
             "size": self.ctrlpts.shape[0],
             "sample_size": self.sample_size,
-<<<<<<< HEAD
-            "rational": not (self.weights is None),
-            "dimension": 3 if self.__class__.__name__[-2:] == "3D" else 2,
-            "precision": 18
-        }
-        if self.weights is not None:
-=======
             "rational": self.rational,
             "dimension": 3 if self.__class__.__name__[-2:] == "3D" else 2,
             "precision": 18
         }
         if self.rational:
->>>>>>> 55498349
             datadict["control_points"] = self.ctrlptsw
         else:
             datadict["control_points"] = self.ctrlpts
@@ -1087,12 +1073,6 @@
         :param deep: If False, perform a shallow copy. If True, perform a deep copy.
         """
         if deep:
-<<<<<<< HEAD
-            return self.__class__(self.degree, self.control_points.copy(), self.knot_multiplicities.copy(),
-                                  self.knots.copy(), name=self.name + "_copy")
-        return self.__class__(self.degree, self.control_points, self.knot_multiplicities,
-                              self.knots, name=self.name + "_copy")
-=======
             weights = None
             if self.rational:
                 weights = self.weights.copy()
@@ -1100,7 +1080,6 @@
                                   self.knots.copy(), weights, name=self.name + "_copy")
         return self.__class__(self.degree, self.ctrlpts, self.knot_multiplicities,
                               self.knots, self.weights, name=self.name + "_copy")
->>>>>>> 55498349
 
     def to_geomdl(self):
         """Converts the BSpline curve into a geomdl curve."""
@@ -1214,17 +1193,10 @@
             "knotvector": self.knotvector,
             "size": self.ctrlpts.shape[0],
             "sample_size": self.sample_size,
-<<<<<<< HEAD
-            "rational": not (self.weights is None),
-            "dimension": 3 if vector_name == "Vector3D" else 2,
-        }
-        if self.weights is not None:
-=======
             "rational": self.rational,
             "dimension": 3 if vector_name == "Vector3D" else 2,
         }
         if self.rational:
->>>>>>> 55498349
             datadict["control_points"] = self.ctrlptsw
         else:
             datadict["control_points"] = self.ctrlpts
