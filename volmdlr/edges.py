#!/usr/bin/env python3
# -*- coding: utf-8 -*-
"""

"""

import math
import warnings
from typing import List, Dict, Any, Union

import matplotlib.patches
import matplotlib.pyplot as plt
import numpy as npy
import scipy as scp
import scipy.optimize
import scipy.integrate as scipy_integrate

from geomdl import utilities, BSpline, fitting, operations
from geomdl.operations import length_curve, split_curve
from matplotlib import __version__ as _mpl_version
from mpl_toolkits.mplot3d import Axes3D
from packaging import version

import plot_data.core as plot_data
import dessia_common.core as dc
import volmdlr.utils.intersections as vm_utils_intersections
import volmdlr.core_compiled
import volmdlr.core
import volmdlr.geometry


def standardize_knot_vector(knot_vector):
    u0 = knot_vector[0]
    u1 = knot_vector[-1]
    standard_u_knots = []
    if u0 != 0 or u1 != 1:
        x = 1 / (u1 - u0)
        y = u0 / (u0 - u1)
        for u in knot_vector:
            standard_u_knots.append(u * x + y)
        return standard_u_knots
    return knot_vector


def insert_knots_and_mutiplicity(knots, knot_mutiplicities, knot_to_add, num):
    new_knots = []
    new_knot_mutiplicities = []
    i = 0
    for i, knot in enumerate(knots):
        if knot > knot_to_add:
            new_knots.extend([knot_to_add])
            new_knot_mutiplicities.append(num)
            new_knots.extend(knots[i:])
            new_knot_mutiplicities.extend(knot_mutiplicities[i:])
            break
        new_knots.append(knot)
        new_knot_mutiplicities.append(knot_mutiplicities[i])
    return new_knots, new_knot_mutiplicities, i


class Edge(dc.DessiaObject):
    """
    Defines a simple edge Object.

    """

    def __init__(self, start, end, name=''):
        self.start = start
        self.end = end
        self._length = None
        self._direction_vector = None
        dc.DessiaObject.__init__(self, name=name)

    def __getitem__(self, key):
        if key == 0:
            return self.start
        if key == 1:
            return self.end
        raise IndexError

    def length(self):
        """
        Calculates the edge's length.
        """
        raise NotImplementedError(f'length method not implememented by {self.__class__.__name__}')

    def point_at_abscissa(self, abscissa):
        """
        Calcultes the point at given abscissa.
        """
        raise NotImplementedError(f'point_at_absciss method not implememented by {self.__class__.__name__}')

    def discretization_points(self, *, number_points: int = None, angle_resolution: int = None):
        """
        Discretizes an Edge to have "n" points.

        :param number_points: the number of points (including start and end
            points) if unset, only start and end will be returned
        :param angle_resolution: if set, the sampling will be adapted to have
            a controlled angular distance. Usefull to mesh an arc
        :return: a list of sampled points
        """
        if number_points is None:
            number_points = 2
        step = self.length() / (number_points - 1)
        return [self.point_at_abscissa(i * step) for i in range(number_points)]

    def polygon_points(self, discretization_resolution: int):
        warnings.warn('polygon_points is deprecated,\
        please use discretization_points instead',
                      DeprecationWarning)
        return self.discretization_points(discretization_resolution)

    @classmethod
    def from_step(cls, arguments, object_dict):
        obj = object_dict[arguments[3]]
        p1 = object_dict[arguments[1]]
        p2 = object_dict[arguments[2]]
        orientation = arguments[4]
        if orientation == '.F.':
            p1, p2 = p2, p1
        if obj.__class__.__name__ == 'LineSegment3D':
            return object_dict[arguments[3]]
        if obj.__class__.__name__ == 'Line3D':
            return LineSegment3D(p1, p2, arguments[0][1:-1])
        if hasattr(obj, 'trim'):
            if obj.__class__.__name__ == 'Circle3D':
                p1, p2 = p2, p1
            return obj.trim(p1, p2)

        raise NotImplementedError(f'Unsupported: {object_dict[arguments[3]]}')

    def normal_vector(self, abscissa):
        """
        Calculates the normal vector the edge at given abscissa.

        :return: the normal vector
        """
        raise NotImplementedError('the normal_vector method must be'
                                  'overloaded by subclassing class')

    def unit_normal_vector(self, abscissa):
        """
        Calculates the unit normal vector the edge at given abscissa.

        :param abscissa: edge abscissa
        :return: unit normal vector
        """
        raise NotImplementedError('the unit_normal_vector method must be'
                                  'overloaded by subclassing class')

    def direction_vector(self, abscissa):
        """
        Calculates the direction vector the edge at given abscissa.

        :param abscissa: edge abscissa
        :return: direction vector
        """
        raise NotImplementedError('the direction_vector method must be'
                                  'overloaded by subclassing class')

    def unit_direction_vector(self, abscissa):
        """
        Calculates the unit direction vector the edge at given abscissa.

        :param abscissa: edge abscissa
        :return: unit direction vector
        """
        raise NotImplementedError('the unit_direction_vector method must be'
                                  'overloaded by subclassing class')

    def straight_line_point_belongs(self, point):
        """
        Verifies if a point belongs to the surface created by closing the edge
        with a line between its start and end points.

        :param point: Point to be verified
        :return: Return True if the point belongs to this surface,
            or False otherwise
        """
        raise NotImplementedError(f'the unit_direction_vector method must be'
                                  f' overloaded by {self.__class__.__name__}')


class Line(dc.DessiaObject):
    """
    Abstract class.

    """

    def __init__(self, point1, point2, name=''):
        self.point1 = point1
        self.point2 = point2
        self._direction_vector = None
        dc.DessiaObject.__init__(self, name=name)

    def __getitem__(self, key):
        if key == 0:
            return self.point1
        if key == 1:
            return self.point2
        raise IndexError

    def unit_direction_vector(self, *args, **kwargs):
        vector = self.direction_vector()
        vector.normalize()
        return vector

    def direction_vector(self, *args, **kwargs):
        if not self._direction_vector:
            self._direction_vector = self.point2 - self.point1
        return self._direction_vector

    def normal_vector(self, *args, **kwargs):
        return self.direction_vector().normal_vector()

    def unit_normal_vector(self, abscissa=0.):
        return self.unit_direction_vector().normal_vector()

    def point_projection(self, point):

        vector = self.point2 - self.point1
        norm_u = vector.norm()
        t = (point - self.point1).dot(vector) / norm_u ** 2
        projection = self.point1 + t * vector
        projection = projection.to_point()
        return projection, t * norm_u

    def abscissa(self, point):
        vector = self.point2 - self.point1
        norm_u = vector.norm()
        t = (point - self.point1).dot(vector) / norm_u
        return t

    def sort_points_along_line(self, points):
        """
        Sort point along a line.

        :param points: list of points to be sorted.
        :return: sorted points.
        """
        return sorted(points, key=self.abscissa)

    def split(self, split_point):
        return [self.__class__(self.point1, split_point),
                self.__class__(split_point, self.point2)]

    def is_between_points(self, point1: volmdlr.Point2D,
                          point2: volmdlr.Point2D):
        """
        Verifies if a line is between two points.

        :param point1: first point.
        :type point1: volmdlr.Point2D.
        :param point2: second point.
        :type point2: volmdlr.Point2D.
        returns True is line is between the two given points or False if not.
        """

        if point1 == point2:
            return False

        line_segment = LineSegment2D(point1, point2)
        if line_segment.line_intersections(self):
            return True
        return False


class LineSegment(Edge):
    """
    Abstract class.

    """

    def length(self):
        if not self._length:
            self._length = self.end.point_distance(self.start)
        return self._length

    def abscissa(self, point, tol=1e-6):
        if point.point_distance(self.start) < tol:
            return 0
        if point.point_distance(self.end) < tol:
            return self.length()

        vector = self.end - self.start
        length = vector.norm()
        t = (point - self.start).dot(vector) / length
        if t < -1e-9 or t > length + 1e-9:
            raise ValueError(f'Point is not on linesegment: abscissa={t}')
        return t

    def unit_direction_vector(self, abscissa=0.):
        """
        Computes a unit direction vector for the line segment.

        :param abscissa: defines where in the line segement the unit
            direction vector is to be calculated.
        :return: The unit direction vector of the LineSegement.
        """
        direction_vector = self.direction_vector()
        direction_vector.normalize()
        return direction_vector

    def direction_vector(self, abscissa=0.):
        """
        :param abscissa: defines where in the line segement
            direction vector is to be calculated.
        :return: The direction vector of the LineSegement.
        """
        if not self._direction_vector:
            self._direction_vector = self.end - self.start
        return self._direction_vector

    def normal_vector(self, abscissa=0.):
        """
        :param abscissa: defines where in the line_segement
        normal vector is to be calculated.
        :return: The normal vector of the LineSegement.
        """
        return self.direction_vector(abscissa).normal_vector()

    def unit_normal_vector(self, abscissa=0.):
        """

        :param abscissa: defines where in the line_segement unit normal vector is to be calculated.
        :return: The unit normal vector of the LineSegement.
        """
        return self.unit_direction_vector(abscissa).normal_vector()

    def point_projection(self, point):
        p1, p2 = self.start, self.end
        vector = p2 - p1
        norm_u = vector.norm()
        t = (point - p1).dot(vector) / norm_u ** 2
        projection = p1 + t * vector

        return projection, t * norm_u

    def split(self, split_point):
        if split_point == self.start:
            return [None, self.copy()]
        elif split_point == self.end:
            return [self.copy(), None]
        return [self.__class__(self.start, split_point),
                self.__class__(split_point, self.end)]

    def middle_point(self):
        return 0.5 * (self.start + self.end)

    def point_at_abscissa(self, abscissa):
        return self.start + self.unit_direction_vector() * abscissa


class BSplineCurve(Edge):
    """
    An abstract class for B-spline curves. The following rule must be
    respected : `number of knots = number of control points + degree + 1`.

    :param degree: The degree of the B-spline curve.
    :type degree: int
    :param control_points: A list of 2 or 3 dimensional points
    :type control_points: Union[List[:class:`volmdlr.Point2D`],
        List[:class:`volmdlr.Point3D`]]
    :param knot_multiplicities: The vector of multiplicities for each knot
    :type knot_multiplicities: List[int]
    :param knots: The knot vector composed of values between 0 and 1
    :type knots: List[float]
    :param weights: The weight vector applied to the knot vector. Default
        value is None
    :type weights: List[float], optional
    :param periodic: If `True` the B-spline curve is periodic. Default value
        is False
    :type periodic: bool, optional
    :param name: The name of the B-spline curve. Default value is ''
    :type name: str, optional
    """
    _non_serializable_attributes = ['curve']

    def __init__(self,
                 degree: int,
                 control_points: Union[List[volmdlr.Point2D],
                                       List[volmdlr.Point3D]],
                 knot_multiplicities: List[int],
                 knots: List[float],
                 weights: List[float] = None,
                 periodic: bool = False,
                 name: str = ''):
        self.control_points = control_points
        self.degree = degree
        knots = standardize_knot_vector(knots)
        self.knots = knots
        self.knot_multiplicities = knot_multiplicities
        self.weights = weights
        self.periodic = periodic
        self.name = name

        curve = BSpline.Curve()
        curve.degree = degree
        if weights is None:
            points = [[*point] for point in control_points]
            curve.ctrlpts = points
        else:
            points_w = [[*point * weights[i], weights[i]] for i, point
                        in enumerate(control_points)]
            curve.ctrlptsw = points_w

        knot_vector = []
        for i, knot in enumerate(knots):
            knot_vector.extend([knot] * knot_multiplicities[i])
        curve.knotvector = knot_vector
        curve.delta = 0.01
        curve_points = curve.evalpts
        self.curve = curve

        self._length = None
        self.points = [getattr(volmdlr,
                               f'Point{self.__class__.__name__[-2::]}')(*p)
                       for p in curve_points]

        start = self.points[0]  # self.point_at_abscissa(0.)
        end = self.points[-1]  # self.point_at_abscissa(self.length())

        Edge.__init__(self, start, end, name=name)

    def reverse(self):
        """
        Reverses the B-spline's direction by reversing its control points.

        :return: A reversed B-spline curve.
        :rtype: :class:`volmdlr.edges.BSplineCurve`.
        """
        return self.__class__(
            degree=self.degree,
            control_points=self.control_points[::-1],
            knot_multiplicities=self.knot_multiplicities[::-1],
            knots=self.knots[::-1],
            weights=self.weights,
            periodic=self.periodic)

    @classmethod
    def from_geomdl_curve(cls, curve):
        """
        # TODO: to be completed

        :param curve:
        :type curve:
        :return: A reversed B-spline curve
        :rtype: :class:`volmdlr.edges.BSplineCurve`
        """
        point_dimension = f'Point{cls.__name__[-2::]}'

        knots = list(sorted(set(curve.knotvector)))
        knot_multiplicities = [curve.knotvector.count(k) for k in knots]

        return cls(degree=curve.degree,
                   control_points=[getattr(volmdlr, point_dimension)(*p)
                                   for p in curve.ctrlpts],
                   knots=knots,
                   knot_multiplicities=knot_multiplicities)

    def length(self):
        """
        Returns the length of the B-spline curve.

        :return: The length of the B-spline curve.
        :rtype: float
        """
        if not self._length:
            self._length = length_curve(self.curve)
        return self._length

    def unit_direction_vector(self, abscissa: float):
        """
        Computes the 2D or 3D unit direction vector of B-spline curve at
        a given abscissa.

        :param abscissa: The abscissa on the B-spline curve where the unit
            direction vector will be computed
        :type abscissa: float
        :return: The unit direction vector of the B-spline curve
        :rtype: Union[:class:`volmdlr.Vector2D`, :class:`volmdlr.Vector3D`]
        """
        direction_vector = self.direction_vector(abscissa)
        direction_vector.normalize()
        return direction_vector

    def middle_point(self):
        """
        Computes the 2D or 3D middle point of the B-spline curve.

        :return: The middle point
        :rtype: Union[:class:`volmdlr.Point2D`, :class:`volmdlr.Point3D`]
        """
        return self.point_at_abscissa(self.length() * 0.5)

    def abscissa(self, point: Union[volmdlr.Point2D, volmdlr.Point3D],
                 tol: float = 1e-4):
        """
        Computes the abscissa of a 2D or 3D point using the least square
        method.

        :param point: The point located on the B-spline curve.
        :type point: Union[:class:`volmdlr.Point2D`, :class:`volmdlr.Point3D`].
        :param tol: The precision in terms of distance. Default value is 1e-4.
        :type tol: float, optional.
        :return: The abscissa of the point.
        :rtype: float
        """
        length = self.length()
        for x0 in [0, length * 0.25, length * 0.5, length * 0.75, length]:
            res = scp.optimize.least_squares(
                lambda u: (point - self.point_at_abscissa(u)).norm(),
                x0=x0,
                bounds=([0], [length]),
                # ftol=tol / 10,
                # xtol=tol / 10,
                # loss='soft_l1'
            )
            if res.fun < tol:
                return res.x[0]

        print('distance =', res.cost)
        print('res.fun:', res.fun)
        # ax = self.plot()
        # point.plot(ax=ax)
        # best_point = self.point_at_abscissa(res.x)
        # best_point.plot(ax=ax, color='r')
        raise ValueError('abscissa not found')

    def split(self, point: Union[volmdlr.Point2D, volmdlr.Point3D],
              tol: float = 1e-5):
        """
        Splits of B-spline curve in two pieces using a 2D or 3D point.

        :param point: The point where the B-spline curve is split
        :type point: Union[:class:`volmdlr.Point2D`, :class:`volmdlr.Point3D`]
        :param tol: The precision in terms of distance. Default value is 1e-4
        :type tol: float, optional
        :return: A list containing the first and second split of the B-spline
            curve
        :rtype: List[:class:`volmdlr.edges.BSplineCurve`]
        """
        if point.point_distance(self.start) < tol:
            return [None, self.copy()]
        elif point.point_distance(self.end) < tol:
            return [self.copy(), None]
        adim_abscissa = self.abscissa(point) / self.length()
        curve1, curve2 = split_curve(self.curve, adim_abscissa)

        return [self.__class__.from_geomdl_curve(curve1),
                self.__class__.from_geomdl_curve(curve2)]

    def translation(self, offset: Union[volmdlr.Vector2D, volmdlr.Vector3D]):
        """
        Translates the B-spline curve.

        :param offset: The translation vector
        :type offset: Union[:class:`volmdlr.Vector2D`,
            :class:`volmdlr.Vector3D`]
        :return: A new translated BSplineCurve
        :rtype: :class:`volmdlr.edges.BSplineCurve`
        """
        control_points = [point.translation(offset)
                          for point in self.control_points]
        return self.__class__(self.degree, control_points,
                              self.knot_multiplicities, self.knots,
                              self.weights, self.periodic)

    def translation_inplace(self, offset: Union[volmdlr.Vector2D,
                                                volmdlr.Vector3D]):
        """
        Translates the B-spline curve and its parameters are modified inplace.

        :param offset: The translation vector
        :type offset: Union[:class:`volmdlr.Vector2D`,
            :class:`volmdlr.Vector3D`]
        :return: None
        :rtype: None
        """
        for point in self.control_points:
            point.translation_inplace(offset)

    def point_belongs(self, point: Union[volmdlr.Point2D, volmdlr.Point3D],
                      abs_tol: float = 1e-10):
        """
        Checks if a 2D or 3D point belongs to the B-spline curve or not. It
        uses the least square method.

        :param point: The point to be checked
        :type point: Union[:class:`volmdlr.Point2D`, :class:`volmdlr.Point3D`]
        :param abs_tol: The precision in terms of distance.
            Default value is 1e-4
        :type abs_tol: float, optional
        :return: `True` if the point belongs to the B-spline curve, `False`
            otherwise
        :rtype: bool
        """
        point_dimension = f'Point{self.__class__.__name__[-2::]}'

        def f(x):
            return (point - getattr(volmdlr, point_dimension)(*self.curve.evaluate_single(x))).norm()

        x = npy.linspace(0, 1, 5)
        x_init = []
        for xi in x:
            x_init.append(xi)

        for x0 in x_init:
            z = scp.optimize.least_squares(f, x0=x0, bounds=([0, 1]))
            if z.fun < abs_tol:
                return True
        return False

    def merge_with(self, bspline_curve: 'BSplineCurve'):
        """
        Merges consecutive B-spline curves to define a new merged one.

        :param bspline_curve: Another B-spline curve
        :type bspline_curve: :class:`volmdlr.edges.BSplineCurve`
        :return: A merged B-spline curve
        :rtype: :class:`volmdlr.edges.BSplineCurve`
        """
        point_dimension = f'Wire{self.__class__.__name__[-2::]}'
        wire = getattr(volmdlr.wires, point_dimension)(bspline_curve)
        ordered_wire = wire.order_wire()

        points, n = [], 10
        for primitive in ordered_wire.primitives:
            points.extend(primitive.polygon_points(n))
        points.pop(n + 1)

        return self.__class__.from_points_interpolation(
            points, min(self.degree, bspline_curve.degree))

    @classmethod
    def from_bsplines(cls, bsplines: List['BSplineCurve'],
                      discretization_points: int = 10):
        """
        Creates a B-spline curve from a list of B-spline curves.

        :param bsplines: A list of B-spline curve
        :type bsplines: List[:class:`volmdlr.edges.BSplineCurve`]
        :param discretization_points: The number of points for the
            discretization. Default value is 10
        :type discretization_points: int, optional
        :return: A merged B-spline curve
        :rtype: :class:`volmdlr.edges.BSplineCurve`
        """
        point_dimension = f'Wire{cls.__name__[-2::]}'
        wire = getattr(volmdlr.wires, point_dimension)(bsplines)
        ordered_wire = wire.order_wire()

        points, degree = [], []
        for i, primitive in enumerate(ordered_wire.primitives):
            degree.append(primitive.degree)
            if i == 0:
                points.extend(primitive.polygon_points(discretization_points))
            else:
                points.extend(
                    primitive.polygon_points(discretization_points)[1::])

        return cls.from_points_interpolation(points, min(degree))

    @classmethod
    def from_points_approximation(cls, points: Union[List[volmdlr.Point2D],
                                                     List[volmdlr.Point3D]],
                                  degree: int, **kwargs):
        """
        Creates a B-spline curve approximation using least squares method with
        fixed number of control points. It is recommanded to specify the
        number of control points.
        Please refer to The NURBS Book (2nd Edition), pp.410-413 for details.

        :param points: The data points
        :type points: Union[List[:class:`volmdlr.Point2D`],
            List[:class:`volmdlr.Point3D`]]
        :param degree: The degree of the output parametric curve
        :type degree: int
        :param kwargs: See below
        :return: A B-spline curve from points approximation
        :rtype: :class:`volmdlr.edges.BSplineCurve`
        :keyword centripetal: Activates centripetal parametrization method.
            Default value is False
        :keyword ctrlpts_size: Number of control points. Default value is
            len(points) - 1
        """
        curve = fitting.approximate_curve([[*point] for point in points],
                                          degree, **kwargs)
        return cls.from_geomdl_curve(curve)

    def tangent(self, position: float = 0.0):
        """
        Evaluates the tangent vector of the B-spline curve at the input
        parameter value.

        :param position: Value of the parameter, between 0 and 1
        :type position: float
        :return: The tangent vector
        :rtype: Union[:class:`volmdlr.Point2D`, :class:`volmdlr.Point3D`]
        """
        _, tangent = operations.tangent(self.curve, position,
                                        normalize=True)

        dimension = f'Vector{self.__class__.__name__[-2::]}'
        tangent = getattr(volmdlr, dimension)(*tangent)

        return tangent

    @classmethod
    def from_points_interpolation(cls, points: Union[List[volmdlr.Point2D],
                                                     List[volmdlr.Point3D]],
                                  degree: int, periodic: bool = False):
        """
        Creates a B-spline curve interpolation through the data points.
        Please refer to Algorithm A9.1 on The NURBS Book (2nd Edition),
        pp.369-370 for details.

        :param points: The data points
        :type points: Union[List[:class:`volmdlr.Point2D`],
            List[:class:`volmdlr.Point3D`]]
        :param degree: The degree of the output parametric curve
        :type degree: int
        :param periodic: `True` if the curve should be periodic. Default value
            is `False`
        :type periodic: bool, optional
        :return: A B-spline curve from points interpolation
        :rtype: :class:`volmdlr.edges.BSplineCurve`
        """
        curve = fitting.interpolate_curve([[*point] for point in points], degree)

        bsplinecurve = cls.from_geomdl_curve(curve)
        if not periodic:
            return bsplinecurve
        bsplinecurve.periodic = True
        return bsplinecurve


class Line2D(Line):
    """
    Define an infinite line given by two points.

    """

    def __init__(self, point1: volmdlr.Point2D,
                 point2: volmdlr.Point2D, *, name=''):
        self.points = [point1, point2]
        Line.__init__(self, point1, point2, name=name)

    def to_3d(self, plane_origin, x1, x2):
        points_3d = [p.to_3d(plane_origin, x1, x2) for p in self.points]
        return Line3D(*points_3d, self.name)

    def rotation(self, center: volmdlr.Point2D, angle: float):
        """
        Line2D rotation.

        :param center: rotation center.
        :param angle: angle rotation.
        :return: a new rotated Line2D.
        """
        return Line2D(*[point.rotation(center, angle)
                        for point in self.points])

    def rotation_inplace(self, center: volmdlr.Point2D, angle: float):
        """
        Line2D rotation. Object is updated inplace.

        :param center: rotation center.
        :param angle: rotation angle.
        """
        for point in self.points:
            point.rotation_inplace(center, angle)

    def translation(self, offset: volmdlr.Vector2D):
        """
        Line2D translation.

        :param offset: translation vector.
        :return: A new translated Line2D.
        """
        return Line2D(*[point.translation(offset) for point in self.points])

    def translation_inplace(self, offset: volmdlr.Vector2D):
        """
        Line2D translation. Object is updated inplace.

        :param offset: translation vector.
        """
        for point in self.points:
            point.translation_inplace(offset)

    def frame_mapping(self, frame: volmdlr.Frame2D, side: str):
        return Line2D(*[point.frame_mapping(frame, side) for point in self.points])

    def plot(self, ax=None, color='k', dashed=True):
        if ax is None:
            _, ax = plt.subplots()

        if version.parse(_mpl_version) >= version.parse('3.3.2'):
            if dashed:
                ax.axline((self.point1.x, self.point1.y),
                          (self.point2.x, self.point2.y),
                          dashes=[30, 5, 10, 5],
                          color=color)
            else:
                ax.axline((self.point1.x, self.point1.y),
                          (self.point2.x, self.point2.y),
                          color=color)
        else:
            direction_vector = self.direction_vector()
            point3 = self.point1 - 3 * direction_vector
            point4 = self.point2 + 4 * direction_vector
            if dashed:
                ax.plot([point3[0], point4[0]], [point3[1], point4[1]], color=color,
                        dashes=[30, 5, 10, 5])
            else:
                ax.plot([point3[0], point4[0]], [point3[1], point4[1]], color=color)

        return ax

    def plot_data(self, edge_style=None):
        return plot_data.Line2D([self.point1.x, self.point1.y],
                                [self.point2.x, self.point2.y],
                                edge_style=edge_style)

    def line_intersections(self, line):

        point = volmdlr.Point2D.line_intersection(self, line)
        if point is not None:
            point_projection1, _ = self.point_projection(point)
            if point_projection1 is None:
                return []

            if line.__class__.__name__ == 'Line2D':
                point_projection2, _ = line.point_projection(point)
                if point_projection2 is None:
                    return []

            return [point_projection1]
        return []

    def create_tangent_circle(self, point, other_line):
        """
        Computes the two circles that are tangent to 2 lines and intersect
        a point located on one of the two lines.

        """

        # point will be called I(x_I, y_I)
        # self will be (AB)
        # line will be (CD)

        if math.isclose(self.point_distance(point), 0, abs_tol=1e-10):
            I = volmdlr.Vector2D(point[0], point[1])
            A = volmdlr.Vector2D(self.points[0][0], self.points[0][1])
            B = volmdlr.Vector2D(self.points[1][0], self.points[1][1])
            C = volmdlr.Vector2D(other_line.points[0][0],
                                 other_line.points[0][1])
            D = volmdlr.Vector2D(other_line.points[1][0],
                                 other_line.points[1][1])

        elif math.isclose(other_line.point_distance(point), 0, abs_tol=1e-10):
            I = volmdlr.Vector2D(point[0], point[1])
            C = volmdlr.Vector2D(self.points[0][0], self.points[0][1])
            D = volmdlr.Vector2D(self.points[1][0], self.points[1][1])
            A = volmdlr.Vector2D(other_line.points[0][0],
                                 other_line.points[0][1])
            B = volmdlr.Vector2D(other_line.points[1][0],
                                 other_line.points[1][1])
        else:
            raise AttributeError("The point isn't on any of the two lines")

        # CHANGEMENT DE REPAIRE
        new_u = volmdlr.Vector2D((B - A))
        new_u.normalize()
        new_v = new_u.unit_normal_vector()
        new_basis = volmdlr.Frame2D(I, new_u, new_v)

        new_a = new_basis.new_coordinates(A)
        new_b = new_basis.new_coordinates(B)
        new_c = new_basis.new_coordinates(C)
        new_d = new_basis.new_coordinates(D)

        if new_c[1] == 0 and new_d[1] == 0:
            # Segments are on the same line: no solution
            return None, None

        elif math.isclose(self.unit_direction_vector().dot(
                other_line.unit_normal_vector()), 0, abs_tol=1e-06):
            # Parallel segments: one solution

            segments_distance = abs(new_c[1] - new_a[1])
            r = segments_distance / 2
            new_circle_center = volmdlr.Point2D(
                (0, npy.sign(new_c[1] - new_a[1]) * r))
            circle_center = new_basis.old_coordinates(new_circle_center)
            circle = volmdlr.wires.Circle2D(circle_center, r)

            return circle, None

        elif math.isclose(self.unit_direction_vector().dot(
                other_line.unit_direction_vector()), 0, abs_tol=1e-06):
            # Perpendicular segments: 2 solution
            line_AB = Line2D(volmdlr.Point2D(new_a), volmdlr.Point2D(new_b))
            line_CD = Line2D(volmdlr.Point2D(new_c), volmdlr.Point2D(new_d))
            new_pt_k = volmdlr.Point2D.line_intersection(line_AB, line_CD)

            r = abs(new_pt_k[0])
            new_circle_center1 = volmdlr.Point2D((0, r))
            new_circle_center2 = volmdlr.Point2D((0, -r))
            circle_center1 = new_basis.old_coordinates(new_circle_center1)
            circle_center2 = new_basis.old_coordinates(new_circle_center2)
            circle1 = volmdlr.wires.Circle2D(circle_center1, r)
            circle2 = volmdlr.wires.Circle2D(circle_center2, r)

            return circle1, circle2

        # =============================================================================
        # LES SEGMENTS SONT QUELCONQUES
        #   => 2 SOLUTIONS
        # =============================================================================
        else:

            line_AB = Line2D(volmdlr.Point2D(new_a), volmdlr.Point2D(new_b))
            line_CD = Line2D(volmdlr.Point2D(new_c), volmdlr.Point2D(new_d))
            new_pt_k = volmdlr.Point2D.line_intersection(line_AB, line_CD)
            pt_K = volmdlr.Point2D(new_basis.old_coordinates(new_pt_k))

            if pt_K == I:
                return None, None

            # CHANGEMENT DE REPERE:
            new_u2 = volmdlr.Vector2D(pt_K - I)
            new_u2.normalize()
            new_v2 = new_u2.normalVector(unit=True)
            new_basis2 = volmdlr.Frame2D(I, new_u2, new_v2)

            new_a = new_basis2.new_coordinates(A)
            new_b = new_basis2.new_coordinates(B)
            new_c = new_basis2.new_coordinates(C)
            new_d = new_basis2.new_coordinates(D)
            new_pt_k = new_basis2.new_coordinates(pt_K)

            teta1 = math.atan2(new_c[1], new_c[0] - new_pt_k[0])
            teta2 = math.atan2(new_d[1], new_d[0] - new_pt_k[0])

            if teta1 < 0:
                teta1 += math.pi
            if teta2 < 0:
                teta2 += math.pi

            if not math.isclose(teta1, teta2, abs_tol=1e-08):
                if math.isclose(teta1, math.pi, abs_tol=1e-08) or math.isclose(
                        teta1, 0., abs_tol=1e-08):
                    teta = teta2
                elif math.isclose(teta2, math.pi,
                                  abs_tol=1e-08) or math.isclose(teta2, 0.,
                                                                 abs_tol=1e-08):
                    teta = teta1
            else:
                teta = teta1

            r1 = new_pt_k[0] * math.sin(teta) / (1 + math.cos(teta))
            r2 = new_pt_k[0] * math.sin(teta) / (1 - math.cos(teta))

            new_circle_center1 = volmdlr.Point2D(0, -r1)
            new_circle_center2 = volmdlr.Point2D(0, r2)

            circle_center1 = new_basis2.old_coordinates(new_circle_center1)
            circle_center2 = new_basis2.old_coordinates(new_circle_center2)

            if new_basis.new_coordinates(circle_center1)[1] > 0:
                circle1 = volmdlr.wires.Circle2D(circle_center1, r1)
                circle2 = volmdlr.wires.Circle2D(circle_center2, r2)
            else:
                circle1 = volmdlr.wires.Circle2D(circle_center2, r2)
                circle2 = volmdlr.wires.Circle2D(circle_center1, r1)

            return circle1, circle2

    def cut_between_two_points(self, point1, point2):
        return LineSegment2D(point1, point2)

    def point_distance(self, point2d):
        """
        Calculates the distance of a line2d to a point2d.

        :param point2d: point to calculate distance.
        :return: distance to point.
        """
        vector_r = self.point1 - point2d
        vector_v = self.normal_vector()
        return abs(vector_v.dot(vector_r)) / vector_v.norm()


class BSplineCurve2D(BSplineCurve):
    """
    A class for 2 dimensional B-spline curves. The following rule must be
    respected : `number of knots = number of control points + degree + 1`.

    :param degree: The degree of the 2 dimensional B-spline curve
    :type degree: int
    :param control_points: A list of 2 dimensional points
    :type control_points: List[:class:`volmdlr.Point2D`]
    :param knot_multiplicities: The vector of multiplicities for each knot
    :type knot_multiplicities: List[int]
    :param knots: The knot vector composed of values between 0 and 1
    :type knots: List[float]
    :param weights: The weight vector applied to the knot vector. Default
        value is None
    :type weights: List[float], optional
    :param periodic: If `True` the B-spline curve is periodic. Default value
        is False
    :type periodic: bool, optional
    :param name: The name of the B-spline curve. Default value is ''
    :type name: str, optional
    """

    _non_serializable_attributes = ['curve']

    def __init__(self,
                 degree: int,
                 control_points: List[volmdlr.Point2D],
                 knot_multiplicities: List[int],
                 knots: List[float],
                 weights: List[float] = None,
                 periodic: bool = False,
                 name: str = ''):

        BSplineCurve.__init__(self, degree,
                              control_points,
                              knot_multiplicities,
                              knots,
                              weights,
                              periodic,
                              name)

    def bounding_rectangle(self):
        """
        Computes the bounding rectangle of the 2 dimensional B-spline curve.

        :return: The bounding rectangle.
        :rtype: :class:`volmdlr.core.BoundingRectangle`
        """

        points = self.discretization_points(number_points=5)

        points_x = [p.x for p in points]
        points_y = [p.y for p in points]

        return volmdlr.core.BoundingRectangle(min(points_x), max(points_x),
                                              min(points_y), max(points_y))

    def length(self):
        """
        Computes the length of the 2 dimensional B-spline curve.

        :return: The length of the 2 dimensional B-spline curve
        :rtype: float
        """
        return length_curve(self.curve)

    def tangent(self, position: float = 0.0):
        """
        Computes the tangent at a given parameter between 0 and 1.

        :param position: The parameter at which the tangent is computed.
        :type position: float
        :return: A 2 dimensional point representing the tangent
        :rtype: :class:`volmdlr.Point2D`
        """
        _, tangent = operations.tangent(self.curve, position,
                                        normalize=True)
        tangent = volmdlr.Point2D(tangent[0], tangent[1])
        return tangent

    def point_at_abscissa(self, abscissa):
        length = self.length()
        adim_abs = max(min(abscissa / length, 1.), 0.)
        return volmdlr.Point2D(*self.curve.evaluate_single(adim_abs))

    def direction_vector(self, abscissa: float):
        """
        :param abscissa: defines where in the BSplineCurve2D the
        direction vector is to be calculated
        :return: The direection vector vector of the BSplineCurve2D
        """
        return self.tangent(abscissa)

    def normal_vector(self, abscissa: float):
        """
        :param abscissa: defines where in the BSplineCurve2D the
        normal vector is to be calculated
        :return: The normal vector of the BSplineCurve2D
        """
        tangent_vector = self.tangent(abscissa)
        normal_vector = tangent_vector.normal_vector()
        return normal_vector

    def unit_normal_vector(self, abscissa: float):
        """
        :param abscissa: defines where in the BSplineCurve2D the
        unit normal vector is to be calculated
        :return: The unit normal vector of the BSplineCurve2D
        """
        normal_vector = self.normal_vector(abscissa)
        normal_vector.normalize()
        return normal_vector

    def straight_line_area(self):
        points = self.discretization_points(number_points=100)
        x = [point.x for point in points]
        y = [point.y for point in points]
        x1 = [x[-1]] + x[0:-1]
        y1 = [y[-1]] + y[0:-1]
        return 0.5 * abs(sum(i * j for i, j in zip(x, y1))
                         - sum(i * j for i, j in zip(y, x1)))

    def straight_line_center_of_mass(self):
        polygon_points = self.discretization_points(number_points=100)
        cog = volmdlr.O2D
        for point in polygon_points:
            cog += point
        cog = cog / len(polygon_points)
        return cog

    def plot(self, ax=None, color='k', alpha=1, plot_points=False):
        if ax is None:
            _, ax = plt.subplots()

        # self.curve.delta = 0.01
        # points = [volmdlr.Point2D(px, py) for (px, py) in self.curve.evalpts]
        length = self.length()
        points = [self.point_at_abscissa(length * i / 50) for i in range(51)]

        x_points = [p.x for p in points]
        y_points = [p.y for p in points]
        ax.plot(x_points, y_points, color=color, alpha=alpha)

        return ax

    def to_3d(self, plane_origin, x1, x2):
        control_points3D = [p.to_3d(plane_origin, x1, x2) for p in
                            self.control_points]
        return BSplineCurve3D(self.degree, control_points3D,
                              self.knot_multiplicities, self.knots,
                              self.weights, self.periodic)

    def to_step(self, current_id, surface_id=None):
        points_ids = []
        content = ''
        point_id = current_id
        for point in self.control_points:
            point_content, point_id = point.to_step(point_id,
                                                    vertex=False)
            content += point_content
            points_ids.append(point_id)
            point_id += 1

        content += "#{} = B_SPLINE_CURVE_WITH_KNOTS('{}',{},({})," \
                   ".UNSPECIFIED.,.F.,.F.,{},{}," \
                   ".UNSPECIFIED.);\n".format(
                        point_id, self.name, self.degree,
                        volmdlr.core.step_ids_to_str(points_ids),
                        tuple(self.knot_multiplicities),
                        tuple(self.knots))
        return content, point_id + 1

    def discretization_points(self, *, number_points: int = None, angle_resolution: int = None):
        length = self.length()
        if angle_resolution:
            number_points = angle_resolution
        if not number_points:
            number_points = len(self.points)
        return [self.point_at_abscissa(i * length / number_points) for i in range(number_points + 1)]

    def polygon_points(self, n: int = 15):
        warnings.warn('polygon_points is deprecated,\
        please use discretization_points instead',
                      DeprecationWarning)
        return self.discretization_points(number_points=n)

    def rotation(self, center: volmdlr.Point2D, angle: float):
        """
        BSplineCurve2D rotation.

        :param center: rotation center
        :param angle: angle rotation
        :return: a new rotated Line2D
        """
        control_points = [point.rotation(center, angle)
                          for point in self.control_points]
        return BSplineCurve2D(self.degree, control_points,
                              self.knot_multiplicities, self.knots,
                              self.weights, self.periodic)

    def rotation_inplace(self, center: volmdlr.Point2D, angle: float):
        """
        BSplineCurve2D rotation. Object is updated inplace.

        :param center: rotation center
        :param angle: rotation angle
        """
        for point in self.control_points:
            point.rotation_inplace(center, angle)

    def line_intersections(self, line2d: Line2D):
        polygon_points = self.discretization_points(number_points=201)
        list_intersections = []
        length = self.length()
        initial_abscissa = 0
        for points in zip(polygon_points[:-1], polygon_points[1:]):
            linesegment = LineSegment2D(points[0], points[1])
            intersections = linesegment.line_intersections(line2d)
            initial_abscissa += linesegment.length()
            if intersections:
                if initial_abscissa < length * 0.1:
                    list_abcissas = [initial_abscissa * n for n in
                                     npy.linspace(0, 1, 100)]
                else:
                    list_abcissas = [initial_abscissa * n for n in
                                     npy.linspace(0.9, 1, 100)]
                distance = npy.inf
                for abscissa in list_abcissas:
                    point_in_curve = self.point_at_abscissa(abscissa)
                    dist = point_in_curve.point_distance(intersections[0])
                    if dist < distance:
                        distance = dist
                        intersection = point_in_curve
                list_intersections.append(intersection)
        return list_intersections

    def line_crossings(self, line2d: Line2D):
        polygon_points = self.discretization_points(number_points=50)
        crossings = []
        for p1, p2 in zip(polygon_points[:-1], polygon_points[1:]):
            l = LineSegment2D(p1, p2)
            crossings.extend(l.line_crossings(line2d))
        return crossings

    def to_wire(self, n: int):
        """
        Convert a bspline curve to a wire2d defined with 'n' line_segments.

        """

        u = npy.linspace(0, 1, num=n + 1).tolist()
        points = []
        for u0 in u:
            p = self.curve.evaluate_single(u0)
            points.append(volmdlr.Point2D(p[0], p[1]))

        return volmdlr.wires.Wire2D.from_points(points)

    def reverse(self):
        """
        Reverse the bspline's direction by reversing its start and end points.

        """

        return self.__class__(degree=self.degree,
                              control_points=self.control_points[::-1],
                              knot_multiplicities=self.knot_multiplicities[::-1],
                              knots=self.knots[::-1],
                              weights=self.weights,
                              periodic=self.periodic)

    def point_distance(self, point):
        distance = math.inf
        polygon_points = self.discretization_points(number_points=20)
        for p1, p2 in zip(polygon_points[:-1], polygon_points[1:]):
            line = LineSegment2D(p1, p2)
            dist = line.point_distance(point)
            if dist < distance:
                distance = dist
        return distance

    def nearest_point_to(self, point):
        """
        Find out the nearest point on the linesegment to point.

        """

        points = self.polygon_points(500)
        return point.nearest_point(points)

    def linesegment_intersections(self, linesegment):
        """
        Calculates intersections between a BSplineCurve2D and a LineSegment2D.

        :param linesegment: linesegment to verify intersections.
        :return: list with the intersections points.
        """
        results = self.line_intersections(linesegment.to_line())
        intersections_points = []
        for result in results:
            if linesegment.point_belongs(result, 1e-6):
                intersections_points.append(result)
        return intersections_points

    def axial_symmetry(self, line):
        """
        Finds out the symmetric bsplinecurve2d according to a line.

        """

        points_symmetry = [point.axial_symmetry(line) for point in self.control_points]

        return self.__class__(degree=self.degree,
                              control_points=points_symmetry,
                              knot_multiplicities=self.knot_multiplicities[::-1],
                              knots=self.knots[::-1],
                              weights=self.weights,
                              periodic=self.periodic)


class BezierCurve2D(BSplineCurve2D):
    """
    A class for 2 dimensional Bezier curves.

    :param degree: The degree of the Bezier curve
    :type degree: int
    :param control_points: A list of 2 dimensional points
    :type control_points: List[:class:`volmdlr.Point2D`]
    :param name: The name of the B-spline curve. Default value is ''
    :type name: str, optional
    """

    def __init__(self, degree: int, control_points: List[volmdlr.Point2D],
                 name: str = ''):
        knotvector = utilities.generate_knot_vector(degree,
                                                    len(control_points))
        knot_multiplicity = [1] * len(knotvector)

        BSplineCurve2D.__init__(self, degree, control_points,
                                knot_multiplicity, knotvector,
                                None, False, name)


class LineSegment2D(LineSegment):
    """
    Define a line segment limited by two points.

    """

    def __init__(self, start: volmdlr.Point2D, end: volmdlr.Point2D, *, name: str = ''):
        if start == end:
            raise NotImplementedError
        self.points = [start, end]
        LineSegment.__init__(self, start, end, name=name)

    def __hash__(self):
        return self._data_hash()

    def _data_hash(self):
        return self.start._data_hash() + self.end._data_hash()

    def _data_eq(self, other_object):
        if self.__class__.__name__ != other_object.__class__.__name__:
            return False
        return self.start == other_object.start and self.end == other_object.end

    def __eq__(self, other_object):
        if self.__class__.__name__ != other_object.__class__.__name__:
            return False
        return self.start == other_object.start and self.end == other_object.end

    def to_dict(self, *args, **kwargs):
        return {'object_class': 'volmdlr.edges.LineSegment2D',
                'name': self.name,
                'start': self.start.to_dict(),
                'end': self.end.to_dict()
                }

    # def middle_point(self):
    #     return 0.5 * (self.start + self.end)
    #
    # def point_at_abscissa(self, abscissa):
    #     return self.start + self.unit_direction_vector() * abscissa

    def point_belongs(self, point, abs_tol=1e-6):
        point_distance = self.point_distance(point)
        if math.isclose(point_distance, 0, abs_tol=abs_tol):
            return True
        return False

    def bounding_rectangle(self):
        return volmdlr.core.BoundingRectangle(min(self.start.x, self.end.x), max(self.start.x, self.end.x),
                                              min(self.start.y, self.end.y), max(self.start.y, self.end.y))

    def straight_line_area(self):
        return 0.

    def straight_line_second_moment_area(self, point: volmdlr.Point2D):
        return 0, 0, 0

    def straight_line_center_of_mass(self):
        return 0.5 * (self.start + self.end)

    def straight_line_point_belongs(self, point):
        """
        Verifies if a point belongs to the surface created by closing the edge with a
        line between its start and end points.

        :param point: Point to be verified.
        :return: Return True if the point belongs to this surface, or False otherwise.
        """
        return self.point_belongs(point)

    def point_distance(self, point, return_other_point=False):
        """
        Computes the distance of a point to segment of line.

        :param point: point to calculate distance.
        :param return_other_points: Bool variable to return linesegment's corresponding point or not.
        """
        distance, point = volmdlr.LineSegment2DPointDistance(
            [(self.start.x, self.start.y), (self.end.x, self.end.y)],
            (point.x, point.y))
        if return_other_point:
            return distance, volmdlr.Point2D(*point)
        return distance

    def point_projection(self, point):
        """
        If the projection falls outside the LineSegment2D, returns None.
        """
        point, curv_abs = Line2D.point_projection(Line2D(self.start, self.end),
                                                  point)
        # print('curv_abs :', curv_abs, 'length :', self.length())
        if curv_abs < 0 or curv_abs > self.length():
            if abs(curv_abs) < 1e-6 or math.isclose(curv_abs, self.length(),
                                                    abs_tol=1e-6):
                return point, curv_abs
            return None, curv_abs
        return point, curv_abs

    def line_intersections(self, line: Line2D):
        point = volmdlr.Point2D.line_intersection(self, line)
        if point is not None:
            point_projection1, _ = self.point_projection(point)
            if point_projection1 is None:
                return []

            if line.__class__.__name__ == 'LineSegment2D':
                point_projection2, _ = line.point_projection(point)
                if point_projection2 is None:
                    return []

            return [point_projection1]
        else:
            vector1 = self.start - line.point1
            vector2 = self.start - line.point2
            vector3 = self.end - line.point1
            vector4 = self.end - line.point2
            if math.isclose(vector1.cross(vector2), 0, abs_tol=1e-6):
                return [self.start]
            if math.isclose(vector3.cross(vector4), 0, abs_tol=1e-6):
                return [self.end]
        return []

    def linesegment_intersections(self, linesegment: 'LineSegment2D'):
        """
        Touching linesegments does not intersect.

        """
        point = volmdlr.Point2D.line_intersection(self, linesegment)
        # TODO: May be these commented conditions should be used for linesegment_crossings
        if point:  # and (point != self.start) and (point != self.end):
            point_projection1, _ = self.point_projection(point)
            if point_projection1 is None:
                return []

            point_projection2, _ = linesegment.point_projection(point)
            if point_projection2 is None:
                return []

            return [point_projection1]
        else:
            return []

    def line_crossings(self, line: 'Line2D'):
        if self.direction_vector().is_colinear_to(line.direction_vector()):
            return []
        else:
            line_intersection = self.line_intersections(line)
            if line_intersection and (line_intersection[0] == self.end or line_intersection[0] == self.start):
                return []
            return line_intersection

    def linesegment_crossings(self, linesegment: 'LineSegment2D'):
        if self.direction_vector().is_colinear_to(
                linesegment.direction_vector()):
            return []
        else:
            return self.linesegment_intersections(linesegment)

    def plot(self, ax=None, color='k', alpha=1, arrow=False, width=None,
             plot_points=False):
        if ax is None:
            _, ax = plt.subplots()

        p1, p2 = self.start, self.end
        if arrow:
            if plot_points:
                ax.plot([p1[0], p2[0]], [p1[1], p2[1]], color=color,
                        alpha=alpha, style='o-')
            else:
                ax.plot([p1[0], p2[0]], [p1[1], p2[1]], color=color,
                        alpha=alpha)

            length = ((p1[0] - p2[0]) ** 2 + (p1[1] - p2[1]) ** 2) ** 0.5
            if width is None:
                width = length / 1000.
                head_length = length / 20.
                head_width = head_length / 2.
            else:
                head_width = 2 * width
                head_length = head_width
            ax.arrow(p1[0], p1[1],
                     (p2[0] - p1[0]) / length * (length - head_length),
                     (p2[1] - p1[1]) / length * (length - head_length),
                     head_width=head_width, fc='b', linewidth=0,
                     head_length=head_length, width=width, alpha=0.3)
        else:
            if width is None:
                width = 1
            if plot_points:
                ax.plot([p1[0], p2[0]], [p1[1], p2[1]], color=color,
                        marker='o', linewidth=width, alpha=alpha)
            else:
                ax.plot([p1[0], p2[0]], [p1[1], p2[1]], color=color,
                        linewidth=width, alpha=alpha)
        return ax

    def to_3d(self, plane_origin, x1, x2):
        start = self.start.to_3d(plane_origin, x1, x2)
        end = self.end.to_3d(plane_origin, x1, x2)
        return LineSegment3D(start, end, name=self.name)

    def reverse(self):
        return LineSegment2D(self.end.copy(), self.start.copy())

    def to_line(self):
        return Line2D(self.start, self.end)

    def rotation(self, center: volmdlr.Point2D, angle: float):
        """
        LineSegment2D rotation.

        :param center: rotation center
        :param angle: angle rotation
        :return: a new rotated LineSegment2D
        """
        return LineSegment2D(self.start.rotation(center, angle),
                             self.end.rotation(center, angle))

    def rotation_inplace(self, center: volmdlr.Point2D, angle: float):
        """
        LineSegment2D rotation. Object is updated inplace.

        :param center: rotation center.
        :param angle: rotation angle.
        """
        for point in [self.start, self.end]:
            point.rotation_inplace(center, angle)

    def translation(self, offset: volmdlr.Vector2D):
        """
        LineSegment2D translation.

        :param offset: translation vector.
        :return: A new translated LineSegment2D.
        """
        return LineSegment2D(self.start.translation(offset),
                             self.end.translation(offset))

    def translation_inplace(self, offset: volmdlr.Vector2D):
        """
        LineSegment2D translation. Object is updated inplace.

        :param offset: translation vector.
        """
        for point in [self.start, self.end]:
            point.translation_inplace(offset)

    def frame_mapping(self, frame: volmdlr.Frame2D, side: str):
        """
        Changes vector frame_mapping and return a new LineSegment2D.

        side = 'old' or 'new'.
        """
        if side == 'old':
            new_start = frame.old_coordinates(self.start)
            new_end = frame.old_coordinates(self.end)
        elif side == 'new':
            new_start = frame.new_coordinates(self.start)
            new_end = frame.new_coordinates(self.end)
        else:
            raise ValueError('Please Enter a valid side: old or new')
        return LineSegment2D(new_start, new_end)

    def frame_mapping_inplace(self, frame: volmdlr.Frame2D, side: str):
        """
        Changes vector frame_mapping and the object is updated inplace.

        :param frame: frame to execute the frame mapping.
        :param side: 'old' or 'new'.
        """
        if side == 'old':
            new_start = frame.old_coordinates(self.start)
            new_end = frame.old_coordinates(self.end)
        elif side == 'new':
            new_start = frame.new_coordinates(self.start)
            new_end = frame.new_coordinates(self.end)
        else:
            raise ValueError('Please Enter a valid side: old or new')
        self.start = new_start
        self.end = new_end

    def plot_data(self, edge_style: plot_data.EdgeStyle = None):
        return plot_data.LineSegment2D([self.start.x, self.start.y],
                                       [self.end.x, self.end.y],
                                       edge_style=edge_style)

    def create_tangent_circle(self, point, other_line):
        circle1, circle2 = Line2D.create_tangent_circle(other_line, point, self)
        if circle1 is not None:
            _, curv_abs1 = Line2D.point_projection(self, circle1.center)
            if curv_abs1 < 0. or curv_abs1 > self.length():
                circle1 = None
        if circle2 is not None:
            _, curv_abs2 = Line2D.point_projection(self, circle2.center)
            if curv_abs2 < 0. or curv_abs2 > self.length():
                circle2 = None
        return circle1, circle2

    def infinite_primitive(self, offset):
<<<<<<< HEAD
        n = -self.unit_normal_vector()
=======
        n = self.unit_normal_vector()
>>>>>>> 02e124d9
        offset_point_1 = self.start + offset * n
        offset_point_2 = self.end + offset * n

        return Line2D(offset_point_1, offset_point_2)

    def polygon_points(self, discretization_resolution: int):
        warnings.warn('polygon_points is deprecated,\
        please use discretization_points instead',
                      DeprecationWarning)
        return self.discretization_points(number_points=discretization_resolution)

    def to_wire(self, n: int):
        """
        Convert a linesegment2d to a wire2d defined with 'n' line_segments.

        """

        points = self.discretization_points(number_points=n + 1)
        return volmdlr.wires.Wire2D.from_points(points)

    def nearest_point_to(self, point):
        """
        Find out the nearest point on the linesegment to point.

        """

        points = self.discretization_points(number_points=500)
        return point.nearest_point(points)

    def axial_symmetry(self, line):
        """
        Finds out the symmetric linesegment2d according to a line.
        """

        points_symmetry = [point.axial_symmetry(line) for point in [self.start, self.end]]

        return self.__class__(points_symmetry[0], points_symmetry[1])


class Arc(Edge):
    def __init__(self, start,
                 end,
                 interior,
                 name: str = ''):
        Edge.__init__(self, start=start, end=end, name=name)
        self.interior = interior
        self._utd_clockwise_and_trigowise_paths = False
        self._clockwise_and_trigowise_paths = None
        self._radius = None

    @property
    def center(self):
        """
        Gets the arc's center.

        :return: The center of the arc.
        """
        raise NotImplementedError(
            'the property method center must be overloaded by subclassing'
            'class if not a given parameter')

    @property
    def angle(self):
        """
        Gets the angle of the arc.

        :return: The angle of the arc.
        """
        return NotImplementedError(
            'the property method angle must be overloaded by subclassing'
            'class if not a given parameter')

    @property
    def is_trigo(self):
        """
        Verifies if arc is trigowise or clockwise.

        :return: True if trigowise or False otherwise.
        """
        return NotImplementedError(
            'the property method is_trigo must be overloaded by subclassing'
            'class if not a given parameter')

    @property
    def radius(self):
        if not self._radius:
            self._radius = (self.start - self.center).norm()
        return self._radius

    def length(self):
        """
        Calculates the length of the Arc, with its radius and it arc angle.

        :return: the length fo the Arc.
        """
        return self.radius * abs(self.angle)

    def point_at_abscissa(self, abscissa):
        if self.is_trigo:
            return self.start.rotation(self.center,
                                       abscissa / self.radius)
        else:
            return self.start.rotation(self.center,
                                       -abscissa / self.radius)

    @staticmethod
    def get_clockwise_and_trigowise_paths(radius_1, radius_2, radius_i):
        """

        :param radius_1: radius from center to start point.
        :param radius_2: radius form center ro end point.
        :param radius_i: radius from center to interior point.
        :return: the clockwise and trigowise paths.
        """
        angle1 = math.atan2(radius_1.y, radius_1.x)
        anglei = math.atan2(radius_i.y, radius_i.x)
        angle2 = math.atan2(radius_2.y, radius_2.x)

        # Going trigo/clock wise from start to interior
        if anglei < angle1:
            trigowise_path = (anglei + volmdlr.TWO_PI) - angle1
            clockwise_path = angle1 - anglei
        else:
            trigowise_path = anglei - angle1
            clockwise_path = angle1 - anglei + volmdlr.TWO_PI

        # Going trigo wise from interior to interior
        if angle2 < anglei:
            trigowise_path += (angle2 + volmdlr.TWO_PI) - anglei
            clockwise_path += anglei - angle2
        else:
            trigowise_path += angle2 - anglei
            clockwise_path += anglei - angle2 + volmdlr.TWO_PI
        return clockwise_path, trigowise_path

    def middle_point(self):
        return self.point_at_abscissa(0.5 * self.length())

    def point_distance(self, point):
        points = self.discretization_points(angle_resolution=100)
        return point.point_distance(point.nearest_point(points))

    def discretization_points(self, *, number_points: int = None, angle_resolution: int = None):
        """
        Discretize a Edge to have "n" points.

        :param number_points: the number of points (including start and end points)
             if unset, only start and end will be returned
        :param angle_resolution: if set, the sampling will be adapted to have a controlled angular distance. Usefull
            to mesh an arc
        :return: a list of sampled points
        """
        if not number_points:
            if not angle_resolution:
                number_points = 2
            else:
                number_points = math.ceil(self.angle * angle_resolution) + 2

        step = self.length() / (number_points - 1)
        return [self.point_at_abscissa(i * step)
                for i in range(number_points)]

    def polygon_points(self, discretization_resolution: int):
        warnings.warn('polygon_points is deprecated,\
        please use discretization_points instead',
                      DeprecationWarning)
        return self.discretization_points(number_points=discretization_resolution)


class Arc2D(Arc):
    """
    angle: the angle measure always >= 0
    """

    def __init__(self,
                 start: volmdlr.Point2D,
                 interior: volmdlr.Point2D,
                 end: volmdlr.Point2D,
                 name: str = ''):
        self._center = None
        self._is_trigo = None
        self._angle = None
        Arc.__init__(self, start=start, end=end, interior=interior, name=name)
        start_to_center = start - self.center
        end_to_center = end - self.center
        angle1 = math.atan2(start_to_center.y, start_to_center.x)
        angle2 = math.atan2(end_to_center.y, end_to_center.x)
        if self.is_trigo:
            self.angle1 = angle1
            self.angle2 = angle2
        else:
            self.angle1 = angle2
            self.angle2 = angle1

    @property
    def center(self):
        if not self._center:
            self._center = self.get_center()
        return self._center

    def get_center(self):
        xi, yi = self.interior.x, self.interior.y
        xe, ye = self.end.x, self.end.y
        xs, ys = self.start.x, self.start.y
        try:
            A = volmdlr.Matrix22(2 * (xs - xi), 2 * (ys - yi),
                                 2 * (xs - xe), 2 * (ys - ye))
            b = - volmdlr.Vector2D(xi ** 2 + yi ** 2 - xs ** 2 - ys ** 2,
                                   xe ** 2 + ye ** 2 - xs ** 2 - ys ** 2)
            inv_A = A.inverse()
            x = inv_A.vector_multiplication(b)
            center = volmdlr.Point2D(x.x, x.y)
        except ValueError:
            A = npy.array([[2 * (xs - xi), 2 * (ys - yi)],
                           [2 * (xs - xe), 2 * (ys - ye)]])
            b = - npy.array([xi ** 2 + yi ** 2 - xs ** 2 - ys ** 2,
                             xe ** 2 + ye ** 2 - xs ** 2 - ys ** 2])
            center = volmdlr.Point2D(*npy.linalg.solve(A, b))
        return center

    @property
    def is_trigo(self):
        if not self._is_trigo:
            self._is_trigo = self.get_arc_direction()
        return self._is_trigo

    @property
    def clockwise_and_trigowise_paths(self):
        if not self._clockwise_and_trigowise_paths:
            radius_1 = self.start - self.center
            radius_2 = self.end - self.center
            radius_i = self.interior - self.center
            self._clockwise_and_trigowise_paths =\
                self.get_clockwise_and_trigowise_paths(radius_1,
                                                       radius_2,
                                                       radius_i)
            self._utd_clockwise_and_trigowise_paths = True
        return self._clockwise_and_trigowise_paths

    def get_arc_direction(self):
        clockwise_path, trigowise_path =\
            self.clockwise_and_trigowise_paths
        if clockwise_path > trigowise_path:
            return True
        return False

    @property
    def angle(self):
        if not self._angle:
            self._angle = self.get_angle()
        return self._angle

    def get_angle(self):
        clockwise_path, trigowise_path = \
            self.clockwise_and_trigowise_paths
        if self.is_trigo:
            return trigowise_path
        return clockwise_path

    def _get_points(self):
        return [self.start, self.interior, self.end]

    points = property(_get_points)

    def point_distance(self, point):
        vector_start = self.start - self.center
        vector_point = point - self.center
        vector_end = self.end - self.center
        if self.is_trigo:
            vector_start, vector_end = vector_end, vector_start
        arc_angle = volmdlr.core.clockwise_angle(vector_start, vector_end)
        point_angle = volmdlr.core.clockwise_angle(vector_start, vector_point)
        if point_angle <= arc_angle:
            return abs(
                LineSegment2D(point, self.center).length() - self.radius)
        else:
            return min(LineSegment2D(point, self.start).length(),
                       LineSegment2D(point, self.end).length())

    def point_belongs(self, point2d, abs_tol=1e-10):
        """
        Check if a Point2D belongs to the Arc2D.

        """
        distance_point_to_center = point2d.point_distance(self.center)
        if not math.isclose(distance_point_to_center, self.radius, abs_tol=abs_tol):
            return False
        try:
            point_abscissa = self.abscissa(point2d)
        except ValueError:
            return False
        if self.length() >= point_abscissa >= 0:
            return True
        return False

    def to_full_arc_2d(self):
        return FullArc2D(center=self.center,
                         start_end=self.point_at_abscissa(0),
                         name=self.name)

    def line_intersections(self, line2d: Line2D):
        # circle = self.to_circle()
        # circle_intersection_points = circle.line_intersections(line2d)
        full_arc_2d = self.to_full_arc_2d()
        fa2d_intersection_points = full_arc_2d.line_intersections(line2d)
        intersection_points = []
        for pt in fa2d_intersection_points:
            if self.point_belongs(pt):
                intersection_points.append(pt)
        return intersection_points

    def linesegment_intersections(self, linesegment2d: LineSegment2D):
        full_arc_2d = self.to_full_arc_2d()
        fa2d_intersection_points = full_arc_2d.linesegment_intersections(
            linesegment2d)
        intersection_points = []
        for pt in fa2d_intersection_points:
            if self.point_belongs(pt):
                intersection_points.append(pt)
        return intersection_points

    def abscissa(self, point2d: volmdlr.Point2D, tol=1e-9):
        if point2d.point_distance(self.start) < tol:
            return 0
        if point2d.point_distance(self.end) < tol:
            return self.length()

        p = point2d - self.center
        u = self.start - self.center
        u.normalize()
        if self.is_trigo:
            v = u.normal_vector()
        else:
            v = -u.normal_vector()

        x, y = p.dot(u), p.dot(v)
        theta = math.atan2(y, x)
        if theta < -tol or theta > self.angle + tol:
            raise ValueError('Point not in arc')

        if theta < 0:
            return 0.
        if theta > self.angle:
            return self.angle * self.radius

        return self.radius * theta

    def direction_vector(self, abscissa: float):
        """
        :param abscissa: defines where in the Arc2D the
        direction vector is to be calculated
        :return: The direction vector of the Arc2D
        """
        return -self.normal_vector(abscissa=abscissa).normal_vector()

    def unit_direction_vector(self, abscissa: float):
        """
        :param abscissa: defines where in the Arc2D the
        unit direction vector is to be calculated
        :return: The unit direction vector of the Arc2D
        """
        direction_vector = self.direction_vector(abscissa)
        direction_vector.normalize()
        return direction_vector

    def normal_vector(self, abscissa: float):
        """
        :param abscissa: defines where in the Arc2D the
        normal vector is to be calculated
        :return: The normal vector of the Arc2D
        """
        point = self.point_at_abscissa(abscissa)
        # if self.is_trigo:
        normal_vector = self.center - point
        # else:
        #     normal_vector = point - self.center
        return normal_vector

    def unit_normal_vector(self, abscissa: float):
        """
        :param abscissa: defines where in the Arc2D the
        unit normal vector is to be calculated
        :return: The unit normal vector of the Arc2D
        """
        normal_vector = self.normal_vector(abscissa)
        normal_vector.normalize()
        return normal_vector

    def area(self):
        return self.radius ** 2 * self.angle / 2

    def center_of_mass(self):
        #        u=self.middle.vector-self.center.vector
        u = self.middle_point() - self.center
        u.normalize()
        # alpha = abs(self.angle)
        return self.center + 4 / (3 * self.angle) * self.radius * math.sin(
            self.angle * 0.5) * u

    def bounding_rectangle(self):
        # TODO: Enhance this!!!
        return volmdlr.core.BoundingRectangle(self.center.x - self.radius, self.center.x + self.radius,
                                              self.center.y - self.radius, self.center.y + self.radius)

    def straight_line_area(self):
        if self.angle >= math.pi:
            angle = volmdlr.TWO_PI - self.angle
            area = math.pi * self.radius ** 2 - 0.5 * self.radius ** 2 * (
                angle - math.sin(angle))
        else:
            angle = self.angle
            area = 0.5 * self.radius ** 2 * (angle - math.sin(angle))

        if self.is_trigo:
            return area
        return -area

    def straight_line_second_moment_area(self, point: volmdlr.Point2D):

        if self.angle2 < self.angle1:
            angle2 = self.angle2 + volmdlr.TWO_PI

        else:
            angle2 = self.angle2
        angle1 = self.angle1

        # Full arc section
        Ix1 = self.radius ** 4 / 8 * (angle2 - angle1 + 0.5 * (
            math.sin(2 * angle1) - math.sin(2 * angle2)))
        Iy1 = self.radius ** 4 / 8 * (angle2 - angle1 + 0.5 * (
            math.sin(2 * angle2) - math.sin(2 * angle1)))
        Ixy1 = self.radius ** 4 / 8 * (
            math.cos(angle1) ** 2 - math.cos(angle2) ** 2)

        # Triangle
        xi, yi = (self.start - self.center)
        xj, yj = (self.end - self.center)
        Ix2 = (yi ** 2 + yi * yj + yj ** 2) * (xi * yj - xj * yi) / 12.
        Iy2 = (xi ** 2 + xi * xj + xj ** 2) * (xi * yj - xj * yi) / 12.
        Ixy2 = (xi * yj + 2 * xi * yi + 2 * xj * yj + xj * yi) * (
            xi * yj - xj * yi) / 24.
        if Ix2 < 0.:
            Ix2, Iy2, Ixy2 = -Ix2, -Iy2, -Ixy2
        if self.angle < math.pi:
            if self.is_trigo:
                Ix = Ix1 - Ix2
                Iy = Iy1 - Iy2
                Ixy = Ixy1 - Ixy2
            else:
                Ix = Ix2 - Ix1
                Iy = Iy2 - Iy1
                Ixy = Ixy2 - Ixy1
        else:
            # print('Ixy12', Ixy1, Ixy2)
            if self.is_trigo:
                Ix = Ix1 + Ix2
                Iy = Iy1 + Iy2
                Ixy = Ixy1 + Ixy2
            else:
                Ix = -Ix2 - Ix1
                Iy = -Iy2 - Iy1
                Ixy = -Ixy2 - Ixy1

        return volmdlr.geometry.huygens2d(Ix, Iy, Ixy,
                                          self.straight_line_area(),
                                          self.center,
                                          point)

    def straight_line_center_of_mass(self):
        if self.angle == math.pi:
            return self.center_of_mass()

        u = self.middle_point() - self.center
        u.normalize()
        if self.angle >= math.pi:
            u = -u
        bissec = Line2D(self.center, self.center + u)
        string = Line2D(self.start, self.end)
        p = volmdlr.Point2D.line_intersection(bissec, string)
        a = p.point_distance(self.start)
        h = p.point_distance(self.center)
        triangle_area = h * a
        # alpha = abs(self.angle)
        triangle_cog = self.center + 2 / 3. * h * u
        if self.angle < math.pi:
            cog = (
                self.center_of_mass() * self.area() - triangle_area * triangle_cog) / abs(
                self.straight_line_area())
        else:
            cog = (
                self.center_of_mass() * self.area() + triangle_area * triangle_cog) / abs(
                self.straight_line_area())

        # ax = self.plot()
        # bissec.plot(ax=ax, color='grey')
        # self.center.plot(ax=ax)
        # string.plot(ax=ax, color='grey')
        # triangle_cog.plot(ax=ax, color='green')
        # self.center_of_mass().plot(ax=ax, color='red')
        #
        # cog_line = Line2D(volmdlr.O2D, self.center_of_mass()*self.area()-triangle_area*triangle_cog)
        # cog_line.plot(ax=ax)
        #
        # cog.plot(ax=ax, color='b')
        # ax.set_aspect('equal')
        return cog

    def straight_line_point_belongs(self, point):
        """
        Verifies if a point belongs to the surface created by closing the edge with a
        line between its start and end points.

        :param point_2d: Point to be verified.
        :return: Return True if the point belongs to this surface, or False otherwise.
        """
        if self.point_belongs(point_2d):
            return True
        if self.start == self.end:
            if point_2d.point_distance(self.center) <= self.radius:
                return True
        center_distance_point = self.center.point_distance(point)
        straight_line = LineSegment2D(self.start, self.end)
        for edge in [self, straight_line]:
            line_passing_trough_point = Line2D(self.center, point)
            straight_line_intersections = edge.line_intersections(line_passing_trough_point)
            if straight_line_intersections:
                if self.center.point_distance(straight_line_intersections[0]) > center_distance_point:
                    return True
        return False

    def plot(self, ax=None, color='k', alpha=1, plot_points=False):
        if ax is None:
            _, ax = plt.subplots()

        if plot_points:
            for point in [self.center, self.start, self.interior, self.end]:
                point.plot(ax=ax, color=color, alpha=alpha)

        ax.add_patch(matplotlib.patches.Arc((self.center.x, self.center.y), 2 * self.radius,
                                            2 * self.radius, angle=0,
                                            theta1=self.angle1 * 0.5 / math.pi * 360,
                                            theta2=self.angle2 * 0.5 / math.pi * 360,
                                            color=color,
                                            alpha=alpha))
        return ax

    def to_3d(self, plane_origin, x, y):
        ps = self.start.to_3d(plane_origin, x, y)
        pi = self.interior.to_3d(plane_origin, x, y)
        pe = self.end.to_3d(plane_origin, x, y)

        return volmdlr.edges.Arc3D(ps, pi, pe, name=self.name)

    def rotation(self, center: volmdlr.Point2D, angle: float):
        """
        Arc2D rotation.

        :param center: rotation center
        :param angle: angle rotation.
        :return: a new rotated Arc2D.
        """
        return Arc2D(*[point.rotation(center, angle,) for point in
                       [self.start, self.interior, self.end]])

    def rotation_inplace(self, center: volmdlr.Point2D, angle: float):
        """
        Arc2D rotation. Object is updated inplace.

        :param center: rotation center.
        :param angle: rotation angle.
        """
        self.start.rotation_inplace(center, angle)
        self.interior.rotation_inplace(center, angle)
        self.end.rotation_inplace(center, angle)
        self._angle = None
        self._is_trigo = None
        self._center = None
        self._clockwise_and_trigowise_paths = None

    def translation(self, offset: volmdlr.Vector2D):
        """
        Arc2D translation.

        :param offset: translation vector.
        :return: A new translated Arc2D.
        """
        return Arc2D(*[point.translation(offset) for point in
                       [self.start, self.interior, self.end]])

    def translation_inplace(self, offset: volmdlr.Vector2D):
        """
        Arc2D translation. Object is updated inplace.

        :param offset: translation vector.
        """
        self.start.translation_inplace(offset)
        self.interior.translation_inplace(offset)
        self.end.translation_inplace(offset)
        self._angle = None
        self._is_trigo = None
        self._center = None
        self._clockwise_and_trigowise_paths = None

    def frame_mapping(self, frame: volmdlr.Frame2D, side: str):
        """
        Changes vector frame_mapping and return a new Arc2D.

        side = 'old' or 'new'
        """
        return Arc2D(*[point.frame_mapping(frame, side) for point in
                       [self.start, self.interior, self.end]])

    def frame_mapping_inplace(self, frame: volmdlr.Frame2D, side: str):
        """
        Changes vector frame_mapping and the object is updated inplace.
        side = 'old' or 'new'
        """
        self.__init__(*[point.frame_mapping(frame, side) for point in
                        [self.start, self.interior, self.end]])

    def second_moment_area(self, point):
        """
        Second moment area of part of disk.

        """
        if self.angle2 < self.angle1:
            angle2 = self.angle2 + volmdlr.TWO_PI

        else:
            angle2 = self.angle2
        angle1 = self.angle1

        Ix = self.radius ** 4 / 8 * (angle2 - angle1 + 0.5 * (
            math.sin(2 * angle1) - math.sin(2 * angle2)))
        Iy = self.radius ** 4 / 8 * (angle2 - angle1 + 0.5 * (
            math.sin(2 * angle2) - math.sin(2 * angle1)))
        Ixy = self.radius ** 4 / 8 * (
            math.cos(angle1) ** 2 - math.cos(angle2) ** 2)
        # Ic = npy.array([[Ix, Ixy], [Ixy, Iy]])

        # Must be computed at center, so huygens related to center
        return volmdlr.geometry.huygens2d(Ix, Iy, Ixy, self.area(),
                                          self.center, point)

    def plot_data(self, edge_style: plot_data.EdgeStyle = None,
                  anticlockwise: bool = None):

        list_node = self.discretization_points()
        data = []
        for nd in list_node:
            data.append({'x': nd.x, 'y': nd.y})
        return plot_data.Arc2D(cx=self.center.x,
                               cy=self.center.y,
                               r=self.radius,
                               start_angle=self.angle1,
                               end_angle=self.angle2,
                               edge_style=edge_style,
                               data=data,
                               anticlockwise=anticlockwise,
                               name=self.name)

    def copy(self, *args, **kwargs):
        return Arc2D(self.start.copy(),
                     self.interior.copy(),
                     self.end.copy())

    def split(self, split_point: volmdlr.Point2D):
        abscissa = self.abscissa(split_point)

        return [Arc2D(self.start,
                      self.point_at_abscissa(0.5 * abscissa),
                      split_point),
                Arc2D(split_point,
                      self.point_at_abscissa((self.abscissa(self.end)
                                              - abscissa) * 0.5 + abscissa),
                      self.end)
                ]

    def cut_between_two_points(self, point1, point2):
        """
        Cuts Arc between to points, and return the a new arc bwetween these two points.

        """
        if (point1 == self.start and point2 == self.end) or \
                (point2 == self.start and point1 == self.end):
            return self
        raise NotImplementedError

    def infinite_primitive(self, offset):
        vector_start_center = self.start - self.center
        vector_start_center.normalize()
        vector_end_center = self.end - self.center
        vector_end_center.normalize()
        vector_interior_center = self.interior - self.center
        vector_interior_center.normalize()
        if self.is_trigo:
            radius = self.radius + offset
            center = self.center

        else:
            radius = self.radius - offset
            if radius < 0:
                return None
            center = self.center
            # mid_point = self.middle_point()
            # vec1 = self.center - mid_point
            # vec1.normalize()
            # vec1 = 2 * offset * math.sqrt(2) * vec1
            # center = self.center.translation(vec1)
        start = center + radius * vector_start_center
        end = center + radius * vector_end_center
        interior = center + radius * vector_interior_center
        return Arc2D(start, interior, end)

    def complementary(self):

        interior = self.middle_point().rotation(self.center, math.pi)
        return Arc2D(self.start, interior, self.end)

    def to_wire(self, angle_resolution: float = 10.):
        """
        convert an arc to a wire2d defined with line_segments.

        """

        return volmdlr.wires.Wire2D.from_points(self.polygon_points(angle_resolution))

    def axial_symmetry(self, line):
        """
        Finds out the symmetric arc2d according to a line.

        """

        points_symmetry = [point.axial_symmetry(line) for point in [self.start, self.interior, self.end]]

        return self.__class__(start=points_symmetry[0],
                              interior=points_symmetry[1],
                              end=points_symmetry[2])


class FullArc2D(Arc2D):
    """
    An edge that starts at start_end, ends at the same point after having described
    a circle.

    """

    def __init__(self, center: volmdlr.Point2D, start_end: volmdlr.Point2D,
                 name: str = ''):
        self.__center = center
        interior = start_end.rotation(center, math.pi)
        Arc2D.__init__(self, start=start_end, interior=interior,
                       end=start_end, name=name)  # !!! this is dangerous

    @property
    def is_trigo(self):
        return True

    @property
    def center(self):
        return self.__center

    @property
    def angle(self):
        return volmdlr.TWO_PI

    def to_dict(self, use_pointers: bool = False, memo=None, path: str = '#'):
        dict_ = self.base_dict()
        dict_['center'] = self.center.to_dict(use_pointers=use_pointers, memo=memo, path=path + '/center')
        dict_['radius'] = self.radius
        dict_['angle'] = self.angle
        dict_['is_trigo'] = self.is_trigo
        dict_['start_end'] = self.start.to_dict(use_pointers=use_pointers, memo=memo, path=path + '/start_end')
        dict_['name'] = self.name
        return dict_

    def copy(self, *args, **kwargs):
        return FullArc2D(self.center.copy(), self.start.copy())

    @classmethod
    def dict_to_object(cls, dict_, global_dict=None, pointers_memo: Dict[str, Any] = None, path: str = '#'):
        center = volmdlr.Point2D.dict_to_object(dict_['center'])
        start_end = volmdlr.Point2D.dict_to_object(dict_['start_end'])

        return cls(center, start_end, name=dict_['name'])

    def __hash__(self):
        return hash(self.radius)
        # return hash(self.center) + 5*hash(self.start)

    def __eq__(self, other_arc):
        if self.__class__.__name__ != other_arc.__class__.__name__:
            return False
        return (self.center == other_arc.center) \
            and (self.start_end == other_arc.start_end)

    def straight_line_area(self):
        area = self.area()
        return area

    def center_of_mass(self):
        return self.center

    def straight_line_center_of_mass(self):
        return self.center_of_mass()

    def straight_line_point_belongs(self, point):
        """
        Verifies if a point belongs to the surface created by closing the edge with a
        line between its start and end points.

        :param point2d: Point to be verified
        :return: Return True if the point belongs to this surface, or False otherwise
        """
        if point.point_distance(self.center) <= self.radius:
            return True
        return False

    def to_3d(self, plane_origin, x, y):
        center = self.center.to_3d(plane_origin, x, y)
        start = self.start.to_3d(plane_origin, x, y)
        z = x.cross(y)
        z.normalize()

        return FullArc3D(center, start, z)

    def rotation(self, center: volmdlr.Point2D, angle: float):
        new_center = self._center.rotation(center, angle, True)
        new_start_end = self.start.rotation(center, angle, True)
        return FullArc2D(new_center, new_start_end)

    def rotation_inplace(self, center: volmdlr.Point2D, angle: float):
        self._center.rotation(center, angle, False)
        self.start.rotation(center, angle, False)
        self.interior.rotation(center, angle, False)
        self.end.rotation(center, angle, False)

    def translation(self, offset: volmdlr.Vector2D):
        new_center = self._center.translation(offset)
        new_start_end = self.start.translation(offset)
        return FullArc2D(new_center, new_start_end)

    def translation_inplace(self, offset: volmdlr.Vector2D):
        self._center.translation_inplace(offset)
        self.start.translation_inplace(offset)
        self.end.translation_inplace(offset)
        self.interior.translation_inplace(offset)

    def frame_mapping(self, frame: volmdlr.Frame2D, side: str):
        """
        side = 'old' or 'new'
        """
        return FullArc2D(*[point.frame_mapping(frame, side) for point in
                           [self._center, self.start]])

    def frame_mapping_inplace(self, frame: volmdlr.Frame2D, side: str):
        for p in [self._center, self.start, self.end, self.interior]:
            p.frame_mapping_inplace(frame, side)

    def polygonization(self):
        return volmdlr.wires.ClosedPolygon2D(self.discretization_points(angle_resolution=15))

    def plot(self, ax=None, color='k', alpha=1, plot_points=False,
             linestyle='-', linewidth=1):
        if ax is None:
            _, ax = plt.subplots()

        if self.radius > 0:
            ax.add_patch(matplotlib.patches.Arc((self.center.x, self.center.y),
                                                2 * self.radius,
                                                2 * self.radius,
                                                angle=0,
                                                theta1=0,
                                                theta2=360,
                                                color=color,
                                                linestyle=linestyle,
                                                linewidth=linewidth))
        if plot_points:
            ax.plot([self.start.x], [self.start.y], 'o',
                    color=color, alpha=alpha)
        return ax

    def cut_between_two_points(self, point1, point2):

        x1, y1 = point1 - self.center
        x2, y2 = point2 - self.center

        angle1 = math.atan2(y1, x1)
        angle2 = math.atan2(y2, x2)
        if angle2 < angle1:
            angle2 += volmdlr.TWO_PI
        angle_i = 0.5 * (angle1 + angle2)
        interior = point1.rotation(self.center, angle_i)
        arc = Arc2D(point1, interior, point2)
        if self.is_trigo != arc.is_trigo:
            arc = arc.complementary()

        return arc

    def line_intersections(self, line2d: Line2D, tol=1e-9):
        try:
            if line2d.start == self.center:
                pt1 = line2d.end
                vec = line2d.start - line2d.end
            else:
                pt1 = line2d.start
                vec = line2d.end - line2d.start
        except AttributeError:
            if line2d.point1 == self.center:
                pt1 = line2d.point2
                vec = line2d.point1 - line2d.point2
            else:
                pt1 = line2d.point1
                vec = line2d.point2 - line2d.point1
        a = vec.dot(vec)
        b = 2 * vec.dot(pt1 - self.center)
        c = pt1.dot(pt1) + self.center.dot(self.center) \
            - 2 * pt1.dot(self.center) - self.radius ** 2

        disc = b ** 2 - 4 * a * c
        if math.isclose(disc, 0., abs_tol=tol):
            t1 = -b / (2 * a)
            return [pt1 + t1 * vec]

        elif disc > 0:
            sqrt_disc = math.sqrt(disc)
            t1 = (-b + sqrt_disc) / (2 * a)
            t2 = (-b - sqrt_disc) / (2 * a)
            return [pt1 + t1 * vec,
                    pt1 + t2 * vec]

        return []

    def linesegment_intersections(self, linesegment2d: LineSegment2D, tol=1e-9):
        try:
            if linesegment2d.start == self.center:
                pt1 = linesegment2d.end
                vec = linesegment2d.start - linesegment2d.end
            else:
                pt1 = linesegment2d.start
                vec = linesegment2d.end - linesegment2d.start
        except AttributeError:
            if linesegment2d.point1 == self.center:
                pt1 = linesegment2d.point2
                vec = linesegment2d.point1 - linesegment2d.point2
            else:
                pt1 = linesegment2d.point1
                vec = linesegment2d.point2 - linesegment2d.point1
        a = vec.dot(vec)
        b = 2 * vec.dot(pt1 - self.center)
        c = pt1.dot(pt1) + self.center.dot(self.center) \
            - 2 * pt1.dot(self.center) - self.radius ** 2

        disc = b ** 2 - 4 * a * c
        if math.isclose(disc, 0., abs_tol=tol):
            t1 = -b / (2 * a)
            points = [pt1 + t1 * vec]
            if linesegment2d.point_belongs(points[0]):
                return points
            return []

        elif disc > 0:
            sqrt_disc = math.sqrt(disc)
            t1 = (-b + sqrt_disc) / (2 * a)
            t2 = (-b - sqrt_disc) / (2 * a)
            points = [pt1 + t1 * vec, pt1 + t2 * vec]
            valid_points = [pt for pt in points if
                            linesegment2d.point_belongs(pt)]
            return valid_points

        return []


class ArcEllipse2D(Edge):
    """
    An 2 dimensional elliptical arc.

    :param start: The starting point of the elliptical arc
    :type start: :class:`volmdlr.Point2D`
    :param interior: An interior point of the elliptical arc
    :type interior: :class:`volmdlr.Point2D`
    :param end: The end point of the elliptical arc
    :type end: :class:`volmdlr.Point2D`
    :param center: The center of the ellipse
    :type center: :class:`volmdlr.Point2D`
    :param major_dir: The major direction of the ellipse
    :type major_dir: :class:`volmdlr.Vector2D`
    :param name: The name of the elliptical arc. Default value is ''
    :type name: str, optional
    :param extra: An extra interior point if start is equal to end. Default
        value is None
    :type extra: :class:`volmdlr.Point2D`, optional
    """

    def __init__(self, start: volmdlr.Point2D, interior: volmdlr.Point2D,
                 end: volmdlr.Point2D, center: volmdlr.Point2D,
                 major_dir: volmdlr.Vector2D, name: str = '',
                 extra: volmdlr.Point2D = None):
        Edge.__init__(self, start, end, name)
        self.interior = interior
        self.center = center
        self.extra = extra
        self.major_dir = major_dir
        self.minor_dir = self.major_dir.deterministic_unit_normal_vector()
        frame = volmdlr.Frame2D(self.center, self.major_dir, self.minor_dir)
        self.frame = frame
        start_new, end_new = frame.new_coordinates(self.start), frame.new_coordinates(self.end)
        interior_new, center_new = frame.new_coordinates(self.interior), frame.new_coordinates(self.center)

        def theta_A_B(s, i, e, c):
            """
            from : https://math.stackexchange.com/questions/339126/how-to-draw-an-ellipse-if-a-center-and-3-arbitrary-points-on-it-are-given
            theta=angle d'inclinaison ellipse par rapport à horizontal(sens horaire),A=demi grd axe, B=demi petit axe
            """
            xs, ys, xi, yi, xe, ye = s[0] - c[0], s[1] - c[1], i[0] - c[0], i[
                1] - c[1], e[0] - c[0], e[1] - c[1]
            A = npy.array(([xs ** 2, ys ** 2, 2 * xs * ys],
                           [xi ** 2, yi ** 2, 2 * xi * yi],
                           [xe ** 2, ye ** 2, 2 * xe * ye]))
            invA = npy.linalg.inv(A)
            One = npy.array(([1],
                             [1],
                             [1]))
            C = npy.dot(invA, One)  # matrice colonne de taille 3
            theta = 0.5 * math.atan(2 * C[2] / (C[1] - C[0]))
            c1 = C[0] + C[1]
            c2 = (C[1] - C[0]) / math.cos(2 * theta)
            gdaxe = math.sqrt((2 / (c1 - c2)))
            ptax = math.sqrt((2 / (c1 + c2)))
            return theta, gdaxe, ptax

        if start == end:
            extra_new = frame.new_coordinates(self.extra)
            theta, A, B = theta_A_B(start_new, extra_new, interior_new,
                                    center_new)
        else:
            theta, A, B = theta_A_B(start_new, interior_new, end_new,
                                    center_new)

        self.Gradius = A
        self.Sradius = B
        self.theta = theta

        # Angle pour start
        u1, u2 = start_new.x / self.Gradius, start_new.y / self.Sradius
        angle1 = volmdlr.core.sin_cos_angle(u1, u2)
        self.angle_start = angle1
        # Angle pour end
        u3, u4 = end_new.x / self.Gradius, end_new.y / self.Sradius
        angle2 = volmdlr.core.sin_cos_angle(u3, u4)
        self.angle_end = angle2
        # Angle pour interior
        u5, u6 = interior_new.x / self.Gradius, interior_new.y / self.Sradius
        anglei = volmdlr.core.sin_cos_angle(u5, u6)
        self.angle_interior = anglei

        # Going trigo/clock wise from start to interior
        if anglei < angle1:
            trigowise_path = (anglei + volmdlr.TWO_PI) - angle1
            clockwise_path = angle1 - anglei
        else:
            trigowise_path = anglei - angle1
            clockwise_path = angle1 - anglei + volmdlr.TWO_PI

        # Going trigo wise from interior to interior
        if angle2 < anglei:
            trigowise_path += (angle2 + volmdlr.TWO_PI) - anglei
            clockwise_path += anglei - angle2
        else:
            trigowise_path += angle2 - anglei
            clockwise_path += anglei - angle2 + volmdlr.TWO_PI

        if clockwise_path > trigowise_path:
            self.is_trigo = True
            self.angle = trigowise_path
        else:
            # Clock wise
            self.is_trigo = False
            self.angle = clockwise_path

        if self.start == self.end or self.angle == 0:
            self.angle = volmdlr.TWO_PI

        if self.is_trigo:  # sens trigo
            self.offset_angle = angle1
        else:
            self.offset_angle = angle2

    def _get_points(self):
        return self.discretization_points()

    points = property(_get_points)

    def length(self):
        """
        Calculates the length of the arcellipse2d.

        :return: arcellipse2d's length
        """
        length = self.abscissa(self.end)
        return length

    def point_belongs(self, point, abs_tol: float = 1e-6):
        """
        Verifies if a point belongs to the arcellipse2d.

        :param point: point to be verified
        :param abs_tol: tolerance applied during calculations
        :return: True if the point belongs, False otherwise
        """
        if not math.isclose((point.x - self.center.x) ** 2 / self.Gradius ** 2 +
                            (point.y - self.center.y) ** 2 / self.Sradius ** 2, 1, abs_tol=abs_tol) and not \
                math.isclose((point.x - self.center.x) ** 2 / self.Sradius ** 2 +
                             (point.y - self.center.y) ** 2 / self.Gradius ** 2, 1, abs_tol=abs_tol):
            return False
        new_point = self.frame.new_coordinates(point)
        u1, u2 = new_point.x / self.Gradius, new_point.y / self.Sradius
        angle_new_point = volmdlr.core.sin_cos_angle(u1, u2)
        if self.angle_start < self.angle_end and self.angle_end >= angle_new_point >= self.angle_start:
            return True
        if self.angle_start > self.angle_end and self.angle_end <= angle_new_point <= self.angle_start:
            return True
        return False

    def abscissa(self, point: volmdlr.Point2D):
        """
        Calculates the abscissa of a given point.

        :param point: point for calculating abscissa
        :return: a float, between 0 and the arcellise2d's lenght
        """
        if self.point_belongs(point):
            angle_abscissa = volmdlr.core.clockwise_angle(point - self.center, self.major_dir)
            angle_start = self.angle_start
            angle_end = angle_abscissa
            if self.angle_start > angle_abscissa > self.angle_end:
                angle_start = angle_abscissa
                angle_end = self.angle_start

            def arc_length(theta):
                return math.sqrt((self.Gradius ** 2) * math.sin(theta) ** 2 +
                                 (self.Sradius ** 2) * math.cos(theta) ** 2)

            res, _ = scipy_integrate.quad(arc_length, angle_start, angle_end)
            return res
        raise ValueError(f'point {point} does not belong to ellipse')

    def bounding_rectangle(self):
        """
        Calculates the bounding rectangle for the arcellipse2d.

        :return: volmdlr.core.BoudingRectangle object.
        """
        min_a, max_a = self.center - self.Gradius * self.major_dir, self.center + self.Gradius * self.major_dir
        min_b, max_b = self.center - self.Sradius * self.minor_dir, self.center + self.Sradius * self.minor_dir
        x_values = [point.x for point in [min_a, max_a, min_b, max_b]]
        y_values = [point.y for point in [min_a, max_a, min_b, max_b]]
        return volmdlr.core.BoundingRectangle(min(x_values), max(x_values), min(y_values), max(y_values))

    def straight_line_area(self):
        """
        Calculates the area of the elliptic arc, with line drwan from start to end.

        :return: straight_line_area.
        """
        if self.angle >= math.pi:
            angle = volmdlr.TWO_PI - self.angle
            area = math.pi * self.Gradius * self.Sradius - 0.5 * self.Gradius * self.Sradius * (
                    angle - math.sin(angle))
        else:
            angle = self.angle
            area = 0.5 * self.Gradius * self.Sradius * (angle - math.sin(angle))

        if self.is_trigo:
            return area
        return -area

    def discretization_points(self, *, number_points: int = None, angle_resolution: int = None):
        """
        discretize an Edge to have "n" points.

        :param number_points: the number of points (including start and end points)
             if unset, only start and end will be returned.
        :param angle_resolution: if set, the sampling will be adapted to have a controlled angular distance. Usefull
            to mesh an arc.
        :return: a list of sampled points.
        """
        if not number_points:
            if not angle_resolution:
                number_points = 2
            else:
                number_points = math.ceil(angle_resolution * abs(0.5 * self.angle / math.pi))
        is_trigo = True
        if self.angle_start > self.angle_end:
            if self.angle_start >= self.angle_interior >= self.angle_end:
                angle_start = self.angle_end
                angle_end = self.angle_start
                is_trigo = False
            else:
                angle_end = self.angle_end + volmdlr.TWO_PI
                angle_start = self.angle_start
        elif self.angle_start == self.angle_end:
            angle_start = 0
            angle_end = 2 * math.pi
        else:
            angle_end = self.angle_end
            angle_start = self.angle_start

        discretization_points = [self.frame.old_coordinates(
            volmdlr.Point2D(self.Gradius * math.cos(angle), self.Sradius * math.sin(angle)))
            for angle in npy.linspace(angle_start, angle_end, number_points)]
        if not is_trigo:
            discretization_points = discretization_points[::-1]
        return discretization_points

    def polygon_points(self, discretization_resolution: int):
        warnings.warn('polygon_points is deprecated,\
                please use discretization_points instead',
                      DeprecationWarning)
        return self.discretization_points(angle_resolution=discretization_resolution)

    def to_3d(self, plane_origin, x, y):
        point_start3d = self.start.to_3d(plane_origin, x, y)
        point_interior3d = self.interior.to_3d(plane_origin, x, y)
        point_end3d = self.end.to_3d(plane_origin, x, y)
        point_center3d = self.center.to_3d(plane_origin, x, y)

        a_max2d = self.center + self.major_dir * self.Gradius
        a_max3d = a_max2d.to_3d(plane_origin, x, y)
        new_major_dir = a_max3d - point_center3d
        new_major_dir.normalize()
        return ArcEllipse3D(point_start3d, point_interior3d, point_end3d,
                            point_center3d, new_major_dir, name=self.name)

    def plot(self, ax=None, color='k', alpha=1):
        if ax is None:
            _, ax = plt.subplots()

        self.interior.plot(ax=ax, color='m')
        self.start.plot(ax=ax, color='r')
        self.end.plot(ax=ax, color='b')
        self.center.plot(ax=ax, color='y')

        x = []
        y = []
        for px, py in self.discretization_points(number_points=100):
            x.append(px)
            y.append(py)

        plt.plot(x, y, color=color, alpha=alpha)
        return ax

    def normal_vector(self, abscissa):
        raise NotImplementedError

    def unit_normal_vector(self, abscissa):
        raise NotImplementedError

    def direction_vector(self, abscissa):
        raise NotImplementedError

    def unit_direction_vector(self, abscissa):
        raise NotImplementedError

    def reverse(self):
        return self.__class__(self.end.copy(), self.interior.copy(), self.start.copy(),
                              self.center.copy(), self.major_dir.copy(), self.name)


class Line3D(Line):
    """
    Define an infinite line passing through the 2 points.

    """
    _non_eq_attributes = ['name', 'basis_primitives', 'bounding_box']

    def __init__(self, point1: volmdlr.Point3D, point2: volmdlr.Point3D,
                 name: str = ''):
        Line.__init__(self, point1, point2, name=name)
        self.points = [point1, point2]
        self._bbox = None

    @property
    def bouding_box(self):
        if not self._bbox:
            self._bbox = self._bounding_box()
        return self._bbox

    def _bounding_box(self):
        # points = [self.point1, self.point2]
        # xmin = min([pt[0] for pt in points])
        # xmax = max([pt[0] for pt in points])
        # ymin = min([pt[1] for pt in points])
        # ymax = max([pt[1] for pt in points])
        # zmin = min([pt[2] for pt in points])
        # zmax = max([pt[2] for pt in points])

        xmin = min([self.point1[0], self.point2[0]])
        xmax = max([self.point1[0], self.point2[0]])
        ymin = min([self.point1[1], self.point2[1]])
        ymax = max([self.point1[1], self.point2[1]])
        zmin = min([self.point1[2], self.point2[2]])
        zmax = max([self.point1[2], self.point2[2]])

        return volmdlr.core.BoundingBox(xmin, xmax, ymin, ymax, zmin, zmax)

    def point_at_abscissa(self, abscissa):
        return self.point1 + (
            self.point2 - self.point1) * abscissa

    def point_belongs(self, point3d):
        if point3d == self.point1:
            return True
        return self.direction_vector().is_colinear_to(point3d - self.point1)

    def point_distance(self, point):
        vector1 = point - self.point1
        vector1.to_vector()
        vector2 = self.point2 - self.point1
        vector2.to_vector()
        return vector1.cross(vector2).norm() / vector2.norm()

    def line_distance(self, line2):
        """
        Calculates the distance between two Line3D.

        :param line2: other Line3D.
        :return: The distance between the two lines.
        """
        direction_vector1 = self.direction_vector()
        direction_vector2 = line2.direction_vector()
        if direction_vector1.is_colinear_to(direction_vector2):
            return direction_vector1.cross(line2.points[0] - self.points[0]).norm() / direction_vector1.norm()
        vector = line2.points[0] - self.points[0]
        line_distance = abs(vector.dot(direction_vector1.cross(direction_vector2))) / direction_vector1.cross(
            direction_vector2).norm()
        return line_distance

    def skew_to(self, line):
        """
        Verifies if two Line3D are skew to each other, that is, they are not parallel and never intersect.

        :param line: othe line.
        :return: True if they are skew, False otherwise.
        """
        if self.direction_vector().is_colinear_to(line.direction_vector()):
            return False
        if math.isclose(self.line_distance(line), 0, abs_tol=1e-6):
            return False
        return True

    def plot(self, ax=None, color='k', alpha=1, dashed=True):
        if ax is None:
            ax = Axes3D(plt.figure())

        # Line segment
        ax.plot([self.point1.x, self.point2.x], [self.point1.y, self.point2.y],
                [self.point1.z, self.point2.z], color=color, alpha=alpha)

        # Drawing 3 times length of segment on each side
        u = self.point2 - self.point1
        v1 = (self.point1 - 3 * u)
        x1, y1, z1 = v1.x, v1.y, v1.z
        v2 = (self.point2 - 3 * u)
        x2, y2, z2 = v2.x, v2.y, v2.z
        if dashed:
            ax.plot([x1, x2], [y1, y2], [z1, z2], color=color,
                    dashes=[30, 5, 10, 5])
        else:
            ax.plot([x1, x2], [y1, y2], [z1, z2], color=color)
        return ax

    def plane_projection2d(self, center, x, y):
        return Line2D(self.point1.plane_projection2d(center, x, y),
                      self.point2.plane_projection2d(center, x, y))

    def minimum_distance_points(self, other_line):
        """
        Returns the points on this line and the other line that are the closest
        of lines
        """
        u = self.point2 - self.point1
        v = other_line.point2 - other_line.point1
        w = self.point1 - other_line.point1
        a = u.dot(u)
        b = u.dot(v)
        c = v.dot(v)
        d = u.dot(w)
        e = v.dot(w)

        s = (b * e - c * d) / (a * c - b ** 2)
        t = (a * e - b * d) / (a * c - b ** 2)
        p1 = self.point1 + s * u
        p2 = other_line.point1 + t * v
        return p1, p2

    def rotation(self, center: volmdlr.Point3D, axis: volmdlr.Vector3D, angle: float):
        """
        Line3D rotation
        :param center: rotation center
        :param axis: rotation axis
        :param angle: angle rotation
        :return: a new rotated Line3D
        """

        return Line3D(*[p.rotation(center, axis, angle) for p in
                        [self.point1, self.point2]])

    def rotation_inplace(self, center: volmdlr.Point3D, axis: volmdlr.Vector3D, angle: float):
        """
        Line3D rotation. Object is updated inplace
        :param center: rotation center
        :param axis: rotation axis
        :param angle: rotation angle
        """
        for p in [self.point1, self.point2]:
            p.rotation_inplace(center, axis, angle)

    def translation(self, offset: volmdlr.Vector3D):
        """
        Line3D translation
        :param offset: translation vector
        :return: A new translated Line3D
        """
        return Line3D(*[point.translation(offset) for point in
                        [self.point1, self.point2]])

    def translation_inplace(self, offset: volmdlr.Vector3D):
        """
        Line3D translation. Object is updated inplace
        :param offset: translation vector
        """
        for point in [self.point1, self.point2]:
            point.translation_inplace(offset)

    def frame_mapping(self, frame: volmdlr.Frame3D, side: str):
        """
        Changes vector frame_mapping and return a new Line3D
        side = 'old' or 'new'
        """
        if side == 'old':
            new_start = frame.old_coordinates(self.point1)
            new_end = frame.old_coordinates(self.point2)
        elif side == 'new':
            new_start = frame.new_coordinates(self.point1)
            new_end = frame.new_coordinates(self.point2)
        else:
            raise ValueError('Please Enter a valid side: old or new')
        return Line3D(new_start, new_end)

    def frame_mapping_inplace(self, frame: volmdlr.Frame3D, side: str):
        """
        Changes Line3D frame_mapping and the object is updated inplace
        side = 'old' or 'new'
        """
        if side == 'old':
            new_start = frame.old_coordinates(self.point1)
            new_end = frame.old_coordinates(self.point2)
        elif side == 'new':
            new_start = frame.new_coordinates(self.point1)
            new_end = frame.new_coordinates(self.point2)
        else:
            raise ValueError('Please Enter a valid side: old or new')
        self.point1 = new_start
        self.point2 = new_end
        self.bounding_box = self._bounding_box()

    def trim(self, point1: volmdlr.Point3D, point2: volmdlr.Point3D):
        if not self.point_belongs(point1) or not self.point_belongs(point2):
            raise ValueError('Point not on curve')
        return Line3D(point1, point2)

    def copy(self, *args, **kwargs):
        return Line3D(*[p.copy() for p in [self.point1, self.point2]])

    @classmethod
    def from_step(cls, arguments, object_dict):
        point1 = object_dict[arguments[1]]
        direction = object_dict[arguments[2]]
        point2 = point1 + direction
        return cls(point1, point2, arguments[0][1:-1])

    # def intersection(self, line2):
    #
    #     x1 = self.point1.x
    #     y1 = self.point1.y
    #     z1 = self.point1.z
    #     x2 = self.point2.x
    #     y2 = self.point2.y
    #     z2 = self.point2.z
    #     x3 = line2.point1.x
    #     y3 = line2.point1.y
    #     z3 = line2.point1.z
    #     x4 = line2.point2.x
    #     y4 = line2.point2.y
    #     z4 = line2.point2.z
    #
    #     if x3 == 0 and x4 == 0 and y4 - y3 == 0:
    #         x5, y5, z5 = x3, y3, z3
    #         x6, y6, z6 = x4, y4, z4
    #         x3, y3, z3 = x1, y1, z1
    #         x4, y4, z4 = x2, y2, z2
    #         x1, y1, z1 = x5, y5, z5
    #         x2, y2, z2 = x6, y6, z6
    #
    #     elif y3 == 0 and y4 == 0 and x4 - x3 == 0:
    #         x5, y5, z5 = x3, y3, z3
    #         x6, y6, z6 = x4, y4, z4
    #         x3, y3, z3 = x1, y1, z1
    #         x4, y4, z4 = x2, y2, z2
    #         x1, y1, z1 = x5, y5, z5
    #         x2, y2, z2 = x6, y6, z6
    #
    #     res, list_t1 = [], []
    #
    #     # 2 unknown 3eq with t1 et t2 unknown
    #
    #     if (x2 - x1 + y1 - y2) != 0 and (y4 - y3) != 0:
    #         t1 = (x3 - x1 + (x4 - x3) * (y1 - y3) / (y4 - y3)) / (
    #             x2 - x1 + y1 - y2)
    #         t2 = (y1 - y3 + (y2 - y1) * t1) / (y4 - y3)
    #         res1 = z1 + (z2 - z1) * t1
    #         res2 = z3 + (z4 - z3) * t2
    #         list_t1.append(t1)
    #         res.append([res1, res2])
    #
    #     if (z2 - z1 + y1 - y2) != 0 and (y4 - y3) != 0:
    #         t1 = (z3 - z1 + (z4 - z3) * (y1 - y3) / (y4 - y3)) / (
    #             z2 - z1 + y1 - y2)
    #         t2 = (y1 - y3 + (y2 - y1) * t1) / (y4 - y3)
    #         res1 = x1 + (x2 - x1) * t1
    #         res2 = x3 + (x4 - x3) * t2
    #         list_t1.append(t1)
    #         res.append([res1, res2])
    #
    #     if (z2 - z1 + x1 - x2) != 0 and (x4 - x3) != 0:
    #         t1 = (z3 - z1 + (z4 - z3) * (x1 - x3) / (x4 - x3)) / (
    #             z2 - z1 + x1 - x2)
    #         t2 = (x1 - x3 + (x2 - x1) * t1) / (x4 - x3)
    #         res1 = y1 + (y2 - y1) * t1
    #         res2 = y3 + (y4 - y3) * t2
    #         list_t1.append(t1)
    #         res.append([res1, res2])
    #
    #     if len(res) == 0:
    #         return None
    #
    #     for pair, t1 in zip(res, list_t1):
    #         res1, res2 = pair[0], pair[1]
    #         if math.isclose(res1, res2,
    #                         abs_tol=1e-7):  # if there is an intersection point
    #             return volmdlr.Point3D(x1 + (x2 - x1) * t1,
    #                                    y1 + (y2 - y1) * t1,
    #                                    z1 + (z2 - z1) * t1)
    #
    #     return None

    def intersection(self, line):
        """
        Calculates the intersection between to Line3D, if there is an intersection
        :param line: other Line3D
        :return: None if there is no intersection between Lines. A volmdlr.Point3D if there existes an intersection
        """
        direction_vector1 = self.direction_vector()
        direction_vector2 = line.direction_vector()
        distance_to_line = self.line_distance(line)
        if direction_vector1.is_colinear_to(direction_vector2) or\
                not math.isclose(distance_to_line, 0, abs_tol=1e-6):
            return None
        if math.isclose(distance_to_line, 0, abs_tol=1e-6) and\
                math.isclose(direction_vector1.dot(direction_vector2), 0, abs_tol=1e-6):
            projected_point, _ = self.point_projection(line.points[0])
            return projected_point
        x1, y1, z1 = self.points[0].x, self.points[0].y, self.points[0].z
        x2, y2, z2 = line.points[0].x, line.points[0].y, line.points[0].z
        a, b, c = direction_vector1.x, direction_vector1.y, direction_vector1.z
        m, n, p = direction_vector2.x, direction_vector2.y, direction_vector2.z
        vector_components = [a, b, c, m, n, p]
        for i, component in enumerate(vector_components):
            if abs(component) <= 1e-5:
                vector_components[i] = 0.0
        a, b, c, m, n, p = vector_components
        # if a == m == 0 and x2 != x1:
        #     return None
        # if b == n == 0 and y2 != y1:
        #     if a == p == 0 and c != 0 != m:
        #         coefficient_t = (x2 - x1) / -m
        #         coefficient_s = (z2 - z1) / c
        #     else:
        #         return None
        # elif c == p == 0 and z2 != z1:
        #     return None
        # if a == b == 0 and (x2 - x1) * n == (y2 - y1) * m:
        if n * a != b * m:
            coefficient_t = (b * (x2 - x1) - a * (y2 - y1)) / (n * a - b * m)
            coefficient_s = (n * (x2 - x1) - m * (y2 - y1)) / (n * a - b * m)
        elif a == m == 0:
            if math.isclose(x2, x1, abs_tol=1e-5) and c * n != b * p:
                if b != 0:
                    coefficient_t = ((z2 - z1) * b - c * (y2 - y1)) / (c * n - b * p)
                    coefficient_s = ((y2 - y1) + n * coefficient_t) / b
                elif n != 0 and c != 0:
                    coefficient_t = (y2 - y1) / -n
                    coefficient_s = (z2 - z1 + p * coefficient_t) / c
            else:
                raise NotImplementedError
        elif b == n == 0.:
            if math.isclose(y2, y1, abs_tol=1e-5) and c * m != a * p:
                if a != 0.:
                    coefficient_t = ((z2 - z1) * a - c * (x2 - x1)) / (c * m - a * p)
                    coefficient_s = ((x2 - x1) + m * coefficient_t) / a
                elif m != 0 and c != 0:
                    coefficient_t = (x2 - x1) / -m
                    coefficient_s = (z2 - z1 + p * coefficient_t) / c
            else:
                raise NotImplementedError
        elif a == b == 0 and n != 0 != m:
            coefficient_t = (x2 - x1) / m
            coefficient_s = ((z2 - z1) + p * coefficient_t) / c
        elif a == 0 and m != 0 and b != 0:
            coefficient_t = - (x2 - x1) / m
            coefficient_s = ((y2 - y1) + n * coefficient_t) / b
        elif m == 0 and a != 0 and n != 0:
            coefficient_s = - (x2 - x1) / a
            coefficient_t = ((y2 - y1) - b * coefficient_s) / -n
        else:
            print(True)
            raise NotImplementedError
        if math.isclose(c * coefficient_s - p * coefficient_t, z2 - z1, abs_tol=1e-5):
            return volmdlr.Point3D(x1 + coefficient_s * a,
                                   y1 + coefficient_s * b,
                                   z1 + coefficient_s * c)
        return None

    def to_step(self, current_id, surface_id=None):
        p1_content, p1_id = self.point1.to_step(current_id)
        # p2_content, p2_id = self.point2.to_step(current_id+1)
        current_id = p1_id + 1
        u_content, u_id = volmdlr.Vector3D.to_step(
            self.unit_direction_vector(),
            current_id,
            vector=True)
        current_id = u_id + 1
        content = p1_content + u_content
        content += f"#{current_id} = LINE('{self.name}',#{p1_id},#{u_id});\n"
        return content, current_id

    def to_2d(self, plane_origin, x, y):
        """
        Tranforms a Line3D into an Line2D, given an plane origin and a u and v plane vector.

        :param plane_origin: plane origin.
        :param x: plane u vector.
        :param y: plane v vector.
        :return: Line2D.
        """
        p2d = [p.to_2d(plane_origin, x, y) for p in (self.point1, self.point2)]
        if p2d[0] == p2d[1]:
            return None
        return Line2D(*p2d, name=self.name)


class LineSegment3D(LineSegment):
    """
    Define a line segment limited by two points
    """

    def __init__(self, start: volmdlr.Point3D, end: volmdlr.Point3D,
                 name: str = ''):
        if start == end:
            raise NotImplementedError
        self.points = [start, end]
        LineSegment.__init__(self, start=start, end=end, name=name)
        self._bbox = None

    @property
    def bounding_box(self):
        if not self._bbox:
            self._bbox = self._bounding_box()
        return self._bbox

    @bounding_box.setter
    def bounding_box(self, new_bounding_box):
        self._bbox = new_bounding_box

    def __hash__(self):
        return 2 + hash(self.start) + hash(self.end)

    def __eq__(self, other_linesegment3d):
        if other_linesegment3d.__class__ != self.__class__:
            return False
        return (self.start == other_linesegment3d.start
                and self.end == other_linesegment3d.end)

    def _bounding_box(self):

        xmin = min(self.start.x, self.end.x)
        xmax = max(self.start.x, self.end.x)
        ymin = min(self.start.y, self.end.y)
        ymax = max(self.start.y, self.end.y)
        zmin = min(self.start.z, self.end.z)
        zmax = max(self.start.z, self.end.z)

        return volmdlr.core.BoundingBox(xmin, xmax, ymin, ymax, zmin, zmax)

    def to_dict(self, *args, **kwargs):
        return {'object_class': 'volmdlr.edges.LineSegment3D',
                'name': self.name,
                'start': self.start.to_dict(),
                'end': self.end.to_dict()
                }

    # def point_at_abscissa(self, abscissa):
    #     return self.start + abscissa * (
    #         self.end - self.start) / self.length()

    def point_belongs(self, point, abs_tol=1e-7):
        point_distance = self.point_distance(point)
        if math.isclose(point_distance, 0, abs_tol=abs_tol):
            return True
        return False

    def normal_vector(self, abscissa=0.):
        return None

    def unit_normal_vector(self, abscissa=0.):
        return None

    # def middle_point(self):
    #     return self.point_at_abscissa(0.5 * self.length())

    def point_distance(self, point):
        distance, point = volmdlr.LineSegment3DPointDistance(
            [(self.start.x, self.start.y, self.start.z),
             (self.end.x, self.end.y, self.end.z)],
            (point.x, point.y, point.z))
        return distance

    def plane_projection2d(self, center, x, y):
        start, end = self.start.plane_projection2d(center, x, y), self.end.plane_projection2d(center, x, y)
        if start != end:
            return LineSegment2D(start, end)
        return None

    # def intersection(self, segment2):
    #     x1 = self.start.x
    #     y1 = self.start.y
    #     z1 = self.start.z
    #     x2 = self.end.x
    #     y2 = self.end.y
    #     z2 = self.end.z
    #     x3 = segment2.start.x
    #     y3 = segment2.start.y
    #     z3 = segment2.start.z
    #     x4 = segment2.end.x
    #     y4 = segment2.end.y
    #     z4 = segment2.end.z
    #
    #     if x3 == 0 and x4 == 0 and y4 - y3 == 0:
    #         x5, y5, z5 = x3, y3, z3
    #         x6, y6, z6 = x4, y4, z4
    #         x3, y3, z3 = x1, y1, z1
    #         x4, y4, z4 = x2, y2, z2
    #         x1, y1, z1 = x5, y5, z5
    #         x2, y2, z2 = x6, y6, z6
    #
    #     elif y3 == 0 and y4 == 0 and x4 - x3 == 0:
    #         x5, y5, z5 = x3, y3, z3
    #         x6, y6, z6 = x4, y4, z4
    #         x3, y3, z3 = x1, y1, z1
    #         x4, y4, z4 = x2, y2, z2
    #         x1, y1, z1 = x5, y5, z5
    #         x2, y2, z2 = x6, y6, z6
    #
    #     res, list_t1 = [], []
    #
    #     # 2 unknown 3eq with t1 et t2 unknown
    #     if (x2 - x1 + y1 - y2) != 0 and (y4 - y3) != 0:
    #         t1 = (x3 - x1 + (x4 - x3) * (y1 - y3) / (y4 - y3)) / (
    #             x2 - x1 + y1 - y2)
    #         t2 = (y1 - y3 + (y2 - y1) * t1) / (y4 - y3)
    #         res1 = z1 + (z2 - z1) * t1
    #         res2 = z3 + (z4 - z3) * t2
    #         list_t1.append(t1)
    #         res.append([res1, res2])
    #
    #     if (z2 - z1 + y1 - y2) != 0 and (y4 - y3) != 0:
    #         t1 = (z3 - z1 + (z4 - z3) * (y1 - y3) / (y4 - y3)) / (
    #             z2 - z1 + y1 - y2)
    #         t2 = (y1 - y3 + (y2 - y1) * t1) / (y4 - y3)
    #         res1 = x1 + (x2 - x1) * t1
    #         res2 = x3 + (x4 - x3) * t2
    #         list_t1.append(t1)
    #         res.append([res1, res2])
    #
    #     if (z2 - z1 + x1 - x2) != 0 and (x4 - x3) != 0:
    #         t1 = (z3 - z1 + (z4 - z3) * (x1 - x3) / (x4 - x3)) / (
    #             z2 - z1 + x1 - x2)
    #         t2 = (x1 - x3 + (x2 - x1) * t1) / (x4 - x3)
    #         res1 = y1 + (y2 - y1) * t1
    #         res2 = y3 + (y4 - y3) * t2
    #         list_t1.append(t1)
    #         res.append([res1, res2])
    #
    #     if len(res) == 0:
    #         return None
    #
    #     for pair, t1 in zip(res, list_t1):
    #         res1, res2 = pair[0], pair[1]
    #         if math.isclose(res1, res2,
    #                         abs_tol=1e-7):  # if there is an intersection point
    #             if t1 >= 0 or t1 <= 1:
    #                 return volmdlr.Point3D(x1 + (x2 - x1) * t1,
    #                                        y1 + (y2 - y1) * t1,
    #                                        z1 + (z2 - z1) * t1)
    #
    #     return None

    def line_intersections(self, line):
        line_self = self.to_line()
        if line_self.skew_to(line):
            return None
        intersection = line_self.intersection(line)
        if intersection and self.point_belongs(intersection):
            return intersection
        return None

    def linesegment_intersection(self, linesegment):
        line1 = self.to_line()
        line2 = linesegment.to_line()
        intersection = line1.intersection(line2)
        if intersection and self.point_belongs(intersection) and linesegment.point_belongs(intersection):
            return intersection
        return None

    def rotation(self, center: volmdlr.Point3D,
                 axis: volmdlr.Vector3D, angle: float):
        """
        LineSegment3D rotation
        :param center: rotation center
        :param axis: rotation axis
        :param angle: angle rotation
        :return: a new rotated LineSegment3D
        """
        return LineSegment3D(
            *[point.rotation(center, axis, angle) for point in self.points])

    def rotation_inplace(self, center: volmdlr.Point3D,
                         axis: volmdlr.Vector3D, angle: float):
        """
        Line2D rotation. Object is updated inplace
        :param center: rotation center
        :param axis: rotation axis
        :param angle: rotation angle
        """
        for point in self.points:
            point.rotation_inplace(center, axis, angle)
        self.bounding_box = self._bounding_box()

    def __contains__(self, point):

        point1, point2 = self.start, self.end
        axis = point2 - point1
        test = point.rotation(point1, axis, math.pi)
        if test == point:
            return True

        return False

    def translation(self, offset: volmdlr.Vector3D):
        """
        LineSegment3D translation
        :param offset: translation vector
        :return: A new translated LineSegment3D
        """
        return LineSegment3D(
            *[point.translation(offset) for point in self.points])

    def translation_inplace(self, offset: volmdlr.Vector3D):
        """
        LineSegment3D translation. Object is updated inplace
        :param offset: translation vector
        """
        for point in self.points:
            point.translation_inplace(offset)
        self.bounding_box = self._bounding_box()

    def frame_mapping(self, frame: volmdlr.Frame3D, side: str):
        """
        Changes LineSegment3D frame_mapping and return a new LineSegment3D
        side = 'old' or 'new'
        """
        if side == 'old':
            return LineSegment3D(
                *[frame.old_coordinates(point) for point in self.points])
        elif side == 'new':
            return LineSegment3D(
                *[frame.new_coordinates(point) for point in self.points])
        raise ValueError('Please Enter a valid side: old or new')

    def frame_mapping_inplace(self, frame: volmdlr.Frame3D, side: str):
        """
        Changes vector frame_mapping and the object is updated inplace
        side = 'old' or 'new'
        """
        if side == 'old':
            new_start = frame.old_coordinates(self.start)
            new_end = frame.old_coordinates(self.end)
        elif side == 'new':
            new_start = frame.new_coordinates(self.start)
            new_end = frame.new_coordinates(self.end)
        else:
            raise ValueError('Please Enter a valid side: old or new')
        self.start = new_start
        self.end = new_end
        self.bounding_box = self._bounding_box()

    def copy(self, *args, **kwargs):
        return LineSegment3D(self.start.copy(), self.end.copy())

    def plot(self, ax=None, color='k', alpha=1,
             edge_ends=False, edge_direction=False):
        if ax is None:
            fig = plt.figure()
            ax = fig.add_subplot(111, projection='3d')
        else:
            fig = ax.figure

        points = [self.start, self.end]
        x = [p.x for p in points]
        y = [p.y for p in points]
        z = [p.z for p in points]
        if edge_ends:
            ax.plot(x, y, z, color=color, alpha=alpha, marker='o')
        else:
            ax.plot(x, y, z, color=color, alpha=alpha)
        if edge_direction:
            x, y, z = self.point_at_abscissa(0.5 * self.length())
            u, v, w = 0.05 * self.direction_vector()
            ax.quiver(x, y, z, u, v, w, length=self.length() / 100,
                      arrow_length_ratio=5, normalize=True,
                      pivot='tip', color=color)
        return ax

    def plot2d(self, x_3D, y_3D, ax=None, color='k', width=None):
        if ax is None:
            fig = plt.figure()
            ax = fig.add_subplot(111, projection='3d')
        else:
            fig = ax.figure

        edge2D = self.plane_projection2d(volmdlr.O3D, x_3D, y_3D)
        edge2D.plot(ax=ax, color=color, width=width)
        return ax

    def plot_data(self, x_3D, y_3D, marker=None, color='black', stroke_width=1,
                  dash=False, opacity=1, arrow=False):
        edge2D = self.plane_projection2d(volmdlr.O3D, x_3D, y_3D)
        return edge2D.plot_data(marker, color, stroke_width,
                                dash, opacity, arrow)

    def FreeCADExport(self, name, ndigits=6):
        name = 'primitive' + str(name)
        x1, y1, z1 = round(1000 * self.start, ndigits)
        x2, y2, z2 = round(1000 * self.end, ndigits)
        return '{} = Part.LineSegment(fc.Vector({},{},{}),fc.Vector({},{},{}))\n'.format(
            name, x1, y1, z1, x2, y2, z2)

    def to_line(self):
        return Line3D(self.start, self.end)

    def babylon_script(self, color=(1, 1, 1), name='line', type_='line',
                       parent=None):
        if type_ in ['line', 'dashed']:
            s = 'var myPoints = [];\n'
            s += 'var point1 = new BABYLON.Vector3({},{},{});\n'.format(
                *self.start)
            s += 'myPoints.push(point1);\n'
            s += 'var point2 = new BABYLON.Vector3({},{},{});\n'.format(
                *self.end)
            s += 'myPoints.push(point2);\n'
            if type_ == 'line':
                s += 'var {} = BABYLON.MeshBuilder.CreateLines("lines", {{points: myPoints}}, scene);\n'.format(
                    name)
            elif type_ == 'dashed':
                s += f'var {name} = BABYLON.MeshBuilder.CreateDashedLines("lines", {{points: myPoints, dashNb:20}}, scene);'
            s += '{}.color = new BABYLON.Color3{};\n'.format(name, tuple(color))
        elif type_ == 'tube':
            radius = 0.03 * self.start.point_distance(self.end)
            s = 'var points = [new BABYLON.Vector3({},{},{}), new BABYLON.Vector3({},{},{})];\n'.format(
                *self.start, *self.end)
            s += 'var {} = BABYLON.MeshBuilder.CreateTube("frame_U", {{path: points, radius: {}}}, {});'.format(
                name, radius, parent)
        #            s += 'line.material = red_material;\n'

        else:
            raise NotImplementedError

        if parent is not None:
            s += f'{name}.parent = {parent};\n'

        return s

    def to_2d(self, plane_origin, x, y):
        """
        Tranforms a LineSegment3D into an LineSegment2D, given an plane origin and a u and v plane vector.

        :param plane_origin: plane origin.
        :param x: plane u vector.
        :param y: plane v vector.
        :return: LineSegment2D.
        """
        p2d = [p.to_2d(plane_origin, x, y) for p in (self.start, self.end)]
        if p2d[0] == p2d[1]:
            return None
        return LineSegment2D(*p2d, name=self.name)

    def to_bspline_curve(self, resolution=10):
        """
        Convert a LineSegment3D to a BSplineCurve3D
        """
        degree = 1
        points = [self.point_at_abscissa(abscissa / self.length())
                  for abscissa in range(resolution + 1)]
        bspline_curve = BSplineCurve3D.from_points_interpolation(points,
                                                                 degree)
        return bspline_curve

    def reverse(self):
        return LineSegment3D(self.end.copy(), self.start.copy())

    def minimum_distance_points(self, other_line):
        """
        Returns the points on this line and the other line that are the closest
        of lines
        """
        u = self.end - self.start
        v = other_line.end - other_line.start
        w = self.start - other_line.start
        a = u.dot(u)
        b = u.dot(v)
        c = v.dot(v)
        d = u.dot(w)
        e = v.dot(w)
        if (a * c - b ** 2) != 0:
            s = (b * e - c * d) / (a * c - b ** 2)
            t = (a * e - b * d) / (a * c - b ** 2)
            p1 = self.start + s * u
            p2 = other_line.start + t * v
            return p1, p2
        else:
            return self.start, other_line.start

    def Matrix_distance(self, other_line):
        u = self.direction_vector()
        v = other_line.direction_vector()
        w = other_line.start - self.start

        a = u.dot(u)
        b = -u.dot(v)
        d = v.dot(v)

        e = w.dot(u)
        f = -w.dot(v)

        A = npy.array([[a, b],
                       [b, d]])
        B = npy.array([e, f])

        res = scp.optimize.lsq_linear(A, B, bounds=(0, 1))
        p1 = self.point_at_abscissa(res.x[0] * self.length())
        p2 = other_line.point_at_abscissa(
            res.x[1] * other_line.length())
        return p1, p2

    def parallel_distance(self, other_linesegment):
        pt_a, pt_b, pt_c = self.start, self.end, other_linesegment.points[0]
        vector = volmdlr.Vector3D((pt_a - pt_b).vector)
        vector.normalize()
        plane1 = volmdlr.faces.Plane3D.from_3_points(pt_a, pt_b, pt_c)
        v = vector.cross(plane1.frame.w)  # distance vector
        # pt_a = k*u + c*v + pt_c
        res = (pt_a - pt_c).vector
        x, y, z = res[0], res[1], res[2]
        u1, u2, u3 = vector.x, vector.y, vector.z
        v1, v2, v3 = v.x, v.y, v.z

        if (u1 * v2 - v1 * u2) != 0 and u1 != 0:
            c = (y * u1 - x * u2) / (u1 * v2 - v1 * u2)
            k = (x - c * v1) / u1
            if math.isclose(k * u3 + c * v3, z, abs_tol=1e-7):
                return k
        elif (u1 * v3 - v1 * u3) != 0 and u1 != 0:
            c = (z * u1 - x * u3) / (u1 * v3 - v1 * u3)
            k = (x - c * v1) / u1
            if math.isclose(k * u2 + c * v2, y, abs_tol=1e-7):
                return k
        elif (v1 * u2 - v2 * u1) != 0 and u2 != 0:
            c = (u2 * x - y * u1) / (v1 * u2 - v2 * u1)
            k = (y - c * v2) / u2
            if math.isclose(k * u3 + c * v3, z, abs_tol=1e-7):
                return k
        elif (v3 * u2 - v2 * u3) != 0 and u2 != 0:
            c = (u2 * z - y * u3) / (v3 * u2 - v2 * u3)
            k = (y - c * v2) / u2
            if math.isclose(k * u1 + c * v1, x, abs_tol=1e-7):
                return k
        elif (u1 * v3 - v1 * u3) != 0 and u3 != 0:
            c = (z * u1 - x * u3) / (u1 * v3 - v1 * u3)
            k = (z - c * v3) / u3
            if math.isclose(k * u2 + c * v2, y, abs_tol=1e-7):
                return k
        elif (u2 * v3 - v2 * u3) != 0 and u3 != 0:
            c = (z * u2 - y * u3) / (u2 * v3 - v2 * u3)
            k = (z - c * v3) / u3
            if math.isclose(k * u1 + c * v1, x, abs_tol=1e-7):
                return k
        else:
            return NotImplementedError

    def minimum_distance(self, element, return_points=False):
        if element.__class__ is Arc3D or element.__class__ is volmdlr.wires.Circle3D:
            pt1, pt2 = element.minimum_distance_points_line(self)
            if return_points:
                return pt1.point_distance(pt2), pt1, pt2
            else:
                return pt1.point_distance(pt2)

        elif element.__class__ is LineSegment3D:
            p1, p2 = self.Matrix_distance(element)
            if return_points:
                return p1.point_distance(p2), p1, p2
            else:
                return p1.point_distance(p2)

        elif element.__class__ is BSplineCurve3D:
            points = element.points
            lines = []
            dist_min = math.inf
            for p1, p2 in zip(points[0:-1], points[1:]):
                lines.append(LineSegment3D(p1, p2))
            for line in lines:
                p1, p2 = self.Matrix_distance(line)
                dist = p1.point_distance(p2)
                if dist < dist_min:
                    dist_min = dist
                    min_points = (p1, p2)
            if return_points:
                p1, p2 = min_points
                return dist_min, p1, p2
            else:
                return dist_min

        else:
            return NotImplementedError

    def extrusion(self, extrusion_vector):
        u = self.unit_direction_vector()
        v = extrusion_vector.copy()
        v.normalize()
        w = u.cross(v)
        l1 = self.length()
        l2 = extrusion_vector.norm()
        # outer_contour = Polygon2D([O2D, Point2D((l1, 0.)),
        #                            Point2D((l1, l2)), Point2D((0., l2))])
        plane = volmdlr.faces.Plane3D(volmdlr.Frame3D(self.start, u, v, w))
        return [plane.rectangular_cut(0, l1, 0, l2)]

    def revolution(self, axis_point, axis, angle):
        axis_line3d = Line3D(axis_point, axis_point + axis)
        if axis_line3d.point_belongs(self.start) and axis_line3d.point_belongs(
                self.end):
            return []

        p1_proj, _ = axis_line3d.point_projection(self.start)
        p2_proj, _ = axis_line3d.point_projection(self.end)
        d1 = self.start.point_distance(p1_proj)
        d2 = self.end.point_distance(p2_proj)
        if not math.isclose(d1, 0., abs_tol=1e-9):
            u = (self.start - p1_proj)  # Unit vector from p1_proj to p1
            u.normalize()
        elif not math.isclose(d2, 0., abs_tol=1e-9):
            u = (self.end - p2_proj)  # Unit vector from p1_proj to p1
            u.normalize()
        else:
            return []
        if u.is_colinear_to(self.direction_vector()):
            # Planar face
            v = axis.cross(u)
            surface = volmdlr.faces.Plane3D(
                volmdlr.Frame3D(p1_proj, u, v, axis))
            r, R = sorted([d1, d2])
            if angle == volmdlr.TWO_PI:
                # Only 2 circles as countours
                outer_contour2d = volmdlr.wires.Circle2D(volmdlr.O2D, R)
                if not math.isclose(r, 0, abs_tol=1e-9):
                    inner_contours2d = [volmdlr.wires.Circle2D(volmdlr.O2D, r)]
                else:
                    inner_contours2d = []
            else:
                inner_contours2d = []
                if math.isclose(r, 0, abs_tol=1e-9):
                    # One arc and 2 lines (pizza slice)
                    arc2_e = volmdlr.Point2D(R, 0)
                    arc2_i = arc2_e.rotation(center=volmdlr.O2D,
                                             angle=0.5 * angle)
                    arc2_s = arc2_e.rotation(center=volmdlr.O2D, angle=angle)
                    arc2 = Arc2D(arc2_s, arc2_i, arc2_e)
                    line1 = LineSegment2D(arc2_e, volmdlr.O2D)
                    line2 = LineSegment2D(volmdlr.O2D, arc2_s)
                    outer_contour2d = volmdlr.wires.Contour2D([arc2, line1,
                                                               line2])

                else:
                    # Two arcs and lines
                    arc1_s = volmdlr.Point2D(R, 0)
                    arc1_i = arc1_s.rotation(center=volmdlr.O2D,
                                             angle=0.5 * angle)
                    arc1_e = arc1_s.rotation(center=volmdlr.O2D, angle=angle)
                    arc1 = Arc2D(arc1_s, arc1_i, arc1_e)

                    arc2_e = volmdlr.Point2D(r, 0)
                    arc2_i = arc2_e.rotation(center=volmdlr.O2D,
                                             angle=0.5 * angle)
                    arc2_s = arc2_e.rotation(center=volmdlr.O2D, angle=angle)
                    arc2 = Arc2D(arc2_s, arc2_i, arc2_e)

                    line1 = LineSegment2D(arc1_e, arc2_s)
                    line2 = LineSegment2D(arc2_e, arc1_s)

                    outer_contour2d = volmdlr.wires.Contour2D([arc1, line1,
                                                               arc2, line2])

            return [volmdlr.faces.PlaneFace3D(surface,
                                              volmdlr.faces.Surface2D(
                                                  outer_contour2d,
                                                  inner_contours2d))]

        elif not math.isclose(d1, d2, abs_tol=1e-9):
            # Conical
            v = axis.cross(u)
            dv = self.direction_vector()
            dv.normalize()

            semi_angle = math.atan2(dv.dot(u), dv.dot(axis))
            cone_origin = p1_proj - d1 / math.tan(semi_angle) * axis
            if semi_angle > 0.5 * math.pi:
                semi_angle = math.pi - semi_angle

                cone_frame = volmdlr.Frame3D(cone_origin, u, -v, -axis)
                angle2 = -angle
            else:
                angle2 = angle
                cone_frame = volmdlr.Frame3D(cone_origin, u, v, axis)

            surface = volmdlr.faces.ConicalSurface3D(cone_frame,
                                                     semi_angle)
            z1 = d1 / math.tan(semi_angle)
            z2 = d2 / math.tan(semi_angle)
            return [surface.rectangular_cut(0, angle2, z1, z2)]
        else:
            # Cylindrical face
            v = axis.cross(u)
            surface = volmdlr.faces.CylindricalSurface3D(
                volmdlr.Frame3D(p1_proj, u, v, axis), d1)
            return [surface.rectangular_cut(0, angle,
                                            0,
                                            (self.end - self.start).dot(axis))]

    def to_step(self, current_id, surface_id=None):
        line = self.to_line()
        content, line_id = line.to_step(current_id)

        current_id = line_id + 1
        start_content, start_id = self.start.to_step(current_id, vertex=True)
        current_id = start_id + 1
        end_content, end_id = self.end.to_step(current_id + 1, vertex=True)
        content += start_content + end_content
        current_id = end_id + 1
        content += "#{} = EDGE_CURVE('{}',#{},#{},#{},.T.);\n".format(
            current_id, self.name,
            start_id, end_id, line_id)
        return content, [current_id]


class BSplineCurve3D(BSplineCurve, volmdlr.core.Primitive3D):
    """
    A class for 3 dimensional B-spline curves. The following rule must be
    respected : `number of knots = number of control points + degree + 1`

    :param degree: The degree of the 3 dimensional B-spline curve
    :type degree: int
    :param control_points: A list of 3 dimensional points
    :type control_points: List[:class:`volmdlr.Point3D`]
    :param knot_multiplicities: The vector of multiplicities for each knot
    :type knot_multiplicities: List[int]
    :param knots: The knot vector composed of values between 0 and 1
    :type knots: List[float]
    :param weights: The weight vector applied to the knot vector. Default
        value is None
    :type weights: List[float], optional
    :param periodic: If `True` the B-spline curve is periodic. Default value
        is False
    :type periodic: bool, optional
    :param name: The name of the B-spline curve. Default value is ''
    :type name: str, optional
    """
    _non_serializable_attributes = ['curve']

    def __init__(self,
                 degree: int,
                 control_points: List[volmdlr.Point3D],
                 knot_multiplicities: List[int],
                 knots: List[float],
                 weights: List[float] = None,
                 periodic: bool = False,
                 name: str = ''):

        BSplineCurve.__init__(self, degree,
                              control_points,
                              knot_multiplicities,
                              knots,
                              weights,
                              periodic,
                              name)
        volmdlr.core.Primitive3D.__init__(self, name=name)

        self.bounding_box = self._bounding_box()

    def _bounding_box(self):
        bbox = self.curve.bbox
        return volmdlr.core.BoundingBox(bbox[0][0], bbox[1][0],
                                        bbox[0][1], bbox[1][1],
                                        bbox[0][2], bbox[1][2])

    def look_up_table(self, resolution: int = 20, start_parameter: float = 0,
                      end_parameter: float = 1):
        """
        Creates a table of equivalence between the parameter t (evaluation
        of the BSplineCurve) and the cumulative distance.

        :param resolution: The precision of the table. Autoadjusted by the
            algorithm. Default value set to 20
        :type resolution: int, optional
        :param start_parameter: First parameter evaluated in the table.
            Default value set to 0
        :type start_parameter: float, optional
        :param end_parameter: Last parameter evaluated in the table.
            Default value set to 1
        :type start_parameter: float, optional
        :return: Yields a list of tuples containing the parameter and the
            cumulated distance along the BSplineCruve3D from the evaluation of
            start_parameter
        :rtype: Tuple[float, float]
        """
        resolution = max(10, min(resolution, int(self.length() / 1e-4)))
        delta_param = 1 / resolution * (end_parameter - start_parameter)
        distance = 0
        for i in range(resolution + 1):
            if i == 0:
                yield start_parameter, 0
            else:
                param1 = start_parameter + (i - 1) * delta_param
                param2 = start_parameter + i * delta_param
                point1 = volmdlr.Point3D(*self.curve.evaluate_single(param1))
                point2 = volmdlr.Point3D(*self.curve.evaluate_single(param2))
                distance += point1.point_distance(point2)
                yield param2, distance

    def point_at_abscissa(self, abscissa: float, resolution: int = 1000):
        """
        Returns the 3 dimensional point at a given curvilinear abscissa.
        This is an approximation. Resolution parameter can be increased
        for more accurate result.

        :param abscissa: The distance on the BSplineCurve3D from its start
        :type abscissa: float
        :param resolution: The precision of the approximation. Default value
            set to 1000
        :type resolution: int, optional
        :return: The Point3D at the given curvilinear abscissa.
        :rtype: :class:`volmdlr.Point3D`
        """
        if math.isclose(abscissa, 0, abs_tol=1e-10):
            return self.start
        elif math.isclose(abscissa, self.length(), abs_tol=1e-10):
            return self.end
        lut = self.look_up_table(resolution=resolution)
        if 0 < abscissa < self.length():
            last_param = 0
            for t, dist in lut:
                if abscissa < dist:
                    t1 = last_param
                    t2 = t
                    return volmdlr.Point3D(
                        *self.curve.evaluate_single((t1 + t2) / 2))
                last_param = t
        else:
            raise ValueError('Curvilinear abscissa is bigger than length,'
                             ' or negative')

    def normal(self, position: float = 0.0):
        _, normal = operations.normal(self.curve, position, normalize=True)
        normal = volmdlr.Point3D(normal[0], normal[1], normal[2])
        return normal

    def direction_vector(self, abscissa=0.):
        l = self.length()
        if abscissa >= l:
            abscissa2 = l
            abscissa = abscissa2 - 0.001 * l

        else:
            abscissa2 = min(abscissa + 0.001 * l, l)

        tangent = self.point_at_abscissa(abscissa2) - self.point_at_abscissa(
            abscissa)
        return tangent

    def normal_vector(self, abscissa):
        return None

    def unit_normal_vector(self, abscissa):
        return None

    def point3d_to_parameter(self, point: volmdlr.Point3D):
        """
        Search for the value of the normalized evaluation parameter t
        (between 0 and 1) that would return the given point when the
        BSplineCurve3D is evaluated at the t value.
        """
        def f(param):
            p3d = volmdlr.Point3D(*self.curve.evaluate_single(param))
            return point.point_distance(p3d)
        res = scipy.optimize.minimize(fun=f, x0=(0.5), bounds=[(0, 1)],
                                      tol=1e-9)
        return res.x[0]

    def FreeCADExport(self, ip, ndigits=3):
        name = 'primitive{}'.format(ip)
        points = '['
        for i in range(len(self.control_points)):
            point = 'fc.Vector({},{},{}),'.format(self.control_points[i][0],
                                                  self.control_points[i][1],
                                                  self.control_points[i][2])
            points += point
        points = points[:-1]
        points += ']'
        # !!! : A QUOI SERT LE DERNIER ARG DE BSplineCurve (False)?
        # LA MULTIPLICITE EN 3e ARG ET LES KNOTS EN 2e ARG ?
        return '{} = Part.BSplineCurve({},{},{},{},{},{},{})\n'.format(name,
                                                                       points,
                                                                       self.knot_multiplicities,
                                                                       self.knots,
                                                                       self.periodic,
                                                                       self.degree,
                                                                       self.weights,
                                                                       False)

    @classmethod
    def from_step(cls, arguments, object_dict):
        name = arguments[0][1:-1]
        degree = int(arguments[1])
        points = [object_dict[int(i[1:])] for i in arguments[2]]
        lines = [LineSegment3D(pt1, pt2) for pt1, pt2 in zip(points[:-1], points[1:])]
        dir_vector = lines[0].unit_direction_vector()
        if all(line.unit_direction_vector() == dir_vector for line in lines):
            return LineSegment3D(points[0], points[-1])
        # curve_form = arguments[3]
        if arguments[4] == '.F.':
            closed_curve = False
        elif arguments[4] == '.T.':
            closed_curve = True
        else:
            raise ValueError
        # self_intersect = arguments[5]
        knot_multiplicities = [int(i) for i in arguments[6][1:-1].split(",")]
        knots = [float(i) for i in arguments[7][1:-1].split(",")]
        # knot_spec = arguments[8]
        knot_vector = []
        for i, knot in enumerate(knots):
            knot_vector.extend([knot] * knot_multiplicities[i])

        if 9 in range(len(arguments)):
            weight_data = [float(i) for i in arguments[9][1:-1].split(",")]
        else:
            weight_data = None

        # FORCING CLOSED_CURVE = FALSE:
        # closed_curve = False
        return cls(degree, points, knot_multiplicities, knots, weight_data,
                   closed_curve, name)

    def to_step(self, current_id, surface_id=None, curve2d=None):

        points_ids = []
        content = ''
        point_id = current_id
        for point in self.control_points:
            point_content, point_id = point.to_step(point_id,
                                                    vertex=False)
            content += point_content
            points_ids.append(point_id)
            point_id += 1

        curve_id = point_id
        content += "#{} = B_SPLINE_CURVE_WITH_KNOTS('{}',{},({})," \
                   ".UNSPECIFIED.,.F.,.F.,{},{}," \
                   ".UNSPECIFIED.);\n".format(
                       curve_id, self.name, self.degree,
                       volmdlr.core.step_ids_to_str(points_ids),
                       tuple(self.knot_multiplicities),
                       tuple(self.knots))

        if surface_id:
            content += "#{} = SURFACE_CURVE('',#{},(#{}),.PCURVE_S1.);\n".format(
                curve_id + 1, curve_id, curve_id + 2)
            content += "#{} = PCURVE('',#{},#{});\n".format(
                curve_id + 2, surface_id, curve_id + 3)

            # 2D parametric curve
            curve2d_content, curve2d_id = curve2d.to_step(curve_id + 5)

            content += "#{} = DEFINITIONAL_REPRESENTATION('',(#{}),#{});\n".format(
                curve_id + 3, curve2d_id - 1, curve_id + 4)
            content += f"#{curve_id + 4} = ( GEOMETRIC_REPRESENTATION_CONTEXT(2)" \
                       f"PARAMETRIC_REPRESENTATION_CONTEXT() REPRESENTATION_CONTEXT('2D SPACE','') );\n"

            content += curve2d_content
            current_id = curve2d_id
        else:
            current_id = curve_id + 1

        start_content, start_id = self.start.to_step(current_id, vertex=True)
        current_id = start_id + 1
        end_content, end_id = self.end.to_step(current_id + 1, vertex=True)
        content += start_content + end_content
        current_id = end_id + 1
        if surface_id:
            content += "#{} = EDGE_CURVE('{}',#{},#{},#{},.T.);\n".format(
                current_id, self.name,
                start_id, end_id, curve_id + 1)
        else:
            content += "#{} = EDGE_CURVE('{}',#{},#{},#{},.T.);\n".format(
                current_id, self.name,
                start_id, end_id, curve_id)
        return content, [current_id]

    def point_distance(self, pt1):
        distances = []
        for point in self.points:
            #            vmpt = Point3D((point[1], point[2], point[3]))
            distances.append(pt1.point_distance(point))
        return min(distances)

    # def point_belongs(self, point):
    #     polygon_points = self.polygon_points()
    #     for p1, p2 in zip(polygon_points[:-1], polygon_points[1:]):
    #         line = LineSegment3D(p1, p2)
    #         if line.point_belongs(point):
    #             return True
    #     return False

    def rotation(self, center: volmdlr.Point3D, axis: volmdlr.Vector3D, angle: float):
        """
        BSplineCurve3D rotation
        :param center: rotation center
        :param axis: rotation axis
        :param angle: angle rotation
        :return: a new rotated BSplineCurve3D
        """
        new_control_points = [p.rotation(center, axis, angle) for p in
                              self.control_points]
        new_bsplinecurve3d = BSplineCurve3D(self.degree, new_control_points,
                                            self.knot_multiplicities,
                                            self.knots, self.weights,
                                            self.periodic, self.name)
        return new_bsplinecurve3d

    def rotation_inplace(self, center: volmdlr.Point3D, axis: volmdlr.Vector3D, angle: float):
        """
        BSplineCurve3D rotation. Object is updated inplace
        :param center: rotation center
        :param axis: rotation axis
        :param angle: rotation angle
        """
        new_control_points = [p.rotation(center, axis, angle) for p in
                              self.control_points]
        new_bsplinecurve3d = BSplineCurve3D(self.degree, new_control_points,
                                            self.knot_multiplicities,
                                            self.knots, self.weights,
                                            self.periodic, self.name)

        self.control_points = new_control_points
        self.curve = new_bsplinecurve3d.curve
        self.points = new_bsplinecurve3d.points

    def trim(self, point1: volmdlr.Point3D, point2: volmdlr.Point3D):
        if (point1 == self.start and point2 == self.end) \
                or (point1 == self.end and point2 == self.start):
            return self

        elif point1 == self.start and point2 != self.end:
            parameter2 = self.point3d_to_parameter(point2)
            return self.cut_after(parameter2)

        elif point2 == self.start and point1 != self.end:
            parameter1 = self.point3d_to_parameter(point1)
            return self.cut_after(parameter1)

        elif point1 != self.start and point2 == self.end:
            parameter1 = self.point3d_to_parameter(point1)
            return self.cut_before(parameter1)

        elif point2 != self.start and point1 == self.end:
            parameter2 = self.point3d_to_parameter(point2)
            return self.cut_before(parameter2)

        parameter1 = self.point3d_to_parameter(point1)
        parameter2 = self.point3d_to_parameter(point2)
        if parameter1 is None or parameter2 is None:
            raise ValueError('Point not on BSplineCurve for trim method')

        if parameter1 > parameter2:
            parameter1, parameter2 = parameter2, parameter1
            point1, point2 = point2, point1

        bspline_curve = self.cut_before(parameter1)
        new_param2 = bspline_curve.point3d_to_parameter(point2)
        trimmed_bspline_cruve = bspline_curve.cut_after(new_param2)
        return trimmed_bspline_cruve

    def trim_between_evaluations(self, parameter1: float, parameter2: float):
        print('Use BSplineCurve3D.trim instead of trim_between_evaluation')
        parameter1, parameter2 = min([parameter1, parameter2]), \
            max([parameter1, parameter2])

        if math.isclose(parameter1, 0, abs_tol=1e-7) \
                and math.isclose(parameter2, 1, abs_tol=1e-7):
            return self
        elif math.isclose(parameter1, 0, abs_tol=1e-7):
            return self.cut_after(parameter2)
        elif math.isclose(parameter2, 1, abs_tol=1e-7):
            return self.cut_before(parameter1)

        # Cut before
        bspline_curve = self.insert_knot(parameter1, num=self.degree)
        if bspline_curve.weights is not None:
            raise NotImplementedError

        # Cut after
        bspline_curve = bspline_curve.insert_knot(parameter2, num=self.degree)
        if bspline_curve.weights is not None:
            raise NotImplementedError

        # Que faire quand on rajoute un noeud au milieu ?
        # plus simple de passer par cut_after cut_before
        new_ctrlpts = bspline_curve.control_points[bspline_curve.degree:
                                                   -bspline_curve.degree]
        new_multiplicities = bspline_curve.knot_multiplicities[1:-1]
        # new_multiplicities = bspline_curve.knot_multiplicities[2:-5]
        new_multiplicities[-1] += 1
        new_multiplicities[0] += 1
        new_knots = bspline_curve.knots[1:-1]
        # new_knots = bspline_curve.knots[2:-5]
        new_knots = standardize_knot_vector(new_knots)

        return BSplineCurve3D(degree=bspline_curve.degree,
                              control_points=new_ctrlpts,
                              knot_multiplicities=new_multiplicities,
                              knots=new_knots,
                              weights=None,
                              periodic=bspline_curve.periodic,
                              name=bspline_curve.name)

    def cut_before(self, parameter: float):
        # Is a value of parameter below 4e-3 a real need for precision ?
        if math.isclose(parameter, 0, abs_tol=4e-3):
            return self
        elif math.isclose(parameter, 1, abs_tol=4e-3):
            raise ValueError('Nothing will be left from the BSplineCurve3D')
        curves = operations.split_curve(self.curve, parameter)
        return self.from_geomdl_curve(curves[1])

    def cut_after(self, parameter: float):
        # Is a value of parameter below 4e-3 a real need for precision ?
        if math.isclose(parameter, 0, abs_tol=4e-3):
            raise ValueError('Nothing will be left from the BSplineCurve3D')
        if math.isclose(parameter, 1, abs_tol=4e-3):
            return self
        curves = operations.split_curve(self.curve, parameter)
        return self.from_geomdl_curve(curves[0])

    def insert_knot(self, knot: float, num: int = 1):
        """
        Returns a new BSplineCurve3D
        """
        curve_copy = self.curve.__deepcopy__({})
        modified_curve = operations.insert_knot(curve_copy, [knot], num=[num])
        return self.from_geomdl_curve(modified_curve)

    # Copy paste du LineSegment3D
    def plot(self, ax=None, edge_ends=False, color='k', alpha=1,
             edge_direction=False):
        if ax is None:
            fig = plt.figure()
            ax = fig.add_subplot(111, projection='3d')
        else:
            fig = ax.figure

        x = [p.x for p in self.points]
        y = [p.y for p in self.points]
        z = [p.z for p in self.points]
        ax.plot(x, y, z, color=color, alpha=alpha)
        if edge_ends:
            ax.plot(x, y, z, 'o', color=color, alpha=alpha)
        return ax

    def to_2d(self, plane_origin, x, y):
        """
        Tranforms a BSplineCurve3D into an BSplineCurve2D, given an plane origin and a u and v plane vector.

        :param plane_origin: plane origin.
        :param x: plane u vector.
        :param y: plane v vector.
        :return: BSplineCurve2D.
        """
        control_points2d = [p.to_2d(plane_origin, x, y) for p in
                            self.control_points]
        return BSplineCurve2D(self.degree, control_points2d,
                              self.knot_multiplicities, self.knots,
                              self.weights, self.periodic, self.name)

    def polygon_points(self):
        warnings.warn('polygon_points is deprecated,\
        please use discretization_points instead',
                      DeprecationWarning)
        return self.discretization_points()

    def curvature(self, u: float, point_in_curve: bool = False):
        # u should be in the interval [0,1]
        curve = self.curve
        ders = curve.derivatives(u, 3)  # 3 first derivative
        c1, c2 = volmdlr.Point3D(*ders[1]), volmdlr.Point3D(*ders[2])
        denom = c1.cross(c2)
        if c1 == volmdlr.O3D or c2 == volmdlr.O3D or denom.norm() == 0.0:
            if point_in_curve:
                return 0., volmdlr.Point3D(*ders[0])
            return 0.
        r_c = ((c1.norm()) ** 3) / denom.norm()
        point = volmdlr.Point3D(*ders[0])
        if point_in_curve:
            return 1 / r_c, point
        return 1 / r_c

    def global_maximum_curvature(self, nb_eval: int = 21, point_in_curve: bool = False):
        check = [i / (nb_eval - 1) for i in range(nb_eval)]
        curvatures = []
        for u in check:
            curvatures.append(self.curvature(u, point_in_curve))
        return curvatures

    def maximum_curvature(self, point_in_curve: bool = False):
        """
        Returns the maximum curvature of a curve and the point where it is located
        """
        if point_in_curve:
            maximum_curvarture, point = max(self.global_maximum_curvature(nb_eval=21, point_in_curve=point_in_curve))
            return maximum_curvarture, point
        # print(self.global_maximum_curvature(point_in_curve))
        maximum_curvarture = max(self.global_maximum_curvature(nb_eval=21, point_in_curve=point_in_curve))
        return maximum_curvarture

    def minimum_radius(self, point_in_curve=False):
        """
        Returns the minimum curvature radius of a curve and the point where it is located
        """
        if point_in_curve:
            maximum_curvarture, point = self.maximum_curvature(point_in_curve)
            return 1 / maximum_curvarture, point
        maximum_curvarture = self.maximum_curvature(point_in_curve)
        return 1 / maximum_curvarture

    @classmethod
    def from_geomdl_curve(cls, curve):
        knots = list(sorted(set(curve.knotvector)))
        knot_multiplicities = [curve.knotvector.count(k) for k in knots]
        return cls(degree=curve.degree,
                   control_points=[volmdlr.Point3D(*pts)
                                   for pts in curve.ctrlpts],
                   knots=knots,
                   knot_multiplicities=knot_multiplicities)

    def global_minimum_curvature(self, nb_eval: int = 21):
        check = [i / (nb_eval - 1) for i in range(nb_eval)]
        radius = []
        for u in check:
            radius.append(self.minimum_curvature(u))
        return radius

    def triangulation(self):
        return None

    def linesegment_intersection(self, linesegment: LineSegment3D):
        points = self.discretization_points()
        linesegments = [LineSegment3D(start, end) for start, end in zip(points[:-1], points[1:])]
        for line_segment in linesegments:
            intersection = line_segment.linesegment_intersection(linesegment)
            if intersection:
                return intersection
        return None


class BezierCurve3D(BSplineCurve3D):
    """
    A class for 3 dimensional Bezier curves.

    :param degree: The degree of the Bezier curve
    :type degree: int
    :param control_points: A list of 3 dimensional points
    :type control_points: List[:class:`volmdlr.Point3D`]
    :param name: The name of the B-spline curve. Default value is ''
    :type name: str, optional
    """

    def __init__(self, degree: int, control_points: List[volmdlr.Point3D],
                 name: str = ''):
        knotvector = utilities.generate_knot_vector(degree,
                                                    len(control_points))
        knot_multiplicity = [1] * len(knotvector)

        BSplineCurve3D.__init__(self, degree, control_points,
                                knot_multiplicity, knotvector,
                                None, False, name)


class Arc3D(Arc):
    """
    An arc is defined by a starting point, an end point and an interior point
    """

    def __init__(self, start, interior, end, name=''):
        self._utd_normal = False
        self._utd_center = False
        self._utd_frame = False
        self._utd_is_trigo = False
        self._utd_angle = False
        self._normal = None
        self._frame = None
        self._center = None
        self._is_trigo = None
        self._angle = None
        # self._utd_clockwise_and_trigowise_paths = False
        Arc.__init__(self, start=start, end=end, interior=interior, name=name)
        self._bbox = None
        # self.bounding_box = self._bounding_box()

    @property
    def bounding_box(self):
        if not self._bbox:
            self._bbox = self.get_bounding_box()
        return self._bbox

    @bounding_box.setter
    def bounding_box(self, new_bounding_box):
        self._bbox = new_bounding_box

    def get_bounding_box(self):
        """
        Calculates the bounding box of the Arc3D.

        :return: a volmdlr.core.BoundingBox object.
        """
        # TODO: implement exact calculation

        points = self.polygon_points()
        xmin = min(point.x for point in points)
        xmax = max(point.x for point in points)
        ymin = min(point.y for point in points)
        ymax = max(point.y for point in points)
        zmin = min(point.z for point in points)
        zmax = max(point.z for point in points)
        return volmdlr.core.BoundingBox(xmin, xmax, ymin, ymax, zmin, zmax)

    @classmethod
    def from_angle(cls, start: volmdlr.Point3D, angle: float,
                   axis_point: volmdlr.Point3D, axis: volmdlr.Vector3D):
        start_gen = start
        int_gen = start_gen.rotation(axis_point, axis, angle / 2)
        end_gen = start_gen.rotation(axis_point, axis, angle)
        if angle == volmdlr.TWO_PI:
            line = Line3D(axis_point, axis_point + axis)
            center, _ = line.point_projection(start)
            radius = center.point_distance(start)
            u = start - center
            v = axis.cross(u)
            return volmdlr.wires.Circle3D(volmdlr.Frame3D(center, u, v, axis),
                                          radius)
        return cls(start_gen, int_gen, end_gen, axis)

    @property
    def normal(self):
        if not self._utd_normal:
            self._normal = self.get_normal()
            self._utd_normal = True
        return self._normal

    def get_normal(self):
        u1 = self.interior - self.start
        u2 = self.interior - self.end
        try:
            u1.normalize()
            u2.normalize()
        except ZeroDivisionError:
            raise ValueError(
                'Start, end and interior points of an arc must be distincts') from ZeroDivisionError

        normal = u2.cross(u1)
        normal.normalize()
        return normal

    @property
    def center(self):
        if not self._utd_center:
            self._center = self.get_center()
            self._utd_center = True
        return self._center

    def get_center(self):
        u1 = self.interior - self.start
        u2 = self.interior - self.end
        if u1 == u2:
            u2 = self.normal.cross(u1)
            u2.normalize()

        v1 = self.normal.cross(u1)  # v1 is normal, equal u2
        v2 = self.normal.cross(u2)  # equal -u1

        p11 = 0.5 * (self.start + self.interior)  # Mid point of segment s,m
        p12 = p11 + v1
        p21 = 0.5 * (self.end + self.interior)  # Mid point of segment s,m
        p22 = p21 + v2

        l1 = Line3D(p11, p12)
        l2 = Line3D(p21, p22)

        try:
            center, _ = l1.minimum_distance_points(l2)
        except ZeroDivisionError:
            raise ValueError(
                'Start, end and interior points  of an arc must be distincts') from ZeroDivisionError

        return center

    @property
    def frame(self):
        if not self._utd_frame:
            self._frame = self.get_frame()
            self._utd_frame = True
        return self._frame

    def get_frame(self):
        vec1 = (self.start - self.center)
        vec1.normalize()
        vec2 = self.normal.cross(vec1)
        frame = volmdlr.Frame3D(self.center, vec1, vec2, self.normal)
        return frame

    @property
    def is_trigo(self):
        if not self._utd_is_trigo:
            self._is_trigo = self.get_arc_direction()
            self._utd_is_trigo = True
        return self._is_trigo

    def get_arc_direction(self):
        """
        Verifies if arc is clockwise of trigowise
        :return:
        """
        clockwise_path, trigowise_path = self.clockwise_and_trigowise_paths
        if clockwise_path > trigowise_path:
            return True
        return False

    @property
    def clockwise_and_trigowise_paths(self):
        """
        :return: clockwise path and trigonomectric path property
        """
        if not self._utd_clockwise_and_trigowise_paths:
            vec1 = (self.start - self.center)
            vec1.normalize()
            vec2 = self.normal.cross(vec1)
            radius_1 = self.start.to_2d(self.center, vec1, vec2)
            radius_2 = self.end.to_2d(self.center, vec1, vec2)
            radius_i = self.interior.to_2d(self.center, vec1, vec2)
            self._clockwise_and_trigowise_paths = \
                self.get_clockwise_and_trigowise_paths(radius_1,
                                                       radius_2,
                                                       radius_i)
            self._utd_clockwise_and_trigowise_paths = True
        return self._clockwise_and_trigowise_paths

    @property
    def angle(self):
        """
        Arc angle property
        :return: arc angle
        """
        if not self._utd_angle:
            self._angle = self.get_angle()
            self._utd_angle = True
        return self._angle

    def get_angle(self):
        """
        Gets the arc angle
        :return: arc angle
        """
        clockwise_path, trigowise_path = \
            self.clockwise_and_trigowise_paths
        if self.is_trigo:
            return trigowise_path
        return clockwise_path

    @property
    def points(self):
        return [self.start, self.interior, self.end]

    def reverse(self):
        """
        Defines a new Arc3D, odentical to self, but in the oposite direction.

        """
        return self.__class__(self.end.copy(),
                              self.interior.copy(),
                              self.start.copy())

    def point_at_abscissa(self, abscissa):
        """
        Calculates a point in the Arc2D at a given abscissa.

        :param abscissa: abscissa where in the curve the point should be calculated.
        :return: Corresponding point.
        """
        return self.start.rotation(self.center, self.normal,
                                   abscissa / self.radius)

    def normal_vector(self, abscissa):
        """
        Calculates a normal vector at a given abscissa of the Arc3D.

        :param abscissa: abscissa where in the curve the normal vector should be calculated.
        :return: Corresponding normal vector.
        """
        theta = abscissa / self.radius
        n_0 = self.center - self.start
        normal = n_0.rotation(self.center, self.normal, theta)
        return normal

    def unit_normal_vector(self, abscissa):
        """
        Calculates a unit normal vector at a given abscissa of the Arc3D.

        :param abscissa: abscissa where in the curve the unit normal vector should be calculated.
        :return: Corresponding unit normal vector.
        """
        normal_vector = self.normal_vector(abscissa)
        normal_vector.normalize()
        return normal_vector

    def direction_vector(self, abscissa):
        """
        Calculates a direction vector at a given abscissa of the Arc3D.

        :param abscissa: abscissa where in the curve the direction vector should be calculated.
        :return: Corresponding direction vector.
        """
        normal_vector = self.normal_vector(abscissa)
        tangent = normal_vector.cross(self.normal)
        return tangent

    def unit_direction_vector(self, abscissa):
        """
        Calculates a unit direction vector at a given abscissa of the Arc3D.

        :param abscissa: abscissa where in the curve the unit direction vector should be calculated.
        :return: Corresponding unit direction vector.
        """
        direction_vector = self.direction_vector(abscissa)
        direction_vector.normalize()
        return direction_vector

    def rotation(self, center: volmdlr.Point3D,
                 axis: volmdlr.Vector3D, angle: float):
        """
        Arc3D rotation.

        :param center: rotation center
        :param axis: rotation axis
        :param angle: angle rotation
        :return: a new rotated Arc3D
        """
        new_start = self.start.rotation(center, axis, angle)
        new_interior = self.interior.rotation(center, axis, angle)
        new_end = self.end.rotation(center, axis, angle)
        return Arc3D(new_start, new_interior, new_end, name=self.name)

    def rotation_inplace(self, center: volmdlr.Point3D,
                         axis: volmdlr.Vector3D, angle: float):
        """
        Arc3D rotation. Object is updated inplace.

        :param center: rotation center
        :param axis: rotation axis
        :param angle: rotation angle
        """
        self.center.rotation_inplace(center, axis, angle)
        self.start.rotation_inplace(center, axis, angle)
        self.interior.rotation_inplace(center, axis, angle)
        self.end.rotation_inplace(center, axis, angle)
        new_bounding_box = self.get_bounding_box()
        self.bounding_box = new_bounding_box
        for prim in self.primitives:
            prim.rotation_inplace(center, axis, angle)

    def translation(self, offset: volmdlr.Vector3D):
        """
        Arc3D translation.

        :param offset: translation vector
        :return: A new translated Arc3D
        """
        new_start = self.start.translation(offset)
        new_interior = self.interior.translation(offset)
        new_end = self.end.translation(offset)
        return Arc3D(new_start, new_interior, new_end, name=self.name)

    def translation_inplace(self, offset: volmdlr.Vector3D):
        """
        Arc3D translation. Object is updated inplace.

        :param offset: translation vector.
        """
        self.center.translation_inplace(offset)
        self.start.translation_inplace(offset)
        self.interior.translation_inplace(offset)
        self.end.translation_inplace(offset)
        new_bounding_box = self.get_bounding_box()
        self.bounding_box = new_bounding_box
        for prim in self.primitives:
            prim.translation_inplace(offset)

    def plot(self, ax=None, color='k', alpha=1,
             edge_ends=False, edge_direction=False):
        if ax is None:
            fig = plt.figure()
            ax = Axes3D(fig)
        else:
            fig = None
        # if plot_points:
        #     ax.plot([self.interior[0]], [self.interior[1]], [self.interior[2]],
        #             color='b')
        #     ax.plot([self.start[0]], [self.start[1]], [self.start[2]], c='r')
        #     ax.plot([self.end[0]], [self.end[1]], [self.end[2]], c='r')
        #     ax.plot([self.interior[0]], [self.interior[1]], [self.interior[2]],
        #             c='g')
        x = []
        y = []
        z = []
        for pointx, pointy, pointz in self.discretization_points(number_points=25):
            x.append(pointx)
            y.append(pointy)
            z.append(pointz)

        ax.plot(x, y, z, color=color, alpha=alpha)
        if edge_ends:
            self.start.plot(ax=ax)
            self.end.plot(ax=ax)

        if edge_direction:
            x, y, z = self.point_at_abscissa(0.5 * self.length())
            u, v, w = 0.05 * self.unit_direction_vector(0.5 * self.length())
            ax.quiver(x, y, z, u, v, w, length=self.length() / 100,
                      arrow_length_ratio=5, normalize=True,
                      pivot='tip', color=color)
        return ax

    def plot2d(self, center: volmdlr.Point3D = volmdlr.O3D,
               x3d: volmdlr.Vector3D = volmdlr.X3D, y3d: volmdlr.Vector3D = volmdlr.Y3D,
               ax=None, color='k'):

        if ax is None:
            fig = plt.figure()
            ax = fig.add_subplot(111, projection='3d')
        else:
            fig = ax.figure

        # TODO: Enhance this plot
        l = self.length()
        x = []
        y = []
        for i in range(30):
            p = self.point_at_abscissa(i / (29.) * l)
            xi, yi = p.plane_projection2d(center, x3d, y3d)
            x.append(xi)
            y.append(yi)
        ax.plot(x, y, color=color)

        return ax

    def FreeCADExport(self, name, ndigits=6):
        xs, ys, zs = round(1000 * self.start, ndigits)
        xi, yi, zi = round(1000 * self.interior, ndigits)
        xe, ye, ze = round(1000 * self.end, ndigits)
        return '{} = Part.Arc(fc.Vector({},{},{}),fc.Vector({},{},{}),fc.Vector({},{},{}))\n' \
            .format(name, xs, ys, zs, xi, yi, zi, xe, ye, ze)

    def copy(self, *args, **kwargs):
        return Arc3D(self.start.copy(), self.interior.copy(), self.end.copy())

    def frame_mapping_parameters(self, frame: volmdlr.Frame3D, side: str):
        if side == 'old':
            new_start = frame.old_coordinates(self.start.copy())
            new_interior = frame.old_coordinates(self.interior.copy())
            new_end = frame.old_coordinates(self.end.copy())
        elif side == 'new':
            new_start = frame.new_coordinates(self.start.copy())
            new_interior = frame.new_coordinates(self.interior.copy())
            new_end = frame.new_coordinates(self.end.copy())
        else:
            raise ValueError('side value not valid, please specify'
                             'a correct value: \'old\' or \'new\'')
        return new_start, new_interior, new_end

    def frame_mapping(self, frame: volmdlr.Frame3D, side: str):
        """
        Changes vector frame_mapping and return a new Arc3D.

        side = 'old' or 'new'
        """
        new_start, new_interior, new_end =\
            self.frame_mapping_parameters(frame, side)

        return Arc3D(new_start, new_interior, new_end, name=self.name)

    def frame_mapping_inplace(self, frame: volmdlr.Frame3D, side: str):
        """
        Changes vector frame_mapping and the object is updated inplace.

        side = 'old' or 'new'
        """
        new_start, new_interior, new_end = \
            self.frame_mapping_parameters(frame, side)
        self.start, self.interior, self.end = new_start, new_interior, new_end

    def abscissa(self, point3d: volmdlr.Point3D):
        """
        Calculates the abscissa given a point in the Arc3D.

        :param point3d: point to calculate the abscissa.
        :return: corresponding abscissa.
        """
        x, y, _ = self.frame.new_coordinates(point3d)
        u1 = x / self.radius
        u2 = y / self.radius
        theta = volmdlr.core.sin_cos_angle(u1, u2)

        return self.radius * abs(theta)

    def split(self, split_point: volmdlr.Point3D):
        """
        Splits the Arc2D in two at a given point.

        :param split_point: splitting point
        :return: two Arc2D.
        """
        abscissa = self.abscissa(split_point)

        return [Arc3D(self.start,
                      self.point_at_abscissa(0.5 * abscissa),
                      split_point),
                Arc3D(split_point,
                      self.point_at_abscissa(1.5 * abscissa),
                      self.end)
                ]

    def to_2d(self, plane_origin, x, y):
        """
        Tranforms a Arc3D into an Arc2D, given an plane origin and a u and v plane vector.

        :param plane_origin: plane origin.
        :param x: plane u vector.
        :param y: plane v vector.
        :return: Arc2D.
        """
        ps = self.start.to_2d(plane_origin, x, y)
        pi = self.interior.to_2d(plane_origin, x, y)
        pe = self.end.to_2d(plane_origin, x, y)
        return Arc2D(ps, pi, pe, name=self.name)

    def minimum_distance_points_arc(self, other_arc):

        u1 = self.start - self.center
        u1.normalize()
        u2 = self.normal.cross(u1)

        w = other_arc.center - self.center

        u3 = other_arc.start - other_arc.center
        u3.normalize()
        u4 = other_arc.normal.cross(u3)

        r1, r2 = self.radius, other_arc.radius

        a, b, c, d = u1.dot(u1), u1.dot(u2), u1.dot(u3), u1.dot(u4)
        e, f, g = u2.dot(u2), u2.dot(u3), u2.dot(u4)
        h, i = u3.dot(u3), u3.dot(u4)
        j = u4.dot(u4)
        k, l, m, n, o = w.dot(u1), w.dot(u2), w.dot(u3), w.dot(u4), w.dot(w)

        def distance_squared(x):
            return (a * ((math.cos(x[0])) ** 2) * r1 ** 2 + e * (
                    (math.sin(x[0])) ** 2) * r1 ** 2
                    + o + h * ((math.cos(x[1])) ** 2) * r2 ** 2 + j * (
                (math.sin(x[1])) ** 2) * r2 ** 2
                + b * math.sin(2 * x[0]) * r1 ** 2 - 2 * r1 * math.cos(
                        x[0]) * k
                - 2 * r1 * r2 * math.cos(x[0]) * math.cos(x[1]) * c
                - 2 * r1 * r2 * math.cos(x[0]) * math.sin(
                        x[1]) * d - 2 * r1 * math.sin(x[0]) * l
                - 2 * r1 * r2 * math.sin(x[0]) * math.cos(x[1]) * f
                - 2 * r1 * r2 * math.sin(x[0]) * math.sin(
                        x[1]) * g + 2 * r2 * math.cos(x[1]) * m
                + 2 * r2 * math.sin(x[1]) * n + i * math.sin(
                        2 * x[1]) * r2 ** 2)

        x01 = npy.array([self.angle / 2, other_arc.angle / 2])

        res1 = scp.optimize.least_squares(distance_squared, x01,
                                          bounds=[(0, 0), (
                                              self.angle, other_arc.angle)])

        p1 = self.point_at_abscissa(res1.x[0] * r1)
        p2 = other_arc.point_at_abscissa(res1.x[1] * r2)

        return p1, p2

    def minimum_distance_points_line(self, other_line):

        u = other_line.direction_vector()
        k = self.start - self.center
        k.normalize()
        w = self.center - other_line.start
        v = self.normal.cross(k)

        r = self.radius

        a = u.dot(u)
        b = u.dot(v)
        c = u.dot(k)
        d = v.dot(v)
        e = v.dot(k)
        f = k.dot(k)
        g = w.dot(u)
        h = w.dot(v)
        i = w.dot(k)
        j = w.dot(w)

        # x = (s, theta)
        def distance_squared(x):
            return (a * x[0] ** 2 + j + d * (
                    (math.sin(x[1])) ** 2) * r ** 2 + f * (
                (math.cos(x[1])) ** 2) * r ** 2
                - 2 * x[0] * g - 2 * x[0] * r * math.sin(x[1]) * b - 2 * x[
                        0] * r * math.cos(x[1]) * c
                + 2 * r * math.sin(x[1]) * h + 2 * r * math.cos(x[1]) * i
                + math.sin(2 * x[1]) * e * r ** 2)

        x01 = npy.array([0.5, self.angle / 2])
        x02 = npy.array([0.5, 0])
        x03 = npy.array([0.5, self.angle])

        res1 = scp.optimize.least_squares(distance_squared, x01,
                                          bounds=[(0, 0), (1, self.angle)])
        res2 = scp.optimize.least_squares(distance_squared, x02,
                                          bounds=[(0, 0), (1, self.angle)])
        res3 = scp.optimize.least_squares(distance_squared, x03,
                                          bounds=[(0, 0), (1, self.angle)])

        p1 = other_line.point_at_abscissa(
            res1.x[0] * other_line.length())
        p2 = self.point_at_abscissa(res1.x[1] * r)

        res = [res2, res3]
        for couple in res:
            ptest1 = other_line.point_at_abscissa(
                couple.x[0] * other_line.length())
            ptest2 = self.point_at_abscissa(couple.x[1] * r)
            dtest = ptest1.point_distance(ptest2)
            if dtest < d:
                p1, p2 = ptest1, ptest2

        return p1, p2

    def minimum_distance(self, element, return_points=False):
        if element.__class__ is Arc3D or element.__class__.__name__ == 'Circle3D':
            p1, p2 = self.minimum_distance_points_arc(element)
            if return_points:
                return p1.point_distance(p2), p1, p2
            else:
                return p1.point_distance(p2)

        elif element.__class__ is LineSegment3D:
            pt1, pt2 = self.minimum_distance_points_line(element)
            if return_points:
                return pt1.point_distance(pt2), pt1, pt2
            else:
                return pt1.point_distance(pt2)
        else:
            return NotImplementedError

    def extrusion(self, extrusion_vector):
        if self.normal.is_colinear_to(extrusion_vector):
            u = self.start - self.center
            u.normalize()
            w = extrusion_vector.copy()
            w.normalize()
            v = w.cross(u)
            arc2d = self.to_2d(self.center, u, v)
            angle1, angle2 = arc2d.angle1, arc2d.angle2
            if angle2 < angle1:
                angle2 += volmdlr.TWO_PI
            cylinder = volmdlr.faces.CylindricalSurface3D(
                volmdlr.Frame3D(self.center,
                                u,
                                v,
                                w),
                self.radius
            )
            return [cylinder.rectangular_cut(angle1,
                                             angle2,
                                             0, extrusion_vector.norm())]
        else:
            raise NotImplementedError(
                'Elliptic faces not handled: dot={}'.format(
                    self.normal.dot(extrusion_vector)
                ))

    def revolution(self, axis_point: volmdlr.Point3D, axis: volmdlr.Vector3D,
                   angle: float):
        line3d = Line3D(axis_point, axis_point + axis)
        tore_center, _ = line3d.point_projection(self.center)
        if math.isclose(tore_center.point_distance(self.center), 0.,
                        abs_tol=1e-9):
            # Sphere
            start_p, _ = line3d.point_projection(self.start)
            u = self.start - start_p

            if math.isclose(u.norm(), 0, abs_tol=1e-9):
                end_p, _ = line3d.point_projection(self.end)
                u = self.end - end_p
                if math.isclose(u.norm(), 0, abs_tol=1e-9):
                    interior_p, _ = line3d.point_projection(self.interior)
                    u = self.interior - interior_p

            u.normalize()
            v = axis.cross(u)
            arc2d = self.to_2d(self.center, u, axis)

            surface = volmdlr.faces.SphericalSurface3D(
                volmdlr.Frame3D(self.center, u, v, axis), self.radius)

            return [surface.rectangular_cut(0, angle,
                                            arc2d.angle1, arc2d.angle2)]

        else:
            # Toroidal
            u = self.center - tore_center
            u.normalize()
            v = axis.cross(u)
            if not math.isclose(self.normal.dot(u), 0., abs_tol=1e-9):
                raise NotImplementedError(
                    'Outside of plane revolution not supported')

            R = tore_center.point_distance(self.center)
            surface = volmdlr.faces.ToroidalSurface3D(
                volmdlr.Frame3D(tore_center, u, v, axis), R,
                self.radius)
            arc2d = self.to_2d(tore_center, u, axis)
            return [surface.rectangular_cut(0, angle,
                                            arc2d.angle1, arc2d.angle2)]

    def to_step(self, current_id, surface_id=None):
        if self.angle >= math.pi:
            l = self.length()
            arc1, arc2 = self.split(self.point_at_abscissa(0.33 * l))
            arc2, arc3 = arc2.split(self.point_at_abscissa(0.66 * l))
            content, arcs1_id = arc1.to_step_without_splitting(current_id)
            arc2_content, arcs2_id = arc2.to_step_without_splitting(
                arcs1_id[0] + 1)
            arc3_content, arcs3_id = arc3.to_step_without_splitting(
                arcs2_id[0] + 1)
            content += arc2_content + arc3_content
            return content, [arcs1_id[0], arcs2_id[0], arcs3_id[0]]
        return self.to_step_without_splitting(current_id)

    def to_step_without_splitting(self, current_id, surface_id=None):
        u = self.start - self.center
        u.normalize()
        v = self.normal.cross(u)
        frame = volmdlr.Frame3D(self.center, self.normal, u, v)

        content, frame_id = frame.to_step(current_id)
        curve_id = frame_id + 1
        content += "#{} = CIRCLE('{}', #{}, {:.6f});\n".format(curve_id,
                                                               self.name,
                                                               frame_id,
                                                               self.radius * 1000,
                                                               )

        if surface_id:
            content += "#{} = SURFACE_CURVE('',#{},(#{}),.PCURVE_S1.);\n".format(
                curve_id + 1, curve_id, surface_id)
            curve_id += 1

        current_id = curve_id + 1
        start_content, start_id = self.start.to_step(current_id, vertex=True)
        end_content, end_id = self.end.to_step(start_id + 1, vertex=True)
        content += start_content + end_content
        current_id = end_id + 1
        content += "#{} = EDGE_CURVE('{}',#{},#{},#{},.T.);\n".format(
            current_id, self.name,
            start_id, end_id, curve_id)
        return content, [current_id]

    def point_belongs(self, point3d, abs_tol: float = 1e-6):
        """
        Check if a point3d belongs to the arc_3d or not.

        :param point3d: point to be verified is on arc
        :return: True if point is on Arc, False otherwise.
        """
        if not math.isclose(point3d.point_distance(self.center), self.radius, abs_tol=abs_tol):
            return False
        vector1 = self.start - self.center
        vector2 = self.interior - self.center
        vector3 = point3d - self.center
        if not math.isclose(vector1.dot(vector2.cross(vector3)), 0.0, abs_tol=abs_tol):
            return False
        point_abscissa = self.abscissa(point3d)
        abscissa_start = self.abscissa(self.start)
        abscissa_end = self.abscissa(self.end)
        if abscissa_start <= point_abscissa <= abscissa_end:
            return True
        return False

    def triangulation(self):
        return None

    def middle_point(self):
        return self.point_at_abscissa(self.length() / 2)

    def line_intersections(self, line3d: Line3D):
        """
        Calculates intersections between an Arc3D and a Line3D.

        :param linesegment3d: linesegment to verify intersections.
        :return: list with intersections points between line and Arc3D.
        """
        circle3d_lineseg_inters = vm_utils_intersections.circle_3d_linesegment_intersections(self, line3d)
        linesegment_intersections = []
        for intersection in circle3d_lineseg_inters:
            if self.point_belongs(intersection, 1e-6):
                linesegment_intersections.append(intersection)
        return linesegment_intersections

    def linesegment_intersections(self, linesegment3d: LineSegment3D):
        """
        Calculates intersections between an Arc3D and a LineSegment3D.

        :param linesegment3d: linesegment to verify intersections.
        :return: list with intersections points between linesegment and Arc3D.
        """
        linesegment_intersections = []
        intersections = self.line_intersections(linesegment3d)
        for intersection in intersections:
            if linesegment3d.point_belongs(intersection):
                linesegment_intersections.append(intersection)
        return linesegment_intersections


class FullArc3D(Arc3D):
    """
    An edge that starts at start_end, ends at the same point after having described
    a circle
    """

    def __init__(self, center: volmdlr.Point3D, start_end: volmdlr.Point3D,
                 normal: volmdlr.Vector3D,
                 name: str = ''):
        self.__center = center
        self.__normal = normal
        interior = start_end.rotation(center, normal, math.pi)
        Arc3D.__init__(self, start=start_end, end=start_end,
                       interior=interior, name=name)  # !!! this is dangerous

    def __hash__(self):
        return hash(self.center) + 5 * hash(self.start_end)

    def __eq__(self, other_arc):
        return (self.center == other_arc.center) \
            and (self.start == other_arc.start)

    @property
    def center(self):
        return self.__center

    @property
    def angle(self):
        return volmdlr.TWO_PI

    @property
    def normal(self):
        return self.__normal

    @property
    def is_trigo(self):
        return True

    def copy(self, *args, **kwargs):
        return FullArc3D(self._center.copy(), self.end.copy(), self._normal.copy())

    def to_2d(self, plane_origin, x, y):
        """
        Tranforms a FullArc3D into an FullArc2D, given an plane origin and a u and v plane vector.

        :param plane_origin: plane origin.
        :param x: plane u vector.
        :param y: plane v vector.
        :return: FullArc2D.
        """
        center = self.center.to_2d(plane_origin, x, y)
        start_end = self.start.to_2d(plane_origin, x, y)
        return FullArc2D(center, start_end)

    def to_step(self, current_id, surface_id=None):
        # Not calling Circle3D.to_step because of circular imports
        u = self.start - self.center
        u.normalize()
        v = self.normal.cross(u)
        frame = volmdlr.Frame3D(self.center, self.normal, u, v)
        content, frame_id = frame.to_step(current_id)
        curve_id = frame_id + 1
        # Not calling Circle3D.to_step because of circular imports
        content += "#{} = CIRCLE('{}',#{},{:.6f});\n".format(curve_id,
                                                             self.name,
                                                             frame_id,
                                                             self.radius * 1000,
                                                             )

        if surface_id:
            content += "#{} = SURFACE_CURVE('',#{},(#{}),.PCURVE_S1.);\n".format(
                curve_id + 1, curve_id, surface_id)
            curve_id += 1

        p1 = (self.center + u * self.radius).to_point()
        # p2 = self.center + v*self.radius
        # p3 = self.center - u*self.radius
        # p4 = self.center - v*self.radius

        p1_content, p1_id = p1.to_step(curve_id + 1, vertex=True)
        content += p1_content
        # p2_content, p2_id = p2.to_step(p1_id+1, vertex=True)
        # p3_content, p3_id = p3.to_step(p2_id+1, vertex=True)
        # p4_content, p4_id = p4.to_step(p3_id+1, vertex=True)
        # content += p1_content + p2_content + p3_content + p4_content

        # arc1_id = p4_id + 1
        # content += "#{} = EDGE_CURVE('{}',#{},#{},#{},.T.);\n".format(arc1_id, self.name,
        #                                                             p1_id, p2_id,
        #                                                             circle_id)

        # arc2_id = arc1_id + 1
        # content += "#{} = EDGE_CURVE('{}',#{},#{},#{},.T.);\n".format(arc2_id, self.name,
        #                                                             p2_id, p3_id,
        #                                                             circle_id)

        # arc3_id = arc2_id + 1
        # content += "#{} = EDGE_CURVE('{}',#{},#{},#{},.T.);\n".format(arc3_id, self.name,
        #                                                             p3_id, p4_id,
        #                                                             circle_id)

        # arc4_id = arc3_id + 1
        # content += "#{} = EDGE_CURVE('{}',#{},#{},#{},.T.);\n".format(arc4_id, self.name,
        #                                                             p4_id, p1_id,
        #                                                             circle_id)

        edge_curve = p1_id + 1
        content += f"#{edge_curve} = EDGE_CURVE('{self.name}',#{p1_id},#{p1_id},#{curve_id},.T.);\n"
        curve_id += 1

        # return content, [arc1_id, arc2_id, arc3_id, arc4_id]
        return content, [edge_curve]

    def plot(self, ax=None, color='k', alpha=1., edge_ends=False,
             edge_direction=False):
        if ax is None:
            ax = Axes3D(plt.figure())

        x = []
        y = []
        z = []
        for px, py, pz in self.discretization_points(number_points=20):
            x.append(px)
            y.append(py)
            z.append(pz)
        x.append(x[0])
        y.append(y[0])
        z.append(z[0])
        ax.plot(x, y, z, color=color, alpha=alpha)

        if edge_ends:
            self.start.plot(ax=ax)
            self.end.plot(ax=ax)

        if edge_direction:
            s = 0.5 * self.length()
            x, y, z = self.point_at_abscissa(s)
            tangent = self.unit_direction_vector(s)
            arrow_length = 0.15 * s
            ax.quiver(x, y, z, *arrow_length * tangent,
                      pivot='tip')

        return ax

    def rotation(self, center: volmdlr.Point3D, axis: volmdlr.Vector3D, angle: float):
        new_start_end = self.start.rotation(center, axis, angle, True)
        new_center = self._center.rotation(center, axis, angle, True)
        new_normal = self._normal.rotation(center, axis, angle, True)
        return FullArc3D(new_center, new_start_end,
                         new_normal, name=self.name)

    def rotation_inplace(self, center: volmdlr.Point3D, axis: volmdlr.Vector3D, angle: float):
        self.start.rotation(center, axis, angle, False)
        self.end.rotation(center, axis, angle, False)
        self._center.rotation(center, axis, angle, False)
        self.interior.rotation(center, axis, angle, False)

    def translation(self, offset: volmdlr.Vector3D):
        new_start_end = self.start.translation(offset, True)
        new_center = self._center.translation(offset, True)
        new_normal = self._normal.translation(offset, True)
        return FullArc3D(new_center, new_start_end,
                         new_normal, name=self.name)

    def translation_inplace(self, offset: volmdlr.Vector3D):
        self.start.translation(offset, False)
        self.end.translation(offset, False)
        self._center.translation(offset, False)
        self.interior.translation(offset, False)

    def linesegment_intersections(self, linesegment: LineSegment3D):
        """
        Calculates the intersections between a fullarc3d and a linesegment3d
        :param linesegment: linesegment3d to verifie intersections
        :return: list of points3d, if there are any intersections, an empty list if otherwise
        """
        distance_center_lineseg = linesegment.point_distance(self.frame.origin)
        if distance_center_lineseg > self.radius:
            return []
        direction_vector = linesegment.direction_vector()
        if math.isclose(self.frame.w.dot(direction_vector), 0, abs_tol=1e-6) and \
                not math.isclose(linesegment.start.z - self.frame.origin.z, 0, abs_tol=1e-6):
            return []

        if linesegment.start.z == linesegment.end.z == self.frame.origin.z:
            quadratic_equation_a = (1 + (direction_vector.y ** 2 / direction_vector.x ** 2))
            quadratic_equation_b = (-2 * (direction_vector.y ** 2 / direction_vector.x ** 2) * linesegment.start.x +
                                    2 * (direction_vector.y / direction_vector.x) * linesegment.start.y)
            quadratic_equation_c = ((linesegment.start.y - (direction_vector.y / direction_vector.x) *
                                     linesegment.start.x) ** 2 - self.radius ** 2)
            delta = (quadratic_equation_b ** 2 - 4 * quadratic_equation_a * quadratic_equation_c)
            x1 = (- quadratic_equation_b + math.sqrt(delta)) / (2 * quadratic_equation_a)
            x2 = (- quadratic_equation_b - math.sqrt(delta)) / (2 * quadratic_equation_a)
            y1 = (direction_vector.y / direction_vector.x) * (x1 - linesegment.start.x) + linesegment.start.y
            y2 = (direction_vector.y / direction_vector.x) * (x2 - linesegment.start.x) + linesegment.start.y
            return [volmdlr.Point3D(x1, y1, self.frame.origin.z), volmdlr.Point3D(x2, y2, self.frame.origin.z)]
        if math.isclose(direction_vector.z, 0, abs_tol=1e-6):
            print(True)
        constant = (self.frame.origin.z - linesegment.start.z) / direction_vector.z
        x_coordinate = constant * direction_vector.x + linesegment.start.x
        y_coordinate = constant * direction_vector.y + linesegment.start.y
        if math.isclose((x_coordinate - self.frame.origin.x) ** 2 + (y_coordinate - self.frame.origin.y) ** 2,
                        self.radius ** 2, abs_tol=1e-6):
            return [volmdlr.Point3D(x_coordinate, y_coordinate, self.frame.origin.z)]
        return []


class ArcEllipse3D(Edge):
    """
    An arc is defined by a starting point, an end point and an interior point
    """

    def __init__(self, start, interior, end, center, major_dir,
                 name=''):  # , extra=None):
        # Extra is an additionnal point if start=end because you need 3 points on the arcellipse to define it
        Edge.__init__(self, start=start, end=end, name=name)
        self.interior = interior
        self.center = center
        major_dir.normalize()
        self.major_dir = major_dir  # Vector for Gradius
        # self.extra = extra

        u1 = (self.interior - self.start)
        u2 = (self.interior - self.end)
        u1.normalize()
        u2.normalize()

        if u1 == u2:
            u2 = (self.interior - self.extra)
            u2.normalize()

        # if normal is None:
        n = u2.cross(u1)
        n.normalize()
        self.normal = n
        # else:
        #     n = normal
        #     n.normalize()
        #     self.normal = normal

        self.minor_dir = self.normal.cross(self.major_dir)

        frame = volmdlr.Frame3D(self.center, self.major_dir, self.minor_dir, self.normal)
        self.frame = frame
        start_new, end_new = frame.new_coordinates(
            self.start), frame.new_coordinates(self.end)
        interior_new, center_new = frame.new_coordinates(
            self.interior), frame.new_coordinates(self.center)

        # from :
        # https://math.stackexchange.com/questions/339126/how-to-draw-an-ellipse-if-a-center-and-3-arbitrary-points-on-it-are-given
        def theta_A_B(s, i, e, c):
            # theta=angle d'inclinaison ellipse par rapport à horizontal(sens horaire),A=demi
            # grd axe, B=demi petit axe
            xs, ys, xi, yi, xe, ye = s[0] - c[0], s[1] - c[1], i[0] - c[0], i[
                1] - c[1], e[0] - c[0], e[1] - c[1]
            A = npy.array(([xs ** 2, ys ** 2, 2 * xs * ys],
                           [xi ** 2, yi ** 2, 2 * xi * yi],
                           [xe ** 2, ye ** 2, 2 * xe * ye]))
            invA = npy.linalg.inv(A)
            One = npy.array(([1],
                             [1],
                             [1]))
            C = npy.dot(invA, One)  # matrice colonne de taille 3
            theta = 0.5 * math.atan(2 * C[2] / (C[1] - C[0]))
            c1 = C[0] + C[1]
            c2 = (C[1] - C[0]) / math.cos(2 * theta)
            gdaxe = math.sqrt((2 / (c1 - c2)))
            ptax = math.sqrt((2 / (c1 + c2)))
            return theta, gdaxe, ptax

        if start == end:
            extra_new = frame.new_coordinates(self.extra)
            theta, A, B = theta_A_B(start_new, extra_new, interior_new,
                                    center_new)
        else:
            theta, A, B = theta_A_B(start_new, interior_new, end_new,
                                    center_new)

        self.Gradius = A
        self.Sradius = B
        self.theta = theta

        # Angle pour start
        u1, u2 = start_new.x / self.Gradius, start_new.y / self.Sradius
        angle1 = volmdlr.core.sin_cos_angle(u1, u2)
        self.angle_start = angle1
        # Angle pour end
        u3, u4 = end_new.x / self.Gradius, end_new.y / self.Sradius
        angle2 = volmdlr.core.sin_cos_angle(u3, u4)
        self.angle_end = angle2
        # Angle pour interior
        u5, u6 = interior_new.x / self.Gradius, interior_new.y / self.Sradius
        anglei = volmdlr.core.sin_cos_angle(u5, u6)
        self.angle_interior = anglei

        # Going trigo/clock wise from start to interior
        if anglei < angle1:
            trigowise_path = (anglei + volmdlr.TWO_PI) - angle1
            clockwise_path = angle1 - anglei
        else:
            trigowise_path = anglei - angle1
            clockwise_path = angle1 - anglei + volmdlr.TWO_PI

        # Going trigo wise from interior to interior
        if angle2 < anglei:
            trigowise_path += (angle2 + volmdlr.TWO_PI) - anglei
            clockwise_path += anglei - angle2
        else:
            trigowise_path += angle2 - anglei
            clockwise_path += anglei - angle2 + volmdlr.TWO_PI

        if clockwise_path > trigowise_path:
            self.is_trigo = True
            self.angle = trigowise_path
        else:
            # Clock wise
            self.is_trigo = False
            self.angle = clockwise_path

        if self.start == self.end:
            self.angle = volmdlr.TWO_PI

        if self.is_trigo:
            self.offset_angle = angle1
        else:
            self.offset_angle = angle2

        volmdlr.core.CompositePrimitive3D.__init__(self,
                                                   primitives=self.discretization_points(),
                                                   name=name)

    def discretization_points(self, *, number_points: int = None, angle_resolution: int = 20):
        """
        discretize a Contour to have "n" points
        :param number_points: the number of points (including start and end points)
             if unset, only start and end will be returned
        :param angle_resolution: if set, the sampling will be adapted to have a controlled angular distance. Usefull
            to mesh an arc
        :return: a list of sampled points
        """

        if not number_points:
            if not angle_resolution:
                number_points = 2
            else:
                number_points = math.ceil(angle_resolution * abs(0.5 * self.angle / math.pi)) + 1
        if self.angle_start > self.angle_end:
            if self.angle_start >= self.angle_interior >= self.angle_end:
                angle_start = self.angle_end
                angle_end = self.angle_start
            else:
                angle_end = self.angle_end + volmdlr.TWO_PI
                angle_start = self.angle_start
        elif self.angle_start == self.angle_end:
            angle_start = 0
            angle_end = 2 * math.pi
        else:
            angle_end = self.angle_end
            angle_start = self.angle_start

        discretization_points = [self.frame.old_coordinates(
            volmdlr.Point3D(self.Gradius * math.cos(angle), self.Sradius * math.sin(angle), 0))
            for angle in npy.linspace(angle_start, angle_end, number_points)]
        return discretization_points

    def polygon_points(self, discretization_resolution: int):
        warnings.warn('polygon_points is deprecated,\
        please use discretization_points instead',
                      DeprecationWarning)
        return self.discretization_points(angle_resolution=discretization_resolution)

    def _get_points(self):
        return self.discretization_points()

    points = property(_get_points)

    def to_2d(self, plane_origin, x, y):
        """
        Tranforms a ArcEllipse3D into an ArcEllipse2D, given an plane origin and a u and v plane vector.

        :param plane_origin: plane origin.
        :param x: plane u vector.
        :param y: plane v vector.
        :return: ArcEllipse2D.
        """
        point_start2d = self.start.to_2d(plane_origin, x, y)
        point_interior2d = self.interior.to_2d(plane_origin, x, y)
        point_end2d = self.end.to_2d(plane_origin, x, y)
        center = self.center.to_2d(plane_origin, x, y)
        point_major_dir = self.center + self.Gradius * self.major_dir
        point_major_dir_2d = point_major_dir.to_2d(plane_origin, x, y)
        vector_major_dir_2d = point_major_dir_2d - center
        vector_major_dir_2d.normalize()
        return ArcEllipse2D(point_start2d, point_interior2d, point_end2d, center, vector_major_dir_2d, name=self.name)

    def length(self):
        return self.angle * math.sqrt(
            (self.Gradius ** 2 + self.Sradius ** 2) / 2)

    def normal_vector(self, abscissa):
        raise NotImplementedError

    def unit_normal_vector(self, abscissa):
        raise NotImplementedError

    def direction_vector(self, abscissa):
        raise NotImplementedError

    def unit_direction_vector(self, abscissa):
        raise NotImplementedError

    def reverse(self):
        return self.__class__(self.end.copy(),
                              self.interior.copy(),
                              self.start.copy(),
                              self.center.copy(),
                              self.major_dir.copy(),
                              self.name)

    def plot(self, ax=None, color: str = 'k', alpha=1.0, edge_ends=False, edge_direction=False):
        if ax is None:
            fig = plt.figure()
            ax = Axes3D(fig)
        else:
            fig = None

        ax.plot([self.interior[0]], [self.interior[1]], [self.interior[2]],
                color='b')
        ax.plot([self.start[0]], [self.start[1]], [self.start[2]], c='r')
        ax.plot([self.end[0]], [self.end[1]], [self.end[2]], c='r')
        ax.plot([self.interior[0]], [self.interior[1]], [self.interior[2]],
                c='g')
        x = []
        y = []
        z = []
        for px, py, pz in self.discretization_points(number_points=20):
            x.append(px)
            y.append(py)
            z.append(pz)

        ax.plot(x, y, z, 'k')
        ax.plot(x, y, z, color, alpha=alpha)
        if edge_ends:
            self.start.plot(ax)
            self.end.plot(ax)
        return ax

    def plot2d(self, x3d: volmdlr.Vector3D = volmdlr.X3D, y3d: volmdlr.Vector3D = volmdlr.Y3D,
               ax=None, color='k'):
        if ax is None:
            fig = plt.figure()
            ax = fig.add_subplot(111, projection='3d')
        else:
            fig = ax.figure

        # TODO: Enhance this plot
        l = self.length()
        x = []
        y = []
        for i in range(30):
            p = self.point_at_abscissa(i / (29.) * l)
            xi, yi = p.plane_projection2d(x3d, y3d)
            x.append(xi)
            y.append(yi)
        ax.plot(x, y, color=color)
        return ax

    def FreeCADExport(self, name, ndigits=6):
        xs, ys, zs = round(1000 * self.start, ndigits).vector
        xi, yi, zi = round(1000 * self.interior, ndigits).vector
        xe, ye, ze = round(1000 * self.end, ndigits).vector
        return '{} = Part.Arc(fc.Vector({},{},{}),fc.Vector({},{},{}),fc.Vector({},{},{}))\n'.format(
            name, xs, ys, zs, xi, yi, zi, xe, ye, ze)

    def triangulation(self):
        return None<|MERGE_RESOLUTION|>--- conflicted
+++ resolved
@@ -1637,11 +1637,7 @@
         return circle1, circle2
 
     def infinite_primitive(self, offset):
-<<<<<<< HEAD
         n = -self.unit_normal_vector()
-=======
-        n = self.unit_normal_vector()
->>>>>>> 02e124d9
         offset_point_1 = self.start + offset * n
         offset_point_2 = self.end + offset * n
 
